package payloads

import (
	"encoding/json"
	"errors"
	"math"
	"strings"
	"time"

	"github.com/go-openapi/strfmt"
	"github.com/go-openapi/swag"
	"github.com/gofrs/uuid"
	"go.uber.org/zap"

	"github.com/transcom/mymove/pkg/appcontext"
	"github.com/transcom/mymove/pkg/etag"
	"github.com/transcom/mymove/pkg/gen/ghcmessages"
	"github.com/transcom/mymove/pkg/handlers"
	"github.com/transcom/mymove/pkg/models"
	"github.com/transcom/mymove/pkg/models/roles"
	"github.com/transcom/mymove/pkg/services"
	mtoshipment "github.com/transcom/mymove/pkg/services/mto_shipment"
	"github.com/transcom/mymove/pkg/storage"
	"github.com/transcom/mymove/pkg/unit"
)

// Contractor payload
func Contractor(contractor *models.Contractor) *ghcmessages.Contractor {
	if contractor == nil {
		return nil
	}

	payload := &ghcmessages.Contractor{
		ID:             strfmt.UUID(contractor.ID.String()),
		ContractNumber: contractor.ContractNumber,
		Name:           contractor.Name,
		Type:           contractor.Type,
	}

	return payload
}

func OfficeUser(officeUser *models.OfficeUser) *ghcmessages.LockedOfficeUser {
	if officeUser != nil {
		payload := ghcmessages.LockedOfficeUser{
			FirstName:              officeUser.FirstName,
			LastName:               officeUser.LastName,
			TransportationOfficeID: *handlers.FmtUUID(officeUser.TransportationOfficeID),
			TransportationOffice:   TransportationOffice(&officeUser.TransportationOffice),
		}
		return &payload
	}
	return nil
}

func AssignedOfficeUser(officeUser *models.OfficeUser) *ghcmessages.AssignedOfficeUser {
	if officeUser != nil {
		payload := ghcmessages.AssignedOfficeUser{
			OfficeUserID: strfmt.UUID(officeUser.ID.String()),
			FirstName:    officeUser.FirstName,
			LastName:     officeUser.LastName,
		}
		return &payload
	}
	return nil
}

// Move payload
func Move(move *models.Move, storer storage.FileStorer) (*ghcmessages.Move, error) {
	if move == nil {
		return nil, nil
	}
	// Adds shipmentGBLOC to be used for TOO/TIO's origin GBLOC
	var gbloc ghcmessages.GBLOC
	if len(move.ShipmentGBLOC) > 0 && move.ShipmentGBLOC[0].GBLOC != nil {
		gbloc = ghcmessages.GBLOC(*move.ShipmentGBLOC[0].GBLOC)
	} else if move.Orders.OriginDutyLocationGBLOC != nil {
		gbloc = ghcmessages.GBLOC(*move.Orders.OriginDutyLocationGBLOC)
	}

	var additionalDocumentsPayload *ghcmessages.Document
	var err error
	if move.AdditionalDocuments != nil {
		additionalDocumentsPayload, err = PayloadForDocumentModel(storer, *move.AdditionalDocuments)
	}
	if err != nil {
		return nil, err
	}

	payload := &ghcmessages.Move{
		ID:                           strfmt.UUID(move.ID.String()),
		AvailableToPrimeAt:           handlers.FmtDateTimePtr(move.AvailableToPrimeAt),
		ApprovedAt:                   handlers.FmtDateTimePtr(move.ApprovedAt),
		ContractorID:                 handlers.FmtUUIDPtr(move.ContractorID),
		Contractor:                   Contractor(move.Contractor),
		Locator:                      move.Locator,
		OrdersID:                     strfmt.UUID(move.OrdersID.String()),
		Orders:                       Order(&move.Orders),
		ReferenceID:                  handlers.FmtStringPtr(move.ReferenceID),
		Status:                       ghcmessages.MoveStatus(move.Status),
		ExcessWeightQualifiedAt:      handlers.FmtDateTimePtr(move.ExcessWeightQualifiedAt),
		BillableWeightsReviewedAt:    handlers.FmtDateTimePtr(move.BillableWeightsReviewedAt),
		CreatedAt:                    strfmt.DateTime(move.CreatedAt),
		SubmittedAt:                  handlers.FmtDateTimePtr(move.SubmittedAt),
		ApprovalsRequestedAt:         handlers.FmtDateTimePtr(move.ApprovalsRequestedAt),
		UpdatedAt:                    strfmt.DateTime(move.UpdatedAt),
		ETag:                         etag.GenerateEtag(move.UpdatedAt),
		ServiceCounselingCompletedAt: handlers.FmtDateTimePtr(move.ServiceCounselingCompletedAt),
		ExcessWeightAcknowledgedAt:   handlers.FmtDateTimePtr(move.ExcessWeightAcknowledgedAt),
		TioRemarks:                   handlers.FmtStringPtr(move.TIORemarks),
		FinancialReviewFlag:          move.FinancialReviewFlag,
		FinancialReviewRemarks:       move.FinancialReviewRemarks,
		CloseoutOfficeID:             handlers.FmtUUIDPtr(move.CloseoutOfficeID),
		CloseoutOffice:               TransportationOffice(move.CloseoutOffice),
		ShipmentGBLOC:                gbloc,
		LockedByOfficeUserID:         handlers.FmtUUIDPtr(move.LockedByOfficeUserID),
		LockedByOfficeUser:           OfficeUser(move.LockedByOfficeUser),
		LockExpiresAt:                handlers.FmtDateTimePtr(move.LockExpiresAt),
		AdditionalDocuments:          additionalDocumentsPayload,
		SCAssignedUser:               AssignedOfficeUser(move.SCAssignedUser),
		TOOAssignedUser:              AssignedOfficeUser(move.TOOAssignedUser),
		TIOAssignedUser:              AssignedOfficeUser(move.TIOAssignedUser),
	}

	return payload, nil
}

// ListMove payload
func ListMove(move *models.Move) *ghcmessages.ListPrimeMove {
	if move == nil {
		return nil
	}
	payload := &ghcmessages.ListPrimeMove{
		ID:                 strfmt.UUID(move.ID.String()),
		MoveCode:           move.Locator,
		CreatedAt:          strfmt.DateTime(move.CreatedAt),
		AvailableToPrimeAt: handlers.FmtDateTimePtr(move.AvailableToPrimeAt),
		ApprovedAt:         handlers.FmtDateTimePtr(move.ApprovedAt),
		OrderID:            strfmt.UUID(move.OrdersID.String()),
		ReferenceID:        *move.ReferenceID,
		UpdatedAt:          strfmt.DateTime(move.UpdatedAt),
		ETag:               etag.GenerateEtag(move.UpdatedAt),
		OrderType:          string(move.Orders.OrdersType),
	}

	if move.PPMType != nil {
		payload.PpmType = *move.PPMType
	}

	return payload
}

// ListMoves payload
func ListMoves(moves *models.Moves) []*ghcmessages.ListPrimeMove {
	listMoves := make(ghcmessages.ListPrimeMoves, len(*moves))

	for i, move := range *moves {
		// Create a local copy of the loop variable
		moveCopy := move
		listMoves[i] = ListMove(&moveCopy)
	}
	return listMoves
}

// CustomerSupportRemark payload
func CustomerSupportRemark(customerSupportRemark *models.CustomerSupportRemark) *ghcmessages.CustomerSupportRemark {
	if customerSupportRemark == nil {
		return nil
	}
	id := strfmt.UUID(customerSupportRemark.ID.String())
	moveID := strfmt.UUID(customerSupportRemark.MoveID.String())
	officeUserID := strfmt.UUID(customerSupportRemark.OfficeUserID.String())

	payload := &ghcmessages.CustomerSupportRemark{
		Content:             &customerSupportRemark.Content,
		ID:                  &id,
		CreatedAt:           strfmt.DateTime(customerSupportRemark.CreatedAt),
		UpdatedAt:           strfmt.DateTime(customerSupportRemark.UpdatedAt),
		MoveID:              &moveID,
		OfficeUserEmail:     customerSupportRemark.OfficeUser.Email,
		OfficeUserFirstName: customerSupportRemark.OfficeUser.FirstName,
		OfficeUserID:        &officeUserID,
		OfficeUserLastName:  customerSupportRemark.OfficeUser.LastName,
	}
	return payload
}

// CustomerSupportRemarks payload
func CustomerSupportRemarks(customerSupportRemarks models.CustomerSupportRemarks) ghcmessages.CustomerSupportRemarks {
	payload := make(ghcmessages.CustomerSupportRemarks, len(customerSupportRemarks))
	for i, v := range customerSupportRemarks {
		customerSupportRemark := v
		payload[i] = CustomerSupportRemark(&customerSupportRemark)
	}
	return payload
}

// EvaluationReportList payload
func EvaluationReportList(evaluationReports models.EvaluationReports) ghcmessages.EvaluationReportList {
	payload := make(ghcmessages.EvaluationReportList, len(evaluationReports))
	for i, v := range evaluationReports {
		evaluationReport := v
		payload[i] = EvaluationReport(&evaluationReport)
	}
	return payload
}

func ReportViolations(reportViolations models.ReportViolations) ghcmessages.ReportViolations {
	payload := make(ghcmessages.ReportViolations, len(reportViolations))
	for i, v := range reportViolations {
		reportViolation := v
		payload[i] = ReportViolation(&reportViolation)
	}
	return payload
}

func GsrAppeals(gsrAppeals models.GsrAppeals) ghcmessages.GSRAppeals {
	payload := make(ghcmessages.GSRAppeals, len(gsrAppeals))
	for i, v := range gsrAppeals {
		gsrAppeal := v
		payload[i] = GsrAppeal(&gsrAppeal)
	}
	return payload
}

func EvaluationReportOfficeUser(officeUser models.OfficeUser) ghcmessages.EvaluationReportOfficeUser {
	payload := ghcmessages.EvaluationReportOfficeUser{
		Email:     officeUser.Email,
		FirstName: officeUser.FirstName,
		ID:        strfmt.UUID(officeUser.ID.String()),
		LastName:  officeUser.LastName,
		Phone:     officeUser.Telephone,
	}
	return payload
}

// EvaluationReport payload
func EvaluationReport(evaluationReport *models.EvaluationReport) *ghcmessages.EvaluationReport {
	if evaluationReport == nil {
		return nil
	}
	id := *handlers.FmtUUID(evaluationReport.ID)
	moveID := *handlers.FmtUUID(evaluationReport.MoveID)
	shipmentID := handlers.FmtUUIDPtr(evaluationReport.ShipmentID)

	var inspectionType *ghcmessages.EvaluationReportInspectionType
	if evaluationReport.InspectionType != nil {
		tempInspectionType := ghcmessages.EvaluationReportInspectionType(*evaluationReport.InspectionType)
		inspectionType = &tempInspectionType
	}
	var location *ghcmessages.EvaluationReportLocation
	if evaluationReport.Location != nil {
		tempLocation := ghcmessages.EvaluationReportLocation(*evaluationReport.Location)
		location = &tempLocation
	}
	reportType := ghcmessages.EvaluationReportType(evaluationReport.Type)

	evaluationReportOfficeUserPayload := EvaluationReportOfficeUser(evaluationReport.OfficeUser)

	var timeDepart *string
	if evaluationReport.TimeDepart != nil {
		td := evaluationReport.TimeDepart.Format(timeHHMMFormat)
		timeDepart = &td
	}

	var evalStart *string
	if evaluationReport.EvalStart != nil {
		es := evaluationReport.EvalStart.Format(timeHHMMFormat)
		evalStart = &es
	}

	var evalEnd *string
	if evaluationReport.EvalEnd != nil {
		ee := evaluationReport.EvalEnd.Format(timeHHMMFormat)
		evalEnd = &ee
	}

	payload := &ghcmessages.EvaluationReport{
		CreatedAt:                          strfmt.DateTime(evaluationReport.CreatedAt),
		ID:                                 id,
		InspectionDate:                     handlers.FmtDatePtr(evaluationReport.InspectionDate),
		InspectionType:                     inspectionType,
		Location:                           location,
		LocationDescription:                evaluationReport.LocationDescription,
		MoveID:                             moveID,
		ObservedShipmentPhysicalPickupDate: handlers.FmtDatePtr(evaluationReport.ObservedShipmentPhysicalPickupDate),
		ObservedShipmentDeliveryDate:       handlers.FmtDatePtr(evaluationReport.ObservedShipmentDeliveryDate),
		Remarks:                            evaluationReport.Remarks,
		ShipmentID:                         shipmentID,
		SubmittedAt:                        handlers.FmtDateTimePtr(evaluationReport.SubmittedAt),
		TimeDepart:                         timeDepart,
		EvalStart:                          evalStart,
		EvalEnd:                            evalEnd,
		Type:                               reportType,
		ViolationsObserved:                 evaluationReport.ViolationsObserved,
		MoveReferenceID:                    evaluationReport.Move.ReferenceID,
		OfficeUser:                         &evaluationReportOfficeUserPayload,
		SeriousIncident:                    evaluationReport.SeriousIncident,
		SeriousIncidentDesc:                evaluationReport.SeriousIncidentDesc,
		ObservedClaimsResponseDate:         handlers.FmtDatePtr(evaluationReport.ObservedClaimsResponseDate),
		ObservedPickupDate:                 handlers.FmtDatePtr(evaluationReport.ObservedPickupDate),
		ObservedPickupSpreadStartDate:      handlers.FmtDatePtr(evaluationReport.ObservedPickupSpreadStartDate),
		ObservedPickupSpreadEndDate:        handlers.FmtDatePtr(evaluationReport.ObservedPickupSpreadEndDate),
		ObservedDeliveryDate:               handlers.FmtDatePtr(evaluationReport.ObservedDeliveryDate),
		ETag:                               etag.GenerateEtag(evaluationReport.UpdatedAt),
		UpdatedAt:                          strfmt.DateTime(evaluationReport.UpdatedAt),
		ReportViolations:                   ReportViolations(evaluationReport.ReportViolations),
		GsrAppeals:                         GsrAppeals(evaluationReport.GsrAppeals),
	}
	return payload
}

// PWSViolationItem payload
func PWSViolationItem(violation *models.PWSViolation) *ghcmessages.PWSViolation {
	if violation == nil {
		return nil
	}

	payload := &ghcmessages.PWSViolation{
		ID:                   strfmt.UUID(violation.ID.String()),
		DisplayOrder:         int64(violation.DisplayOrder),
		ParagraphNumber:      violation.ParagraphNumber,
		Title:                violation.Title,
		Category:             string(violation.Category),
		SubCategory:          violation.SubCategory,
		RequirementSummary:   violation.RequirementSummary,
		RequirementStatement: violation.RequirementStatement,
		IsKpi:                violation.IsKpi,
		AdditionalDataElem:   violation.AdditionalDataElem,
	}

	return payload
}

// PWSViolations payload
func PWSViolations(violations models.PWSViolations) ghcmessages.PWSViolations {
	payload := make(ghcmessages.PWSViolations, len(violations))

	for i, v := range violations {
		violation := v
		payload[i] = PWSViolationItem(&violation)
	}
	return payload
}

func ReportViolation(reportViolation *models.ReportViolation) *ghcmessages.ReportViolation {
	if reportViolation == nil {
		return nil
	}
	id := *handlers.FmtUUID(reportViolation.ID)
	violationID := *handlers.FmtUUID(reportViolation.ViolationID)
	reportID := *handlers.FmtUUID(reportViolation.ReportID)

	payload := &ghcmessages.ReportViolation{
		ID:          id,
		ViolationID: violationID,
		ReportID:    reportID,
		Violation:   PWSViolationItem(&reportViolation.Violation),
		GsrAppeals:  GsrAppeals(reportViolation.GsrAppeals),
	}
	return payload
}

func GsrAppeal(gsrAppeal *models.GsrAppeal) *ghcmessages.GSRAppeal {
	if gsrAppeal == nil {
		return nil
	}
	id := *handlers.FmtUUID(gsrAppeal.ID)
	reportID := *handlers.FmtUUID(gsrAppeal.EvaluationReportID)
	officeUserID := *handlers.FmtUUID(gsrAppeal.OfficeUserID)
	officeUser := EvaluationReportOfficeUser(*gsrAppeal.OfficeUser)
	isSeriousIncident := false
	if gsrAppeal.IsSeriousIncidentAppeal != nil {
		isSeriousIncident = *gsrAppeal.IsSeriousIncidentAppeal
	}

	payload := &ghcmessages.GSRAppeal{
		ID:                id,
		ReportID:          reportID,
		OfficeUserID:      officeUserID,
		OfficeUser:        &officeUser,
		IsSeriousIncident: isSeriousIncident,
		AppealStatus:      ghcmessages.GSRAppealStatusType(gsrAppeal.AppealStatus),
		Remarks:           gsrAppeal.Remarks,
		CreatedAt:         strfmt.DateTime(gsrAppeal.CreatedAt),
	}

	if gsrAppeal.ReportViolationID != nil {
		payload.ViolationID = *handlers.FmtUUID(*gsrAppeal.ReportViolationID)
	}
	return payload
}

// TransportationOffice payload
func TransportationOffice(office *models.TransportationOffice) *ghcmessages.TransportationOffice {
	if office == nil || office.ID == uuid.Nil {
		return nil
	}

	phoneLines := []string{}
	for _, phoneLine := range office.PhoneLines {
		if phoneLine.Type == "voice" {
			phoneLines = append(phoneLines, phoneLine.Number)
		}
	}

	payload := &ghcmessages.TransportationOffice{
		ID:         handlers.FmtUUID(office.ID),
		CreatedAt:  handlers.FmtDateTime(office.CreatedAt),
		UpdatedAt:  handlers.FmtDateTime(office.UpdatedAt),
		Name:       models.StringPointer(office.Name),
		Gbloc:      office.Gbloc,
		Address:    Address(&office.Address),
		PhoneLines: phoneLines,
	}
	return payload
}

func TransportationOffices(transportationOffices models.TransportationOffices) ghcmessages.TransportationOffices {
	payload := make(ghcmessages.TransportationOffices, len(transportationOffices))

	for i, to := range transportationOffices {
		transportationOffice := to
		payload[i] = TransportationOffice(&transportationOffice)
	}
	return payload
}

func GBLOCs(gblocs []string) ghcmessages.GBLOCs {
	payload := make(ghcmessages.GBLOCs, len(gblocs))

	for i, gbloc := range gblocs {
		payload[i] = string(gbloc)
	}
	return payload
}

// MoveHistory payload
func MoveHistory(logger *zap.Logger, moveHistory *models.MoveHistory) *ghcmessages.MoveHistory {
	payload := &ghcmessages.MoveHistory{
		HistoryRecords: moveHistoryRecords(logger, moveHistory.AuditHistories),
		ID:             strfmt.UUID(moveHistory.ID.String()),
		Locator:        moveHistory.Locator,
		ReferenceID:    moveHistory.ReferenceID,
	}

	return payload
}

// MoveAuditHistory payload
func MoveAuditHistory(logger *zap.Logger, auditHistory models.AuditHistory) *ghcmessages.MoveAuditHistory {

	payload := &ghcmessages.MoveAuditHistory{
		Action:               auditHistory.Action,
		ActionTstampClk:      strfmt.DateTime(auditHistory.ActionTstampClk),
		ActionTstampStm:      strfmt.DateTime(auditHistory.ActionTstampStm),
		ActionTstampTx:       strfmt.DateTime(auditHistory.ActionTstampTx),
		ChangedValues:        removeEscapeJSONtoObject(logger, auditHistory.ChangedData),
		OldValues:            removeEscapeJSONtoObject(logger, auditHistory.OldData),
		EventName:            auditHistory.EventName,
		ID:                   strfmt.UUID(auditHistory.ID.String()),
		ObjectID:             handlers.FmtUUIDPtr(auditHistory.ObjectID),
		RelID:                auditHistory.RelID,
		SessionUserID:        handlers.FmtUUIDPtr(auditHistory.SessionUserID),
		SessionUserFirstName: auditHistory.SessionUserFirstName,
		SessionUserLastName:  auditHistory.SessionUserLastName,
		SessionUserEmail:     auditHistory.SessionUserEmail,
		SessionUserTelephone: auditHistory.SessionUserTelephone,
		Context:              removeEscapeJSONtoArray(logger, auditHistory.Context),
		ContextID:            auditHistory.ContextID,
		StatementOnly:        auditHistory.StatementOnly,
		TableName:            auditHistory.AuditedTable,
		SchemaName:           auditHistory.SchemaName,
		TransactionID:        auditHistory.TransactionID,
	}

	return payload
}

func removeEscapeJSONtoObject(logger *zap.Logger, data *string) map[string]interface{} {
	var result map[string]interface{}
	if data == nil || *data == "" {
		return result
	}
	var byteData = []byte(*data)

	err := json.Unmarshal(byteData, &result)

	if err != nil {
		logger.Error("error unmarshalling the escaped json to object", zap.Error(err))
	}

	return result

}

func removeEscapeJSONtoArray(logger *zap.Logger, data *string) []map[string]string {
	var result []map[string]string
	if data == nil || *data == "" {
		return result
	}
	var byteData = []byte(*data)

	err := json.Unmarshal(byteData, &result)

	if err != nil {
		logger.Error("error unmarshalling the escaped json to array", zap.Error(err))
	}

	return result
}

func moveHistoryRecords(logger *zap.Logger, auditHistories models.AuditHistories) ghcmessages.MoveAuditHistories {
	payload := make(ghcmessages.MoveAuditHistories, len(auditHistories))

	for i, a := range auditHistories {
		payload[i] = MoveAuditHistory(logger, a)
	}
	return payload
}

// MoveTaskOrder payload
func MoveTaskOrder(moveTaskOrder *models.Move) *ghcmessages.MoveTaskOrder {
	if moveTaskOrder == nil {
		return nil
	}

	payload := &ghcmessages.MoveTaskOrder{
		ID:                 strfmt.UUID(moveTaskOrder.ID.String()),
		CreatedAt:          strfmt.DateTime(moveTaskOrder.CreatedAt),
		AvailableToPrimeAt: handlers.FmtDateTimePtr(moveTaskOrder.AvailableToPrimeAt),
		ApprovedAt:         handlers.FmtDateTimePtr(moveTaskOrder.ApprovedAt),
		OrderID:            strfmt.UUID(moveTaskOrder.OrdersID.String()),
		ReferenceID:        *moveTaskOrder.ReferenceID,
		UpdatedAt:          strfmt.DateTime(moveTaskOrder.UpdatedAt),
		ETag:               etag.GenerateEtag(moveTaskOrder.UpdatedAt),
		Locator:            moveTaskOrder.Locator,
	}
	return payload
}

// Customer payload
func Customer(customer *models.ServiceMember) *ghcmessages.Customer {
	if customer == nil {
		return nil
	}

	payload := ghcmessages.Customer{
		Agency:             swag.StringValue((*string)(customer.Affiliation)),
		CurrentAddress:     Address(customer.ResidentialAddress),
		Edipi:              swag.StringValue(customer.Edipi),
		Email:              customer.PersonalEmail,
		FirstName:          swag.StringValue(customer.FirstName),
		ID:                 strfmt.UUID(customer.ID.String()),
		LastName:           swag.StringValue(customer.LastName),
		Phone:              customer.Telephone,
		Suffix:             customer.Suffix,
		MiddleName:         customer.MiddleName,
		UserID:             strfmt.UUID(customer.UserID.String()),
		ETag:               etag.GenerateEtag(customer.UpdatedAt),
		BackupContact:      BackupContact(customer.BackupContacts),
		BackupAddress:      Address(customer.BackupMailingAddress),
		SecondaryTelephone: customer.SecondaryTelephone,
		PhoneIsPreferred:   swag.BoolValue(customer.PhoneIsPreferred),
		EmailIsPreferred:   swag.BoolValue(customer.EmailIsPreferred),
		CacValidated:       &customer.CacValidated,
		Emplid:             customer.Emplid,
	}
	return &payload
}

func CreatedCustomer(sm *models.ServiceMember, oktaUser *models.CreatedOktaUser, backupContact *models.BackupContact) *ghcmessages.CreatedCustomer {
	if sm == nil || oktaUser == nil || backupContact == nil {
		return nil
	}

	bc := &ghcmessages.BackupContact{
		Name:  &backupContact.Name,
		Email: &backupContact.Email,
		Phone: backupContact.Phone,
	}

	payload := ghcmessages.CreatedCustomer{
		ID:                 strfmt.UUID(sm.ID.String()),
		UserID:             strfmt.UUID(sm.UserID.String()),
		OktaID:             oktaUser.ID,
		OktaEmail:          oktaUser.Profile.Email,
		Affiliation:        swag.StringValue((*string)(sm.Affiliation)),
		Edipi:              sm.Edipi,
		FirstName:          swag.StringValue(sm.FirstName),
		MiddleName:         sm.MiddleName,
		LastName:           swag.StringValue(sm.LastName),
		Suffix:             sm.Suffix,
		ResidentialAddress: Address(sm.ResidentialAddress),
		BackupAddress:      Address(sm.BackupMailingAddress),
		PersonalEmail:      *sm.PersonalEmail,
		Telephone:          sm.Telephone,
		SecondaryTelephone: sm.SecondaryTelephone,
		PhoneIsPreferred:   swag.BoolValue(sm.PhoneIsPreferred),
		EmailIsPreferred:   swag.BoolValue(sm.EmailIsPreferred),
		BackupContact:      bc,
		CacValidated:       swag.BoolValue(&sm.CacValidated),
	}
	return &payload
}

// Order payload
func Order(order *models.Order) *ghcmessages.Order {
	if order == nil {
		return nil
	}
	if order.ID == uuid.Nil {
		return nil
	}

	destinationDutyLocation := DutyLocation(&order.NewDutyLocation)
	originDutyLocation := DutyLocation(order.OriginDutyLocation)
	if order.Grade != nil && order.Entitlement != nil {
		order.Entitlement.SetWeightAllotment(string(*order.Grade))
	}
	entitlements := Entitlement(order.Entitlement)

	var deptIndicator ghcmessages.DeptIndicator
	if order.DepartmentIndicator != nil {
		deptIndicator = ghcmessages.DeptIndicator(*order.DepartmentIndicator)
	}

	var ordersTypeDetail ghcmessages.OrdersTypeDetail
	if order.OrdersTypeDetail != nil {
		ordersTypeDetail = ghcmessages.OrdersTypeDetail(*order.OrdersTypeDetail)
	}

	var grade ghcmessages.Grade
	if order.Grade != nil {
		grade = ghcmessages.Grade(*order.Grade)
	}
	//
	var affiliation ghcmessages.Affiliation
	if order.ServiceMember.Affiliation != nil {
		affiliation = ghcmessages.Affiliation(*order.ServiceMember.Affiliation)
	}

	var moveCode string
	var moveTaskOrderID strfmt.UUID
	if len(order.Moves) > 0 {
		moveCode = order.Moves[0].Locator
		moveTaskOrderID = strfmt.UUID(order.Moves[0].ID.String())
	}

	payload := ghcmessages.Order{
		DestinationDutyLocation:        destinationDutyLocation,
		DestinationDutyLocationGBLOC:   ghcmessages.GBLOC(swag.StringValue(order.DestinationGBLOC)),
		Entitlement:                    entitlements,
		Grade:                          &grade,
		OrderNumber:                    order.OrdersNumber,
		OrderTypeDetail:                &ordersTypeDetail,
		ID:                             strfmt.UUID(order.ID.String()),
		OriginDutyLocation:             originDutyLocation,
		ETag:                           etag.GenerateEtag(order.UpdatedAt),
		Agency:                         &affiliation,
		CustomerID:                     strfmt.UUID(order.ServiceMemberID.String()),
		Customer:                       Customer(&order.ServiceMember),
		FirstName:                      swag.StringValue(order.ServiceMember.FirstName),
		LastName:                       swag.StringValue(order.ServiceMember.LastName),
		ReportByDate:                   strfmt.Date(order.ReportByDate),
		DateIssued:                     strfmt.Date(order.IssueDate),
		OrderType:                      ghcmessages.OrdersType(order.OrdersType),
		DepartmentIndicator:            &deptIndicator,
		Tac:                            handlers.FmtStringPtr(order.TAC),
		Sac:                            handlers.FmtStringPtr(order.SAC),
		NtsTac:                         handlers.FmtStringPtr(order.NtsTAC),
		NtsSac:                         handlers.FmtStringPtr(order.NtsSAC),
		SupplyAndServicesCostEstimate:  order.SupplyAndServicesCostEstimate,
		PackingAndShippingInstructions: order.PackingAndShippingInstructions,
		MethodOfPayment:                order.MethodOfPayment,
		Naics:                          order.NAICS,
		UploadedOrderID:                strfmt.UUID(order.UploadedOrdersID.String()),
		UploadedAmendedOrderID:         handlers.FmtUUIDPtr(order.UploadedAmendedOrdersID),
		AmendedOrdersAcknowledgedAt:    handlers.FmtDateTimePtr(order.AmendedOrdersAcknowledgedAt),
		MoveCode:                       moveCode,
		MoveTaskOrderID:                moveTaskOrderID,
		OriginDutyLocationGBLOC:        ghcmessages.GBLOC(swag.StringValue(order.OriginDutyLocationGBLOC)),
	}

	return &payload
}

// Entitlement payload
func Entitlement(entitlement *models.Entitlement) *ghcmessages.Entitlements {
	if entitlement == nil {
		return nil
	}
	var proGearWeight, proGearWeightSpouse, totalWeight int64
	proGearWeight = int64(entitlement.ProGearWeight)
	proGearWeightSpouse = int64(entitlement.ProGearWeightSpouse)

	if weightAllotment := entitlement.WeightAllotment(); weightAllotment != nil {
		if *entitlement.DependentsAuthorized {
			totalWeight = int64(weightAllotment.TotalWeightSelfPlusDependents)
		} else {
			totalWeight = int64(weightAllotment.TotalWeightSelf)
		}
	}
	var authorizedWeight *int64
	if entitlement.AuthorizedWeight() != nil {
		aw := int64(*entitlement.AuthorizedWeight())
		authorizedWeight = &aw
	}
	var sit *int64
	if entitlement.StorageInTransit != nil {
		sitValue := int64(*entitlement.StorageInTransit)
		sit = &sitValue
	}
	var totalDependents int64
	if entitlement.TotalDependents != nil {
		totalDependents = int64(*entitlement.TotalDependents)
	}
	requiredMedicalEquipmentWeight := int64(entitlement.RequiredMedicalEquipmentWeight)
	gunSafe := entitlement.GunSafe
	return &ghcmessages.Entitlements{
		ID:                             strfmt.UUID(entitlement.ID.String()),
		AuthorizedWeight:               authorizedWeight,
		DependentsAuthorized:           entitlement.DependentsAuthorized,
		NonTemporaryStorage:            entitlement.NonTemporaryStorage,
		PrivatelyOwnedVehicle:          entitlement.PrivatelyOwnedVehicle,
		ProGearWeight:                  proGearWeight,
		ProGearWeightSpouse:            proGearWeightSpouse,
		StorageInTransit:               sit,
		TotalDependents:                totalDependents,
		TotalWeight:                    totalWeight,
		RequiredMedicalEquipmentWeight: requiredMedicalEquipmentWeight,
		OrganizationalClothingAndIndividualEquipment: entitlement.OrganizationalClothingAndIndividualEquipment,
		GunSafe: gunSafe,
		ETag:    etag.GenerateEtag(entitlement.UpdatedAt),
	}
}

// DutyLocation payload
func DutyLocation(dutyLocation *models.DutyLocation) *ghcmessages.DutyLocation {
	if dutyLocation == nil {
		return nil
	}
	address := Address(&dutyLocation.Address)
	payload := ghcmessages.DutyLocation{
		Address:   address,
		AddressID: address.ID,
		ID:        strfmt.UUID(dutyLocation.ID.String()),
		Name:      dutyLocation.Name,
		ETag:      etag.GenerateEtag(dutyLocation.UpdatedAt),
	}
	return &payload
}

// Country payload
func Country(country *models.Country) *string {
	if country == nil {
		return nil
	}
	return &country.Country
}

// Address payload
func Address(address *models.Address) *ghcmessages.Address {
	if address == nil {
		return nil
	}
	return &ghcmessages.Address{
		ID:             strfmt.UUID(address.ID.String()),
		StreetAddress1: &address.StreetAddress1,
		StreetAddress2: address.StreetAddress2,
		StreetAddress3: address.StreetAddress3,
		City:           &address.City,
		State:          &address.State,
		PostalCode:     &address.PostalCode,
		Country:        Country(address.Country),
		County:         &address.County,
		ETag:           etag.GenerateEtag(address.UpdatedAt),
		IsOconus:       address.IsOconus,
	}
}

// PPM destination Address payload
func PPMDestinationAddress(address *models.Address) *ghcmessages.Address {
	payload := Address(address)

	if payload == nil {
		return nil
	}

	// Street address 1 is optional per business rule but not nullable on the database level.
	// Check if streetAddress 1 is using place holder value to represent 'NULL'.
	// If so return empty string.
	if strings.EqualFold(*payload.StreetAddress1, models.STREET_ADDRESS_1_NOT_PROVIDED) {
		payload.StreetAddress1 = models.StringPointer("")
	}
	return payload
}

// StorageFacility payload
func StorageFacility(storageFacility *models.StorageFacility) *ghcmessages.StorageFacility {
	if storageFacility == nil {
		return nil
	}

	payload := ghcmessages.StorageFacility{
		ID:           strfmt.UUID(storageFacility.ID.String()),
		FacilityName: storageFacility.FacilityName,
		Address:      Address(&storageFacility.Address),
		LotNumber:    storageFacility.LotNumber,
		Phone:        storageFacility.Phone,
		Email:        storageFacility.Email,
		ETag:         etag.GenerateEtag(storageFacility.UpdatedAt),
	}

	return &payload
}

// BackupContact payload
func BackupContact(contacts models.BackupContacts) *ghcmessages.BackupContact {
	if len(contacts) == 0 {
		return nil
	}
	var name, email, phone string

	if len(contacts) != 0 {
		contact := contacts[0]
		name = contact.Name
		email = contact.Email
		phone = ""
		contactPhone := contact.Phone
		if contactPhone != nil {
			phone = *contactPhone
		}
	}

	return &ghcmessages.BackupContact{
		Name:  &name,
		Email: &email,
		Phone: &phone,
	}
}

// SITDurationUpdate payload
func SITDurationUpdate(sitDurationUpdate *models.SITDurationUpdate) *ghcmessages.SITExtension {
	if sitDurationUpdate == nil {
		return nil
	}
	payload := &ghcmessages.SITExtension{
		ID:                strfmt.UUID(sitDurationUpdate.ID.String()),
		ETag:              etag.GenerateEtag(sitDurationUpdate.UpdatedAt),
		MtoShipmentID:     strfmt.UUID(sitDurationUpdate.MTOShipmentID.String()),
		RequestReason:     string(sitDurationUpdate.RequestReason),
		RequestedDays:     int64(sitDurationUpdate.RequestedDays),
		Status:            string(sitDurationUpdate.Status),
		CreatedAt:         strfmt.DateTime(sitDurationUpdate.CreatedAt),
		UpdatedAt:         strfmt.DateTime(sitDurationUpdate.UpdatedAt),
		ApprovedDays:      handlers.FmtIntPtrToInt64(sitDurationUpdate.ApprovedDays),
		ContractorRemarks: handlers.FmtStringPtr(sitDurationUpdate.ContractorRemarks),
		DecisionDate:      handlers.FmtDateTimePtr(sitDurationUpdate.DecisionDate),
		OfficeRemarks:     handlers.FmtStringPtr(sitDurationUpdate.OfficeRemarks),
	}

	return payload
}

// SITDurationUpdates payload
func SITDurationUpdates(sitDurationUpdates *models.SITDurationUpdates) *ghcmessages.SITExtensions {
	payload := make(ghcmessages.SITExtensions, len(*sitDurationUpdates))

	if len(*sitDurationUpdates) > 0 {
		for i, m := range *sitDurationUpdates {
			copyOfSITDurationUpdate := m // Make copy to avoid implicit memory aliasing of items from a range statement.
			payload[i] = SITDurationUpdate(&copyOfSITDurationUpdate)
		}
		// Reversing the SIT duration updates as they are saved in the order
		// they are created and we want to always display them in the reverse
		// order.
		for i, j := 0, len(payload)-1; i < j; i, j = i+1, j-1 {
			payload[i], payload[j] = payload[j], payload[i]
		}
	}
	return &payload
}

func currentSIT(currentSIT *services.CurrentSIT) *ghcmessages.SITStatusCurrentSIT {
	if currentSIT == nil {
		return nil
	}
	return &ghcmessages.SITStatusCurrentSIT{
		ServiceItemID:        *handlers.FmtUUID(currentSIT.ServiceItemID), // TODO: Refactor out service item ID dependence in GHC API. This should be based on SIT groupings / summaries
		Location:             currentSIT.Location,
		DaysInSIT:            handlers.FmtIntPtrToInt64(&currentSIT.DaysInSIT),
		SitEntryDate:         handlers.FmtDate(currentSIT.SITEntryDate),
		SitDepartureDate:     handlers.FmtDatePtr(currentSIT.SITDepartureDate),
		SitAuthorizedEndDate: handlers.FmtDate(currentSIT.SITAuthorizedEndDate),
		SitCustomerContacted: handlers.FmtDatePtr(currentSIT.SITCustomerContacted),
		SitRequestedDelivery: handlers.FmtDatePtr(currentSIT.SITRequestedDelivery),
	}
}

// SITStatus payload
func SITStatus(shipmentSITStatuses *services.SITStatus, storer storage.FileStorer) *ghcmessages.SITStatus {
	if shipmentSITStatuses == nil {
		return nil
	}

	payload := &ghcmessages.SITStatus{
		PastSITServiceItemGroupings: SITServiceItemGroupings(shipmentSITStatuses.PastSITs, storer),
		TotalSITDaysUsed:            handlers.FmtIntPtrToInt64(&shipmentSITStatuses.TotalSITDaysUsed),
		TotalDaysRemaining:          handlers.FmtIntPtrToInt64(&shipmentSITStatuses.TotalDaysRemaining),
		CalculatedTotalDaysInSIT:    handlers.FmtIntPtrToInt64(&shipmentSITStatuses.CalculatedTotalDaysInSIT),
		CurrentSIT:                  currentSIT(shipmentSITStatuses.CurrentSIT),
	}

	return payload
}

// SITStatuses payload
func SITStatuses(shipmentSITStatuses map[string]services.SITStatus, storer storage.FileStorer) map[string]*ghcmessages.SITStatus {
	sitStatuses := map[string]*ghcmessages.SITStatus{}
	if len(shipmentSITStatuses) == 0 {
		return sitStatuses
	}

	for _, sitStatus := range shipmentSITStatuses {
		copyOfSITStatus := sitStatus
		sitStatuses[sitStatus.ShipmentID.String()] = SITStatus(&copyOfSITStatus, storer)
	}

	return sitStatuses
}

// PPMShipment payload
func PPMShipment(_ storage.FileStorer, ppmShipment *models.PPMShipment) *ghcmessages.PPMShipment {
	if ppmShipment == nil || ppmShipment.ID.IsNil() {
		return nil
	}

	payloadPPMShipment := &ghcmessages.PPMShipment{
		ID:                             *handlers.FmtUUID(ppmShipment.ID),
		ShipmentID:                     *handlers.FmtUUID(ppmShipment.ShipmentID),
		CreatedAt:                      strfmt.DateTime(ppmShipment.CreatedAt),
		UpdatedAt:                      strfmt.DateTime(ppmShipment.UpdatedAt),
		Status:                         ghcmessages.PPMShipmentStatus(ppmShipment.Status),
		ExpectedDepartureDate:          handlers.FmtDate(ppmShipment.ExpectedDepartureDate),
		ActualMoveDate:                 handlers.FmtDatePtr(ppmShipment.ActualMoveDate),
		SubmittedAt:                    handlers.FmtDateTimePtr(ppmShipment.SubmittedAt),
		ReviewedAt:                     handlers.FmtDateTimePtr(ppmShipment.ReviewedAt),
		ApprovedAt:                     handlers.FmtDateTimePtr(ppmShipment.ApprovedAt),
		PickupAddress:                  Address(ppmShipment.PickupAddress),
		DestinationAddress:             PPMDestinationAddress(ppmShipment.DestinationAddress),
		ActualPickupPostalCode:         ppmShipment.ActualPickupPostalCode,
		ActualDestinationPostalCode:    ppmShipment.ActualDestinationPostalCode,
		SitExpected:                    ppmShipment.SITExpected,
		HasSecondaryPickupAddress:      ppmShipment.HasSecondaryPickupAddress,
		HasSecondaryDestinationAddress: ppmShipment.HasSecondaryDestinationAddress,
		HasTertiaryPickupAddress:       ppmShipment.HasTertiaryPickupAddress,
		HasTertiaryDestinationAddress:  ppmShipment.HasTertiaryDestinationAddress,
		EstimatedWeight:                handlers.FmtPoundPtr(ppmShipment.EstimatedWeight),
		AllowableWeight:                handlers.FmtPoundPtr(ppmShipment.AllowableWeight),
		HasProGear:                     ppmShipment.HasProGear,
		ProGearWeight:                  handlers.FmtPoundPtr(ppmShipment.ProGearWeight),
		SpouseProGearWeight:            handlers.FmtPoundPtr(ppmShipment.SpouseProGearWeight),
		EstimatedIncentive:             handlers.FmtCost(ppmShipment.EstimatedIncentive),
		HasRequestedAdvance:            ppmShipment.HasRequestedAdvance,
		AdvanceAmountRequested:         handlers.FmtCost(ppmShipment.AdvanceAmountRequested),
		HasReceivedAdvance:             ppmShipment.HasReceivedAdvance,
		AdvanceAmountReceived:          handlers.FmtCost(ppmShipment.AdvanceAmountReceived),
		SitEstimatedWeight:             handlers.FmtPoundPtr(ppmShipment.SITEstimatedWeight),
		SitEstimatedEntryDate:          handlers.FmtDatePtr(ppmShipment.SITEstimatedEntryDate),
		SitEstimatedDepartureDate:      handlers.FmtDatePtr(ppmShipment.SITEstimatedDepartureDate),
		SitEstimatedCost:               handlers.FmtCost(ppmShipment.SITEstimatedCost),
		IsActualExpenseReimbursement:   ppmShipment.IsActualExpenseReimbursement,
		ETag:                           etag.GenerateEtag(ppmShipment.UpdatedAt),
	}

	if ppmShipment.SITLocation != nil {
		sitLocation := ghcmessages.SITLocationType(*ppmShipment.SITLocation)
		payloadPPMShipment.SitLocation = &sitLocation
	}

	if ppmShipment.AdvanceStatus != nil {
		advanceStatus := ghcmessages.PPMAdvanceStatus(*ppmShipment.AdvanceStatus)
		payloadPPMShipment.AdvanceStatus = &advanceStatus
	}

	if ppmShipment.W2Address != nil {
		payloadPPMShipment.W2Address = Address(ppmShipment.W2Address)
	}

	if ppmShipment.SecondaryPickupAddress != nil {
		payloadPPMShipment.SecondaryPickupAddress = Address(ppmShipment.SecondaryPickupAddress)
	}

	if ppmShipment.SecondaryDestinationAddress != nil {
		payloadPPMShipment.SecondaryDestinationAddress = Address(ppmShipment.SecondaryDestinationAddress)
	}

	if ppmShipment.TertiaryPickupAddress != nil {
		payloadPPMShipment.TertiaryPickupAddress = Address(ppmShipment.TertiaryPickupAddress)
	}

	if ppmShipment.TertiaryDestinationAddress != nil {
		payloadPPMShipment.TertiaryDestinationAddress = Address(ppmShipment.TertiaryDestinationAddress)
	}

	if ppmShipment.IsActualExpenseReimbursement != nil {
		payloadPPMShipment.IsActualExpenseReimbursement = ppmShipment.IsActualExpenseReimbursement
	}

	return payloadPPMShipment
}

// BoatShipment payload
func BoatShipment(storer storage.FileStorer, boatShipment *models.BoatShipment) *ghcmessages.BoatShipment {
	if boatShipment == nil || boatShipment.ID.IsNil() {
		return nil
	}

	payloadBoatShipment := &ghcmessages.BoatShipment{
		ID:             *handlers.FmtUUID(boatShipment.ID),
		ShipmentID:     *handlers.FmtUUID(boatShipment.ShipmentID),
		CreatedAt:      strfmt.DateTime(boatShipment.CreatedAt),
		UpdatedAt:      strfmt.DateTime(boatShipment.UpdatedAt),
		Type:           models.StringPointer(string(boatShipment.Type)),
		Year:           handlers.FmtIntPtrToInt64(boatShipment.Year),
		Make:           boatShipment.Make,
		Model:          boatShipment.Model,
		LengthInInches: handlers.FmtIntPtrToInt64(boatShipment.LengthInInches),
		WidthInInches:  handlers.FmtIntPtrToInt64(boatShipment.WidthInInches),
		HeightInInches: handlers.FmtIntPtrToInt64(boatShipment.HeightInInches),
		HasTrailer:     boatShipment.HasTrailer,
		IsRoadworthy:   boatShipment.IsRoadworthy,
		ETag:           etag.GenerateEtag(boatShipment.UpdatedAt),
	}

	return payloadBoatShipment
}

// MobileHomeShipment payload
func MobileHomeShipment(storer storage.FileStorer, mobileHomeShipment *models.MobileHome) *ghcmessages.MobileHome {
	if mobileHomeShipment == nil || mobileHomeShipment.ID.IsNil() {
		return nil
	}

	payloadMobileHomeShipment := &ghcmessages.MobileHome{
		ID:             *handlers.FmtUUID(mobileHomeShipment.ID),
		ShipmentID:     *handlers.FmtUUID(mobileHomeShipment.ShipmentID),
		Make:           *mobileHomeShipment.Make,
		Model:          *mobileHomeShipment.Model,
		Year:           *handlers.FmtIntPtrToInt64(mobileHomeShipment.Year),
		LengthInInches: *handlers.FmtIntPtrToInt64(mobileHomeShipment.LengthInInches),
		HeightInInches: *handlers.FmtIntPtrToInt64(mobileHomeShipment.HeightInInches),
		WidthInInches:  *handlers.FmtIntPtrToInt64(mobileHomeShipment.WidthInInches),
		CreatedAt:      strfmt.DateTime(mobileHomeShipment.CreatedAt),
		UpdatedAt:      strfmt.DateTime(mobileHomeShipment.UpdatedAt),
		ETag:           etag.GenerateEtag(mobileHomeShipment.UpdatedAt),
	}

	return payloadMobileHomeShipment
}

// ProGearWeightTickets sets up a ProGearWeightTicket slice for the api using model data.
func ProGearWeightTickets(storer storage.FileStorer, proGearWeightTickets models.ProgearWeightTickets) []*ghcmessages.ProGearWeightTicket {
	payload := make([]*ghcmessages.ProGearWeightTicket, len(proGearWeightTickets))
	for i, proGearWeightTicket := range proGearWeightTickets {
		copyOfProGearWeightTicket := proGearWeightTicket
		proGearWeightTicketPayload := ProGearWeightTicket(storer, &copyOfProGearWeightTicket)
		payload[i] = proGearWeightTicketPayload
	}
	return payload
}

// ProGearWeightTicket payload
func ProGearWeightTicket(storer storage.FileStorer, progear *models.ProgearWeightTicket) *ghcmessages.ProGearWeightTicket {
	ppmShipmentID := strfmt.UUID(progear.PPMShipmentID.String())

	document, err := PayloadForDocumentModel(storer, progear.Document)
	if err != nil {
		return nil
	}

	payload := &ghcmessages.ProGearWeightTicket{
		ID:               strfmt.UUID(progear.ID.String()),
		PpmShipmentID:    ppmShipmentID,
		CreatedAt:        *handlers.FmtDateTime(progear.CreatedAt),
		UpdatedAt:        *handlers.FmtDateTime(progear.UpdatedAt),
		DocumentID:       *handlers.FmtUUID(progear.DocumentID),
		Document:         document,
		Weight:           handlers.FmtPoundPtr(progear.Weight),
		BelongsToSelf:    progear.BelongsToSelf,
		HasWeightTickets: progear.HasWeightTickets,
		Description:      progear.Description,
		ETag:             etag.GenerateEtag(progear.UpdatedAt),
	}

	if progear.Status != nil {
		status := ghcmessages.OmittablePPMDocumentStatus(*progear.Status)
		payload.Status = &status
	}

	if progear.Reason != nil {
		reason := ghcmessages.PPMDocumentStatusReason(*progear.Reason)
		payload.Reason = &reason
	}

	return payload
}

// MovingExpense payload
func MovingExpense(storer storage.FileStorer, movingExpense *models.MovingExpense) *ghcmessages.MovingExpense {

	document, err := PayloadForDocumentModel(storer, movingExpense.Document)
	if err != nil {
		return nil
	}

	payload := &ghcmessages.MovingExpense{
		ID:               *handlers.FmtUUID(movingExpense.ID),
		PpmShipmentID:    *handlers.FmtUUID(movingExpense.PPMShipmentID),
		DocumentID:       *handlers.FmtUUID(movingExpense.DocumentID),
		Document:         document,
		CreatedAt:        strfmt.DateTime(movingExpense.CreatedAt),
		UpdatedAt:        strfmt.DateTime(movingExpense.UpdatedAt),
		Description:      movingExpense.Description,
		PaidWithGtcc:     movingExpense.PaidWithGTCC,
		Amount:           handlers.FmtCost(movingExpense.Amount),
		MissingReceipt:   movingExpense.MissingReceipt,
		ETag:             etag.GenerateEtag(movingExpense.UpdatedAt),
		SitEstimatedCost: handlers.FmtCost(movingExpense.SITEstimatedCost),
	}
	if movingExpense.MovingExpenseType != nil {
		movingExpenseType := ghcmessages.OmittableMovingExpenseType(*movingExpense.MovingExpenseType)
		payload.MovingExpenseType = &movingExpenseType
	}

	if movingExpense.Status != nil {
		status := ghcmessages.OmittablePPMDocumentStatus(*movingExpense.Status)
		payload.Status = &status
	}

	if movingExpense.Reason != nil {
		reason := ghcmessages.PPMDocumentStatusReason(*movingExpense.Reason)
		payload.Reason = &reason
	}

	if movingExpense.SITStartDate != nil {
		payload.SitStartDate = handlers.FmtDatePtr(movingExpense.SITStartDate)
	}

	if movingExpense.SITEndDate != nil {
		payload.SitEndDate = handlers.FmtDatePtr(movingExpense.SITEndDate)
	}

	if movingExpense.WeightStored != nil {
		payload.WeightStored = handlers.FmtPoundPtr(movingExpense.WeightStored)
	}

	if movingExpense.SITLocation != nil {
		sitLocation := ghcmessages.SITLocationType(*movingExpense.SITLocation)
		payload.SitLocation = &sitLocation
	}

	if movingExpense.SITReimburseableAmount != nil {
		payload.SitReimburseableAmount = handlers.FmtCost(movingExpense.SITReimburseableAmount)
	}

	return payload
}

func MovingExpenses(storer storage.FileStorer, movingExpenses models.MovingExpenses) []*ghcmessages.MovingExpense {
	payload := make([]*ghcmessages.MovingExpense, len(movingExpenses))
	for i, movingExpense := range movingExpenses {
		copyOfMovingExpense := movingExpense
		payload[i] = MovingExpense(storer, &copyOfMovingExpense)
	}
	return payload
}

func WeightTickets(storer storage.FileStorer, weightTickets models.WeightTickets) []*ghcmessages.WeightTicket {
	payload := make([]*ghcmessages.WeightTicket, len(weightTickets))
	for i, weightTicket := range weightTickets {
		copyOfWeightTicket := weightTicket
		weightTicketPayload := WeightTicket(storer, &copyOfWeightTicket)
		payload[i] = weightTicketPayload
	}
	return payload
}

// WeightTicket payload
func WeightTicket(storer storage.FileStorer, weightTicket *models.WeightTicket) *ghcmessages.WeightTicket {
	ppmShipment := strfmt.UUID(weightTicket.PPMShipmentID.String())

	emptyDocument, err := PayloadForDocumentModel(storer, weightTicket.EmptyDocument)
	if err != nil {
		return nil
	}

	fullDocument, err := PayloadForDocumentModel(storer, weightTicket.FullDocument)
	if err != nil {
		return nil
	}

	proofOfTrailerOwnershipDocument, err := PayloadForDocumentModel(storer, weightTicket.ProofOfTrailerOwnershipDocument)
	if err != nil {
		return nil
	}

	payload := &ghcmessages.WeightTicket{
		ID:                                strfmt.UUID(weightTicket.ID.String()),
		PpmShipmentID:                     ppmShipment,
		CreatedAt:                         *handlers.FmtDateTime(weightTicket.CreatedAt),
		UpdatedAt:                         *handlers.FmtDateTime(weightTicket.UpdatedAt),
		VehicleDescription:                weightTicket.VehicleDescription,
		EmptyWeight:                       handlers.FmtPoundPtr(weightTicket.EmptyWeight),
		MissingEmptyWeightTicket:          weightTicket.MissingEmptyWeightTicket,
		EmptyDocumentID:                   *handlers.FmtUUID(weightTicket.EmptyDocumentID),
		EmptyDocument:                     emptyDocument,
		FullWeight:                        handlers.FmtPoundPtr(weightTicket.FullWeight),
		MissingFullWeightTicket:           weightTicket.MissingFullWeightTicket,
		FullDocumentID:                    *handlers.FmtUUID(weightTicket.FullDocumentID),
		FullDocument:                      fullDocument,
		OwnsTrailer:                       weightTicket.OwnsTrailer,
		TrailerMeetsCriteria:              weightTicket.TrailerMeetsCriteria,
		ProofOfTrailerOwnershipDocumentID: *handlers.FmtUUID(weightTicket.ProofOfTrailerOwnershipDocumentID),
		ProofOfTrailerOwnershipDocument:   proofOfTrailerOwnershipDocument,
		AdjustedNetWeight:                 handlers.FmtPoundPtr(weightTicket.AdjustedNetWeight),
		NetWeightRemarks:                  weightTicket.NetWeightRemarks,
		ETag:                              etag.GenerateEtag(weightTicket.UpdatedAt),
	}

	if weightTicket.Status != nil {
		status := ghcmessages.OmittablePPMDocumentStatus(*weightTicket.Status)
		payload.Status = &status
	}

	if weightTicket.Reason != nil {
		reason := ghcmessages.PPMDocumentStatusReason(*weightTicket.Reason)
		payload.Reason = &reason
	}

	return payload
}

// PPMDocuments payload
func PPMDocuments(storer storage.FileStorer, ppmDocuments *models.PPMDocuments) *ghcmessages.PPMDocuments {

	if ppmDocuments == nil {
		return nil
	}

	payload := &ghcmessages.PPMDocuments{
		WeightTickets:        WeightTickets(storer, ppmDocuments.WeightTickets),
		MovingExpenses:       MovingExpenses(storer, ppmDocuments.MovingExpenses),
		ProGearWeightTickets: ProGearWeightTickets(storer, ppmDocuments.ProgearWeightTickets),
	}

	return payload
}

// PPMCloseout payload
func PPMCloseout(ppmCloseout *models.PPMCloseout) *ghcmessages.PPMCloseout {
	if ppmCloseout == nil {
		return nil
	}
	payload := &ghcmessages.PPMCloseout{
		ID:                    strfmt.UUID(ppmCloseout.ID.String()),
		PlannedMoveDate:       handlers.FmtDatePtr(ppmCloseout.PlannedMoveDate),
		ActualMoveDate:        handlers.FmtDatePtr(ppmCloseout.ActualMoveDate),
		Miles:                 handlers.FmtIntPtrToInt64(ppmCloseout.Miles),
		EstimatedWeight:       handlers.FmtPoundPtr(ppmCloseout.EstimatedWeight),
		ActualWeight:          handlers.FmtPoundPtr(ppmCloseout.ActualWeight),
		ProGearWeightCustomer: handlers.FmtPoundPtr(ppmCloseout.ProGearWeightCustomer),
		ProGearWeightSpouse:   handlers.FmtPoundPtr(ppmCloseout.ProGearWeightSpouse),
		GrossIncentive:        handlers.FmtCost(ppmCloseout.GrossIncentive),
		Gcc:                   handlers.FmtCost(ppmCloseout.GCC),
		Aoa:                   handlers.FmtCost(ppmCloseout.AOA),
		RemainingIncentive:    handlers.FmtCost(ppmCloseout.RemainingIncentive),
		HaulType:              (*string)(&ppmCloseout.HaulType),
		HaulPrice:             handlers.FmtCost(ppmCloseout.HaulPrice),
		HaulFSC:               handlers.FmtCost(ppmCloseout.HaulFSC),
		Dop:                   handlers.FmtCost(ppmCloseout.DOP),
		Ddp:                   handlers.FmtCost(ppmCloseout.DDP),
		PackPrice:             handlers.FmtCost(ppmCloseout.PackPrice),
		UnpackPrice:           handlers.FmtCost(ppmCloseout.UnpackPrice),
		SITReimbursement:      handlers.FmtCost(ppmCloseout.SITReimbursement),
	}

	return payload
}

// PPMActualWeight payload
func PPMActualWeight(ppmActualWeight *unit.Pound) *ghcmessages.PPMActualWeight {
	if ppmActualWeight == nil {
		return nil
	}
	payload := &ghcmessages.PPMActualWeight{
		ActualWeight: handlers.FmtPoundPtr(ppmActualWeight),
	}

	return payload
}

func PPMSITEstimatedCostParamsFirstDaySIT(ppmSITFirstDayParams models.PPMSITEstimatedCostParams) *ghcmessages.PPMSITEstimatedCostParamsFirstDaySIT {
	payload := &ghcmessages.PPMSITEstimatedCostParamsFirstDaySIT{
		ContractYearName:       ppmSITFirstDayParams.ContractYearName,
		PriceRateOrFactor:      ppmSITFirstDayParams.PriceRateOrFactor,
		IsPeak:                 ppmSITFirstDayParams.IsPeak,
		EscalationCompounded:   ppmSITFirstDayParams.EscalationCompounded,
		ServiceAreaOrigin:      &ppmSITFirstDayParams.ServiceAreaOrigin,
		ServiceAreaDestination: &ppmSITFirstDayParams.ServiceAreaDestination,
	}
	return payload
}

func PPMSITEstimatedCostParamsAdditionalDaySIT(ppmSITAdditionalDayParams models.PPMSITEstimatedCostParams) *ghcmessages.PPMSITEstimatedCostParamsAdditionalDaySIT {
	payload := &ghcmessages.PPMSITEstimatedCostParamsAdditionalDaySIT{
		ContractYearName:       ppmSITAdditionalDayParams.ContractYearName,
		PriceRateOrFactor:      ppmSITAdditionalDayParams.PriceRateOrFactor,
		IsPeak:                 ppmSITAdditionalDayParams.IsPeak,
		EscalationCompounded:   ppmSITAdditionalDayParams.EscalationCompounded,
		ServiceAreaOrigin:      &ppmSITAdditionalDayParams.ServiceAreaOrigin,
		ServiceAreaDestination: &ppmSITAdditionalDayParams.ServiceAreaDestination,
		NumberDaysSIT:          &ppmSITAdditionalDayParams.NumberDaysSIT,
	}
	return payload
}

func PPMSITEstimatedCost(ppmSITEstimatedCost *models.PPMSITEstimatedCostInfo) *ghcmessages.PPMSITEstimatedCost {
	if ppmSITEstimatedCost == nil {
		return nil
	}
	payload := &ghcmessages.PPMSITEstimatedCost{
		SitCost:                handlers.FmtCost(ppmSITEstimatedCost.EstimatedSITCost),
		PriceFirstDaySIT:       handlers.FmtCost(ppmSITEstimatedCost.PriceFirstDaySIT),
		PriceAdditionalDaySIT:  handlers.FmtCost(ppmSITEstimatedCost.PriceAdditionalDaySIT),
		ParamsFirstDaySIT:      PPMSITEstimatedCostParamsFirstDaySIT(ppmSITEstimatedCost.ParamsFirstDaySIT),
		ParamsAdditionalDaySIT: PPMSITEstimatedCostParamsAdditionalDaySIT(ppmSITEstimatedCost.ParamsAdditionalDaySIT),
	}

	return payload
}

// ShipmentAddressUpdate payload
func ShipmentAddressUpdate(shipmentAddressUpdate *models.ShipmentAddressUpdate) *ghcmessages.ShipmentAddressUpdate {
	if shipmentAddressUpdate == nil || shipmentAddressUpdate.ID.IsNil() {
		return nil
	}

	payload := &ghcmessages.ShipmentAddressUpdate{
		ID:                    strfmt.UUID(shipmentAddressUpdate.ID.String()),
		ShipmentID:            strfmt.UUID(shipmentAddressUpdate.ShipmentID.String()),
		NewAddress:            Address(&shipmentAddressUpdate.NewAddress),
		OriginalAddress:       Address(&shipmentAddressUpdate.OriginalAddress),
		SitOriginalAddress:    Address(shipmentAddressUpdate.SitOriginalAddress),
		ContractorRemarks:     shipmentAddressUpdate.ContractorRemarks,
		OfficeRemarks:         shipmentAddressUpdate.OfficeRemarks,
		Status:                ghcmessages.ShipmentAddressUpdateStatus(shipmentAddressUpdate.Status),
		NewSitDistanceBetween: handlers.FmtIntPtrToInt64(shipmentAddressUpdate.NewSitDistanceBetween),
		OldSitDistanceBetween: handlers.FmtIntPtrToInt64(shipmentAddressUpdate.OldSitDistanceBetween),
	}

	return payload
}

// LineOfAccounting payload
func LineOfAccounting(lineOfAccounting *models.LineOfAccounting) *ghcmessages.LineOfAccounting {
	// Nil check
	if lineOfAccounting == nil {
		return nil
	}

	return &ghcmessages.LineOfAccounting{
		ID:                        strfmt.UUID(lineOfAccounting.ID.String()),
		LoaActvtyID:               lineOfAccounting.LoaActvtyID,
		LoaAgncAcntngCd:           lineOfAccounting.LoaAgncAcntngCd,
		LoaAgncDsbrCd:             lineOfAccounting.LoaAgncDsbrCd,
		LoaAlltSnID:               lineOfAccounting.LoaAlltSnID,
		LoaBafID:                  lineOfAccounting.LoaBafID,
		LoaBdgtAcntClsNm:          lineOfAccounting.LoaBdgtAcntClsNm,
		LoaBetCd:                  lineOfAccounting.LoaBetCd,
		LoaBgFyTx:                 handlers.FmtIntPtrToInt64(lineOfAccounting.LoaBgFyTx),
		LoaBgnDt:                  handlers.FmtDatePtr(lineOfAccounting.LoaBgnDt),
		LoaBgtLnItmID:             lineOfAccounting.LoaBgtLnItmID,
		LoaBgtRstrCd:              lineOfAccounting.LoaBgtRstrCd,
		LoaBgtSubActCd:            lineOfAccounting.LoaBgtSubActCd,
		LoaClsRefID:               lineOfAccounting.LoaClsRefID,
		LoaCstCd:                  lineOfAccounting.LoaCstCd,
		LoaCstCntrID:              lineOfAccounting.LoaCstCntrID,
		LoaCustNm:                 lineOfAccounting.LoaCustNm,
		LoaDfAgncyAlctnRcpntID:    lineOfAccounting.LoaDfAgncyAlctnRcpntID,
		LoaDocID:                  lineOfAccounting.LoaDocID,
		LoaDptID:                  lineOfAccounting.LoaDptID,
		LoaDscTx:                  lineOfAccounting.LoaDscTx,
		LoaDtlRmbsmtSrcID:         lineOfAccounting.LoaDtlRmbsmtSrcID,
		LoaEndDt:                  handlers.FmtDatePtr(lineOfAccounting.LoaEndDt),
		LoaEndFyTx:                handlers.FmtIntPtrToInt64(lineOfAccounting.LoaEndFyTx),
		LoaFmsTrnsactnID:          lineOfAccounting.LoaFmsTrnsactnID,
		LoaFnclArID:               lineOfAccounting.LoaFnclArID,
		LoaFnctPrsNm:              lineOfAccounting.LoaFnctPrsNm,
		LoaFndCntrID:              lineOfAccounting.LoaFndCntrID,
		LoaFndTyFgCd:              lineOfAccounting.LoaFndTyFgCd,
		LoaHistStatCd:             lineOfAccounting.LoaHistStatCd,
		LoaHsGdsCd:                lineOfAccounting.LoaHsGdsCd,
		LoaInstlAcntgActID:        lineOfAccounting.LoaInstlAcntgActID,
		LoaJbOrdNm:                lineOfAccounting.LoaJbOrdNm,
		LoaLclInstlID:             lineOfAccounting.LoaLclInstlID,
		LoaMajClmNm:               lineOfAccounting.LoaMajClmNm,
		LoaMajRmbsmtSrcID:         lineOfAccounting.LoaMajRmbsmtSrcID,
		LoaObjClsID:               lineOfAccounting.LoaObjClsID,
		LoaOpAgncyID:              lineOfAccounting.LoaOpAgncyID,
		LoaPgmElmntID:             lineOfAccounting.LoaPgmElmntID,
		LoaPrjID:                  lineOfAccounting.LoaPrjID,
		LoaSbaltmtRcpntID:         lineOfAccounting.LoaSbaltmtRcpntID,
		LoaScrtyCoopCustCd:        lineOfAccounting.LoaScrtyCoopCustCd,
		LoaScrtyCoopDsgntrCd:      lineOfAccounting.LoaScrtyCoopDsgntrCd,
		LoaScrtyCoopImplAgncCd:    lineOfAccounting.LoaScrtyCoopImplAgncCd,
		LoaScrtyCoopLnItmID:       lineOfAccounting.LoaScrtyCoopLnItmID,
		LoaSpclIntrID:             lineOfAccounting.LoaSpclIntrID,
		LoaSrvSrcID:               lineOfAccounting.LoaSrvSrcID,
		LoaStatCd:                 lineOfAccounting.LoaStatCd,
		LoaSubAcntID:              lineOfAccounting.LoaSubAcntID,
		LoaSysID:                  lineOfAccounting.LoaSysID,
		LoaTnsfrDptNm:             lineOfAccounting.LoaTnsfrDptNm,
		LoaTrnsnID:                lineOfAccounting.LoaTrnsnID,
		LoaTrsySfxTx:              lineOfAccounting.LoaTrsySfxTx,
		LoaTskBdgtSblnTx:          lineOfAccounting.LoaTskBdgtSblnTx,
		LoaUic:                    lineOfAccounting.LoaUic,
		LoaWkCntrRcpntNm:          lineOfAccounting.LoaWkCntrRcpntNm,
		LoaWrkOrdID:               lineOfAccounting.LoaWrkOrdID,
		OrgGrpDfasCd:              lineOfAccounting.OrgGrpDfasCd,
		UpdatedAt:                 strfmt.DateTime(lineOfAccounting.UpdatedAt),
		CreatedAt:                 strfmt.DateTime(lineOfAccounting.CreatedAt),
		ValidLoaForTac:            lineOfAccounting.ValidLoaForTac,
		ValidHhgProgramCodeForLoa: lineOfAccounting.ValidHhgProgramCodeForLoa,
	}
}

// MarketCode payload
func MarketCode(marketCode *models.MarketCode) string {
	if marketCode == nil {
		return "" // Or a default string value
	}
	return string(*marketCode)
}

// MTOShipment payload
func MTOShipment(storer storage.FileStorer, mtoShipment *models.MTOShipment, sitStatusPayload *ghcmessages.SITStatus) *ghcmessages.MTOShipment {

	payload := &ghcmessages.MTOShipment{
		ID:                          strfmt.UUID(mtoShipment.ID.String()),
		MoveTaskOrderID:             strfmt.UUID(mtoShipment.MoveTaskOrderID.String()),
		ShipmentType:                ghcmessages.MTOShipmentType(mtoShipment.ShipmentType),
		Status:                      ghcmessages.MTOShipmentStatus(mtoShipment.Status),
		CounselorRemarks:            mtoShipment.CounselorRemarks,
		CustomerRemarks:             mtoShipment.CustomerRemarks,
		RejectionReason:             mtoShipment.RejectionReason,
		PickupAddress:               Address(mtoShipment.PickupAddress),
		SecondaryDeliveryAddress:    Address(mtoShipment.SecondaryDeliveryAddress),
		SecondaryPickupAddress:      Address(mtoShipment.SecondaryPickupAddress),
		DestinationAddress:          Address(mtoShipment.DestinationAddress),
		HasSecondaryDeliveryAddress: mtoShipment.HasSecondaryDeliveryAddress,
		HasSecondaryPickupAddress:   mtoShipment.HasSecondaryPickupAddress,
		TertiaryDeliveryAddress:     Address(mtoShipment.TertiaryDeliveryAddress),
		TertiaryPickupAddress:       Address(mtoShipment.TertiaryPickupAddress),
		HasTertiaryDeliveryAddress:  mtoShipment.HasTertiaryDeliveryAddress,
		HasTertiaryPickupAddress:    mtoShipment.HasTertiaryPickupAddress,
		ActualProGearWeight:         handlers.FmtPoundPtr(mtoShipment.ActualProGearWeight),
		ActualSpouseProGearWeight:   handlers.FmtPoundPtr(mtoShipment.ActualSpouseProGearWeight),
		PrimeEstimatedWeight:        handlers.FmtPoundPtr(mtoShipment.PrimeEstimatedWeight),
		PrimeActualWeight:           handlers.FmtPoundPtr(mtoShipment.PrimeActualWeight),
		NtsRecordedWeight:           handlers.FmtPoundPtr(mtoShipment.NTSRecordedWeight),
		MtoAgents:                   *MTOAgents(&mtoShipment.MTOAgents),
		MtoServiceItems:             MTOServiceItemModels(mtoShipment.MTOServiceItems, storer),
		Diversion:                   mtoShipment.Diversion,
		DiversionReason:             mtoShipment.DiversionReason,
		Reweigh:                     Reweigh(mtoShipment.Reweigh, sitStatusPayload),
		CreatedAt:                   strfmt.DateTime(mtoShipment.CreatedAt),
		UpdatedAt:                   strfmt.DateTime(mtoShipment.UpdatedAt),
		ETag:                        etag.GenerateEtag(mtoShipment.UpdatedAt),
		DeletedAt:                   handlers.FmtDateTimePtr(mtoShipment.DeletedAt),
		ApprovedDate:                handlers.FmtDateTimePtr(mtoShipment.ApprovedDate),
		SitDaysAllowance:            handlers.FmtIntPtrToInt64(mtoShipment.SITDaysAllowance),
		SitExtensions:               *SITDurationUpdates(&mtoShipment.SITDurationUpdates),
		BillableWeightCap:           handlers.FmtPoundPtr(mtoShipment.BillableWeightCap),
		BillableWeightJustification: mtoShipment.BillableWeightJustification,
		UsesExternalVendor:          mtoShipment.UsesExternalVendor,
		ServiceOrderNumber:          mtoShipment.ServiceOrderNumber,
		StorageFacility:             StorageFacility(mtoShipment.StorageFacility),
		PpmShipment:                 PPMShipment(storer, mtoShipment.PPMShipment),
		BoatShipment:                BoatShipment(storer, mtoShipment.BoatShipment),
		MobileHomeShipment:          MobileHomeShipment(storer, mtoShipment.MobileHome),
		DeliveryAddressUpdate:       ShipmentAddressUpdate(mtoShipment.DeliveryAddressUpdate),
		ShipmentLocator:             handlers.FmtStringPtr(mtoShipment.ShipmentLocator),
		MarketCode:                  MarketCode(&mtoShipment.MarketCode),
	}

	if mtoShipment.Distance != nil {
		payload.Distance = handlers.FmtInt64(int64(*mtoShipment.Distance))
	}

	if sitStatusPayload != nil {
		// If we have a sitStatusPayload, overwrite SitDaysAllowance from the shipment model.
		totalSITAllowance := 0
		if sitStatusPayload.TotalDaysRemaining != nil {
			totalSITAllowance += int(*sitStatusPayload.TotalDaysRemaining)
		}
		if sitStatusPayload.TotalSITDaysUsed != nil {
			totalSITAllowance += int(*sitStatusPayload.TotalSITDaysUsed)
		}
		payload.SitDaysAllowance = handlers.FmtIntPtrToInt64(&totalSITAllowance)
	}

	if len(mtoShipment.SITDurationUpdates) > 0 {
		payload.SitExtensions = *SITDurationUpdates(&mtoShipment.SITDurationUpdates)
	}

	if mtoShipment.RequestedPickupDate != nil && !mtoShipment.RequestedPickupDate.IsZero() {
		payload.RequestedPickupDate = handlers.FmtDatePtr(mtoShipment.RequestedPickupDate)
	}

	if mtoShipment.ActualPickupDate != nil && !mtoShipment.ActualPickupDate.IsZero() {
		payload.ActualPickupDate = handlers.FmtDatePtr(mtoShipment.ActualPickupDate)
	}

	if mtoShipment.ActualDeliveryDate != nil && !mtoShipment.ActualDeliveryDate.IsZero() {
		payload.ActualDeliveryDate = handlers.FmtDatePtr(mtoShipment.ActualDeliveryDate)
	}

	if mtoShipment.RequestedDeliveryDate != nil && !mtoShipment.RequestedDeliveryDate.IsZero() {
		payload.RequestedDeliveryDate = handlers.FmtDatePtr(mtoShipment.RequestedDeliveryDate)
	}

	if mtoShipment.RequiredDeliveryDate != nil && !mtoShipment.RequiredDeliveryDate.IsZero() {
		payload.RequiredDeliveryDate = handlers.FmtDatePtr(mtoShipment.RequiredDeliveryDate)
	}

	if mtoShipment.ScheduledPickupDate != nil {
		payload.ScheduledPickupDate = handlers.FmtDatePtr(mtoShipment.ScheduledPickupDate)
	}

	if mtoShipment.ScheduledDeliveryDate != nil {
		payload.ScheduledDeliveryDate = handlers.FmtDatePtr(mtoShipment.ScheduledDeliveryDate)
	}

	if mtoShipment.DestinationType != nil {
		destinationType := ghcmessages.DestinationType(*mtoShipment.DestinationType)
		payload.DestinationType = &destinationType
	}

	if sitStatusPayload != nil {
		payload.SitStatus = sitStatusPayload
	}

	if mtoShipment.TACType != nil {
		tt := ghcmessages.LOAType(*mtoShipment.TACType)
		payload.TacType = &tt
	}

	if mtoShipment.SACType != nil {
		st := ghcmessages.LOAType(*mtoShipment.SACType)
		payload.SacType = &st
	}

	weightsCalculator := mtoshipment.NewShipmentBillableWeightCalculator()
	calculatedWeights := weightsCalculator.CalculateShipmentBillableWeight(mtoShipment)

	// CalculatedBillableWeight is intentionally not a part of the mto_shipments model
	// because we don't want to store a derived value in the database
	payload.CalculatedBillableWeight = handlers.FmtPoundPtr(calculatedWeights.CalculatedBillableWeight)

	return payload
}

// MTOShipments payload
func MTOShipments(storer storage.FileStorer, mtoShipments *models.MTOShipments, sitStatusPayload map[string]*ghcmessages.SITStatus) *ghcmessages.MTOShipments {
	payload := make(ghcmessages.MTOShipments, len(*mtoShipments))

	for i, m := range *mtoShipments {
		copyOfMtoShipment := m // Make copy to avoid implicit memory aliasing of items from a range statement.
		if sitStatus, ok := sitStatusPayload[copyOfMtoShipment.ID.String()]; ok {
			payload[i] = MTOShipment(storer, &copyOfMtoShipment, sitStatus)
		} else {
			payload[i] = MTOShipment(storer, &copyOfMtoShipment, nil)
		}
	}
	return &payload
}

// MTOAgent payload
func MTOAgent(mtoAgent *models.MTOAgent) *ghcmessages.MTOAgent {
	payload := &ghcmessages.MTOAgent{
		ID:            strfmt.UUID(mtoAgent.ID.String()),
		MtoShipmentID: strfmt.UUID(mtoAgent.MTOShipmentID.String()),
		CreatedAt:     strfmt.DateTime(mtoAgent.CreatedAt),
		UpdatedAt:     strfmt.DateTime(mtoAgent.UpdatedAt),
		FirstName:     mtoAgent.FirstName,
		LastName:      mtoAgent.LastName,
		AgentType:     string(mtoAgent.MTOAgentType),
		Email:         mtoAgent.Email,
		Phone:         mtoAgent.Phone,
		ETag:          etag.GenerateEtag(mtoAgent.UpdatedAt),
	}
	return payload
}

// MTOAgents payload
func MTOAgents(mtoAgents *models.MTOAgents) *ghcmessages.MTOAgents {
	payload := make(ghcmessages.MTOAgents, len(*mtoAgents))
	for i, m := range *mtoAgents {
		copyOfMtoAgent := m // Make copy to avoid implicit memory aliasing of items from a range statement.
		payload[i] = MTOAgent(&copyOfMtoAgent)
	}
	return &payload
}

// PaymentRequests payload
func PaymentRequests(appCtx appcontext.AppContext, prs *models.PaymentRequests, storer storage.FileStorer) (*ghcmessages.PaymentRequests, error) {
	payload := make(ghcmessages.PaymentRequests, len(*prs))

	for i, p := range *prs {
		paymentRequest := p
		pr, err := PaymentRequest(appCtx, &paymentRequest, storer)
		if err != nil {
			return nil, err
		}
		payload[i] = pr
	}
	return &payload, nil
}

// PaymentRequest payload
func PaymentRequest(appCtx appcontext.AppContext, pr *models.PaymentRequest, storer storage.FileStorer) (*ghcmessages.PaymentRequest, error) {
	serviceDocs := make(ghcmessages.ProofOfServiceDocs, len(pr.ProofOfServiceDocs))

	if len(pr.ProofOfServiceDocs) > 0 {
		for i, proofOfService := range pr.ProofOfServiceDocs {
			payload, err := ProofOfServiceDoc(proofOfService, storer)
			if err != nil {
				return nil, err
			}
			serviceDocs[i] = payload
		}
	}

	move, err := Move(&pr.MoveTaskOrder, storer)
	if err != nil {
		return nil, err
	}

	ediErrorInfoEDIType := ""
	ediErrorInfoEDICode := ""
	ediErrorInfoEDIDescription := ""
	ediErrorInfo := pr.EdiErrors
	if ediErrorInfo != nil {
		mostRecentEdiError := ediErrorInfo[0]
		if mostRecentEdiError.EDIType != "" {
			ediErrorInfoEDIType = string(mostRecentEdiError.EDIType)
		}
		if mostRecentEdiError.Code != nil {
			ediErrorInfoEDICode = *mostRecentEdiError.Code
		}
		if mostRecentEdiError.Description != nil {
			ediErrorInfoEDIDescription = *mostRecentEdiError.Description
		}
	}

	var totalTPPSPaidInvoicePriceMillicents *int64
	var tppsPaidInvoiceSellerPaidDate *time.Time
	var TPPSPaidInvoiceReportsForPR models.TPPSPaidInvoiceReportEntrys
	if pr.TPPSPaidInvoiceReports != nil {
		TPPSPaidInvoiceReportsForPR = pr.TPPSPaidInvoiceReports
		if len(TPPSPaidInvoiceReportsForPR) > 0 {
			if TPPSPaidInvoiceReportsForPR[0].InvoiceTotalChargesInMillicents >= 0 {
				totalTPPSPaidInvoicePriceMillicents = models.Int64Pointer(int64(TPPSPaidInvoiceReportsForPR[0].InvoiceTotalChargesInMillicents))
				tppsPaidInvoiceSellerPaidDate = &TPPSPaidInvoiceReportsForPR[0].SellerPaidDate
			}
		}
	}

	return &ghcmessages.PaymentRequest{
		ID:                                   *handlers.FmtUUID(pr.ID),
		IsFinal:                              &pr.IsFinal,
		MoveTaskOrderID:                      *handlers.FmtUUID(pr.MoveTaskOrderID),
		MoveTaskOrder:                        move,
		PaymentRequestNumber:                 pr.PaymentRequestNumber,
		RecalculationOfPaymentRequestID:      handlers.FmtUUIDPtr(pr.RecalculationOfPaymentRequestID),
		RejectionReason:                      pr.RejectionReason,
		Status:                               ghcmessages.PaymentRequestStatus(pr.Status),
		ETag:                                 etag.GenerateEtag(pr.UpdatedAt),
		ServiceItems:                         *PaymentServiceItems(&pr.PaymentServiceItems, &TPPSPaidInvoiceReportsForPR),
		ReviewedAt:                           handlers.FmtDateTimePtr(pr.ReviewedAt),
		ProofOfServiceDocs:                   serviceDocs,
		CreatedAt:                            strfmt.DateTime(pr.CreatedAt),
		SentToGexAt:                          (*strfmt.DateTime)(pr.SentToGexAt),
		ReceivedByGexAt:                      (*strfmt.DateTime)(pr.ReceivedByGexAt),
		EdiErrorType:                         &ediErrorInfoEDIType,
		EdiErrorCode:                         &ediErrorInfoEDICode,
		EdiErrorDescription:                  &ediErrorInfoEDIDescription,
		TppsInvoiceAmountPaidTotalMillicents: totalTPPSPaidInvoicePriceMillicents,
		TppsInvoiceSellerPaidDate:            (*strfmt.DateTime)(tppsPaidInvoiceSellerPaidDate),
	}, nil
}

// PaymentServiceItem payload
func PaymentServiceItem(ps *models.PaymentServiceItem) *ghcmessages.PaymentServiceItem {
	if ps == nil {
		return nil
	}
	paymentServiceItemParams := PaymentServiceItemParams(&ps.PaymentServiceItemParams)

	return &ghcmessages.PaymentServiceItem{
		ID:                       *handlers.FmtUUID(ps.ID),
		MtoServiceItemID:         *handlers.FmtUUID(ps.MTOServiceItemID),
		MtoServiceItemCode:       string(ps.MTOServiceItem.ReService.Code),
		MtoServiceItemName:       ps.MTOServiceItem.ReService.Name,
		MtoShipmentType:          ghcmessages.MTOShipmentType(ps.MTOServiceItem.MTOShipment.ShipmentType),
		MtoShipmentID:            handlers.FmtUUIDPtr(ps.MTOServiceItem.MTOShipmentID),
		CreatedAt:                strfmt.DateTime(ps.CreatedAt),
		PriceCents:               handlers.FmtCost(ps.PriceCents),
		RejectionReason:          ps.RejectionReason,
		Status:                   ghcmessages.PaymentServiceItemStatus(ps.Status),
		ReferenceID:              ps.ReferenceID,
		ETag:                     etag.GenerateEtag(ps.UpdatedAt),
		PaymentServiceItemParams: *paymentServiceItemParams,
	}
}

// PaymentServiceItems payload
func PaymentServiceItems(paymentServiceItems *models.PaymentServiceItems, tppsPaidReportData *models.TPPSPaidInvoiceReportEntrys) *ghcmessages.PaymentServiceItems {
	payload := make(ghcmessages.PaymentServiceItems, len(*paymentServiceItems))
	for i, m := range *paymentServiceItems {
		copyOfPaymentServiceItem := m // Make copy to avoid implicit memory aliasing of items from a range statement.
		payload[i] = PaymentServiceItem(&copyOfPaymentServiceItem)

		// We process TPPS Paid Invoice Reports to get payment information for each payment service item
		// This report tells us how much TPPS paid HS for each item, then we store and display it
		if *tppsPaidReportData != nil {
			tppsDataForPaymentRequest := *tppsPaidReportData
			for tppsDataRowIndex := range tppsDataForPaymentRequest {
				if tppsDataForPaymentRequest[tppsDataRowIndex].ProductDescription == payload[i].MtoServiceItemCode {
					payload[i].TppsInvoiceAmountPaidPerServiceItemMillicents = handlers.FmtMilliCentsPtr(&tppsDataForPaymentRequest[tppsDataRowIndex].LineNetCharge)
				}
			}
		}
	}
	return &payload
}

// PaymentServiceItemParam payload
func PaymentServiceItemParam(paymentServiceItemParam models.PaymentServiceItemParam) *ghcmessages.PaymentServiceItemParam {
	return &ghcmessages.PaymentServiceItemParam{
		ID:                   strfmt.UUID(paymentServiceItemParam.ID.String()),
		PaymentServiceItemID: strfmt.UUID(paymentServiceItemParam.PaymentServiceItemID.String()),
		Key:                  ghcmessages.ServiceItemParamName(paymentServiceItemParam.ServiceItemParamKey.Key),
		Value:                paymentServiceItemParam.Value,
		Type:                 ghcmessages.ServiceItemParamType(paymentServiceItemParam.ServiceItemParamKey.Type),
		Origin:               ghcmessages.ServiceItemParamOrigin(paymentServiceItemParam.ServiceItemParamKey.Origin),
		ETag:                 etag.GenerateEtag(paymentServiceItemParam.UpdatedAt),
	}
}

// PaymentServiceItemParams payload
func PaymentServiceItemParams(paymentServiceItemParams *models.PaymentServiceItemParams) *ghcmessages.PaymentServiceItemParams {
	if paymentServiceItemParams == nil {
		return nil
	}

	payload := make(ghcmessages.PaymentServiceItemParams, len(*paymentServiceItemParams))

	for i, p := range *paymentServiceItemParams {
		payload[i] = PaymentServiceItemParam(p)
	}
	return &payload
}

func ServiceRequestDoc(serviceRequest models.ServiceRequestDocument, storer storage.FileStorer) (*ghcmessages.ServiceRequestDocument, error) {

	uploads := make([]*ghcmessages.Upload, len(serviceRequest.ServiceRequestDocumentUploads))

	if len(serviceRequest.ServiceRequestDocumentUploads) > 0 {
		for i, serviceRequestUpload := range serviceRequest.ServiceRequestDocumentUploads {
			url, err := storer.PresignedURL(serviceRequestUpload.Upload.StorageKey, serviceRequestUpload.Upload.ContentType, serviceRequestUpload.Upload.Filename)
			if err != nil {
				return nil, err
			}
			uploads[i] = Upload(storer, serviceRequestUpload.Upload, url)
		}
	}

	return &ghcmessages.ServiceRequestDocument{
		Uploads: uploads,
	}, nil

}

// MTOServiceItemSingleModel payload
func MTOServiceItemSingleModel(s *models.MTOServiceItem) *ghcmessages.MTOServiceItemSingle {
	return &ghcmessages.MTOServiceItemSingle{
		SitPostalCode:            handlers.FmtStringPtr(s.SITPostalCode),
		ApprovedAt:               handlers.FmtDateTimePtr(s.ApprovedAt),
		CreatedAt:                *handlers.FmtDateTime(s.CreatedAt),
		ID:                       *handlers.FmtUUID(s.ID),
		MoveTaskOrderID:          *handlers.FmtUUID(s.MoveTaskOrderID),
		MtoShipmentID:            handlers.FmtUUID(*s.MTOShipmentID),
		PickupPostalCode:         handlers.FmtStringPtr(s.PickupPostalCode),
		ReServiceID:              *handlers.FmtUUID(s.ReServiceID),
		RejectedAt:               handlers.FmtDateTimePtr(s.RejectedAt),
		RejectionReason:          handlers.FmtStringPtr(s.RejectionReason),
		SitCustomerContacted:     handlers.FmtDatePtr(s.SITCustomerContacted),
		SitDepartureDate:         handlers.FmtDateTimePtr(s.SITDepartureDate),
		SitEntryDate:             handlers.FmtDateTimePtr(s.SITEntryDate),
		SitRequestedDelivery:     handlers.FmtDatePtr(s.SITRequestedDelivery),
		Status:                   handlers.FmtString(string(s.Status)),
		UpdatedAt:                *handlers.FmtDateTime(s.UpdatedAt),
		ConvertToCustomerExpense: *handlers.FmtBool(s.CustomerExpense),
		CustomerExpenseReason:    handlers.FmtStringPtr(s.CustomerExpenseReason),
	}
}

// MTOServiceItemModel payload
func MTOServiceItemModel(s *models.MTOServiceItem, storer storage.FileStorer) *ghcmessages.MTOServiceItem {
	if s == nil {
		return nil
	}

	serviceRequestDocs := make(ghcmessages.ServiceRequestDocuments, len(s.ServiceRequestDocuments))

	if len(s.ServiceRequestDocuments) > 0 {
		for i, serviceRequest := range s.ServiceRequestDocuments {
			payload, err := ServiceRequestDoc(serviceRequest, storer)
			if err != nil {
				return nil
			}
			serviceRequestDocs[i] = payload
		}
	}

	return &ghcmessages.MTOServiceItem{
		ID:                            handlers.FmtUUID(s.ID),
		MoveTaskOrderID:               handlers.FmtUUID(s.MoveTaskOrderID),
		MtoShipmentID:                 handlers.FmtUUIDPtr(s.MTOShipmentID),
		ReServiceID:                   handlers.FmtUUID(s.ReServiceID),
		ReServiceCode:                 handlers.FmtString(string(s.ReService.Code)),
		ReServiceName:                 handlers.FmtStringPtr(&s.ReService.Name),
		Reason:                        handlers.FmtStringPtr(s.Reason),
		RejectionReason:               handlers.FmtStringPtr(s.RejectionReason),
		PickupPostalCode:              handlers.FmtStringPtr(s.PickupPostalCode),
		SITPostalCode:                 handlers.FmtStringPtr(s.SITPostalCode),
		SitEntryDate:                  handlers.FmtDateTimePtr(s.SITEntryDate),
		SitDepartureDate:              handlers.FmtDateTimePtr(s.SITDepartureDate),
		SitCustomerContacted:          handlers.FmtDatePtr(s.SITCustomerContacted),
		SitRequestedDelivery:          handlers.FmtDatePtr(s.SITRequestedDelivery),
		Status:                        ghcmessages.MTOServiceItemStatus(s.Status),
		Description:                   handlers.FmtStringPtr(s.Description),
		Dimensions:                    MTOServiceItemDimensions(s.Dimensions),
		CustomerContacts:              MTOServiceItemCustomerContacts(s.CustomerContacts),
		SitOriginHHGOriginalAddress:   Address(s.SITOriginHHGOriginalAddress),
		SitOriginHHGActualAddress:     Address(s.SITOriginHHGActualAddress),
		SitDestinationOriginalAddress: Address(s.SITDestinationOriginalAddress),
		SitDestinationFinalAddress:    Address(s.SITDestinationFinalAddress),
		EstimatedWeight:               handlers.FmtPoundPtr(s.EstimatedWeight),
		CreatedAt:                     strfmt.DateTime(s.CreatedAt),
		ApprovedAt:                    handlers.FmtDateTimePtr(s.ApprovedAt),
		RejectedAt:                    handlers.FmtDateTimePtr(s.RejectedAt),
		ETag:                          etag.GenerateEtag(s.UpdatedAt),
		ServiceRequestDocuments:       serviceRequestDocs,
		ConvertToCustomerExpense:      *handlers.FmtBool(s.CustomerExpense),
		CustomerExpenseReason:         handlers.FmtStringPtr(s.CustomerExpenseReason),
		SitDeliveryMiles:              handlers.FmtIntPtrToInt64(s.SITDeliveryMiles),
		EstimatedPrice:                handlers.FmtCost(s.PricingEstimate),
		StandaloneCrate:               s.StandaloneCrate,
		LockedPriceCents:              handlers.FmtCost(s.LockedPriceCents),
	}
}

// SITServiceItemGrouping payload
func SITServiceItemGrouping(s models.SITServiceItemGrouping, storer storage.FileStorer) *ghcmessages.SITServiceItemGrouping {
	if len(s.ServiceItems) == 0 {
		return nil
	}

	summary := ghcmessages.SITSummary{
		FirstDaySITServiceItemID: strfmt.UUID(s.Summary.FirstDaySITServiceItemID.String()),
		Location:                 s.Summary.Location,
		DaysInSIT:                handlers.FmtIntPtrToInt64(&s.Summary.DaysInSIT),
		SitEntryDate:             *handlers.FmtDateTime(s.Summary.SITEntryDate),
		SitDepartureDate:         handlers.FmtDateTimePtr(s.Summary.SITDepartureDate),
		SitAuthorizedEndDate:     *handlers.FmtDateTime(s.Summary.SITAuthorizedEndDate),
		SitCustomerContacted:     handlers.FmtDateTimePtr(s.Summary.SITCustomerContacted),
		SitRequestedDelivery:     handlers.FmtDateTimePtr(s.Summary.SITRequestedDelivery),
	}

	serviceItems := MTOServiceItemModels(s.ServiceItems, storer)

	return &ghcmessages.SITServiceItemGrouping{
		Summary:      &summary,
		ServiceItems: serviceItems,
	}
}

// SITServiceItemGroupings payload
func SITServiceItemGroupings(s models.SITServiceItemGroupings, storer storage.FileStorer) ghcmessages.SITServiceItemGroupings {
	sitGroupings := ghcmessages.SITServiceItemGroupings{}
	for _, sitGroup := range s {
		if sitPayload := SITServiceItemGrouping(sitGroup, storer); sitPayload != nil {
			sitGroupings = append(sitGroupings, sitPayload)
		}
	}
	return sitGroupings
}

// MTOServiceItemModels payload
func MTOServiceItemModels(s models.MTOServiceItems, storer storage.FileStorer) ghcmessages.MTOServiceItems {
	serviceItems := ghcmessages.MTOServiceItems{}
	for _, item := range s {
		copyOfServiceItem := item // Make copy to avoid implicit memory aliasing of items from a range statement.
		serviceItems = append(serviceItems, MTOServiceItemModel(&copyOfServiceItem, storer))
	}

	return serviceItems
}

// MTOServiceItemDimension payload
func MTOServiceItemDimension(d *models.MTOServiceItemDimension) *ghcmessages.MTOServiceItemDimension {
	return &ghcmessages.MTOServiceItemDimension{
		ID:     *handlers.FmtUUID(d.ID),
		Type:   ghcmessages.DimensionType(d.Type),
		Length: *d.Length.Int32Ptr(),
		Height: *d.Height.Int32Ptr(),
		Width:  *d.Width.Int32Ptr(),
	}
}

// MTOServiceItemDimensions payload
func MTOServiceItemDimensions(d models.MTOServiceItemDimensions) ghcmessages.MTOServiceItemDimensions {
	payload := make(ghcmessages.MTOServiceItemDimensions, len(d))
	for i, item := range d {
		copyOfServiceItem := item // Make copy to avoid implicit memory aliasing of items from a range statement.
		payload[i] = MTOServiceItemDimension(&copyOfServiceItem)
	}
	return payload
}

// MTOServiceItemCustomerContact payload
func MTOServiceItemCustomerContact(c *models.MTOServiceItemCustomerContact) *ghcmessages.MTOServiceItemCustomerContact {
	return &ghcmessages.MTOServiceItemCustomerContact{
		Type:                       ghcmessages.CustomerContactType(c.Type),
		DateOfContact:              *handlers.FmtDate(c.DateOfContact),
		TimeMilitary:               c.TimeMilitary,
		FirstAvailableDeliveryDate: *handlers.FmtDate(c.FirstAvailableDeliveryDate),
	}
}

// MTOServiceItemCustomerContacts payload
func MTOServiceItemCustomerContacts(c models.MTOServiceItemCustomerContacts) ghcmessages.MTOServiceItemCustomerContacts {
	payload := make(ghcmessages.MTOServiceItemCustomerContacts, len(c))
	for i, item := range c {
		copyOfServiceItem := item // Make copy to avoid implicit memory aliasing of items from a range statement.
		payload[i] = MTOServiceItemCustomerContact(&copyOfServiceItem)
	}
	return payload
}

// Upload payload
func Upload(storer storage.FileStorer, upload models.Upload, url string) *ghcmessages.Upload {
	uploadPayload := &ghcmessages.Upload{
		ID:          handlers.FmtUUIDValue(upload.ID),
		Filename:    upload.Filename,
		ContentType: upload.ContentType,
		UploadType:  string(upload.UploadType),
		URL:         strfmt.URI(url),
		Bytes:       upload.Bytes,
		CreatedAt:   strfmt.DateTime(upload.CreatedAt),
		UpdatedAt:   strfmt.DateTime(upload.UpdatedAt),
		DeletedAt:   (*strfmt.DateTime)(upload.DeletedAt),
	}

	if upload.Rotation != nil {
		uploadPayload.Rotation = *upload.Rotation
	}

	tags, err := storer.Tags(upload.StorageKey)
	if err != nil || len(tags) == 0 {
		uploadPayload.Status = "PROCESSING"
	} else {
		uploadPayload.Status = tags["av-status"]
	}
	return uploadPayload
}

// Upload payload for when a Proof of Service doc is designated as a weight ticket
// This adds an isWeightTicket key to the payload for the UI to use
func WeightTicketUpload(storer storage.FileStorer, upload models.Upload, url string, isWeightTicket bool) *ghcmessages.Upload {
	uploadPayload := &ghcmessages.Upload{
		ID:             handlers.FmtUUIDValue(upload.ID),
		Filename:       upload.Filename,
		ContentType:    upload.ContentType,
		URL:            strfmt.URI(url),
		Bytes:          upload.Bytes,
		CreatedAt:      strfmt.DateTime(upload.CreatedAt),
		UpdatedAt:      strfmt.DateTime(upload.UpdatedAt),
		IsWeightTicket: isWeightTicket,
	}
	tags, err := storer.Tags(upload.StorageKey)
	if err != nil || len(tags) == 0 {
		uploadPayload.Status = "PROCESSING"
	} else {
		uploadPayload.Status = tags["av-status"]
	}
	return uploadPayload
}

// ProofOfServiceDoc payload from model
func ProofOfServiceDoc(proofOfService models.ProofOfServiceDoc, storer storage.FileStorer) (*ghcmessages.ProofOfServiceDoc, error) {

	uploads := make([]*ghcmessages.Upload, len(proofOfService.PrimeUploads))
	if len(proofOfService.PrimeUploads) > 0 {
		for i, primeUpload := range proofOfService.PrimeUploads {
			url, err := storer.PresignedURL(primeUpload.Upload.StorageKey, primeUpload.Upload.ContentType, primeUpload.Upload.Filename)
			if err != nil {
				return nil, err
			}
			// if the doc is a weight ticket then we need to return a different payload so the UI can differentiate
			weightTicket := proofOfService.IsWeightTicket
			if weightTicket {
				uploads[i] = WeightTicketUpload(storer, primeUpload.Upload, url, proofOfService.IsWeightTicket)
			} else {
				uploads[i] = Upload(storer, primeUpload.Upload, url)
			}
		}
	}

	return &ghcmessages.ProofOfServiceDoc{
		IsWeightTicket: proofOfService.IsWeightTicket,
		Uploads:        uploads,
	}, nil
}

func PayloadForUploadModel(
	storer storage.FileStorer,
	upload models.Upload,
	url string,
) *ghcmessages.Upload {
	uploadPayload := &ghcmessages.Upload{
		ID:          handlers.FmtUUIDValue(upload.ID),
		Filename:    upload.Filename,
		ContentType: upload.ContentType,
		UploadType:  string(upload.UploadType),
		URL:         strfmt.URI(url),
		Bytes:       upload.Bytes,
		CreatedAt:   strfmt.DateTime(upload.CreatedAt),
		UpdatedAt:   strfmt.DateTime(upload.UpdatedAt),
		DeletedAt:   (*strfmt.DateTime)(upload.DeletedAt),
	}

	if upload.Rotation != nil {
		uploadPayload.Rotation = *upload.Rotation
	}

	tags, err := storer.Tags(upload.StorageKey)
	if err != nil || len(tags) == 0 {
		uploadPayload.Status = "PROCESSING"
	} else {
		uploadPayload.Status = tags["av-status"]
	}
	return uploadPayload
}

func PayloadForDocumentModel(storer storage.FileStorer, document models.Document) (*ghcmessages.Document, error) {
	uploads := make([]*ghcmessages.Upload, len(document.UserUploads))
	for i, userUpload := range document.UserUploads {
		if userUpload.Upload.ID == uuid.Nil {
			return nil, errors.New("no uploads for user")
		}
		url, err := storer.PresignedURL(userUpload.Upload.StorageKey, userUpload.Upload.ContentType, userUpload.Upload.Filename)
		if err != nil {
			return nil, err
		}

		uploadPayload := PayloadForUploadModel(storer, userUpload.Upload, url)
		uploads[i] = uploadPayload
	}

	documentPayload := &ghcmessages.Document{
		ID:              handlers.FmtUUID(document.ID),
		ServiceMemberID: handlers.FmtUUID(document.ServiceMemberID),
		Uploads:         uploads,
	}
	return documentPayload, nil
}

// In the TOO queue response we only want to count shipments in these statuses (excluding draft and cancelled)
// For the Services Counseling queue we will find the earliest move date from shipments in these statuses
func queueIncludeShipmentStatus(status models.MTOShipmentStatus) bool {
	return status == models.MTOShipmentStatusSubmitted ||
		status == models.MTOShipmentStatusApproved ||
		status == models.MTOShipmentStatusDiversionRequested ||
		status == models.MTOShipmentStatusCancellationRequested
}

func QueueAvailableOfficeUsers(officeUsers []models.OfficeUser) *ghcmessages.AvailableOfficeUsers {
	availableOfficeUsers := make(ghcmessages.AvailableOfficeUsers, len(officeUsers))
	for i, officeUser := range officeUsers {

		hasSafety := officeUser.User.Privileges.HasPrivilege(models.PrivilegeTypeSafety)

		availableOfficeUsers[i] = &ghcmessages.AvailableOfficeUser{
			LastName:           officeUser.LastName,
			FirstName:          officeUser.FirstName,
			OfficeUserID:       *handlers.FmtUUID(officeUser.ID),
			HasSafetyPrivilege: swag.BoolValue(&hasSafety),
		}
	}

	return &availableOfficeUsers
}

// QueueMoves payload
<<<<<<< HEAD
func QueueMoves(moves []models.Move, officeUsers []models.OfficeUser, requestedPpmStatus *models.PPMShipmentStatus, role roles.RoleType, officeUser models.OfficeUser, isSupervisor bool) *ghcmessages.QueueMoves {
=======
func QueueMoves(moves []models.Move, officeUsers []models.OfficeUser, requestedPpmStatus *models.PPMShipmentStatus, role roles.RoleType, officeUser models.OfficeUser, isSupervisor bool, isHQRole bool) *ghcmessages.QueueMoves {
>>>>>>> e6dd9ebb
	queueMoves := make(ghcmessages.QueueMoves, len(moves))
	for i, move := range moves {
		customer := move.Orders.ServiceMember

		var transportationOffice string
		var transportationOfficeId uuid.UUID
		if move.CounselingOffice != nil {
			transportationOffice = move.CounselingOffice.Name
			transportationOfficeId = move.CounselingOffice.ID
		}
		var validMTOShipments []models.MTOShipment
		var earliestRequestedPickup *time.Time
		// we can't easily modify our sql query to find the earliest shipment pickup date so we must do it here
		for _, shipment := range move.MTOShipments {
			if queueIncludeShipmentStatus(shipment.Status) && shipment.DeletedAt == nil {
				earliestDateInCurrentShipment := findEarliestDateForRequestedMoveDate(shipment)
				if earliestRequestedPickup == nil || (earliestDateInCurrentShipment != nil && earliestDateInCurrentShipment.Before(*earliestRequestedPickup)) {
					earliestRequestedPickup = earliestDateInCurrentShipment
				}

				validMTOShipments = append(validMTOShipments, shipment)
			}
		}

		var deptIndicator ghcmessages.DeptIndicator
		if move.Orders.DepartmentIndicator != nil {
			deptIndicator = ghcmessages.DeptIndicator(*move.Orders.DepartmentIndicator)
		}

		var gbloc string
		if move.Status == models.MoveStatusNeedsServiceCounseling {
			gbloc = swag.StringValue(move.Orders.OriginDutyLocationGBLOC)
		} else if len(move.ShipmentGBLOC) > 0 && move.ShipmentGBLOC[0].GBLOC != nil {
			// There is a Pop bug that prevents us from using a has_one association for
			// Move.ShipmentGBLOC, so we have to treat move.ShipmentGBLOC as an array, even
			// though there can never be more than one GBLOC for a move.
			gbloc = swag.StringValue(move.ShipmentGBLOC[0].GBLOC)
		} else {
			// If the move's first shipment doesn't have a pickup address (like with an NTS-Release),
			// we need to fall back to the origin duty location GBLOC.  If that's not available for
			// some reason, then we should get the empty string (no GBLOC).
			gbloc = swag.StringValue(move.Orders.OriginDutyLocationGBLOC)
		}
		var closeoutLocation string
		if move.CloseoutOffice != nil {
			closeoutLocation = move.CloseoutOffice.Name
		}
		var closeoutInitiated time.Time
		var ppmStatus models.PPMShipmentStatus
		for _, shipment := range move.MTOShipments {
			if shipment.PPMShipment != nil {
				if requestedPpmStatus != nil {
					if shipment.PPMShipment.Status == *requestedPpmStatus {
						ppmStatus = shipment.PPMShipment.Status
					}
				} else {
					ppmStatus = shipment.PPMShipment.Status
				}
				if shipment.PPMShipment.SubmittedAt != nil {
					if closeoutInitiated.Before(*shipment.PPMShipment.SubmittedAt) {
						closeoutInitiated = *shipment.PPMShipment.SubmittedAt
					}
				}
			}
		}

		queueMoves[i] = &ghcmessages.QueueMove{
			Customer:                Customer(&customer),
			Status:                  ghcmessages.MoveStatus(move.Status),
			ID:                      *handlers.FmtUUID(move.ID),
			Locator:                 move.Locator,
			SubmittedAt:             handlers.FmtDateTimePtr(move.SubmittedAt),
			AppearedInTooAt:         handlers.FmtDateTimePtr(findLastSentToTOO(move)),
			RequestedMoveDate:       handlers.FmtDatePtr(earliestRequestedPickup),
			DepartmentIndicator:     &deptIndicator,
			ShipmentsCount:          int64(len(validMTOShipments)),
			OriginDutyLocation:      DutyLocation(move.Orders.OriginDutyLocation),
			DestinationDutyLocation: DutyLocation(&move.Orders.NewDutyLocation), // #nosec G601 new in 1.22.2
			OriginGBLOC:             ghcmessages.GBLOC(gbloc),
			PpmType:                 move.PPMType,
			CloseoutInitiated:       handlers.FmtDateTimePtr(&closeoutInitiated),
			CloseoutLocation:        &closeoutLocation,
			OrderType:               (*string)(move.Orders.OrdersType.Pointer()),
			LockedByOfficeUserID:    handlers.FmtUUIDPtr(move.LockedByOfficeUserID),
			LockedByOfficeUser:      OfficeUser(move.LockedByOfficeUser),
			LockExpiresAt:           handlers.FmtDateTimePtr(move.LockExpiresAt),
			PpmStatus:               ghcmessages.PPMStatus(ppmStatus),
			CounselingOffice:        &transportationOffice,
			CounselingOfficeID:      handlers.FmtUUID(transportationOfficeId),
		}

		if role == roles.RoleTypeServicesCounselor && move.SCAssignedUser != nil {
			queueMoves[i].AssignedTo = AssignedOfficeUser(move.SCAssignedUser)
		}
		if role == roles.RoleTypeTOO && move.TOOAssignedUser != nil {
			queueMoves[i].AssignedTo = AssignedOfficeUser(move.TOOAssignedUser)
		}

		// scenarios where a move is assinable:

		// if it is unassigned, it is always assignable
		isAssignable := false
		if queueMoves[i].AssignedTo == nil {
			isAssignable = true
		}

		// in TOO queues, all moves are assignable for supervisor users
		if role == roles.RoleTypeTOO && isSupervisor {
			isAssignable = true
		}

		// if it is assigned in the SCs queue
		// it is only assignable if the user is a supervisor
		// and if the move's counseling office is the supervisor's transportation office
		if role == roles.RoleTypeServicesCounselor && isSupervisor && move.CounselingOfficeID != nil && *move.CounselingOfficeID == officeUser.TransportationOfficeID {
			isAssignable = true
		}

<<<<<<< HEAD
=======
		if isHQRole {
			isAssignable = false
		}

>>>>>>> e6dd9ebb
		queueMoves[i].Assignable = isAssignable

		// only need to attach available office users if move is assignable
		if queueMoves[i].Assignable {
			availableOfficeUsers := officeUsers
			if role == roles.RoleTypeServicesCounselor {
				// if there is no counseling office
				// OR if our current user doesn't work at the move's counseling office
				// only available user should be themself
				if (move.CounselingOfficeID == nil) || (move.CounselingOfficeID != nil && *move.CounselingOfficeID != officeUser.TransportationOfficeID) {
					availableOfficeUsers = models.OfficeUsers{officeUser}
				}

				// if the office user currently assigned to move works outside of the logged in users counseling office
				// add them to the set
				if move.SCAssignedUser != nil && move.SCAssignedUser.TransportationOfficeID != officeUser.TransportationOfficeID {
					availableOfficeUsers = append(availableOfficeUsers, *move.SCAssignedUser)
				}
			}
			queueMoves[i].AvailableOfficeUsers = *QueueAvailableOfficeUsers(availableOfficeUsers)
		}
	}
	return &queueMoves
}

func findLastSentToTOO(move models.Move) (latestOccurance *time.Time) {
	possibleValues := [3]*time.Time{move.SubmittedAt, move.ServiceCounselingCompletedAt, move.ApprovalsRequestedAt}
	for _, time := range possibleValues {
		if time != nil && (latestOccurance == nil || time.After(*latestOccurance)) {
			latestOccurance = time
		}
	}
	return latestOccurance
}

func findEarliestDateForRequestedMoveDate(shipment models.MTOShipment) (earliestDate *time.Time) {
	var possibleValues []*time.Time

	if shipment.RequestedPickupDate != nil {
		possibleValues = append(possibleValues, shipment.RequestedPickupDate)
	}
	if shipment.RequestedDeliveryDate != nil {
		possibleValues = append(possibleValues, shipment.RequestedDeliveryDate)
	}
	if shipment.PPMShipment != nil {
		possibleValues = append(possibleValues, &shipment.PPMShipment.ExpectedDepartureDate)
	}

	for _, date := range possibleValues {
		if earliestDate == nil || date.Before(*earliestDate) {
			earliestDate = date
		}
	}

	return earliestDate
}

// This is a helper function to calculate the inferred status needed for QueuePaymentRequest payload
func queuePaymentRequestStatus(paymentRequest models.PaymentRequest) string {
	// If a payment request is in the PENDING state, let's use the term 'payment requested'
	if paymentRequest.Status == models.PaymentRequestStatusPending {
		return models.QueuePaymentRequestPaymentRequested
	}

	// If a payment request is either reviewed, sent_to_gex or recieved_by_gex then we'll use 'reviewed'
	if paymentRequest.Status == models.PaymentRequestStatusSentToGex ||
		paymentRequest.Status == models.PaymentRequestStatusTppsReceived ||
		paymentRequest.Status == models.PaymentRequestStatusReviewed {
		return models.QueuePaymentRequestReviewed
	}

	if paymentRequest.Status == models.PaymentRequestStatusReviewedAllRejected {
		return models.QueuePaymentRequestRejected
	}

	if paymentRequest.Status == models.PaymentRequestStatusPaid {
		return models.QueuePaymentRequestPaid
	}

	if paymentRequest.Status == models.PaymentRequestStatusDeprecated {
		return models.QueuePaymentRequestDeprecated
	}

	return models.QueuePaymentRequestError

}

// QueuePaymentRequests payload
<<<<<<< HEAD
func QueuePaymentRequests(paymentRequests *models.PaymentRequests, officeUsers []models.OfficeUser, officeUser models.OfficeUser, isSupervisor bool) *ghcmessages.QueuePaymentRequests {
=======
func QueuePaymentRequests(paymentRequests *models.PaymentRequests, officeUsers []models.OfficeUser, officeUser models.OfficeUser, isSupervisor bool, isHQRole bool) *ghcmessages.QueuePaymentRequests {
>>>>>>> e6dd9ebb
	queuePaymentRequests := make(ghcmessages.QueuePaymentRequests, len(*paymentRequests))

	for i, paymentRequest := range *paymentRequests {
		moveTaskOrder := paymentRequest.MoveTaskOrder
		orders := moveTaskOrder.Orders
		var gbloc ghcmessages.GBLOC
		if moveTaskOrder.ShipmentGBLOC[0].GBLOC != nil {
			gbloc = ghcmessages.GBLOC(*moveTaskOrder.ShipmentGBLOC[0].GBLOC)
		}

		queuePaymentRequests[i] = &ghcmessages.QueuePaymentRequest{
			ID:                   *handlers.FmtUUID(paymentRequest.ID),
			MoveID:               *handlers.FmtUUID(moveTaskOrder.ID),
			Customer:             Customer(&orders.ServiceMember),
			Status:               ghcmessages.QueuePaymentRequestStatus(queuePaymentRequestStatus(paymentRequest)),
			Age:                  math.Ceil(time.Since(paymentRequest.CreatedAt).Hours() / 24.0),
			SubmittedAt:          *handlers.FmtDateTime(paymentRequest.CreatedAt),
			Locator:              moveTaskOrder.Locator,
			OriginGBLOC:          gbloc,
			OriginDutyLocation:   DutyLocation(orders.OriginDutyLocation),
			OrderType:            (*string)(orders.OrdersType.Pointer()),
			LockedByOfficeUserID: handlers.FmtUUIDPtr(moveTaskOrder.LockedByOfficeUserID),
			LockExpiresAt:        handlers.FmtDateTimePtr(moveTaskOrder.LockExpiresAt),
		}

		if paymentRequest.MoveTaskOrder.TIOAssignedUser != nil {
			queuePaymentRequests[i].AssignedTo = AssignedOfficeUser(paymentRequest.MoveTaskOrder.TIOAssignedUser)
		}

		isAssignable := false
		if queuePaymentRequests[i].AssignedTo == nil {
			isAssignable = true
		}

		if isSupervisor {
			isAssignable = true
		}
<<<<<<< HEAD
=======
		if isHQRole {
			isAssignable = false
		}
>>>>>>> e6dd9ebb

		queuePaymentRequests[i].Assignable = isAssignable

		// only need to attach available office users if move is assignable
		if queuePaymentRequests[i].Assignable {
			availableOfficeUsers := officeUsers
			if !isSupervisor {
				availableOfficeUsers = models.OfficeUsers{officeUser}
			}

			queuePaymentRequests[i].AvailableOfficeUsers = *QueueAvailableOfficeUsers(availableOfficeUsers)
		}

		if orders.DepartmentIndicator != nil {
			deptIndicator := ghcmessages.DeptIndicator(*orders.DepartmentIndicator)
			queuePaymentRequests[i].DepartmentIndicator = &deptIndicator
		}
	}

	return &queuePaymentRequests
}

// Reweigh payload
func Reweigh(reweigh *models.Reweigh, _ *ghcmessages.SITStatus) *ghcmessages.Reweigh {
	if reweigh == nil || reweigh.ID == uuid.Nil {
		return nil
	}
	payload := &ghcmessages.Reweigh{
		ID:                     strfmt.UUID(reweigh.ID.String()),
		RequestedAt:            strfmt.DateTime(reweigh.RequestedAt),
		RequestedBy:            ghcmessages.ReweighRequester(reweigh.RequestedBy),
		VerificationReason:     reweigh.VerificationReason,
		Weight:                 handlers.FmtPoundPtr(reweigh.Weight),
		VerificationProvidedAt: handlers.FmtDateTimePtr(reweigh.VerificationProvidedAt),
		ShipmentID:             strfmt.UUID(reweigh.ShipmentID.String()),
	}

	return payload
}

// SearchMoves payload
func SearchMoves(appCtx appcontext.AppContext, moves models.Moves) *ghcmessages.SearchMoves {
	searchMoves := make(ghcmessages.SearchMoves, len(moves))
	for i, move := range moves {
		customer := move.Orders.ServiceMember

		numShipments := 0

		for _, shipment := range move.MTOShipments {
			if shipment.Status != models.MTOShipmentStatusDraft {
				numShipments++
			}
		}

		var pickupDate, deliveryDate *strfmt.Date

		if numShipments > 0 && move.MTOShipments[0].ScheduledPickupDate != nil {
			pickupDate = handlers.FmtDatePtr(move.MTOShipments[0].ScheduledPickupDate)
		} else {
			pickupDate = nil
		}

		if numShipments > 0 && move.MTOShipments[0].ScheduledDeliveryDate != nil {
			deliveryDate = handlers.FmtDatePtr(move.MTOShipments[0].ScheduledDeliveryDate)
		} else {
			deliveryDate = nil
		}

		var originGBLOC string
		if move.Status == models.MoveStatusNeedsServiceCounseling {
			originGBLOC = swag.StringValue(move.Orders.OriginDutyLocationGBLOC)
		} else if len(move.ShipmentGBLOC) > 0 && move.ShipmentGBLOC[0].GBLOC != nil {
			// There is a Pop bug that prevents us from using a has_one association for
			// Move.ShipmentGBLOC, so we have to treat move.ShipmentGBLOC as an array, even
			// though there can never be more than one GBLOC for a move.
			originGBLOC = swag.StringValue(move.ShipmentGBLOC[0].GBLOC)
		} else {
			// If the move's first shipment doesn't have a pickup address (like with an NTS-Release),
			// we need to fall back to the origin duty location GBLOC.  If that's not available for
			// some reason, then we should get the empty string (no GBLOC).
			originGBLOC = swag.StringValue(move.Orders.OriginDutyLocationGBLOC)
		}

		var destinationGBLOC ghcmessages.GBLOC
		var PostalCodeToGBLOC models.PostalCodeToGBLOC
		var err error
		if numShipments > 0 && move.MTOShipments[0].DestinationAddress != nil {
			PostalCodeToGBLOC, err = models.FetchGBLOCForPostalCode(appCtx.DB(), move.MTOShipments[0].DestinationAddress.PostalCode)
		} else {
			// If the move has no shipments or the shipment has no destination address fall back to the origin duty location GBLOC
			PostalCodeToGBLOC, err = models.FetchGBLOCForPostalCode(appCtx.DB(), move.Orders.NewDutyLocation.Address.PostalCode)
		}

		if err != nil {
			destinationGBLOC = *ghcmessages.NewGBLOC("")
		} else if customer.Affiliation.String() == "MARINES" {
			destinationGBLOC = ghcmessages.GBLOC("USMC/" + PostalCodeToGBLOC.GBLOC)
		} else {
			destinationGBLOC = ghcmessages.GBLOC(PostalCodeToGBLOC.GBLOC)
		}

		searchMoves[i] = &ghcmessages.SearchMove{
			FirstName:                         customer.FirstName,
			LastName:                          customer.LastName,
			DodID:                             customer.Edipi,
			Emplid:                            customer.Emplid,
			Branch:                            customer.Affiliation.String(),
			Status:                            ghcmessages.MoveStatus(move.Status),
			ID:                                *handlers.FmtUUID(move.ID),
			Locator:                           move.Locator,
			ShipmentsCount:                    int64(numShipments),
			OriginDutyLocationPostalCode:      move.Orders.OriginDutyLocation.Address.PostalCode,
			DestinationDutyLocationPostalCode: move.Orders.NewDutyLocation.Address.PostalCode,
			OrderType:                         string(move.Orders.OrdersType),
			RequestedPickupDate:               pickupDate,
			RequestedDeliveryDate:             deliveryDate,
			OriginGBLOC:                       ghcmessages.GBLOC(originGBLOC),
			DestinationGBLOC:                  destinationGBLOC,
			LockedByOfficeUserID:              handlers.FmtUUIDPtr(move.LockedByOfficeUserID),
			LockExpiresAt:                     handlers.FmtDateTimePtr(move.LockExpiresAt),
		}
	}
	return &searchMoves
}

// ShipmentPaymentSITBalance payload
func ShipmentPaymentSITBalance(shipmentSITBalance *services.ShipmentPaymentSITBalance) *ghcmessages.ShipmentPaymentSITBalance {
	if shipmentSITBalance == nil {
		return nil
	}

	payload := &ghcmessages.ShipmentPaymentSITBalance{
		PendingBilledStartDate:  handlers.FmtDate(shipmentSITBalance.PendingBilledStartDate),
		PendingBilledEndDate:    handlers.FmtDate(shipmentSITBalance.PendingBilledEndDate),
		PendingSITDaysInvoiced:  int64(shipmentSITBalance.PendingSITDaysInvoiced),
		PreviouslyBilledDays:    handlers.FmtIntPtrToInt64(shipmentSITBalance.PreviouslyBilledDays),
		PreviouslyBilledEndDate: handlers.FmtDatePtr(shipmentSITBalance.PreviouslyBilledEndDate),
		ShipmentID:              *handlers.FmtUUID(shipmentSITBalance.ShipmentID),
		TotalSITDaysAuthorized:  int64(shipmentSITBalance.TotalSITDaysAuthorized),
		TotalSITDaysRemaining:   int64(shipmentSITBalance.TotalSITDaysRemaining),
		TotalSITEndDate:         handlers.FmtDate(shipmentSITBalance.TotalSITEndDate),
	}

	return payload
}

// ShipmentsPaymentSITBalance payload
func ShipmentsPaymentSITBalance(shipmentsSITBalance []services.ShipmentPaymentSITBalance) ghcmessages.ShipmentsPaymentSITBalance {
	if len(shipmentsSITBalance) == 0 {
		return nil
	}

	payload := make(ghcmessages.ShipmentsPaymentSITBalance, len(shipmentsSITBalance))
	for i, shipmentSITBalance := range shipmentsSITBalance {
		shipmentSITBalanceCopy := shipmentSITBalance
		payload[i] = ShipmentPaymentSITBalance(&shipmentSITBalanceCopy)
	}

	return payload
}

func SearchCustomers(customers models.ServiceMemberSearchResults) *ghcmessages.SearchCustomers {
	searchCustomers := make(ghcmessages.SearchCustomers, len(customers))
	for i, customer := range customers {
		searchCustomers[i] = &ghcmessages.SearchCustomer{
			FirstName:     customer.FirstName,
			LastName:      customer.LastName,
			DodID:         customer.Edipi,
			Emplid:        customer.Emplid,
			Branch:        customer.Affiliation.String(),
			ID:            *handlers.FmtUUID(customer.ID),
			PersonalEmail: customer.PersonalEmail,
			Telephone:     customer.Telephone,
		}
	}
	return &searchCustomers
}<|MERGE_RESOLUTION|>--- conflicted
+++ resolved
@@ -2117,11 +2117,7 @@
 }
 
 // QueueMoves payload
-<<<<<<< HEAD
-func QueueMoves(moves []models.Move, officeUsers []models.OfficeUser, requestedPpmStatus *models.PPMShipmentStatus, role roles.RoleType, officeUser models.OfficeUser, isSupervisor bool) *ghcmessages.QueueMoves {
-=======
 func QueueMoves(moves []models.Move, officeUsers []models.OfficeUser, requestedPpmStatus *models.PPMShipmentStatus, role roles.RoleType, officeUser models.OfficeUser, isSupervisor bool, isHQRole bool) *ghcmessages.QueueMoves {
->>>>>>> e6dd9ebb
 	queueMoves := make(ghcmessages.QueueMoves, len(moves))
 	for i, move := range moves {
 		customer := move.Orders.ServiceMember
@@ -2240,13 +2236,10 @@
 			isAssignable = true
 		}
 
-<<<<<<< HEAD
-=======
 		if isHQRole {
 			isAssignable = false
 		}
 
->>>>>>> e6dd9ebb
 		queueMoves[i].Assignable = isAssignable
 
 		// only need to attach available office users if move is assignable
@@ -2335,11 +2328,7 @@
 }
 
 // QueuePaymentRequests payload
-<<<<<<< HEAD
-func QueuePaymentRequests(paymentRequests *models.PaymentRequests, officeUsers []models.OfficeUser, officeUser models.OfficeUser, isSupervisor bool) *ghcmessages.QueuePaymentRequests {
-=======
 func QueuePaymentRequests(paymentRequests *models.PaymentRequests, officeUsers []models.OfficeUser, officeUser models.OfficeUser, isSupervisor bool, isHQRole bool) *ghcmessages.QueuePaymentRequests {
->>>>>>> e6dd9ebb
 	queuePaymentRequests := make(ghcmessages.QueuePaymentRequests, len(*paymentRequests))
 
 	for i, paymentRequest := range *paymentRequests {
@@ -2377,12 +2366,9 @@
 		if isSupervisor {
 			isAssignable = true
 		}
-<<<<<<< HEAD
-=======
 		if isHQRole {
 			isAssignable = false
 		}
->>>>>>> e6dd9ebb
 
 		queuePaymentRequests[i].Assignable = isAssignable
 
