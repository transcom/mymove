--- conflicted
+++ resolved
@@ -2070,11 +2070,7 @@
 }
 
 // QueueMoves payload
-<<<<<<< HEAD
-func QueueMoves(moves []models.Move, officeUsers []models.OfficeUser, requestedPpmStatus *models.PPMShipmentStatus, role roles.RoleType) *ghcmessages.QueueMoves {
-=======
 func QueueMoves(moves []models.Move, officeUsers []models.OfficeUser, requestedPpmStatus *models.PPMShipmentStatus, role roles.RoleType, officeUser models.OfficeUser, isSupervisor bool) *ghcmessages.QueueMoves {
->>>>>>> b11c5362
 	queueMoves := make(ghcmessages.QueueMoves, len(moves))
 	for i, move := range moves {
 		customer := move.Orders.ServiceMember
@@ -2163,13 +2159,6 @@
 			LockExpiresAt:           handlers.FmtDateTimePtr(move.LockExpiresAt),
 			PpmStatus:               ghcmessages.PPMStatus(ppmStatus),
 			CounselingOffice:        &transportationOffice,
-<<<<<<< HEAD
-			AvailableOfficeUsers:    *QueueAvailableOfficeUsers(officeUsers),
-		}
-
-		if role == roles.RoleTypeServicesCounselor {
-			queueMoves[i].AssignedTo = AssignedOfficeUser(move.SCAssignedUser)
-=======
 			CounselingOfficeID:      handlers.FmtUUID(transportationOfficeId),
 		}
 
@@ -2213,12 +2202,7 @@
 			}
 
 			queueMoves[i].AvailableOfficeUsers = *QueueAvailableOfficeUsers(availableOfficeUsers)
->>>>>>> b11c5362
-		}
-		if role == roles.RoleTypeTOO {
-			queueMoves[i].AssignedTo = AssignedOfficeUser(move.TOOAssignedUser)
-		}
-
+		}
 	}
 	return &queueMoves
 }
