--- conflicted
+++ resolved
@@ -748,11 +748,7 @@
 		DependentsUnderTwelve:          dependentsUnderTwelve,
 		DependentsTwelveAndOver:        dependentsTwelveAndOver,
 		AccompaniedTour:                accompaniedTour,
-<<<<<<< HEAD
-		UbAllowance:                    ubAllowance,
-=======
 		UnaccompaniedBaggageAllowance:  ubAllowance,
->>>>>>> 533ed5fb
 		OrganizationalClothingAndIndividualEquipment: entitlement.OrganizationalClothingAndIndividualEquipment,
 		GunSafe: gunSafe,
 		ETag:    etag.GenerateEtag(entitlement.UpdatedAt),
