--- conflicted
+++ resolved
@@ -2431,10 +2431,7 @@
 			assignedUser, assignedID := getAssignedUserAndID(activeRole, queueType, move)
 			// Ensure assignedUser and assignedID are not nil before proceeding
 			if assignedUser != nil && assignedID != nil {
-<<<<<<< HEAD
-=======
-
->>>>>>> 66cb909c
+
 				userFound := false
 				for _, officeUser := range availableOfficeUsers {
 					if officeUser.ID == *assignedID {
