--- conflicted
+++ resolved
@@ -123,13 +123,8 @@
 		AdditionalDocuments:                            additionalDocumentsPayload,
 		SCCounselingAssignedUser:                       AssignedOfficeUser(move.SCCounselingAssignedUser),
 		SCCloseoutAssignedUser:                         AssignedOfficeUser(move.SCCloseoutAssignedUser),
-<<<<<<< HEAD
-		TOOAssignedUser:                                AssignedOfficeUser(move.TOOAssignedUser),
+		TOOTaskOrderAssignedUser:                       AssignedOfficeUser(move.TOOTaskOrderAssignedUser),
 		TIOPaymentRequestAssignedUser:                  AssignedOfficeUser(move.TIOPaymentRequestAssignedUser),
-=======
-		TOOTaskOrderAssignedUser:                       AssignedOfficeUser(move.TOOTaskOrderAssignedUser),
-		TIOAssignedUser:                                AssignedOfficeUser(move.TIOAssignedUser),
->>>>>>> 75b6ab9b
 		CounselingOfficeID:                             handlers.FmtUUIDPtr(move.CounselingOfficeID),
 		CounselingOffice:                               TransportationOffice(move.CounselingOffice),
 		TOODestinationAssignedUser:                     AssignedOfficeUser(move.TOODestinationAssignedUser),
