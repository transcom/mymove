package payloads

import (
	"encoding/json"
	"errors"
	"math"
	"strings"
	"time"

	"github.com/go-openapi/strfmt"
	"github.com/go-openapi/swag"
	"github.com/gofrs/uuid"
	"go.uber.org/zap"

	"github.com/transcom/mymove/pkg/appcontext"
	"github.com/transcom/mymove/pkg/etag"
	"github.com/transcom/mymove/pkg/gen/ghcmessages"
	"github.com/transcom/mymove/pkg/handlers"
	"github.com/transcom/mymove/pkg/models"
	"github.com/transcom/mymove/pkg/models/roles"
	"github.com/transcom/mymove/pkg/services"
	mtoshipment "github.com/transcom/mymove/pkg/services/mto_shipment"
	"github.com/transcom/mymove/pkg/storage"
	"github.com/transcom/mymove/pkg/unit"
)

// Contractor payload
func Contractor(contractor *models.Contractor) *ghcmessages.Contractor {
	if contractor == nil {
		return nil
	}

	payload := &ghcmessages.Contractor{
		ID:             strfmt.UUID(contractor.ID.String()),
		ContractNumber: contractor.ContractNumber,
		Name:           contractor.Name,
		Type:           contractor.Type,
	}

	return payload
}

func OfficeUser(officeUser *models.OfficeUser) *ghcmessages.LockedOfficeUser {
	if officeUser != nil {
		payload := ghcmessages.LockedOfficeUser{
			FirstName:              officeUser.FirstName,
			LastName:               officeUser.LastName,
			TransportationOfficeID: *handlers.FmtUUID(officeUser.TransportationOfficeID),
			TransportationOffice:   TransportationOffice(&officeUser.TransportationOffice),
		}
		return &payload
	}
	return nil
}

func AssignedOfficeUser(officeUser *models.OfficeUser) *ghcmessages.AssignedOfficeUser {
	if officeUser != nil {
		payload := ghcmessages.AssignedOfficeUser{
			OfficeUserID: strfmt.UUID(officeUser.ID.String()),
			FirstName:    officeUser.FirstName,
			LastName:     officeUser.LastName,
		}
		return &payload
	}
	return nil
}

// Move payload
func Move(move *models.Move, storer storage.FileStorer) (*ghcmessages.Move, error) {
	if move == nil {
		return nil, nil
	}
	// Adds shipmentGBLOC to be used for TOO/TIO's origin GBLOC
	var gbloc ghcmessages.GBLOC
	if len(move.ShipmentGBLOC) > 0 && move.ShipmentGBLOC[0].GBLOC != nil {
		gbloc = ghcmessages.GBLOC(*move.ShipmentGBLOC[0].GBLOC)
	} else if move.Orders.OriginDutyLocationGBLOC != nil {
		gbloc = ghcmessages.GBLOC(*move.Orders.OriginDutyLocationGBLOC)
	}

	var additionalDocumentsPayload *ghcmessages.Document
	var err error
	if move.AdditionalDocuments != nil {
		additionalDocumentsPayload, err = PayloadForDocumentModel(storer, *move.AdditionalDocuments)
	}
	if err != nil {
		return nil, err
	}

	payload := &ghcmessages.Move{
		ID:                      strfmt.UUID(move.ID.String()),
		AvailableToPrimeAt:      handlers.FmtDateTimePtr(move.AvailableToPrimeAt),
		ApprovedAt:              handlers.FmtDateTimePtr(move.ApprovedAt),
		ContractorID:            handlers.FmtUUIDPtr(move.ContractorID),
		Contractor:              Contractor(move.Contractor),
		Locator:                 move.Locator,
		OrdersID:                strfmt.UUID(move.OrdersID.String()),
		Orders:                  Order(&move.Orders),
		ReferenceID:             handlers.FmtStringPtr(move.ReferenceID),
		Status:                  ghcmessages.MoveStatus(move.Status),
		ExcessWeightQualifiedAt: handlers.FmtDateTimePtr(move.ExcessWeightQualifiedAt),
		ExcessUnaccompaniedBaggageWeightQualifiedAt: handlers.FmtDateTimePtr(move.ExcessUnaccompaniedBaggageWeightQualifiedAt),
		BillableWeightsReviewedAt:                   handlers.FmtDateTimePtr(move.BillableWeightsReviewedAt),
		CreatedAt:                                   strfmt.DateTime(move.CreatedAt),
		SubmittedAt:                                 handlers.FmtDateTimePtr(move.SubmittedAt),
		ApprovalsRequestedAt:                        handlers.FmtDateTimePtr(move.ApprovalsRequestedAt),
		UpdatedAt:                                   strfmt.DateTime(move.UpdatedAt),
		ETag:                                        etag.GenerateEtag(move.UpdatedAt),
		ServiceCounselingCompletedAt:                handlers.FmtDateTimePtr(move.ServiceCounselingCompletedAt),
		ExcessUnaccompaniedBaggageWeightAcknowledgedAt: handlers.FmtDateTimePtr(move.ExcessUnaccompaniedBaggageWeightAcknowledgedAt),
		ExcessWeightAcknowledgedAt:                     handlers.FmtDateTimePtr(move.ExcessWeightAcknowledgedAt),
		TioRemarks:                                     handlers.FmtStringPtr(move.TIORemarks),
		FinancialReviewFlag:                            move.FinancialReviewFlag,
		FinancialReviewRemarks:                         move.FinancialReviewRemarks,
		CloseoutOfficeID:                               handlers.FmtUUIDPtr(move.CloseoutOfficeID),
		CloseoutOffice:                                 TransportationOffice(move.CloseoutOffice),
		ShipmentGBLOC:                                  gbloc,
		LockedByOfficeUserID:                           handlers.FmtUUIDPtr(move.LockedByOfficeUserID),
		LockedByOfficeUser:                             OfficeUser(move.LockedByOfficeUser),
		LockExpiresAt:                                  handlers.FmtDateTimePtr(move.LockExpiresAt),
		AdditionalDocuments:                            additionalDocumentsPayload,
		SCAssignedUser:                                 AssignedOfficeUser(move.SCAssignedUser),
		TOOAssignedUser:                                AssignedOfficeUser(move.TOOAssignedUser),
		TIOAssignedUser:                                AssignedOfficeUser(move.TIOAssignedUser),
	}

	return payload, nil
}

// ListMove payload
func ListMove(move *models.Move) *ghcmessages.ListPrimeMove {
	if move == nil {
		return nil
	}
	payload := &ghcmessages.ListPrimeMove{
		ID:                 strfmt.UUID(move.ID.String()),
		MoveCode:           move.Locator,
		CreatedAt:          strfmt.DateTime(move.CreatedAt),
		AvailableToPrimeAt: handlers.FmtDateTimePtr(move.AvailableToPrimeAt),
		ApprovedAt:         handlers.FmtDateTimePtr(move.ApprovedAt),
		OrderID:            strfmt.UUID(move.OrdersID.String()),
		ReferenceID:        *move.ReferenceID,
		UpdatedAt:          strfmt.DateTime(move.UpdatedAt),
		ETag:               etag.GenerateEtag(move.UpdatedAt),
		OrderType:          string(move.Orders.OrdersType),
	}

	if move.PPMType != nil {
		payload.PpmType = *move.PPMType
	}

	return payload
}

// ListMoves payload
func ListMoves(moves *models.Moves) []*ghcmessages.ListPrimeMove {
	listMoves := make(ghcmessages.ListPrimeMoves, len(*moves))

	for i, move := range *moves {
		// Create a local copy of the loop variable
		moveCopy := move
		listMoves[i] = ListMove(&moveCopy)
	}
	return listMoves
}

// CustomerSupportRemark payload
func CustomerSupportRemark(customerSupportRemark *models.CustomerSupportRemark) *ghcmessages.CustomerSupportRemark {
	if customerSupportRemark == nil {
		return nil
	}
	id := strfmt.UUID(customerSupportRemark.ID.String())
	moveID := strfmt.UUID(customerSupportRemark.MoveID.String())
	officeUserID := strfmt.UUID(customerSupportRemark.OfficeUserID.String())

	payload := &ghcmessages.CustomerSupportRemark{
		Content:             &customerSupportRemark.Content,
		ID:                  &id,
		CreatedAt:           strfmt.DateTime(customerSupportRemark.CreatedAt),
		UpdatedAt:           strfmt.DateTime(customerSupportRemark.UpdatedAt),
		MoveID:              &moveID,
		OfficeUserEmail:     customerSupportRemark.OfficeUser.Email,
		OfficeUserFirstName: customerSupportRemark.OfficeUser.FirstName,
		OfficeUserID:        &officeUserID,
		OfficeUserLastName:  customerSupportRemark.OfficeUser.LastName,
	}
	return payload
}

// CustomerSupportRemarks payload
func CustomerSupportRemarks(customerSupportRemarks models.CustomerSupportRemarks) ghcmessages.CustomerSupportRemarks {
	payload := make(ghcmessages.CustomerSupportRemarks, len(customerSupportRemarks))
	for i, v := range customerSupportRemarks {
		customerSupportRemark := v
		payload[i] = CustomerSupportRemark(&customerSupportRemark)
	}
	return payload
}

// EvaluationReportList payload
func EvaluationReportList(evaluationReports models.EvaluationReports) ghcmessages.EvaluationReportList {
	payload := make(ghcmessages.EvaluationReportList, len(evaluationReports))
	for i, v := range evaluationReports {
		evaluationReport := v
		payload[i] = EvaluationReport(&evaluationReport)
	}
	return payload
}

func ReportViolations(reportViolations models.ReportViolations) ghcmessages.ReportViolations {
	payload := make(ghcmessages.ReportViolations, len(reportViolations))
	for i, v := range reportViolations {
		reportViolation := v
		payload[i] = ReportViolation(&reportViolation)
	}
	return payload
}

func GsrAppeals(gsrAppeals models.GsrAppeals) ghcmessages.GSRAppeals {
	payload := make(ghcmessages.GSRAppeals, len(gsrAppeals))
	for i, v := range gsrAppeals {
		gsrAppeal := v
		payload[i] = GsrAppeal(&gsrAppeal)
	}
	return payload
}

func EvaluationReportOfficeUser(officeUser models.OfficeUser) ghcmessages.EvaluationReportOfficeUser {
	payload := ghcmessages.EvaluationReportOfficeUser{
		Email:     officeUser.Email,
		FirstName: officeUser.FirstName,
		ID:        strfmt.UUID(officeUser.ID.String()),
		LastName:  officeUser.LastName,
		Phone:     officeUser.Telephone,
	}
	return payload
}

// EvaluationReport payload
func EvaluationReport(evaluationReport *models.EvaluationReport) *ghcmessages.EvaluationReport {
	if evaluationReport == nil {
		return nil
	}
	id := *handlers.FmtUUID(evaluationReport.ID)
	moveID := *handlers.FmtUUID(evaluationReport.MoveID)
	shipmentID := handlers.FmtUUIDPtr(evaluationReport.ShipmentID)

	var inspectionType *ghcmessages.EvaluationReportInspectionType
	if evaluationReport.InspectionType != nil {
		tempInspectionType := ghcmessages.EvaluationReportInspectionType(*evaluationReport.InspectionType)
		inspectionType = &tempInspectionType
	}
	var location *ghcmessages.EvaluationReportLocation
	if evaluationReport.Location != nil {
		tempLocation := ghcmessages.EvaluationReportLocation(*evaluationReport.Location)
		location = &tempLocation
	}
	reportType := ghcmessages.EvaluationReportType(evaluationReport.Type)

	evaluationReportOfficeUserPayload := EvaluationReportOfficeUser(evaluationReport.OfficeUser)

	var timeDepart *string
	if evaluationReport.TimeDepart != nil {
		td := evaluationReport.TimeDepart.Format(timeHHMMFormat)
		timeDepart = &td
	}

	var evalStart *string
	if evaluationReport.EvalStart != nil {
		es := evaluationReport.EvalStart.Format(timeHHMMFormat)
		evalStart = &es
	}

	var evalEnd *string
	if evaluationReport.EvalEnd != nil {
		ee := evaluationReport.EvalEnd.Format(timeHHMMFormat)
		evalEnd = &ee
	}

	payload := &ghcmessages.EvaluationReport{
		CreatedAt:                          strfmt.DateTime(evaluationReport.CreatedAt),
		ID:                                 id,
		InspectionDate:                     handlers.FmtDatePtr(evaluationReport.InspectionDate),
		InspectionType:                     inspectionType,
		Location:                           location,
		LocationDescription:                evaluationReport.LocationDescription,
		MoveID:                             moveID,
		ObservedShipmentPhysicalPickupDate: handlers.FmtDatePtr(evaluationReport.ObservedShipmentPhysicalPickupDate),
		ObservedShipmentDeliveryDate:       handlers.FmtDatePtr(evaluationReport.ObservedShipmentDeliveryDate),
		Remarks:                            evaluationReport.Remarks,
		ShipmentID:                         shipmentID,
		SubmittedAt:                        handlers.FmtDateTimePtr(evaluationReport.SubmittedAt),
		TimeDepart:                         timeDepart,
		EvalStart:                          evalStart,
		EvalEnd:                            evalEnd,
		Type:                               reportType,
		ViolationsObserved:                 evaluationReport.ViolationsObserved,
		MoveReferenceID:                    evaluationReport.Move.ReferenceID,
		OfficeUser:                         &evaluationReportOfficeUserPayload,
		SeriousIncident:                    evaluationReport.SeriousIncident,
		SeriousIncidentDesc:                evaluationReport.SeriousIncidentDesc,
		ObservedClaimsResponseDate:         handlers.FmtDatePtr(evaluationReport.ObservedClaimsResponseDate),
		ObservedPickupDate:                 handlers.FmtDatePtr(evaluationReport.ObservedPickupDate),
		ObservedPickupSpreadStartDate:      handlers.FmtDatePtr(evaluationReport.ObservedPickupSpreadStartDate),
		ObservedPickupSpreadEndDate:        handlers.FmtDatePtr(evaluationReport.ObservedPickupSpreadEndDate),
		ObservedDeliveryDate:               handlers.FmtDatePtr(evaluationReport.ObservedDeliveryDate),
		ETag:                               etag.GenerateEtag(evaluationReport.UpdatedAt),
		UpdatedAt:                          strfmt.DateTime(evaluationReport.UpdatedAt),
		ReportViolations:                   ReportViolations(evaluationReport.ReportViolations),
		GsrAppeals:                         GsrAppeals(evaluationReport.GsrAppeals),
	}
	return payload
}

// PWSViolationItem payload
func PWSViolationItem(violation *models.PWSViolation) *ghcmessages.PWSViolation {
	if violation == nil {
		return nil
	}

	payload := &ghcmessages.PWSViolation{
		ID:                   strfmt.UUID(violation.ID.String()),
		DisplayOrder:         int64(violation.DisplayOrder),
		ParagraphNumber:      violation.ParagraphNumber,
		Title:                violation.Title,
		Category:             string(violation.Category),
		SubCategory:          violation.SubCategory,
		RequirementSummary:   violation.RequirementSummary,
		RequirementStatement: violation.RequirementStatement,
		IsKpi:                violation.IsKpi,
		AdditionalDataElem:   violation.AdditionalDataElem,
	}

	return payload
}

// PWSViolations payload
func PWSViolations(violations models.PWSViolations) ghcmessages.PWSViolations {
	payload := make(ghcmessages.PWSViolations, len(violations))

	for i, v := range violations {
		violation := v
		payload[i] = PWSViolationItem(&violation)
	}
	return payload
}

func ReportViolation(reportViolation *models.ReportViolation) *ghcmessages.ReportViolation {
	if reportViolation == nil {
		return nil
	}
	id := *handlers.FmtUUID(reportViolation.ID)
	violationID := *handlers.FmtUUID(reportViolation.ViolationID)
	reportID := *handlers.FmtUUID(reportViolation.ReportID)

	payload := &ghcmessages.ReportViolation{
		ID:          id,
		ViolationID: violationID,
		ReportID:    reportID,
		Violation:   PWSViolationItem(&reportViolation.Violation),
		GsrAppeals:  GsrAppeals(reportViolation.GsrAppeals),
	}
	return payload
}

func GsrAppeal(gsrAppeal *models.GsrAppeal) *ghcmessages.GSRAppeal {
	if gsrAppeal == nil {
		return nil
	}
	id := *handlers.FmtUUID(gsrAppeal.ID)
	reportID := *handlers.FmtUUID(gsrAppeal.EvaluationReportID)
	officeUserID := *handlers.FmtUUID(gsrAppeal.OfficeUserID)
	officeUser := EvaluationReportOfficeUser(*gsrAppeal.OfficeUser)
	isSeriousIncident := false
	if gsrAppeal.IsSeriousIncidentAppeal != nil {
		isSeriousIncident = *gsrAppeal.IsSeriousIncidentAppeal
	}

	payload := &ghcmessages.GSRAppeal{
		ID:                id,
		ReportID:          reportID,
		OfficeUserID:      officeUserID,
		OfficeUser:        &officeUser,
		IsSeriousIncident: isSeriousIncident,
		AppealStatus:      ghcmessages.GSRAppealStatusType(gsrAppeal.AppealStatus),
		Remarks:           gsrAppeal.Remarks,
		CreatedAt:         strfmt.DateTime(gsrAppeal.CreatedAt),
	}

	if gsrAppeal.ReportViolationID != nil {
		payload.ViolationID = *handlers.FmtUUID(*gsrAppeal.ReportViolationID)
	}
	return payload
}

// TransportationOffice payload
func TransportationOffice(office *models.TransportationOffice) *ghcmessages.TransportationOffice {
	if office == nil || office.ID == uuid.Nil {
		return nil
	}

	phoneLines := []string{}
	for _, phoneLine := range office.PhoneLines {
		if phoneLine.Type == "voice" {
			phoneLines = append(phoneLines, phoneLine.Number)
		}
	}

	payload := &ghcmessages.TransportationOffice{
		ID:         handlers.FmtUUID(office.ID),
		CreatedAt:  handlers.FmtDateTime(office.CreatedAt),
		UpdatedAt:  handlers.FmtDateTime(office.UpdatedAt),
		Name:       models.StringPointer(office.Name),
		Gbloc:      office.Gbloc,
		Address:    Address(&office.Address),
		PhoneLines: phoneLines,
	}
	return payload
}

func TransportationOffices(transportationOffices models.TransportationOffices) ghcmessages.TransportationOffices {
	payload := make(ghcmessages.TransportationOffices, len(transportationOffices))

	for i, to := range transportationOffices {
		transportationOffice := to
		payload[i] = TransportationOffice(&transportationOffice)
	}
	return payload
}

func GBLOCs(gblocs []string) ghcmessages.GBLOCs {
	payload := make(ghcmessages.GBLOCs, len(gblocs))

	for i, gbloc := range gblocs {
		payload[i] = string(gbloc)
	}
	return payload
}

// MoveHistory payload
func MoveHistory(logger *zap.Logger, moveHistory *models.MoveHistory) *ghcmessages.MoveHistory {
	payload := &ghcmessages.MoveHistory{
		HistoryRecords: moveHistoryRecords(logger, moveHistory.AuditHistories),
		ID:             strfmt.UUID(moveHistory.ID.String()),
		Locator:        moveHistory.Locator,
		ReferenceID:    moveHistory.ReferenceID,
	}

	return payload
}

// MoveAuditHistory payload
func MoveAuditHistory(logger *zap.Logger, auditHistory models.AuditHistory) *ghcmessages.MoveAuditHistory {

	payload := &ghcmessages.MoveAuditHistory{
		Action:               auditHistory.Action,
		ActionTstampClk:      strfmt.DateTime(auditHistory.ActionTstampClk),
		ActionTstampStm:      strfmt.DateTime(auditHistory.ActionTstampStm),
		ActionTstampTx:       strfmt.DateTime(auditHistory.ActionTstampTx),
		ChangedValues:        removeEscapeJSONtoObject(logger, auditHistory.ChangedData),
		OldValues:            removeEscapeJSONtoObject(logger, auditHistory.OldData),
		EventName:            auditHistory.EventName,
		ID:                   strfmt.UUID(auditHistory.ID.String()),
		ObjectID:             handlers.FmtUUIDPtr(auditHistory.ObjectID),
		RelID:                auditHistory.RelID,
		SessionUserID:        handlers.FmtUUIDPtr(auditHistory.SessionUserID),
		SessionUserFirstName: auditHistory.SessionUserFirstName,
		SessionUserLastName:  auditHistory.SessionUserLastName,
		SessionUserEmail:     auditHistory.SessionUserEmail,
		SessionUserTelephone: auditHistory.SessionUserTelephone,
		Context:              removeEscapeJSONtoArray(logger, auditHistory.Context),
		ContextID:            auditHistory.ContextID,
		StatementOnly:        auditHistory.StatementOnly,
		TableName:            auditHistory.AuditedTable,
		SchemaName:           auditHistory.SchemaName,
		TransactionID:        auditHistory.TransactionID,
	}

	return payload
}

func removeEscapeJSONtoObject(logger *zap.Logger, data *string) map[string]interface{} {
	var result map[string]interface{}
	if data == nil || *data == "" {
		return result
	}
	var byteData = []byte(*data)

	err := json.Unmarshal(byteData, &result)

	if err != nil {
		logger.Error("error unmarshalling the escaped json to object", zap.Error(err))
	}

	return result

}

func removeEscapeJSONtoArray(logger *zap.Logger, data *string) []map[string]string {
	var result []map[string]string
	if data == nil || *data == "" {
		return result
	}
	var byteData = []byte(*data)

	err := json.Unmarshal(byteData, &result)

	if err != nil {
		logger.Error("error unmarshalling the escaped json to array", zap.Error(err))
	}

	return result
}

func moveHistoryRecords(logger *zap.Logger, auditHistories models.AuditHistories) ghcmessages.MoveAuditHistories {
	payload := make(ghcmessages.MoveAuditHistories, len(auditHistories))

	for i, a := range auditHistories {
		payload[i] = MoveAuditHistory(logger, a)
	}
	return payload
}

// MoveTaskOrder payload
func MoveTaskOrder(moveTaskOrder *models.Move) *ghcmessages.MoveTaskOrder {
	if moveTaskOrder == nil {
		return nil
	}

	payload := &ghcmessages.MoveTaskOrder{
		ID:                 strfmt.UUID(moveTaskOrder.ID.String()),
		CreatedAt:          strfmt.DateTime(moveTaskOrder.CreatedAt),
		AvailableToPrimeAt: handlers.FmtDateTimePtr(moveTaskOrder.AvailableToPrimeAt),
		ApprovedAt:         handlers.FmtDateTimePtr(moveTaskOrder.ApprovedAt),
		OrderID:            strfmt.UUID(moveTaskOrder.OrdersID.String()),
		ReferenceID:        *moveTaskOrder.ReferenceID,
		UpdatedAt:          strfmt.DateTime(moveTaskOrder.UpdatedAt),
		ETag:               etag.GenerateEtag(moveTaskOrder.UpdatedAt),
		Locator:            moveTaskOrder.Locator,
	}
	return payload
}

// Customer payload
func Customer(customer *models.ServiceMember) *ghcmessages.Customer {
	if customer == nil {
		return nil
	}

	payload := ghcmessages.Customer{
		Agency:             swag.StringValue((*string)(customer.Affiliation)),
		CurrentAddress:     Address(customer.ResidentialAddress),
		Edipi:              swag.StringValue(customer.Edipi),
		Email:              customer.PersonalEmail,
		FirstName:          swag.StringValue(customer.FirstName),
		ID:                 strfmt.UUID(customer.ID.String()),
		LastName:           swag.StringValue(customer.LastName),
		Phone:              customer.Telephone,
		Suffix:             customer.Suffix,
		MiddleName:         customer.MiddleName,
		UserID:             strfmt.UUID(customer.UserID.String()),
		ETag:               etag.GenerateEtag(customer.UpdatedAt),
		BackupContact:      BackupContact(customer.BackupContacts),
		BackupAddress:      Address(customer.BackupMailingAddress),
		SecondaryTelephone: customer.SecondaryTelephone,
		PhoneIsPreferred:   swag.BoolValue(customer.PhoneIsPreferred),
		EmailIsPreferred:   swag.BoolValue(customer.EmailIsPreferred),
		CacValidated:       &customer.CacValidated,
		Emplid:             customer.Emplid,
	}
	return &payload
}

func CreatedCustomer(sm *models.ServiceMember, oktaUser *models.CreatedOktaUser, backupContact *models.BackupContact) *ghcmessages.CreatedCustomer {
	if sm == nil || oktaUser == nil || backupContact == nil {
		return nil
	}

	bc := &ghcmessages.BackupContact{
		Name:  &backupContact.Name,
		Email: &backupContact.Email,
		Phone: &backupContact.Phone,
	}

	payload := ghcmessages.CreatedCustomer{
		ID:                 strfmt.UUID(sm.ID.String()),
		UserID:             strfmt.UUID(sm.UserID.String()),
		OktaID:             oktaUser.ID,
		OktaEmail:          oktaUser.Profile.Email,
		Affiliation:        swag.StringValue((*string)(sm.Affiliation)),
		Edipi:              sm.Edipi,
		FirstName:          swag.StringValue(sm.FirstName),
		MiddleName:         sm.MiddleName,
		LastName:           swag.StringValue(sm.LastName),
		Suffix:             sm.Suffix,
		ResidentialAddress: Address(sm.ResidentialAddress),
		BackupAddress:      Address(sm.BackupMailingAddress),
		PersonalEmail:      *sm.PersonalEmail,
		Telephone:          sm.Telephone,
		SecondaryTelephone: sm.SecondaryTelephone,
		PhoneIsPreferred:   swag.BoolValue(sm.PhoneIsPreferred),
		EmailIsPreferred:   swag.BoolValue(sm.EmailIsPreferred),
		BackupContact:      bc,
		CacValidated:       swag.BoolValue(&sm.CacValidated),
	}
	return &payload
}

// Order payload
func Order(order *models.Order) *ghcmessages.Order {
	if order == nil {
		return nil
	}
	if order.ID == uuid.Nil {
		return nil
	}

	destinationDutyLocation := DutyLocation(&order.NewDutyLocation)
	originDutyLocation := DutyLocation(order.OriginDutyLocation)
	entitlements := Entitlement(order.Entitlement)

	var deptIndicator ghcmessages.DeptIndicator
	if order.DepartmentIndicator != nil {
		deptIndicator = ghcmessages.DeptIndicator(*order.DepartmentIndicator)
	}

	var ordersTypeDetail ghcmessages.OrdersTypeDetail
	if order.OrdersTypeDetail != nil {
		ordersTypeDetail = ghcmessages.OrdersTypeDetail(*order.OrdersTypeDetail)
	}

	var grade ghcmessages.Grade
	if order.Grade != nil {
		grade = ghcmessages.Grade(*order.Grade)
	}
	//
	var affiliation ghcmessages.Affiliation
	if order.ServiceMember.Affiliation != nil {
		affiliation = ghcmessages.Affiliation(*order.ServiceMember.Affiliation)
	}

	var moveCode string
	var moveTaskOrderID strfmt.UUID
	if len(order.Moves) > 0 {
		moveCode = order.Moves[0].Locator
		moveTaskOrderID = strfmt.UUID(order.Moves[0].ID.String())
	}

	payload := ghcmessages.Order{
		DestinationDutyLocation:        destinationDutyLocation,
		DestinationDutyLocationGBLOC:   ghcmessages.GBLOC(swag.StringValue(order.DestinationGBLOC)),
		Entitlement:                    entitlements,
		Grade:                          &grade,
		OrderNumber:                    order.OrdersNumber,
		OrderTypeDetail:                &ordersTypeDetail,
		ID:                             strfmt.UUID(order.ID.String()),
		OriginDutyLocation:             originDutyLocation,
		ETag:                           etag.GenerateEtag(order.UpdatedAt),
		Agency:                         &affiliation,
		CustomerID:                     strfmt.UUID(order.ServiceMemberID.String()),
		Customer:                       Customer(&order.ServiceMember),
		FirstName:                      swag.StringValue(order.ServiceMember.FirstName),
		LastName:                       swag.StringValue(order.ServiceMember.LastName),
		ReportByDate:                   strfmt.Date(order.ReportByDate),
		DateIssued:                     strfmt.Date(order.IssueDate),
		OrderType:                      ghcmessages.OrdersType(order.OrdersType),
		DepartmentIndicator:            &deptIndicator,
		Tac:                            handlers.FmtStringPtr(order.TAC),
		Sac:                            handlers.FmtStringPtr(order.SAC),
		NtsTac:                         handlers.FmtStringPtr(order.NtsTAC),
		NtsSac:                         handlers.FmtStringPtr(order.NtsSAC),
		SupplyAndServicesCostEstimate:  order.SupplyAndServicesCostEstimate,
		PackingAndShippingInstructions: order.PackingAndShippingInstructions,
		MethodOfPayment:                order.MethodOfPayment,
		Naics:                          order.NAICS,
		UploadedOrderID:                strfmt.UUID(order.UploadedOrdersID.String()),
		UploadedAmendedOrderID:         handlers.FmtUUIDPtr(order.UploadedAmendedOrdersID),
		AmendedOrdersAcknowledgedAt:    handlers.FmtDateTimePtr(order.AmendedOrdersAcknowledgedAt),
		MoveCode:                       moveCode,
		MoveTaskOrderID:                moveTaskOrderID,
		OriginDutyLocationGBLOC:        ghcmessages.GBLOC(swag.StringValue(order.OriginDutyLocationGBLOC)),
		HasDependents:                  order.HasDependents,
	}

	return &payload
}

// Entitlement payload
func Entitlement(entitlement *models.Entitlement) *ghcmessages.Entitlements {
	if entitlement == nil {
		return nil
	}
	var proGearWeight, proGearWeightSpouse, totalWeight int64
	proGearWeight = int64(entitlement.ProGearWeight)
	proGearWeightSpouse = int64(entitlement.ProGearWeightSpouse)

	if weightAllotment := entitlement.WeightAllotment(); weightAllotment != nil {
		if *entitlement.DependentsAuthorized {
			totalWeight = int64(weightAllotment.TotalWeightSelfPlusDependents)
		} else {
			totalWeight = int64(weightAllotment.TotalWeightSelf)
		}
	}
	var authorizedWeight *int64
	if entitlement.AuthorizedWeight() != nil {
		aw := int64(*entitlement.AuthorizedWeight())
		authorizedWeight = &aw
	}
	var sit *int64
	if entitlement.StorageInTransit != nil {
		sitValue := int64(*entitlement.StorageInTransit)
		sit = &sitValue
	}
	var totalDependents int64
	if entitlement.TotalDependents != nil {
		totalDependents = int64(*entitlement.TotalDependents)
	}
	requiredMedicalEquipmentWeight := int64(entitlement.RequiredMedicalEquipmentWeight)
	gunSafe := entitlement.GunSafe
	var accompaniedTour *bool
	if entitlement.AccompaniedTour != nil {
		accompaniedTour = models.BoolPointer(*entitlement.AccompaniedTour)
	}
	var dependentsUnderTwelve *int64
	if entitlement.DependentsUnderTwelve != nil {
		dependentsUnderTwelve = models.Int64Pointer(int64(*entitlement.DependentsUnderTwelve))
	}
	var dependentsTwelveAndOver *int64
	if entitlement.DependentsTwelveAndOver != nil {
		dependentsTwelveAndOver = models.Int64Pointer(int64(*entitlement.DependentsTwelveAndOver))
	}
	var ubAllowance *int64
	if entitlement.UBAllowance != nil {
		ubAllowance = models.Int64Pointer(int64(*entitlement.UBAllowance))
	}
	return &ghcmessages.Entitlements{
		ID:                             strfmt.UUID(entitlement.ID.String()),
		AuthorizedWeight:               authorizedWeight,
		DependentsAuthorized:           entitlement.DependentsAuthorized,
		NonTemporaryStorage:            entitlement.NonTemporaryStorage,
		PrivatelyOwnedVehicle:          entitlement.PrivatelyOwnedVehicle,
		ProGearWeight:                  proGearWeight,
		ProGearWeightSpouse:            proGearWeightSpouse,
		StorageInTransit:               sit,
		TotalDependents:                totalDependents,
		TotalWeight:                    totalWeight,
		RequiredMedicalEquipmentWeight: requiredMedicalEquipmentWeight,
		DependentsUnderTwelve:          dependentsUnderTwelve,
		DependentsTwelveAndOver:        dependentsTwelveAndOver,
		AccompaniedTour:                accompaniedTour,
		UnaccompaniedBaggageAllowance:  ubAllowance,
		OrganizationalClothingAndIndividualEquipment: entitlement.OrganizationalClothingAndIndividualEquipment,
		GunSafe: gunSafe,
		ETag:    etag.GenerateEtag(entitlement.UpdatedAt),
	}
}

// DutyLocation payload
func DutyLocation(dutyLocation *models.DutyLocation) *ghcmessages.DutyLocation {
	if dutyLocation == nil {
		return nil
	}
	address := Address(&dutyLocation.Address)
	payload := ghcmessages.DutyLocation{
		Address:   address,
		AddressID: address.ID,
		ID:        strfmt.UUID(dutyLocation.ID.String()),
		Name:      dutyLocation.Name,
		ETag:      etag.GenerateEtag(dutyLocation.UpdatedAt),
	}
	return &payload
}

// Country payload
func Country(country *models.Country) *string {
	if country == nil {
		return nil
	}
	return &country.Country
}

// Address payload
func Address(address *models.Address) *ghcmessages.Address {
	if address == nil {
		return nil
	}

	payloadAddress := &ghcmessages.Address{
		ID:             strfmt.UUID(address.ID.String()),
		StreetAddress1: &address.StreetAddress1,
		StreetAddress2: address.StreetAddress2,
		StreetAddress3: address.StreetAddress3,
		City:           &address.City,
		State:          &address.State,
		PostalCode:     &address.PostalCode,
		Country:        Country(address.Country),
		County:         address.County,
		ETag:           etag.GenerateEtag(address.UpdatedAt),
		IsOconus:       address.IsOconus,
	}

	if address.UsPostRegionCityID != nil {
		payloadAddress.UsPostRegionCitiesID = strfmt.UUID(address.UsPostRegionCityID.String())
	}

	return payloadAddress
}

// PPM destination Address payload
func PPMDestinationAddress(address *models.Address) *ghcmessages.Address {
	payload := Address(address)

	if payload == nil {
		return nil
	}

	// Street address 1 is optional per business rule but not nullable on the database level.
	// Check if streetAddress 1 is using place holder value to represent 'NULL'.
	// If so return empty string.
	if strings.EqualFold(*payload.StreetAddress1, models.STREET_ADDRESS_1_NOT_PROVIDED) {
		payload.StreetAddress1 = models.StringPointer("")
	}
	return payload
}

// StorageFacility payload
func StorageFacility(storageFacility *models.StorageFacility) *ghcmessages.StorageFacility {
	if storageFacility == nil {
		return nil
	}

	payload := ghcmessages.StorageFacility{
		ID:           strfmt.UUID(storageFacility.ID.String()),
		FacilityName: storageFacility.FacilityName,
		Address:      Address(&storageFacility.Address),
		LotNumber:    storageFacility.LotNumber,
		Phone:        storageFacility.Phone,
		Email:        storageFacility.Email,
		ETag:         etag.GenerateEtag(storageFacility.UpdatedAt),
	}

	return &payload
}

// BackupContact payload
func BackupContact(contacts models.BackupContacts) *ghcmessages.BackupContact {
	if len(contacts) == 0 {
		return nil
	}
	var name, email, phone string

	if len(contacts) != 0 {
		contact := contacts[0]
		name = contact.Name
		email = contact.Email
		phone = contact.Phone
	}

	return &ghcmessages.BackupContact{
		Name:  &name,
		Email: &email,
		Phone: &phone,
	}
}

// SITDurationUpdate payload
func SITDurationUpdate(sitDurationUpdate *models.SITDurationUpdate) *ghcmessages.SITExtension {
	if sitDurationUpdate == nil {
		return nil
	}
	payload := &ghcmessages.SITExtension{
		ID:                strfmt.UUID(sitDurationUpdate.ID.String()),
		ETag:              etag.GenerateEtag(sitDurationUpdate.UpdatedAt),
		MtoShipmentID:     strfmt.UUID(sitDurationUpdate.MTOShipmentID.String()),
		RequestReason:     string(sitDurationUpdate.RequestReason),
		RequestedDays:     int64(sitDurationUpdate.RequestedDays),
		Status:            string(sitDurationUpdate.Status),
		CreatedAt:         strfmt.DateTime(sitDurationUpdate.CreatedAt),
		UpdatedAt:         strfmt.DateTime(sitDurationUpdate.UpdatedAt),
		ApprovedDays:      handlers.FmtIntPtrToInt64(sitDurationUpdate.ApprovedDays),
		ContractorRemarks: handlers.FmtStringPtr(sitDurationUpdate.ContractorRemarks),
		DecisionDate:      handlers.FmtDateTimePtr(sitDurationUpdate.DecisionDate),
		OfficeRemarks:     handlers.FmtStringPtr(sitDurationUpdate.OfficeRemarks),
	}

	return payload
}

// SITDurationUpdates payload
func SITDurationUpdates(sitDurationUpdates *models.SITDurationUpdates) *ghcmessages.SITExtensions {
	payload := make(ghcmessages.SITExtensions, len(*sitDurationUpdates))

	if len(*sitDurationUpdates) > 0 {
		for i, m := range *sitDurationUpdates {
			copyOfSITDurationUpdate := m // Make copy to avoid implicit memory aliasing of items from a range statement.
			payload[i] = SITDurationUpdate(&copyOfSITDurationUpdate)
		}
		// Reversing the SIT duration updates as they are saved in the order
		// they are created and we want to always display them in the reverse
		// order.
		for i, j := 0, len(payload)-1; i < j; i, j = i+1, j-1 {
			payload[i], payload[j] = payload[j], payload[i]
		}
	}
	return &payload
}

func currentSIT(currentSIT *services.CurrentSIT) *ghcmessages.SITStatusCurrentSIT {
	if currentSIT == nil {
		return nil
	}
	return &ghcmessages.SITStatusCurrentSIT{
		ServiceItemID:        *handlers.FmtUUID(currentSIT.ServiceItemID), // TODO: Refactor out service item ID dependence in GHC API. This should be based on SIT groupings / summaries
		Location:             currentSIT.Location,
		DaysInSIT:            handlers.FmtIntPtrToInt64(&currentSIT.DaysInSIT),
		SitEntryDate:         handlers.FmtDate(currentSIT.SITEntryDate),
		SitDepartureDate:     handlers.FmtDatePtr(currentSIT.SITDepartureDate),
		SitAuthorizedEndDate: handlers.FmtDate(currentSIT.SITAuthorizedEndDate),
		SitCustomerContacted: handlers.FmtDatePtr(currentSIT.SITCustomerContacted),
		SitRequestedDelivery: handlers.FmtDatePtr(currentSIT.SITRequestedDelivery),
	}
}

// SITStatus payload
func SITStatus(shipmentSITStatuses *services.SITStatus, storer storage.FileStorer) *ghcmessages.SITStatus {
	if shipmentSITStatuses == nil {
		return nil
	}

	payload := &ghcmessages.SITStatus{
		PastSITServiceItemGroupings: SITServiceItemGroupings(shipmentSITStatuses.PastSITs, storer),
		TotalSITDaysUsed:            handlers.FmtIntPtrToInt64(&shipmentSITStatuses.TotalSITDaysUsed),
		TotalDaysRemaining:          handlers.FmtIntPtrToInt64(&shipmentSITStatuses.TotalDaysRemaining),
		CalculatedTotalDaysInSIT:    handlers.FmtIntPtrToInt64(&shipmentSITStatuses.CalculatedTotalDaysInSIT),
		CurrentSIT:                  currentSIT(shipmentSITStatuses.CurrentSIT),
	}

	return payload
}

// SITStatuses payload
func SITStatuses(shipmentSITStatuses map[string]services.SITStatus, storer storage.FileStorer) map[string]*ghcmessages.SITStatus {
	sitStatuses := map[string]*ghcmessages.SITStatus{}
	if len(shipmentSITStatuses) == 0 {
		return sitStatuses
	}

	for _, sitStatus := range shipmentSITStatuses {
		copyOfSITStatus := sitStatus
		sitStatuses[sitStatus.ShipmentID.String()] = SITStatus(&copyOfSITStatus, storer)
	}

	return sitStatuses
}

// PPMShipment payload
func PPMShipment(_ storage.FileStorer, ppmShipment *models.PPMShipment) *ghcmessages.PPMShipment {
	if ppmShipment == nil || ppmShipment.ID.IsNil() {
		return nil
	}

	payloadPPMShipment := &ghcmessages.PPMShipment{
		ID:                             *handlers.FmtUUID(ppmShipment.ID),
		ShipmentID:                     *handlers.FmtUUID(ppmShipment.ShipmentID),
		CreatedAt:                      strfmt.DateTime(ppmShipment.CreatedAt),
		UpdatedAt:                      strfmt.DateTime(ppmShipment.UpdatedAt),
		Status:                         ghcmessages.PPMShipmentStatus(ppmShipment.Status),
		ExpectedDepartureDate:          handlers.FmtDate(ppmShipment.ExpectedDepartureDate),
		ActualMoveDate:                 handlers.FmtDatePtr(ppmShipment.ActualMoveDate),
		SubmittedAt:                    handlers.FmtDateTimePtr(ppmShipment.SubmittedAt),
		ReviewedAt:                     handlers.FmtDateTimePtr(ppmShipment.ReviewedAt),
		ApprovedAt:                     handlers.FmtDateTimePtr(ppmShipment.ApprovedAt),
		PickupAddress:                  Address(ppmShipment.PickupAddress),
		DestinationAddress:             PPMDestinationAddress(ppmShipment.DestinationAddress),
		ActualPickupPostalCode:         ppmShipment.ActualPickupPostalCode,
		ActualDestinationPostalCode:    ppmShipment.ActualDestinationPostalCode,
		SitExpected:                    ppmShipment.SITExpected,
		HasSecondaryPickupAddress:      ppmShipment.HasSecondaryPickupAddress,
		HasSecondaryDestinationAddress: ppmShipment.HasSecondaryDestinationAddress,
		HasTertiaryPickupAddress:       ppmShipment.HasTertiaryPickupAddress,
		HasTertiaryDestinationAddress:  ppmShipment.HasTertiaryDestinationAddress,
		EstimatedWeight:                handlers.FmtPoundPtr(ppmShipment.EstimatedWeight),
		AllowableWeight:                handlers.FmtPoundPtr(ppmShipment.AllowableWeight),
		HasProGear:                     ppmShipment.HasProGear,
		ProGearWeight:                  handlers.FmtPoundPtr(ppmShipment.ProGearWeight),
		SpouseProGearWeight:            handlers.FmtPoundPtr(ppmShipment.SpouseProGearWeight),
		EstimatedIncentive:             handlers.FmtCost(ppmShipment.EstimatedIncentive),
		MaxIncentive:                   handlers.FmtCost(ppmShipment.MaxIncentive),
		HasRequestedAdvance:            ppmShipment.HasRequestedAdvance,
		AdvanceAmountRequested:         handlers.FmtCost(ppmShipment.AdvanceAmountRequested),
		HasReceivedAdvance:             ppmShipment.HasReceivedAdvance,
		AdvanceAmountReceived:          handlers.FmtCost(ppmShipment.AdvanceAmountReceived),
		SitEstimatedWeight:             handlers.FmtPoundPtr(ppmShipment.SITEstimatedWeight),
		SitEstimatedEntryDate:          handlers.FmtDatePtr(ppmShipment.SITEstimatedEntryDate),
		SitEstimatedDepartureDate:      handlers.FmtDatePtr(ppmShipment.SITEstimatedDepartureDate),
		SitEstimatedCost:               handlers.FmtCost(ppmShipment.SITEstimatedCost),
		IsActualExpenseReimbursement:   ppmShipment.IsActualExpenseReimbursement,
		ETag:                           etag.GenerateEtag(ppmShipment.UpdatedAt),
	}

	if ppmShipment.SITLocation != nil {
		sitLocation := ghcmessages.SITLocationType(*ppmShipment.SITLocation)
		payloadPPMShipment.SitLocation = &sitLocation
	}

	if ppmShipment.AdvanceStatus != nil {
		advanceStatus := ghcmessages.PPMAdvanceStatus(*ppmShipment.AdvanceStatus)
		payloadPPMShipment.AdvanceStatus = &advanceStatus
	}

	if ppmShipment.W2Address != nil {
		payloadPPMShipment.W2Address = Address(ppmShipment.W2Address)
	}

	if ppmShipment.SecondaryPickupAddress != nil {
		payloadPPMShipment.SecondaryPickupAddress = Address(ppmShipment.SecondaryPickupAddress)
	}

	if ppmShipment.SecondaryDestinationAddress != nil {
		payloadPPMShipment.SecondaryDestinationAddress = Address(ppmShipment.SecondaryDestinationAddress)
	}

	if ppmShipment.TertiaryPickupAddress != nil {
		payloadPPMShipment.TertiaryPickupAddress = Address(ppmShipment.TertiaryPickupAddress)
	}

	if ppmShipment.TertiaryDestinationAddress != nil {
		payloadPPMShipment.TertiaryDestinationAddress = Address(ppmShipment.TertiaryDestinationAddress)
	}

	if ppmShipment.IsActualExpenseReimbursement != nil {
		payloadPPMShipment.IsActualExpenseReimbursement = ppmShipment.IsActualExpenseReimbursement
	}

	return payloadPPMShipment
}

// BoatShipment payload
func BoatShipment(storer storage.FileStorer, boatShipment *models.BoatShipment) *ghcmessages.BoatShipment {
	if boatShipment == nil || boatShipment.ID.IsNil() {
		return nil
	}

	payloadBoatShipment := &ghcmessages.BoatShipment{
		ID:             *handlers.FmtUUID(boatShipment.ID),
		ShipmentID:     *handlers.FmtUUID(boatShipment.ShipmentID),
		CreatedAt:      strfmt.DateTime(boatShipment.CreatedAt),
		UpdatedAt:      strfmt.DateTime(boatShipment.UpdatedAt),
		Type:           models.StringPointer(string(boatShipment.Type)),
		Year:           handlers.FmtIntPtrToInt64(boatShipment.Year),
		Make:           boatShipment.Make,
		Model:          boatShipment.Model,
		LengthInInches: handlers.FmtIntPtrToInt64(boatShipment.LengthInInches),
		WidthInInches:  handlers.FmtIntPtrToInt64(boatShipment.WidthInInches),
		HeightInInches: handlers.FmtIntPtrToInt64(boatShipment.HeightInInches),
		HasTrailer:     boatShipment.HasTrailer,
		IsRoadworthy:   boatShipment.IsRoadworthy,
		ETag:           etag.GenerateEtag(boatShipment.UpdatedAt),
	}

	return payloadBoatShipment
}

// MobileHomeShipment payload
func MobileHomeShipment(storer storage.FileStorer, mobileHomeShipment *models.MobileHome) *ghcmessages.MobileHome {
	if mobileHomeShipment == nil || mobileHomeShipment.ID.IsNil() {
		return nil
	}

	payloadMobileHomeShipment := &ghcmessages.MobileHome{
		ID:             *handlers.FmtUUID(mobileHomeShipment.ID),
		ShipmentID:     *handlers.FmtUUID(mobileHomeShipment.ShipmentID),
		Make:           *mobileHomeShipment.Make,
		Model:          *mobileHomeShipment.Model,
		Year:           *handlers.FmtIntPtrToInt64(mobileHomeShipment.Year),
		LengthInInches: *handlers.FmtIntPtrToInt64(mobileHomeShipment.LengthInInches),
		HeightInInches: *handlers.FmtIntPtrToInt64(mobileHomeShipment.HeightInInches),
		WidthInInches:  *handlers.FmtIntPtrToInt64(mobileHomeShipment.WidthInInches),
		CreatedAt:      strfmt.DateTime(mobileHomeShipment.CreatedAt),
		UpdatedAt:      strfmt.DateTime(mobileHomeShipment.UpdatedAt),
		ETag:           etag.GenerateEtag(mobileHomeShipment.UpdatedAt),
	}

	return payloadMobileHomeShipment
}

// ProGearWeightTickets sets up a ProGearWeightTicket slice for the api using model data.
func ProGearWeightTickets(storer storage.FileStorer, proGearWeightTickets models.ProgearWeightTickets) []*ghcmessages.ProGearWeightTicket {
	payload := make([]*ghcmessages.ProGearWeightTicket, len(proGearWeightTickets))
	for i, proGearWeightTicket := range proGearWeightTickets {
		copyOfProGearWeightTicket := proGearWeightTicket
		proGearWeightTicketPayload := ProGearWeightTicket(storer, &copyOfProGearWeightTicket)
		payload[i] = proGearWeightTicketPayload
	}
	return payload
}

// ProGearWeightTicket payload
func ProGearWeightTicket(storer storage.FileStorer, progear *models.ProgearWeightTicket) *ghcmessages.ProGearWeightTicket {
	ppmShipmentID := strfmt.UUID(progear.PPMShipmentID.String())

	document, err := PayloadForDocumentModel(storer, progear.Document)
	if err != nil {
		return nil
	}

	payload := &ghcmessages.ProGearWeightTicket{
		ID:               strfmt.UUID(progear.ID.String()),
		PpmShipmentID:    ppmShipmentID,
		CreatedAt:        *handlers.FmtDateTime(progear.CreatedAt),
		UpdatedAt:        *handlers.FmtDateTime(progear.UpdatedAt),
		DocumentID:       *handlers.FmtUUID(progear.DocumentID),
		Document:         document,
		Weight:           handlers.FmtPoundPtr(progear.Weight),
		BelongsToSelf:    progear.BelongsToSelf,
		HasWeightTickets: progear.HasWeightTickets,
		Description:      progear.Description,
		ETag:             etag.GenerateEtag(progear.UpdatedAt),
	}

	if progear.Status != nil {
		status := ghcmessages.OmittablePPMDocumentStatus(*progear.Status)
		payload.Status = &status
	}

	if progear.Reason != nil {
		reason := ghcmessages.PPMDocumentStatusReason(*progear.Reason)
		payload.Reason = &reason
	}

	return payload
}

// MovingExpense payload
func MovingExpense(storer storage.FileStorer, movingExpense *models.MovingExpense) *ghcmessages.MovingExpense {

	document, err := PayloadForDocumentModel(storer, movingExpense.Document)
	if err != nil {
		return nil
	}

	payload := &ghcmessages.MovingExpense{
		ID:               *handlers.FmtUUID(movingExpense.ID),
		PpmShipmentID:    *handlers.FmtUUID(movingExpense.PPMShipmentID),
		DocumentID:       *handlers.FmtUUID(movingExpense.DocumentID),
		Document:         document,
		CreatedAt:        strfmt.DateTime(movingExpense.CreatedAt),
		UpdatedAt:        strfmt.DateTime(movingExpense.UpdatedAt),
		Description:      movingExpense.Description,
		PaidWithGtcc:     movingExpense.PaidWithGTCC,
		Amount:           handlers.FmtCost(movingExpense.Amount),
		MissingReceipt:   movingExpense.MissingReceipt,
		ETag:             etag.GenerateEtag(movingExpense.UpdatedAt),
		SitEstimatedCost: handlers.FmtCost(movingExpense.SITEstimatedCost),
	}
	if movingExpense.MovingExpenseType != nil {
		movingExpenseType := ghcmessages.OmittableMovingExpenseType(*movingExpense.MovingExpenseType)
		payload.MovingExpenseType = &movingExpenseType
	}

	if movingExpense.Status != nil {
		status := ghcmessages.OmittablePPMDocumentStatus(*movingExpense.Status)
		payload.Status = &status
	}

	if movingExpense.Reason != nil {
		reason := ghcmessages.PPMDocumentStatusReason(*movingExpense.Reason)
		payload.Reason = &reason
	}

	if movingExpense.SITStartDate != nil {
		payload.SitStartDate = handlers.FmtDatePtr(movingExpense.SITStartDate)
	}

	if movingExpense.SITEndDate != nil {
		payload.SitEndDate = handlers.FmtDatePtr(movingExpense.SITEndDate)
	}

	if movingExpense.WeightStored != nil {
		payload.WeightStored = handlers.FmtPoundPtr(movingExpense.WeightStored)
	}

	if movingExpense.SITLocation != nil {
		sitLocation := ghcmessages.SITLocationType(*movingExpense.SITLocation)
		payload.SitLocation = &sitLocation
	}

	if movingExpense.SITReimburseableAmount != nil {
		payload.SitReimburseableAmount = handlers.FmtCost(movingExpense.SITReimburseableAmount)
	}

	return payload
}

func MovingExpenses(storer storage.FileStorer, movingExpenses models.MovingExpenses) []*ghcmessages.MovingExpense {
	payload := make([]*ghcmessages.MovingExpense, len(movingExpenses))
	for i, movingExpense := range movingExpenses {
		copyOfMovingExpense := movingExpense
		payload[i] = MovingExpense(storer, &copyOfMovingExpense)
	}
	return payload
}

func WeightTickets(storer storage.FileStorer, weightTickets models.WeightTickets) []*ghcmessages.WeightTicket {
	payload := make([]*ghcmessages.WeightTicket, len(weightTickets))
	for i, weightTicket := range weightTickets {
		copyOfWeightTicket := weightTicket
		weightTicketPayload := WeightTicket(storer, &copyOfWeightTicket)
		payload[i] = weightTicketPayload
	}
	return payload
}

// WeightTicket payload
func WeightTicket(storer storage.FileStorer, weightTicket *models.WeightTicket) *ghcmessages.WeightTicket {
	ppmShipment := strfmt.UUID(weightTicket.PPMShipmentID.String())

	emptyDocument, err := PayloadForDocumentModel(storer, weightTicket.EmptyDocument)
	if err != nil {
		return nil
	}

	fullDocument, err := PayloadForDocumentModel(storer, weightTicket.FullDocument)
	if err != nil {
		return nil
	}

	proofOfTrailerOwnershipDocument, err := PayloadForDocumentModel(storer, weightTicket.ProofOfTrailerOwnershipDocument)
	if err != nil {
		return nil
	}

	payload := &ghcmessages.WeightTicket{
		ID:                                strfmt.UUID(weightTicket.ID.String()),
		PpmShipmentID:                     ppmShipment,
		CreatedAt:                         *handlers.FmtDateTime(weightTicket.CreatedAt),
		UpdatedAt:                         *handlers.FmtDateTime(weightTicket.UpdatedAt),
		VehicleDescription:                weightTicket.VehicleDescription,
		EmptyWeight:                       handlers.FmtPoundPtr(weightTicket.EmptyWeight),
		MissingEmptyWeightTicket:          weightTicket.MissingEmptyWeightTicket,
		EmptyDocumentID:                   *handlers.FmtUUID(weightTicket.EmptyDocumentID),
		EmptyDocument:                     emptyDocument,
		FullWeight:                        handlers.FmtPoundPtr(weightTicket.FullWeight),
		MissingFullWeightTicket:           weightTicket.MissingFullWeightTicket,
		FullDocumentID:                    *handlers.FmtUUID(weightTicket.FullDocumentID),
		FullDocument:                      fullDocument,
		OwnsTrailer:                       weightTicket.OwnsTrailer,
		TrailerMeetsCriteria:              weightTicket.TrailerMeetsCriteria,
		ProofOfTrailerOwnershipDocumentID: *handlers.FmtUUID(weightTicket.ProofOfTrailerOwnershipDocumentID),
		ProofOfTrailerOwnershipDocument:   proofOfTrailerOwnershipDocument,
		AdjustedNetWeight:                 handlers.FmtPoundPtr(weightTicket.AdjustedNetWeight),
		NetWeightRemarks:                  weightTicket.NetWeightRemarks,
		ETag:                              etag.GenerateEtag(weightTicket.UpdatedAt),
	}

	if weightTicket.Status != nil {
		status := ghcmessages.OmittablePPMDocumentStatus(*weightTicket.Status)
		payload.Status = &status
	}

	if weightTicket.Reason != nil {
		reason := ghcmessages.PPMDocumentStatusReason(*weightTicket.Reason)
		payload.Reason = &reason
	}

	return payload
}

// PPMDocuments payload
func PPMDocuments(storer storage.FileStorer, ppmDocuments *models.PPMDocuments) *ghcmessages.PPMDocuments {

	if ppmDocuments == nil {
		return nil
	}

	payload := &ghcmessages.PPMDocuments{
		WeightTickets:        WeightTickets(storer, ppmDocuments.WeightTickets),
		MovingExpenses:       MovingExpenses(storer, ppmDocuments.MovingExpenses),
		ProGearWeightTickets: ProGearWeightTickets(storer, ppmDocuments.ProgearWeightTickets),
	}

	return payload
}

// PPMCloseout payload
func PPMCloseout(ppmCloseout *models.PPMCloseout) *ghcmessages.PPMCloseout {
	if ppmCloseout == nil {
		return nil
	}
	payload := &ghcmessages.PPMCloseout{
		ID:                    strfmt.UUID(ppmCloseout.ID.String()),
		PlannedMoveDate:       handlers.FmtDatePtr(ppmCloseout.PlannedMoveDate),
		ActualMoveDate:        handlers.FmtDatePtr(ppmCloseout.ActualMoveDate),
		Miles:                 handlers.FmtIntPtrToInt64(ppmCloseout.Miles),
		EstimatedWeight:       handlers.FmtPoundPtr(ppmCloseout.EstimatedWeight),
		ActualWeight:          handlers.FmtPoundPtr(ppmCloseout.ActualWeight),
		ProGearWeightCustomer: handlers.FmtPoundPtr(ppmCloseout.ProGearWeightCustomer),
		ProGearWeightSpouse:   handlers.FmtPoundPtr(ppmCloseout.ProGearWeightSpouse),
		GrossIncentive:        handlers.FmtCost(ppmCloseout.GrossIncentive),
		Gcc:                   handlers.FmtCost(ppmCloseout.GCC),
		Aoa:                   handlers.FmtCost(ppmCloseout.AOA),
		RemainingIncentive:    handlers.FmtCost(ppmCloseout.RemainingIncentive),
		HaulType:              (*string)(ppmCloseout.HaulType),
		HaulPrice:             handlers.FmtCost(ppmCloseout.HaulPrice),
		HaulFSC:               handlers.FmtCost(ppmCloseout.HaulFSC),
		Dop:                   handlers.FmtCost(ppmCloseout.DOP),
		Ddp:                   handlers.FmtCost(ppmCloseout.DDP),
		PackPrice:             handlers.FmtCost(ppmCloseout.PackPrice),
		UnpackPrice:           handlers.FmtCost(ppmCloseout.UnpackPrice),
		IntlPackPrice:         handlers.FmtCost((ppmCloseout.IntlPackPrice)),
		IntlUnpackPrice:       handlers.FmtCost((ppmCloseout.IntlUnpackPrice)),
		IntlLinehaulPrice:     handlers.FmtCost((ppmCloseout.IntlLinehaulPrice)),
		SITReimbursement:      handlers.FmtCost(ppmCloseout.SITReimbursement),
	}

	return payload
}

// PPMActualWeight payload
func PPMActualWeight(ppmActualWeight *unit.Pound) *ghcmessages.PPMActualWeight {
	if ppmActualWeight == nil {
		return nil
	}
	payload := &ghcmessages.PPMActualWeight{
		ActualWeight: handlers.FmtPoundPtr(ppmActualWeight),
	}

	return payload
}

func PPMSITEstimatedCostParamsFirstDaySIT(ppmSITFirstDayParams models.PPMSITEstimatedCostParams) *ghcmessages.PPMSITEstimatedCostParamsFirstDaySIT {
	payload := &ghcmessages.PPMSITEstimatedCostParamsFirstDaySIT{
		ContractYearName:       ppmSITFirstDayParams.ContractYearName,
		PriceRateOrFactor:      ppmSITFirstDayParams.PriceRateOrFactor,
		IsPeak:                 ppmSITFirstDayParams.IsPeak,
		EscalationCompounded:   ppmSITFirstDayParams.EscalationCompounded,
		ServiceAreaOrigin:      &ppmSITFirstDayParams.ServiceAreaOrigin,
		ServiceAreaDestination: &ppmSITFirstDayParams.ServiceAreaDestination,
	}
	return payload
}

func PPMSITEstimatedCostParamsAdditionalDaySIT(ppmSITAdditionalDayParams models.PPMSITEstimatedCostParams) *ghcmessages.PPMSITEstimatedCostParamsAdditionalDaySIT {
	payload := &ghcmessages.PPMSITEstimatedCostParamsAdditionalDaySIT{
		ContractYearName:       ppmSITAdditionalDayParams.ContractYearName,
		PriceRateOrFactor:      ppmSITAdditionalDayParams.PriceRateOrFactor,
		IsPeak:                 ppmSITAdditionalDayParams.IsPeak,
		EscalationCompounded:   ppmSITAdditionalDayParams.EscalationCompounded,
		ServiceAreaOrigin:      &ppmSITAdditionalDayParams.ServiceAreaOrigin,
		ServiceAreaDestination: &ppmSITAdditionalDayParams.ServiceAreaDestination,
		NumberDaysSIT:          &ppmSITAdditionalDayParams.NumberDaysSIT,
	}
	return payload
}

func PPMSITEstimatedCost(ppmSITEstimatedCost *models.PPMSITEstimatedCostInfo) *ghcmessages.PPMSITEstimatedCost {
	if ppmSITEstimatedCost == nil {
		return nil
	}
	payload := &ghcmessages.PPMSITEstimatedCost{
		SitCost:                handlers.FmtCost(ppmSITEstimatedCost.EstimatedSITCost),
		PriceFirstDaySIT:       handlers.FmtCost(ppmSITEstimatedCost.PriceFirstDaySIT),
		PriceAdditionalDaySIT:  handlers.FmtCost(ppmSITEstimatedCost.PriceAdditionalDaySIT),
		ParamsFirstDaySIT:      PPMSITEstimatedCostParamsFirstDaySIT(ppmSITEstimatedCost.ParamsFirstDaySIT),
		ParamsAdditionalDaySIT: PPMSITEstimatedCostParamsAdditionalDaySIT(ppmSITEstimatedCost.ParamsAdditionalDaySIT),
	}

	return payload
}

// ShipmentAddressUpdate payload
func ShipmentAddressUpdate(shipmentAddressUpdate *models.ShipmentAddressUpdate) *ghcmessages.ShipmentAddressUpdate {
	if shipmentAddressUpdate == nil || shipmentAddressUpdate.ID.IsNil() {
		return nil
	}

	payload := &ghcmessages.ShipmentAddressUpdate{
		ID:                    strfmt.UUID(shipmentAddressUpdate.ID.String()),
		ShipmentID:            strfmt.UUID(shipmentAddressUpdate.ShipmentID.String()),
		NewAddress:            Address(&shipmentAddressUpdate.NewAddress),
		OriginalAddress:       Address(&shipmentAddressUpdate.OriginalAddress),
		SitOriginalAddress:    Address(shipmentAddressUpdate.SitOriginalAddress),
		ContractorRemarks:     shipmentAddressUpdate.ContractorRemarks,
		OfficeRemarks:         shipmentAddressUpdate.OfficeRemarks,
		Status:                ghcmessages.ShipmentAddressUpdateStatus(shipmentAddressUpdate.Status),
		NewSitDistanceBetween: handlers.FmtIntPtrToInt64(shipmentAddressUpdate.NewSitDistanceBetween),
		OldSitDistanceBetween: handlers.FmtIntPtrToInt64(shipmentAddressUpdate.OldSitDistanceBetween),
	}

	return payload
}

// LineOfAccounting payload
func LineOfAccounting(lineOfAccounting *models.LineOfAccounting) *ghcmessages.LineOfAccounting {
	// Nil check
	if lineOfAccounting == nil {
		return nil
	}

	return &ghcmessages.LineOfAccounting{
		ID:                        strfmt.UUID(lineOfAccounting.ID.String()),
		LoaActvtyID:               lineOfAccounting.LoaActvtyID,
		LoaAgncAcntngCd:           lineOfAccounting.LoaAgncAcntngCd,
		LoaAgncDsbrCd:             lineOfAccounting.LoaAgncDsbrCd,
		LoaAlltSnID:               lineOfAccounting.LoaAlltSnID,
		LoaBafID:                  lineOfAccounting.LoaBafID,
		LoaBdgtAcntClsNm:          lineOfAccounting.LoaBdgtAcntClsNm,
		LoaBetCd:                  lineOfAccounting.LoaBetCd,
		LoaBgFyTx:                 handlers.FmtIntPtrToInt64(lineOfAccounting.LoaBgFyTx),
		LoaBgnDt:                  handlers.FmtDatePtr(lineOfAccounting.LoaBgnDt),
		LoaBgtLnItmID:             lineOfAccounting.LoaBgtLnItmID,
		LoaBgtRstrCd:              lineOfAccounting.LoaBgtRstrCd,
		LoaBgtSubActCd:            lineOfAccounting.LoaBgtSubActCd,
		LoaClsRefID:               lineOfAccounting.LoaClsRefID,
		LoaCstCd:                  lineOfAccounting.LoaCstCd,
		LoaCstCntrID:              lineOfAccounting.LoaCstCntrID,
		LoaCustNm:                 lineOfAccounting.LoaCustNm,
		LoaDfAgncyAlctnRcpntID:    lineOfAccounting.LoaDfAgncyAlctnRcpntID,
		LoaDocID:                  lineOfAccounting.LoaDocID,
		LoaDptID:                  lineOfAccounting.LoaDptID,
		LoaDscTx:                  lineOfAccounting.LoaDscTx,
		LoaDtlRmbsmtSrcID:         lineOfAccounting.LoaDtlRmbsmtSrcID,
		LoaEndDt:                  handlers.FmtDatePtr(lineOfAccounting.LoaEndDt),
		LoaEndFyTx:                handlers.FmtIntPtrToInt64(lineOfAccounting.LoaEndFyTx),
		LoaFmsTrnsactnID:          lineOfAccounting.LoaFmsTrnsactnID,
		LoaFnclArID:               lineOfAccounting.LoaFnclArID,
		LoaFnctPrsNm:              lineOfAccounting.LoaFnctPrsNm,
		LoaFndCntrID:              lineOfAccounting.LoaFndCntrID,
		LoaFndTyFgCd:              lineOfAccounting.LoaFndTyFgCd,
		LoaHistStatCd:             lineOfAccounting.LoaHistStatCd,
		LoaHsGdsCd:                lineOfAccounting.LoaHsGdsCd,
		LoaInstlAcntgActID:        lineOfAccounting.LoaInstlAcntgActID,
		LoaJbOrdNm:                lineOfAccounting.LoaJbOrdNm,
		LoaLclInstlID:             lineOfAccounting.LoaLclInstlID,
		LoaMajClmNm:               lineOfAccounting.LoaMajClmNm,
		LoaMajRmbsmtSrcID:         lineOfAccounting.LoaMajRmbsmtSrcID,
		LoaObjClsID:               lineOfAccounting.LoaObjClsID,
		LoaOpAgncyID:              lineOfAccounting.LoaOpAgncyID,
		LoaPgmElmntID:             lineOfAccounting.LoaPgmElmntID,
		LoaPrjID:                  lineOfAccounting.LoaPrjID,
		LoaSbaltmtRcpntID:         lineOfAccounting.LoaSbaltmtRcpntID,
		LoaScrtyCoopCustCd:        lineOfAccounting.LoaScrtyCoopCustCd,
		LoaScrtyCoopDsgntrCd:      lineOfAccounting.LoaScrtyCoopDsgntrCd,
		LoaScrtyCoopImplAgncCd:    lineOfAccounting.LoaScrtyCoopImplAgncCd,
		LoaScrtyCoopLnItmID:       lineOfAccounting.LoaScrtyCoopLnItmID,
		LoaSpclIntrID:             lineOfAccounting.LoaSpclIntrID,
		LoaSrvSrcID:               lineOfAccounting.LoaSrvSrcID,
		LoaStatCd:                 lineOfAccounting.LoaStatCd,
		LoaSubAcntID:              lineOfAccounting.LoaSubAcntID,
		LoaSysID:                  lineOfAccounting.LoaSysID,
		LoaTnsfrDptNm:             lineOfAccounting.LoaTnsfrDptNm,
		LoaTrnsnID:                lineOfAccounting.LoaTrnsnID,
		LoaTrsySfxTx:              lineOfAccounting.LoaTrsySfxTx,
		LoaTskBdgtSblnTx:          lineOfAccounting.LoaTskBdgtSblnTx,
		LoaUic:                    lineOfAccounting.LoaUic,
		LoaWkCntrRcpntNm:          lineOfAccounting.LoaWkCntrRcpntNm,
		LoaWrkOrdID:               lineOfAccounting.LoaWrkOrdID,
		OrgGrpDfasCd:              lineOfAccounting.OrgGrpDfasCd,
		UpdatedAt:                 strfmt.DateTime(lineOfAccounting.UpdatedAt),
		CreatedAt:                 strfmt.DateTime(lineOfAccounting.CreatedAt),
		ValidLoaForTac:            lineOfAccounting.ValidLoaForTac,
		ValidHhgProgramCodeForLoa: lineOfAccounting.ValidHhgProgramCodeForLoa,
	}
}

// MarketCode payload
func MarketCode(marketCode *models.MarketCode) string {
	if marketCode == nil {
		return "" // Or a default string value
	}
	return string(*marketCode)
}

// MTOShipment payload
func MTOShipment(storer storage.FileStorer, mtoShipment *models.MTOShipment, sitStatusPayload *ghcmessages.SITStatus) *ghcmessages.MTOShipment {

	payload := &ghcmessages.MTOShipment{
		ID:                          strfmt.UUID(mtoShipment.ID.String()),
		MoveTaskOrderID:             strfmt.UUID(mtoShipment.MoveTaskOrderID.String()),
		ShipmentType:                ghcmessages.MTOShipmentType(mtoShipment.ShipmentType),
		Status:                      ghcmessages.MTOShipmentStatus(mtoShipment.Status),
		CounselorRemarks:            mtoShipment.CounselorRemarks,
		CustomerRemarks:             mtoShipment.CustomerRemarks,
		RejectionReason:             mtoShipment.RejectionReason,
		PickupAddress:               Address(mtoShipment.PickupAddress),
		SecondaryDeliveryAddress:    Address(mtoShipment.SecondaryDeliveryAddress),
		SecondaryPickupAddress:      Address(mtoShipment.SecondaryPickupAddress),
		DestinationAddress:          Address(mtoShipment.DestinationAddress),
		HasSecondaryDeliveryAddress: mtoShipment.HasSecondaryDeliveryAddress,
		HasSecondaryPickupAddress:   mtoShipment.HasSecondaryPickupAddress,
		TertiaryDeliveryAddress:     Address(mtoShipment.TertiaryDeliveryAddress),
		TertiaryPickupAddress:       Address(mtoShipment.TertiaryPickupAddress),
		HasTertiaryDeliveryAddress:  mtoShipment.HasTertiaryDeliveryAddress,
		HasTertiaryPickupAddress:    mtoShipment.HasTertiaryPickupAddress,
		ActualProGearWeight:         handlers.FmtPoundPtr(mtoShipment.ActualProGearWeight),
		ActualSpouseProGearWeight:   handlers.FmtPoundPtr(mtoShipment.ActualSpouseProGearWeight),
		PrimeEstimatedWeight:        handlers.FmtPoundPtr(mtoShipment.PrimeEstimatedWeight),
		PrimeActualWeight:           handlers.FmtPoundPtr(mtoShipment.PrimeActualWeight),
		NtsRecordedWeight:           handlers.FmtPoundPtr(mtoShipment.NTSRecordedWeight),
		MtoAgents:                   *MTOAgents(&mtoShipment.MTOAgents),
		MtoServiceItems:             MTOServiceItemModels(mtoShipment.MTOServiceItems, storer),
		Diversion:                   mtoShipment.Diversion,
		DiversionReason:             mtoShipment.DiversionReason,
		Reweigh:                     Reweigh(mtoShipment.Reweigh, sitStatusPayload),
		CreatedAt:                   strfmt.DateTime(mtoShipment.CreatedAt),
		UpdatedAt:                   strfmt.DateTime(mtoShipment.UpdatedAt),
		ETag:                        etag.GenerateEtag(mtoShipment.UpdatedAt),
		DeletedAt:                   handlers.FmtDateTimePtr(mtoShipment.DeletedAt),
		ApprovedDate:                handlers.FmtDateTimePtr(mtoShipment.ApprovedDate),
		SitDaysAllowance:            handlers.FmtIntPtrToInt64(mtoShipment.SITDaysAllowance),
		SitExtensions:               *SITDurationUpdates(&mtoShipment.SITDurationUpdates),
		BillableWeightCap:           handlers.FmtPoundPtr(mtoShipment.BillableWeightCap),
		BillableWeightJustification: mtoShipment.BillableWeightJustification,
		UsesExternalVendor:          mtoShipment.UsesExternalVendor,
		ServiceOrderNumber:          mtoShipment.ServiceOrderNumber,
		StorageFacility:             StorageFacility(mtoShipment.StorageFacility),
		PpmShipment:                 PPMShipment(storer, mtoShipment.PPMShipment),
		BoatShipment:                BoatShipment(storer, mtoShipment.BoatShipment),
		MobileHomeShipment:          MobileHomeShipment(storer, mtoShipment.MobileHome),
		DeliveryAddressUpdate:       ShipmentAddressUpdate(mtoShipment.DeliveryAddressUpdate),
		ShipmentLocator:             handlers.FmtStringPtr(mtoShipment.ShipmentLocator),
		MarketCode:                  MarketCode(&mtoShipment.MarketCode),
		PoeLocation:                 Port(mtoShipment.MTOServiceItems, "POE"),
		PodLocation:                 Port(mtoShipment.MTOServiceItems, "POD"),
	}

	if mtoShipment.Distance != nil {
		payload.Distance = handlers.FmtInt64(int64(*mtoShipment.Distance))
	}

	if sitStatusPayload != nil {
		// If we have a sitStatusPayload, overwrite SitDaysAllowance from the shipment model.
		totalSITAllowance := 0
		if sitStatusPayload.TotalDaysRemaining != nil {
			totalSITAllowance += int(*sitStatusPayload.TotalDaysRemaining)
		}
		if sitStatusPayload.TotalSITDaysUsed != nil {
			totalSITAllowance += int(*sitStatusPayload.TotalSITDaysUsed)
		}
		payload.SitDaysAllowance = handlers.FmtIntPtrToInt64(&totalSITAllowance)
	}

	if len(mtoShipment.SITDurationUpdates) > 0 {
		payload.SitExtensions = *SITDurationUpdates(&mtoShipment.SITDurationUpdates)
	}

	if mtoShipment.RequestedPickupDate != nil && !mtoShipment.RequestedPickupDate.IsZero() {
		payload.RequestedPickupDate = handlers.FmtDatePtr(mtoShipment.RequestedPickupDate)
	}

	if mtoShipment.ActualPickupDate != nil && !mtoShipment.ActualPickupDate.IsZero() {
		payload.ActualPickupDate = handlers.FmtDatePtr(mtoShipment.ActualPickupDate)
	}

	if mtoShipment.ActualDeliveryDate != nil && !mtoShipment.ActualDeliveryDate.IsZero() {
		payload.ActualDeliveryDate = handlers.FmtDatePtr(mtoShipment.ActualDeliveryDate)
	}

	if mtoShipment.RequestedDeliveryDate != nil && !mtoShipment.RequestedDeliveryDate.IsZero() {
		payload.RequestedDeliveryDate = handlers.FmtDatePtr(mtoShipment.RequestedDeliveryDate)
	}

	if mtoShipment.RequiredDeliveryDate != nil && !mtoShipment.RequiredDeliveryDate.IsZero() {
		payload.RequiredDeliveryDate = handlers.FmtDatePtr(mtoShipment.RequiredDeliveryDate)
	}

	if mtoShipment.ScheduledPickupDate != nil {
		payload.ScheduledPickupDate = handlers.FmtDatePtr(mtoShipment.ScheduledPickupDate)
	}

	if mtoShipment.ScheduledDeliveryDate != nil {
		payload.ScheduledDeliveryDate = handlers.FmtDatePtr(mtoShipment.ScheduledDeliveryDate)
	}

	if mtoShipment.DestinationType != nil {
		destinationType := ghcmessages.DestinationType(*mtoShipment.DestinationType)
		payload.DestinationType = &destinationType
	}

	if sitStatusPayload != nil {
		payload.SitStatus = sitStatusPayload
	}

	if mtoShipment.TACType != nil {
		tt := ghcmessages.LOAType(*mtoShipment.TACType)
		payload.TacType = &tt
	}

	if mtoShipment.SACType != nil {
		st := ghcmessages.LOAType(*mtoShipment.SACType)
		payload.SacType = &st
	}

	weightsCalculator := mtoshipment.NewShipmentBillableWeightCalculator()
	calculatedWeights := weightsCalculator.CalculateShipmentBillableWeight(mtoShipment)

	// CalculatedBillableWeight is intentionally not a part of the mto_shipments model
	// because we don't want to store a derived value in the database
	payload.CalculatedBillableWeight = handlers.FmtPoundPtr(calculatedWeights.CalculatedBillableWeight)

	return payload
}

// MTOShipments payload
func MTOShipments(storer storage.FileStorer, mtoShipments *models.MTOShipments, sitStatusPayload map[string]*ghcmessages.SITStatus) *ghcmessages.MTOShipments {
	payload := make(ghcmessages.MTOShipments, len(*mtoShipments))

	for i, m := range *mtoShipments {
		copyOfMtoShipment := m // Make copy to avoid implicit memory aliasing of items from a range statement.
		if sitStatus, ok := sitStatusPayload[copyOfMtoShipment.ID.String()]; ok {
			payload[i] = MTOShipment(storer, &copyOfMtoShipment, sitStatus)
		} else {
			payload[i] = MTOShipment(storer, &copyOfMtoShipment, nil)
		}
	}
	return &payload
}

// MTOAgent payload
func MTOAgent(mtoAgent *models.MTOAgent) *ghcmessages.MTOAgent {
	payload := &ghcmessages.MTOAgent{
		ID:            strfmt.UUID(mtoAgent.ID.String()),
		MtoShipmentID: strfmt.UUID(mtoAgent.MTOShipmentID.String()),
		CreatedAt:     strfmt.DateTime(mtoAgent.CreatedAt),
		UpdatedAt:     strfmt.DateTime(mtoAgent.UpdatedAt),
		FirstName:     mtoAgent.FirstName,
		LastName:      mtoAgent.LastName,
		AgentType:     string(mtoAgent.MTOAgentType),
		Email:         mtoAgent.Email,
		Phone:         mtoAgent.Phone,
		ETag:          etag.GenerateEtag(mtoAgent.UpdatedAt),
	}
	return payload
}

// MTOAgents payload
func MTOAgents(mtoAgents *models.MTOAgents) *ghcmessages.MTOAgents {
	payload := make(ghcmessages.MTOAgents, len(*mtoAgents))
	for i, m := range *mtoAgents {
		copyOfMtoAgent := m // Make copy to avoid implicit memory aliasing of items from a range statement.
		payload[i] = MTOAgent(&copyOfMtoAgent)
	}
	return &payload
}

// PaymentRequests payload
func PaymentRequests(appCtx appcontext.AppContext, prs *models.PaymentRequests, storer storage.FileStorer) (*ghcmessages.PaymentRequests, error) {
	payload := make(ghcmessages.PaymentRequests, len(*prs))

	for i, p := range *prs {
		paymentRequest := p
		pr, err := PaymentRequest(appCtx, &paymentRequest, storer)
		if err != nil {
			return nil, err
		}
		payload[i] = pr
	}
	return &payload, nil
}

// PaymentRequest payload
func PaymentRequest(appCtx appcontext.AppContext, pr *models.PaymentRequest, storer storage.FileStorer) (*ghcmessages.PaymentRequest, error) {
	serviceDocs := make(ghcmessages.ProofOfServiceDocs, len(pr.ProofOfServiceDocs))

	if len(pr.ProofOfServiceDocs) > 0 {
		for i, proofOfService := range pr.ProofOfServiceDocs {
			payload, err := ProofOfServiceDoc(proofOfService, storer)
			if err != nil {
				return nil, err
			}
			serviceDocs[i] = payload
		}
	}

	move, err := Move(&pr.MoveTaskOrder, storer)
	if err != nil {
		return nil, err
	}

	ediErrorInfoEDIType := ""
	ediErrorInfoEDICode := ""
	ediErrorInfoEDIDescription := ""
	ediErrorInfo := pr.EdiErrors
	if ediErrorInfo != nil {
		mostRecentEdiError := ediErrorInfo[0]
		if mostRecentEdiError.EDIType != "" {
			ediErrorInfoEDIType = string(mostRecentEdiError.EDIType)
		}
		if mostRecentEdiError.Code != nil {
			ediErrorInfoEDICode = *mostRecentEdiError.Code
		}
		if mostRecentEdiError.Description != nil {
			ediErrorInfoEDIDescription = *mostRecentEdiError.Description
		}
	}

	var totalTPPSPaidInvoicePriceMillicents *int64
	var tppsPaidInvoiceSellerPaidDate *time.Time
	var TPPSPaidInvoiceReportsForPR models.TPPSPaidInvoiceReportEntrys
	if pr.TPPSPaidInvoiceReports != nil {
		TPPSPaidInvoiceReportsForPR = pr.TPPSPaidInvoiceReports
		if len(TPPSPaidInvoiceReportsForPR) > 0 {
			if TPPSPaidInvoiceReportsForPR[0].InvoiceTotalChargesInMillicents >= 0 {
				totalTPPSPaidInvoicePriceMillicents = models.Int64Pointer(int64(TPPSPaidInvoiceReportsForPR[0].InvoiceTotalChargesInMillicents))
				tppsPaidInvoiceSellerPaidDate = &TPPSPaidInvoiceReportsForPR[0].SellerPaidDate
			}
		}
	}

	return &ghcmessages.PaymentRequest{
		ID:                                   *handlers.FmtUUID(pr.ID),
		IsFinal:                              &pr.IsFinal,
		MoveTaskOrderID:                      *handlers.FmtUUID(pr.MoveTaskOrderID),
		MoveTaskOrder:                        move,
		PaymentRequestNumber:                 pr.PaymentRequestNumber,
		RecalculationOfPaymentRequestID:      handlers.FmtUUIDPtr(pr.RecalculationOfPaymentRequestID),
		RejectionReason:                      pr.RejectionReason,
		Status:                               ghcmessages.PaymentRequestStatus(pr.Status),
		ETag:                                 etag.GenerateEtag(pr.UpdatedAt),
		ServiceItems:                         *PaymentServiceItems(&pr.PaymentServiceItems, &TPPSPaidInvoiceReportsForPR),
		ReviewedAt:                           handlers.FmtDateTimePtr(pr.ReviewedAt),
		ProofOfServiceDocs:                   serviceDocs,
		CreatedAt:                            strfmt.DateTime(pr.CreatedAt),
		SentToGexAt:                          (*strfmt.DateTime)(pr.SentToGexAt),
		ReceivedByGexAt:                      (*strfmt.DateTime)(pr.ReceivedByGexAt),
		EdiErrorType:                         &ediErrorInfoEDIType,
		EdiErrorCode:                         &ediErrorInfoEDICode,
		EdiErrorDescription:                  &ediErrorInfoEDIDescription,
		TppsInvoiceAmountPaidTotalMillicents: totalTPPSPaidInvoicePriceMillicents,
		TppsInvoiceSellerPaidDate:            (*strfmt.DateTime)(tppsPaidInvoiceSellerPaidDate),
	}, nil
}

// PaymentServiceItem payload
func PaymentServiceItem(ps *models.PaymentServiceItem) *ghcmessages.PaymentServiceItem {
	if ps == nil {
		return nil
	}
	paymentServiceItemParams := PaymentServiceItemParams(&ps.PaymentServiceItemParams)

	return &ghcmessages.PaymentServiceItem{
		ID:                       *handlers.FmtUUID(ps.ID),
		MtoServiceItemID:         *handlers.FmtUUID(ps.MTOServiceItemID),
		MtoServiceItemCode:       string(ps.MTOServiceItem.ReService.Code),
		MtoServiceItemName:       ps.MTOServiceItem.ReService.Name,
		MtoShipmentType:          ghcmessages.MTOShipmentType(ps.MTOServiceItem.MTOShipment.ShipmentType),
		MtoShipmentID:            handlers.FmtUUIDPtr(ps.MTOServiceItem.MTOShipmentID),
		CreatedAt:                strfmt.DateTime(ps.CreatedAt),
		PriceCents:               handlers.FmtCost(ps.PriceCents),
		RejectionReason:          ps.RejectionReason,
		Status:                   ghcmessages.PaymentServiceItemStatus(ps.Status),
		ReferenceID:              ps.ReferenceID,
		ETag:                     etag.GenerateEtag(ps.UpdatedAt),
		PaymentServiceItemParams: *paymentServiceItemParams,
	}
}

// PaymentServiceItems payload
func PaymentServiceItems(paymentServiceItems *models.PaymentServiceItems, tppsPaidReportData *models.TPPSPaidInvoiceReportEntrys) *ghcmessages.PaymentServiceItems {
	payload := make(ghcmessages.PaymentServiceItems, len(*paymentServiceItems))
	for i, m := range *paymentServiceItems {
		copyOfPaymentServiceItem := m // Make copy to avoid implicit memory aliasing of items from a range statement.
		payload[i] = PaymentServiceItem(&copyOfPaymentServiceItem)

		// We process TPPS Paid Invoice Reports to get payment information for each payment service item
		// This report tells us how much TPPS paid HS for each item, then we store and display it
		if *tppsPaidReportData != nil {
			tppsDataForPaymentRequest := *tppsPaidReportData
			for tppsDataRowIndex := range tppsDataForPaymentRequest {
				if tppsDataForPaymentRequest[tppsDataRowIndex].ProductDescription == payload[i].MtoServiceItemCode {
					payload[i].TppsInvoiceAmountPaidPerServiceItemMillicents = handlers.FmtMilliCentsPtr(&tppsDataForPaymentRequest[tppsDataRowIndex].LineNetCharge)
				}
			}
		}
	}
	return &payload
}

// PaymentServiceItemParam payload
func PaymentServiceItemParam(paymentServiceItemParam models.PaymentServiceItemParam) *ghcmessages.PaymentServiceItemParam {
	return &ghcmessages.PaymentServiceItemParam{
		ID:                   strfmt.UUID(paymentServiceItemParam.ID.String()),
		PaymentServiceItemID: strfmt.UUID(paymentServiceItemParam.PaymentServiceItemID.String()),
		Key:                  ghcmessages.ServiceItemParamName(paymentServiceItemParam.ServiceItemParamKey.Key),
		Value:                paymentServiceItemParam.Value,
		Type:                 ghcmessages.ServiceItemParamType(paymentServiceItemParam.ServiceItemParamKey.Type),
		Origin:               ghcmessages.ServiceItemParamOrigin(paymentServiceItemParam.ServiceItemParamKey.Origin),
		ETag:                 etag.GenerateEtag(paymentServiceItemParam.UpdatedAt),
	}
}

// PaymentServiceItemParams payload
func PaymentServiceItemParams(paymentServiceItemParams *models.PaymentServiceItemParams) *ghcmessages.PaymentServiceItemParams {
	if paymentServiceItemParams == nil {
		return nil
	}

	payload := make(ghcmessages.PaymentServiceItemParams, len(*paymentServiceItemParams))

	for i, p := range *paymentServiceItemParams {
		payload[i] = PaymentServiceItemParam(p)
	}
	return &payload
}

func ServiceRequestDoc(serviceRequest models.ServiceRequestDocument, storer storage.FileStorer) (*ghcmessages.ServiceRequestDocument, error) {

	uploads := make([]*ghcmessages.Upload, len(serviceRequest.ServiceRequestDocumentUploads))

	if len(serviceRequest.ServiceRequestDocumentUploads) > 0 {
		for i, serviceRequestUpload := range serviceRequest.ServiceRequestDocumentUploads {
			url, err := storer.PresignedURL(serviceRequestUpload.Upload.StorageKey, serviceRequestUpload.Upload.ContentType, serviceRequestUpload.Upload.Filename)
			if err != nil {
				return nil, err
			}
			uploads[i] = Upload(storer, serviceRequestUpload.Upload, url)
		}
	}

	return &ghcmessages.ServiceRequestDocument{
		Uploads: uploads,
	}, nil

}

// MTOServiceItemSingleModel payload
func MTOServiceItemSingleModel(s *models.MTOServiceItem) *ghcmessages.MTOServiceItemSingle {
	return &ghcmessages.MTOServiceItemSingle{
		SitPostalCode:            handlers.FmtStringPtr(s.SITPostalCode),
		ApprovedAt:               handlers.FmtDateTimePtr(s.ApprovedAt),
		CreatedAt:                *handlers.FmtDateTime(s.CreatedAt),
		ID:                       *handlers.FmtUUID(s.ID),
		MoveTaskOrderID:          *handlers.FmtUUID(s.MoveTaskOrderID),
		MtoShipmentID:            handlers.FmtUUID(*s.MTOShipmentID),
		PickupPostalCode:         handlers.FmtStringPtr(s.PickupPostalCode),
		ReServiceID:              *handlers.FmtUUID(s.ReServiceID),
		RejectedAt:               handlers.FmtDateTimePtr(s.RejectedAt),
		RejectionReason:          handlers.FmtStringPtr(s.RejectionReason),
		SitCustomerContacted:     handlers.FmtDatePtr(s.SITCustomerContacted),
		SitDepartureDate:         handlers.FmtDateTimePtr(s.SITDepartureDate),
		SitEntryDate:             handlers.FmtDateTimePtr(s.SITEntryDate),
		SitRequestedDelivery:     handlers.FmtDatePtr(s.SITRequestedDelivery),
		Status:                   handlers.FmtString(string(s.Status)),
		UpdatedAt:                *handlers.FmtDateTime(s.UpdatedAt),
		ConvertToCustomerExpense: *handlers.FmtBool(s.CustomerExpense),
		CustomerExpenseReason:    handlers.FmtStringPtr(s.CustomerExpenseReason),
	}
}

// MTOServiceItemModel payload
func MTOServiceItemModel(s *models.MTOServiceItem, storer storage.FileStorer) *ghcmessages.MTOServiceItem {
	if s == nil {
		return nil
	}

	serviceRequestDocs := make(ghcmessages.ServiceRequestDocuments, len(s.ServiceRequestDocuments))

	if len(s.ServiceRequestDocuments) > 0 {
		for i, serviceRequest := range s.ServiceRequestDocuments {
			payload, err := ServiceRequestDoc(serviceRequest, storer)
			if err != nil {
				return nil
			}
			serviceRequestDocs[i] = payload
		}
	}
<<<<<<< HEAD
	var sort *string = nil
	if s.ReService.ReServiceItem != nil {
		sort = s.ReService.ReServiceItem.Sort
=======
	var sort *string
	if s.ReService.ReServiceItems != nil {
		for _, reServiceItem := range *s.ReService.ReServiceItems {
			if s.MTOShipment.MarketCode == reServiceItem.MarketCode && s.MTOShipment.ShipmentType == reServiceItem.ShipmentType {
				sort = reServiceItem.Sort
				break
			}
		}
>>>>>>> e79c3f61
	}
	payload := &ghcmessages.MTOServiceItem{
		ID:                            handlers.FmtUUID(s.ID),
		MoveTaskOrderID:               handlers.FmtUUID(s.MoveTaskOrderID),
		MtoShipmentID:                 handlers.FmtUUIDPtr(s.MTOShipmentID),
		ReServiceID:                   handlers.FmtUUID(s.ReServiceID),
		ReServiceCode:                 handlers.FmtString(string(s.ReService.Code)),
		ReServiceName:                 handlers.FmtStringPtr(&s.ReService.Name),
		Reason:                        handlers.FmtStringPtr(s.Reason),
		RejectionReason:               handlers.FmtStringPtr(s.RejectionReason),
		PickupPostalCode:              handlers.FmtStringPtr(s.PickupPostalCode),
		SITPostalCode:                 handlers.FmtStringPtr(s.SITPostalCode),
		SitEntryDate:                  handlers.FmtDateTimePtr(s.SITEntryDate),
		SitDepartureDate:              handlers.FmtDateTimePtr(s.SITDepartureDate),
		SitCustomerContacted:          handlers.FmtDatePtr(s.SITCustomerContacted),
		SitRequestedDelivery:          handlers.FmtDatePtr(s.SITRequestedDelivery),
		Sort:                          sort,
		Status:                        ghcmessages.MTOServiceItemStatus(s.Status),
		Description:                   handlers.FmtStringPtr(s.Description),
		Dimensions:                    MTOServiceItemDimensions(s.Dimensions),
		CustomerContacts:              MTOServiceItemCustomerContacts(s.CustomerContacts),
		SitOriginHHGOriginalAddress:   Address(s.SITOriginHHGOriginalAddress),
		SitOriginHHGActualAddress:     Address(s.SITOriginHHGActualAddress),
		SitDestinationOriginalAddress: Address(s.SITDestinationOriginalAddress),
		SitDestinationFinalAddress:    Address(s.SITDestinationFinalAddress),
		EstimatedWeight:               handlers.FmtPoundPtr(s.EstimatedWeight),
		CreatedAt:                     strfmt.DateTime(s.CreatedAt),
		ApprovedAt:                    handlers.FmtDateTimePtr(s.ApprovedAt),
		RejectedAt:                    handlers.FmtDateTimePtr(s.RejectedAt),
		ETag:                          etag.GenerateEtag(s.UpdatedAt),
		ServiceRequestDocuments:       serviceRequestDocs,
		ConvertToCustomerExpense:      *handlers.FmtBool(s.CustomerExpense),
		CustomerExpenseReason:         handlers.FmtStringPtr(s.CustomerExpenseReason),
		SitDeliveryMiles:              handlers.FmtIntPtrToInt64(s.SITDeliveryMiles),
		EstimatedPrice:                handlers.FmtCost(s.PricingEstimate),
		StandaloneCrate:               s.StandaloneCrate,
		ExternalCrate:                 s.ExternalCrate,
		LockedPriceCents:              handlers.FmtCost(s.LockedPriceCents),
	}

	if s.ReService.Code == models.ReServiceCodeICRT && s.MTOShipment.PickupAddress != nil {
		if *s.MTOShipment.PickupAddress.IsOconus {
			payload.Market = handlers.FmtString(models.MarketOconus.FullString())
		} else {
			payload.Market = handlers.FmtString(models.MarketConus.FullString())
		}
	}

	if s.ReService.Code == models.ReServiceCodeIOSHUT && s.MTOShipment.PickupAddress != nil {
		if *s.MTOShipment.PickupAddress.IsOconus {
			payload.Market = handlers.FmtString(models.MarketOconus.FullString())
		} else {
			payload.Market = handlers.FmtString(models.MarketConus.FullString())
		}
	}

	if s.ReService.Code == models.ReServiceCodeIDSHUT && s.MTOShipment.DestinationAddress != nil {
		if *s.MTOShipment.DestinationAddress.IsOconus {
			payload.Market = handlers.FmtString(models.MarketOconus.FullString())
		} else {
			payload.Market = handlers.FmtString(models.MarketConus.FullString())
		}
	}

	if s.ReService.Code == models.ReServiceCodeIUCRT && s.MTOShipment.DestinationAddress != nil {
		if *s.MTOShipment.DestinationAddress.IsOconus {
			payload.Market = handlers.FmtString(models.MarketOconus.FullString())
		} else {
			payload.Market = handlers.FmtString(models.MarketConus.FullString())
		}
	}

	return payload
}

// SITServiceItemGrouping payload
func SITServiceItemGrouping(s models.SITServiceItemGrouping, storer storage.FileStorer) *ghcmessages.SITServiceItemGrouping {
	if len(s.ServiceItems) == 0 {
		return nil
	}

	summary := ghcmessages.SITSummary{
		FirstDaySITServiceItemID: strfmt.UUID(s.Summary.FirstDaySITServiceItemID.String()),
		Location:                 s.Summary.Location,
		DaysInSIT:                handlers.FmtIntPtrToInt64(&s.Summary.DaysInSIT),
		SitEntryDate:             *handlers.FmtDateTime(s.Summary.SITEntryDate),
		SitDepartureDate:         handlers.FmtDateTimePtr(s.Summary.SITDepartureDate),
		SitAuthorizedEndDate:     *handlers.FmtDateTime(s.Summary.SITAuthorizedEndDate),
		SitCustomerContacted:     handlers.FmtDateTimePtr(s.Summary.SITCustomerContacted),
		SitRequestedDelivery:     handlers.FmtDateTimePtr(s.Summary.SITRequestedDelivery),
	}

	serviceItems := MTOServiceItemModels(s.ServiceItems, storer)

	return &ghcmessages.SITServiceItemGrouping{
		Summary:      &summary,
		ServiceItems: serviceItems,
	}
}

// SITServiceItemGroupings payload
func SITServiceItemGroupings(s models.SITServiceItemGroupings, storer storage.FileStorer) ghcmessages.SITServiceItemGroupings {
	sitGroupings := ghcmessages.SITServiceItemGroupings{}
	for _, sitGroup := range s {
		if sitPayload := SITServiceItemGrouping(sitGroup, storer); sitPayload != nil {
			sitGroupings = append(sitGroupings, sitPayload)
		}
	}
	return sitGroupings
}

// MTOServiceItemModels payload
func MTOServiceItemModels(s models.MTOServiceItems, storer storage.FileStorer) ghcmessages.MTOServiceItems {
	serviceItems := ghcmessages.MTOServiceItems{}
	for _, item := range s {
		copyOfServiceItem := item // Make copy to avoid implicit memory aliasing of items from a range statement.
		serviceItems = append(serviceItems, MTOServiceItemModel(&copyOfServiceItem, storer))
	}

	return serviceItems
}

// MTOServiceItemDimension payload
func MTOServiceItemDimension(d *models.MTOServiceItemDimension) *ghcmessages.MTOServiceItemDimension {
	return &ghcmessages.MTOServiceItemDimension{
		ID:     *handlers.FmtUUID(d.ID),
		Type:   ghcmessages.DimensionType(d.Type),
		Length: *d.Length.Int32Ptr(),
		Height: *d.Height.Int32Ptr(),
		Width:  *d.Width.Int32Ptr(),
	}
}

// MTOServiceItemDimensions payload
func MTOServiceItemDimensions(d models.MTOServiceItemDimensions) ghcmessages.MTOServiceItemDimensions {
	payload := make(ghcmessages.MTOServiceItemDimensions, len(d))
	for i, item := range d {
		copyOfServiceItem := item // Make copy to avoid implicit memory aliasing of items from a range statement.
		payload[i] = MTOServiceItemDimension(&copyOfServiceItem)
	}
	return payload
}

// MTOServiceItemCustomerContact payload
func MTOServiceItemCustomerContact(c *models.MTOServiceItemCustomerContact) *ghcmessages.MTOServiceItemCustomerContact {
	return &ghcmessages.MTOServiceItemCustomerContact{
		Type:                       ghcmessages.CustomerContactType(c.Type),
		DateOfContact:              *handlers.FmtDate(c.DateOfContact),
		TimeMilitary:               c.TimeMilitary,
		FirstAvailableDeliveryDate: *handlers.FmtDate(c.FirstAvailableDeliveryDate),
	}
}

// MTOServiceItemCustomerContacts payload
func MTOServiceItemCustomerContacts(c models.MTOServiceItemCustomerContacts) ghcmessages.MTOServiceItemCustomerContacts {
	payload := make(ghcmessages.MTOServiceItemCustomerContacts, len(c))
	for i, item := range c {
		copyOfServiceItem := item // Make copy to avoid implicit memory aliasing of items from a range statement.
		payload[i] = MTOServiceItemCustomerContact(&copyOfServiceItem)
	}
	return payload
}

// Upload payload
func Upload(storer storage.FileStorer, upload models.Upload, url string) *ghcmessages.Upload {
	uploadPayload := &ghcmessages.Upload{
		ID:          handlers.FmtUUIDValue(upload.ID),
		Filename:    upload.Filename,
		ContentType: upload.ContentType,
		UploadType:  string(upload.UploadType),
		URL:         strfmt.URI(url),
		Bytes:       upload.Bytes,
		CreatedAt:   strfmt.DateTime(upload.CreatedAt),
		UpdatedAt:   strfmt.DateTime(upload.UpdatedAt),
		DeletedAt:   (*strfmt.DateTime)(upload.DeletedAt),
	}

	if upload.Rotation != nil {
		uploadPayload.Rotation = *upload.Rotation
	}

	tags, err := storer.Tags(upload.StorageKey)
	if err != nil || len(tags) == 0 {
		uploadPayload.Status = "PROCESSING"
	} else {
		uploadPayload.Status = tags["av-status"]
	}
	return uploadPayload
}

// Upload payload for when a Proof of Service doc is designated as a weight ticket
// This adds an isWeightTicket key to the payload for the UI to use
func WeightTicketUpload(storer storage.FileStorer, upload models.Upload, url string, isWeightTicket bool) *ghcmessages.Upload {
	uploadPayload := &ghcmessages.Upload{
		ID:             handlers.FmtUUIDValue(upload.ID),
		Filename:       upload.Filename,
		ContentType:    upload.ContentType,
		URL:            strfmt.URI(url),
		Bytes:          upload.Bytes,
		CreatedAt:      strfmt.DateTime(upload.CreatedAt),
		UpdatedAt:      strfmt.DateTime(upload.UpdatedAt),
		IsWeightTicket: isWeightTicket,
	}
	tags, err := storer.Tags(upload.StorageKey)
	if err != nil || len(tags) == 0 {
		uploadPayload.Status = "PROCESSING"
	} else {
		uploadPayload.Status = tags["av-status"]
	}
	return uploadPayload
}

// ProofOfServiceDoc payload from model
func ProofOfServiceDoc(proofOfService models.ProofOfServiceDoc, storer storage.FileStorer) (*ghcmessages.ProofOfServiceDoc, error) {

	uploads := make([]*ghcmessages.Upload, len(proofOfService.PrimeUploads))
	if len(proofOfService.PrimeUploads) > 0 {
		for i, primeUpload := range proofOfService.PrimeUploads {
			url, err := storer.PresignedURL(primeUpload.Upload.StorageKey, primeUpload.Upload.ContentType, primeUpload.Upload.Filename)
			if err != nil {
				return nil, err
			}
			// if the doc is a weight ticket then we need to return a different payload so the UI can differentiate
			weightTicket := proofOfService.IsWeightTicket
			if weightTicket {
				uploads[i] = WeightTicketUpload(storer, primeUpload.Upload, url, proofOfService.IsWeightTicket)
			} else {
				uploads[i] = Upload(storer, primeUpload.Upload, url)
			}
		}
	}

	return &ghcmessages.ProofOfServiceDoc{
		IsWeightTicket: proofOfService.IsWeightTicket,
		Uploads:        uploads,
	}, nil
}

func PayloadForUploadModel(
	storer storage.FileStorer,
	upload models.Upload,
	url string,
) *ghcmessages.Upload {
	uploadPayload := &ghcmessages.Upload{
		ID:          handlers.FmtUUIDValue(upload.ID),
		Filename:    upload.Filename,
		ContentType: upload.ContentType,
		UploadType:  string(upload.UploadType),
		URL:         strfmt.URI(url),
		Bytes:       upload.Bytes,
		CreatedAt:   strfmt.DateTime(upload.CreatedAt),
		UpdatedAt:   strfmt.DateTime(upload.UpdatedAt),
		DeletedAt:   (*strfmt.DateTime)(upload.DeletedAt),
	}

	if upload.Rotation != nil {
		uploadPayload.Rotation = *upload.Rotation
	}

	tags, err := storer.Tags(upload.StorageKey)
	if err != nil || len(tags) == 0 {
		uploadPayload.Status = "PROCESSING"
	} else {
		uploadPayload.Status = tags["av-status"]
	}
	return uploadPayload
}

func PayloadForDocumentModel(storer storage.FileStorer, document models.Document) (*ghcmessages.Document, error) {
	uploads := make([]*ghcmessages.Upload, len(document.UserUploads))
	for i, userUpload := range document.UserUploads {
		if userUpload.Upload.ID == uuid.Nil {
			return nil, errors.New("no uploads for user")
		}
		url, err := storer.PresignedURL(userUpload.Upload.StorageKey, userUpload.Upload.ContentType, userUpload.Upload.Filename)
		if err != nil {
			return nil, err
		}

		uploadPayload := PayloadForUploadModel(storer, userUpload.Upload, url)
		uploads[i] = uploadPayload
	}

	documentPayload := &ghcmessages.Document{
		ID:              handlers.FmtUUID(document.ID),
		ServiceMemberID: handlers.FmtUUID(document.ServiceMemberID),
		Uploads:         uploads,
	}
	return documentPayload, nil
}

// In the TOO queue response we only want to count shipments in these statuses (excluding draft and cancelled)
// For the Services Counseling queue we will find the earliest move date from shipments in these statuses
func queueIncludeShipmentStatus(status models.MTOShipmentStatus) bool {
	return status == models.MTOShipmentStatusSubmitted ||
		status == models.MTOShipmentStatusApproved ||
		status == models.MTOShipmentStatusDiversionRequested ||
		status == models.MTOShipmentStatusCancellationRequested
}

func QueueAvailableOfficeUsers(officeUsers []models.OfficeUser) *ghcmessages.AvailableOfficeUsers {
	availableOfficeUsers := make(ghcmessages.AvailableOfficeUsers, len(officeUsers))
	for i, officeUser := range officeUsers {

		availableOfficeUsers[i] = &ghcmessages.AvailableOfficeUser{
			LastName:     officeUser.LastName,
			FirstName:    officeUser.FirstName,
			OfficeUserID: *handlers.FmtUUID(officeUser.ID),
		}
	}

	return &availableOfficeUsers
}

func BulkAssignmentData(appCtx appcontext.AppContext, moves []models.MoveWithEarliestDate, officeUsers []models.OfficeUserWithWorkload, officeId uuid.UUID) ghcmessages.BulkAssignmentData {
	availableOfficeUsers := make(ghcmessages.AvailableOfficeUsers, len(officeUsers))
	availableMoves := make(ghcmessages.BulkAssignmentMoveIDs, len(moves))

	for i, officeUser := range officeUsers {
		availableOfficeUsers[i] = &ghcmessages.AvailableOfficeUser{
			LastName:     officeUser.LastName,
			FirstName:    officeUser.FirstName,
			OfficeUserID: *handlers.FmtUUID(officeUser.ID),
			Workload:     int64(officeUser.Workload),
		}
	}
	for i, move := range moves {
		availableMoves[i] = ghcmessages.BulkAssignmentMoveID(strfmt.UUID(move.ID.String()))
	}

	bulkAssignmentData := &ghcmessages.BulkAssignmentData{
		AvailableOfficeUsers:  availableOfficeUsers,
		BulkAssignmentMoveIDs: availableMoves,
	}

	return *bulkAssignmentData
}

func queueMoveIsAssignable(move models.Move, assignedToUser *ghcmessages.AssignedOfficeUser, isCloseoutQueue bool, officeUser models.OfficeUser, ppmCloseoutGblocs bool) bool {
	// default to false
	isAssignable := false

	// HQ role is read only
	if officeUser.User.Roles.HasRole(roles.RoleTypeHQ) {
		isAssignable = false
		return isAssignable
	}

	// if its unassigned its assignable in all cases
	if assignedToUser == nil {
		isAssignable = true
	}

	isSupervisor := officeUser.User.Privileges.HasPrivilege(models.PrivilegeTypeSupervisor)
	// in TOO queues, all moves are assignable for supervisor users
	if officeUser.User.Roles.HasRole(roles.RoleTypeTOO) && isSupervisor {
		isAssignable = true
	}

	// if it is assigned in the SCs queue
	// it is only assignable if the user is a supervisor...
	if officeUser.User.Roles.HasRole(roles.RoleTypeServicesCounselor) && isSupervisor {
		// AND we are in the counseling queue AND the move's counseling office is the supervisor's transportation office
		if !isCloseoutQueue && move.CounselingOfficeID != nil && *move.CounselingOfficeID == officeUser.TransportationOfficeID {
			isAssignable = true
		}
		// OR we are in the closeout queue AND the move's closeout office is the supervisor's transportation office
		if isCloseoutQueue && move.CloseoutOfficeID != nil && *move.CloseoutOfficeID == officeUser.TransportationOfficeID {
			isAssignable = true
		}

		// OR theyre a navy, marine, or coast guard supervisor
		if ppmCloseoutGblocs {
			isAssignable = true
		}
	}

	return isAssignable
}

func servicesCounselorAvailableOfficeUsers(move models.Move, officeUsers []models.OfficeUser, officeUser models.OfficeUser, ppmCloseoutGblocs bool, isCloseoutQueue bool) []models.OfficeUser {
	if officeUser.User.Roles.HasRole(roles.RoleTypeServicesCounselor) {
		// if the office user currently assigned to the move works outside of the logged in users counseling office
		// add them to the set
		if move.SCAssignedUser != nil && move.SCAssignedUser.TransportationOfficeID != officeUser.TransportationOfficeID {
			officeUsers = append(officeUsers, *move.SCAssignedUser)
		}

		// if there is no counseling office
		// OR if our current user doesn't work at the move's counseling office
		// only available user should be themself
		if !isCloseoutQueue && (move.CounselingOfficeID == nil) || (move.CounselingOfficeID != nil && *move.CounselingOfficeID != officeUser.TransportationOfficeID) {
			officeUsers = models.OfficeUsers{officeUser}
		}

		// if its the closeout queue and its not a Navy, Marine, or Coast Guard user
		// and the move doesn't have a closeout office
		// OR the move's closeout office is not the office users office
		// only available user should be themself
		if isCloseoutQueue && !ppmCloseoutGblocs && move.CloseoutOfficeID == nil || (move.CloseoutOfficeID != nil && *move.CloseoutOfficeID != officeUser.TransportationOfficeID) {
			officeUsers = models.OfficeUsers{officeUser}

		}
	}

	return officeUsers
}

// QueueMoves payload
func QueueMoves(moves []models.Move, officeUsers []models.OfficeUser, requestedPpmStatus *models.PPMShipmentStatus, officeUser models.OfficeUser, officeUsersSafety []models.OfficeUser) *ghcmessages.QueueMoves {
	queueMoves := make(ghcmessages.QueueMoves, len(moves))
	for i, move := range moves {
		customer := move.Orders.ServiceMember

		var transportationOffice string
		var transportationOfficeId uuid.UUID
		if move.CounselingOffice != nil {
			transportationOffice = move.CounselingOffice.Name
			transportationOfficeId = move.CounselingOffice.ID
		}
		var validMTOShipments []models.MTOShipment
		var earliestRequestedPickup *time.Time
		// we can't easily modify our sql query to find the earliest shipment pickup date so we must do it here
		for _, shipment := range move.MTOShipments {
			if queueIncludeShipmentStatus(shipment.Status) && shipment.DeletedAt == nil {
				earliestDateInCurrentShipment := findEarliestDateForRequestedMoveDate(shipment)
				if earliestRequestedPickup == nil || (earliestDateInCurrentShipment != nil && earliestDateInCurrentShipment.Before(*earliestRequestedPickup)) {
					earliestRequestedPickup = earliestDateInCurrentShipment
				}

				validMTOShipments = append(validMTOShipments, shipment)
			}
		}

		var deptIndicator ghcmessages.DeptIndicator
		if move.Orders.DepartmentIndicator != nil {
			deptIndicator = ghcmessages.DeptIndicator(*move.Orders.DepartmentIndicator)
		}

		var originGbloc string
		if move.Status == models.MoveStatusNeedsServiceCounseling {
			originGbloc = swag.StringValue(move.Orders.OriginDutyLocationGBLOC)
		} else if len(move.ShipmentGBLOC) > 0 && move.ShipmentGBLOC[0].GBLOC != nil {
			// There is a Pop bug that prevents us from using a has_one association for
			// Move.ShipmentGBLOC, so we have to treat move.ShipmentGBLOC as an array, even
			// though there can never be more than one GBLOC for a move.
			originGbloc = swag.StringValue(move.ShipmentGBLOC[0].GBLOC)
		} else {
			// If the move's first shipment doesn't have a pickup address (like with an NTS-Release),
			// we need to fall back to the origin duty location GBLOC.  If that's not available for
			// some reason, then we should get the empty string (no GBLOC).
			originGbloc = swag.StringValue(move.Orders.OriginDutyLocationGBLOC)
		}

		var closeoutLocation string
		if move.CloseoutOffice != nil {
			closeoutLocation = move.CloseoutOffice.Name
		}
		var closeoutInitiated time.Time
		var ppmStatus models.PPMShipmentStatus
		for _, shipment := range move.MTOShipments {
			if shipment.PPMShipment != nil {
				if requestedPpmStatus != nil {
					if shipment.PPMShipment.Status == *requestedPpmStatus {
						ppmStatus = shipment.PPMShipment.Status
					}
				} else {
					ppmStatus = shipment.PPMShipment.Status
				}
				if shipment.PPMShipment.SubmittedAt != nil {
					if closeoutInitiated.Before(*shipment.PPMShipment.SubmittedAt) {
						closeoutInitiated = *shipment.PPMShipment.SubmittedAt
					}
				}
			}
		}

		// queue assignment logic below

		// determine if there is an assigned user
		var assignedToUser *ghcmessages.AssignedOfficeUser
		if officeUser.User.Roles.HasRole(roles.RoleTypeServicesCounselor) && move.SCAssignedUser != nil {
			assignedToUser = AssignedOfficeUser(move.SCAssignedUser)
		}
		if officeUser.User.Roles.HasRole(roles.RoleTypeTOO) && move.TOOAssignedUser != nil {
			assignedToUser = AssignedOfficeUser(move.TOOAssignedUser)
		}

		// these branches have their own closeout specific offices
		ppmCloseoutGblocs := closeoutLocation == "NAVY" || closeoutLocation == "TVCB" || closeoutLocation == "USCG"
		// requestedPpmStatus also represents if we are viewing the closeout queue
		isCloseoutQueue := requestedPpmStatus != nil && *requestedPpmStatus == models.PPMShipmentStatusNeedsCloseout
		// determine if the move is assignable
		assignable := queueMoveIsAssignable(move, assignedToUser, isCloseoutQueue, officeUser, ppmCloseoutGblocs)

		isSupervisor := officeUser.User.Privileges.HasPrivilege(models.PrivilegeTypeSupervisor)
		// only need to attach available office users if move is assignable
		var apiAvailableOfficeUsers ghcmessages.AvailableOfficeUsers
		if assignable {
			// non SC roles don't need the extra logic, just make availableOfficeUsers = officeUsers
			availableOfficeUsers := officeUsers

			if isSupervisor && move.Orders.OrdersType == "SAFETY" {
				availableOfficeUsers = officeUsersSafety
			}
			if officeUser.User.Roles.HasRole(roles.RoleTypeServicesCounselor) {
				availableOfficeUsers = servicesCounselorAvailableOfficeUsers(move, availableOfficeUsers, officeUser, ppmCloseoutGblocs, isCloseoutQueue)
			}

			apiAvailableOfficeUsers = *QueueAvailableOfficeUsers(availableOfficeUsers)
		}

		queueMoves[i] = &ghcmessages.QueueMove{
			Customer:                Customer(&customer),
			Status:                  ghcmessages.MoveStatus(move.Status),
			ID:                      *handlers.FmtUUID(move.ID),
			Locator:                 move.Locator,
			SubmittedAt:             handlers.FmtDateTimePtr(move.SubmittedAt),
			AppearedInTooAt:         handlers.FmtDateTimePtr(findLastSentToTOO(move)),
			RequestedMoveDate:       handlers.FmtDatePtr(earliestRequestedPickup),
			DepartmentIndicator:     &deptIndicator,
			ShipmentsCount:          int64(len(validMTOShipments)),
			OriginDutyLocation:      DutyLocation(move.Orders.OriginDutyLocation),
			DestinationDutyLocation: DutyLocation(&move.Orders.NewDutyLocation), // #nosec G601 new in 1.22.2
			OriginGBLOC:             ghcmessages.GBLOC(originGbloc),
			PpmType:                 move.PPMType,
			CloseoutInitiated:       handlers.FmtDateTimePtr(&closeoutInitiated),
			CloseoutLocation:        &closeoutLocation,
			OrderType:               (*string)(move.Orders.OrdersType.Pointer()),
			LockedByOfficeUserID:    handlers.FmtUUIDPtr(move.LockedByOfficeUserID),
			LockedByOfficeUser:      OfficeUser(move.LockedByOfficeUser),
			LockExpiresAt:           handlers.FmtDateTimePtr(move.LockExpiresAt),
			PpmStatus:               ghcmessages.PPMStatus(ppmStatus),
			CounselingOffice:        &transportationOffice,
			CounselingOfficeID:      handlers.FmtUUID(transportationOfficeId),
			AssignedTo:              assignedToUser,
			Assignable:              assignable,
			AvailableOfficeUsers:    apiAvailableOfficeUsers,
		}
	}
	return &queueMoves
}

func findLastSentToTOO(move models.Move) (latestOccurance *time.Time) {
	possibleValues := [3]*time.Time{move.SubmittedAt, move.ServiceCounselingCompletedAt, move.ApprovalsRequestedAt}
	for _, time := range possibleValues {
		if time != nil && (latestOccurance == nil || time.After(*latestOccurance)) {
			latestOccurance = time
		}
	}
	return latestOccurance
}

func findEarliestDateForRequestedMoveDate(shipment models.MTOShipment) (earliestDate *time.Time) {
	var possibleValues []*time.Time

	if shipment.RequestedPickupDate != nil {
		possibleValues = append(possibleValues, shipment.RequestedPickupDate)
	}
	if shipment.RequestedDeliveryDate != nil {
		possibleValues = append(possibleValues, shipment.RequestedDeliveryDate)
	}
	if shipment.PPMShipment != nil {
		possibleValues = append(possibleValues, &shipment.PPMShipment.ExpectedDepartureDate)
	}

	for _, date := range possibleValues {
		if earliestDate == nil || date.Before(*earliestDate) {
			earliestDate = date
		}
	}

	return earliestDate
}

// This is a helper function to calculate the inferred status needed for QueuePaymentRequest payload
func queuePaymentRequestStatus(paymentRequest models.PaymentRequest) string {
	// If a payment request is in the PENDING state, let's use the term 'payment requested'
	if paymentRequest.Status == models.PaymentRequestStatusPending {
		return models.QueuePaymentRequestPaymentRequested
	}

	// If a payment request is either reviewed, sent_to_gex or recieved_by_gex then we'll use 'reviewed'
	if paymentRequest.Status == models.PaymentRequestStatusSentToGex ||
		paymentRequest.Status == models.PaymentRequestStatusTppsReceived ||
		paymentRequest.Status == models.PaymentRequestStatusReviewed {
		return models.QueuePaymentRequestReviewed
	}

	if paymentRequest.Status == models.PaymentRequestStatusReviewedAllRejected {
		return models.QueuePaymentRequestRejected
	}

	if paymentRequest.Status == models.PaymentRequestStatusPaid {
		return models.QueuePaymentRequestPaid
	}

	if paymentRequest.Status == models.PaymentRequestStatusDeprecated {
		return models.QueuePaymentRequestDeprecated
	}

	return models.QueuePaymentRequestError

}

// QueuePaymentRequests payload
func QueuePaymentRequests(paymentRequests *models.PaymentRequests, officeUsers []models.OfficeUser, officeUser models.OfficeUser, officeUsersSafety []models.OfficeUser) *ghcmessages.QueuePaymentRequests {

	queuePaymentRequests := make(ghcmessages.QueuePaymentRequests, len(*paymentRequests))

	for i, paymentRequest := range *paymentRequests {
		moveTaskOrder := paymentRequest.MoveTaskOrder
		orders := moveTaskOrder.Orders
		var gbloc ghcmessages.GBLOC
		if moveTaskOrder.ShipmentGBLOC[0].GBLOC != nil {
			gbloc = ghcmessages.GBLOC(*moveTaskOrder.ShipmentGBLOC[0].GBLOC)
		}

		queuePaymentRequests[i] = &ghcmessages.QueuePaymentRequest{
			ID:                   *handlers.FmtUUID(paymentRequest.ID),
			MoveID:               *handlers.FmtUUID(moveTaskOrder.ID),
			Customer:             Customer(&orders.ServiceMember),
			Status:               ghcmessages.QueuePaymentRequestStatus(queuePaymentRequestStatus(paymentRequest)),
			Age:                  math.Ceil(time.Since(paymentRequest.CreatedAt).Hours() / 24.0),
			SubmittedAt:          *handlers.FmtDateTime(paymentRequest.CreatedAt),
			Locator:              moveTaskOrder.Locator,
			OriginGBLOC:          gbloc,
			OriginDutyLocation:   DutyLocation(orders.OriginDutyLocation),
			OrderType:            (*string)(orders.OrdersType.Pointer()),
			LockedByOfficeUserID: handlers.FmtUUIDPtr(moveTaskOrder.LockedByOfficeUserID),
			LockExpiresAt:        handlers.FmtDateTimePtr(moveTaskOrder.LockExpiresAt),
		}

		if paymentRequest.MoveTaskOrder.TIOAssignedUser != nil {
			queuePaymentRequests[i].AssignedTo = AssignedOfficeUser(paymentRequest.MoveTaskOrder.TIOAssignedUser)
		}

		if paymentRequest.MoveTaskOrder.CounselingOffice != nil {
			queuePaymentRequests[i].CounselingOffice = &paymentRequest.MoveTaskOrder.CounselingOffice.Name
		}

		isAssignable := false
		if queuePaymentRequests[i].AssignedTo == nil {
			isAssignable = true
		}

		isSupervisor := officeUser.User.Privileges.HasPrivilege(models.PrivilegeTypeSupervisor)
		if isSupervisor {
			isAssignable = true
		}

		if officeUser.User.Roles.HasRole(roles.RoleTypeHQ) {
			isAssignable = false
		}

		queuePaymentRequests[i].Assignable = isAssignable

		// only need to attach available office users if move is assignable
		if queuePaymentRequests[i].Assignable {
			availableOfficeUsers := officeUsers
			if isSupervisor && orders.OrdersType == "SAFETY" {
				availableOfficeUsers = officeUsersSafety
			}
			if !isSupervisor {
				availableOfficeUsers = models.OfficeUsers{officeUser}
			}

			queuePaymentRequests[i].AvailableOfficeUsers = *QueueAvailableOfficeUsers(availableOfficeUsers)
		}

		if orders.DepartmentIndicator != nil {
			deptIndicator := ghcmessages.DeptIndicator(*orders.DepartmentIndicator)
			queuePaymentRequests[i].DepartmentIndicator = &deptIndicator
		}
	}

	return &queuePaymentRequests
}

// Reweigh payload
func Reweigh(reweigh *models.Reweigh, _ *ghcmessages.SITStatus) *ghcmessages.Reweigh {
	if reweigh == nil || reweigh.ID == uuid.Nil {
		return nil
	}
	payload := &ghcmessages.Reweigh{
		ID:                     strfmt.UUID(reweigh.ID.String()),
		RequestedAt:            strfmt.DateTime(reweigh.RequestedAt),
		RequestedBy:            ghcmessages.ReweighRequester(reweigh.RequestedBy),
		VerificationReason:     reweigh.VerificationReason,
		Weight:                 handlers.FmtPoundPtr(reweigh.Weight),
		VerificationProvidedAt: handlers.FmtDateTimePtr(reweigh.VerificationProvidedAt),
		ShipmentID:             strfmt.UUID(reweigh.ShipmentID.String()),
	}

	return payload
}

// SearchMoves payload
func SearchMoves(appCtx appcontext.AppContext, moves models.Moves) *ghcmessages.SearchMoves {
	searchMoves := make(ghcmessages.SearchMoves, len(moves))
	for i, move := range moves {
		customer := move.Orders.ServiceMember

		numShipments := 0

		for _, shipment := range move.MTOShipments {
			if shipment.Status != models.MTOShipmentStatusDraft {
				numShipments++
			}
		}

		var pickupDate, deliveryDate *strfmt.Date

		if numShipments > 0 && move.MTOShipments[0].ScheduledPickupDate != nil {
			pickupDate = handlers.FmtDatePtr(move.MTOShipments[0].ScheduledPickupDate)
		} else {
			pickupDate = nil
		}

		if numShipments > 0 && move.MTOShipments[0].ScheduledDeliveryDate != nil {
			deliveryDate = handlers.FmtDatePtr(move.MTOShipments[0].ScheduledDeliveryDate)
		} else {
			deliveryDate = nil
		}

		var originGBLOC string
		if move.Status == models.MoveStatusNeedsServiceCounseling {
			originGBLOC = swag.StringValue(move.Orders.OriginDutyLocationGBLOC)
		} else if len(move.ShipmentGBLOC) > 0 && move.ShipmentGBLOC[0].GBLOC != nil {
			// There is a Pop bug that prevents us from using a has_one association for
			// Move.ShipmentGBLOC, so we have to treat move.ShipmentGBLOC as an array, even
			// though there can never be more than one GBLOC for a move.
			originGBLOC = swag.StringValue(move.ShipmentGBLOC[0].GBLOC)
		} else {
			// If the move's first shipment doesn't have a pickup address (like with an NTS-Release),
			// we need to fall back to the origin duty location GBLOC.  If that's not available for
			// some reason, then we should get the empty string (no GBLOC).
			originGBLOC = swag.StringValue(move.Orders.OriginDutyLocationGBLOC)
		}

		// populates the destination gbloc of the move
		var destinationGBLOC string
		var err error
		destinationGBLOC, err = move.GetDestinationGBLOC(appCtx.DB())
		if err != nil {
			destinationGBLOC = ""
		}
		if len(destinationGBLOC) > 0 && customer.Affiliation.String() == "MARINES" {
			destinationGBLOC = "USMC/" + destinationGBLOC
		}
		destinationGblocMessage := ghcmessages.GBLOC(destinationGBLOC)

		// populates the destination postal code of the move
		var destinationPostalCode string
		destinationPostalCode, err = move.GetDestinationPostalCode(appCtx.DB())
		if err != nil {
			destinationPostalCode = ""
		}

		searchMoves[i] = &ghcmessages.SearchMove{
			FirstName:                    customer.FirstName,
			LastName:                     customer.LastName,
			Edipi:                        customer.Edipi,
			Emplid:                       customer.Emplid,
			Branch:                       customer.Affiliation.String(),
			Status:                       ghcmessages.MoveStatus(move.Status),
			ID:                           *handlers.FmtUUID(move.ID),
			Locator:                      move.Locator,
			ShipmentsCount:               int64(numShipments),
			OriginDutyLocationPostalCode: move.Orders.OriginDutyLocation.Address.PostalCode,
			DestinationPostalCode:        destinationPostalCode,
			OrderType:                    string(move.Orders.OrdersType),
			RequestedPickupDate:          pickupDate,
			RequestedDeliveryDate:        deliveryDate,
			OriginGBLOC:                  ghcmessages.GBLOC(originGBLOC),
			DestinationGBLOC:             destinationGblocMessage,
			LockedByOfficeUserID:         handlers.FmtUUIDPtr(move.LockedByOfficeUserID),
			LockExpiresAt:                handlers.FmtDateTimePtr(move.LockExpiresAt),
		}
	}
	return &searchMoves
}

// ShipmentPaymentSITBalance payload
func ShipmentPaymentSITBalance(shipmentSITBalance *services.ShipmentPaymentSITBalance) *ghcmessages.ShipmentPaymentSITBalance {
	if shipmentSITBalance == nil {
		return nil
	}

	payload := &ghcmessages.ShipmentPaymentSITBalance{
		PendingBilledStartDate:  handlers.FmtDate(shipmentSITBalance.PendingBilledStartDate),
		PendingBilledEndDate:    handlers.FmtDate(shipmentSITBalance.PendingBilledEndDate),
		PendingSITDaysInvoiced:  int64(shipmentSITBalance.PendingSITDaysInvoiced),
		PreviouslyBilledDays:    handlers.FmtIntPtrToInt64(shipmentSITBalance.PreviouslyBilledDays),
		PreviouslyBilledEndDate: handlers.FmtDatePtr(shipmentSITBalance.PreviouslyBilledEndDate),
		ShipmentID:              *handlers.FmtUUID(shipmentSITBalance.ShipmentID),
		TotalSITDaysAuthorized:  int64(shipmentSITBalance.TotalSITDaysAuthorized),
		TotalSITDaysRemaining:   int64(shipmentSITBalance.TotalSITDaysRemaining),
		TotalSITEndDate:         handlers.FmtDate(shipmentSITBalance.TotalSITEndDate),
	}

	return payload
}

// ShipmentsPaymentSITBalance payload
func ShipmentsPaymentSITBalance(shipmentsSITBalance []services.ShipmentPaymentSITBalance) ghcmessages.ShipmentsPaymentSITBalance {
	if len(shipmentsSITBalance) == 0 {
		return nil
	}

	payload := make(ghcmessages.ShipmentsPaymentSITBalance, len(shipmentsSITBalance))
	for i, shipmentSITBalance := range shipmentsSITBalance {
		shipmentSITBalanceCopy := shipmentSITBalance
		payload[i] = ShipmentPaymentSITBalance(&shipmentSITBalanceCopy)
	}

	return payload
}

func SearchCustomers(customers models.ServiceMemberSearchResults) *ghcmessages.SearchCustomers {
	searchCustomers := make(ghcmessages.SearchCustomers, len(customers))
	for i, customer := range customers {
		searchCustomers[i] = &ghcmessages.SearchCustomer{
			FirstName:     customer.FirstName,
			LastName:      customer.LastName,
			Edipi:         customer.Edipi,
			Emplid:        customer.Emplid,
			Branch:        customer.Affiliation.String(),
			ID:            *handlers.FmtUUID(customer.ID),
			PersonalEmail: customer.PersonalEmail,
			Telephone:     customer.Telephone,
		}
	}
	return &searchCustomers
}

// VLocation payload
func VLocation(vLocation *models.VLocation) *ghcmessages.VLocation {
	if vLocation == nil {
		return nil
	}
	if *vLocation == (models.VLocation{}) {
		return nil
	}

	return &ghcmessages.VLocation{
		City:                 vLocation.CityName,
		State:                vLocation.StateName,
		PostalCode:           vLocation.UsprZipID,
		County:               &vLocation.UsprcCountyNm,
		UsPostRegionCitiesID: *handlers.FmtUUID(*vLocation.UsPostRegionCitiesID),
	}
}

// VLocations payload
func VLocations(vLocations models.VLocations) ghcmessages.VLocations {
	payload := make(ghcmessages.VLocations, len(vLocations))
	for i, vLocation := range vLocations {
		copyOfVLocation := vLocation
		payload[i] = VLocation(&copyOfVLocation)
	}
	return payload
}

// ReServiceItem payload
func ReServiceItem(reServiceItem *models.ReServiceItem) *ghcmessages.ReServiceItem {
	if reServiceItem == nil || *reServiceItem == (models.ReServiceItem{}) {
		return nil
	}
	return &ghcmessages.ReServiceItem{
		IsAutoApproved: reServiceItem.IsAutoApproved,
		MarketCode:     string(reServiceItem.MarketCode),
		ServiceCode:    string(reServiceItem.ReService.Code),
		ShipmentType:   string(reServiceItem.ShipmentType),
		ServiceName:    reServiceItem.ReService.Name,
	}
}

// ReServiceItems payload
func ReServiceItems(reServiceItems models.ReServiceItems) ghcmessages.ReServiceItems {
	payload := make(ghcmessages.ReServiceItems, len(reServiceItems))
	for i, reServiceItem := range reServiceItems {
		copyOfReServiceItem := reServiceItem
		payload[i] = ReServiceItem(&copyOfReServiceItem)
	}
	return payload
}

func Port(mtoServiceItems models.MTOServiceItems, portType string) *ghcmessages.Port {
	if mtoServiceItems == nil {
		return nil
	}

	for _, mtoServiceItem := range mtoServiceItems {
		var portLocation *models.PortLocation
		if portType == "POE" && mtoServiceItem.POELocation != nil {
			portLocation = mtoServiceItem.POELocation
		} else if portType == "POD" && mtoServiceItem.PODLocation != nil {
			portLocation = mtoServiceItem.PODLocation
		}

		if portLocation != nil {
			return &ghcmessages.Port{
				ID:       strfmt.UUID(portLocation.ID.String()),
				PortType: portLocation.Port.PortType.String(),
				PortCode: portLocation.Port.PortCode,
				PortName: portLocation.Port.PortName,
				City:     portLocation.City.CityName,
				County:   portLocation.UsPostRegionCity.UsprcCountyNm,
				State:    portLocation.UsPostRegionCity.UsPostRegion.State.StateName,
				Zip:      portLocation.UsPostRegionCity.UsprZipID,
				Country:  portLocation.Country.CountryName,
			}
		}
	}
	return nil
}<|MERGE_RESOLUTION|>--- conflicted
+++ resolved
@@ -1864,11 +1864,6 @@
 			serviceRequestDocs[i] = payload
 		}
 	}
-<<<<<<< HEAD
-	var sort *string = nil
-	if s.ReService.ReServiceItem != nil {
-		sort = s.ReService.ReServiceItem.Sort
-=======
 	var sort *string
 	if s.ReService.ReServiceItems != nil {
 		for _, reServiceItem := range *s.ReService.ReServiceItems {
@@ -1877,7 +1872,6 @@
 				break
 			}
 		}
->>>>>>> e79c3f61
 	}
 	payload := &ghcmessages.MTOServiceItem{
 		ID:                            handlers.FmtUUID(s.ID),
