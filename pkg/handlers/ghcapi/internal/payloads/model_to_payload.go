--- conflicted
+++ resolved
@@ -3059,8 +3059,6 @@
 		}
 		payloadPayGrades = append(payloadPayGrades, &tempPayGrade)
 	}
-<<<<<<< HEAD
-
 	return payloadPayGrades
 }
 
@@ -3082,7 +3080,4 @@
 		payload[i] = CountryCodeName(&copyOfCountry)
 	}
 	return payload
-=======
-	return payloadPayGrades
->>>>>>> 1a3c6f44
 }