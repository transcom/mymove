--- conflicted
+++ resolved
@@ -2309,7 +2309,6 @@
 	return officeUsers
 }
 
-<<<<<<< HEAD
 func attachApprovalRequestTypes(move models.Move) []string {
 	var requestTypes []string
 	for _, item := range move.MTOServiceItems {
@@ -2338,7 +2337,8 @@
 	}
 
 	return requestTypes
-=======
+}
+
 func getAssignedUserAndID(activeRole string, queueType string, move models.Move) (*models.OfficeUser, *uuid.UUID) {
 	switch activeRole {
 	case string(roles.RoleTypeTOO):
@@ -2352,7 +2352,6 @@
 		return move.SCAssignedUser, move.SCAssignedID
 	}
 	return nil, nil
->>>>>>> 02d86987
 }
 
 // QueueMoves payload
