--- conflicted
+++ resolved
@@ -2043,11 +2043,7 @@
 }
 
 // QueueMoves payload
-<<<<<<< HEAD
-func QueueMoves(moves []models.Move, requestedPpmStatus *models.PPMShipmentStatus) *ghcmessages.QueueMoves {
-=======
 func QueueMoves(moves []models.Move, officeUsers []models.OfficeUser) *ghcmessages.QueueMoves {
->>>>>>> bef9ce6b
 	queueMoves := make(ghcmessages.QueueMoves, len(moves))
 	for i, move := range moves {
 		customer := move.Orders.ServiceMember
