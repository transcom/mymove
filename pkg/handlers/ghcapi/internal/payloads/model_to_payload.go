package payloads

import (
	"encoding/json"
	"errors"
	"math"
	"time"

	"github.com/go-openapi/strfmt"
	"github.com/go-openapi/swag"
	"github.com/gofrs/uuid"
	"go.uber.org/zap"

	"github.com/transcom/mymove/pkg/appcontext"
	"github.com/transcom/mymove/pkg/etag"
	"github.com/transcom/mymove/pkg/gen/ghcmessages"
	"github.com/transcom/mymove/pkg/handlers"
	"github.com/transcom/mymove/pkg/models"
	"github.com/transcom/mymove/pkg/models/roles"
	"github.com/transcom/mymove/pkg/services"
	mtoshipment "github.com/transcom/mymove/pkg/services/mto_shipment"
	"github.com/transcom/mymove/pkg/storage"
	"github.com/transcom/mymove/pkg/unit"
)

// Contractor payload
func Contractor(contractor *models.Contractor) *ghcmessages.Contractor {
	if contractor == nil {
		return nil
	}

	payload := &ghcmessages.Contractor{
		ID:             strfmt.UUID(contractor.ID.String()),
		ContractNumber: contractor.ContractNumber,
		Name:           contractor.Name,
		Type:           contractor.Type,
	}

	return payload
}

func OfficeUser(officeUser *models.OfficeUser) *ghcmessages.LockedOfficeUser {
	if officeUser != nil {
		payload := ghcmessages.LockedOfficeUser{
			FirstName:              officeUser.FirstName,
			LastName:               officeUser.LastName,
			TransportationOfficeID: *handlers.FmtUUID(officeUser.TransportationOfficeID),
			TransportationOffice:   TransportationOffice(&officeUser.TransportationOffice),
		}
		return &payload
	}
	return nil
}

func AssignedOfficeUser(officeUser *models.OfficeUser) *ghcmessages.AssignedOfficeUser {
	if officeUser != nil {
		payload := ghcmessages.AssignedOfficeUser{
			OfficeUserID: strfmt.UUID(officeUser.ID.String()),
			FirstName:    officeUser.FirstName,
			LastName:     officeUser.LastName,
		}
		return &payload
	}
	return nil
}

// Move payload
func Move(move *models.Move, storer storage.FileStorer) (*ghcmessages.Move, error) {
	if move == nil {
		return nil, nil
	}
	// Adds shipmentGBLOC to be used for TOO/TIO's origin GBLOC
	var gbloc ghcmessages.GBLOC
	if len(move.ShipmentGBLOC) > 0 && move.ShipmentGBLOC[0].GBLOC != nil {
		gbloc = ghcmessages.GBLOC(*move.ShipmentGBLOC[0].GBLOC)
	} else if move.Orders.OriginDutyLocationGBLOC != nil {
		gbloc = ghcmessages.GBLOC(*move.Orders.OriginDutyLocationGBLOC)
	}

	var additionalDocumentsPayload *ghcmessages.Document
	var err error
	if move.AdditionalDocuments != nil {
		additionalDocumentsPayload, err = PayloadForDocumentModel(storer, *move.AdditionalDocuments)
	}
	if err != nil {
		return nil, err
	}

	payload := &ghcmessages.Move{
		ID:                           strfmt.UUID(move.ID.String()),
		AvailableToPrimeAt:           handlers.FmtDateTimePtr(move.AvailableToPrimeAt),
		ApprovedAt:                   handlers.FmtDateTimePtr(move.ApprovedAt),
		ContractorID:                 handlers.FmtUUIDPtr(move.ContractorID),
		Contractor:                   Contractor(move.Contractor),
		Locator:                      move.Locator,
		OrdersID:                     strfmt.UUID(move.OrdersID.String()),
		Orders:                       Order(&move.Orders),
		ReferenceID:                  handlers.FmtStringPtr(move.ReferenceID),
		Status:                       ghcmessages.MoveStatus(move.Status),
		ExcessWeightQualifiedAt:      handlers.FmtDateTimePtr(move.ExcessWeightQualifiedAt),
		BillableWeightsReviewedAt:    handlers.FmtDateTimePtr(move.BillableWeightsReviewedAt),
		CreatedAt:                    strfmt.DateTime(move.CreatedAt),
		SubmittedAt:                  handlers.FmtDateTimePtr(move.SubmittedAt),
		ApprovalsRequestedAt:         handlers.FmtDateTimePtr(move.ApprovalsRequestedAt),
		UpdatedAt:                    strfmt.DateTime(move.UpdatedAt),
		ETag:                         etag.GenerateEtag(move.UpdatedAt),
		ServiceCounselingCompletedAt: handlers.FmtDateTimePtr(move.ServiceCounselingCompletedAt),
		ExcessWeightAcknowledgedAt:   handlers.FmtDateTimePtr(move.ExcessWeightAcknowledgedAt),
		TioRemarks:                   handlers.FmtStringPtr(move.TIORemarks),
		FinancialReviewFlag:          move.FinancialReviewFlag,
		FinancialReviewRemarks:       move.FinancialReviewRemarks,
		CloseoutOfficeID:             handlers.FmtUUIDPtr(move.CloseoutOfficeID),
		CloseoutOffice:               TransportationOffice(move.CloseoutOffice),
		ShipmentGBLOC:                gbloc,
		LockedByOfficeUserID:         handlers.FmtUUIDPtr(move.LockedByOfficeUserID),
		LockedByOfficeUser:           OfficeUser(move.LockedByOfficeUser),
		LockExpiresAt:                handlers.FmtDateTimePtr(move.LockExpiresAt),
		AdditionalDocuments:          additionalDocumentsPayload,
		SCAssignedUser:               AssignedOfficeUser(move.SCAssignedUser),
		TOOAssignedUser:              AssignedOfficeUser(move.TOOAssignedUser),
		TIOAssignedUser:              AssignedOfficeUser(move.TIOAssignedUser),
	}

	return payload, nil
}

// ListMove payload
func ListMove(move *models.Move) *ghcmessages.ListPrimeMove {
	if move == nil {
		return nil
	}
	payload := &ghcmessages.ListPrimeMove{
		ID:                 strfmt.UUID(move.ID.String()),
		MoveCode:           move.Locator,
		CreatedAt:          strfmt.DateTime(move.CreatedAt),
		AvailableToPrimeAt: handlers.FmtDateTimePtr(move.AvailableToPrimeAt),
		ApprovedAt:         handlers.FmtDateTimePtr(move.ApprovedAt),
		OrderID:            strfmt.UUID(move.OrdersID.String()),
		ReferenceID:        *move.ReferenceID,
		UpdatedAt:          strfmt.DateTime(move.UpdatedAt),
		ETag:               etag.GenerateEtag(move.UpdatedAt),
		OrderType:          string(move.Orders.OrdersType),
	}

	if move.PPMType != nil {
		payload.PpmType = *move.PPMType
	}

	return payload
}

// ListMoves payload
func ListMoves(moves *models.Moves) []*ghcmessages.ListPrimeMove {
	listMoves := make(ghcmessages.ListPrimeMoves, len(*moves))

	for i, move := range *moves {
		// Create a local copy of the loop variable
		moveCopy := move
		listMoves[i] = ListMove(&moveCopy)
	}
	return listMoves
}

// CustomerSupportRemark payload
func CustomerSupportRemark(customerSupportRemark *models.CustomerSupportRemark) *ghcmessages.CustomerSupportRemark {
	if customerSupportRemark == nil {
		return nil
	}
	id := strfmt.UUID(customerSupportRemark.ID.String())
	moveID := strfmt.UUID(customerSupportRemark.MoveID.String())
	officeUserID := strfmt.UUID(customerSupportRemark.OfficeUserID.String())

	payload := &ghcmessages.CustomerSupportRemark{
		Content:             &customerSupportRemark.Content,
		ID:                  &id,
		CreatedAt:           strfmt.DateTime(customerSupportRemark.CreatedAt),
		UpdatedAt:           strfmt.DateTime(customerSupportRemark.UpdatedAt),
		MoveID:              &moveID,
		OfficeUserEmail:     customerSupportRemark.OfficeUser.Email,
		OfficeUserFirstName: customerSupportRemark.OfficeUser.FirstName,
		OfficeUserID:        &officeUserID,
		OfficeUserLastName:  customerSupportRemark.OfficeUser.LastName,
	}
	return payload
}

// CustomerSupportRemarks payload
func CustomerSupportRemarks(customerSupportRemarks models.CustomerSupportRemarks) ghcmessages.CustomerSupportRemarks {
	payload := make(ghcmessages.CustomerSupportRemarks, len(customerSupportRemarks))
	for i, v := range customerSupportRemarks {
		customerSupportRemark := v
		payload[i] = CustomerSupportRemark(&customerSupportRemark)
	}
	return payload
}

// EvaluationReportList payload
func EvaluationReportList(evaluationReports models.EvaluationReports) ghcmessages.EvaluationReportList {
	payload := make(ghcmessages.EvaluationReportList, len(evaluationReports))
	for i, v := range evaluationReports {
		evaluationReport := v
		payload[i] = EvaluationReport(&evaluationReport)
	}
	return payload
}

func ReportViolations(reportViolations models.ReportViolations) ghcmessages.ReportViolations {
	payload := make(ghcmessages.ReportViolations, len(reportViolations))
	for i, v := range reportViolations {
		reportViolation := v
		payload[i] = ReportViolation(&reportViolation)
	}
	return payload
}

func EvaluationReportOfficeUser(officeUser models.OfficeUser) ghcmessages.EvaluationReportOfficeUser {
	payload := ghcmessages.EvaluationReportOfficeUser{
		Email:     officeUser.Email,
		FirstName: officeUser.FirstName,
		ID:        strfmt.UUID(officeUser.ID.String()),
		LastName:  officeUser.LastName,
		Phone:     officeUser.Telephone,
	}
	return payload
}

// EvaluationReport payload
func EvaluationReport(evaluationReport *models.EvaluationReport) *ghcmessages.EvaluationReport {
	if evaluationReport == nil {
		return nil
	}
	id := *handlers.FmtUUID(evaluationReport.ID)
	moveID := *handlers.FmtUUID(evaluationReport.MoveID)
	shipmentID := handlers.FmtUUIDPtr(evaluationReport.ShipmentID)

	var inspectionType *ghcmessages.EvaluationReportInspectionType
	if evaluationReport.InspectionType != nil {
		tempInspectionType := ghcmessages.EvaluationReportInspectionType(*evaluationReport.InspectionType)
		inspectionType = &tempInspectionType
	}
	var location *ghcmessages.EvaluationReportLocation
	if evaluationReport.Location != nil {
		tempLocation := ghcmessages.EvaluationReportLocation(*evaluationReport.Location)
		location = &tempLocation
	}
	reportType := ghcmessages.EvaluationReportType(evaluationReport.Type)

	evaluationReportOfficeUserPayload := EvaluationReportOfficeUser(evaluationReport.OfficeUser)

	var timeDepart *string
	if evaluationReport.TimeDepart != nil {
		td := evaluationReport.TimeDepart.Format(timeHHMMFormat)
		timeDepart = &td
	}

	var evalStart *string
	if evaluationReport.EvalStart != nil {
		es := evaluationReport.EvalStart.Format(timeHHMMFormat)
		evalStart = &es
	}

	var evalEnd *string
	if evaluationReport.EvalEnd != nil {
		ee := evaluationReport.EvalEnd.Format(timeHHMMFormat)
		evalEnd = &ee
	}

	payload := &ghcmessages.EvaluationReport{
		CreatedAt:                          strfmt.DateTime(evaluationReport.CreatedAt),
		ID:                                 id,
		InspectionDate:                     handlers.FmtDatePtr(evaluationReport.InspectionDate),
		InspectionType:                     inspectionType,
		Location:                           location,
		LocationDescription:                evaluationReport.LocationDescription,
		MoveID:                             moveID,
		ObservedShipmentPhysicalPickupDate: handlers.FmtDatePtr(evaluationReport.ObservedShipmentPhysicalPickupDate),
		ObservedShipmentDeliveryDate:       handlers.FmtDatePtr(evaluationReport.ObservedShipmentDeliveryDate),
		Remarks:                            evaluationReport.Remarks,
		ShipmentID:                         shipmentID,
		SubmittedAt:                        handlers.FmtDateTimePtr(evaluationReport.SubmittedAt),
		TimeDepart:                         timeDepart,
		EvalStart:                          evalStart,
		EvalEnd:                            evalEnd,
		Type:                               reportType,
		ViolationsObserved:                 evaluationReport.ViolationsObserved,
		MoveReferenceID:                    evaluationReport.Move.ReferenceID,
		OfficeUser:                         &evaluationReportOfficeUserPayload,
		SeriousIncident:                    evaluationReport.SeriousIncident,
		SeriousIncidentDesc:                evaluationReport.SeriousIncidentDesc,
		ObservedClaimsResponseDate:         handlers.FmtDatePtr(evaluationReport.ObservedClaimsResponseDate),
		ObservedPickupDate:                 handlers.FmtDatePtr(evaluationReport.ObservedPickupDate),
		ObservedPickupSpreadStartDate:      handlers.FmtDatePtr(evaluationReport.ObservedPickupSpreadStartDate),
		ObservedPickupSpreadEndDate:        handlers.FmtDatePtr(evaluationReport.ObservedPickupSpreadEndDate),
		ObservedDeliveryDate:               handlers.FmtDatePtr(evaluationReport.ObservedDeliveryDate),
		ETag:                               etag.GenerateEtag(evaluationReport.UpdatedAt),
		UpdatedAt:                          strfmt.DateTime(evaluationReport.UpdatedAt),
		ReportViolations:                   ReportViolations(evaluationReport.ReportViolations),
	}
	return payload
}

// PWSViolationItem payload
func PWSViolationItem(violation *models.PWSViolation) *ghcmessages.PWSViolation {
	if violation == nil {
		return nil
	}

	payload := &ghcmessages.PWSViolation{
		ID:                   strfmt.UUID(violation.ID.String()),
		DisplayOrder:         int64(violation.DisplayOrder),
		ParagraphNumber:      violation.ParagraphNumber,
		Title:                violation.Title,
		Category:             string(violation.Category),
		SubCategory:          violation.SubCategory,
		RequirementSummary:   violation.RequirementSummary,
		RequirementStatement: violation.RequirementStatement,
		IsKpi:                violation.IsKpi,
		AdditionalDataElem:   violation.AdditionalDataElem,
	}

	return payload
}

// PWSViolations payload
func PWSViolations(violations models.PWSViolations) ghcmessages.PWSViolations {
	payload := make(ghcmessages.PWSViolations, len(violations))

	for i, v := range violations {
		violation := v
		payload[i] = PWSViolationItem(&violation)
	}
	return payload
}

func ReportViolation(reportViolation *models.ReportViolation) *ghcmessages.ReportViolation {
	if reportViolation == nil {
		return nil
	}
	id := *handlers.FmtUUID(reportViolation.ID)
	violationID := *handlers.FmtUUID(reportViolation.ViolationID)
	reportID := *handlers.FmtUUID(reportViolation.ReportID)

	payload := &ghcmessages.ReportViolation{
		ID:          id,
		ViolationID: violationID,
		ReportID:    reportID,
		Violation:   PWSViolationItem(&reportViolation.Violation),
	}
	return payload
}

// TransportationOffice payload
func TransportationOffice(office *models.TransportationOffice) *ghcmessages.TransportationOffice {
	if office == nil || office.ID == uuid.Nil {
		return nil
	}

	phoneLines := []string{}
	for _, phoneLine := range office.PhoneLines {
		if phoneLine.Type == "voice" {
			phoneLines = append(phoneLines, phoneLine.Number)
		}
	}

	payload := &ghcmessages.TransportationOffice{
		ID:         handlers.FmtUUID(office.ID),
		CreatedAt:  handlers.FmtDateTime(office.CreatedAt),
		UpdatedAt:  handlers.FmtDateTime(office.UpdatedAt),
		Name:       models.StringPointer(office.Name),
		Gbloc:      office.Gbloc,
		Address:    Address(&office.Address),
		PhoneLines: phoneLines,
	}
	return payload
}

func TransportationOffices(transportationOffices models.TransportationOffices) ghcmessages.TransportationOffices {
	payload := make(ghcmessages.TransportationOffices, len(transportationOffices))

	for i, to := range transportationOffices {
		transportationOffice := to
		payload[i] = TransportationOffice(&transportationOffice)
	}
	return payload
}

func GBLOCs(gblocs []string) ghcmessages.GBLOCs {
	payload := make(ghcmessages.GBLOCs, len(gblocs))

	for i, gbloc := range gblocs {
		payload[i] = string(gbloc)
	}
	return payload
}

// MoveHistory payload
func MoveHistory(logger *zap.Logger, moveHistory *models.MoveHistory) *ghcmessages.MoveHistory {
	payload := &ghcmessages.MoveHistory{
		HistoryRecords: moveHistoryRecords(logger, moveHistory.AuditHistories),
		ID:             strfmt.UUID(moveHistory.ID.String()),
		Locator:        moveHistory.Locator,
		ReferenceID:    moveHistory.ReferenceID,
	}

	return payload
}

// MoveAuditHistory payload
func MoveAuditHistory(logger *zap.Logger, auditHistory models.AuditHistory) *ghcmessages.MoveAuditHistory {

	payload := &ghcmessages.MoveAuditHistory{
		Action:               auditHistory.Action,
		ActionTstampClk:      strfmt.DateTime(auditHistory.ActionTstampClk),
		ActionTstampStm:      strfmt.DateTime(auditHistory.ActionTstampStm),
		ActionTstampTx:       strfmt.DateTime(auditHistory.ActionTstampTx),
		ChangedValues:        removeEscapeJSONtoObject(logger, auditHistory.ChangedData),
		OldValues:            removeEscapeJSONtoObject(logger, auditHistory.OldData),
		EventName:            auditHistory.EventName,
		ID:                   strfmt.UUID(auditHistory.ID.String()),
		ObjectID:             handlers.FmtUUIDPtr(auditHistory.ObjectID),
		RelID:                auditHistory.RelID,
		SessionUserID:        handlers.FmtUUIDPtr(auditHistory.SessionUserID),
		SessionUserFirstName: auditHistory.SessionUserFirstName,
		SessionUserLastName:  auditHistory.SessionUserLastName,
		SessionUserEmail:     auditHistory.SessionUserEmail,
		SessionUserTelephone: auditHistory.SessionUserTelephone,
		Context:              removeEscapeJSONtoArray(logger, auditHistory.Context),
		ContextID:            auditHistory.ContextID,
		StatementOnly:        auditHistory.StatementOnly,
		TableName:            auditHistory.AuditedTable,
		SchemaName:           auditHistory.SchemaName,
		TransactionID:        auditHistory.TransactionID,
	}

	return payload
}

func removeEscapeJSONtoObject(logger *zap.Logger, data *string) map[string]interface{} {
	var result map[string]interface{}
	if data == nil || *data == "" {
		return result
	}
	var byteData = []byte(*data)

	err := json.Unmarshal(byteData, &result)

	if err != nil {
		logger.Error("error unmarshalling the escaped json to object", zap.Error(err))
	}

	return result

}

func removeEscapeJSONtoArray(logger *zap.Logger, data *string) []map[string]string {
	var result []map[string]string
	if data == nil || *data == "" {
		return result
	}
	var byteData = []byte(*data)

	err := json.Unmarshal(byteData, &result)

	if err != nil {
		logger.Error("error unmarshalling the escaped json to array", zap.Error(err))
	}

	return result
}

func moveHistoryRecords(logger *zap.Logger, auditHistories models.AuditHistories) ghcmessages.MoveAuditHistories {
	payload := make(ghcmessages.MoveAuditHistories, len(auditHistories))

	for i, a := range auditHistories {
		payload[i] = MoveAuditHistory(logger, a)
	}
	return payload
}

// MoveTaskOrder payload
func MoveTaskOrder(moveTaskOrder *models.Move) *ghcmessages.MoveTaskOrder {
	if moveTaskOrder == nil {
		return nil
	}

	payload := &ghcmessages.MoveTaskOrder{
		ID:                 strfmt.UUID(moveTaskOrder.ID.String()),
		CreatedAt:          strfmt.DateTime(moveTaskOrder.CreatedAt),
		AvailableToPrimeAt: handlers.FmtDateTimePtr(moveTaskOrder.AvailableToPrimeAt),
		ApprovedAt:         handlers.FmtDateTimePtr(moveTaskOrder.ApprovedAt),
		OrderID:            strfmt.UUID(moveTaskOrder.OrdersID.String()),
		ReferenceID:        *moveTaskOrder.ReferenceID,
		UpdatedAt:          strfmt.DateTime(moveTaskOrder.UpdatedAt),
		ETag:               etag.GenerateEtag(moveTaskOrder.UpdatedAt),
		Locator:            moveTaskOrder.Locator,
	}
	return payload
}

// Customer payload
func Customer(customer *models.ServiceMember) *ghcmessages.Customer {
	if customer == nil {
		return nil
	}

	payload := ghcmessages.Customer{
		Agency:             swag.StringValue((*string)(customer.Affiliation)),
		CurrentAddress:     Address(customer.ResidentialAddress),
		Edipi:              swag.StringValue(customer.Edipi),
		Email:              customer.PersonalEmail,
		FirstName:          swag.StringValue(customer.FirstName),
		ID:                 strfmt.UUID(customer.ID.String()),
		LastName:           swag.StringValue(customer.LastName),
		Phone:              customer.Telephone,
		Suffix:             customer.Suffix,
		MiddleName:         customer.MiddleName,
		UserID:             strfmt.UUID(customer.UserID.String()),
		ETag:               etag.GenerateEtag(customer.UpdatedAt),
		BackupContact:      BackupContact(customer.BackupContacts),
		BackupAddress:      Address(customer.BackupMailingAddress),
		SecondaryTelephone: customer.SecondaryTelephone,
		PhoneIsPreferred:   swag.BoolValue(customer.PhoneIsPreferred),
		EmailIsPreferred:   swag.BoolValue(customer.EmailIsPreferred),
		CacValidated:       &customer.CacValidated,
		Emplid:             customer.Emplid,
	}
	return &payload
}

func CreatedCustomer(sm *models.ServiceMember, oktaUser *models.CreatedOktaUser, backupContact *models.BackupContact) *ghcmessages.CreatedCustomer {
	if sm == nil || oktaUser == nil || backupContact == nil {
		return nil
	}

	bc := &ghcmessages.BackupContact{
		Name:  &backupContact.Name,
		Email: &backupContact.Email,
		Phone: backupContact.Phone,
	}

	payload := ghcmessages.CreatedCustomer{
		ID:                 strfmt.UUID(sm.ID.String()),
		UserID:             strfmt.UUID(sm.UserID.String()),
		OktaID:             oktaUser.ID,
		OktaEmail:          oktaUser.Profile.Email,
		Affiliation:        swag.StringValue((*string)(sm.Affiliation)),
		Edipi:              sm.Edipi,
		FirstName:          swag.StringValue(sm.FirstName),
		MiddleName:         sm.MiddleName,
		LastName:           swag.StringValue(sm.LastName),
		Suffix:             sm.Suffix,
		ResidentialAddress: Address(sm.ResidentialAddress),
		BackupAddress:      Address(sm.BackupMailingAddress),
		PersonalEmail:      *sm.PersonalEmail,
		Telephone:          sm.Telephone,
		SecondaryTelephone: sm.SecondaryTelephone,
		PhoneIsPreferred:   swag.BoolValue(sm.PhoneIsPreferred),
		EmailIsPreferred:   swag.BoolValue(sm.EmailIsPreferred),
		BackupContact:      bc,
		CacValidated:       swag.BoolValue(&sm.CacValidated),
	}
	return &payload
}

// Order payload
func Order(order *models.Order) *ghcmessages.Order {
	if order == nil {
		return nil
	}
	if order.ID == uuid.Nil {
		return nil
	}

	destinationDutyLocation := DutyLocation(&order.NewDutyLocation)
	originDutyLocation := DutyLocation(order.OriginDutyLocation)
	if order.Grade != nil && order.Entitlement != nil {
		order.Entitlement.SetWeightAllotment(string(*order.Grade))
	}
	entitlements := Entitlement(order.Entitlement)

	var deptIndicator ghcmessages.DeptIndicator
	if order.DepartmentIndicator != nil {
		deptIndicator = ghcmessages.DeptIndicator(*order.DepartmentIndicator)
	}

	var ordersTypeDetail ghcmessages.OrdersTypeDetail
	if order.OrdersTypeDetail != nil {
		ordersTypeDetail = ghcmessages.OrdersTypeDetail(*order.OrdersTypeDetail)
	}

	var grade ghcmessages.Grade
	if order.Grade != nil {
		grade = ghcmessages.Grade(*order.Grade)
	}
	//
	var affiliation ghcmessages.Affiliation
	if order.ServiceMember.Affiliation != nil {
		affiliation = ghcmessages.Affiliation(*order.ServiceMember.Affiliation)
	}

	var moveCode string
	var moveTaskOrderID strfmt.UUID
	if len(order.Moves) > 0 {
		moveCode = order.Moves[0].Locator
		moveTaskOrderID = strfmt.UUID(order.Moves[0].ID.String())
	}

	payload := ghcmessages.Order{
		DestinationDutyLocation:        destinationDutyLocation,
		DestinationDutyLocationGBLOC:   ghcmessages.GBLOC(swag.StringValue(order.DestinationGBLOC)),
		Entitlement:                    entitlements,
		Grade:                          &grade,
		OrderNumber:                    order.OrdersNumber,
		OrderTypeDetail:                &ordersTypeDetail,
		ID:                             strfmt.UUID(order.ID.String()),
		OriginDutyLocation:             originDutyLocation,
		ETag:                           etag.GenerateEtag(order.UpdatedAt),
		Agency:                         &affiliation,
		CustomerID:                     strfmt.UUID(order.ServiceMemberID.String()),
		Customer:                       Customer(&order.ServiceMember),
		FirstName:                      swag.StringValue(order.ServiceMember.FirstName),
		LastName:                       swag.StringValue(order.ServiceMember.LastName),
		ReportByDate:                   strfmt.Date(order.ReportByDate),
		DateIssued:                     strfmt.Date(order.IssueDate),
		OrderType:                      ghcmessages.OrdersType(order.OrdersType),
		DepartmentIndicator:            &deptIndicator,
		Tac:                            handlers.FmtStringPtr(order.TAC),
		Sac:                            handlers.FmtStringPtr(order.SAC),
		NtsTac:                         handlers.FmtStringPtr(order.NtsTAC),
		NtsSac:                         handlers.FmtStringPtr(order.NtsSAC),
		SupplyAndServicesCostEstimate:  order.SupplyAndServicesCostEstimate,
		PackingAndShippingInstructions: order.PackingAndShippingInstructions,
		MethodOfPayment:                order.MethodOfPayment,
		Naics:                          order.NAICS,
		UploadedOrderID:                strfmt.UUID(order.UploadedOrdersID.String()),
		UploadedAmendedOrderID:         handlers.FmtUUIDPtr(order.UploadedAmendedOrdersID),
		AmendedOrdersAcknowledgedAt:    handlers.FmtDateTimePtr(order.AmendedOrdersAcknowledgedAt),
		MoveCode:                       moveCode,
		MoveTaskOrderID:                moveTaskOrderID,
		OriginDutyLocationGBLOC:        ghcmessages.GBLOC(swag.StringValue(order.OriginDutyLocationGBLOC)),
	}

	return &payload
}

// Entitlement payload
func Entitlement(entitlement *models.Entitlement) *ghcmessages.Entitlements {
	if entitlement == nil {
		return nil
	}
	var proGearWeight, proGearWeightSpouse, totalWeight int64
	proGearWeight = int64(entitlement.ProGearWeight)
	proGearWeightSpouse = int64(entitlement.ProGearWeightSpouse)

	if weightAllotment := entitlement.WeightAllotment(); weightAllotment != nil {
		if *entitlement.DependentsAuthorized {
			totalWeight = int64(weightAllotment.TotalWeightSelfPlusDependents)
		} else {
			totalWeight = int64(weightAllotment.TotalWeightSelf)
		}
	}
	var authorizedWeight *int64
	if entitlement.AuthorizedWeight() != nil {
		aw := int64(*entitlement.AuthorizedWeight())
		authorizedWeight = &aw
	}
	var sit *int64
	if entitlement.StorageInTransit != nil {
		sitValue := int64(*entitlement.StorageInTransit)
		sit = &sitValue
	}
	var totalDependents int64
	if entitlement.TotalDependents != nil {
		totalDependents = int64(*entitlement.TotalDependents)
	}
	requiredMedicalEquipmentWeight := int64(entitlement.RequiredMedicalEquipmentWeight)
	gunSafe := entitlement.GunSafe
	return &ghcmessages.Entitlements{
		ID:                             strfmt.UUID(entitlement.ID.String()),
		AuthorizedWeight:               authorizedWeight,
		DependentsAuthorized:           entitlement.DependentsAuthorized,
		NonTemporaryStorage:            entitlement.NonTemporaryStorage,
		PrivatelyOwnedVehicle:          entitlement.PrivatelyOwnedVehicle,
		ProGearWeight:                  proGearWeight,
		ProGearWeightSpouse:            proGearWeightSpouse,
		StorageInTransit:               sit,
		TotalDependents:                totalDependents,
		TotalWeight:                    totalWeight,
		RequiredMedicalEquipmentWeight: requiredMedicalEquipmentWeight,
		OrganizationalClothingAndIndividualEquipment: entitlement.OrganizationalClothingAndIndividualEquipment,
		GunSafe: gunSafe,
		ETag:    etag.GenerateEtag(entitlement.UpdatedAt),
	}
}

// DutyLocation payload
func DutyLocation(dutyLocation *models.DutyLocation) *ghcmessages.DutyLocation {
	if dutyLocation == nil {
		return nil
	}
	address := Address(&dutyLocation.Address)
	payload := ghcmessages.DutyLocation{
		Address:   address,
		AddressID: address.ID,
		ID:        strfmt.UUID(dutyLocation.ID.String()),
		Name:      dutyLocation.Name,
		ETag:      etag.GenerateEtag(dutyLocation.UpdatedAt),
	}
	return &payload
}

// Address payload
func Address(address *models.Address) *ghcmessages.Address {
	if address == nil {
		return nil
	}
	return &ghcmessages.Address{
		ID:             strfmt.UUID(address.ID.String()),
		StreetAddress1: &address.StreetAddress1,
		StreetAddress2: address.StreetAddress2,
		StreetAddress3: address.StreetAddress3,
		City:           &address.City,
		State:          &address.State,
		PostalCode:     &address.PostalCode,
		Country:        address.Country,
		County:         &address.County,
		ETag:           etag.GenerateEtag(address.UpdatedAt),
	}
}

// StorageFacility payload
func StorageFacility(storageFacility *models.StorageFacility) *ghcmessages.StorageFacility {
	if storageFacility == nil {
		return nil
	}

	payload := ghcmessages.StorageFacility{
		ID:           strfmt.UUID(storageFacility.ID.String()),
		FacilityName: storageFacility.FacilityName,
		Address:      Address(&storageFacility.Address),
		LotNumber:    storageFacility.LotNumber,
		Phone:        storageFacility.Phone,
		Email:        storageFacility.Email,
		ETag:         etag.GenerateEtag(storageFacility.UpdatedAt),
	}

	return &payload
}

// BackupContact payload
func BackupContact(contacts models.BackupContacts) *ghcmessages.BackupContact {
	if len(contacts) == 0 {
		return nil
	}
	var name, email, phone string

	if len(contacts) != 0 {
		contact := contacts[0]
		name = contact.Name
		email = contact.Email
		phone = ""
		contactPhone := contact.Phone
		if contactPhone != nil {
			phone = *contactPhone
		}
	}

	return &ghcmessages.BackupContact{
		Name:  &name,
		Email: &email,
		Phone: &phone,
	}
}

// SITDurationUpdate payload
func SITDurationUpdate(sitDurationUpdate *models.SITDurationUpdate) *ghcmessages.SITExtension {
	if sitDurationUpdate == nil {
		return nil
	}
	payload := &ghcmessages.SITExtension{
		ID:                strfmt.UUID(sitDurationUpdate.ID.String()),
		ETag:              etag.GenerateEtag(sitDurationUpdate.UpdatedAt),
		MtoShipmentID:     strfmt.UUID(sitDurationUpdate.MTOShipmentID.String()),
		RequestReason:     string(sitDurationUpdate.RequestReason),
		RequestedDays:     int64(sitDurationUpdate.RequestedDays),
		Status:            string(sitDurationUpdate.Status),
		CreatedAt:         strfmt.DateTime(sitDurationUpdate.CreatedAt),
		UpdatedAt:         strfmt.DateTime(sitDurationUpdate.UpdatedAt),
		ApprovedDays:      handlers.FmtIntPtrToInt64(sitDurationUpdate.ApprovedDays),
		ContractorRemarks: handlers.FmtStringPtr(sitDurationUpdate.ContractorRemarks),
		DecisionDate:      handlers.FmtDateTimePtr(sitDurationUpdate.DecisionDate),
		OfficeRemarks:     handlers.FmtStringPtr(sitDurationUpdate.OfficeRemarks),
	}

	return payload
}

// SITDurationUpdates payload
func SITDurationUpdates(sitDurationUpdates *models.SITDurationUpdates) *ghcmessages.SITExtensions {
	payload := make(ghcmessages.SITExtensions, len(*sitDurationUpdates))

	if len(*sitDurationUpdates) > 0 {
		for i, m := range *sitDurationUpdates {
			copyOfSITDurationUpdate := m // Make copy to avoid implicit memory aliasing of items from a range statement.
			payload[i] = SITDurationUpdate(&copyOfSITDurationUpdate)
		}
		// Reversing the SIT duration updates as they are saved in the order
		// they are created and we want to always display them in the reverse
		// order.
		for i, j := 0, len(payload)-1; i < j; i, j = i+1, j-1 {
			payload[i], payload[j] = payload[j], payload[i]
		}
	}
	return &payload
}

func currentSIT(currentSIT *services.CurrentSIT) *ghcmessages.SITStatusCurrentSIT {
	if currentSIT == nil {
		return nil
	}
	return &ghcmessages.SITStatusCurrentSIT{
		ServiceItemID:        *handlers.FmtUUID(currentSIT.ServiceItemID), // TODO: Refactor out service item ID dependence in GHC API. This should be based on SIT groupings / summaries
		Location:             currentSIT.Location,
		DaysInSIT:            handlers.FmtIntPtrToInt64(&currentSIT.DaysInSIT),
		SitEntryDate:         handlers.FmtDate(currentSIT.SITEntryDate),
		SitDepartureDate:     handlers.FmtDatePtr(currentSIT.SITDepartureDate),
		SitAuthorizedEndDate: handlers.FmtDate(currentSIT.SITAuthorizedEndDate),
		SitCustomerContacted: handlers.FmtDatePtr(currentSIT.SITCustomerContacted),
		SitRequestedDelivery: handlers.FmtDatePtr(currentSIT.SITRequestedDelivery),
	}
}

// SITStatus payload
func SITStatus(shipmentSITStatuses *services.SITStatus, storer storage.FileStorer) *ghcmessages.SITStatus {
	if shipmentSITStatuses == nil {
		return nil
	}

	payload := &ghcmessages.SITStatus{
		PastSITServiceItemGroupings: SITServiceItemGroupings(shipmentSITStatuses.PastSITs, storer),
		TotalSITDaysUsed:            handlers.FmtIntPtrToInt64(&shipmentSITStatuses.TotalSITDaysUsed),
		TotalDaysRemaining:          handlers.FmtIntPtrToInt64(&shipmentSITStatuses.TotalDaysRemaining),
		CalculatedTotalDaysInSIT:    handlers.FmtIntPtrToInt64(&shipmentSITStatuses.CalculatedTotalDaysInSIT),
		CurrentSIT:                  currentSIT(shipmentSITStatuses.CurrentSIT),
	}

	return payload
}

// SITStatuses payload
func SITStatuses(shipmentSITStatuses map[string]services.SITStatus, storer storage.FileStorer) map[string]*ghcmessages.SITStatus {
	sitStatuses := map[string]*ghcmessages.SITStatus{}
	if len(shipmentSITStatuses) == 0 {
		return sitStatuses
	}

	for _, sitStatus := range shipmentSITStatuses {
		copyOfSITStatus := sitStatus
		sitStatuses[sitStatus.ShipmentID.String()] = SITStatus(&copyOfSITStatus, storer)
	}

	return sitStatuses
}

// PPMShipment payload
func PPMShipment(_ storage.FileStorer, ppmShipment *models.PPMShipment) *ghcmessages.PPMShipment {
	if ppmShipment == nil || ppmShipment.ID.IsNil() {
		return nil
	}

	payloadPPMShipment := &ghcmessages.PPMShipment{
		ID:                             *handlers.FmtUUID(ppmShipment.ID),
		ShipmentID:                     *handlers.FmtUUID(ppmShipment.ShipmentID),
		CreatedAt:                      strfmt.DateTime(ppmShipment.CreatedAt),
		UpdatedAt:                      strfmt.DateTime(ppmShipment.UpdatedAt),
		Status:                         ghcmessages.PPMShipmentStatus(ppmShipment.Status),
		ExpectedDepartureDate:          handlers.FmtDate(ppmShipment.ExpectedDepartureDate),
		ActualMoveDate:                 handlers.FmtDatePtr(ppmShipment.ActualMoveDate),
		SubmittedAt:                    handlers.FmtDateTimePtr(ppmShipment.SubmittedAt),
		ReviewedAt:                     handlers.FmtDateTimePtr(ppmShipment.ReviewedAt),
		ApprovedAt:                     handlers.FmtDateTimePtr(ppmShipment.ApprovedAt),
		PickupAddress:                  Address(ppmShipment.PickupAddress),
		DestinationAddress:             Address(ppmShipment.DestinationAddress),
		ActualPickupPostalCode:         ppmShipment.ActualPickupPostalCode,
		ActualDestinationPostalCode:    ppmShipment.ActualDestinationPostalCode,
		SitExpected:                    ppmShipment.SITExpected,
		HasSecondaryPickupAddress:      ppmShipment.HasSecondaryPickupAddress,
		HasSecondaryDestinationAddress: ppmShipment.HasSecondaryDestinationAddress,
		HasTertiaryPickupAddress:       ppmShipment.HasTertiaryPickupAddress,
		HasTertiaryDestinationAddress:  ppmShipment.HasTertiaryDestinationAddress,
		EstimatedWeight:                handlers.FmtPoundPtr(ppmShipment.EstimatedWeight),
		HasProGear:                     ppmShipment.HasProGear,
		ProGearWeight:                  handlers.FmtPoundPtr(ppmShipment.ProGearWeight),
		SpouseProGearWeight:            handlers.FmtPoundPtr(ppmShipment.SpouseProGearWeight),
		EstimatedIncentive:             handlers.FmtCost(ppmShipment.EstimatedIncentive),
		HasRequestedAdvance:            ppmShipment.HasRequestedAdvance,
		AdvanceAmountRequested:         handlers.FmtCost(ppmShipment.AdvanceAmountRequested),
		HasReceivedAdvance:             ppmShipment.HasReceivedAdvance,
		AdvanceAmountReceived:          handlers.FmtCost(ppmShipment.AdvanceAmountReceived),
		SitEstimatedWeight:             handlers.FmtPoundPtr(ppmShipment.SITEstimatedWeight),
		SitEstimatedEntryDate:          handlers.FmtDatePtr(ppmShipment.SITEstimatedEntryDate),
		SitEstimatedDepartureDate:      handlers.FmtDatePtr(ppmShipment.SITEstimatedDepartureDate),
		SitEstimatedCost:               handlers.FmtCost(ppmShipment.SITEstimatedCost),
		ETag:                           etag.GenerateEtag(ppmShipment.UpdatedAt),
	}

	if ppmShipment.SITLocation != nil {
		sitLocation := ghcmessages.SITLocationType(*ppmShipment.SITLocation)
		payloadPPMShipment.SitLocation = &sitLocation
	}

	if ppmShipment.AdvanceStatus != nil {
		advanceStatus := ghcmessages.PPMAdvanceStatus(*ppmShipment.AdvanceStatus)
		payloadPPMShipment.AdvanceStatus = &advanceStatus
	}

	if ppmShipment.W2Address != nil {
		payloadPPMShipment.W2Address = Address(ppmShipment.W2Address)
	}

	if ppmShipment.SecondaryPickupAddress != nil {
		payloadPPMShipment.SecondaryPickupAddress = Address(ppmShipment.SecondaryPickupAddress)
	}

	if ppmShipment.SecondaryDestinationAddress != nil {
		payloadPPMShipment.SecondaryDestinationAddress = Address(ppmShipment.SecondaryDestinationAddress)
	}

	if ppmShipment.TertiaryPickupAddress != nil {
		payloadPPMShipment.TertiaryPickupAddress = Address(ppmShipment.TertiaryPickupAddress)
	}

	if ppmShipment.TertiaryDestinationAddress != nil {
		payloadPPMShipment.TertiaryDestinationAddress = Address(ppmShipment.TertiaryDestinationAddress)
	}

	return payloadPPMShipment
}

// BoatShipment payload
func BoatShipment(storer storage.FileStorer, boatShipment *models.BoatShipment) *ghcmessages.BoatShipment {
	if boatShipment == nil || boatShipment.ID.IsNil() {
		return nil
	}

	payloadBoatShipment := &ghcmessages.BoatShipment{
		ID:             *handlers.FmtUUID(boatShipment.ID),
		ShipmentID:     *handlers.FmtUUID(boatShipment.ShipmentID),
		CreatedAt:      strfmt.DateTime(boatShipment.CreatedAt),
		UpdatedAt:      strfmt.DateTime(boatShipment.UpdatedAt),
		Type:           models.StringPointer(string(boatShipment.Type)),
		Year:           handlers.FmtIntPtrToInt64(boatShipment.Year),
		Make:           boatShipment.Make,
		Model:          boatShipment.Model,
		LengthInInches: handlers.FmtIntPtrToInt64(boatShipment.LengthInInches),
		WidthInInches:  handlers.FmtIntPtrToInt64(boatShipment.WidthInInches),
		HeightInInches: handlers.FmtIntPtrToInt64(boatShipment.HeightInInches),
		HasTrailer:     boatShipment.HasTrailer,
		IsRoadworthy:   boatShipment.IsRoadworthy,
		ETag:           etag.GenerateEtag(boatShipment.UpdatedAt),
	}

	return payloadBoatShipment
}

// MobileHomeShipment payload
func MobileHomeShipment(storer storage.FileStorer, mobileHomeShipment *models.MobileHome) *ghcmessages.MobileHome {
	if mobileHomeShipment == nil || mobileHomeShipment.ID.IsNil() {
		return nil
	}

	payloadMobileHomeShipment := &ghcmessages.MobileHome{
		ID:             *handlers.FmtUUID(mobileHomeShipment.ID),
		ShipmentID:     *handlers.FmtUUID(mobileHomeShipment.ShipmentID),
		Make:           *mobileHomeShipment.Make,
		Model:          *mobileHomeShipment.Model,
		Year:           *handlers.FmtIntPtrToInt64(mobileHomeShipment.Year),
		LengthInInches: *handlers.FmtIntPtrToInt64(mobileHomeShipment.LengthInInches),
		HeightInInches: *handlers.FmtIntPtrToInt64(mobileHomeShipment.HeightInInches),
		WidthInInches:  *handlers.FmtIntPtrToInt64(mobileHomeShipment.WidthInInches),
		CreatedAt:      strfmt.DateTime(mobileHomeShipment.CreatedAt),
		UpdatedAt:      strfmt.DateTime(mobileHomeShipment.UpdatedAt),
		ETag:           etag.GenerateEtag(mobileHomeShipment.UpdatedAt),
	}

	return payloadMobileHomeShipment
}

// ProGearWeightTickets sets up a ProGearWeightTicket slice for the api using model data.
func ProGearWeightTickets(storer storage.FileStorer, proGearWeightTickets models.ProgearWeightTickets) []*ghcmessages.ProGearWeightTicket {
	payload := make([]*ghcmessages.ProGearWeightTicket, len(proGearWeightTickets))
	for i, proGearWeightTicket := range proGearWeightTickets {
		copyOfProGearWeightTicket := proGearWeightTicket
		proGearWeightTicketPayload := ProGearWeightTicket(storer, &copyOfProGearWeightTicket)
		payload[i] = proGearWeightTicketPayload
	}
	return payload
}

// ProGearWeightTicket payload
func ProGearWeightTicket(storer storage.FileStorer, progear *models.ProgearWeightTicket) *ghcmessages.ProGearWeightTicket {
	ppmShipmentID := strfmt.UUID(progear.PPMShipmentID.String())

	document, err := PayloadForDocumentModel(storer, progear.Document)
	if err != nil {
		return nil
	}

	payload := &ghcmessages.ProGearWeightTicket{
		ID:               strfmt.UUID(progear.ID.String()),
		PpmShipmentID:    ppmShipmentID,
		CreatedAt:        *handlers.FmtDateTime(progear.CreatedAt),
		UpdatedAt:        *handlers.FmtDateTime(progear.UpdatedAt),
		DocumentID:       *handlers.FmtUUID(progear.DocumentID),
		Document:         document,
		Weight:           handlers.FmtPoundPtr(progear.Weight),
		BelongsToSelf:    progear.BelongsToSelf,
		HasWeightTickets: progear.HasWeightTickets,
		Description:      progear.Description,
		ETag:             etag.GenerateEtag(progear.UpdatedAt),
	}

	if progear.Status != nil {
		status := ghcmessages.OmittablePPMDocumentStatus(*progear.Status)
		payload.Status = &status
	}

	if progear.Reason != nil {
		reason := ghcmessages.PPMDocumentStatusReason(*progear.Reason)
		payload.Reason = &reason
	}

	return payload
}

// MovingExpense payload
func MovingExpense(storer storage.FileStorer, movingExpense *models.MovingExpense) *ghcmessages.MovingExpense {

	document, err := PayloadForDocumentModel(storer, movingExpense.Document)
	if err != nil {
		return nil
	}

	payload := &ghcmessages.MovingExpense{
		ID:               *handlers.FmtUUID(movingExpense.ID),
		PpmShipmentID:    *handlers.FmtUUID(movingExpense.PPMShipmentID),
		DocumentID:       *handlers.FmtUUID(movingExpense.DocumentID),
		Document:         document,
		CreatedAt:        strfmt.DateTime(movingExpense.CreatedAt),
		UpdatedAt:        strfmt.DateTime(movingExpense.UpdatedAt),
		Description:      movingExpense.Description,
		PaidWithGtcc:     movingExpense.PaidWithGTCC,
		Amount:           handlers.FmtCost(movingExpense.Amount),
		MissingReceipt:   movingExpense.MissingReceipt,
		ETag:             etag.GenerateEtag(movingExpense.UpdatedAt),
		SitEstimatedCost: handlers.FmtCost(movingExpense.SITEstimatedCost),
	}
	if movingExpense.MovingExpenseType != nil {
		movingExpenseType := ghcmessages.OmittableMovingExpenseType(*movingExpense.MovingExpenseType)
		payload.MovingExpenseType = &movingExpenseType
	}

	if movingExpense.Status != nil {
		status := ghcmessages.OmittablePPMDocumentStatus(*movingExpense.Status)
		payload.Status = &status
	}

	if movingExpense.Reason != nil {
		reason := ghcmessages.PPMDocumentStatusReason(*movingExpense.Reason)
		payload.Reason = &reason
	}

	if movingExpense.SITStartDate != nil {
		payload.SitStartDate = handlers.FmtDatePtr(movingExpense.SITStartDate)
	}

	if movingExpense.SITEndDate != nil {
		payload.SitEndDate = handlers.FmtDatePtr(movingExpense.SITEndDate)
	}

	if movingExpense.WeightStored != nil {
		payload.WeightStored = handlers.FmtPoundPtr(movingExpense.WeightStored)
	}

	if movingExpense.SITLocation != nil {
		sitLocation := ghcmessages.SITLocationType(*movingExpense.SITLocation)
		payload.SitLocation = &sitLocation
	}

	if movingExpense.SITReimburseableAmount != nil {
		payload.SitReimburseableAmount = handlers.FmtCost(movingExpense.SITReimburseableAmount)
	}

	return payload
}

func MovingExpenses(storer storage.FileStorer, movingExpenses models.MovingExpenses) []*ghcmessages.MovingExpense {
	payload := make([]*ghcmessages.MovingExpense, len(movingExpenses))
	for i, movingExpense := range movingExpenses {
		copyOfMovingExpense := movingExpense
		payload[i] = MovingExpense(storer, &copyOfMovingExpense)
	}
	return payload
}

func WeightTickets(storer storage.FileStorer, weightTickets models.WeightTickets) []*ghcmessages.WeightTicket {
	payload := make([]*ghcmessages.WeightTicket, len(weightTickets))
	for i, weightTicket := range weightTickets {
		copyOfWeightTicket := weightTicket
		weightTicketPayload := WeightTicket(storer, &copyOfWeightTicket)
		payload[i] = weightTicketPayload
	}
	return payload
}

// WeightTicket payload
func WeightTicket(storer storage.FileStorer, weightTicket *models.WeightTicket) *ghcmessages.WeightTicket {
	ppmShipment := strfmt.UUID(weightTicket.PPMShipmentID.String())

	emptyDocument, err := PayloadForDocumentModel(storer, weightTicket.EmptyDocument)
	if err != nil {
		return nil
	}

	fullDocument, err := PayloadForDocumentModel(storer, weightTicket.FullDocument)
	if err != nil {
		return nil
	}

	proofOfTrailerOwnershipDocument, err := PayloadForDocumentModel(storer, weightTicket.ProofOfTrailerOwnershipDocument)
	if err != nil {
		return nil
	}

	payload := &ghcmessages.WeightTicket{
		ID:                                strfmt.UUID(weightTicket.ID.String()),
		PpmShipmentID:                     ppmShipment,
		CreatedAt:                         *handlers.FmtDateTime(weightTicket.CreatedAt),
		UpdatedAt:                         *handlers.FmtDateTime(weightTicket.UpdatedAt),
		VehicleDescription:                weightTicket.VehicleDescription,
		EmptyWeight:                       handlers.FmtPoundPtr(weightTicket.EmptyWeight),
		MissingEmptyWeightTicket:          weightTicket.MissingEmptyWeightTicket,
		EmptyDocumentID:                   *handlers.FmtUUID(weightTicket.EmptyDocumentID),
		EmptyDocument:                     emptyDocument,
		FullWeight:                        handlers.FmtPoundPtr(weightTicket.FullWeight),
		MissingFullWeightTicket:           weightTicket.MissingFullWeightTicket,
		FullDocumentID:                    *handlers.FmtUUID(weightTicket.FullDocumentID),
		FullDocument:                      fullDocument,
		OwnsTrailer:                       weightTicket.OwnsTrailer,
		TrailerMeetsCriteria:              weightTicket.TrailerMeetsCriteria,
		ProofOfTrailerOwnershipDocumentID: *handlers.FmtUUID(weightTicket.ProofOfTrailerOwnershipDocumentID),
		ProofOfTrailerOwnershipDocument:   proofOfTrailerOwnershipDocument,
		AdjustedNetWeight:                 handlers.FmtPoundPtr(weightTicket.AdjustedNetWeight),
		AllowableWeight:                   handlers.FmtPoundPtr(weightTicket.AllowableWeight),
		NetWeightRemarks:                  weightTicket.NetWeightRemarks,
		ETag:                              etag.GenerateEtag(weightTicket.UpdatedAt),
	}

	if weightTicket.Status != nil {
		status := ghcmessages.OmittablePPMDocumentStatus(*weightTicket.Status)
		payload.Status = &status
	}

	if weightTicket.Reason != nil {
		reason := ghcmessages.PPMDocumentStatusReason(*weightTicket.Reason)
		payload.Reason = &reason
	}

	return payload
}

// PPMDocuments payload
func PPMDocuments(storer storage.FileStorer, ppmDocuments *models.PPMDocuments) *ghcmessages.PPMDocuments {

	if ppmDocuments == nil {
		return nil
	}

	payload := &ghcmessages.PPMDocuments{
		WeightTickets:        WeightTickets(storer, ppmDocuments.WeightTickets),
		MovingExpenses:       MovingExpenses(storer, ppmDocuments.MovingExpenses),
		ProGearWeightTickets: ProGearWeightTickets(storer, ppmDocuments.ProgearWeightTickets),
	}

	return payload
}

// PPMCloseout payload
func PPMCloseout(ppmCloseout *models.PPMCloseout) *ghcmessages.PPMCloseout {
	if ppmCloseout == nil {
		return nil
	}
	payload := &ghcmessages.PPMCloseout{
		ID:                    strfmt.UUID(ppmCloseout.ID.String()),
		PlannedMoveDate:       handlers.FmtDatePtr(ppmCloseout.PlannedMoveDate),
		ActualMoveDate:        handlers.FmtDatePtr(ppmCloseout.ActualMoveDate),
		Miles:                 handlers.FmtIntPtrToInt64(ppmCloseout.Miles),
		EstimatedWeight:       handlers.FmtPoundPtr(ppmCloseout.EstimatedWeight),
		ActualWeight:          handlers.FmtPoundPtr(ppmCloseout.ActualWeight),
		ProGearWeightCustomer: handlers.FmtPoundPtr(ppmCloseout.ProGearWeightCustomer),
		ProGearWeightSpouse:   handlers.FmtPoundPtr(ppmCloseout.ProGearWeightSpouse),
		GrossIncentive:        handlers.FmtCost(ppmCloseout.GrossIncentive),
		Gcc:                   handlers.FmtCost(ppmCloseout.GCC),
		Aoa:                   handlers.FmtCost(ppmCloseout.AOA),
		RemainingIncentive:    handlers.FmtCost(ppmCloseout.RemainingIncentive),
		HaulType:              (*string)(&ppmCloseout.HaulType),
		HaulPrice:             handlers.FmtCost(ppmCloseout.HaulPrice),
		HaulFSC:               handlers.FmtCost(ppmCloseout.HaulFSC),
		Dop:                   handlers.FmtCost(ppmCloseout.DOP),
		Ddp:                   handlers.FmtCost(ppmCloseout.DDP),
		PackPrice:             handlers.FmtCost(ppmCloseout.PackPrice),
		UnpackPrice:           handlers.FmtCost(ppmCloseout.UnpackPrice),
		SITReimbursement:      handlers.FmtCost(ppmCloseout.SITReimbursement),
	}

	return payload
}

// PPMActualWeight payload
func PPMActualWeight(ppmActualWeight *unit.Pound) *ghcmessages.PPMActualWeight {
	if ppmActualWeight == nil {
		return nil
	}
	payload := &ghcmessages.PPMActualWeight{
		ActualWeight: handlers.FmtPoundPtr(ppmActualWeight),
	}

	return payload
}

func PPMSITEstimatedCostParamsFirstDaySIT(ppmSITFirstDayParams models.PPMSITEstimatedCostParams) *ghcmessages.PPMSITEstimatedCostParamsFirstDaySIT {
	payload := &ghcmessages.PPMSITEstimatedCostParamsFirstDaySIT{
		ContractYearName:       ppmSITFirstDayParams.ContractYearName,
		PriceRateOrFactor:      ppmSITFirstDayParams.PriceRateOrFactor,
		IsPeak:                 ppmSITFirstDayParams.IsPeak,
		EscalationCompounded:   ppmSITFirstDayParams.EscalationCompounded,
		ServiceAreaOrigin:      &ppmSITFirstDayParams.ServiceAreaOrigin,
		ServiceAreaDestination: &ppmSITFirstDayParams.ServiceAreaDestination,
	}
	return payload
}

func PPMSITEstimatedCostParamsAdditionalDaySIT(ppmSITAdditionalDayParams models.PPMSITEstimatedCostParams) *ghcmessages.PPMSITEstimatedCostParamsAdditionalDaySIT {
	payload := &ghcmessages.PPMSITEstimatedCostParamsAdditionalDaySIT{
		ContractYearName:       ppmSITAdditionalDayParams.ContractYearName,
		PriceRateOrFactor:      ppmSITAdditionalDayParams.PriceRateOrFactor,
		IsPeak:                 ppmSITAdditionalDayParams.IsPeak,
		EscalationCompounded:   ppmSITAdditionalDayParams.EscalationCompounded,
		ServiceAreaOrigin:      &ppmSITAdditionalDayParams.ServiceAreaOrigin,
		ServiceAreaDestination: &ppmSITAdditionalDayParams.ServiceAreaDestination,
		NumberDaysSIT:          &ppmSITAdditionalDayParams.NumberDaysSIT,
	}
	return payload
}

func PPMSITEstimatedCost(ppmSITEstimatedCost *models.PPMSITEstimatedCostInfo) *ghcmessages.PPMSITEstimatedCost {
	if ppmSITEstimatedCost == nil {
		return nil
	}
	payload := &ghcmessages.PPMSITEstimatedCost{
		SitCost:                handlers.FmtCost(ppmSITEstimatedCost.EstimatedSITCost),
		PriceFirstDaySIT:       handlers.FmtCost(ppmSITEstimatedCost.PriceFirstDaySIT),
		PriceAdditionalDaySIT:  handlers.FmtCost(ppmSITEstimatedCost.PriceAdditionalDaySIT),
		ParamsFirstDaySIT:      PPMSITEstimatedCostParamsFirstDaySIT(ppmSITEstimatedCost.ParamsFirstDaySIT),
		ParamsAdditionalDaySIT: PPMSITEstimatedCostParamsAdditionalDaySIT(ppmSITEstimatedCost.ParamsAdditionalDaySIT),
	}

	return payload
}

// ShipmentAddressUpdate payload
func ShipmentAddressUpdate(shipmentAddressUpdate *models.ShipmentAddressUpdate) *ghcmessages.ShipmentAddressUpdate {
	if shipmentAddressUpdate == nil || shipmentAddressUpdate.ID.IsNil() {
		return nil
	}

	payload := &ghcmessages.ShipmentAddressUpdate{
		ID:                    strfmt.UUID(shipmentAddressUpdate.ID.String()),
		ShipmentID:            strfmt.UUID(shipmentAddressUpdate.ShipmentID.String()),
		NewAddress:            Address(&shipmentAddressUpdate.NewAddress),
		OriginalAddress:       Address(&shipmentAddressUpdate.OriginalAddress),
		SitOriginalAddress:    Address(shipmentAddressUpdate.SitOriginalAddress),
		ContractorRemarks:     shipmentAddressUpdate.ContractorRemarks,
		OfficeRemarks:         shipmentAddressUpdate.OfficeRemarks,
		Status:                ghcmessages.ShipmentAddressUpdateStatus(shipmentAddressUpdate.Status),
		NewSitDistanceBetween: handlers.FmtIntPtrToInt64(shipmentAddressUpdate.NewSitDistanceBetween),
		OldSitDistanceBetween: handlers.FmtIntPtrToInt64(shipmentAddressUpdate.OldSitDistanceBetween),
	}

	return payload
}

// LineOfAccounting payload
func LineOfAccounting(lineOfAccounting *models.LineOfAccounting) *ghcmessages.LineOfAccounting {
	// Nil check
	if lineOfAccounting == nil {
		return nil
	}

	return &ghcmessages.LineOfAccounting{
		ID:                        strfmt.UUID(lineOfAccounting.ID.String()),
		LoaActvtyID:               lineOfAccounting.LoaActvtyID,
		LoaAgncAcntngCd:           lineOfAccounting.LoaAgncAcntngCd,
		LoaAgncDsbrCd:             lineOfAccounting.LoaAgncDsbrCd,
		LoaAlltSnID:               lineOfAccounting.LoaAlltSnID,
		LoaBafID:                  lineOfAccounting.LoaBafID,
		LoaBdgtAcntClsNm:          lineOfAccounting.LoaBdgtAcntClsNm,
		LoaBetCd:                  lineOfAccounting.LoaBetCd,
		LoaBgFyTx:                 handlers.FmtIntPtrToInt64(lineOfAccounting.LoaBgFyTx),
		LoaBgnDt:                  handlers.FmtDatePtr(lineOfAccounting.LoaBgnDt),
		LoaBgtLnItmID:             lineOfAccounting.LoaBgtLnItmID,
		LoaBgtRstrCd:              lineOfAccounting.LoaBgtRstrCd,
		LoaBgtSubActCd:            lineOfAccounting.LoaBgtSubActCd,
		LoaClsRefID:               lineOfAccounting.LoaClsRefID,
		LoaCstCd:                  lineOfAccounting.LoaCstCd,
		LoaCstCntrID:              lineOfAccounting.LoaCstCntrID,
		LoaCustNm:                 lineOfAccounting.LoaCustNm,
		LoaDfAgncyAlctnRcpntID:    lineOfAccounting.LoaDfAgncyAlctnRcpntID,
		LoaDocID:                  lineOfAccounting.LoaDocID,
		LoaDptID:                  lineOfAccounting.LoaDptID,
		LoaDscTx:                  lineOfAccounting.LoaDscTx,
		LoaDtlRmbsmtSrcID:         lineOfAccounting.LoaDtlRmbsmtSrcID,
		LoaEndDt:                  handlers.FmtDatePtr(lineOfAccounting.LoaEndDt),
		LoaEndFyTx:                handlers.FmtIntPtrToInt64(lineOfAccounting.LoaEndFyTx),
		LoaFmsTrnsactnID:          lineOfAccounting.LoaFmsTrnsactnID,
		LoaFnclArID:               lineOfAccounting.LoaFnclArID,
		LoaFnctPrsNm:              lineOfAccounting.LoaFnctPrsNm,
		LoaFndCntrID:              lineOfAccounting.LoaFndCntrID,
		LoaFndTyFgCd:              lineOfAccounting.LoaFndTyFgCd,
		LoaHistStatCd:             lineOfAccounting.LoaHistStatCd,
		LoaHsGdsCd:                lineOfAccounting.LoaHsGdsCd,
		LoaInstlAcntgActID:        lineOfAccounting.LoaInstlAcntgActID,
		LoaJbOrdNm:                lineOfAccounting.LoaJbOrdNm,
		LoaLclInstlID:             lineOfAccounting.LoaLclInstlID,
		LoaMajClmNm:               lineOfAccounting.LoaMajClmNm,
		LoaMajRmbsmtSrcID:         lineOfAccounting.LoaMajRmbsmtSrcID,
		LoaObjClsID:               lineOfAccounting.LoaObjClsID,
		LoaOpAgncyID:              lineOfAccounting.LoaOpAgncyID,
		LoaPgmElmntID:             lineOfAccounting.LoaPgmElmntID,
		LoaPrjID:                  lineOfAccounting.LoaPrjID,
		LoaSbaltmtRcpntID:         lineOfAccounting.LoaSbaltmtRcpntID,
		LoaScrtyCoopCustCd:        lineOfAccounting.LoaScrtyCoopCustCd,
		LoaScrtyCoopDsgntrCd:      lineOfAccounting.LoaScrtyCoopDsgntrCd,
		LoaScrtyCoopImplAgncCd:    lineOfAccounting.LoaScrtyCoopImplAgncCd,
		LoaScrtyCoopLnItmID:       lineOfAccounting.LoaScrtyCoopLnItmID,
		LoaSpclIntrID:             lineOfAccounting.LoaSpclIntrID,
		LoaSrvSrcID:               lineOfAccounting.LoaSrvSrcID,
		LoaStatCd:                 lineOfAccounting.LoaStatCd,
		LoaSubAcntID:              lineOfAccounting.LoaSubAcntID,
		LoaSysID:                  lineOfAccounting.LoaSysID,
		LoaTnsfrDptNm:             lineOfAccounting.LoaTnsfrDptNm,
		LoaTrnsnID:                lineOfAccounting.LoaTrnsnID,
		LoaTrsySfxTx:              lineOfAccounting.LoaTrsySfxTx,
		LoaTskBdgtSblnTx:          lineOfAccounting.LoaTskBdgtSblnTx,
		LoaUic:                    lineOfAccounting.LoaUic,
		LoaWkCntrRcpntNm:          lineOfAccounting.LoaWkCntrRcpntNm,
		LoaWrkOrdID:               lineOfAccounting.LoaWrkOrdID,
		OrgGrpDfasCd:              lineOfAccounting.OrgGrpDfasCd,
		UpdatedAt:                 strfmt.DateTime(lineOfAccounting.UpdatedAt),
		CreatedAt:                 strfmt.DateTime(lineOfAccounting.CreatedAt),
		ValidLoaForTac:            lineOfAccounting.ValidLoaForTac,
		ValidHhgProgramCodeForLoa: lineOfAccounting.ValidHhgProgramCodeForLoa,
	}
}

// MTOShipment payload
func MTOShipment(storer storage.FileStorer, mtoShipment *models.MTOShipment, sitStatusPayload *ghcmessages.SITStatus) *ghcmessages.MTOShipment {

	payload := &ghcmessages.MTOShipment{
		ID:                          strfmt.UUID(mtoShipment.ID.String()),
		MoveTaskOrderID:             strfmt.UUID(mtoShipment.MoveTaskOrderID.String()),
		ShipmentType:                ghcmessages.MTOShipmentType(mtoShipment.ShipmentType),
		Status:                      ghcmessages.MTOShipmentStatus(mtoShipment.Status),
		CounselorRemarks:            mtoShipment.CounselorRemarks,
		CustomerRemarks:             mtoShipment.CustomerRemarks,
		RejectionReason:             mtoShipment.RejectionReason,
		PickupAddress:               Address(mtoShipment.PickupAddress),
		SecondaryDeliveryAddress:    Address(mtoShipment.SecondaryDeliveryAddress),
		SecondaryPickupAddress:      Address(mtoShipment.SecondaryPickupAddress),
		DestinationAddress:          Address(mtoShipment.DestinationAddress),
		HasSecondaryDeliveryAddress: mtoShipment.HasSecondaryDeliveryAddress,
		HasSecondaryPickupAddress:   mtoShipment.HasSecondaryPickupAddress,
		TertiaryDeliveryAddress:     Address(mtoShipment.TertiaryDeliveryAddress),
		TertiaryPickupAddress:       Address(mtoShipment.TertiaryPickupAddress),
		HasTertiaryDeliveryAddress:  mtoShipment.HasTertiaryDeliveryAddress,
		HasTertiaryPickupAddress:    mtoShipment.HasTertiaryPickupAddress,
		ActualProGearWeight:         handlers.FmtPoundPtr(mtoShipment.ActualProGearWeight),
		ActualSpouseProGearWeight:   handlers.FmtPoundPtr(mtoShipment.ActualSpouseProGearWeight),
		PrimeEstimatedWeight:        handlers.FmtPoundPtr(mtoShipment.PrimeEstimatedWeight),
		PrimeActualWeight:           handlers.FmtPoundPtr(mtoShipment.PrimeActualWeight),
		NtsRecordedWeight:           handlers.FmtPoundPtr(mtoShipment.NTSRecordedWeight),
		MtoAgents:                   *MTOAgents(&mtoShipment.MTOAgents),
		MtoServiceItems:             MTOServiceItemModels(mtoShipment.MTOServiceItems, storer),
		Diversion:                   mtoShipment.Diversion,
		DiversionReason:             mtoShipment.DiversionReason,
		Reweigh:                     Reweigh(mtoShipment.Reweigh, sitStatusPayload),
		CreatedAt:                   strfmt.DateTime(mtoShipment.CreatedAt),
		UpdatedAt:                   strfmt.DateTime(mtoShipment.UpdatedAt),
		ETag:                        etag.GenerateEtag(mtoShipment.UpdatedAt),
		DeletedAt:                   handlers.FmtDateTimePtr(mtoShipment.DeletedAt),
		ApprovedDate:                handlers.FmtDateTimePtr(mtoShipment.ApprovedDate),
		SitDaysAllowance:            handlers.FmtIntPtrToInt64(mtoShipment.SITDaysAllowance),
		SitExtensions:               *SITDurationUpdates(&mtoShipment.SITDurationUpdates),
		BillableWeightCap:           handlers.FmtPoundPtr(mtoShipment.BillableWeightCap),
		BillableWeightJustification: mtoShipment.BillableWeightJustification,
		UsesExternalVendor:          mtoShipment.UsesExternalVendor,
		ServiceOrderNumber:          mtoShipment.ServiceOrderNumber,
		StorageFacility:             StorageFacility(mtoShipment.StorageFacility),
		PpmShipment:                 PPMShipment(storer, mtoShipment.PPMShipment),
		BoatShipment:                BoatShipment(storer, mtoShipment.BoatShipment),
		MobileHomeShipment:          MobileHomeShipment(storer, mtoShipment.MobileHome),
		DeliveryAddressUpdate:       ShipmentAddressUpdate(mtoShipment.DeliveryAddressUpdate),
		ShipmentLocator:             handlers.FmtStringPtr(mtoShipment.ShipmentLocator),
	}

	if mtoShipment.Distance != nil {
		payload.Distance = handlers.FmtInt64(int64(*mtoShipment.Distance))
	}

	if sitStatusPayload != nil {
		// If we have a sitStatusPayload, overwrite SitDaysAllowance from the shipment model.
		totalSITAllowance := 0
		if sitStatusPayload.TotalDaysRemaining != nil {
			totalSITAllowance += int(*sitStatusPayload.TotalDaysRemaining)
		}
		if sitStatusPayload.TotalSITDaysUsed != nil {
			totalSITAllowance += int(*sitStatusPayload.TotalSITDaysUsed)
		}
		payload.SitDaysAllowance = handlers.FmtIntPtrToInt64(&totalSITAllowance)
	}

	if len(mtoShipment.SITDurationUpdates) > 0 {
		payload.SitExtensions = *SITDurationUpdates(&mtoShipment.SITDurationUpdates)
	}

	if mtoShipment.RequestedPickupDate != nil && !mtoShipment.RequestedPickupDate.IsZero() {
		payload.RequestedPickupDate = handlers.FmtDatePtr(mtoShipment.RequestedPickupDate)
	}

	if mtoShipment.ActualPickupDate != nil && !mtoShipment.ActualPickupDate.IsZero() {
		payload.ActualPickupDate = handlers.FmtDatePtr(mtoShipment.ActualPickupDate)
	}

	if mtoShipment.ActualDeliveryDate != nil && !mtoShipment.ActualDeliveryDate.IsZero() {
		payload.ActualDeliveryDate = handlers.FmtDatePtr(mtoShipment.ActualDeliveryDate)
	}

	if mtoShipment.RequestedDeliveryDate != nil && !mtoShipment.RequestedDeliveryDate.IsZero() {
		payload.RequestedDeliveryDate = handlers.FmtDatePtr(mtoShipment.RequestedDeliveryDate)
	}

	if mtoShipment.RequiredDeliveryDate != nil && !mtoShipment.RequiredDeliveryDate.IsZero() {
		payload.RequiredDeliveryDate = handlers.FmtDatePtr(mtoShipment.RequiredDeliveryDate)
	}

	if mtoShipment.ScheduledPickupDate != nil {
		payload.ScheduledPickupDate = handlers.FmtDatePtr(mtoShipment.ScheduledPickupDate)
	}

	if mtoShipment.ScheduledDeliveryDate != nil {
		payload.ScheduledDeliveryDate = handlers.FmtDatePtr(mtoShipment.ScheduledDeliveryDate)
	}

	if mtoShipment.DestinationType != nil {
		destinationType := ghcmessages.DestinationType(*mtoShipment.DestinationType)
		payload.DestinationType = &destinationType
	}

	if sitStatusPayload != nil {
		payload.SitStatus = sitStatusPayload
	}

	if mtoShipment.TACType != nil {
		tt := ghcmessages.LOAType(*mtoShipment.TACType)
		payload.TacType = &tt
	}

	if mtoShipment.SACType != nil {
		st := ghcmessages.LOAType(*mtoShipment.SACType)
		payload.SacType = &st
	}

	weightsCalculator := mtoshipment.NewShipmentBillableWeightCalculator()
	calculatedWeights := weightsCalculator.CalculateShipmentBillableWeight(mtoShipment)

	// CalculatedBillableWeight is intentionally not a part of the mto_shipments model
	// because we don't want to store a derived value in the database
	payload.CalculatedBillableWeight = handlers.FmtPoundPtr(calculatedWeights.CalculatedBillableWeight)

	return payload
}

// MTOShipments payload
func MTOShipments(storer storage.FileStorer, mtoShipments *models.MTOShipments, sitStatusPayload map[string]*ghcmessages.SITStatus) *ghcmessages.MTOShipments {
	payload := make(ghcmessages.MTOShipments, len(*mtoShipments))

	for i, m := range *mtoShipments {
		copyOfMtoShipment := m // Make copy to avoid implicit memory aliasing of items from a range statement.
		if sitStatus, ok := sitStatusPayload[copyOfMtoShipment.ID.String()]; ok {
			payload[i] = MTOShipment(storer, &copyOfMtoShipment, sitStatus)
		} else {
			payload[i] = MTOShipment(storer, &copyOfMtoShipment, nil)
		}
	}
	return &payload
}

// MTOAgent payload
func MTOAgent(mtoAgent *models.MTOAgent) *ghcmessages.MTOAgent {
	payload := &ghcmessages.MTOAgent{
		ID:            strfmt.UUID(mtoAgent.ID.String()),
		MtoShipmentID: strfmt.UUID(mtoAgent.MTOShipmentID.String()),
		CreatedAt:     strfmt.DateTime(mtoAgent.CreatedAt),
		UpdatedAt:     strfmt.DateTime(mtoAgent.UpdatedAt),
		FirstName:     mtoAgent.FirstName,
		LastName:      mtoAgent.LastName,
		AgentType:     string(mtoAgent.MTOAgentType),
		Email:         mtoAgent.Email,
		Phone:         mtoAgent.Phone,
		ETag:          etag.GenerateEtag(mtoAgent.UpdatedAt),
	}
	return payload
}

// MTOAgents payload
func MTOAgents(mtoAgents *models.MTOAgents) *ghcmessages.MTOAgents {
	payload := make(ghcmessages.MTOAgents, len(*mtoAgents))
	for i, m := range *mtoAgents {
		copyOfMtoAgent := m // Make copy to avoid implicit memory aliasing of items from a range statement.
		payload[i] = MTOAgent(&copyOfMtoAgent)
	}
	return &payload
}

// PaymentRequests payload
func PaymentRequests(appCtx appcontext.AppContext, prs *models.PaymentRequests, storer storage.FileStorer) (*ghcmessages.PaymentRequests, error) {
	payload := make(ghcmessages.PaymentRequests, len(*prs))

	for i, p := range *prs {
		paymentRequest := p
		pr, err := PaymentRequest(appCtx, &paymentRequest, storer)
		if err != nil {
			return nil, err
		}
		payload[i] = pr
	}
	return &payload, nil
}

// PaymentRequest payload
func PaymentRequest(appCtx appcontext.AppContext, pr *models.PaymentRequest, storer storage.FileStorer) (*ghcmessages.PaymentRequest, error) {
	serviceDocs := make(ghcmessages.ProofOfServiceDocs, len(pr.ProofOfServiceDocs))

	if len(pr.ProofOfServiceDocs) > 0 {
		for i, proofOfService := range pr.ProofOfServiceDocs {
			payload, err := ProofOfServiceDoc(proofOfService, storer)
			if err != nil {
				return nil, err
			}
			serviceDocs[i] = payload
		}
	}

	move, err := Move(&pr.MoveTaskOrder, storer)
	if err != nil {
		return nil, err
	}

	ediErrorInfoEDIType := ""
	ediErrorInfoEDICode := ""
	ediErrorInfoEDIDescription := ""
	ediErrorInfo := pr.EdiErrors
	if ediErrorInfo != nil {
		mostRecentEdiError := ediErrorInfo[0]
		if mostRecentEdiError.EDIType != "" {
			ediErrorInfoEDIType = string(mostRecentEdiError.EDIType)
		}
		if mostRecentEdiError.Code != nil {
			ediErrorInfoEDICode = *mostRecentEdiError.Code
		}
		if mostRecentEdiError.Description != nil {
			ediErrorInfoEDIDescription = *mostRecentEdiError.Description
		}
	}

	var totalTPPSPaidInvoicePriceMillicents *int64
	var tppsPaidInvoiceSellerPaidDate *time.Time
	var TPPSPaidInvoiceReportsForPR models.TPPSPaidInvoiceReportEntrys
	if pr.TPPSPaidInvoiceReports != nil {
		TPPSPaidInvoiceReportsForPR = pr.TPPSPaidInvoiceReports
		if len(TPPSPaidInvoiceReportsForPR) > 0 {
			if TPPSPaidInvoiceReportsForPR[0].InvoiceTotalChargesInMillicents >= 0 {
				totalTPPSPaidInvoicePriceMillicents = models.Int64Pointer(int64(TPPSPaidInvoiceReportsForPR[0].InvoiceTotalChargesInMillicents))
				tppsPaidInvoiceSellerPaidDate = &TPPSPaidInvoiceReportsForPR[0].SellerPaidDate
			}
		}
	}

	return &ghcmessages.PaymentRequest{
		ID:                                   *handlers.FmtUUID(pr.ID),
		IsFinal:                              &pr.IsFinal,
		MoveTaskOrderID:                      *handlers.FmtUUID(pr.MoveTaskOrderID),
		MoveTaskOrder:                        move,
		PaymentRequestNumber:                 pr.PaymentRequestNumber,
		RecalculationOfPaymentRequestID:      handlers.FmtUUIDPtr(pr.RecalculationOfPaymentRequestID),
		RejectionReason:                      pr.RejectionReason,
		Status:                               ghcmessages.PaymentRequestStatus(pr.Status),
		ETag:                                 etag.GenerateEtag(pr.UpdatedAt),
		ServiceItems:                         *PaymentServiceItems(&pr.PaymentServiceItems, &TPPSPaidInvoiceReportsForPR),
		ReviewedAt:                           handlers.FmtDateTimePtr(pr.ReviewedAt),
		ProofOfServiceDocs:                   serviceDocs,
		CreatedAt:                            strfmt.DateTime(pr.CreatedAt),
		SentToGexAt:                          (*strfmt.DateTime)(pr.SentToGexAt),
		ReceivedByGexAt:                      (*strfmt.DateTime)(pr.ReceivedByGexAt),
		EdiErrorType:                         &ediErrorInfoEDIType,
		EdiErrorCode:                         &ediErrorInfoEDICode,
		EdiErrorDescription:                  &ediErrorInfoEDIDescription,
		TppsInvoiceAmountPaidTotalMillicents: totalTPPSPaidInvoicePriceMillicents,
		TppsInvoiceSellerPaidDate:            (*strfmt.DateTime)(tppsPaidInvoiceSellerPaidDate),
	}, nil
}

// PaymentServiceItem payload
func PaymentServiceItem(ps *models.PaymentServiceItem) *ghcmessages.PaymentServiceItem {
	if ps == nil {
		return nil
	}
	paymentServiceItemParams := PaymentServiceItemParams(&ps.PaymentServiceItemParams)

	return &ghcmessages.PaymentServiceItem{
		ID:                       *handlers.FmtUUID(ps.ID),
		MtoServiceItemID:         *handlers.FmtUUID(ps.MTOServiceItemID),
		MtoServiceItemCode:       string(ps.MTOServiceItem.ReService.Code),
		MtoServiceItemName:       ps.MTOServiceItem.ReService.Name,
		MtoShipmentType:          ghcmessages.MTOShipmentType(ps.MTOServiceItem.MTOShipment.ShipmentType),
		MtoShipmentID:            handlers.FmtUUIDPtr(ps.MTOServiceItem.MTOShipmentID),
		CreatedAt:                strfmt.DateTime(ps.CreatedAt),
		PriceCents:               handlers.FmtCost(ps.PriceCents),
		RejectionReason:          ps.RejectionReason,
		Status:                   ghcmessages.PaymentServiceItemStatus(ps.Status),
		ReferenceID:              ps.ReferenceID,
		ETag:                     etag.GenerateEtag(ps.UpdatedAt),
		PaymentServiceItemParams: *paymentServiceItemParams,
	}
}

// PaymentServiceItems payload
func PaymentServiceItems(paymentServiceItems *models.PaymentServiceItems, tppsPaidReportData *models.TPPSPaidInvoiceReportEntrys) *ghcmessages.PaymentServiceItems {
	payload := make(ghcmessages.PaymentServiceItems, len(*paymentServiceItems))
	for i, m := range *paymentServiceItems {
		copyOfPaymentServiceItem := m // Make copy to avoid implicit memory aliasing of items from a range statement.
		payload[i] = PaymentServiceItem(&copyOfPaymentServiceItem)

		// We process TPPS Paid Invoice Reports to get payment information for each payment service item
		// This report tells us how much TPPS paid HS for each item, then we store and display it
		if *tppsPaidReportData != nil {
			tppsDataForPaymentRequest := *tppsPaidReportData
			for tppsDataRowIndex := range tppsDataForPaymentRequest {
				if tppsDataForPaymentRequest[tppsDataRowIndex].ProductDescription == payload[i].MtoServiceItemCode {
					payload[i].TppsInvoiceAmountPaidPerServiceItemMillicents = handlers.FmtMilliCentsPtr(&tppsDataForPaymentRequest[tppsDataRowIndex].LineNetCharge)
				}
			}
		}
	}
	return &payload
}

// PaymentServiceItemParam payload
func PaymentServiceItemParam(paymentServiceItemParam models.PaymentServiceItemParam) *ghcmessages.PaymentServiceItemParam {
	return &ghcmessages.PaymentServiceItemParam{
		ID:                   strfmt.UUID(paymentServiceItemParam.ID.String()),
		PaymentServiceItemID: strfmt.UUID(paymentServiceItemParam.PaymentServiceItemID.String()),
		Key:                  ghcmessages.ServiceItemParamName(paymentServiceItemParam.ServiceItemParamKey.Key),
		Value:                paymentServiceItemParam.Value,
		Type:                 ghcmessages.ServiceItemParamType(paymentServiceItemParam.ServiceItemParamKey.Type),
		Origin:               ghcmessages.ServiceItemParamOrigin(paymentServiceItemParam.ServiceItemParamKey.Origin),
		ETag:                 etag.GenerateEtag(paymentServiceItemParam.UpdatedAt),
	}
}

// PaymentServiceItemParams payload
func PaymentServiceItemParams(paymentServiceItemParams *models.PaymentServiceItemParams) *ghcmessages.PaymentServiceItemParams {
	if paymentServiceItemParams == nil {
		return nil
	}

	payload := make(ghcmessages.PaymentServiceItemParams, len(*paymentServiceItemParams))

	for i, p := range *paymentServiceItemParams {
		payload[i] = PaymentServiceItemParam(p)
	}
	return &payload
}

func ServiceRequestDoc(serviceRequest models.ServiceRequestDocument, storer storage.FileStorer) (*ghcmessages.ServiceRequestDocument, error) {

	uploads := make([]*ghcmessages.Upload, len(serviceRequest.ServiceRequestDocumentUploads))

	if len(serviceRequest.ServiceRequestDocumentUploads) > 0 {
		for i, serviceRequestUpload := range serviceRequest.ServiceRequestDocumentUploads {
			url, err := storer.PresignedURL(serviceRequestUpload.Upload.StorageKey, serviceRequestUpload.Upload.ContentType)
			if err != nil {
				return nil, err
			}
			uploads[i] = Upload(storer, serviceRequestUpload.Upload, url)
		}
	}

	return &ghcmessages.ServiceRequestDocument{
		Uploads: uploads,
	}, nil

}

// MTOServiceItemSingleModel payload
func MTOServiceItemSingleModel(s *models.MTOServiceItem) *ghcmessages.MTOServiceItemSingle {
	return &ghcmessages.MTOServiceItemSingle{
		SitPostalCode:            handlers.FmtStringPtr(s.SITPostalCode),
		ApprovedAt:               handlers.FmtDateTimePtr(s.ApprovedAt),
		CreatedAt:                *handlers.FmtDateTime(s.CreatedAt),
		ID:                       *handlers.FmtUUID(s.ID),
		MoveTaskOrderID:          *handlers.FmtUUID(s.MoveTaskOrderID),
		MtoShipmentID:            handlers.FmtUUID(*s.MTOShipmentID),
		PickupPostalCode:         handlers.FmtStringPtr(s.PickupPostalCode),
		ReServiceID:              *handlers.FmtUUID(s.ReServiceID),
		RejectedAt:               handlers.FmtDateTimePtr(s.RejectedAt),
		RejectionReason:          handlers.FmtStringPtr(s.RejectionReason),
		SitCustomerContacted:     handlers.FmtDatePtr(s.SITCustomerContacted),
		SitDepartureDate:         handlers.FmtDateTimePtr(s.SITDepartureDate),
		SitEntryDate:             handlers.FmtDateTimePtr(s.SITEntryDate),
		SitRequestedDelivery:     handlers.FmtDatePtr(s.SITRequestedDelivery),
		Status:                   handlers.FmtString(string(s.Status)),
		UpdatedAt:                *handlers.FmtDateTime(s.UpdatedAt),
		ConvertToCustomerExpense: *handlers.FmtBool(s.CustomerExpense),
		CustomerExpenseReason:    handlers.FmtStringPtr(s.CustomerExpenseReason),
	}
}

// MTOServiceItemModel payload
func MTOServiceItemModel(s *models.MTOServiceItem, storer storage.FileStorer) *ghcmessages.MTOServiceItem {
	if s == nil {
		return nil
	}

	serviceRequestDocs := make(ghcmessages.ServiceRequestDocuments, len(s.ServiceRequestDocuments))

	if len(s.ServiceRequestDocuments) > 0 {
		for i, serviceRequest := range s.ServiceRequestDocuments {
			payload, err := ServiceRequestDoc(serviceRequest, storer)
			if err != nil {
				return nil
			}
			serviceRequestDocs[i] = payload
		}
	}

	return &ghcmessages.MTOServiceItem{
		ID:                            handlers.FmtUUID(s.ID),
		MoveTaskOrderID:               handlers.FmtUUID(s.MoveTaskOrderID),
		MtoShipmentID:                 handlers.FmtUUIDPtr(s.MTOShipmentID),
		ReServiceID:                   handlers.FmtUUID(s.ReServiceID),
		ReServiceCode:                 handlers.FmtString(string(s.ReService.Code)),
		ReServiceName:                 handlers.FmtStringPtr(&s.ReService.Name),
		Reason:                        handlers.FmtStringPtr(s.Reason),
		RejectionReason:               handlers.FmtStringPtr(s.RejectionReason),
		PickupPostalCode:              handlers.FmtStringPtr(s.PickupPostalCode),
		SITPostalCode:                 handlers.FmtStringPtr(s.SITPostalCode),
		SitEntryDate:                  handlers.FmtDateTimePtr(s.SITEntryDate),
		SitDepartureDate:              handlers.FmtDateTimePtr(s.SITDepartureDate),
		SitCustomerContacted:          handlers.FmtDatePtr(s.SITCustomerContacted),
		SitRequestedDelivery:          handlers.FmtDatePtr(s.SITRequestedDelivery),
		Status:                        ghcmessages.MTOServiceItemStatus(s.Status),
		Description:                   handlers.FmtStringPtr(s.Description),
		Dimensions:                    MTOServiceItemDimensions(s.Dimensions),
		CustomerContacts:              MTOServiceItemCustomerContacts(s.CustomerContacts),
		SitOriginHHGOriginalAddress:   Address(s.SITOriginHHGOriginalAddress),
		SitOriginHHGActualAddress:     Address(s.SITOriginHHGActualAddress),
		SitDestinationOriginalAddress: Address(s.SITDestinationOriginalAddress),
		SitDestinationFinalAddress:    Address(s.SITDestinationFinalAddress),
		EstimatedWeight:               handlers.FmtPoundPtr(s.EstimatedWeight),
		CreatedAt:                     strfmt.DateTime(s.CreatedAt),
		ApprovedAt:                    handlers.FmtDateTimePtr(s.ApprovedAt),
		RejectedAt:                    handlers.FmtDateTimePtr(s.RejectedAt),
		ETag:                          etag.GenerateEtag(s.UpdatedAt),
		ServiceRequestDocuments:       serviceRequestDocs,
		ConvertToCustomerExpense:      *handlers.FmtBool(s.CustomerExpense),
		CustomerExpenseReason:         handlers.FmtStringPtr(s.CustomerExpenseReason),
		SitDeliveryMiles:              handlers.FmtIntPtrToInt64(s.SITDeliveryMiles),
		EstimatedPrice:                handlers.FmtCost(s.PricingEstimate),
		StandaloneCrate:               s.StandaloneCrate,
		LockedPriceCents:              handlers.FmtCost(s.LockedPriceCents),
	}
}

// SITServiceItemGrouping payload
func SITServiceItemGrouping(s models.SITServiceItemGrouping, storer storage.FileStorer) *ghcmessages.SITServiceItemGrouping {
	if len(s.ServiceItems) == 0 {
		return nil
	}

	summary := ghcmessages.SITSummary{
		FirstDaySITServiceItemID: strfmt.UUID(s.Summary.FirstDaySITServiceItemID.String()),
		Location:                 s.Summary.Location,
		DaysInSIT:                handlers.FmtIntPtrToInt64(&s.Summary.DaysInSIT),
		SitEntryDate:             *handlers.FmtDateTime(s.Summary.SITEntryDate),
		SitDepartureDate:         handlers.FmtDateTimePtr(s.Summary.SITDepartureDate),
		SitAuthorizedEndDate:     *handlers.FmtDateTime(s.Summary.SITAuthorizedEndDate),
		SitCustomerContacted:     handlers.FmtDateTimePtr(s.Summary.SITCustomerContacted),
		SitRequestedDelivery:     handlers.FmtDateTimePtr(s.Summary.SITRequestedDelivery),
	}

	serviceItems := MTOServiceItemModels(s.ServiceItems, storer)

	return &ghcmessages.SITServiceItemGrouping{
		Summary:      &summary,
		ServiceItems: serviceItems,
	}
}

// SITServiceItemGroupings payload
func SITServiceItemGroupings(s models.SITServiceItemGroupings, storer storage.FileStorer) ghcmessages.SITServiceItemGroupings {
	sitGroupings := ghcmessages.SITServiceItemGroupings{}
	for _, sitGroup := range s {
		if sitPayload := SITServiceItemGrouping(sitGroup, storer); sitPayload != nil {
			sitGroupings = append(sitGroupings, sitPayload)
		}
	}
	return sitGroupings
}

// MTOServiceItemModels payload
func MTOServiceItemModels(s models.MTOServiceItems, storer storage.FileStorer) ghcmessages.MTOServiceItems {
	serviceItems := ghcmessages.MTOServiceItems{}
	for _, item := range s {
		copyOfServiceItem := item // Make copy to avoid implicit memory aliasing of items from a range statement.
		serviceItems = append(serviceItems, MTOServiceItemModel(&copyOfServiceItem, storer))
	}

	return serviceItems
}

// MTOServiceItemDimension payload
func MTOServiceItemDimension(d *models.MTOServiceItemDimension) *ghcmessages.MTOServiceItemDimension {
	return &ghcmessages.MTOServiceItemDimension{
		ID:     *handlers.FmtUUID(d.ID),
		Type:   ghcmessages.DimensionType(d.Type),
		Length: *d.Length.Int32Ptr(),
		Height: *d.Height.Int32Ptr(),
		Width:  *d.Width.Int32Ptr(),
	}
}

// MTOServiceItemDimensions payload
func MTOServiceItemDimensions(d models.MTOServiceItemDimensions) ghcmessages.MTOServiceItemDimensions {
	payload := make(ghcmessages.MTOServiceItemDimensions, len(d))
	for i, item := range d {
		copyOfServiceItem := item // Make copy to avoid implicit memory aliasing of items from a range statement.
		payload[i] = MTOServiceItemDimension(&copyOfServiceItem)
	}
	return payload
}

// MTOServiceItemCustomerContact payload
func MTOServiceItemCustomerContact(c *models.MTOServiceItemCustomerContact) *ghcmessages.MTOServiceItemCustomerContact {
	return &ghcmessages.MTOServiceItemCustomerContact{
		Type:                       ghcmessages.CustomerContactType(c.Type),
		DateOfContact:              *handlers.FmtDate(c.DateOfContact),
		TimeMilitary:               c.TimeMilitary,
		FirstAvailableDeliveryDate: *handlers.FmtDate(c.FirstAvailableDeliveryDate),
	}
}

// MTOServiceItemCustomerContacts payload
func MTOServiceItemCustomerContacts(c models.MTOServiceItemCustomerContacts) ghcmessages.MTOServiceItemCustomerContacts {
	payload := make(ghcmessages.MTOServiceItemCustomerContacts, len(c))
	for i, item := range c {
		copyOfServiceItem := item // Make copy to avoid implicit memory aliasing of items from a range statement.
		payload[i] = MTOServiceItemCustomerContact(&copyOfServiceItem)
	}
	return payload
}

// Upload payload
func Upload(storer storage.FileStorer, upload models.Upload, url string) *ghcmessages.Upload {
	uploadPayload := &ghcmessages.Upload{
		ID:          handlers.FmtUUIDValue(upload.ID),
		Filename:    upload.Filename,
		ContentType: upload.ContentType,
		UploadType:  string(upload.UploadType),
		URL:         strfmt.URI(url),
		Bytes:       upload.Bytes,
		CreatedAt:   strfmt.DateTime(upload.CreatedAt),
		UpdatedAt:   strfmt.DateTime(upload.UpdatedAt),
		DeletedAt:   (*strfmt.DateTime)(upload.DeletedAt),
	}

	if upload.Rotation != nil {
		uploadPayload.Rotation = *upload.Rotation
	}

	tags, err := storer.Tags(upload.StorageKey)
	if err != nil || len(tags) == 0 {
		uploadPayload.Status = "PROCESSING"
	} else {
		uploadPayload.Status = tags["av-status"]
	}
	return uploadPayload
}

// Upload payload for when a Proof of Service doc is designated as a weight ticket
// This adds an isWeightTicket key to the payload for the UI to use
func WeightTicketUpload(storer storage.FileStorer, upload models.Upload, url string, isWeightTicket bool) *ghcmessages.Upload {
	uploadPayload := &ghcmessages.Upload{
		ID:             handlers.FmtUUIDValue(upload.ID),
		Filename:       upload.Filename,
		ContentType:    upload.ContentType,
		URL:            strfmt.URI(url),
		Bytes:          upload.Bytes,
		CreatedAt:      strfmt.DateTime(upload.CreatedAt),
		UpdatedAt:      strfmt.DateTime(upload.UpdatedAt),
		IsWeightTicket: isWeightTicket,
	}
	tags, err := storer.Tags(upload.StorageKey)
	if err != nil || len(tags) == 0 {
		uploadPayload.Status = "PROCESSING"
	} else {
		uploadPayload.Status = tags["av-status"]
	}
	return uploadPayload
}

// ProofOfServiceDoc payload from model
func ProofOfServiceDoc(proofOfService models.ProofOfServiceDoc, storer storage.FileStorer) (*ghcmessages.ProofOfServiceDoc, error) {

	uploads := make([]*ghcmessages.Upload, len(proofOfService.PrimeUploads))
	if len(proofOfService.PrimeUploads) > 0 {
		for i, primeUpload := range proofOfService.PrimeUploads {
			url, err := storer.PresignedURL(primeUpload.Upload.StorageKey, primeUpload.Upload.ContentType)
			if err != nil {
				return nil, err
			}
			// if the doc is a weight ticket then we need to return a different payload so the UI can differentiate
			weightTicket := proofOfService.IsWeightTicket
			if weightTicket {
				uploads[i] = WeightTicketUpload(storer, primeUpload.Upload, url, proofOfService.IsWeightTicket)
			} else {
				uploads[i] = Upload(storer, primeUpload.Upload, url)
			}
		}
	}

	return &ghcmessages.ProofOfServiceDoc{
		IsWeightTicket: proofOfService.IsWeightTicket,
		Uploads:        uploads,
	}, nil
}

func PayloadForUploadModel(
	storer storage.FileStorer,
	upload models.Upload,
	url string,
) *ghcmessages.Upload {
	uploadPayload := &ghcmessages.Upload{
		ID:          handlers.FmtUUIDValue(upload.ID),
		Filename:    upload.Filename,
		ContentType: upload.ContentType,
		UploadType:  string(upload.UploadType),
		URL:         strfmt.URI(url),
		Bytes:       upload.Bytes,
		CreatedAt:   strfmt.DateTime(upload.CreatedAt),
		UpdatedAt:   strfmt.DateTime(upload.UpdatedAt),
		DeletedAt:   (*strfmt.DateTime)(upload.DeletedAt),
	}

	if upload.Rotation != nil {
		uploadPayload.Rotation = *upload.Rotation
	}

	tags, err := storer.Tags(upload.StorageKey)
	if err != nil || len(tags) == 0 {
		uploadPayload.Status = "PROCESSING"
	} else {
		uploadPayload.Status = tags["av-status"]
	}
	return uploadPayload
}

func PayloadForDocumentModel(storer storage.FileStorer, document models.Document) (*ghcmessages.Document, error) {
	uploads := make([]*ghcmessages.Upload, len(document.UserUploads))
	for i, userUpload := range document.UserUploads {
		if userUpload.Upload.ID == uuid.Nil {
			return nil, errors.New("no uploads for user")
		}
		url, err := storer.PresignedURL(userUpload.Upload.StorageKey, userUpload.Upload.ContentType)
		if err != nil {
			return nil, err
		}

		uploadPayload := PayloadForUploadModel(storer, userUpload.Upload, url)
		uploads[i] = uploadPayload
	}

	documentPayload := &ghcmessages.Document{
		ID:              handlers.FmtUUID(document.ID),
		ServiceMemberID: handlers.FmtUUID(document.ServiceMemberID),
		Uploads:         uploads,
	}
	return documentPayload, nil
}

// In the TOO queue response we only want to count shipments in these statuses (excluding draft and cancelled)
// For the Services Counseling queue we will find the earliest move date from shipments in these statuses
func queueIncludeShipmentStatus(status models.MTOShipmentStatus) bool {
	return status == models.MTOShipmentStatusSubmitted ||
		status == models.MTOShipmentStatusApproved ||
		status == models.MTOShipmentStatusDiversionRequested ||
		status == models.MTOShipmentStatusCancellationRequested
}

func QueueAvailableOfficeUsers(officeUsers []models.OfficeUser) *ghcmessages.AvailableOfficeUsers {
	availableOfficeUsers := make(ghcmessages.AvailableOfficeUsers, len(officeUsers))
	for i, officeUser := range officeUsers {

		hasSafety := officeUser.User.Privileges.HasPrivilege(models.PrivilegeTypeSafety)

		availableOfficeUsers[i] = &ghcmessages.AvailableOfficeUser{
			LastName:           officeUser.LastName,
			FirstName:          officeUser.FirstName,
			OfficeUserID:       *handlers.FmtUUID(officeUser.ID),
			HasSafetyPrivilege: swag.BoolValue(&hasSafety),
		}
	}

	return &availableOfficeUsers
}

// QueueMoves payload
<<<<<<< HEAD
func QueueMoves(moves []models.Move, officeUsers []models.OfficeUser, role roles.RoleType, officeUser models.OfficeUser, isSupervisor bool) *ghcmessages.QueueMoves {
=======
func QueueMoves(moves []models.Move, officeUsers []models.OfficeUser) *ghcmessages.QueueMoves {
>>>>>>> ec214fee
	queueMoves := make(ghcmessages.QueueMoves, len(moves))
	for i, move := range moves {
		customer := move.Orders.ServiceMember

		var transportationOffice string
		var transportationOfficeId uuid.UUID
		if move.CounselingOffice != nil {
			transportationOffice = move.CounselingOffice.Name
			transportationOfficeId = move.CounselingOffice.ID
		}
		var validMTOShipments []models.MTOShipment
		var earliestRequestedPickup *time.Time
		// we can't easily modify our sql query to find the earliest shipment pickup date so we must do it here
		for _, shipment := range move.MTOShipments {
			if queueIncludeShipmentStatus(shipment.Status) && shipment.DeletedAt == nil {
				earliestDateInCurrentShipment := findEarliestDateForRequestedMoveDate(shipment)
				if earliestRequestedPickup == nil || (earliestDateInCurrentShipment != nil && earliestDateInCurrentShipment.Before(*earliestRequestedPickup)) {
					earliestRequestedPickup = earliestDateInCurrentShipment
				}

				validMTOShipments = append(validMTOShipments, shipment)
			}
		}

		var deptIndicator ghcmessages.DeptIndicator
		if move.Orders.DepartmentIndicator != nil {
			deptIndicator = ghcmessages.DeptIndicator(*move.Orders.DepartmentIndicator)
		}

		var gbloc string
		if move.Status == models.MoveStatusNeedsServiceCounseling {
			gbloc = swag.StringValue(move.Orders.OriginDutyLocationGBLOC)
		} else if len(move.ShipmentGBLOC) > 0 && move.ShipmentGBLOC[0].GBLOC != nil {
			// There is a Pop bug that prevents us from using a has_one association for
			// Move.ShipmentGBLOC, so we have to treat move.ShipmentGBLOC as an array, even
			// though there can never be more than one GBLOC for a move.
			gbloc = swag.StringValue(move.ShipmentGBLOC[0].GBLOC)
		} else {
			// If the move's first shipment doesn't have a pickup address (like with an NTS-Release),
			// we need to fall back to the origin duty location GBLOC.  If that's not available for
			// some reason, then we should get the empty string (no GBLOC).
			gbloc = swag.StringValue(move.Orders.OriginDutyLocationGBLOC)
		}
		var closeoutLocation string
		if move.CloseoutOffice != nil {
			closeoutLocation = move.CloseoutOffice.Name
		}
		var closeoutInitiated time.Time
		var ppmStatus models.PPMShipmentStatus
		for _, shipment := range move.MTOShipments {
			if shipment.PPMShipment != nil {
				ppmStatus = shipment.PPMShipment.Status
				if shipment.PPMShipment.SubmittedAt != nil {
					if closeoutInitiated.Before(*shipment.PPMShipment.SubmittedAt) {
						closeoutInitiated = *shipment.PPMShipment.SubmittedAt
					}
				}
			}
		}

		queueMoves[i] = &ghcmessages.QueueMove{
			Customer:                Customer(&customer),
			Status:                  ghcmessages.MoveStatus(move.Status),
			ID:                      *handlers.FmtUUID(move.ID),
			Locator:                 move.Locator,
			SubmittedAt:             handlers.FmtDateTimePtr(move.SubmittedAt),
			AppearedInTooAt:         handlers.FmtDateTimePtr(findLastSentToTOO(move)),
			RequestedMoveDate:       handlers.FmtDatePtr(earliestRequestedPickup),
			DepartmentIndicator:     &deptIndicator,
			ShipmentsCount:          int64(len(validMTOShipments)),
			OriginDutyLocation:      DutyLocation(move.Orders.OriginDutyLocation),
			DestinationDutyLocation: DutyLocation(&move.Orders.NewDutyLocation), // #nosec G601 new in 1.22.2
			OriginGBLOC:             ghcmessages.GBLOC(gbloc),
			PpmType:                 move.PPMType,
			CloseoutInitiated:       handlers.FmtDateTimePtr(&closeoutInitiated),
			CloseoutLocation:        &closeoutLocation,
			OrderType:               (*string)(move.Orders.OrdersType.Pointer()),
			LockedByOfficeUserID:    handlers.FmtUUIDPtr(move.LockedByOfficeUserID),
			LockedByOfficeUser:      OfficeUser(move.LockedByOfficeUser),
			LockExpiresAt:           handlers.FmtDateTimePtr(move.LockExpiresAt),
			PpmStatus:               ghcmessages.PPMStatus(ppmStatus),
			CounselingOffice:        &transportationOffice,
<<<<<<< HEAD
			CounselingOfficeID:      handlers.FmtUUID(transportationOfficeId),
		}

		if role == roles.RoleTypeServicesCounselor && move.SCAssignedUser != nil {
			queueMoves[i].AssignedTo = AssignedOfficeUser(move.SCAssignedUser)
		}
		if role == roles.RoleTypeTOO && move.TOOAssignedUser != nil {
			queueMoves[i].AssignedTo = AssignedOfficeUser(move.TOOAssignedUser)
		}

		isAssignable := false
		if queueMoves[i].AssignedTo == nil {
			isAssignable = true
		}
		// if it is assigned
		// it is only assignable if the user is a supervisor
		// and if the move's counseling office is the supervisor's transportation office
		if queueMoves[i].AssignedTo != nil && isSupervisor && move.CounselingOfficeID != nil && *move.CounselingOfficeID == officeUser.TransportationOfficeID {
			isAssignable = true
		}

		queueMoves[i].Assignable = isAssignable

		// only need to attach available office users if move is assignable
		if queueMoves[i].Assignable {
			availableOfficeUsers := officeUsers
			// if there is no counseling office
			// OR if our current user doesn't work at the move's counseling office
			// only available user should be themself
			if (move.CounselingOfficeID == nil) || (move.CounselingOfficeID != nil && *move.CounselingOfficeID != officeUser.TransportationOfficeID) {
				availableOfficeUsers = models.OfficeUsers{officeUser}
			}

			// if the office user currently assigned to move works outside of the logged in users counseling office
			// add them to the set
			if role == roles.RoleTypeServicesCounselor && move.SCAssignedUser != nil && move.SCAssignedUser.TransportationOfficeID != officeUser.TransportationOfficeID {
				availableOfficeUsers = append(availableOfficeUsers, *move.SCAssignedUser)
			}
			if role == roles.RoleTypeTOO && move.TOOAssignedUser != nil && move.TOOAssignedUser.TransportationOfficeID != officeUser.TransportationOfficeID {
				availableOfficeUsers = append(availableOfficeUsers, *move.TOOAssignedUser)
			}

			queueMoves[i].AvailableOfficeUsers = *QueueAvailableOfficeUsers(availableOfficeUsers)
=======
			AssignedTo:              AssignedOfficeUser(move.SCAssignedUser),
			AvailableOfficeUsers:    *QueueAvailableOfficeUsers(officeUsers),
>>>>>>> ec214fee
		}
	}
	return &queueMoves
}

func findLastSentToTOO(move models.Move) (latestOccurance *time.Time) {
	possibleValues := [3]*time.Time{move.SubmittedAt, move.ServiceCounselingCompletedAt, move.ApprovalsRequestedAt}
	for _, time := range possibleValues {
		if time != nil && (latestOccurance == nil || time.After(*latestOccurance)) {
			latestOccurance = time
		}
	}
	return latestOccurance
}

func findEarliestDateForRequestedMoveDate(shipment models.MTOShipment) (earliestDate *time.Time) {
	var possibleValues []*time.Time

	if shipment.RequestedPickupDate != nil {
		possibleValues = append(possibleValues, shipment.RequestedPickupDate)
	}
	if shipment.RequestedDeliveryDate != nil {
		possibleValues = append(possibleValues, shipment.RequestedDeliveryDate)
	}
	if shipment.PPMShipment != nil {
		possibleValues = append(possibleValues, &shipment.PPMShipment.ExpectedDepartureDate)
	}

	for _, date := range possibleValues {
		if earliestDate == nil || date.Before(*earliestDate) {
			earliestDate = date
		}
	}

	return earliestDate
}

// This is a helper function to calculate the inferred status needed for QueuePaymentRequest payload
func queuePaymentRequestStatus(paymentRequest models.PaymentRequest) string {
	// If a payment request is in the PENDING state, let's use the term 'payment requested'
	if paymentRequest.Status == models.PaymentRequestStatusPending {
		return models.QueuePaymentRequestPaymentRequested
	}

	// If a payment request is either reviewed, sent_to_gex or recieved_by_gex then we'll use 'reviewed'
	if paymentRequest.Status == models.PaymentRequestStatusSentToGex ||
		paymentRequest.Status == models.PaymentRequestStatusTppsReceived ||
		paymentRequest.Status == models.PaymentRequestStatusReviewed {
		return models.QueuePaymentRequestReviewed
	}

	if paymentRequest.Status == models.PaymentRequestStatusReviewedAllRejected {
		return models.QueuePaymentRequestRejected
	}

	if paymentRequest.Status == models.PaymentRequestStatusPaid {
		return models.QueuePaymentRequestPaid
	}

	if paymentRequest.Status == models.PaymentRequestStatusDeprecated {
		return models.QueuePaymentRequestDeprecated
	}

	return models.QueuePaymentRequestError

}

// QueuePaymentRequests payload
<<<<<<< HEAD
func QueuePaymentRequests(paymentRequests *models.PaymentRequests, officeUsers []models.OfficeUser, officeUser models.OfficeUser, isSupervisor bool) *ghcmessages.QueuePaymentRequests {
=======
func QueuePaymentRequests(paymentRequests *models.PaymentRequests, officeUsers []models.OfficeUser) *ghcmessages.QueuePaymentRequests {
>>>>>>> ec214fee
	queuePaymentRequests := make(ghcmessages.QueuePaymentRequests, len(*paymentRequests))

	for i, paymentRequest := range *paymentRequests {
		moveTaskOrder := paymentRequest.MoveTaskOrder
		orders := moveTaskOrder.Orders
		var gbloc ghcmessages.GBLOC
		if moveTaskOrder.ShipmentGBLOC[0].GBLOC != nil {
			gbloc = ghcmessages.GBLOC(*moveTaskOrder.ShipmentGBLOC[0].GBLOC)
		}

		queuePaymentRequests[i] = &ghcmessages.QueuePaymentRequest{
			ID:                   *handlers.FmtUUID(paymentRequest.ID),
			MoveID:               *handlers.FmtUUID(moveTaskOrder.ID),
			Customer:             Customer(&orders.ServiceMember),
			Status:               ghcmessages.QueuePaymentRequestStatus(queuePaymentRequestStatus(paymentRequest)),
			Age:                  math.Ceil(time.Since(paymentRequest.CreatedAt).Hours() / 24.0),
			SubmittedAt:          *handlers.FmtDateTime(paymentRequest.CreatedAt),
			Locator:              moveTaskOrder.Locator,
			OriginGBLOC:          gbloc,
			OriginDutyLocation:   DutyLocation(orders.OriginDutyLocation),
			OrderType:            (*string)(orders.OrdersType.Pointer()),
			LockedByOfficeUserID: handlers.FmtUUIDPtr(moveTaskOrder.LockedByOfficeUserID),
			LockExpiresAt:        handlers.FmtDateTimePtr(moveTaskOrder.LockExpiresAt),
			AvailableOfficeUsers: *QueueAvailableOfficeUsers(officeUsers),
		}

		if paymentRequest.MoveTaskOrder.TIOAssignedUser != nil {
			queuePaymentRequests[i].AssignedTo = AssignedOfficeUser(paymentRequest.MoveTaskOrder.TIOAssignedUser)
		}

		isAssignable := false
		if queuePaymentRequests[i].AssignedTo == nil {
			isAssignable = true
		}

		if isSupervisor {
			isAssignable = true
		}

		queuePaymentRequests[i].Assignable = isAssignable

		// only need to attach available office users if move is assignable
		if queuePaymentRequests[i].Assignable {
			availableOfficeUsers := officeUsers
			if !isSupervisor {
				availableOfficeUsers = models.OfficeUsers{officeUser}
			}

			queuePaymentRequests[i].AvailableOfficeUsers = *QueueAvailableOfficeUsers(availableOfficeUsers)
		}

		if orders.DepartmentIndicator != nil {
			deptIndicator := ghcmessages.DeptIndicator(*orders.DepartmentIndicator)
			queuePaymentRequests[i].DepartmentIndicator = &deptIndicator
		}
	}

	return &queuePaymentRequests
}

// Reweigh payload
func Reweigh(reweigh *models.Reweigh, _ *ghcmessages.SITStatus) *ghcmessages.Reweigh {
	if reweigh == nil || reweigh.ID == uuid.Nil {
		return nil
	}
	payload := &ghcmessages.Reweigh{
		ID:                     strfmt.UUID(reweigh.ID.String()),
		RequestedAt:            strfmt.DateTime(reweigh.RequestedAt),
		RequestedBy:            ghcmessages.ReweighRequester(reweigh.RequestedBy),
		VerificationReason:     reweigh.VerificationReason,
		Weight:                 handlers.FmtPoundPtr(reweigh.Weight),
		VerificationProvidedAt: handlers.FmtDateTimePtr(reweigh.VerificationProvidedAt),
		ShipmentID:             strfmt.UUID(reweigh.ShipmentID.String()),
	}

	return payload
}

// SearchMoves payload
func SearchMoves(appCtx appcontext.AppContext, moves models.Moves) *ghcmessages.SearchMoves {
	searchMoves := make(ghcmessages.SearchMoves, len(moves))
	for i, move := range moves {
		customer := move.Orders.ServiceMember

		numShipments := 0

		for _, shipment := range move.MTOShipments {
			if shipment.Status != models.MTOShipmentStatusDraft {
				numShipments++
			}
		}

		var pickupDate, deliveryDate *strfmt.Date

		if numShipments > 0 && move.MTOShipments[0].ScheduledPickupDate != nil {
			pickupDate = handlers.FmtDatePtr(move.MTOShipments[0].ScheduledPickupDate)
		} else {
			pickupDate = nil
		}

		if numShipments > 0 && move.MTOShipments[0].ScheduledDeliveryDate != nil {
			deliveryDate = handlers.FmtDatePtr(move.MTOShipments[0].ScheduledDeliveryDate)
		} else {
			deliveryDate = nil
		}

		var originGBLOC string
		if move.Status == models.MoveStatusNeedsServiceCounseling {
			originGBLOC = swag.StringValue(move.Orders.OriginDutyLocationGBLOC)
		} else if len(move.ShipmentGBLOC) > 0 && move.ShipmentGBLOC[0].GBLOC != nil {
			// There is a Pop bug that prevents us from using a has_one association for
			// Move.ShipmentGBLOC, so we have to treat move.ShipmentGBLOC as an array, even
			// though there can never be more than one GBLOC for a move.
			originGBLOC = swag.StringValue(move.ShipmentGBLOC[0].GBLOC)
		} else {
			// If the move's first shipment doesn't have a pickup address (like with an NTS-Release),
			// we need to fall back to the origin duty location GBLOC.  If that's not available for
			// some reason, then we should get the empty string (no GBLOC).
			originGBLOC = swag.StringValue(move.Orders.OriginDutyLocationGBLOC)
		}

		var destinationGBLOC ghcmessages.GBLOC
		var PostalCodeToGBLOC models.PostalCodeToGBLOC
		var err error
		if numShipments > 0 && move.MTOShipments[0].DestinationAddress != nil {
			PostalCodeToGBLOC, err = models.FetchGBLOCForPostalCode(appCtx.DB(), move.MTOShipments[0].DestinationAddress.PostalCode)
		} else {
			// If the move has no shipments or the shipment has no destination address fall back to the origin duty location GBLOC
			PostalCodeToGBLOC, err = models.FetchGBLOCForPostalCode(appCtx.DB(), move.Orders.NewDutyLocation.Address.PostalCode)
		}

		if err != nil {
			destinationGBLOC = *ghcmessages.NewGBLOC("")
		} else if customer.Affiliation.String() == "MARINES" {
			destinationGBLOC = ghcmessages.GBLOC("USMC/" + PostalCodeToGBLOC.GBLOC)
		} else {
			destinationGBLOC = ghcmessages.GBLOC(PostalCodeToGBLOC.GBLOC)
		}

		searchMoves[i] = &ghcmessages.SearchMove{
			FirstName:                         customer.FirstName,
			LastName:                          customer.LastName,
			DodID:                             customer.Edipi,
			Emplid:                            customer.Emplid,
			Branch:                            customer.Affiliation.String(),
			Status:                            ghcmessages.MoveStatus(move.Status),
			ID:                                *handlers.FmtUUID(move.ID),
			Locator:                           move.Locator,
			ShipmentsCount:                    int64(numShipments),
			OriginDutyLocationPostalCode:      move.Orders.OriginDutyLocation.Address.PostalCode,
			DestinationDutyLocationPostalCode: move.Orders.NewDutyLocation.Address.PostalCode,
			OrderType:                         string(move.Orders.OrdersType),
			RequestedPickupDate:               pickupDate,
			RequestedDeliveryDate:             deliveryDate,
			OriginGBLOC:                       ghcmessages.GBLOC(originGBLOC),
			DestinationGBLOC:                  destinationGBLOC,
			LockedByOfficeUserID:              handlers.FmtUUIDPtr(move.LockedByOfficeUserID),
			LockExpiresAt:                     handlers.FmtDateTimePtr(move.LockExpiresAt),
		}
	}
	return &searchMoves
}

// ShipmentPaymentSITBalance payload
func ShipmentPaymentSITBalance(shipmentSITBalance *services.ShipmentPaymentSITBalance) *ghcmessages.ShipmentPaymentSITBalance {
	if shipmentSITBalance == nil {
		return nil
	}

	payload := &ghcmessages.ShipmentPaymentSITBalance{
		PendingBilledStartDate:  handlers.FmtDate(shipmentSITBalance.PendingBilledStartDate),
		PendingBilledEndDate:    handlers.FmtDate(shipmentSITBalance.PendingBilledEndDate),
		PendingSITDaysInvoiced:  int64(shipmentSITBalance.PendingSITDaysInvoiced),
		PreviouslyBilledDays:    handlers.FmtIntPtrToInt64(shipmentSITBalance.PreviouslyBilledDays),
		PreviouslyBilledEndDate: handlers.FmtDatePtr(shipmentSITBalance.PreviouslyBilledEndDate),
		ShipmentID:              *handlers.FmtUUID(shipmentSITBalance.ShipmentID),
		TotalSITDaysAuthorized:  int64(shipmentSITBalance.TotalSITDaysAuthorized),
		TotalSITDaysRemaining:   int64(shipmentSITBalance.TotalSITDaysRemaining),
		TotalSITEndDate:         handlers.FmtDate(shipmentSITBalance.TotalSITEndDate),
	}

	return payload
}

// ShipmentsPaymentSITBalance payload
func ShipmentsPaymentSITBalance(shipmentsSITBalance []services.ShipmentPaymentSITBalance) ghcmessages.ShipmentsPaymentSITBalance {
	if len(shipmentsSITBalance) == 0 {
		return nil
	}

	payload := make(ghcmessages.ShipmentsPaymentSITBalance, len(shipmentsSITBalance))
	for i, shipmentSITBalance := range shipmentsSITBalance {
		shipmentSITBalanceCopy := shipmentSITBalance
		payload[i] = ShipmentPaymentSITBalance(&shipmentSITBalanceCopy)
	}

	return payload
}

func SearchCustomers(customers models.ServiceMemberSearchResults) *ghcmessages.SearchCustomers {
	searchCustomers := make(ghcmessages.SearchCustomers, len(customers))
	for i, customer := range customers {
		searchCustomers[i] = &ghcmessages.SearchCustomer{
			FirstName:     customer.FirstName,
			LastName:      customer.LastName,
			DodID:         customer.Edipi,
			Emplid:        customer.Emplid,
			Branch:        customer.Affiliation.String(),
			ID:            *handlers.FmtUUID(customer.ID),
			PersonalEmail: customer.PersonalEmail,
			Telephone:     customer.Telephone,
		}
	}
	return &searchCustomers
}<|MERGE_RESOLUTION|>--- conflicted
+++ resolved
@@ -2035,11 +2035,7 @@
 }
 
 // QueueMoves payload
-<<<<<<< HEAD
 func QueueMoves(moves []models.Move, officeUsers []models.OfficeUser, role roles.RoleType, officeUser models.OfficeUser, isSupervisor bool) *ghcmessages.QueueMoves {
-=======
-func QueueMoves(moves []models.Move, officeUsers []models.OfficeUser) *ghcmessages.QueueMoves {
->>>>>>> ec214fee
 	queueMoves := make(ghcmessages.QueueMoves, len(moves))
 	for i, move := range moves {
 		customer := move.Orders.ServiceMember
@@ -2122,7 +2118,6 @@
 			LockExpiresAt:           handlers.FmtDateTimePtr(move.LockExpiresAt),
 			PpmStatus:               ghcmessages.PPMStatus(ppmStatus),
 			CounselingOffice:        &transportationOffice,
-<<<<<<< HEAD
 			CounselingOfficeID:      handlers.FmtUUID(transportationOfficeId),
 		}
 
@@ -2166,10 +2161,6 @@
 			}
 
 			queueMoves[i].AvailableOfficeUsers = *QueueAvailableOfficeUsers(availableOfficeUsers)
-=======
-			AssignedTo:              AssignedOfficeUser(move.SCAssignedUser),
-			AvailableOfficeUsers:    *QueueAvailableOfficeUsers(officeUsers),
->>>>>>> ec214fee
 		}
 	}
 	return &queueMoves
@@ -2238,11 +2229,7 @@
 }
 
 // QueuePaymentRequests payload
-<<<<<<< HEAD
 func QueuePaymentRequests(paymentRequests *models.PaymentRequests, officeUsers []models.OfficeUser, officeUser models.OfficeUser, isSupervisor bool) *ghcmessages.QueuePaymentRequests {
-=======
-func QueuePaymentRequests(paymentRequests *models.PaymentRequests, officeUsers []models.OfficeUser) *ghcmessages.QueuePaymentRequests {
->>>>>>> ec214fee
 	queuePaymentRequests := make(ghcmessages.QueuePaymentRequests, len(*paymentRequests))
 
 	for i, paymentRequest := range *paymentRequests {
@@ -2266,7 +2253,6 @@
 			OrderType:            (*string)(orders.OrdersType.Pointer()),
 			LockedByOfficeUserID: handlers.FmtUUIDPtr(moveTaskOrder.LockedByOfficeUserID),
 			LockExpiresAt:        handlers.FmtDateTimePtr(moveTaskOrder.LockExpiresAt),
-			AvailableOfficeUsers: *QueueAvailableOfficeUsers(officeUsers),
 		}
 
 		if paymentRequest.MoveTaskOrder.TIOAssignedUser != nil {
