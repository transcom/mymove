package payloads

import (
	"encoding/json"
	"errors"
	"math"
	"time"

	"github.com/go-openapi/strfmt"
	"github.com/go-openapi/swag"
	"github.com/gofrs/uuid"
	"go.uber.org/zap"

	"github.com/transcom/mymove/pkg/appcontext"
	"github.com/transcom/mymove/pkg/etag"
	"github.com/transcom/mymove/pkg/gen/ghcmessages"
	"github.com/transcom/mymove/pkg/handlers"
	"github.com/transcom/mymove/pkg/models"
	"github.com/transcom/mymove/pkg/services"
	mtoshipment "github.com/transcom/mymove/pkg/services/mto_shipment"
	"github.com/transcom/mymove/pkg/storage"
	"github.com/transcom/mymove/pkg/unit"
)

// Contractor payload
func Contractor(contractor *models.Contractor) *ghcmessages.Contractor {
	if contractor == nil {
		return nil
	}

	payload := &ghcmessages.Contractor{
		ID:             strfmt.UUID(contractor.ID.String()),
		ContractNumber: contractor.ContractNumber,
		Name:           contractor.Name,
		Type:           contractor.Type,
	}

	return payload
}

func OfficeUser(officeUser *models.OfficeUser) *ghcmessages.LockedOfficeUser {
	if officeUser != nil {
		payload := ghcmessages.LockedOfficeUser{
			FirstName:              officeUser.FirstName,
			LastName:               officeUser.LastName,
			TransportationOfficeID: *handlers.FmtUUID(officeUser.TransportationOfficeID),
			TransportationOffice:   TransportationOffice(&officeUser.TransportationOffice),
		}
		return &payload
	}
	return nil
}

// Move payload
func Move(move *models.Move, storer storage.FileStorer) (*ghcmessages.Move, error) {
	if move == nil {
		return nil, nil
	}
	// Adds shipmentGBLOC to be used for TOO/TIO's origin GBLOC
	var gbloc ghcmessages.GBLOC
	if len(move.ShipmentGBLOC) > 0 && move.ShipmentGBLOC[0].GBLOC != nil {
		gbloc = ghcmessages.GBLOC(*move.ShipmentGBLOC[0].GBLOC)
	} else if move.Orders.OriginDutyLocationGBLOC != nil {
		gbloc = ghcmessages.GBLOC(*move.Orders.OriginDutyLocationGBLOC)
	}

	var additionalDocumentsPayload *ghcmessages.Document
	var err error
	if move.AdditionalDocuments != nil {
		additionalDocumentsPayload, err = PayloadForDocumentModel(storer, *move.AdditionalDocuments)
	}
	if err != nil {
		return nil, err
	}

	payload := &ghcmessages.Move{
		ID:                           strfmt.UUID(move.ID.String()),
		AvailableToPrimeAt:           handlers.FmtDateTimePtr(move.AvailableToPrimeAt),
		ApprovedAt:                   handlers.FmtDateTimePtr(move.ApprovedAt),
		ContractorID:                 handlers.FmtUUIDPtr(move.ContractorID),
		Contractor:                   Contractor(move.Contractor),
		Locator:                      move.Locator,
		OrdersID:                     strfmt.UUID(move.OrdersID.String()),
		Orders:                       Order(&move.Orders),
		ReferenceID:                  handlers.FmtStringPtr(move.ReferenceID),
		Status:                       ghcmessages.MoveStatus(move.Status),
		ExcessWeightQualifiedAt:      handlers.FmtDateTimePtr(move.ExcessWeightQualifiedAt),
		BillableWeightsReviewedAt:    handlers.FmtDateTimePtr(move.BillableWeightsReviewedAt),
		CreatedAt:                    strfmt.DateTime(move.CreatedAt),
		SubmittedAt:                  handlers.FmtDateTimePtr(move.SubmittedAt),
		ApprovalsRequestedAt:         handlers.FmtDateTimePtr(move.ApprovalsRequestedAt),
		UpdatedAt:                    strfmt.DateTime(move.UpdatedAt),
		ETag:                         etag.GenerateEtag(move.UpdatedAt),
		ServiceCounselingCompletedAt: handlers.FmtDateTimePtr(move.ServiceCounselingCompletedAt),
		ExcessWeightAcknowledgedAt:   handlers.FmtDateTimePtr(move.ExcessWeightAcknowledgedAt),
		TioRemarks:                   handlers.FmtStringPtr(move.TIORemarks),
		FinancialReviewFlag:          move.FinancialReviewFlag,
		FinancialReviewRemarks:       move.FinancialReviewRemarks,
		CloseoutOfficeID:             handlers.FmtUUIDPtr(move.CloseoutOfficeID),
		CloseoutOffice:               TransportationOffice(move.CloseoutOffice),
		ShipmentGBLOC:                gbloc,
		LockedByOfficeUserID:         handlers.FmtUUIDPtr(move.LockedByOfficeUserID),
		LockedByOfficeUser:           OfficeUser(move.LockedByOfficeUser),
		LockExpiresAt:                handlers.FmtDateTimePtr(move.LockExpiresAt),
		AdditionalDocuments:          additionalDocumentsPayload,
	}

	return payload, nil
}

// ListMove payload
func ListMove(move *models.Move) *ghcmessages.ListPrimeMove {
	if move == nil {
		return nil
	}
	payload := &ghcmessages.ListPrimeMove{
		ID:                 strfmt.UUID(move.ID.String()),
		MoveCode:           move.Locator,
		CreatedAt:          strfmt.DateTime(move.CreatedAt),
		AvailableToPrimeAt: handlers.FmtDateTimePtr(move.AvailableToPrimeAt),
		ApprovedAt:         handlers.FmtDateTimePtr(move.ApprovedAt),
		OrderID:            strfmt.UUID(move.OrdersID.String()),
		ReferenceID:        *move.ReferenceID,
		UpdatedAt:          strfmt.DateTime(move.UpdatedAt),
		ETag:               etag.GenerateEtag(move.UpdatedAt),
		OrderType:          string(move.Orders.OrdersType),
	}

	if move.PPMType != nil {
		payload.PpmType = *move.PPMType
	}

	return payload
}

// ListMoves payload
func ListMoves(moves *models.Moves) []*ghcmessages.ListPrimeMove {
	listMoves := make(ghcmessages.ListPrimeMoves, len(*moves))

	for i, move := range *moves {
		// Create a local copy of the loop variable
		moveCopy := move
		listMoves[i] = ListMove(&moveCopy)
	}
	return listMoves
}

// CustomerSupportRemark payload
func CustomerSupportRemark(customerSupportRemark *models.CustomerSupportRemark) *ghcmessages.CustomerSupportRemark {
	if customerSupportRemark == nil {
		return nil
	}
	id := strfmt.UUID(customerSupportRemark.ID.String())
	moveID := strfmt.UUID(customerSupportRemark.MoveID.String())
	officeUserID := strfmt.UUID(customerSupportRemark.OfficeUserID.String())

	payload := &ghcmessages.CustomerSupportRemark{
		Content:             &customerSupportRemark.Content,
		ID:                  &id,
		CreatedAt:           strfmt.DateTime(customerSupportRemark.CreatedAt),
		UpdatedAt:           strfmt.DateTime(customerSupportRemark.UpdatedAt),
		MoveID:              &moveID,
		OfficeUserEmail:     customerSupportRemark.OfficeUser.Email,
		OfficeUserFirstName: customerSupportRemark.OfficeUser.FirstName,
		OfficeUserID:        &officeUserID,
		OfficeUserLastName:  customerSupportRemark.OfficeUser.LastName,
	}
	return payload
}

// CustomerSupportRemarks payload
func CustomerSupportRemarks(customerSupportRemarks models.CustomerSupportRemarks) ghcmessages.CustomerSupportRemarks {
	payload := make(ghcmessages.CustomerSupportRemarks, len(customerSupportRemarks))
	for i, v := range customerSupportRemarks {
		customerSupportRemark := v
		payload[i] = CustomerSupportRemark(&customerSupportRemark)
	}
	return payload
}

// EvaluationReportList payload
func EvaluationReportList(evaluationReports models.EvaluationReports) ghcmessages.EvaluationReportList {
	payload := make(ghcmessages.EvaluationReportList, len(evaluationReports))
	for i, v := range evaluationReports {
		evaluationReport := v
		payload[i] = EvaluationReport(&evaluationReport)
	}
	return payload
}

func ReportViolations(reportViolations models.ReportViolations) ghcmessages.ReportViolations {
	payload := make(ghcmessages.ReportViolations, len(reportViolations))
	for i, v := range reportViolations {
		reportViolation := v
		payload[i] = ReportViolation(&reportViolation)
	}
	return payload
}

func EvaluationReportOfficeUser(officeUser models.OfficeUser) ghcmessages.EvaluationReportOfficeUser {
	payload := ghcmessages.EvaluationReportOfficeUser{
		Email:     officeUser.Email,
		FirstName: officeUser.FirstName,
		ID:        strfmt.UUID(officeUser.ID.String()),
		LastName:  officeUser.LastName,
		Phone:     officeUser.Telephone,
	}
	return payload
}

// EvaluationReport payload
func EvaluationReport(evaluationReport *models.EvaluationReport) *ghcmessages.EvaluationReport {
	if evaluationReport == nil {
		return nil
	}
	id := *handlers.FmtUUID(evaluationReport.ID)
	moveID := *handlers.FmtUUID(evaluationReport.MoveID)
	shipmentID := handlers.FmtUUIDPtr(evaluationReport.ShipmentID)

	var inspectionType *ghcmessages.EvaluationReportInspectionType
	if evaluationReport.InspectionType != nil {
		tempInspectionType := ghcmessages.EvaluationReportInspectionType(*evaluationReport.InspectionType)
		inspectionType = &tempInspectionType
	}
	var location *ghcmessages.EvaluationReportLocation
	if evaluationReport.Location != nil {
		tempLocation := ghcmessages.EvaluationReportLocation(*evaluationReport.Location)
		location = &tempLocation
	}
	reportType := ghcmessages.EvaluationReportType(evaluationReport.Type)

	evaluationReportOfficeUserPayload := EvaluationReportOfficeUser(evaluationReport.OfficeUser)

	var timeDepart *string
	if evaluationReport.TimeDepart != nil {
		td := evaluationReport.TimeDepart.Format(timeHHMMFormat)
		timeDepart = &td
	}

	var evalStart *string
	if evaluationReport.EvalStart != nil {
		es := evaluationReport.EvalStart.Format(timeHHMMFormat)
		evalStart = &es
	}

	var evalEnd *string
	if evaluationReport.EvalEnd != nil {
		ee := evaluationReport.EvalEnd.Format(timeHHMMFormat)
		evalEnd = &ee
	}

	payload := &ghcmessages.EvaluationReport{
		CreatedAt:                          strfmt.DateTime(evaluationReport.CreatedAt),
		ID:                                 id,
		InspectionDate:                     handlers.FmtDatePtr(evaluationReport.InspectionDate),
		InspectionType:                     inspectionType,
		Location:                           location,
		LocationDescription:                evaluationReport.LocationDescription,
		MoveID:                             moveID,
		ObservedShipmentPhysicalPickupDate: handlers.FmtDatePtr(evaluationReport.ObservedShipmentPhysicalPickupDate),
		ObservedShipmentDeliveryDate:       handlers.FmtDatePtr(evaluationReport.ObservedShipmentDeliveryDate),
		Remarks:                            evaluationReport.Remarks,
		ShipmentID:                         shipmentID,
		SubmittedAt:                        handlers.FmtDateTimePtr(evaluationReport.SubmittedAt),
		TimeDepart:                         timeDepart,
		EvalStart:                          evalStart,
		EvalEnd:                            evalEnd,
		Type:                               reportType,
		ViolationsObserved:                 evaluationReport.ViolationsObserved,
		MoveReferenceID:                    evaluationReport.Move.ReferenceID,
		OfficeUser:                         &evaluationReportOfficeUserPayload,
		SeriousIncident:                    evaluationReport.SeriousIncident,
		SeriousIncidentDesc:                evaluationReport.SeriousIncidentDesc,
		ObservedClaimsResponseDate:         handlers.FmtDatePtr(evaluationReport.ObservedClaimsResponseDate),
		ObservedPickupDate:                 handlers.FmtDatePtr(evaluationReport.ObservedPickupDate),
		ObservedPickupSpreadStartDate:      handlers.FmtDatePtr(evaluationReport.ObservedPickupSpreadStartDate),
		ObservedPickupSpreadEndDate:        handlers.FmtDatePtr(evaluationReport.ObservedPickupSpreadEndDate),
		ObservedDeliveryDate:               handlers.FmtDatePtr(evaluationReport.ObservedDeliveryDate),
		ETag:                               etag.GenerateEtag(evaluationReport.UpdatedAt),
		UpdatedAt:                          strfmt.DateTime(evaluationReport.UpdatedAt),
		ReportViolations:                   ReportViolations(evaluationReport.ReportViolations),
	}
	return payload
}

// PWSViolationItem payload
func PWSViolationItem(violation *models.PWSViolation) *ghcmessages.PWSViolation {
	if violation == nil {
		return nil
	}

	payload := &ghcmessages.PWSViolation{
		ID:                   strfmt.UUID(violation.ID.String()),
		DisplayOrder:         int64(violation.DisplayOrder),
		ParagraphNumber:      violation.ParagraphNumber,
		Title:                violation.Title,
		Category:             string(violation.Category),
		SubCategory:          violation.SubCategory,
		RequirementSummary:   violation.RequirementSummary,
		RequirementStatement: violation.RequirementStatement,
		IsKpi:                violation.IsKpi,
		AdditionalDataElem:   violation.AdditionalDataElem,
	}

	return payload
}

// PWSViolations payload
func PWSViolations(violations models.PWSViolations) ghcmessages.PWSViolations {
	payload := make(ghcmessages.PWSViolations, len(violations))

	for i, v := range violations {
		violation := v
		payload[i] = PWSViolationItem(&violation)
	}
	return payload
}

func ReportViolation(reportViolation *models.ReportViolation) *ghcmessages.ReportViolation {
	if reportViolation == nil {
		return nil
	}
	id := *handlers.FmtUUID(reportViolation.ID)
	violationID := *handlers.FmtUUID(reportViolation.ViolationID)
	reportID := *handlers.FmtUUID(reportViolation.ReportID)

	payload := &ghcmessages.ReportViolation{
		ID:          id,
		ViolationID: violationID,
		ReportID:    reportID,
		Violation:   PWSViolationItem(&reportViolation.Violation),
	}
	return payload
}

// TransportationOffice payload
func TransportationOffice(office *models.TransportationOffice) *ghcmessages.TransportationOffice {
	if office == nil || office.ID == uuid.Nil {
		return nil
	}

	phoneLines := []string{}
	for _, phoneLine := range office.PhoneLines {
		if phoneLine.Type == "voice" {
			phoneLines = append(phoneLines, phoneLine.Number)
		}
	}

	payload := &ghcmessages.TransportationOffice{
		ID:         handlers.FmtUUID(office.ID),
		CreatedAt:  handlers.FmtDateTime(office.CreatedAt),
		UpdatedAt:  handlers.FmtDateTime(office.UpdatedAt),
		Name:       models.StringPointer(office.Name),
		Gbloc:      office.Gbloc,
		Address:    Address(&office.Address),
		PhoneLines: phoneLines,
	}
	return payload
}

func TransportationOffices(transportationOffices models.TransportationOffices) ghcmessages.TransportationOffices {
	payload := make(ghcmessages.TransportationOffices, len(transportationOffices))

	for i, to := range transportationOffices {
		transportationOffice := to
		payload[i] = TransportationOffice(&transportationOffice)
	}
	return payload
}

func GBLOCs(gblocs []string) ghcmessages.GBLOCs {
	payload := make(ghcmessages.GBLOCs, len(gblocs))

	for i, gbloc := range gblocs {
		payload[i] = string(gbloc)
	}
	return payload
}

// MoveHistory payload
func MoveHistory(logger *zap.Logger, moveHistory *models.MoveHistory) *ghcmessages.MoveHistory {
	payload := &ghcmessages.MoveHistory{
		HistoryRecords: moveHistoryRecords(logger, moveHistory.AuditHistories),
		ID:             strfmt.UUID(moveHistory.ID.String()),
		Locator:        moveHistory.Locator,
		ReferenceID:    moveHistory.ReferenceID,
	}

	return payload
}

// MoveAuditHistory payload
func MoveAuditHistory(logger *zap.Logger, auditHistory models.AuditHistory) *ghcmessages.MoveAuditHistory {

	payload := &ghcmessages.MoveAuditHistory{
		Action:               auditHistory.Action,
		ActionTstampClk:      strfmt.DateTime(auditHistory.ActionTstampClk),
		ActionTstampStm:      strfmt.DateTime(auditHistory.ActionTstampStm),
		ActionTstampTx:       strfmt.DateTime(auditHistory.ActionTstampTx),
		ChangedValues:        removeEscapeJSONtoObject(logger, auditHistory.ChangedData),
		OldValues:            removeEscapeJSONtoObject(logger, auditHistory.OldData),
		EventName:            auditHistory.EventName,
		ID:                   strfmt.UUID(auditHistory.ID.String()),
		ObjectID:             handlers.FmtUUIDPtr(auditHistory.ObjectID),
		RelID:                auditHistory.RelID,
		SessionUserID:        handlers.FmtUUIDPtr(auditHistory.SessionUserID),
		SessionUserFirstName: auditHistory.SessionUserFirstName,
		SessionUserLastName:  auditHistory.SessionUserLastName,
		SessionUserEmail:     auditHistory.SessionUserEmail,
		SessionUserTelephone: auditHistory.SessionUserTelephone,
		Context:              removeEscapeJSONtoArray(logger, auditHistory.Context),
		ContextID:            auditHistory.ContextID,
		StatementOnly:        auditHistory.StatementOnly,
		TableName:            auditHistory.AuditedTable,
		SchemaName:           auditHistory.SchemaName,
		TransactionID:        auditHistory.TransactionID,
	}

	return payload
}

func removeEscapeJSONtoObject(logger *zap.Logger, data *string) map[string]interface{} {
	var result map[string]interface{}
	if data == nil || *data == "" {
		return result
	}
	var byteData = []byte(*data)

	err := json.Unmarshal(byteData, &result)

	if err != nil {
		logger.Error("error unmarshalling the escaped json to object", zap.Error(err))
	}

	return result

}

func removeEscapeJSONtoArray(logger *zap.Logger, data *string) []map[string]string {
	var result []map[string]string
	if data == nil || *data == "" {
		return result
	}
	var byteData = []byte(*data)

	err := json.Unmarshal(byteData, &result)

	if err != nil {
		logger.Error("error unmarshalling the escaped json to array", zap.Error(err))
	}

	return result
}

func moveHistoryRecords(logger *zap.Logger, auditHistories models.AuditHistories) ghcmessages.MoveAuditHistories {
	payload := make(ghcmessages.MoveAuditHistories, len(auditHistories))

	for i, a := range auditHistories {
		payload[i] = MoveAuditHistory(logger, a)
	}
	return payload
}

// MoveTaskOrder payload
func MoveTaskOrder(moveTaskOrder *models.Move) *ghcmessages.MoveTaskOrder {
	if moveTaskOrder == nil {
		return nil
	}

	payload := &ghcmessages.MoveTaskOrder{
		ID:                 strfmt.UUID(moveTaskOrder.ID.String()),
		CreatedAt:          strfmt.DateTime(moveTaskOrder.CreatedAt),
		AvailableToPrimeAt: handlers.FmtDateTimePtr(moveTaskOrder.AvailableToPrimeAt),
		ApprovedAt:         handlers.FmtDateTimePtr(moveTaskOrder.ApprovedAt),
		OrderID:            strfmt.UUID(moveTaskOrder.OrdersID.String()),
		ReferenceID:        *moveTaskOrder.ReferenceID,
		UpdatedAt:          strfmt.DateTime(moveTaskOrder.UpdatedAt),
		ETag:               etag.GenerateEtag(moveTaskOrder.UpdatedAt),
		Locator:            moveTaskOrder.Locator,
	}
	return payload
}

// Customer payload
func Customer(customer *models.ServiceMember) *ghcmessages.Customer {
	if customer == nil {
		return nil
	}

	payload := ghcmessages.Customer{
		Agency:             swag.StringValue((*string)(customer.Affiliation)),
		CurrentAddress:     Address(customer.ResidentialAddress),
		DodID:              swag.StringValue(customer.Edipi),
		Email:              customer.PersonalEmail,
		FirstName:          swag.StringValue(customer.FirstName),
		ID:                 strfmt.UUID(customer.ID.String()),
		LastName:           swag.StringValue(customer.LastName),
		Phone:              customer.Telephone,
		Suffix:             customer.Suffix,
		MiddleName:         customer.MiddleName,
		UserID:             strfmt.UUID(customer.UserID.String()),
		ETag:               etag.GenerateEtag(customer.UpdatedAt),
		BackupContact:      BackupContact(customer.BackupContacts),
		BackupAddress:      Address(customer.BackupMailingAddress),
		SecondaryTelephone: customer.SecondaryTelephone,
		PhoneIsPreferred:   swag.BoolValue(customer.PhoneIsPreferred),
		EmailIsPreferred:   swag.BoolValue(customer.EmailIsPreferred),
		CacValidated:       &customer.CacValidated,
		Emplid:             customer.Emplid,
	}
	return &payload
}

func CreatedCustomer(sm *models.ServiceMember, oktaUser *models.CreatedOktaUser, backupContact *models.BackupContact) *ghcmessages.CreatedCustomer {
	if sm == nil || oktaUser == nil || backupContact == nil {
		return nil
	}

	bc := &ghcmessages.BackupContact{
		Name:  &backupContact.Name,
		Email: &backupContact.Email,
		Phone: backupContact.Phone,
	}

	payload := ghcmessages.CreatedCustomer{
		ID:                 strfmt.UUID(sm.ID.String()),
		UserID:             strfmt.UUID(sm.UserID.String()),
		OktaID:             oktaUser.ID,
		OktaEmail:          oktaUser.Profile.Email,
		Affiliation:        swag.StringValue((*string)(sm.Affiliation)),
		Edipi:              sm.Edipi,
		FirstName:          swag.StringValue(sm.FirstName),
		MiddleName:         sm.MiddleName,
		LastName:           swag.StringValue(sm.LastName),
		Suffix:             sm.Suffix,
		ResidentialAddress: Address(sm.ResidentialAddress),
		BackupAddress:      Address(sm.BackupMailingAddress),
		PersonalEmail:      *sm.PersonalEmail,
		Telephone:          sm.Telephone,
		SecondaryTelephone: sm.SecondaryTelephone,
		PhoneIsPreferred:   swag.BoolValue(sm.PhoneIsPreferred),
		EmailIsPreferred:   swag.BoolValue(sm.EmailIsPreferred),
		BackupContact:      bc,
		CacValidated:       swag.BoolValue(&sm.CacValidated),
	}
	return &payload
}

// Order payload
func Order(order *models.Order) *ghcmessages.Order {
	if order == nil {
		return nil
	}
	if order.ID == uuid.Nil {
		return nil
	}

	destinationDutyLocation := DutyLocation(&order.NewDutyLocation)
	originDutyLocation := DutyLocation(order.OriginDutyLocation)
	if order.Grade != nil && order.Entitlement != nil {
		order.Entitlement.SetWeightAllotment(string(*order.Grade))
	}
	entitlements := Entitlement(order.Entitlement)

	var deptIndicator ghcmessages.DeptIndicator
	if order.DepartmentIndicator != nil {
		deptIndicator = ghcmessages.DeptIndicator(*order.DepartmentIndicator)
	}

	var ordersTypeDetail ghcmessages.OrdersTypeDetail
	if order.OrdersTypeDetail != nil {
		ordersTypeDetail = ghcmessages.OrdersTypeDetail(*order.OrdersTypeDetail)
	}

	var grade ghcmessages.Grade
	if order.Grade != nil {
		grade = ghcmessages.Grade(*order.Grade)
	}
	//
	var affiliation ghcmessages.Affiliation
	if order.ServiceMember.Affiliation != nil {
		affiliation = ghcmessages.Affiliation(*order.ServiceMember.Affiliation)
	}

	var moveCode string
	var moveTaskOrderID strfmt.UUID
	if order.Moves != nil && len(order.Moves) > 0 {
		moveCode = order.Moves[0].Locator
		moveTaskOrderID = strfmt.UUID(order.Moves[0].ID.String())
	}

	payload := ghcmessages.Order{
		DestinationDutyLocation:        destinationDutyLocation,
		DestinationDutyLocationGBLOC:   ghcmessages.GBLOC(swag.StringValue(order.DestinationGBLOC)),
		Entitlement:                    entitlements,
		Grade:                          &grade,
		OrderNumber:                    order.OrdersNumber,
		OrderTypeDetail:                &ordersTypeDetail,
		ID:                             strfmt.UUID(order.ID.String()),
		OriginDutyLocation:             originDutyLocation,
		ETag:                           etag.GenerateEtag(order.UpdatedAt),
		Agency:                         &affiliation,
		CustomerID:                     strfmt.UUID(order.ServiceMemberID.String()),
		Customer:                       Customer(&order.ServiceMember),
		FirstName:                      swag.StringValue(order.ServiceMember.FirstName),
		LastName:                       swag.StringValue(order.ServiceMember.LastName),
		ReportByDate:                   strfmt.Date(order.ReportByDate),
		DateIssued:                     strfmt.Date(order.IssueDate),
		OrderType:                      ghcmessages.OrdersType(order.OrdersType),
		DepartmentIndicator:            &deptIndicator,
		Tac:                            handlers.FmtStringPtr(order.TAC),
		Sac:                            handlers.FmtStringPtr(order.SAC),
		NtsTac:                         handlers.FmtStringPtr(order.NtsTAC),
		NtsSac:                         handlers.FmtStringPtr(order.NtsSAC),
		SupplyAndServicesCostEstimate:  order.SupplyAndServicesCostEstimate,
		PackingAndShippingInstructions: order.PackingAndShippingInstructions,
		MethodOfPayment:                order.MethodOfPayment,
		Naics:                          order.NAICS,
		UploadedOrderID:                strfmt.UUID(order.UploadedOrdersID.String()),
		UploadedAmendedOrderID:         handlers.FmtUUIDPtr(order.UploadedAmendedOrdersID),
		AmendedOrdersAcknowledgedAt:    handlers.FmtDateTimePtr(order.AmendedOrdersAcknowledgedAt),
		MoveCode:                       moveCode,
		MoveTaskOrderID:                moveTaskOrderID,
		OriginDutyLocationGBLOC:        ghcmessages.GBLOC(swag.StringValue(order.OriginDutyLocationGBLOC)),
	}

	return &payload
}

// Entitlement payload
func Entitlement(entitlement *models.Entitlement) *ghcmessages.Entitlements {
	if entitlement == nil {
		return nil
	}
	var proGearWeight, proGearWeightSpouse, totalWeight int64
	proGearWeight = int64(entitlement.ProGearWeight)
	proGearWeightSpouse = int64(entitlement.ProGearWeightSpouse)

	if weightAllotment := entitlement.WeightAllotment(); weightAllotment != nil {
		if *entitlement.DependentsAuthorized {
			totalWeight = int64(weightAllotment.TotalWeightSelfPlusDependents)
		} else {
			totalWeight = int64(weightAllotment.TotalWeightSelf)
		}
	}
	var authorizedWeight *int64
	if entitlement.AuthorizedWeight() != nil {
		aw := int64(*entitlement.AuthorizedWeight())
		authorizedWeight = &aw
	}
	var sit *int64
	if entitlement.StorageInTransit != nil {
		sitValue := int64(*entitlement.StorageInTransit)
		sit = &sitValue
	}
	var totalDependents int64
	if entitlement.TotalDependents != nil {
		totalDependents = int64(*entitlement.TotalDependents)
	}
	requiredMedicalEquipmentWeight := int64(entitlement.RequiredMedicalEquipmentWeight)
	gunSafe := entitlement.GunSafe
	return &ghcmessages.Entitlements{
		ID:                             strfmt.UUID(entitlement.ID.String()),
		AuthorizedWeight:               authorizedWeight,
		DependentsAuthorized:           entitlement.DependentsAuthorized,
		NonTemporaryStorage:            entitlement.NonTemporaryStorage,
		PrivatelyOwnedVehicle:          entitlement.PrivatelyOwnedVehicle,
		ProGearWeight:                  proGearWeight,
		ProGearWeightSpouse:            proGearWeightSpouse,
		StorageInTransit:               sit,
		TotalDependents:                totalDependents,
		TotalWeight:                    totalWeight,
		RequiredMedicalEquipmentWeight: requiredMedicalEquipmentWeight,
		OrganizationalClothingAndIndividualEquipment: entitlement.OrganizationalClothingAndIndividualEquipment,
		GunSafe: gunSafe,
		ETag:    etag.GenerateEtag(entitlement.UpdatedAt),
	}
}

// DutyLocation payload
func DutyLocation(dutyLocation *models.DutyLocation) *ghcmessages.DutyLocation {
	if dutyLocation == nil {
		return nil
	}
	address := Address(&dutyLocation.Address)
	payload := ghcmessages.DutyLocation{
		Address:   address,
		AddressID: address.ID,
		ID:        strfmt.UUID(dutyLocation.ID.String()),
		Name:      dutyLocation.Name,
		ETag:      etag.GenerateEtag(dutyLocation.UpdatedAt),
	}
	return &payload
}

// Address payload
func Address(address *models.Address) *ghcmessages.Address {
	if address == nil {
		return nil
	}
	return &ghcmessages.Address{
		ID:             strfmt.UUID(address.ID.String()),
		StreetAddress1: &address.StreetAddress1,
		StreetAddress2: address.StreetAddress2,
		StreetAddress3: address.StreetAddress3,
		City:           &address.City,
		State:          &address.State,
		PostalCode:     &address.PostalCode,
		Country:        address.Country,
		County:         &address.County,
		ETag:           etag.GenerateEtag(address.UpdatedAt),
	}
}

// StorageFacility payload
func StorageFacility(storageFacility *models.StorageFacility) *ghcmessages.StorageFacility {
	if storageFacility == nil {
		return nil
	}

	payload := ghcmessages.StorageFacility{
		ID:           strfmt.UUID(storageFacility.ID.String()),
		FacilityName: storageFacility.FacilityName,
		Address:      Address(&storageFacility.Address),
		LotNumber:    storageFacility.LotNumber,
		Phone:        storageFacility.Phone,
		Email:        storageFacility.Email,
		ETag:         etag.GenerateEtag(storageFacility.UpdatedAt),
	}

	return &payload
}

// BackupContact payload
func BackupContact(contacts models.BackupContacts) *ghcmessages.BackupContact {
	if len(contacts) == 0 {
		return nil
	}
	var name, email, phone string

	if len(contacts) != 0 {
		contact := contacts[0]
		name = contact.Name
		email = contact.Email
		phone = ""
		contactPhone := contact.Phone
		if contactPhone != nil {
			phone = *contactPhone
		}
	}

	return &ghcmessages.BackupContact{
		Name:  &name,
		Email: &email,
		Phone: &phone,
	}
}

// SITDurationUpdate payload
func SITDurationUpdate(sitDurationUpdate *models.SITDurationUpdate) *ghcmessages.SITExtension {
	if sitDurationUpdate == nil {
		return nil
	}
	payload := &ghcmessages.SITExtension{
		ID:                strfmt.UUID(sitDurationUpdate.ID.String()),
		ETag:              etag.GenerateEtag(sitDurationUpdate.UpdatedAt),
		MtoShipmentID:     strfmt.UUID(sitDurationUpdate.MTOShipmentID.String()),
		RequestReason:     string(sitDurationUpdate.RequestReason),
		RequestedDays:     int64(sitDurationUpdate.RequestedDays),
		Status:            string(sitDurationUpdate.Status),
		CreatedAt:         strfmt.DateTime(sitDurationUpdate.CreatedAt),
		UpdatedAt:         strfmt.DateTime(sitDurationUpdate.UpdatedAt),
		ApprovedDays:      handlers.FmtIntPtrToInt64(sitDurationUpdate.ApprovedDays),
		ContractorRemarks: handlers.FmtStringPtr(sitDurationUpdate.ContractorRemarks),
		DecisionDate:      handlers.FmtDateTimePtr(sitDurationUpdate.DecisionDate),
		OfficeRemarks:     handlers.FmtStringPtr(sitDurationUpdate.OfficeRemarks),
	}

	return payload
}

// SITDurationUpdates payload
func SITDurationUpdates(sitDurationUpdates *models.SITDurationUpdates) *ghcmessages.SITExtensions {
	payload := make(ghcmessages.SITExtensions, len(*sitDurationUpdates))

	if len(*sitDurationUpdates) > 0 {
		for i, m := range *sitDurationUpdates {
			copyOfSITDurationUpdate := m // Make copy to avoid implicit memory aliasing of items from a range statement.
			payload[i] = SITDurationUpdate(&copyOfSITDurationUpdate)
		}
		// Reversing the SIT duration updates as they are saved in the order
		// they are created and we want to always display them in the reverse
		// order.
		for i, j := 0, len(payload)-1; i < j; i, j = i+1, j-1 {
			payload[i], payload[j] = payload[j], payload[i]
		}
	}
	return &payload
}

func currentSIT(currentSIT *services.CurrentSIT) *ghcmessages.SITStatusCurrentSIT {
	if currentSIT == nil {
		return nil
	}
	return &ghcmessages.SITStatusCurrentSIT{
		ServiceItemID:        *handlers.FmtUUID(currentSIT.ServiceItemID),
		Location:             currentSIT.Location,
		DaysInSIT:            handlers.FmtIntPtrToInt64(&currentSIT.DaysInSIT),
		SitEntryDate:         handlers.FmtDate(currentSIT.SITEntryDate),
		SitDepartureDate:     handlers.FmtDatePtr(currentSIT.SITDepartureDate),
		SitAuthorizedEndDate: handlers.FmtDate(currentSIT.SITAuthorizedEndDate),
		SitCustomerContacted: handlers.FmtDatePtr(currentSIT.SITCustomerContacted),
		SitRequestedDelivery: handlers.FmtDatePtr(currentSIT.SITRequestedDelivery),
	}
}

// SITStatus payload
func SITStatus(shipmentSITStatuses *services.SITStatus, storer storage.FileStorer) *ghcmessages.SITStatus {
	if shipmentSITStatuses == nil {
		return nil
	}
	payload := &ghcmessages.SITStatus{
		PastSITServiceItems:      MTOServiceItemModels(shipmentSITStatuses.PastSITs, storer),
		TotalSITDaysUsed:         handlers.FmtIntPtrToInt64(&shipmentSITStatuses.TotalSITDaysUsed),
		TotalDaysRemaining:       handlers.FmtIntPtrToInt64(&shipmentSITStatuses.TotalDaysRemaining),
		CalculatedTotalDaysInSIT: handlers.FmtIntPtrToInt64(&shipmentSITStatuses.CalculatedTotalDaysInSIT),
		CurrentSIT:               currentSIT(shipmentSITStatuses.CurrentSIT),
	}

	return payload
}

// SITStatuses payload
func SITStatuses(shipmentSITStatuses map[string]services.SITStatus, storer storage.FileStorer) map[string]*ghcmessages.SITStatus {
	sitStatuses := map[string]*ghcmessages.SITStatus{}
	if len(shipmentSITStatuses) == 0 {
		return sitStatuses
	}

	for _, sitStatus := range shipmentSITStatuses {
		copyOfSITStatus := sitStatus
		sitStatuses[sitStatus.ShipmentID.String()] = SITStatus(&copyOfSITStatus, storer)
	}

	return sitStatuses
}

// PPMShipment payload
func PPMShipment(_ storage.FileStorer, ppmShipment *models.PPMShipment) *ghcmessages.PPMShipment {
	if ppmShipment == nil || ppmShipment.ID.IsNil() {
		return nil
	}

	payloadPPMShipment := &ghcmessages.PPMShipment{
		ID:                             *handlers.FmtUUID(ppmShipment.ID),
		ShipmentID:                     *handlers.FmtUUID(ppmShipment.ShipmentID),
		CreatedAt:                      strfmt.DateTime(ppmShipment.CreatedAt),
		UpdatedAt:                      strfmt.DateTime(ppmShipment.UpdatedAt),
		Status:                         ghcmessages.PPMShipmentStatus(ppmShipment.Status),
		ExpectedDepartureDate:          handlers.FmtDate(ppmShipment.ExpectedDepartureDate),
		ActualMoveDate:                 handlers.FmtDatePtr(ppmShipment.ActualMoveDate),
		SubmittedAt:                    handlers.FmtDateTimePtr(ppmShipment.SubmittedAt),
		ReviewedAt:                     handlers.FmtDateTimePtr(ppmShipment.ReviewedAt),
		ApprovedAt:                     handlers.FmtDateTimePtr(ppmShipment.ApprovedAt),
		PickupAddress:                  Address(ppmShipment.PickupAddress),
		DestinationAddress:             Address(ppmShipment.DestinationAddress),
		ActualPickupPostalCode:         ppmShipment.ActualPickupPostalCode,
		ActualDestinationPostalCode:    ppmShipment.ActualDestinationPostalCode,
		SitExpected:                    ppmShipment.SITExpected,
		HasSecondaryPickupAddress:      ppmShipment.HasSecondaryPickupAddress,
		HasSecondaryDestinationAddress: ppmShipment.HasSecondaryDestinationAddress,
		HasTertiaryPickupAddress:       ppmShipment.HasTertiaryPickupAddress,
		HasTertiaryDestinationAddress:  ppmShipment.HasTertiaryDestinationAddress,
		EstimatedWeight:                handlers.FmtPoundPtr(ppmShipment.EstimatedWeight),
		HasProGear:                     ppmShipment.HasProGear,
		ProGearWeight:                  handlers.FmtPoundPtr(ppmShipment.ProGearWeight),
		SpouseProGearWeight:            handlers.FmtPoundPtr(ppmShipment.SpouseProGearWeight),
		EstimatedIncentive:             handlers.FmtCost(ppmShipment.EstimatedIncentive),
		HasRequestedAdvance:            ppmShipment.HasRequestedAdvance,
		AdvanceAmountRequested:         handlers.FmtCost(ppmShipment.AdvanceAmountRequested),
		HasReceivedAdvance:             ppmShipment.HasReceivedAdvance,
		AdvanceAmountReceived:          handlers.FmtCost(ppmShipment.AdvanceAmountReceived),
		SitEstimatedWeight:             handlers.FmtPoundPtr(ppmShipment.SITEstimatedWeight),
		SitEstimatedEntryDate:          handlers.FmtDatePtr(ppmShipment.SITEstimatedEntryDate),
		SitEstimatedDepartureDate:      handlers.FmtDatePtr(ppmShipment.SITEstimatedDepartureDate),
		SitEstimatedCost:               handlers.FmtCost(ppmShipment.SITEstimatedCost),
		ETag:                           etag.GenerateEtag(ppmShipment.UpdatedAt),
	}

	if ppmShipment.SITLocation != nil {
		sitLocation := ghcmessages.SITLocationType(*ppmShipment.SITLocation)
		payloadPPMShipment.SitLocation = &sitLocation
	}

	if ppmShipment.AdvanceStatus != nil {
		advanceStatus := ghcmessages.PPMAdvanceStatus(*ppmShipment.AdvanceStatus)
		payloadPPMShipment.AdvanceStatus = &advanceStatus
	}

	if ppmShipment.W2Address != nil {
		payloadPPMShipment.W2Address = Address(ppmShipment.W2Address)
	}

	if ppmShipment.SecondaryPickupAddress != nil {
		payloadPPMShipment.SecondaryPickupAddress = Address(ppmShipment.SecondaryPickupAddress)
	}

	if ppmShipment.SecondaryDestinationAddress != nil {
		payloadPPMShipment.SecondaryDestinationAddress = Address(ppmShipment.SecondaryDestinationAddress)
	}

	if ppmShipment.TertiaryPickupAddress != nil {
		payloadPPMShipment.TertiaryPickupAddress = Address(ppmShipment.TertiaryPickupAddress)
	}

	if ppmShipment.TertiaryDestinationAddress != nil {
		payloadPPMShipment.TertiaryDestinationAddress = Address(ppmShipment.TertiaryDestinationAddress)
	}

	return payloadPPMShipment
}

// BoatShipment payload
func BoatShipment(storer storage.FileStorer, boatShipment *models.BoatShipment) *ghcmessages.BoatShipment {
	if boatShipment == nil || boatShipment.ID.IsNil() {
		return nil
	}

	payloadBoatShipment := &ghcmessages.BoatShipment{
		ID:             *handlers.FmtUUID(boatShipment.ID),
		ShipmentID:     *handlers.FmtUUID(boatShipment.ShipmentID),
		CreatedAt:      strfmt.DateTime(boatShipment.CreatedAt),
		UpdatedAt:      strfmt.DateTime(boatShipment.UpdatedAt),
		Type:           models.StringPointer(string(boatShipment.Type)),
		Year:           handlers.FmtIntPtrToInt64(boatShipment.Year),
		Make:           boatShipment.Make,
		Model:          boatShipment.Model,
		LengthInInches: handlers.FmtIntPtrToInt64(boatShipment.LengthInInches),
		WidthInInches:  handlers.FmtIntPtrToInt64(boatShipment.WidthInInches),
		HeightInInches: handlers.FmtIntPtrToInt64(boatShipment.HeightInInches),
		HasTrailer:     boatShipment.HasTrailer,
		IsRoadworthy:   boatShipment.IsRoadworthy,
		ETag:           etag.GenerateEtag(boatShipment.UpdatedAt),
	}

	return payloadBoatShipment
}

<<<<<<< HEAD
// MobileHomeShipment payload
func MobileHomeShipment(storer storage.FileStorer, mobileHomeShipment *models.MobileHome) *ghcmessages.MobileHome {
	if mobileHomeShipment == nil || mobileHomeShipment.ID.IsNil() {
		return nil
	}

	payloadMobileHomeShipment := &ghcmessages.MobileHome{
		ID:             *handlers.FmtUUID(mobileHomeShipment.ID),
		ShipmentID:     *handlers.FmtUUID(mobileHomeShipment.ShipmentID),
		Make:           *mobileHomeShipment.Make,
		Model:          *mobileHomeShipment.Model,
		Year:           *handlers.FmtIntPtrToInt64(mobileHomeShipment.Year),
		LengthInInches: *handlers.FmtIntPtrToInt64(mobileHomeShipment.LengthInInches),
		HeightInInches: *handlers.FmtIntPtrToInt64(mobileHomeShipment.HeightInInches),
		WidthInInches:  *handlers.FmtIntPtrToInt64(mobileHomeShipment.WidthInInches),
		CreatedAt:      strfmt.DateTime(mobileHomeShipment.CreatedAt),
		UpdatedAt:      strfmt.DateTime(mobileHomeShipment.UpdatedAt),
		ETag:           etag.GenerateEtag(mobileHomeShipment.UpdatedAt),
	}

	return payloadMobileHomeShipment
}

=======
>>>>>>> c492c713
// ProGearWeightTickets sets up a ProGearWeightTicket slice for the api using model data.
func ProGearWeightTickets(storer storage.FileStorer, proGearWeightTickets models.ProgearWeightTickets) []*ghcmessages.ProGearWeightTicket {
	payload := make([]*ghcmessages.ProGearWeightTicket, len(proGearWeightTickets))
	for i, proGearWeightTicket := range proGearWeightTickets {
		copyOfProGearWeightTicket := proGearWeightTicket
		proGearWeightTicketPayload := ProGearWeightTicket(storer, &copyOfProGearWeightTicket)
		payload[i] = proGearWeightTicketPayload
	}
	return payload
}

// ProGearWeightTicket payload
func ProGearWeightTicket(storer storage.FileStorer, progear *models.ProgearWeightTicket) *ghcmessages.ProGearWeightTicket {
	ppmShipmentID := strfmt.UUID(progear.PPMShipmentID.String())

	document, err := PayloadForDocumentModel(storer, progear.Document)
	if err != nil {
		return nil
	}

	payload := &ghcmessages.ProGearWeightTicket{
		ID:               strfmt.UUID(progear.ID.String()),
		PpmShipmentID:    ppmShipmentID,
		CreatedAt:        *handlers.FmtDateTime(progear.CreatedAt),
		UpdatedAt:        *handlers.FmtDateTime(progear.UpdatedAt),
		DocumentID:       *handlers.FmtUUID(progear.DocumentID),
		Document:         document,
		Weight:           handlers.FmtPoundPtr(progear.Weight),
		BelongsToSelf:    progear.BelongsToSelf,
		HasWeightTickets: progear.HasWeightTickets,
		Description:      progear.Description,
		ETag:             etag.GenerateEtag(progear.UpdatedAt),
	}

	if progear.Status != nil {
		status := ghcmessages.OmittablePPMDocumentStatus(*progear.Status)
		payload.Status = &status
	}

	if progear.Reason != nil {
		reason := ghcmessages.PPMDocumentStatusReason(*progear.Reason)
		payload.Reason = &reason
	}

	return payload
}

// MovingExpense payload
func MovingExpense(storer storage.FileStorer, movingExpense *models.MovingExpense) *ghcmessages.MovingExpense {

	document, err := PayloadForDocumentModel(storer, movingExpense.Document)
	if err != nil {
		return nil
	}

	payload := &ghcmessages.MovingExpense{
		ID:               *handlers.FmtUUID(movingExpense.ID),
		PpmShipmentID:    *handlers.FmtUUID(movingExpense.PPMShipmentID),
		DocumentID:       *handlers.FmtUUID(movingExpense.DocumentID),
		Document:         document,
		CreatedAt:        strfmt.DateTime(movingExpense.CreatedAt),
		UpdatedAt:        strfmt.DateTime(movingExpense.UpdatedAt),
		Description:      movingExpense.Description,
		PaidWithGtcc:     movingExpense.PaidWithGTCC,
		Amount:           handlers.FmtCost(movingExpense.Amount),
		MissingReceipt:   movingExpense.MissingReceipt,
		ETag:             etag.GenerateEtag(movingExpense.UpdatedAt),
		SitEstimatedCost: handlers.FmtCost(movingExpense.SITEstimatedCost),
	}
	if movingExpense.MovingExpenseType != nil {
		movingExpenseType := ghcmessages.OmittableMovingExpenseType(*movingExpense.MovingExpenseType)
		payload.MovingExpenseType = &movingExpenseType
	}

	if movingExpense.Status != nil {
		status := ghcmessages.OmittablePPMDocumentStatus(*movingExpense.Status)
		payload.Status = &status
	}

	if movingExpense.Reason != nil {
		reason := ghcmessages.PPMDocumentStatusReason(*movingExpense.Reason)
		payload.Reason = &reason
	}

	if movingExpense.SITStartDate != nil {
		payload.SitStartDate = handlers.FmtDatePtr(movingExpense.SITStartDate)
	}

	if movingExpense.SITEndDate != nil {
		payload.SitEndDate = handlers.FmtDatePtr(movingExpense.SITEndDate)
	}

	if movingExpense.WeightStored != nil {
		payload.WeightStored = handlers.FmtPoundPtr(movingExpense.WeightStored)
	}

	if movingExpense.SITLocation != nil {
		sitLocation := ghcmessages.SITLocationType(*movingExpense.SITLocation)
		payload.SitLocation = &sitLocation
	}

	if movingExpense.SITReimburseableAmount != nil {
		payload.SitReimburseableAmount = handlers.FmtCost(movingExpense.SITReimburseableAmount)
	}

	return payload
}

func MovingExpenses(storer storage.FileStorer, movingExpenses models.MovingExpenses) []*ghcmessages.MovingExpense {
	payload := make([]*ghcmessages.MovingExpense, len(movingExpenses))
	for i, movingExpense := range movingExpenses {
		copyOfMovingExpense := movingExpense
		payload[i] = MovingExpense(storer, &copyOfMovingExpense)
	}
	return payload
}

func WeightTickets(storer storage.FileStorer, weightTickets models.WeightTickets) []*ghcmessages.WeightTicket {
	payload := make([]*ghcmessages.WeightTicket, len(weightTickets))
	for i, weightTicket := range weightTickets {
		copyOfWeightTicket := weightTicket
		weightTicketPayload := WeightTicket(storer, &copyOfWeightTicket)
		payload[i] = weightTicketPayload
	}
	return payload
}

// WeightTicket payload
func WeightTicket(storer storage.FileStorer, weightTicket *models.WeightTicket) *ghcmessages.WeightTicket {
	ppmShipment := strfmt.UUID(weightTicket.PPMShipmentID.String())

	emptyDocument, err := PayloadForDocumentModel(storer, weightTicket.EmptyDocument)
	if err != nil {
		return nil
	}

	fullDocument, err := PayloadForDocumentModel(storer, weightTicket.FullDocument)
	if err != nil {
		return nil
	}

	proofOfTrailerOwnershipDocument, err := PayloadForDocumentModel(storer, weightTicket.ProofOfTrailerOwnershipDocument)
	if err != nil {
		return nil
	}

	payload := &ghcmessages.WeightTicket{
		ID:                                strfmt.UUID(weightTicket.ID.String()),
		PpmShipmentID:                     ppmShipment,
		CreatedAt:                         *handlers.FmtDateTime(weightTicket.CreatedAt),
		UpdatedAt:                         *handlers.FmtDateTime(weightTicket.UpdatedAt),
		VehicleDescription:                weightTicket.VehicleDescription,
		EmptyWeight:                       handlers.FmtPoundPtr(weightTicket.EmptyWeight),
		MissingEmptyWeightTicket:          weightTicket.MissingEmptyWeightTicket,
		EmptyDocumentID:                   *handlers.FmtUUID(weightTicket.EmptyDocumentID),
		EmptyDocument:                     emptyDocument,
		FullWeight:                        handlers.FmtPoundPtr(weightTicket.FullWeight),
		MissingFullWeightTicket:           weightTicket.MissingFullWeightTicket,
		FullDocumentID:                    *handlers.FmtUUID(weightTicket.FullDocumentID),
		FullDocument:                      fullDocument,
		OwnsTrailer:                       weightTicket.OwnsTrailer,
		TrailerMeetsCriteria:              weightTicket.TrailerMeetsCriteria,
		ProofOfTrailerOwnershipDocumentID: *handlers.FmtUUID(weightTicket.ProofOfTrailerOwnershipDocumentID),
		ProofOfTrailerOwnershipDocument:   proofOfTrailerOwnershipDocument,
		AdjustedNetWeight:                 handlers.FmtPoundPtr(weightTicket.AdjustedNetWeight),
		AllowableWeight:                   handlers.FmtPoundPtr(weightTicket.AllowableWeight),
		NetWeightRemarks:                  weightTicket.NetWeightRemarks,
		ETag:                              etag.GenerateEtag(weightTicket.UpdatedAt),
	}

	if weightTicket.Status != nil {
		status := ghcmessages.OmittablePPMDocumentStatus(*weightTicket.Status)
		payload.Status = &status
	}

	if weightTicket.Reason != nil {
		reason := ghcmessages.PPMDocumentStatusReason(*weightTicket.Reason)
		payload.Reason = &reason
	}

	return payload
}

// PPMDocuments payload
func PPMDocuments(storer storage.FileStorer, ppmDocuments *models.PPMDocuments) *ghcmessages.PPMDocuments {

	if ppmDocuments == nil {
		return nil
	}

	payload := &ghcmessages.PPMDocuments{
		WeightTickets:        WeightTickets(storer, ppmDocuments.WeightTickets),
		MovingExpenses:       MovingExpenses(storer, ppmDocuments.MovingExpenses),
		ProGearWeightTickets: ProGearWeightTickets(storer, ppmDocuments.ProgearWeightTickets),
	}

	return payload
}

// PPMCloseout payload
func PPMCloseout(ppmCloseout *models.PPMCloseout) *ghcmessages.PPMCloseout {
	if ppmCloseout == nil {
		return nil
	}
	payload := &ghcmessages.PPMCloseout{
		ID:                    strfmt.UUID(ppmCloseout.ID.String()),
		PlannedMoveDate:       handlers.FmtDatePtr(ppmCloseout.PlannedMoveDate),
		ActualMoveDate:        handlers.FmtDatePtr(ppmCloseout.ActualMoveDate),
		Miles:                 handlers.FmtIntPtrToInt64(ppmCloseout.Miles),
		EstimatedWeight:       handlers.FmtPoundPtr(ppmCloseout.EstimatedWeight),
		ActualWeight:          handlers.FmtPoundPtr(ppmCloseout.ActualWeight),
		ProGearWeightCustomer: handlers.FmtPoundPtr(ppmCloseout.ProGearWeightCustomer),
		ProGearWeightSpouse:   handlers.FmtPoundPtr(ppmCloseout.ProGearWeightSpouse),
		GrossIncentive:        handlers.FmtCost(ppmCloseout.GrossIncentive),
		Gcc:                   handlers.FmtCost(ppmCloseout.GCC),
		Aoa:                   handlers.FmtCost(ppmCloseout.AOA),
		RemainingIncentive:    handlers.FmtCost(ppmCloseout.RemainingIncentive),
		HaulType:              (*string)(&ppmCloseout.HaulType),
		HaulPrice:             handlers.FmtCost(ppmCloseout.HaulPrice),
		HaulFSC:               handlers.FmtCost(ppmCloseout.HaulFSC),
		Dop:                   handlers.FmtCost(ppmCloseout.DOP),
		Ddp:                   handlers.FmtCost(ppmCloseout.DDP),
		PackPrice:             handlers.FmtCost(ppmCloseout.PackPrice),
		UnpackPrice:           handlers.FmtCost(ppmCloseout.UnpackPrice),
		SITReimbursement:      handlers.FmtCost(ppmCloseout.SITReimbursement),
	}

	return payload
}

// PPMActualWeight payload
func PPMActualWeight(ppmActualWeight *unit.Pound) *ghcmessages.PPMActualWeight {
	if ppmActualWeight == nil {
		return nil
	}
	payload := &ghcmessages.PPMActualWeight{
		ActualWeight: handlers.FmtPoundPtr(ppmActualWeight),
	}

	return payload
}

func PPMSITEstimatedCostParamsFirstDaySIT(ppmSITFirstDayParams models.PPMSITEstimatedCostParams) *ghcmessages.PPMSITEstimatedCostParamsFirstDaySIT {
	payload := &ghcmessages.PPMSITEstimatedCostParamsFirstDaySIT{
		ContractYearName:       ppmSITFirstDayParams.ContractYearName,
		PriceRateOrFactor:      ppmSITFirstDayParams.PriceRateOrFactor,
		IsPeak:                 ppmSITFirstDayParams.IsPeak,
		EscalationCompounded:   ppmSITFirstDayParams.EscalationCompounded,
		ServiceAreaOrigin:      &ppmSITFirstDayParams.ServiceAreaOrigin,
		ServiceAreaDestination: &ppmSITFirstDayParams.ServiceAreaDestination,
	}
	return payload
}

func PPMSITEstimatedCostParamsAdditionalDaySIT(ppmSITAdditionalDayParams models.PPMSITEstimatedCostParams) *ghcmessages.PPMSITEstimatedCostParamsAdditionalDaySIT {
	payload := &ghcmessages.PPMSITEstimatedCostParamsAdditionalDaySIT{
		ContractYearName:       ppmSITAdditionalDayParams.ContractYearName,
		PriceRateOrFactor:      ppmSITAdditionalDayParams.PriceRateOrFactor,
		IsPeak:                 ppmSITAdditionalDayParams.IsPeak,
		EscalationCompounded:   ppmSITAdditionalDayParams.EscalationCompounded,
		ServiceAreaOrigin:      &ppmSITAdditionalDayParams.ServiceAreaOrigin,
		ServiceAreaDestination: &ppmSITAdditionalDayParams.ServiceAreaDestination,
		NumberDaysSIT:          &ppmSITAdditionalDayParams.NumberDaysSIT,
	}
	return payload
}

func PPMSITEstimatedCost(ppmSITEstimatedCost *models.PPMSITEstimatedCostInfo) *ghcmessages.PPMSITEstimatedCost {
	if ppmSITEstimatedCost == nil {
		return nil
	}
	payload := &ghcmessages.PPMSITEstimatedCost{
		SitCost:                handlers.FmtCost(ppmSITEstimatedCost.EstimatedSITCost),
		PriceFirstDaySIT:       handlers.FmtCost(ppmSITEstimatedCost.PriceFirstDaySIT),
		PriceAdditionalDaySIT:  handlers.FmtCost(ppmSITEstimatedCost.PriceAdditionalDaySIT),
		ParamsFirstDaySIT:      PPMSITEstimatedCostParamsFirstDaySIT(ppmSITEstimatedCost.ParamsFirstDaySIT),
		ParamsAdditionalDaySIT: PPMSITEstimatedCostParamsAdditionalDaySIT(ppmSITEstimatedCost.ParamsAdditionalDaySIT),
	}

	return payload
}

// ShipmentAddressUpdate payload
func ShipmentAddressUpdate(shipmentAddressUpdate *models.ShipmentAddressUpdate) *ghcmessages.ShipmentAddressUpdate {
	if shipmentAddressUpdate == nil || shipmentAddressUpdate.ID.IsNil() {
		return nil
	}

	payload := &ghcmessages.ShipmentAddressUpdate{
		ID:                    strfmt.UUID(shipmentAddressUpdate.ID.String()),
		ShipmentID:            strfmt.UUID(shipmentAddressUpdate.ShipmentID.String()),
		NewAddress:            Address(&shipmentAddressUpdate.NewAddress),
		OriginalAddress:       Address(&shipmentAddressUpdate.OriginalAddress),
		SitOriginalAddress:    Address(shipmentAddressUpdate.SitOriginalAddress),
		ContractorRemarks:     shipmentAddressUpdate.ContractorRemarks,
		OfficeRemarks:         shipmentAddressUpdate.OfficeRemarks,
		Status:                ghcmessages.ShipmentAddressUpdateStatus(shipmentAddressUpdate.Status),
		NewSitDistanceBetween: handlers.FmtIntPtrToInt64(shipmentAddressUpdate.NewSitDistanceBetween),
		OldSitDistanceBetween: handlers.FmtIntPtrToInt64(shipmentAddressUpdate.OldSitDistanceBetween),
	}

	return payload
}

// LineOfAccounting payload
func LineOfAccounting(lineOfAccounting *models.LineOfAccounting) *ghcmessages.LineOfAccounting {
	// Nil check
	if lineOfAccounting == nil {
		return nil
	}

	return &ghcmessages.LineOfAccounting{
		ID:                        strfmt.UUID(lineOfAccounting.ID.String()),
		LoaActvtyID:               lineOfAccounting.LoaActvtyID,
		LoaAgncAcntngCd:           lineOfAccounting.LoaAgncAcntngCd,
		LoaAgncDsbrCd:             lineOfAccounting.LoaAgncDsbrCd,
		LoaAlltSnID:               lineOfAccounting.LoaAlltSnID,
		LoaBafID:                  lineOfAccounting.LoaBafID,
		LoaBdgtAcntClsNm:          lineOfAccounting.LoaBdgtAcntClsNm,
		LoaBetCd:                  lineOfAccounting.LoaBetCd,
		LoaBgFyTx:                 handlers.FmtIntPtrToInt64(lineOfAccounting.LoaBgFyTx),
		LoaBgnDt:                  handlers.FmtDatePtr(lineOfAccounting.LoaBgnDt),
		LoaBgtLnItmID:             lineOfAccounting.LoaBgtLnItmID,
		LoaBgtRstrCd:              lineOfAccounting.LoaBgtRstrCd,
		LoaBgtSubActCd:            lineOfAccounting.LoaBgtSubActCd,
		LoaClsRefID:               lineOfAccounting.LoaClsRefID,
		LoaCstCd:                  lineOfAccounting.LoaCstCd,
		LoaCstCntrID:              lineOfAccounting.LoaCstCntrID,
		LoaCustNm:                 lineOfAccounting.LoaCustNm,
		LoaDfAgncyAlctnRcpntID:    lineOfAccounting.LoaDfAgncyAlctnRcpntID,
		LoaDocID:                  lineOfAccounting.LoaDocID,
		LoaDptID:                  lineOfAccounting.LoaDptID,
		LoaDscTx:                  lineOfAccounting.LoaDscTx,
		LoaDtlRmbsmtSrcID:         lineOfAccounting.LoaDtlRmbsmtSrcID,
		LoaEndDt:                  handlers.FmtDatePtr(lineOfAccounting.LoaEndDt),
		LoaEndFyTx:                handlers.FmtIntPtrToInt64(lineOfAccounting.LoaEndFyTx),
		LoaFmsTrnsactnID:          lineOfAccounting.LoaFmsTrnsactnID,
		LoaFnclArID:               lineOfAccounting.LoaFnclArID,
		LoaFnctPrsNm:              lineOfAccounting.LoaFnctPrsNm,
		LoaFndCntrID:              lineOfAccounting.LoaFndCntrID,
		LoaFndTyFgCd:              lineOfAccounting.LoaFndTyFgCd,
		LoaHistStatCd:             lineOfAccounting.LoaHistStatCd,
		LoaHsGdsCd:                lineOfAccounting.LoaHsGdsCd,
		LoaInstlAcntgActID:        lineOfAccounting.LoaInstlAcntgActID,
		LoaJbOrdNm:                lineOfAccounting.LoaJbOrdNm,
		LoaLclInstlID:             lineOfAccounting.LoaLclInstlID,
		LoaMajClmNm:               lineOfAccounting.LoaMajClmNm,
		LoaMajRmbsmtSrcID:         lineOfAccounting.LoaMajRmbsmtSrcID,
		LoaObjClsID:               lineOfAccounting.LoaObjClsID,
		LoaOpAgncyID:              lineOfAccounting.LoaOpAgncyID,
		LoaPgmElmntID:             lineOfAccounting.LoaPgmElmntID,
		LoaPrjID:                  lineOfAccounting.LoaPrjID,
		LoaSbaltmtRcpntID:         lineOfAccounting.LoaSbaltmtRcpntID,
		LoaScrtyCoopCustCd:        lineOfAccounting.LoaScrtyCoopCustCd,
		LoaScrtyCoopDsgntrCd:      lineOfAccounting.LoaScrtyCoopDsgntrCd,
		LoaScrtyCoopImplAgncCd:    lineOfAccounting.LoaScrtyCoopImplAgncCd,
		LoaScrtyCoopLnItmID:       lineOfAccounting.LoaScrtyCoopLnItmID,
		LoaSpclIntrID:             lineOfAccounting.LoaSpclIntrID,
		LoaSrvSrcID:               lineOfAccounting.LoaSrvSrcID,
		LoaStatCd:                 lineOfAccounting.LoaStatCd,
		LoaSubAcntID:              lineOfAccounting.LoaSubAcntID,
		LoaSysID:                  lineOfAccounting.LoaSysID,
		LoaTnsfrDptNm:             lineOfAccounting.LoaTnsfrDptNm,
		LoaTrnsnID:                lineOfAccounting.LoaTrnsnID,
		LoaTrsySfxTx:              lineOfAccounting.LoaTrsySfxTx,
		LoaTskBdgtSblnTx:          lineOfAccounting.LoaTskBdgtSblnTx,
		LoaUic:                    lineOfAccounting.LoaUic,
		LoaWkCntrRcpntNm:          lineOfAccounting.LoaWkCntrRcpntNm,
		LoaWrkOrdID:               lineOfAccounting.LoaWrkOrdID,
		OrgGrpDfasCd:              lineOfAccounting.OrgGrpDfasCd,
		UpdatedAt:                 strfmt.DateTime(lineOfAccounting.UpdatedAt),
		CreatedAt:                 strfmt.DateTime(lineOfAccounting.CreatedAt),
		ValidLoaForTac:            lineOfAccounting.ValidLoaForTac,
		ValidHhgProgramCodeForLoa: lineOfAccounting.ValidHhgProgramCodeForLoa,
	}
}

// MTOShipment payload
func MTOShipment(storer storage.FileStorer, mtoShipment *models.MTOShipment, sitStatusPayload *ghcmessages.SITStatus) *ghcmessages.MTOShipment {

	payload := &ghcmessages.MTOShipment{
		ID:                          strfmt.UUID(mtoShipment.ID.String()),
		MoveTaskOrderID:             strfmt.UUID(mtoShipment.MoveTaskOrderID.String()),
		ShipmentType:                ghcmessages.MTOShipmentType(mtoShipment.ShipmentType),
		Status:                      ghcmessages.MTOShipmentStatus(mtoShipment.Status),
		CounselorRemarks:            mtoShipment.CounselorRemarks,
		CustomerRemarks:             mtoShipment.CustomerRemarks,
		RejectionReason:             mtoShipment.RejectionReason,
		PickupAddress:               Address(mtoShipment.PickupAddress),
		SecondaryDeliveryAddress:    Address(mtoShipment.SecondaryDeliveryAddress),
		SecondaryPickupAddress:      Address(mtoShipment.SecondaryPickupAddress),
		DestinationAddress:          Address(mtoShipment.DestinationAddress),
		HasSecondaryDeliveryAddress: mtoShipment.HasSecondaryDeliveryAddress,
		HasSecondaryPickupAddress:   mtoShipment.HasSecondaryPickupAddress,
		TertiaryDeliveryAddress:     Address(mtoShipment.TertiaryDeliveryAddress),
		TertiaryPickupAddress:       Address(mtoShipment.TertiaryPickupAddress),
		HasTertiaryDeliveryAddress:  mtoShipment.HasTertiaryDeliveryAddress,
		HasTertiaryPickupAddress:    mtoShipment.HasTertiaryPickupAddress,
		ActualProGearWeight:         handlers.FmtPoundPtr(mtoShipment.ActualProGearWeight),
		ActualSpouseProGearWeight:   handlers.FmtPoundPtr(mtoShipment.ActualSpouseProGearWeight),
		PrimeEstimatedWeight:        handlers.FmtPoundPtr(mtoShipment.PrimeEstimatedWeight),
		PrimeActualWeight:           handlers.FmtPoundPtr(mtoShipment.PrimeActualWeight),
		NtsRecordedWeight:           handlers.FmtPoundPtr(mtoShipment.NTSRecordedWeight),
		MtoAgents:                   *MTOAgents(&mtoShipment.MTOAgents),
		MtoServiceItems:             MTOServiceItemModels(mtoShipment.MTOServiceItems, storer),
		Diversion:                   mtoShipment.Diversion,
		DiversionReason:             mtoShipment.DiversionReason,
		Reweigh:                     Reweigh(mtoShipment.Reweigh, sitStatusPayload),
		CreatedAt:                   strfmt.DateTime(mtoShipment.CreatedAt),
		UpdatedAt:                   strfmt.DateTime(mtoShipment.UpdatedAt),
		ETag:                        etag.GenerateEtag(mtoShipment.UpdatedAt),
		DeletedAt:                   handlers.FmtDateTimePtr(mtoShipment.DeletedAt),
		ApprovedDate:                handlers.FmtDateTimePtr(mtoShipment.ApprovedDate),
		SitDaysAllowance:            handlers.FmtIntPtrToInt64(mtoShipment.SITDaysAllowance),
		SitExtensions:               *SITDurationUpdates(&mtoShipment.SITDurationUpdates),
		BillableWeightCap:           handlers.FmtPoundPtr(mtoShipment.BillableWeightCap),
		BillableWeightJustification: mtoShipment.BillableWeightJustification,
		UsesExternalVendor:          mtoShipment.UsesExternalVendor,
		ServiceOrderNumber:          mtoShipment.ServiceOrderNumber,
		StorageFacility:             StorageFacility(mtoShipment.StorageFacility),
		PpmShipment:                 PPMShipment(storer, mtoShipment.PPMShipment),
		BoatShipment:                BoatShipment(storer, mtoShipment.BoatShipment),
<<<<<<< HEAD
		MobileHomeShipment:          MobileHomeShipment(storer, mtoShipment.MobileHome),
=======
>>>>>>> c492c713
		DeliveryAddressUpdate:       ShipmentAddressUpdate(mtoShipment.DeliveryAddressUpdate),
		ShipmentLocator:             handlers.FmtStringPtr(mtoShipment.ShipmentLocator),
	}

	if mtoShipment.Distance != nil {
		payload.Distance = handlers.FmtInt64(int64(*mtoShipment.Distance))
	}

	if sitStatusPayload != nil {
		// If we have a sitStatusPayload, overwrite SitDaysAllowance from the shipment model.
		totalSITAllowance := 0
		if sitStatusPayload.TotalDaysRemaining != nil {
			totalSITAllowance += int(*sitStatusPayload.TotalDaysRemaining)
		}
		if sitStatusPayload.TotalSITDaysUsed != nil {
			totalSITAllowance += int(*sitStatusPayload.TotalSITDaysUsed)
		}
		payload.SitDaysAllowance = handlers.FmtIntPtrToInt64(&totalSITAllowance)
	}

	if mtoShipment.SITDurationUpdates != nil && len(mtoShipment.SITDurationUpdates) > 0 {
		payload.SitExtensions = *SITDurationUpdates(&mtoShipment.SITDurationUpdates)
	}

	if mtoShipment.RequestedPickupDate != nil && !mtoShipment.RequestedPickupDate.IsZero() {
		payload.RequestedPickupDate = handlers.FmtDatePtr(mtoShipment.RequestedPickupDate)
	}

	if mtoShipment.ActualPickupDate != nil && !mtoShipment.ActualPickupDate.IsZero() {
		payload.ActualPickupDate = handlers.FmtDatePtr(mtoShipment.ActualPickupDate)
	}

	if mtoShipment.ActualDeliveryDate != nil && !mtoShipment.ActualDeliveryDate.IsZero() {
		payload.ActualDeliveryDate = handlers.FmtDatePtr(mtoShipment.ActualDeliveryDate)
	}

	if mtoShipment.RequestedDeliveryDate != nil && !mtoShipment.RequestedDeliveryDate.IsZero() {
		payload.RequestedDeliveryDate = handlers.FmtDatePtr(mtoShipment.RequestedDeliveryDate)
	}

	if mtoShipment.RequiredDeliveryDate != nil && !mtoShipment.RequiredDeliveryDate.IsZero() {
		payload.RequiredDeliveryDate = handlers.FmtDatePtr(mtoShipment.RequiredDeliveryDate)
	}

	if mtoShipment.ScheduledPickupDate != nil {
		payload.ScheduledPickupDate = handlers.FmtDatePtr(mtoShipment.ScheduledPickupDate)
	}

	if mtoShipment.ScheduledDeliveryDate != nil {
		payload.ScheduledDeliveryDate = handlers.FmtDatePtr(mtoShipment.ScheduledDeliveryDate)
	}

	if mtoShipment.DestinationType != nil {
		destinationType := ghcmessages.DestinationType(*mtoShipment.DestinationType)
		payload.DestinationType = &destinationType
	}

	if sitStatusPayload != nil {
		payload.SitStatus = sitStatusPayload
	}

	if mtoShipment.TACType != nil {
		tt := ghcmessages.LOAType(*mtoShipment.TACType)
		payload.TacType = &tt
	}

	if mtoShipment.SACType != nil {
		st := ghcmessages.LOAType(*mtoShipment.SACType)
		payload.SacType = &st
	}

	weightsCalculator := mtoshipment.NewShipmentBillableWeightCalculator()
	calculatedWeights := weightsCalculator.CalculateShipmentBillableWeight(mtoShipment)

	// CalculatedBillableWeight is intentionally not a part of the mto_shipments model
	// because we don't want to store a derived value in the database
	payload.CalculatedBillableWeight = handlers.FmtPoundPtr(calculatedWeights.CalculatedBillableWeight)

	return payload
}

// MTOShipments payload
func MTOShipments(storer storage.FileStorer, mtoShipments *models.MTOShipments, sitStatusPayload map[string]*ghcmessages.SITStatus) *ghcmessages.MTOShipments {
	payload := make(ghcmessages.MTOShipments, len(*mtoShipments))

	for i, m := range *mtoShipments {
		copyOfMtoShipment := m // Make copy to avoid implicit memory aliasing of items from a range statement.
		if sitStatus, ok := sitStatusPayload[copyOfMtoShipment.ID.String()]; ok {
			payload[i] = MTOShipment(storer, &copyOfMtoShipment, sitStatus)
		} else {
			payload[i] = MTOShipment(storer, &copyOfMtoShipment, nil)
		}
	}
	return &payload
}

// MTOAgent payload
func MTOAgent(mtoAgent *models.MTOAgent) *ghcmessages.MTOAgent {
	payload := &ghcmessages.MTOAgent{
		ID:            strfmt.UUID(mtoAgent.ID.String()),
		MtoShipmentID: strfmt.UUID(mtoAgent.MTOShipmentID.String()),
		CreatedAt:     strfmt.DateTime(mtoAgent.CreatedAt),
		UpdatedAt:     strfmt.DateTime(mtoAgent.UpdatedAt),
		FirstName:     mtoAgent.FirstName,
		LastName:      mtoAgent.LastName,
		AgentType:     string(mtoAgent.MTOAgentType),
		Email:         mtoAgent.Email,
		Phone:         mtoAgent.Phone,
		ETag:          etag.GenerateEtag(mtoAgent.UpdatedAt),
	}
	return payload
}

// MTOAgents payload
func MTOAgents(mtoAgents *models.MTOAgents) *ghcmessages.MTOAgents {
	payload := make(ghcmessages.MTOAgents, len(*mtoAgents))
	for i, m := range *mtoAgents {
		copyOfMtoAgent := m // Make copy to avoid implicit memory aliasing of items from a range statement.
		payload[i] = MTOAgent(&copyOfMtoAgent)
	}
	return &payload
}

// PaymentRequests payload
func PaymentRequests(appCtx appcontext.AppContext, prs *models.PaymentRequests, storer storage.FileStorer) (*ghcmessages.PaymentRequests, error) {
	payload := make(ghcmessages.PaymentRequests, len(*prs))

	for i, p := range *prs {
		paymentRequest := p
		pr, err := PaymentRequest(appCtx, &paymentRequest, storer)
		if err != nil {
			return nil, err
		}
		payload[i] = pr
	}
	return &payload, nil
}

// PaymentRequest payload
func PaymentRequest(appCtx appcontext.AppContext, pr *models.PaymentRequest, storer storage.FileStorer) (*ghcmessages.PaymentRequest, error) {
	serviceDocs := make(ghcmessages.ProofOfServiceDocs, len(pr.ProofOfServiceDocs))

	if pr.ProofOfServiceDocs != nil && len(pr.ProofOfServiceDocs) > 0 {
		for i, proofOfService := range pr.ProofOfServiceDocs {
			payload, err := ProofOfServiceDoc(proofOfService, storer)
			if err != nil {
				return nil, err
			}
			serviceDocs[i] = payload
		}
	}

	move, err := Move(&pr.MoveTaskOrder, storer)
	if err != nil {
		return nil, err
	}

	ediErrorInfoEDIType := ""
	ediErrorInfoEDICode := ""
	ediErrorInfoEDIDescription := ""
	ediErrorInfo := pr.EdiErrors
	if ediErrorInfo != nil {
		mostRecentEdiError := ediErrorInfo[0]
		if mostRecentEdiError.EDIType != "" {
			ediErrorInfoEDIType = string(mostRecentEdiError.EDIType)
		}
		if mostRecentEdiError.Code != nil {
			ediErrorInfoEDICode = *mostRecentEdiError.Code
		}
		if mostRecentEdiError.Description != nil {
			ediErrorInfoEDIDescription = *mostRecentEdiError.Description
		}
	}

	var totalTPPSPaidInvoicePriceMillicents *int64
	var tppsPaidInvoiceSellerPaidDate *time.Time
	var TPPSPaidInvoiceReportsForPR models.TPPSPaidInvoiceReportEntrys
	if pr.TPPSPaidInvoiceReports != nil {
		TPPSPaidInvoiceReportsForPR = pr.TPPSPaidInvoiceReports
		if len(TPPSPaidInvoiceReportsForPR) > 0 {
			if TPPSPaidInvoiceReportsForPR[0].InvoiceTotalChargesInMillicents >= 0 {
				totalTPPSPaidInvoicePriceMillicents = models.Int64Pointer(int64(TPPSPaidInvoiceReportsForPR[0].InvoiceTotalChargesInMillicents))
				tppsPaidInvoiceSellerPaidDate = &TPPSPaidInvoiceReportsForPR[0].SellerPaidDate
			}
		}
	}

	return &ghcmessages.PaymentRequest{
		ID:                                   *handlers.FmtUUID(pr.ID),
		IsFinal:                              &pr.IsFinal,
		MoveTaskOrderID:                      *handlers.FmtUUID(pr.MoveTaskOrderID),
		MoveTaskOrder:                        move,
		PaymentRequestNumber:                 pr.PaymentRequestNumber,
		RecalculationOfPaymentRequestID:      handlers.FmtUUIDPtr(pr.RecalculationOfPaymentRequestID),
		RejectionReason:                      pr.RejectionReason,
		Status:                               ghcmessages.PaymentRequestStatus(pr.Status),
		ETag:                                 etag.GenerateEtag(pr.UpdatedAt),
		ServiceItems:                         *PaymentServiceItems(&pr.PaymentServiceItems, &TPPSPaidInvoiceReportsForPR),
		ReviewedAt:                           handlers.FmtDateTimePtr(pr.ReviewedAt),
		ProofOfServiceDocs:                   serviceDocs,
		CreatedAt:                            strfmt.DateTime(pr.CreatedAt),
		SentToGexAt:                          (*strfmt.DateTime)(pr.SentToGexAt),
		ReceivedByGexAt:                      (*strfmt.DateTime)(pr.ReceivedByGexAt),
		EdiErrorType:                         &ediErrorInfoEDIType,
		EdiErrorCode:                         &ediErrorInfoEDICode,
		EdiErrorDescription:                  &ediErrorInfoEDIDescription,
		TppsInvoiceAmountPaidTotalMillicents: totalTPPSPaidInvoicePriceMillicents,
		TppsInvoiceSellerPaidDate:            (*strfmt.DateTime)(tppsPaidInvoiceSellerPaidDate),
	}, nil
}

// PaymentServiceItem payload
func PaymentServiceItem(ps *models.PaymentServiceItem) *ghcmessages.PaymentServiceItem {
	if ps == nil {
		return nil
	}
	paymentServiceItemParams := PaymentServiceItemParams(&ps.PaymentServiceItemParams)

	return &ghcmessages.PaymentServiceItem{
		ID:                       *handlers.FmtUUID(ps.ID),
		MtoServiceItemID:         *handlers.FmtUUID(ps.MTOServiceItemID),
		MtoServiceItemCode:       string(ps.MTOServiceItem.ReService.Code),
		MtoServiceItemName:       ps.MTOServiceItem.ReService.Name,
		MtoShipmentType:          ghcmessages.MTOShipmentType(ps.MTOServiceItem.MTOShipment.ShipmentType),
		MtoShipmentID:            handlers.FmtUUIDPtr(ps.MTOServiceItem.MTOShipmentID),
		CreatedAt:                strfmt.DateTime(ps.CreatedAt),
		PriceCents:               handlers.FmtCost(ps.PriceCents),
		RejectionReason:          ps.RejectionReason,
		Status:                   ghcmessages.PaymentServiceItemStatus(ps.Status),
		ReferenceID:              ps.ReferenceID,
		ETag:                     etag.GenerateEtag(ps.UpdatedAt),
		PaymentServiceItemParams: *paymentServiceItemParams,
	}
}

// PaymentServiceItems payload
func PaymentServiceItems(paymentServiceItems *models.PaymentServiceItems, tppsPaidReportData *models.TPPSPaidInvoiceReportEntrys) *ghcmessages.PaymentServiceItems {
	payload := make(ghcmessages.PaymentServiceItems, len(*paymentServiceItems))
	for i, m := range *paymentServiceItems {
		copyOfPaymentServiceItem := m // Make copy to avoid implicit memory aliasing of items from a range statement.
		payload[i] = PaymentServiceItem(&copyOfPaymentServiceItem)

		// We process TPPS Paid Invoice Reports to get payment information for each payment service item
		// This report tells us how much TPPS paid HS for each item, then we store and display it
		if *tppsPaidReportData != nil {
			tppsDataForPaymentRequest := *tppsPaidReportData
			for tppsDataRowIndex := range tppsDataForPaymentRequest {
				if tppsDataForPaymentRequest[tppsDataRowIndex].ProductDescription == payload[i].MtoServiceItemCode {
					payload[i].TppsInvoiceAmountPaidPerServiceItemMillicents = handlers.FmtMilliCentsPtr(&tppsDataForPaymentRequest[tppsDataRowIndex].LineNetCharge)
				}
			}
		}
	}
	return &payload
}

// PaymentServiceItemParam payload
func PaymentServiceItemParam(paymentServiceItemParam models.PaymentServiceItemParam) *ghcmessages.PaymentServiceItemParam {
	return &ghcmessages.PaymentServiceItemParam{
		ID:                   strfmt.UUID(paymentServiceItemParam.ID.String()),
		PaymentServiceItemID: strfmt.UUID(paymentServiceItemParam.PaymentServiceItemID.String()),
		Key:                  ghcmessages.ServiceItemParamName(paymentServiceItemParam.ServiceItemParamKey.Key),
		Value:                paymentServiceItemParam.Value,
		Type:                 ghcmessages.ServiceItemParamType(paymentServiceItemParam.ServiceItemParamKey.Type),
		Origin:               ghcmessages.ServiceItemParamOrigin(paymentServiceItemParam.ServiceItemParamKey.Origin),
		ETag:                 etag.GenerateEtag(paymentServiceItemParam.UpdatedAt),
	}
}

// PaymentServiceItemParams payload
func PaymentServiceItemParams(paymentServiceItemParams *models.PaymentServiceItemParams) *ghcmessages.PaymentServiceItemParams {
	if paymentServiceItemParams == nil {
		return nil
	}

	payload := make(ghcmessages.PaymentServiceItemParams, len(*paymentServiceItemParams))

	for i, p := range *paymentServiceItemParams {
		payload[i] = PaymentServiceItemParam(p)
	}
	return &payload
}

func ServiceRequestDoc(serviceRequest models.ServiceRequestDocument, storer storage.FileStorer) (*ghcmessages.ServiceRequestDocument, error) {

	uploads := make([]*ghcmessages.Upload, len(serviceRequest.ServiceRequestDocumentUploads))

	if serviceRequest.ServiceRequestDocumentUploads != nil && len(serviceRequest.ServiceRequestDocumentUploads) > 0 {
		for i, serviceRequestUpload := range serviceRequest.ServiceRequestDocumentUploads {
			url, err := storer.PresignedURL(serviceRequestUpload.Upload.StorageKey, serviceRequestUpload.Upload.ContentType)
			if err != nil {
				return nil, err
			}
			uploads[i] = Upload(storer, serviceRequestUpload.Upload, url)
		}
	}

	return &ghcmessages.ServiceRequestDocument{
		Uploads: uploads,
	}, nil

}

// MTOServiceItemSingleModel payload
func MTOServiceItemSingleModel(s *models.MTOServiceItem) *ghcmessages.MTOServiceItemSingle {
	return &ghcmessages.MTOServiceItemSingle{
		SitPostalCode:            handlers.FmtStringPtr(s.SITPostalCode),
		ApprovedAt:               handlers.FmtDateTimePtr(s.ApprovedAt),
		CreatedAt:                *handlers.FmtDateTime(s.CreatedAt),
		ID:                       *handlers.FmtUUID(s.ID),
		MoveTaskOrderID:          *handlers.FmtUUID(s.MoveTaskOrderID),
		MtoShipmentID:            handlers.FmtUUID(*s.MTOShipmentID),
		PickupPostalCode:         handlers.FmtStringPtr(s.PickupPostalCode),
		ReServiceID:              *handlers.FmtUUID(s.ReServiceID),
		RejectedAt:               handlers.FmtDateTimePtr(s.RejectedAt),
		RejectionReason:          handlers.FmtStringPtr(s.RejectionReason),
		SitCustomerContacted:     handlers.FmtDatePtr(s.SITCustomerContacted),
		SitDepartureDate:         handlers.FmtDateTimePtr(s.SITDepartureDate),
		SitEntryDate:             handlers.FmtDateTimePtr(s.SITEntryDate),
		SitRequestedDelivery:     handlers.FmtDatePtr(s.SITRequestedDelivery),
		Status:                   handlers.FmtString(string(s.Status)),
		UpdatedAt:                *handlers.FmtDateTime(s.UpdatedAt),
		ConvertToCustomerExpense: *handlers.FmtBool(s.CustomerExpense),
		CustomerExpenseReason:    handlers.FmtStringPtr(s.CustomerExpenseReason),
	}
}

// MTOServiceItemModel payload
func MTOServiceItemModel(s *models.MTOServiceItem, storer storage.FileStorer) *ghcmessages.MTOServiceItem {
	if s == nil {
		return nil
	}

	serviceRequestDocs := make(ghcmessages.ServiceRequestDocuments, len(s.ServiceRequestDocuments))

	if s.ServiceRequestDocuments != nil && len(s.ServiceRequestDocuments) > 0 {
		for i, serviceRequest := range s.ServiceRequestDocuments {
			payload, err := ServiceRequestDoc(serviceRequest, storer)
			if err != nil {
				return nil
			}
			serviceRequestDocs[i] = payload
		}
	}

	return &ghcmessages.MTOServiceItem{
		ID:                            handlers.FmtUUID(s.ID),
		MoveTaskOrderID:               handlers.FmtUUID(s.MoveTaskOrderID),
		MtoShipmentID:                 handlers.FmtUUIDPtr(s.MTOShipmentID),
		ReServiceID:                   handlers.FmtUUID(s.ReServiceID),
		ReServiceCode:                 handlers.FmtString(string(s.ReService.Code)),
		ReServiceName:                 handlers.FmtStringPtr(&s.ReService.Name),
		Reason:                        handlers.FmtStringPtr(s.Reason),
		RejectionReason:               handlers.FmtStringPtr(s.RejectionReason),
		PickupPostalCode:              handlers.FmtStringPtr(s.PickupPostalCode),
		SITPostalCode:                 handlers.FmtStringPtr(s.SITPostalCode),
		SitEntryDate:                  handlers.FmtDateTimePtr(s.SITEntryDate),
		SitDepartureDate:              handlers.FmtDateTimePtr(s.SITDepartureDate),
		SitCustomerContacted:          handlers.FmtDatePtr(s.SITCustomerContacted),
		SitRequestedDelivery:          handlers.FmtDatePtr(s.SITRequestedDelivery),
		Status:                        ghcmessages.MTOServiceItemStatus(s.Status),
		Description:                   handlers.FmtStringPtr(s.Description),
		Dimensions:                    MTOServiceItemDimensions(s.Dimensions),
		CustomerContacts:              MTOServiceItemCustomerContacts(s.CustomerContacts),
		SitOriginHHGOriginalAddress:   Address(s.SITOriginHHGOriginalAddress),
		SitOriginHHGActualAddress:     Address(s.SITOriginHHGActualAddress),
		SitDestinationOriginalAddress: Address(s.SITDestinationOriginalAddress),
		SitDestinationFinalAddress:    Address(s.SITDestinationFinalAddress),
		EstimatedWeight:               handlers.FmtPoundPtr(s.EstimatedWeight),
		CreatedAt:                     strfmt.DateTime(s.CreatedAt),
		ApprovedAt:                    handlers.FmtDateTimePtr(s.ApprovedAt),
		RejectedAt:                    handlers.FmtDateTimePtr(s.RejectedAt),
		ETag:                          etag.GenerateEtag(s.UpdatedAt),
		ServiceRequestDocuments:       serviceRequestDocs,
		ConvertToCustomerExpense:      *handlers.FmtBool(s.CustomerExpense),
		CustomerExpenseReason:         handlers.FmtStringPtr(s.CustomerExpenseReason),
		SitDeliveryMiles:              handlers.FmtIntPtrToInt64(s.SITDeliveryMiles),
		EstimatedPrice:                handlers.FmtCost(s.PricingEstimate),
		StandaloneCrate:               s.StandaloneCrate,
		LockedPriceCents:              handlers.FmtCost(s.LockedPriceCents),
	}
}

// MTOServiceItemModels payload
func MTOServiceItemModels(s models.MTOServiceItems, storer storage.FileStorer) ghcmessages.MTOServiceItems {
	serviceItems := ghcmessages.MTOServiceItems{}
	for _, item := range s {
		copyOfServiceItem := item // Make copy to avoid implicit memory aliasing of items from a range statement.
		serviceItems = append(serviceItems, MTOServiceItemModel(&copyOfServiceItem, storer))
	}

	return serviceItems
}

// MTOServiceItemDimension payload
func MTOServiceItemDimension(d *models.MTOServiceItemDimension) *ghcmessages.MTOServiceItemDimension {
	return &ghcmessages.MTOServiceItemDimension{
		ID:     *handlers.FmtUUID(d.ID),
		Type:   ghcmessages.DimensionType(d.Type),
		Length: *d.Length.Int32Ptr(),
		Height: *d.Height.Int32Ptr(),
		Width:  *d.Width.Int32Ptr(),
	}
}

// MTOServiceItemDimensions payload
func MTOServiceItemDimensions(d models.MTOServiceItemDimensions) ghcmessages.MTOServiceItemDimensions {
	payload := make(ghcmessages.MTOServiceItemDimensions, len(d))
	for i, item := range d {
		copyOfServiceItem := item // Make copy to avoid implicit memory aliasing of items from a range statement.
		payload[i] = MTOServiceItemDimension(&copyOfServiceItem)
	}
	return payload
}

// MTOServiceItemCustomerContact payload
func MTOServiceItemCustomerContact(c *models.MTOServiceItemCustomerContact) *ghcmessages.MTOServiceItemCustomerContact {
	return &ghcmessages.MTOServiceItemCustomerContact{
		Type:                       ghcmessages.CustomerContactType(c.Type),
		DateOfContact:              *handlers.FmtDate(c.DateOfContact),
		TimeMilitary:               c.TimeMilitary,
		FirstAvailableDeliveryDate: *handlers.FmtDate(c.FirstAvailableDeliveryDate),
	}
}

// MTOServiceItemCustomerContacts payload
func MTOServiceItemCustomerContacts(c models.MTOServiceItemCustomerContacts) ghcmessages.MTOServiceItemCustomerContacts {
	payload := make(ghcmessages.MTOServiceItemCustomerContacts, len(c))
	for i, item := range c {
		copyOfServiceItem := item // Make copy to avoid implicit memory aliasing of items from a range statement.
		payload[i] = MTOServiceItemCustomerContact(&copyOfServiceItem)
	}
	return payload
}

// Upload payload
func Upload(storer storage.FileStorer, upload models.Upload, url string) *ghcmessages.Upload {
	uploadPayload := &ghcmessages.Upload{
		ID:          handlers.FmtUUIDValue(upload.ID),
		Filename:    upload.Filename,
		ContentType: upload.ContentType,
		UploadType:  string(upload.UploadType),
		URL:         strfmt.URI(url),
		Bytes:       upload.Bytes,
		CreatedAt:   strfmt.DateTime(upload.CreatedAt),
		UpdatedAt:   strfmt.DateTime(upload.UpdatedAt),
		DeletedAt:   (*strfmt.DateTime)(upload.DeletedAt),
	}

	if upload.Rotation != nil {
		uploadPayload.Rotation = *upload.Rotation
	}

	tags, err := storer.Tags(upload.StorageKey)
	if err != nil || len(tags) == 0 {
		uploadPayload.Status = "PROCESSING"
	} else {
		uploadPayload.Status = tags["av-status"]
	}
	return uploadPayload
}

// Upload payload for when a Proof of Service doc is designated as a weight ticket
// This adds an isWeightTicket key to the payload for the UI to use
func WeightTicketUpload(storer storage.FileStorer, upload models.Upload, url string, isWeightTicket bool) *ghcmessages.Upload {
	uploadPayload := &ghcmessages.Upload{
		ID:             handlers.FmtUUIDValue(upload.ID),
		Filename:       upload.Filename,
		ContentType:    upload.ContentType,
		URL:            strfmt.URI(url),
		Bytes:          upload.Bytes,
		CreatedAt:      strfmt.DateTime(upload.CreatedAt),
		UpdatedAt:      strfmt.DateTime(upload.UpdatedAt),
		IsWeightTicket: isWeightTicket,
	}
	tags, err := storer.Tags(upload.StorageKey)
	if err != nil || len(tags) == 0 {
		uploadPayload.Status = "PROCESSING"
	} else {
		uploadPayload.Status = tags["av-status"]
	}
	return uploadPayload
}

// ProofOfServiceDoc payload from model
func ProofOfServiceDoc(proofOfService models.ProofOfServiceDoc, storer storage.FileStorer) (*ghcmessages.ProofOfServiceDoc, error) {

	uploads := make([]*ghcmessages.Upload, len(proofOfService.PrimeUploads))
	if proofOfService.PrimeUploads != nil && len(proofOfService.PrimeUploads) > 0 {
		for i, primeUpload := range proofOfService.PrimeUploads {
			url, err := storer.PresignedURL(primeUpload.Upload.StorageKey, primeUpload.Upload.ContentType)
			if err != nil {
				return nil, err
			}
			// if the doc is a weight ticket then we need to return a different payload so the UI can differentiate
			weightTicket := proofOfService.IsWeightTicket
			if weightTicket {
				uploads[i] = WeightTicketUpload(storer, primeUpload.Upload, url, proofOfService.IsWeightTicket)
			} else {
				uploads[i] = Upload(storer, primeUpload.Upload, url)
			}
		}
	}

	return &ghcmessages.ProofOfServiceDoc{
		IsWeightTicket: proofOfService.IsWeightTicket,
		Uploads:        uploads,
	}, nil
}

func PayloadForUploadModel(
	storer storage.FileStorer,
	upload models.Upload,
	url string,
) *ghcmessages.Upload {
	uploadPayload := &ghcmessages.Upload{
		ID:          handlers.FmtUUIDValue(upload.ID),
		Filename:    upload.Filename,
		ContentType: upload.ContentType,
		UploadType:  string(upload.UploadType),
		URL:         strfmt.URI(url),
		Bytes:       upload.Bytes,
		CreatedAt:   strfmt.DateTime(upload.CreatedAt),
		UpdatedAt:   strfmt.DateTime(upload.UpdatedAt),
		DeletedAt:   (*strfmt.DateTime)(upload.DeletedAt),
	}

	if upload.Rotation != nil {
		uploadPayload.Rotation = *upload.Rotation
	}

	tags, err := storer.Tags(upload.StorageKey)
	if err != nil || len(tags) == 0 {
		uploadPayload.Status = "PROCESSING"
	} else {
		uploadPayload.Status = tags["av-status"]
	}
	return uploadPayload
}

func PayloadForDocumentModel(storer storage.FileStorer, document models.Document) (*ghcmessages.Document, error) {
	uploads := make([]*ghcmessages.Upload, len(document.UserUploads))
	for i, userUpload := range document.UserUploads {
		if userUpload.Upload.ID == uuid.Nil {
			return nil, errors.New("no uploads for user")
		}
		url, err := storer.PresignedURL(userUpload.Upload.StorageKey, userUpload.Upload.ContentType)
		if err != nil {
			return nil, err
		}

		uploadPayload := PayloadForUploadModel(storer, userUpload.Upload, url)
		uploads[i] = uploadPayload
	}

	documentPayload := &ghcmessages.Document{
		ID:              handlers.FmtUUID(document.ID),
		ServiceMemberID: handlers.FmtUUID(document.ServiceMemberID),
		Uploads:         uploads,
	}
	return documentPayload, nil
}

// In the TOO queue response we only want to count shipments in these statuses (excluding draft and cancelled)
// For the Services Counseling queue we will find the earliest move date from shipments in these statuses
func queueIncludeShipmentStatus(status models.MTOShipmentStatus) bool {
	return status == models.MTOShipmentStatusSubmitted ||
		status == models.MTOShipmentStatusApproved ||
		status == models.MTOShipmentStatusDiversionRequested ||
		status == models.MTOShipmentStatusCancellationRequested
}

func QueueAvailableOfficeUsers(officeUsers []models.OfficeUser) *ghcmessages.AvailableOfficeUsers {
	availableOfficeUsers := make(ghcmessages.AvailableOfficeUsers, len(officeUsers))
	for i, officeUser := range officeUsers {

		hasSafety := officeUser.User.Privileges.HasPrivilege(models.PrivilegeTypeSafety)

		availableOfficeUsers[i] = &ghcmessages.AvailableOfficeUser{
			LastName:           officeUser.LastName,
			FirstName:          officeUser.FirstName,
			OfficeUserID:       *handlers.FmtUUID(officeUser.ID),
			HasSafetyPrivilege: swag.BoolValue(&hasSafety),
		}
	}

	return &availableOfficeUsers
}

// QueueMoves payload
func QueueMoves(moves []models.Move) *ghcmessages.QueueMoves {
	queueMoves := make(ghcmessages.QueueMoves, len(moves))
	for i, move := range moves {
		customer := move.Orders.ServiceMember

		var validMTOShipments []models.MTOShipment
		var earliestRequestedPickup *time.Time
		// we can't easily modify our sql query to find the earliest shipment pickup date so we must do it here
		for _, shipment := range move.MTOShipments {
			if queueIncludeShipmentStatus(shipment.Status) && shipment.DeletedAt == nil {
				earliestDateInCurrentShipment := findEarliestDateForRequestedMoveDate(shipment)
				if earliestRequestedPickup == nil || (earliestDateInCurrentShipment != nil && earliestDateInCurrentShipment.Before(*earliestRequestedPickup)) {
					earliestRequestedPickup = earliestDateInCurrentShipment
				}

				validMTOShipments = append(validMTOShipments, shipment)
			}
		}

		var deptIndicator ghcmessages.DeptIndicator
		if move.Orders.DepartmentIndicator != nil {
			deptIndicator = ghcmessages.DeptIndicator(*move.Orders.DepartmentIndicator)
		}

		var gbloc string
		if move.Status == models.MoveStatusNeedsServiceCounseling {
			gbloc = swag.StringValue(move.Orders.OriginDutyLocationGBLOC)
		} else if len(move.ShipmentGBLOC) > 0 && move.ShipmentGBLOC[0].GBLOC != nil {
			// There is a Pop bug that prevents us from using a has_one association for
			// Move.ShipmentGBLOC, so we have to treat move.ShipmentGBLOC as an array, even
			// though there can never be more than one GBLOC for a move.
			gbloc = swag.StringValue(move.ShipmentGBLOC[0].GBLOC)
		} else {
			// If the move's first shipment doesn't have a pickup address (like with an NTS-Release),
			// we need to fall back to the origin duty location GBLOC.  If that's not available for
			// some reason, then we should get the empty string (no GBLOC).
			gbloc = swag.StringValue(move.Orders.OriginDutyLocationGBLOC)
		}
		var closeoutLocation string
		if move.CloseoutOffice != nil {
			closeoutLocation = move.CloseoutOffice.Name
		}
		var closeoutInitiated time.Time
		var ppmStatus models.PPMShipmentStatus
		for _, shipment := range move.MTOShipments {
			if shipment.PPMShipment != nil {
				ppmStatus = shipment.PPMShipment.Status
				if shipment.PPMShipment.SubmittedAt != nil {
					if closeoutInitiated.Before(*shipment.PPMShipment.SubmittedAt) {
						closeoutInitiated = *shipment.PPMShipment.SubmittedAt
					}
				}
			}
		}

		queueMoves[i] = &ghcmessages.QueueMove{
			Customer:                Customer(&customer),
			Status:                  ghcmessages.MoveStatus(move.Status),
			ID:                      *handlers.FmtUUID(move.ID),
			Locator:                 move.Locator,
			SubmittedAt:             handlers.FmtDateTimePtr(move.SubmittedAt),
			AppearedInTooAt:         handlers.FmtDateTimePtr(findLastSentToTOO(move)),
			RequestedMoveDate:       handlers.FmtDatePtr(earliestRequestedPickup),
			DepartmentIndicator:     &deptIndicator,
			ShipmentsCount:          int64(len(validMTOShipments)),
			OriginDutyLocation:      DutyLocation(move.Orders.OriginDutyLocation),
			DestinationDutyLocation: DutyLocation(&move.Orders.NewDutyLocation), // #nosec G601 new in 1.22.2
			OriginGBLOC:             ghcmessages.GBLOC(gbloc),
			PpmType:                 move.PPMType,
			CloseoutInitiated:       handlers.FmtDateTimePtr(&closeoutInitiated),
			CloseoutLocation:        &closeoutLocation,
			OrderType:               (*string)(move.Orders.OrdersType.Pointer()),
			LockedByOfficeUserID:    handlers.FmtUUIDPtr(move.LockedByOfficeUserID),
			LockedByOfficeUser:      OfficeUser(move.LockedByOfficeUser),
			LockExpiresAt:           handlers.FmtDateTimePtr(move.LockExpiresAt),
			PpmStatus:               ghcmessages.PPMStatus(ppmStatus),
		}
	}
	return &queueMoves
}

func findLastSentToTOO(move models.Move) (latestOccurance *time.Time) {
	possibleValues := [3]*time.Time{move.SubmittedAt, move.ServiceCounselingCompletedAt, move.ApprovalsRequestedAt}
	for _, time := range possibleValues {
		if time != nil && (latestOccurance == nil || time.After(*latestOccurance)) {
			latestOccurance = time
		}
	}
	return latestOccurance
}

func findEarliestDateForRequestedMoveDate(shipment models.MTOShipment) (earliestDate *time.Time) {
	var possibleValues []*time.Time

	if shipment.RequestedPickupDate != nil {
		possibleValues = append(possibleValues, shipment.RequestedPickupDate)
	}
	if shipment.RequestedDeliveryDate != nil {
		possibleValues = append(possibleValues, shipment.RequestedDeliveryDate)
	}
	if shipment.PPMShipment != nil {
		possibleValues = append(possibleValues, &shipment.PPMShipment.ExpectedDepartureDate)
	}

	for _, date := range possibleValues {
		if earliestDate == nil || date.Before(*earliestDate) {
			earliestDate = date
		}
	}

	return earliestDate
}

// This is a helper function to calculate the inferred status needed for QueuePaymentRequest payload
func queuePaymentRequestStatus(paymentRequest models.PaymentRequest) string {
	// If a payment request is in the PENDING state, let's use the term 'payment requested'
	if paymentRequest.Status == models.PaymentRequestStatusPending {
		return models.QueuePaymentRequestPaymentRequested
	}

	// If a payment request is either reviewed, sent_to_gex or recieved_by_gex then we'll use 'reviewed'
	if paymentRequest.Status == models.PaymentRequestStatusSentToGex ||
		paymentRequest.Status == models.PaymentRequestStatusTppsReceived ||
		paymentRequest.Status == models.PaymentRequestStatusReviewed {
		return models.QueuePaymentRequestReviewed
	}

	if paymentRequest.Status == models.PaymentRequestStatusReviewedAllRejected {
		return models.QueuePaymentRequestRejected
	}

	if paymentRequest.Status == models.PaymentRequestStatusPaid {
		return models.QueuePaymentRequestPaid
	}

	if paymentRequest.Status == models.PaymentRequestStatusDeprecated {
		return models.QueuePaymentRequestDeprecated
	}

	return models.QueuePaymentRequestError

}

// QueuePaymentRequests payload
func QueuePaymentRequests(paymentRequests *models.PaymentRequests) *ghcmessages.QueuePaymentRequests {
	queuePaymentRequests := make(ghcmessages.QueuePaymentRequests, len(*paymentRequests))

	for i, paymentRequest := range *paymentRequests {
		moveTaskOrder := paymentRequest.MoveTaskOrder
		orders := moveTaskOrder.Orders
		var gbloc ghcmessages.GBLOC
		if moveTaskOrder.ShipmentGBLOC[0].GBLOC != nil {
			gbloc = ghcmessages.GBLOC(*moveTaskOrder.ShipmentGBLOC[0].GBLOC)
		}

		queuePaymentRequests[i] = &ghcmessages.QueuePaymentRequest{
			ID:                   *handlers.FmtUUID(paymentRequest.ID),
			MoveID:               *handlers.FmtUUID(moveTaskOrder.ID),
			Customer:             Customer(&orders.ServiceMember),
			Status:               ghcmessages.QueuePaymentRequestStatus(queuePaymentRequestStatus(paymentRequest)),
			Age:                  math.Ceil(time.Since(paymentRequest.CreatedAt).Hours() / 24.0),
			SubmittedAt:          *handlers.FmtDateTime(paymentRequest.CreatedAt),
			Locator:              moveTaskOrder.Locator,
			OriginGBLOC:          gbloc,
			OriginDutyLocation:   DutyLocation(orders.OriginDutyLocation),
			OrderType:            (*string)(orders.OrdersType.Pointer()),
			LockedByOfficeUserID: handlers.FmtUUIDPtr(moveTaskOrder.LockedByOfficeUserID),
			LockExpiresAt:        handlers.FmtDateTimePtr(moveTaskOrder.LockExpiresAt),
		}

		if orders.DepartmentIndicator != nil {
			deptIndicator := ghcmessages.DeptIndicator(*orders.DepartmentIndicator)
			queuePaymentRequests[i].DepartmentIndicator = &deptIndicator
		}
	}

	return &queuePaymentRequests
}

// Reweigh payload
func Reweigh(reweigh *models.Reweigh, _ *ghcmessages.SITStatus) *ghcmessages.Reweigh {
	if reweigh == nil || reweigh.ID == uuid.Nil {
		return nil
	}
	payload := &ghcmessages.Reweigh{
		ID:                     strfmt.UUID(reweigh.ID.String()),
		RequestedAt:            strfmt.DateTime(reweigh.RequestedAt),
		RequestedBy:            ghcmessages.ReweighRequester(reweigh.RequestedBy),
		VerificationReason:     reweigh.VerificationReason,
		Weight:                 handlers.FmtPoundPtr(reweigh.Weight),
		VerificationProvidedAt: handlers.FmtDateTimePtr(reweigh.VerificationProvidedAt),
		ShipmentID:             strfmt.UUID(reweigh.ShipmentID.String()),
	}

	return payload
}

// SearchMoves payload
func SearchMoves(appCtx appcontext.AppContext, moves models.Moves) *ghcmessages.SearchMoves {
	searchMoves := make(ghcmessages.SearchMoves, len(moves))
	for i, move := range moves {
		customer := move.Orders.ServiceMember

		numShipments := 0

		for _, shipment := range move.MTOShipments {
			if shipment.Status != models.MTOShipmentStatusDraft {
				numShipments++
			}
		}

		var pickupDate, deliveryDate *strfmt.Date

		if numShipments > 0 && move.MTOShipments[0].ScheduledPickupDate != nil {
			pickupDate = handlers.FmtDatePtr(move.MTOShipments[0].ScheduledPickupDate)
		} else {
			pickupDate = nil
		}

		if numShipments > 0 && move.MTOShipments[0].ScheduledDeliveryDate != nil {
			deliveryDate = handlers.FmtDatePtr(move.MTOShipments[0].ScheduledDeliveryDate)
		} else {
			deliveryDate = nil
		}

		var originGBLOC string
		if move.Status == models.MoveStatusNeedsServiceCounseling {
			originGBLOC = swag.StringValue(move.Orders.OriginDutyLocationGBLOC)
		} else if len(move.ShipmentGBLOC) > 0 && move.ShipmentGBLOC[0].GBLOC != nil {
			// There is a Pop bug that prevents us from using a has_one association for
			// Move.ShipmentGBLOC, so we have to treat move.ShipmentGBLOC as an array, even
			// though there can never be more than one GBLOC for a move.
			originGBLOC = swag.StringValue(move.ShipmentGBLOC[0].GBLOC)
		} else {
			// If the move's first shipment doesn't have a pickup address (like with an NTS-Release),
			// we need to fall back to the origin duty location GBLOC.  If that's not available for
			// some reason, then we should get the empty string (no GBLOC).
			originGBLOC = swag.StringValue(move.Orders.OriginDutyLocationGBLOC)
		}

		var destinationGBLOC ghcmessages.GBLOC
		var PostalCodeToGBLOC models.PostalCodeToGBLOC
		var err error
		if numShipments > 0 && move.MTOShipments[0].DestinationAddress != nil {
			PostalCodeToGBLOC, err = models.FetchGBLOCForPostalCode(appCtx.DB(), move.MTOShipments[0].DestinationAddress.PostalCode)
		} else {
			// If the move has no shipments or the shipment has no destination address fall back to the origin duty location GBLOC
			PostalCodeToGBLOC, err = models.FetchGBLOCForPostalCode(appCtx.DB(), move.Orders.NewDutyLocation.Address.PostalCode)
		}

		if err != nil {
			destinationGBLOC = *ghcmessages.NewGBLOC("")
		} else {
			destinationGBLOC = ghcmessages.GBLOC(PostalCodeToGBLOC.GBLOC)
		}

		searchMoves[i] = &ghcmessages.SearchMove{
			FirstName:                         customer.FirstName,
			LastName:                          customer.LastName,
			DodID:                             customer.Edipi,
			Emplid:                            customer.Emplid,
			Branch:                            customer.Affiliation.String(),
			Status:                            ghcmessages.MoveStatus(move.Status),
			ID:                                *handlers.FmtUUID(move.ID),
			Locator:                           move.Locator,
			ShipmentsCount:                    int64(numShipments),
			OriginDutyLocationPostalCode:      move.Orders.OriginDutyLocation.Address.PostalCode,
			DestinationDutyLocationPostalCode: move.Orders.NewDutyLocation.Address.PostalCode,
			OrderType:                         string(move.Orders.OrdersType),
			RequestedPickupDate:               pickupDate,
			RequestedDeliveryDate:             deliveryDate,
			OriginGBLOC:                       ghcmessages.GBLOC(originGBLOC),
			DestinationGBLOC:                  destinationGBLOC,
			LockedByOfficeUserID:              handlers.FmtUUIDPtr(move.LockedByOfficeUserID),
			LockExpiresAt:                     handlers.FmtDateTimePtr(move.LockExpiresAt),
		}
	}
	return &searchMoves
}

// ShipmentPaymentSITBalance payload
func ShipmentPaymentSITBalance(shipmentSITBalance *services.ShipmentPaymentSITBalance) *ghcmessages.ShipmentPaymentSITBalance {
	if shipmentSITBalance == nil {
		return nil
	}

	payload := &ghcmessages.ShipmentPaymentSITBalance{
		PendingBilledStartDate:  handlers.FmtDate(shipmentSITBalance.PendingBilledStartDate),
		PendingBilledEndDate:    handlers.FmtDate(shipmentSITBalance.PendingBilledEndDate),
		PendingSITDaysInvoiced:  int64(shipmentSITBalance.PendingSITDaysInvoiced),
		PreviouslyBilledDays:    handlers.FmtIntPtrToInt64(shipmentSITBalance.PreviouslyBilledDays),
		PreviouslyBilledEndDate: handlers.FmtDatePtr(shipmentSITBalance.PreviouslyBilledEndDate),
		ShipmentID:              *handlers.FmtUUID(shipmentSITBalance.ShipmentID),
		TotalSITDaysAuthorized:  int64(shipmentSITBalance.TotalSITDaysAuthorized),
		TotalSITDaysRemaining:   int64(shipmentSITBalance.TotalSITDaysRemaining),
		TotalSITEndDate:         handlers.FmtDate(shipmentSITBalance.TotalSITEndDate),
	}

	return payload
}

// ShipmentsPaymentSITBalance payload
func ShipmentsPaymentSITBalance(shipmentsSITBalance []services.ShipmentPaymentSITBalance) ghcmessages.ShipmentsPaymentSITBalance {
	if len(shipmentsSITBalance) == 0 {
		return nil
	}

	payload := make(ghcmessages.ShipmentsPaymentSITBalance, len(shipmentsSITBalance))
	for i, shipmentSITBalance := range shipmentsSITBalance {
		shipmentSITBalanceCopy := shipmentSITBalance
		payload[i] = ShipmentPaymentSITBalance(&shipmentSITBalanceCopy)
	}

	return payload
}

func SearchCustomers(customers models.ServiceMemberSearchResults) *ghcmessages.SearchCustomers {
	searchCustomers := make(ghcmessages.SearchCustomers, len(customers))
	for i, customer := range customers {
		searchCustomers[i] = &ghcmessages.SearchCustomer{
			FirstName:     customer.FirstName,
			LastName:      customer.LastName,
			DodID:         customer.Edipi,
			Emplid:        customer.Emplid,
			Branch:        customer.Affiliation.String(),
			ID:            *handlers.FmtUUID(customer.ID),
			PersonalEmail: customer.PersonalEmail,
			Telephone:     customer.Telephone,
		}
	}
	return &searchCustomers
}<|MERGE_RESOLUTION|>--- conflicted
+++ resolved
@@ -946,7 +946,6 @@
 	return payloadBoatShipment
 }
 
-<<<<<<< HEAD
 // MobileHomeShipment payload
 func MobileHomeShipment(storer storage.FileStorer, mobileHomeShipment *models.MobileHome) *ghcmessages.MobileHome {
 	if mobileHomeShipment == nil || mobileHomeShipment.ID.IsNil() {
@@ -970,8 +969,6 @@
 	return payloadMobileHomeShipment
 }
 
-=======
->>>>>>> c492c713
 // ProGearWeightTickets sets up a ProGearWeightTicket slice for the api using model data.
 func ProGearWeightTickets(storer storage.FileStorer, proGearWeightTickets models.ProgearWeightTickets) []*ghcmessages.ProGearWeightTicket {
 	payload := make([]*ghcmessages.ProGearWeightTicket, len(proGearWeightTickets))
@@ -1394,10 +1391,7 @@
 		StorageFacility:             StorageFacility(mtoShipment.StorageFacility),
 		PpmShipment:                 PPMShipment(storer, mtoShipment.PPMShipment),
 		BoatShipment:                BoatShipment(storer, mtoShipment.BoatShipment),
-<<<<<<< HEAD
 		MobileHomeShipment:          MobileHomeShipment(storer, mtoShipment.MobileHome),
-=======
->>>>>>> c492c713
 		DeliveryAddressUpdate:       ShipmentAddressUpdate(mtoShipment.DeliveryAddressUpdate),
 		ShipmentLocator:             handlers.FmtStringPtr(mtoShipment.ShipmentLocator),
 	}
