package payloads

import (
	"encoding/json"
	"errors"
	"math"
	"strings"
	"time"

	"github.com/go-openapi/strfmt"
	"github.com/go-openapi/swag"
	"github.com/gofrs/uuid"
	"go.uber.org/zap"

	"github.com/transcom/mymove/pkg/appcontext"
	"github.com/transcom/mymove/pkg/etag"
	"github.com/transcom/mymove/pkg/gen/ghcmessages"
	"github.com/transcom/mymove/pkg/handlers"
	"github.com/transcom/mymove/pkg/models"
	"github.com/transcom/mymove/pkg/models/roles"
	"github.com/transcom/mymove/pkg/services"
	mtoshipment "github.com/transcom/mymove/pkg/services/mto_shipment"
	"github.com/transcom/mymove/pkg/storage"
	"github.com/transcom/mymove/pkg/unit"
)

// Contractor payload
func Contractor(contractor *models.Contractor) *ghcmessages.Contractor {
	if contractor == nil {
		return nil
	}

	payload := &ghcmessages.Contractor{
		ID:             strfmt.UUID(contractor.ID.String()),
		ContractNumber: contractor.ContractNumber,
		Name:           contractor.Name,
		Type:           contractor.Type,
	}

	return payload
}

func OfficeUser(officeUser *models.OfficeUser) *ghcmessages.LockedOfficeUser {
	if officeUser != nil {
		payload := ghcmessages.LockedOfficeUser{
			FirstName:              officeUser.FirstName,
			LastName:               officeUser.LastName,
			TransportationOfficeID: *handlers.FmtUUID(officeUser.TransportationOfficeID),
			TransportationOffice:   TransportationOffice(&officeUser.TransportationOffice),
		}
		return &payload
	}
	return nil
}

func AssignedOfficeUser(officeUser *models.OfficeUser) *ghcmessages.AssignedOfficeUser {
	if officeUser != nil {
		payload := ghcmessages.AssignedOfficeUser{
			OfficeUserID: strfmt.UUID(officeUser.ID.String()),
			FirstName:    officeUser.FirstName,
			LastName:     officeUser.LastName,
		}
		return &payload
	}
	return nil
}

// Move payload
func Move(move *models.Move, storer storage.FileStorer) (*ghcmessages.Move, error) {
	if move == nil {
		return nil, nil
	}
	// Adds shipmentGBLOC to be used for TOO/TIO's origin GBLOC
	var gbloc ghcmessages.GBLOC
	if len(move.ShipmentGBLOC) > 0 && move.ShipmentGBLOC[0].GBLOC != nil {
		gbloc = ghcmessages.GBLOC(*move.ShipmentGBLOC[0].GBLOC)
	} else if move.Orders.OriginDutyLocationGBLOC != nil {
		gbloc = ghcmessages.GBLOC(*move.Orders.OriginDutyLocationGBLOC)
	}

	var additionalDocumentsPayload *ghcmessages.Document
	var err error
	if move.AdditionalDocuments != nil {
		additionalDocumentsPayload, err = PayloadForDocumentModel(storer, *move.AdditionalDocuments)
	}
	if err != nil {
		return nil, err
	}

	payload := &ghcmessages.Move{
		ID:                           strfmt.UUID(move.ID.String()),
		AvailableToPrimeAt:           handlers.FmtDateTimePtr(move.AvailableToPrimeAt),
		ApprovedAt:                   handlers.FmtDateTimePtr(move.ApprovedAt),
		ContractorID:                 handlers.FmtUUIDPtr(move.ContractorID),
		Contractor:                   Contractor(move.Contractor),
		Locator:                      move.Locator,
		OrdersID:                     strfmt.UUID(move.OrdersID.String()),
		Orders:                       Order(&move.Orders),
		ReferenceID:                  handlers.FmtStringPtr(move.ReferenceID),
		Status:                       ghcmessages.MoveStatus(move.Status),
		ExcessWeightQualifiedAt:      handlers.FmtDateTimePtr(move.ExcessWeightQualifiedAt),
		BillableWeightsReviewedAt:    handlers.FmtDateTimePtr(move.BillableWeightsReviewedAt),
		CreatedAt:                    strfmt.DateTime(move.CreatedAt),
		SubmittedAt:                  handlers.FmtDateTimePtr(move.SubmittedAt),
		ApprovalsRequestedAt:         handlers.FmtDateTimePtr(move.ApprovalsRequestedAt),
		UpdatedAt:                    strfmt.DateTime(move.UpdatedAt),
		ETag:                         etag.GenerateEtag(move.UpdatedAt),
		ServiceCounselingCompletedAt: handlers.FmtDateTimePtr(move.ServiceCounselingCompletedAt),
		ExcessWeightAcknowledgedAt:   handlers.FmtDateTimePtr(move.ExcessWeightAcknowledgedAt),
		TioRemarks:                   handlers.FmtStringPtr(move.TIORemarks),
		FinancialReviewFlag:          move.FinancialReviewFlag,
		FinancialReviewRemarks:       move.FinancialReviewRemarks,
		CloseoutOfficeID:             handlers.FmtUUIDPtr(move.CloseoutOfficeID),
		CloseoutOffice:               TransportationOffice(move.CloseoutOffice),
		ShipmentGBLOC:                gbloc,
		LockedByOfficeUserID:         handlers.FmtUUIDPtr(move.LockedByOfficeUserID),
		LockedByOfficeUser:           OfficeUser(move.LockedByOfficeUser),
		LockExpiresAt:                handlers.FmtDateTimePtr(move.LockExpiresAt),
		AdditionalDocuments:          additionalDocumentsPayload,
		SCAssignedUser:               AssignedOfficeUser(move.SCAssignedUser),
		TOOAssignedUser:              AssignedOfficeUser(move.TOOAssignedUser),
		TIOAssignedUser:              AssignedOfficeUser(move.TIOAssignedUser),
	}

	return payload, nil
}

// ListMove payload
func ListMove(move *models.Move) *ghcmessages.ListPrimeMove {
	if move == nil {
		return nil
	}
	payload := &ghcmessages.ListPrimeMove{
		ID:                 strfmt.UUID(move.ID.String()),
		MoveCode:           move.Locator,
		CreatedAt:          strfmt.DateTime(move.CreatedAt),
		AvailableToPrimeAt: handlers.FmtDateTimePtr(move.AvailableToPrimeAt),
		ApprovedAt:         handlers.FmtDateTimePtr(move.ApprovedAt),
		OrderID:            strfmt.UUID(move.OrdersID.String()),
		ReferenceID:        *move.ReferenceID,
		UpdatedAt:          strfmt.DateTime(move.UpdatedAt),
		ETag:               etag.GenerateEtag(move.UpdatedAt),
		OrderType:          string(move.Orders.OrdersType),
	}

	if move.PPMType != nil {
		payload.PpmType = *move.PPMType
	}

	return payload
}

// ListMoves payload
func ListMoves(moves *models.Moves) []*ghcmessages.ListPrimeMove {
	listMoves := make(ghcmessages.ListPrimeMoves, len(*moves))

	for i, move := range *moves {
		// Create a local copy of the loop variable
		moveCopy := move
		listMoves[i] = ListMove(&moveCopy)
	}
	return listMoves
}

// CustomerSupportRemark payload
func CustomerSupportRemark(customerSupportRemark *models.CustomerSupportRemark) *ghcmessages.CustomerSupportRemark {
	if customerSupportRemark == nil {
		return nil
	}
	id := strfmt.UUID(customerSupportRemark.ID.String())
	moveID := strfmt.UUID(customerSupportRemark.MoveID.String())
	officeUserID := strfmt.UUID(customerSupportRemark.OfficeUserID.String())

	payload := &ghcmessages.CustomerSupportRemark{
		Content:             &customerSupportRemark.Content,
		ID:                  &id,
		CreatedAt:           strfmt.DateTime(customerSupportRemark.CreatedAt),
		UpdatedAt:           strfmt.DateTime(customerSupportRemark.UpdatedAt),
		MoveID:              &moveID,
		OfficeUserEmail:     customerSupportRemark.OfficeUser.Email,
		OfficeUserFirstName: customerSupportRemark.OfficeUser.FirstName,
		OfficeUserID:        &officeUserID,
		OfficeUserLastName:  customerSupportRemark.OfficeUser.LastName,
	}
	return payload
}

// CustomerSupportRemarks payload
func CustomerSupportRemarks(customerSupportRemarks models.CustomerSupportRemarks) ghcmessages.CustomerSupportRemarks {
	payload := make(ghcmessages.CustomerSupportRemarks, len(customerSupportRemarks))
	for i, v := range customerSupportRemarks {
		customerSupportRemark := v
		payload[i] = CustomerSupportRemark(&customerSupportRemark)
	}
	return payload
}

// EvaluationReportList payload
func EvaluationReportList(evaluationReports models.EvaluationReports) ghcmessages.EvaluationReportList {
	payload := make(ghcmessages.EvaluationReportList, len(evaluationReports))
	for i, v := range evaluationReports {
		evaluationReport := v
		payload[i] = EvaluationReport(&evaluationReport)
	}
	return payload
}

func ReportViolations(reportViolations models.ReportViolations) ghcmessages.ReportViolations {
	payload := make(ghcmessages.ReportViolations, len(reportViolations))
	for i, v := range reportViolations {
		reportViolation := v
		payload[i] = ReportViolation(&reportViolation)
	}
	return payload
}

func GsrAppeals(gsrAppeals models.GsrAppeals) ghcmessages.GSRAppeals {
	payload := make(ghcmessages.GSRAppeals, len(gsrAppeals))
	for i, v := range gsrAppeals {
		gsrAppeal := v
		payload[i] = GsrAppeal(&gsrAppeal)
	}
	return payload
}

func EvaluationReportOfficeUser(officeUser models.OfficeUser) ghcmessages.EvaluationReportOfficeUser {
	payload := ghcmessages.EvaluationReportOfficeUser{
		Email:     officeUser.Email,
		FirstName: officeUser.FirstName,
		ID:        strfmt.UUID(officeUser.ID.String()),
		LastName:  officeUser.LastName,
		Phone:     officeUser.Telephone,
	}
	return payload
}

// EvaluationReport payload
func EvaluationReport(evaluationReport *models.EvaluationReport) *ghcmessages.EvaluationReport {
	if evaluationReport == nil {
		return nil
	}
	id := *handlers.FmtUUID(evaluationReport.ID)
	moveID := *handlers.FmtUUID(evaluationReport.MoveID)
	shipmentID := handlers.FmtUUIDPtr(evaluationReport.ShipmentID)

	var inspectionType *ghcmessages.EvaluationReportInspectionType
	if evaluationReport.InspectionType != nil {
		tempInspectionType := ghcmessages.EvaluationReportInspectionType(*evaluationReport.InspectionType)
		inspectionType = &tempInspectionType
	}
	var location *ghcmessages.EvaluationReportLocation
	if evaluationReport.Location != nil {
		tempLocation := ghcmessages.EvaluationReportLocation(*evaluationReport.Location)
		location = &tempLocation
	}
	reportType := ghcmessages.EvaluationReportType(evaluationReport.Type)

	evaluationReportOfficeUserPayload := EvaluationReportOfficeUser(evaluationReport.OfficeUser)

	var timeDepart *string
	if evaluationReport.TimeDepart != nil {
		td := evaluationReport.TimeDepart.Format(timeHHMMFormat)
		timeDepart = &td
	}

	var evalStart *string
	if evaluationReport.EvalStart != nil {
		es := evaluationReport.EvalStart.Format(timeHHMMFormat)
		evalStart = &es
	}

	var evalEnd *string
	if evaluationReport.EvalEnd != nil {
		ee := evaluationReport.EvalEnd.Format(timeHHMMFormat)
		evalEnd = &ee
	}

	payload := &ghcmessages.EvaluationReport{
		CreatedAt:                          strfmt.DateTime(evaluationReport.CreatedAt),
		ID:                                 id,
		InspectionDate:                     handlers.FmtDatePtr(evaluationReport.InspectionDate),
		InspectionType:                     inspectionType,
		Location:                           location,
		LocationDescription:                evaluationReport.LocationDescription,
		MoveID:                             moveID,
		ObservedShipmentPhysicalPickupDate: handlers.FmtDatePtr(evaluationReport.ObservedShipmentPhysicalPickupDate),
		ObservedShipmentDeliveryDate:       handlers.FmtDatePtr(evaluationReport.ObservedShipmentDeliveryDate),
		Remarks:                            evaluationReport.Remarks,
		ShipmentID:                         shipmentID,
		SubmittedAt:                        handlers.FmtDateTimePtr(evaluationReport.SubmittedAt),
		TimeDepart:                         timeDepart,
		EvalStart:                          evalStart,
		EvalEnd:                            evalEnd,
		Type:                               reportType,
		ViolationsObserved:                 evaluationReport.ViolationsObserved,
		MoveReferenceID:                    evaluationReport.Move.ReferenceID,
		OfficeUser:                         &evaluationReportOfficeUserPayload,
		SeriousIncident:                    evaluationReport.SeriousIncident,
		SeriousIncidentDesc:                evaluationReport.SeriousIncidentDesc,
		ObservedClaimsResponseDate:         handlers.FmtDatePtr(evaluationReport.ObservedClaimsResponseDate),
		ObservedPickupDate:                 handlers.FmtDatePtr(evaluationReport.ObservedPickupDate),
		ObservedPickupSpreadStartDate:      handlers.FmtDatePtr(evaluationReport.ObservedPickupSpreadStartDate),
		ObservedPickupSpreadEndDate:        handlers.FmtDatePtr(evaluationReport.ObservedPickupSpreadEndDate),
		ObservedDeliveryDate:               handlers.FmtDatePtr(evaluationReport.ObservedDeliveryDate),
		ETag:                               etag.GenerateEtag(evaluationReport.UpdatedAt),
		UpdatedAt:                          strfmt.DateTime(evaluationReport.UpdatedAt),
		ReportViolations:                   ReportViolations(evaluationReport.ReportViolations),
		GsrAppeals:                         GsrAppeals(evaluationReport.GsrAppeals),
	}
	return payload
}

// PWSViolationItem payload
func PWSViolationItem(violation *models.PWSViolation) *ghcmessages.PWSViolation {
	if violation == nil {
		return nil
	}

	payload := &ghcmessages.PWSViolation{
		ID:                   strfmt.UUID(violation.ID.String()),
		DisplayOrder:         int64(violation.DisplayOrder),
		ParagraphNumber:      violation.ParagraphNumber,
		Title:                violation.Title,
		Category:             string(violation.Category),
		SubCategory:          violation.SubCategory,
		RequirementSummary:   violation.RequirementSummary,
		RequirementStatement: violation.RequirementStatement,
		IsKpi:                violation.IsKpi,
		AdditionalDataElem:   violation.AdditionalDataElem,
	}

	return payload
}

// PWSViolations payload
func PWSViolations(violations models.PWSViolations) ghcmessages.PWSViolations {
	payload := make(ghcmessages.PWSViolations, len(violations))

	for i, v := range violations {
		violation := v
		payload[i] = PWSViolationItem(&violation)
	}
	return payload
}

func ReportViolation(reportViolation *models.ReportViolation) *ghcmessages.ReportViolation {
	if reportViolation == nil {
		return nil
	}
	id := *handlers.FmtUUID(reportViolation.ID)
	violationID := *handlers.FmtUUID(reportViolation.ViolationID)
	reportID := *handlers.FmtUUID(reportViolation.ReportID)

	payload := &ghcmessages.ReportViolation{
		ID:          id,
		ViolationID: violationID,
		ReportID:    reportID,
		Violation:   PWSViolationItem(&reportViolation.Violation),
		GsrAppeals:  GsrAppeals(reportViolation.GsrAppeals),
	}
	return payload
}

func GsrAppeal(gsrAppeal *models.GsrAppeal) *ghcmessages.GSRAppeal {
	if gsrAppeal == nil {
		return nil
	}
	id := *handlers.FmtUUID(gsrAppeal.ID)
	reportID := *handlers.FmtUUID(gsrAppeal.EvaluationReportID)
	officeUserID := *handlers.FmtUUID(gsrAppeal.OfficeUserID)
	officeUser := EvaluationReportOfficeUser(*gsrAppeal.OfficeUser)
	isSeriousIncident := false
	if gsrAppeal.IsSeriousIncidentAppeal != nil {
		isSeriousIncident = *gsrAppeal.IsSeriousIncidentAppeal
	}

	payload := &ghcmessages.GSRAppeal{
		ID:                id,
		ReportID:          reportID,
		OfficeUserID:      officeUserID,
		OfficeUser:        &officeUser,
		IsSeriousIncident: isSeriousIncident,
		AppealStatus:      ghcmessages.GSRAppealStatusType(gsrAppeal.AppealStatus),
		Remarks:           gsrAppeal.Remarks,
		CreatedAt:         strfmt.DateTime(gsrAppeal.CreatedAt),
	}

	if gsrAppeal.ReportViolationID != nil {
		payload.ViolationID = *handlers.FmtUUID(*gsrAppeal.ReportViolationID)
	}
	return payload
}

// TransportationOffice payload
func TransportationOffice(office *models.TransportationOffice) *ghcmessages.TransportationOffice {
	if office == nil || office.ID == uuid.Nil {
		return nil
	}

	phoneLines := []string{}
	for _, phoneLine := range office.PhoneLines {
		if phoneLine.Type == "voice" {
			phoneLines = append(phoneLines, phoneLine.Number)
		}
	}

	payload := &ghcmessages.TransportationOffice{
		ID:         handlers.FmtUUID(office.ID),
		CreatedAt:  handlers.FmtDateTime(office.CreatedAt),
		UpdatedAt:  handlers.FmtDateTime(office.UpdatedAt),
		Name:       models.StringPointer(office.Name),
		Gbloc:      office.Gbloc,
		Address:    Address(&office.Address),
		PhoneLines: phoneLines,
	}
	return payload
}

func TransportationOffices(transportationOffices models.TransportationOffices) ghcmessages.TransportationOffices {
	payload := make(ghcmessages.TransportationOffices, len(transportationOffices))

	for i, to := range transportationOffices {
		transportationOffice := to
		payload[i] = TransportationOffice(&transportationOffice)
	}
	return payload
}

func GBLOCs(gblocs []string) ghcmessages.GBLOCs {
	payload := make(ghcmessages.GBLOCs, len(gblocs))

	for i, gbloc := range gblocs {
		payload[i] = string(gbloc)
	}
	return payload
}

// MoveHistory payload
func MoveHistory(logger *zap.Logger, moveHistory *models.MoveHistory) *ghcmessages.MoveHistory {
	payload := &ghcmessages.MoveHistory{
		HistoryRecords: moveHistoryRecords(logger, moveHistory.AuditHistories),
		ID:             strfmt.UUID(moveHistory.ID.String()),
		Locator:        moveHistory.Locator,
		ReferenceID:    moveHistory.ReferenceID,
	}

	return payload
}

// MoveAuditHistory payload
func MoveAuditHistory(logger *zap.Logger, auditHistory models.AuditHistory) *ghcmessages.MoveAuditHistory {

	payload := &ghcmessages.MoveAuditHistory{
		Action:               auditHistory.Action,
		ActionTstampClk:      strfmt.DateTime(auditHistory.ActionTstampClk),
		ActionTstampStm:      strfmt.DateTime(auditHistory.ActionTstampStm),
		ActionTstampTx:       strfmt.DateTime(auditHistory.ActionTstampTx),
		ChangedValues:        removeEscapeJSONtoObject(logger, auditHistory.ChangedData),
		OldValues:            removeEscapeJSONtoObject(logger, auditHistory.OldData),
		EventName:            auditHistory.EventName,
		ID:                   strfmt.UUID(auditHistory.ID.String()),
		ObjectID:             handlers.FmtUUIDPtr(auditHistory.ObjectID),
		RelID:                auditHistory.RelID,
		SessionUserID:        handlers.FmtUUIDPtr(auditHistory.SessionUserID),
		SessionUserFirstName: auditHistory.SessionUserFirstName,
		SessionUserLastName:  auditHistory.SessionUserLastName,
		SessionUserEmail:     auditHistory.SessionUserEmail,
		SessionUserTelephone: auditHistory.SessionUserTelephone,
		Context:              removeEscapeJSONtoArray(logger, auditHistory.Context),
		ContextID:            auditHistory.ContextID,
		StatementOnly:        auditHistory.StatementOnly,
		TableName:            auditHistory.AuditedTable,
		SchemaName:           auditHistory.SchemaName,
		TransactionID:        auditHistory.TransactionID,
	}

	return payload
}

func removeEscapeJSONtoObject(logger *zap.Logger, data *string) map[string]interface{} {
	var result map[string]interface{}
	if data == nil || *data == "" {
		return result
	}
	var byteData = []byte(*data)

	err := json.Unmarshal(byteData, &result)

	if err != nil {
		logger.Error("error unmarshalling the escaped json to object", zap.Error(err))
	}

	return result

}

func removeEscapeJSONtoArray(logger *zap.Logger, data *string) []map[string]string {
	var result []map[string]string
	if data == nil || *data == "" {
		return result
	}
	var byteData = []byte(*data)

	err := json.Unmarshal(byteData, &result)

	if err != nil {
		logger.Error("error unmarshalling the escaped json to array", zap.Error(err))
	}

	return result
}

func moveHistoryRecords(logger *zap.Logger, auditHistories models.AuditHistories) ghcmessages.MoveAuditHistories {
	payload := make(ghcmessages.MoveAuditHistories, len(auditHistories))

	for i, a := range auditHistories {
		payload[i] = MoveAuditHistory(logger, a)
	}
	return payload
}

// MoveTaskOrder payload
func MoveTaskOrder(moveTaskOrder *models.Move) *ghcmessages.MoveTaskOrder {
	if moveTaskOrder == nil {
		return nil
	}

	payload := &ghcmessages.MoveTaskOrder{
		ID:                 strfmt.UUID(moveTaskOrder.ID.String()),
		CreatedAt:          strfmt.DateTime(moveTaskOrder.CreatedAt),
		AvailableToPrimeAt: handlers.FmtDateTimePtr(moveTaskOrder.AvailableToPrimeAt),
		ApprovedAt:         handlers.FmtDateTimePtr(moveTaskOrder.ApprovedAt),
		OrderID:            strfmt.UUID(moveTaskOrder.OrdersID.String()),
		ReferenceID:        *moveTaskOrder.ReferenceID,
		UpdatedAt:          strfmt.DateTime(moveTaskOrder.UpdatedAt),
		ETag:               etag.GenerateEtag(moveTaskOrder.UpdatedAt),
		Locator:            moveTaskOrder.Locator,
	}
	return payload
}

// Customer payload
func Customer(customer *models.ServiceMember) *ghcmessages.Customer {
	if customer == nil {
		return nil
	}

	payload := ghcmessages.Customer{
		Agency:             swag.StringValue((*string)(customer.Affiliation)),
		CurrentAddress:     Address(customer.ResidentialAddress),
		Edipi:              swag.StringValue(customer.Edipi),
		Email:              customer.PersonalEmail,
		FirstName:          swag.StringValue(customer.FirstName),
		ID:                 strfmt.UUID(customer.ID.String()),
		LastName:           swag.StringValue(customer.LastName),
		Phone:              customer.Telephone,
		Suffix:             customer.Suffix,
		MiddleName:         customer.MiddleName,
		UserID:             strfmt.UUID(customer.UserID.String()),
		ETag:               etag.GenerateEtag(customer.UpdatedAt),
		BackupContact:      BackupContact(customer.BackupContacts),
		BackupAddress:      Address(customer.BackupMailingAddress),
		SecondaryTelephone: customer.SecondaryTelephone,
		PhoneIsPreferred:   swag.BoolValue(customer.PhoneIsPreferred),
		EmailIsPreferred:   swag.BoolValue(customer.EmailIsPreferred),
		CacValidated:       &customer.CacValidated,
		Emplid:             customer.Emplid,
	}
	return &payload
}

func CreatedCustomer(sm *models.ServiceMember, oktaUser *models.CreatedOktaUser, backupContact *models.BackupContact) *ghcmessages.CreatedCustomer {
	if sm == nil || oktaUser == nil || backupContact == nil {
		return nil
	}

	bc := &ghcmessages.BackupContact{
		Name:  &backupContact.Name,
		Email: &backupContact.Email,
		Phone: backupContact.Phone,
	}

	payload := ghcmessages.CreatedCustomer{
		ID:                 strfmt.UUID(sm.ID.String()),
		UserID:             strfmt.UUID(sm.UserID.String()),
		OktaID:             oktaUser.ID,
		OktaEmail:          oktaUser.Profile.Email,
		Affiliation:        swag.StringValue((*string)(sm.Affiliation)),
		Edipi:              sm.Edipi,
		FirstName:          swag.StringValue(sm.FirstName),
		MiddleName:         sm.MiddleName,
		LastName:           swag.StringValue(sm.LastName),
		Suffix:             sm.Suffix,
		ResidentialAddress: Address(sm.ResidentialAddress),
		BackupAddress:      Address(sm.BackupMailingAddress),
		PersonalEmail:      *sm.PersonalEmail,
		Telephone:          sm.Telephone,
		SecondaryTelephone: sm.SecondaryTelephone,
		PhoneIsPreferred:   swag.BoolValue(sm.PhoneIsPreferred),
		EmailIsPreferred:   swag.BoolValue(sm.EmailIsPreferred),
		BackupContact:      bc,
		CacValidated:       swag.BoolValue(&sm.CacValidated),
	}
	return &payload
}

// Order payload
func Order(order *models.Order) *ghcmessages.Order {
	if order == nil {
		return nil
	}
	if order.ID == uuid.Nil {
		return nil
	}

	destinationDutyLocation := DutyLocation(&order.NewDutyLocation)
	originDutyLocation := DutyLocation(order.OriginDutyLocation)
	if order.Grade != nil && order.Entitlement != nil {
		order.Entitlement.SetWeightAllotment(string(*order.Grade))
	}
	entitlements := Entitlement(order.Entitlement)

	var deptIndicator ghcmessages.DeptIndicator
	if order.DepartmentIndicator != nil {
		deptIndicator = ghcmessages.DeptIndicator(*order.DepartmentIndicator)
	}

	var ordersTypeDetail ghcmessages.OrdersTypeDetail
	if order.OrdersTypeDetail != nil {
		ordersTypeDetail = ghcmessages.OrdersTypeDetail(*order.OrdersTypeDetail)
	}

	var grade ghcmessages.Grade
	if order.Grade != nil {
		grade = ghcmessages.Grade(*order.Grade)
	}
	//
	var affiliation ghcmessages.Affiliation
	if order.ServiceMember.Affiliation != nil {
		affiliation = ghcmessages.Affiliation(*order.ServiceMember.Affiliation)
	}

	var moveCode string
	var moveTaskOrderID strfmt.UUID
	if len(order.Moves) > 0 {
		moveCode = order.Moves[0].Locator
		moveTaskOrderID = strfmt.UUID(order.Moves[0].ID.String())
	}

	payload := ghcmessages.Order{
		DestinationDutyLocation:        destinationDutyLocation,
		DestinationDutyLocationGBLOC:   ghcmessages.GBLOC(swag.StringValue(order.DestinationGBLOC)),
		Entitlement:                    entitlements,
		Grade:                          &grade,
		OrderNumber:                    order.OrdersNumber,
		OrderTypeDetail:                &ordersTypeDetail,
		ID:                             strfmt.UUID(order.ID.String()),
		OriginDutyLocation:             originDutyLocation,
		ETag:                           etag.GenerateEtag(order.UpdatedAt),
		Agency:                         &affiliation,
		CustomerID:                     strfmt.UUID(order.ServiceMemberID.String()),
		Customer:                       Customer(&order.ServiceMember),
		FirstName:                      swag.StringValue(order.ServiceMember.FirstName),
		LastName:                       swag.StringValue(order.ServiceMember.LastName),
		ReportByDate:                   strfmt.Date(order.ReportByDate),
		DateIssued:                     strfmt.Date(order.IssueDate),
		OrderType:                      ghcmessages.OrdersType(order.OrdersType),
		DepartmentIndicator:            &deptIndicator,
		Tac:                            handlers.FmtStringPtr(order.TAC),
		Sac:                            handlers.FmtStringPtr(order.SAC),
		NtsTac:                         handlers.FmtStringPtr(order.NtsTAC),
		NtsSac:                         handlers.FmtStringPtr(order.NtsSAC),
		SupplyAndServicesCostEstimate:  order.SupplyAndServicesCostEstimate,
		PackingAndShippingInstructions: order.PackingAndShippingInstructions,
		MethodOfPayment:                order.MethodOfPayment,
		Naics:                          order.NAICS,
		UploadedOrderID:                strfmt.UUID(order.UploadedOrdersID.String()),
		UploadedAmendedOrderID:         handlers.FmtUUIDPtr(order.UploadedAmendedOrdersID),
		AmendedOrdersAcknowledgedAt:    handlers.FmtDateTimePtr(order.AmendedOrdersAcknowledgedAt),
		MoveCode:                       moveCode,
		MoveTaskOrderID:                moveTaskOrderID,
		OriginDutyLocationGBLOC:        ghcmessages.GBLOC(swag.StringValue(order.OriginDutyLocationGBLOC)),
	}

	return &payload
}

// Entitlement payload
func Entitlement(entitlement *models.Entitlement) *ghcmessages.Entitlements {
	if entitlement == nil {
		return nil
	}
	var proGearWeight, proGearWeightSpouse, totalWeight int64
	proGearWeight = int64(entitlement.ProGearWeight)
	proGearWeightSpouse = int64(entitlement.ProGearWeightSpouse)

	if weightAllotment := entitlement.WeightAllotment(); weightAllotment != nil {
		if *entitlement.DependentsAuthorized {
			totalWeight = int64(weightAllotment.TotalWeightSelfPlusDependents)
		} else {
			totalWeight = int64(weightAllotment.TotalWeightSelf)
		}
	}
	var authorizedWeight *int64
	if entitlement.AuthorizedWeight() != nil {
		aw := int64(*entitlement.AuthorizedWeight())
		authorizedWeight = &aw
	}
	var sit *int64
	if entitlement.StorageInTransit != nil {
		sitValue := int64(*entitlement.StorageInTransit)
		sit = &sitValue
	}
	var totalDependents int64
	if entitlement.TotalDependents != nil {
		totalDependents = int64(*entitlement.TotalDependents)
	}
	requiredMedicalEquipmentWeight := int64(entitlement.RequiredMedicalEquipmentWeight)
	gunSafe := entitlement.GunSafe
	var accompaniedTour *bool
	if entitlement.AccompaniedTour != nil {
		accompaniedTour = models.BoolPointer(*entitlement.AccompaniedTour)
	}
	var dependentsUnderTwelve *int64
	if entitlement.DependentsUnderTwelve != nil {
		dependentsUnderTwelve = models.Int64Pointer(int64(*entitlement.DependentsUnderTwelve))
	}
	var dependentsTwelveAndOver *int64
	if entitlement.DependentsTwelveAndOver != nil {
		dependentsTwelveAndOver = models.Int64Pointer(int64(*entitlement.DependentsTwelveAndOver))
	}
	var ubAllowance *int64
	if entitlement.UBAllowance != nil {
		ubAllowance = models.Int64Pointer(int64(*entitlement.UBAllowance))
	}
	return &ghcmessages.Entitlements{
		ID:                             strfmt.UUID(entitlement.ID.String()),
		AuthorizedWeight:               authorizedWeight,
		DependentsAuthorized:           entitlement.DependentsAuthorized,
		NonTemporaryStorage:            entitlement.NonTemporaryStorage,
		PrivatelyOwnedVehicle:          entitlement.PrivatelyOwnedVehicle,
		ProGearWeight:                  proGearWeight,
		ProGearWeightSpouse:            proGearWeightSpouse,
		StorageInTransit:               sit,
		TotalDependents:                totalDependents,
		TotalWeight:                    totalWeight,
		RequiredMedicalEquipmentWeight: requiredMedicalEquipmentWeight,
		DependentsUnderTwelve:          dependentsUnderTwelve,
		DependentsTwelveAndOver:        dependentsTwelveAndOver,
		AccompaniedTour:                accompaniedTour,
<<<<<<< HEAD
		UbAllowance:                    ubAllowance,
=======
		UnaccompaniedBaggageAllowance:  ubAllowance,
>>>>>>> b8a8076d
		OrganizationalClothingAndIndividualEquipment: entitlement.OrganizationalClothingAndIndividualEquipment,
		GunSafe: gunSafe,
		ETag:    etag.GenerateEtag(entitlement.UpdatedAt),
	}
}

// DutyLocation payload
func DutyLocation(dutyLocation *models.DutyLocation) *ghcmessages.DutyLocation {
	if dutyLocation == nil {
		return nil
	}
	address := Address(&dutyLocation.Address)
	payload := ghcmessages.DutyLocation{
		Address:   address,
		AddressID: address.ID,
		ID:        strfmt.UUID(dutyLocation.ID.String()),
		Name:      dutyLocation.Name,
		ETag:      etag.GenerateEtag(dutyLocation.UpdatedAt),
	}
	return &payload
}

// Country payload
func Country(country *models.Country) *string {
	if country == nil {
		return nil
	}
	return &country.Country
}

// Address payload
func Address(address *models.Address) *ghcmessages.Address {
	if address == nil {
		return nil
	}
	return &ghcmessages.Address{
		ID:             strfmt.UUID(address.ID.String()),
		StreetAddress1: &address.StreetAddress1,
		StreetAddress2: address.StreetAddress2,
		StreetAddress3: address.StreetAddress3,
		City:           &address.City,
		State:          &address.State,
		PostalCode:     &address.PostalCode,
		Country:        Country(address.Country),
		County:         &address.County,
		ETag:           etag.GenerateEtag(address.UpdatedAt),
		IsOconus:       address.IsOconus,
	}
}

// PPM destination Address payload
func PPMDestinationAddress(address *models.Address) *ghcmessages.Address {
	payload := Address(address)

	if payload == nil {
		return nil
	}

	// Street address 1 is optional per business rule but not nullable on the database level.
	// Check if streetAddress 1 is using place holder value to represent 'NULL'.
	// If so return empty string.
	if strings.EqualFold(*payload.StreetAddress1, models.STREET_ADDRESS_1_NOT_PROVIDED) {
		payload.StreetAddress1 = models.StringPointer("")
	}
	return payload
}

// StorageFacility payload
func StorageFacility(storageFacility *models.StorageFacility) *ghcmessages.StorageFacility {
	if storageFacility == nil {
		return nil
	}

	payload := ghcmessages.StorageFacility{
		ID:           strfmt.UUID(storageFacility.ID.String()),
		FacilityName: storageFacility.FacilityName,
		Address:      Address(&storageFacility.Address),
		LotNumber:    storageFacility.LotNumber,
		Phone:        storageFacility.Phone,
		Email:        storageFacility.Email,
		ETag:         etag.GenerateEtag(storageFacility.UpdatedAt),
	}

	return &payload
}

// BackupContact payload
func BackupContact(contacts models.BackupContacts) *ghcmessages.BackupContact {
	if len(contacts) == 0 {
		return nil
	}
	var name, email, phone string

	if len(contacts) != 0 {
		contact := contacts[0]
		name = contact.Name
		email = contact.Email
		phone = ""
		contactPhone := contact.Phone
		if contactPhone != nil {
			phone = *contactPhone
		}
	}

	return &ghcmessages.BackupContact{
		Name:  &name,
		Email: &email,
		Phone: &phone,
	}
}

// SITDurationUpdate payload
func SITDurationUpdate(sitDurationUpdate *models.SITDurationUpdate) *ghcmessages.SITExtension {
	if sitDurationUpdate == nil {
		return nil
	}
	payload := &ghcmessages.SITExtension{
		ID:                strfmt.UUID(sitDurationUpdate.ID.String()),
		ETag:              etag.GenerateEtag(sitDurationUpdate.UpdatedAt),
		MtoShipmentID:     strfmt.UUID(sitDurationUpdate.MTOShipmentID.String()),
		RequestReason:     string(sitDurationUpdate.RequestReason),
		RequestedDays:     int64(sitDurationUpdate.RequestedDays),
		Status:            string(sitDurationUpdate.Status),
		CreatedAt:         strfmt.DateTime(sitDurationUpdate.CreatedAt),
		UpdatedAt:         strfmt.DateTime(sitDurationUpdate.UpdatedAt),
		ApprovedDays:      handlers.FmtIntPtrToInt64(sitDurationUpdate.ApprovedDays),
		ContractorRemarks: handlers.FmtStringPtr(sitDurationUpdate.ContractorRemarks),
		DecisionDate:      handlers.FmtDateTimePtr(sitDurationUpdate.DecisionDate),
		OfficeRemarks:     handlers.FmtStringPtr(sitDurationUpdate.OfficeRemarks),
	}

	return payload
}

// SITDurationUpdates payload
func SITDurationUpdates(sitDurationUpdates *models.SITDurationUpdates) *ghcmessages.SITExtensions {
	payload := make(ghcmessages.SITExtensions, len(*sitDurationUpdates))

	if len(*sitDurationUpdates) > 0 {
		for i, m := range *sitDurationUpdates {
			copyOfSITDurationUpdate := m // Make copy to avoid implicit memory aliasing of items from a range statement.
			payload[i] = SITDurationUpdate(&copyOfSITDurationUpdate)
		}
		// Reversing the SIT duration updates as they are saved in the order
		// they are created and we want to always display them in the reverse
		// order.
		for i, j := 0, len(payload)-1; i < j; i, j = i+1, j-1 {
			payload[i], payload[j] = payload[j], payload[i]
		}
	}
	return &payload
}

func currentSIT(currentSIT *services.CurrentSIT) *ghcmessages.SITStatusCurrentSIT {
	if currentSIT == nil {
		return nil
	}
	return &ghcmessages.SITStatusCurrentSIT{
		ServiceItemID:        *handlers.FmtUUID(currentSIT.ServiceItemID), // TODO: Refactor out service item ID dependence in GHC API. This should be based on SIT groupings / summaries
		Location:             currentSIT.Location,
		DaysInSIT:            handlers.FmtIntPtrToInt64(&currentSIT.DaysInSIT),
		SitEntryDate:         handlers.FmtDate(currentSIT.SITEntryDate),
		SitDepartureDate:     handlers.FmtDatePtr(currentSIT.SITDepartureDate),
		SitAuthorizedEndDate: handlers.FmtDate(currentSIT.SITAuthorizedEndDate),
		SitCustomerContacted: handlers.FmtDatePtr(currentSIT.SITCustomerContacted),
		SitRequestedDelivery: handlers.FmtDatePtr(currentSIT.SITRequestedDelivery),
	}
}

// SITStatus payload
func SITStatus(shipmentSITStatuses *services.SITStatus, storer storage.FileStorer) *ghcmessages.SITStatus {
	if shipmentSITStatuses == nil {
		return nil
	}

	payload := &ghcmessages.SITStatus{
		PastSITServiceItemGroupings: SITServiceItemGroupings(shipmentSITStatuses.PastSITs, storer),
		TotalSITDaysUsed:            handlers.FmtIntPtrToInt64(&shipmentSITStatuses.TotalSITDaysUsed),
		TotalDaysRemaining:          handlers.FmtIntPtrToInt64(&shipmentSITStatuses.TotalDaysRemaining),
		CalculatedTotalDaysInSIT:    handlers.FmtIntPtrToInt64(&shipmentSITStatuses.CalculatedTotalDaysInSIT),
		CurrentSIT:                  currentSIT(shipmentSITStatuses.CurrentSIT),
	}

	return payload
}

// SITStatuses payload
func SITStatuses(shipmentSITStatuses map[string]services.SITStatus, storer storage.FileStorer) map[string]*ghcmessages.SITStatus {
	sitStatuses := map[string]*ghcmessages.SITStatus{}
	if len(shipmentSITStatuses) == 0 {
		return sitStatuses
	}

	for _, sitStatus := range shipmentSITStatuses {
		copyOfSITStatus := sitStatus
		sitStatuses[sitStatus.ShipmentID.String()] = SITStatus(&copyOfSITStatus, storer)
	}

	return sitStatuses
}

// PPMShipment payload
func PPMShipment(_ storage.FileStorer, ppmShipment *models.PPMShipment) *ghcmessages.PPMShipment {
	if ppmShipment == nil || ppmShipment.ID.IsNil() {
		return nil
	}

	payloadPPMShipment := &ghcmessages.PPMShipment{
		ID:                             *handlers.FmtUUID(ppmShipment.ID),
		ShipmentID:                     *handlers.FmtUUID(ppmShipment.ShipmentID),
		CreatedAt:                      strfmt.DateTime(ppmShipment.CreatedAt),
		UpdatedAt:                      strfmt.DateTime(ppmShipment.UpdatedAt),
		Status:                         ghcmessages.PPMShipmentStatus(ppmShipment.Status),
		ExpectedDepartureDate:          handlers.FmtDate(ppmShipment.ExpectedDepartureDate),
		ActualMoveDate:                 handlers.FmtDatePtr(ppmShipment.ActualMoveDate),
		SubmittedAt:                    handlers.FmtDateTimePtr(ppmShipment.SubmittedAt),
		ReviewedAt:                     handlers.FmtDateTimePtr(ppmShipment.ReviewedAt),
		ApprovedAt:                     handlers.FmtDateTimePtr(ppmShipment.ApprovedAt),
		PickupAddress:                  Address(ppmShipment.PickupAddress),
		DestinationAddress:             PPMDestinationAddress(ppmShipment.DestinationAddress),
		ActualPickupPostalCode:         ppmShipment.ActualPickupPostalCode,
		ActualDestinationPostalCode:    ppmShipment.ActualDestinationPostalCode,
		SitExpected:                    ppmShipment.SITExpected,
		HasSecondaryPickupAddress:      ppmShipment.HasSecondaryPickupAddress,
		HasSecondaryDestinationAddress: ppmShipment.HasSecondaryDestinationAddress,
		HasTertiaryPickupAddress:       ppmShipment.HasTertiaryPickupAddress,
		HasTertiaryDestinationAddress:  ppmShipment.HasTertiaryDestinationAddress,
		EstimatedWeight:                handlers.FmtPoundPtr(ppmShipment.EstimatedWeight),
		HasProGear:                     ppmShipment.HasProGear,
		ProGearWeight:                  handlers.FmtPoundPtr(ppmShipment.ProGearWeight),
		SpouseProGearWeight:            handlers.FmtPoundPtr(ppmShipment.SpouseProGearWeight),
		EstimatedIncentive:             handlers.FmtCost(ppmShipment.EstimatedIncentive),
		HasRequestedAdvance:            ppmShipment.HasRequestedAdvance,
		AdvanceAmountRequested:         handlers.FmtCost(ppmShipment.AdvanceAmountRequested),
		HasReceivedAdvance:             ppmShipment.HasReceivedAdvance,
		AdvanceAmountReceived:          handlers.FmtCost(ppmShipment.AdvanceAmountReceived),
		SitEstimatedWeight:             handlers.FmtPoundPtr(ppmShipment.SITEstimatedWeight),
		SitEstimatedEntryDate:          handlers.FmtDatePtr(ppmShipment.SITEstimatedEntryDate),
		SitEstimatedDepartureDate:      handlers.FmtDatePtr(ppmShipment.SITEstimatedDepartureDate),
		SitEstimatedCost:               handlers.FmtCost(ppmShipment.SITEstimatedCost),
		IsActualExpenseReimbursement:   ppmShipment.IsActualExpenseReimbursement,
		ETag:                           etag.GenerateEtag(ppmShipment.UpdatedAt),
	}

	if ppmShipment.SITLocation != nil {
		sitLocation := ghcmessages.SITLocationType(*ppmShipment.SITLocation)
		payloadPPMShipment.SitLocation = &sitLocation
	}

	if ppmShipment.AdvanceStatus != nil {
		advanceStatus := ghcmessages.PPMAdvanceStatus(*ppmShipment.AdvanceStatus)
		payloadPPMShipment.AdvanceStatus = &advanceStatus
	}

	if ppmShipment.W2Address != nil {
		payloadPPMShipment.W2Address = Address(ppmShipment.W2Address)
	}

	if ppmShipment.SecondaryPickupAddress != nil {
		payloadPPMShipment.SecondaryPickupAddress = Address(ppmShipment.SecondaryPickupAddress)
	}

	if ppmShipment.SecondaryDestinationAddress != nil {
		payloadPPMShipment.SecondaryDestinationAddress = Address(ppmShipment.SecondaryDestinationAddress)
	}

	if ppmShipment.TertiaryPickupAddress != nil {
		payloadPPMShipment.TertiaryPickupAddress = Address(ppmShipment.TertiaryPickupAddress)
	}

	if ppmShipment.TertiaryDestinationAddress != nil {
		payloadPPMShipment.TertiaryDestinationAddress = Address(ppmShipment.TertiaryDestinationAddress)
	}

	if ppmShipment.IsActualExpenseReimbursement != nil {
		payloadPPMShipment.IsActualExpenseReimbursement = ppmShipment.IsActualExpenseReimbursement
	}

	return payloadPPMShipment
}

// BoatShipment payload
func BoatShipment(storer storage.FileStorer, boatShipment *models.BoatShipment) *ghcmessages.BoatShipment {
	if boatShipment == nil || boatShipment.ID.IsNil() {
		return nil
	}

	payloadBoatShipment := &ghcmessages.BoatShipment{
		ID:             *handlers.FmtUUID(boatShipment.ID),
		ShipmentID:     *handlers.FmtUUID(boatShipment.ShipmentID),
		CreatedAt:      strfmt.DateTime(boatShipment.CreatedAt),
		UpdatedAt:      strfmt.DateTime(boatShipment.UpdatedAt),
		Type:           models.StringPointer(string(boatShipment.Type)),
		Year:           handlers.FmtIntPtrToInt64(boatShipment.Year),
		Make:           boatShipment.Make,
		Model:          boatShipment.Model,
		LengthInInches: handlers.FmtIntPtrToInt64(boatShipment.LengthInInches),
		WidthInInches:  handlers.FmtIntPtrToInt64(boatShipment.WidthInInches),
		HeightInInches: handlers.FmtIntPtrToInt64(boatShipment.HeightInInches),
		HasTrailer:     boatShipment.HasTrailer,
		IsRoadworthy:   boatShipment.IsRoadworthy,
		ETag:           etag.GenerateEtag(boatShipment.UpdatedAt),
	}

	return payloadBoatShipment
}

// MobileHomeShipment payload
func MobileHomeShipment(storer storage.FileStorer, mobileHomeShipment *models.MobileHome) *ghcmessages.MobileHome {
	if mobileHomeShipment == nil || mobileHomeShipment.ID.IsNil() {
		return nil
	}

	payloadMobileHomeShipment := &ghcmessages.MobileHome{
		ID:             *handlers.FmtUUID(mobileHomeShipment.ID),
		ShipmentID:     *handlers.FmtUUID(mobileHomeShipment.ShipmentID),
		Make:           *mobileHomeShipment.Make,
		Model:          *mobileHomeShipment.Model,
		Year:           *handlers.FmtIntPtrToInt64(mobileHomeShipment.Year),
		LengthInInches: *handlers.FmtIntPtrToInt64(mobileHomeShipment.LengthInInches),
		HeightInInches: *handlers.FmtIntPtrToInt64(mobileHomeShipment.HeightInInches),
		WidthInInches:  *handlers.FmtIntPtrToInt64(mobileHomeShipment.WidthInInches),
		CreatedAt:      strfmt.DateTime(mobileHomeShipment.CreatedAt),
		UpdatedAt:      strfmt.DateTime(mobileHomeShipment.UpdatedAt),
		ETag:           etag.GenerateEtag(mobileHomeShipment.UpdatedAt),
	}

	return payloadMobileHomeShipment
}

// ProGearWeightTickets sets up a ProGearWeightTicket slice for the api using model data.
func ProGearWeightTickets(storer storage.FileStorer, proGearWeightTickets models.ProgearWeightTickets) []*ghcmessages.ProGearWeightTicket {
	payload := make([]*ghcmessages.ProGearWeightTicket, len(proGearWeightTickets))
	for i, proGearWeightTicket := range proGearWeightTickets {
		copyOfProGearWeightTicket := proGearWeightTicket
		proGearWeightTicketPayload := ProGearWeightTicket(storer, &copyOfProGearWeightTicket)
		payload[i] = proGearWeightTicketPayload
	}
	return payload
}

// ProGearWeightTicket payload
func ProGearWeightTicket(storer storage.FileStorer, progear *models.ProgearWeightTicket) *ghcmessages.ProGearWeightTicket {
	ppmShipmentID := strfmt.UUID(progear.PPMShipmentID.String())

	document, err := PayloadForDocumentModel(storer, progear.Document)
	if err != nil {
		return nil
	}

	payload := &ghcmessages.ProGearWeightTicket{
		ID:               strfmt.UUID(progear.ID.String()),
		PpmShipmentID:    ppmShipmentID,
		CreatedAt:        *handlers.FmtDateTime(progear.CreatedAt),
		UpdatedAt:        *handlers.FmtDateTime(progear.UpdatedAt),
		DocumentID:       *handlers.FmtUUID(progear.DocumentID),
		Document:         document,
		Weight:           handlers.FmtPoundPtr(progear.Weight),
		BelongsToSelf:    progear.BelongsToSelf,
		HasWeightTickets: progear.HasWeightTickets,
		Description:      progear.Description,
		ETag:             etag.GenerateEtag(progear.UpdatedAt),
	}

	if progear.Status != nil {
		status := ghcmessages.OmittablePPMDocumentStatus(*progear.Status)
		payload.Status = &status
	}

	if progear.Reason != nil {
		reason := ghcmessages.PPMDocumentStatusReason(*progear.Reason)
		payload.Reason = &reason
	}

	return payload
}

// MovingExpense payload
func MovingExpense(storer storage.FileStorer, movingExpense *models.MovingExpense) *ghcmessages.MovingExpense {

	document, err := PayloadForDocumentModel(storer, movingExpense.Document)
	if err != nil {
		return nil
	}

	payload := &ghcmessages.MovingExpense{
		ID:               *handlers.FmtUUID(movingExpense.ID),
		PpmShipmentID:    *handlers.FmtUUID(movingExpense.PPMShipmentID),
		DocumentID:       *handlers.FmtUUID(movingExpense.DocumentID),
		Document:         document,
		CreatedAt:        strfmt.DateTime(movingExpense.CreatedAt),
		UpdatedAt:        strfmt.DateTime(movingExpense.UpdatedAt),
		Description:      movingExpense.Description,
		PaidWithGtcc:     movingExpense.PaidWithGTCC,
		Amount:           handlers.FmtCost(movingExpense.Amount),
		MissingReceipt:   movingExpense.MissingReceipt,
		ETag:             etag.GenerateEtag(movingExpense.UpdatedAt),
		SitEstimatedCost: handlers.FmtCost(movingExpense.SITEstimatedCost),
	}
	if movingExpense.MovingExpenseType != nil {
		movingExpenseType := ghcmessages.OmittableMovingExpenseType(*movingExpense.MovingExpenseType)
		payload.MovingExpenseType = &movingExpenseType
	}

	if movingExpense.Status != nil {
		status := ghcmessages.OmittablePPMDocumentStatus(*movingExpense.Status)
		payload.Status = &status
	}

	if movingExpense.Reason != nil {
		reason := ghcmessages.PPMDocumentStatusReason(*movingExpense.Reason)
		payload.Reason = &reason
	}

	if movingExpense.SITStartDate != nil {
		payload.SitStartDate = handlers.FmtDatePtr(movingExpense.SITStartDate)
	}

	if movingExpense.SITEndDate != nil {
		payload.SitEndDate = handlers.FmtDatePtr(movingExpense.SITEndDate)
	}

	if movingExpense.WeightStored != nil {
		payload.WeightStored = handlers.FmtPoundPtr(movingExpense.WeightStored)
	}

	if movingExpense.SITLocation != nil {
		sitLocation := ghcmessages.SITLocationType(*movingExpense.SITLocation)
		payload.SitLocation = &sitLocation
	}

	if movingExpense.SITReimburseableAmount != nil {
		payload.SitReimburseableAmount = handlers.FmtCost(movingExpense.SITReimburseableAmount)
	}

	return payload
}

func MovingExpenses(storer storage.FileStorer, movingExpenses models.MovingExpenses) []*ghcmessages.MovingExpense {
	payload := make([]*ghcmessages.MovingExpense, len(movingExpenses))
	for i, movingExpense := range movingExpenses {
		copyOfMovingExpense := movingExpense
		payload[i] = MovingExpense(storer, &copyOfMovingExpense)
	}
	return payload
}

func WeightTickets(storer storage.FileStorer, weightTickets models.WeightTickets) []*ghcmessages.WeightTicket {
	payload := make([]*ghcmessages.WeightTicket, len(weightTickets))
	for i, weightTicket := range weightTickets {
		copyOfWeightTicket := weightTicket
		weightTicketPayload := WeightTicket(storer, &copyOfWeightTicket)
		payload[i] = weightTicketPayload
	}
	return payload
}

// WeightTicket payload
func WeightTicket(storer storage.FileStorer, weightTicket *models.WeightTicket) *ghcmessages.WeightTicket {
	ppmShipment := strfmt.UUID(weightTicket.PPMShipmentID.String())

	emptyDocument, err := PayloadForDocumentModel(storer, weightTicket.EmptyDocument)
	if err != nil {
		return nil
	}

	fullDocument, err := PayloadForDocumentModel(storer, weightTicket.FullDocument)
	if err != nil {
		return nil
	}

	proofOfTrailerOwnershipDocument, err := PayloadForDocumentModel(storer, weightTicket.ProofOfTrailerOwnershipDocument)
	if err != nil {
		return nil
	}

	payload := &ghcmessages.WeightTicket{
		ID:                                strfmt.UUID(weightTicket.ID.String()),
		PpmShipmentID:                     ppmShipment,
		CreatedAt:                         *handlers.FmtDateTime(weightTicket.CreatedAt),
		UpdatedAt:                         *handlers.FmtDateTime(weightTicket.UpdatedAt),
		VehicleDescription:                weightTicket.VehicleDescription,
		EmptyWeight:                       handlers.FmtPoundPtr(weightTicket.EmptyWeight),
		MissingEmptyWeightTicket:          weightTicket.MissingEmptyWeightTicket,
		EmptyDocumentID:                   *handlers.FmtUUID(weightTicket.EmptyDocumentID),
		EmptyDocument:                     emptyDocument,
		FullWeight:                        handlers.FmtPoundPtr(weightTicket.FullWeight),
		MissingFullWeightTicket:           weightTicket.MissingFullWeightTicket,
		FullDocumentID:                    *handlers.FmtUUID(weightTicket.FullDocumentID),
		FullDocument:                      fullDocument,
		OwnsTrailer:                       weightTicket.OwnsTrailer,
		TrailerMeetsCriteria:              weightTicket.TrailerMeetsCriteria,
		ProofOfTrailerOwnershipDocumentID: *handlers.FmtUUID(weightTicket.ProofOfTrailerOwnershipDocumentID),
		ProofOfTrailerOwnershipDocument:   proofOfTrailerOwnershipDocument,
		AdjustedNetWeight:                 handlers.FmtPoundPtr(weightTicket.AdjustedNetWeight),
		AllowableWeight:                   handlers.FmtPoundPtr(weightTicket.AllowableWeight),
		NetWeightRemarks:                  weightTicket.NetWeightRemarks,
		ETag:                              etag.GenerateEtag(weightTicket.UpdatedAt),
	}

	if weightTicket.Status != nil {
		status := ghcmessages.OmittablePPMDocumentStatus(*weightTicket.Status)
		payload.Status = &status
	}

	if weightTicket.Reason != nil {
		reason := ghcmessages.PPMDocumentStatusReason(*weightTicket.Reason)
		payload.Reason = &reason
	}

	return payload
}

// PPMDocuments payload
func PPMDocuments(storer storage.FileStorer, ppmDocuments *models.PPMDocuments) *ghcmessages.PPMDocuments {

	if ppmDocuments == nil {
		return nil
	}

	payload := &ghcmessages.PPMDocuments{
		WeightTickets:        WeightTickets(storer, ppmDocuments.WeightTickets),
		MovingExpenses:       MovingExpenses(storer, ppmDocuments.MovingExpenses),
		ProGearWeightTickets: ProGearWeightTickets(storer, ppmDocuments.ProgearWeightTickets),
	}

	return payload
}

// PPMCloseout payload
func PPMCloseout(ppmCloseout *models.PPMCloseout) *ghcmessages.PPMCloseout {
	if ppmCloseout == nil {
		return nil
	}
	payload := &ghcmessages.PPMCloseout{
		ID:                    strfmt.UUID(ppmCloseout.ID.String()),
		PlannedMoveDate:       handlers.FmtDatePtr(ppmCloseout.PlannedMoveDate),
		ActualMoveDate:        handlers.FmtDatePtr(ppmCloseout.ActualMoveDate),
		Miles:                 handlers.FmtIntPtrToInt64(ppmCloseout.Miles),
		EstimatedWeight:       handlers.FmtPoundPtr(ppmCloseout.EstimatedWeight),
		ActualWeight:          handlers.FmtPoundPtr(ppmCloseout.ActualWeight),
		ProGearWeightCustomer: handlers.FmtPoundPtr(ppmCloseout.ProGearWeightCustomer),
		ProGearWeightSpouse:   handlers.FmtPoundPtr(ppmCloseout.ProGearWeightSpouse),
		GrossIncentive:        handlers.FmtCost(ppmCloseout.GrossIncentive),
		Gcc:                   handlers.FmtCost(ppmCloseout.GCC),
		Aoa:                   handlers.FmtCost(ppmCloseout.AOA),
		RemainingIncentive:    handlers.FmtCost(ppmCloseout.RemainingIncentive),
		HaulType:              (*string)(&ppmCloseout.HaulType),
		HaulPrice:             handlers.FmtCost(ppmCloseout.HaulPrice),
		HaulFSC:               handlers.FmtCost(ppmCloseout.HaulFSC),
		Dop:                   handlers.FmtCost(ppmCloseout.DOP),
		Ddp:                   handlers.FmtCost(ppmCloseout.DDP),
		PackPrice:             handlers.FmtCost(ppmCloseout.PackPrice),
		UnpackPrice:           handlers.FmtCost(ppmCloseout.UnpackPrice),
		SITReimbursement:      handlers.FmtCost(ppmCloseout.SITReimbursement),
	}

	return payload
}

// PPMActualWeight payload
func PPMActualWeight(ppmActualWeight *unit.Pound) *ghcmessages.PPMActualWeight {
	if ppmActualWeight == nil {
		return nil
	}
	payload := &ghcmessages.PPMActualWeight{
		ActualWeight: handlers.FmtPoundPtr(ppmActualWeight),
	}

	return payload
}

func PPMSITEstimatedCostParamsFirstDaySIT(ppmSITFirstDayParams models.PPMSITEstimatedCostParams) *ghcmessages.PPMSITEstimatedCostParamsFirstDaySIT {
	payload := &ghcmessages.PPMSITEstimatedCostParamsFirstDaySIT{
		ContractYearName:       ppmSITFirstDayParams.ContractYearName,
		PriceRateOrFactor:      ppmSITFirstDayParams.PriceRateOrFactor,
		IsPeak:                 ppmSITFirstDayParams.IsPeak,
		EscalationCompounded:   ppmSITFirstDayParams.EscalationCompounded,
		ServiceAreaOrigin:      &ppmSITFirstDayParams.ServiceAreaOrigin,
		ServiceAreaDestination: &ppmSITFirstDayParams.ServiceAreaDestination,
	}
	return payload
}

func PPMSITEstimatedCostParamsAdditionalDaySIT(ppmSITAdditionalDayParams models.PPMSITEstimatedCostParams) *ghcmessages.PPMSITEstimatedCostParamsAdditionalDaySIT {
	payload := &ghcmessages.PPMSITEstimatedCostParamsAdditionalDaySIT{
		ContractYearName:       ppmSITAdditionalDayParams.ContractYearName,
		PriceRateOrFactor:      ppmSITAdditionalDayParams.PriceRateOrFactor,
		IsPeak:                 ppmSITAdditionalDayParams.IsPeak,
		EscalationCompounded:   ppmSITAdditionalDayParams.EscalationCompounded,
		ServiceAreaOrigin:      &ppmSITAdditionalDayParams.ServiceAreaOrigin,
		ServiceAreaDestination: &ppmSITAdditionalDayParams.ServiceAreaDestination,
		NumberDaysSIT:          &ppmSITAdditionalDayParams.NumberDaysSIT,
	}
	return payload
}

func PPMSITEstimatedCost(ppmSITEstimatedCost *models.PPMSITEstimatedCostInfo) *ghcmessages.PPMSITEstimatedCost {
	if ppmSITEstimatedCost == nil {
		return nil
	}
	payload := &ghcmessages.PPMSITEstimatedCost{
		SitCost:                handlers.FmtCost(ppmSITEstimatedCost.EstimatedSITCost),
		PriceFirstDaySIT:       handlers.FmtCost(ppmSITEstimatedCost.PriceFirstDaySIT),
		PriceAdditionalDaySIT:  handlers.FmtCost(ppmSITEstimatedCost.PriceAdditionalDaySIT),
		ParamsFirstDaySIT:      PPMSITEstimatedCostParamsFirstDaySIT(ppmSITEstimatedCost.ParamsFirstDaySIT),
		ParamsAdditionalDaySIT: PPMSITEstimatedCostParamsAdditionalDaySIT(ppmSITEstimatedCost.ParamsAdditionalDaySIT),
	}

	return payload
}

// ShipmentAddressUpdate payload
func ShipmentAddressUpdate(shipmentAddressUpdate *models.ShipmentAddressUpdate) *ghcmessages.ShipmentAddressUpdate {
	if shipmentAddressUpdate == nil || shipmentAddressUpdate.ID.IsNil() {
		return nil
	}

	payload := &ghcmessages.ShipmentAddressUpdate{
		ID:                    strfmt.UUID(shipmentAddressUpdate.ID.String()),
		ShipmentID:            strfmt.UUID(shipmentAddressUpdate.ShipmentID.String()),
		NewAddress:            Address(&shipmentAddressUpdate.NewAddress),
		OriginalAddress:       Address(&shipmentAddressUpdate.OriginalAddress),
		SitOriginalAddress:    Address(shipmentAddressUpdate.SitOriginalAddress),
		ContractorRemarks:     shipmentAddressUpdate.ContractorRemarks,
		OfficeRemarks:         shipmentAddressUpdate.OfficeRemarks,
		Status:                ghcmessages.ShipmentAddressUpdateStatus(shipmentAddressUpdate.Status),
		NewSitDistanceBetween: handlers.FmtIntPtrToInt64(shipmentAddressUpdate.NewSitDistanceBetween),
		OldSitDistanceBetween: handlers.FmtIntPtrToInt64(shipmentAddressUpdate.OldSitDistanceBetween),
	}

	return payload
}

// LineOfAccounting payload
func LineOfAccounting(lineOfAccounting *models.LineOfAccounting) *ghcmessages.LineOfAccounting {
	// Nil check
	if lineOfAccounting == nil {
		return nil
	}

	return &ghcmessages.LineOfAccounting{
		ID:                        strfmt.UUID(lineOfAccounting.ID.String()),
		LoaActvtyID:               lineOfAccounting.LoaActvtyID,
		LoaAgncAcntngCd:           lineOfAccounting.LoaAgncAcntngCd,
		LoaAgncDsbrCd:             lineOfAccounting.LoaAgncDsbrCd,
		LoaAlltSnID:               lineOfAccounting.LoaAlltSnID,
		LoaBafID:                  lineOfAccounting.LoaBafID,
		LoaBdgtAcntClsNm:          lineOfAccounting.LoaBdgtAcntClsNm,
		LoaBetCd:                  lineOfAccounting.LoaBetCd,
		LoaBgFyTx:                 handlers.FmtIntPtrToInt64(lineOfAccounting.LoaBgFyTx),
		LoaBgnDt:                  handlers.FmtDatePtr(lineOfAccounting.LoaBgnDt),
		LoaBgtLnItmID:             lineOfAccounting.LoaBgtLnItmID,
		LoaBgtRstrCd:              lineOfAccounting.LoaBgtRstrCd,
		LoaBgtSubActCd:            lineOfAccounting.LoaBgtSubActCd,
		LoaClsRefID:               lineOfAccounting.LoaClsRefID,
		LoaCstCd:                  lineOfAccounting.LoaCstCd,
		LoaCstCntrID:              lineOfAccounting.LoaCstCntrID,
		LoaCustNm:                 lineOfAccounting.LoaCustNm,
		LoaDfAgncyAlctnRcpntID:    lineOfAccounting.LoaDfAgncyAlctnRcpntID,
		LoaDocID:                  lineOfAccounting.LoaDocID,
		LoaDptID:                  lineOfAccounting.LoaDptID,
		LoaDscTx:                  lineOfAccounting.LoaDscTx,
		LoaDtlRmbsmtSrcID:         lineOfAccounting.LoaDtlRmbsmtSrcID,
		LoaEndDt:                  handlers.FmtDatePtr(lineOfAccounting.LoaEndDt),
		LoaEndFyTx:                handlers.FmtIntPtrToInt64(lineOfAccounting.LoaEndFyTx),
		LoaFmsTrnsactnID:          lineOfAccounting.LoaFmsTrnsactnID,
		LoaFnclArID:               lineOfAccounting.LoaFnclArID,
		LoaFnctPrsNm:              lineOfAccounting.LoaFnctPrsNm,
		LoaFndCntrID:              lineOfAccounting.LoaFndCntrID,
		LoaFndTyFgCd:              lineOfAccounting.LoaFndTyFgCd,
		LoaHistStatCd:             lineOfAccounting.LoaHistStatCd,
		LoaHsGdsCd:                lineOfAccounting.LoaHsGdsCd,
		LoaInstlAcntgActID:        lineOfAccounting.LoaInstlAcntgActID,
		LoaJbOrdNm:                lineOfAccounting.LoaJbOrdNm,
		LoaLclInstlID:             lineOfAccounting.LoaLclInstlID,
		LoaMajClmNm:               lineOfAccounting.LoaMajClmNm,
		LoaMajRmbsmtSrcID:         lineOfAccounting.LoaMajRmbsmtSrcID,
		LoaObjClsID:               lineOfAccounting.LoaObjClsID,
		LoaOpAgncyID:              lineOfAccounting.LoaOpAgncyID,
		LoaPgmElmntID:             lineOfAccounting.LoaPgmElmntID,
		LoaPrjID:                  lineOfAccounting.LoaPrjID,
		LoaSbaltmtRcpntID:         lineOfAccounting.LoaSbaltmtRcpntID,
		LoaScrtyCoopCustCd:        lineOfAccounting.LoaScrtyCoopCustCd,
		LoaScrtyCoopDsgntrCd:      lineOfAccounting.LoaScrtyCoopDsgntrCd,
		LoaScrtyCoopImplAgncCd:    lineOfAccounting.LoaScrtyCoopImplAgncCd,
		LoaScrtyCoopLnItmID:       lineOfAccounting.LoaScrtyCoopLnItmID,
		LoaSpclIntrID:             lineOfAccounting.LoaSpclIntrID,
		LoaSrvSrcID:               lineOfAccounting.LoaSrvSrcID,
		LoaStatCd:                 lineOfAccounting.LoaStatCd,
		LoaSubAcntID:              lineOfAccounting.LoaSubAcntID,
		LoaSysID:                  lineOfAccounting.LoaSysID,
		LoaTnsfrDptNm:             lineOfAccounting.LoaTnsfrDptNm,
		LoaTrnsnID:                lineOfAccounting.LoaTrnsnID,
		LoaTrsySfxTx:              lineOfAccounting.LoaTrsySfxTx,
		LoaTskBdgtSblnTx:          lineOfAccounting.LoaTskBdgtSblnTx,
		LoaUic:                    lineOfAccounting.LoaUic,
		LoaWkCntrRcpntNm:          lineOfAccounting.LoaWkCntrRcpntNm,
		LoaWrkOrdID:               lineOfAccounting.LoaWrkOrdID,
		OrgGrpDfasCd:              lineOfAccounting.OrgGrpDfasCd,
		UpdatedAt:                 strfmt.DateTime(lineOfAccounting.UpdatedAt),
		CreatedAt:                 strfmt.DateTime(lineOfAccounting.CreatedAt),
		ValidLoaForTac:            lineOfAccounting.ValidLoaForTac,
		ValidHhgProgramCodeForLoa: lineOfAccounting.ValidHhgProgramCodeForLoa,
	}
}

// MarketCode payload
func MarketCode(marketCode *models.MarketCode) string {
	if marketCode == nil {
		return "" // Or a default string value
	}
	return string(*marketCode)
}

// MTOShipment payload
func MTOShipment(storer storage.FileStorer, mtoShipment *models.MTOShipment, sitStatusPayload *ghcmessages.SITStatus) *ghcmessages.MTOShipment {

	payload := &ghcmessages.MTOShipment{
		ID:                          strfmt.UUID(mtoShipment.ID.String()),
		MoveTaskOrderID:             strfmt.UUID(mtoShipment.MoveTaskOrderID.String()),
		ShipmentType:                ghcmessages.MTOShipmentType(mtoShipment.ShipmentType),
		Status:                      ghcmessages.MTOShipmentStatus(mtoShipment.Status),
		CounselorRemarks:            mtoShipment.CounselorRemarks,
		CustomerRemarks:             mtoShipment.CustomerRemarks,
		RejectionReason:             mtoShipment.RejectionReason,
		PickupAddress:               Address(mtoShipment.PickupAddress),
		SecondaryDeliveryAddress:    Address(mtoShipment.SecondaryDeliveryAddress),
		SecondaryPickupAddress:      Address(mtoShipment.SecondaryPickupAddress),
		DestinationAddress:          Address(mtoShipment.DestinationAddress),
		HasSecondaryDeliveryAddress: mtoShipment.HasSecondaryDeliveryAddress,
		HasSecondaryPickupAddress:   mtoShipment.HasSecondaryPickupAddress,
		TertiaryDeliveryAddress:     Address(mtoShipment.TertiaryDeliveryAddress),
		TertiaryPickupAddress:       Address(mtoShipment.TertiaryPickupAddress),
		HasTertiaryDeliveryAddress:  mtoShipment.HasTertiaryDeliveryAddress,
		HasTertiaryPickupAddress:    mtoShipment.HasTertiaryPickupAddress,
		ActualProGearWeight:         handlers.FmtPoundPtr(mtoShipment.ActualProGearWeight),
		ActualSpouseProGearWeight:   handlers.FmtPoundPtr(mtoShipment.ActualSpouseProGearWeight),
		PrimeEstimatedWeight:        handlers.FmtPoundPtr(mtoShipment.PrimeEstimatedWeight),
		PrimeActualWeight:           handlers.FmtPoundPtr(mtoShipment.PrimeActualWeight),
		NtsRecordedWeight:           handlers.FmtPoundPtr(mtoShipment.NTSRecordedWeight),
		MtoAgents:                   *MTOAgents(&mtoShipment.MTOAgents),
		MtoServiceItems:             MTOServiceItemModels(mtoShipment.MTOServiceItems, storer),
		Diversion:                   mtoShipment.Diversion,
		DiversionReason:             mtoShipment.DiversionReason,
		Reweigh:                     Reweigh(mtoShipment.Reweigh, sitStatusPayload),
		CreatedAt:                   strfmt.DateTime(mtoShipment.CreatedAt),
		UpdatedAt:                   strfmt.DateTime(mtoShipment.UpdatedAt),
		ETag:                        etag.GenerateEtag(mtoShipment.UpdatedAt),
		DeletedAt:                   handlers.FmtDateTimePtr(mtoShipment.DeletedAt),
		ApprovedDate:                handlers.FmtDateTimePtr(mtoShipment.ApprovedDate),
		SitDaysAllowance:            handlers.FmtIntPtrToInt64(mtoShipment.SITDaysAllowance),
		SitExtensions:               *SITDurationUpdates(&mtoShipment.SITDurationUpdates),
		BillableWeightCap:           handlers.FmtPoundPtr(mtoShipment.BillableWeightCap),
		BillableWeightJustification: mtoShipment.BillableWeightJustification,
		UsesExternalVendor:          mtoShipment.UsesExternalVendor,
		ServiceOrderNumber:          mtoShipment.ServiceOrderNumber,
		StorageFacility:             StorageFacility(mtoShipment.StorageFacility),
		PpmShipment:                 PPMShipment(storer, mtoShipment.PPMShipment),
		BoatShipment:                BoatShipment(storer, mtoShipment.BoatShipment),
		MobileHomeShipment:          MobileHomeShipment(storer, mtoShipment.MobileHome),
		DeliveryAddressUpdate:       ShipmentAddressUpdate(mtoShipment.DeliveryAddressUpdate),
		ShipmentLocator:             handlers.FmtStringPtr(mtoShipment.ShipmentLocator),
		MarketCode:                  MarketCode(&mtoShipment.MarketCode),
	}

	if mtoShipment.Distance != nil {
		payload.Distance = handlers.FmtInt64(int64(*mtoShipment.Distance))
	}

	if sitStatusPayload != nil {
		// If we have a sitStatusPayload, overwrite SitDaysAllowance from the shipment model.
		totalSITAllowance := 0
		if sitStatusPayload.TotalDaysRemaining != nil {
			totalSITAllowance += int(*sitStatusPayload.TotalDaysRemaining)
		}
		if sitStatusPayload.TotalSITDaysUsed != nil {
			totalSITAllowance += int(*sitStatusPayload.TotalSITDaysUsed)
		}
		payload.SitDaysAllowance = handlers.FmtIntPtrToInt64(&totalSITAllowance)
	}

	if len(mtoShipment.SITDurationUpdates) > 0 {
		payload.SitExtensions = *SITDurationUpdates(&mtoShipment.SITDurationUpdates)
	}

	if mtoShipment.RequestedPickupDate != nil && !mtoShipment.RequestedPickupDate.IsZero() {
		payload.RequestedPickupDate = handlers.FmtDatePtr(mtoShipment.RequestedPickupDate)
	}

	if mtoShipment.ActualPickupDate != nil && !mtoShipment.ActualPickupDate.IsZero() {
		payload.ActualPickupDate = handlers.FmtDatePtr(mtoShipment.ActualPickupDate)
	}

	if mtoShipment.ActualDeliveryDate != nil && !mtoShipment.ActualDeliveryDate.IsZero() {
		payload.ActualDeliveryDate = handlers.FmtDatePtr(mtoShipment.ActualDeliveryDate)
	}

	if mtoShipment.RequestedDeliveryDate != nil && !mtoShipment.RequestedDeliveryDate.IsZero() {
		payload.RequestedDeliveryDate = handlers.FmtDatePtr(mtoShipment.RequestedDeliveryDate)
	}

	if mtoShipment.RequiredDeliveryDate != nil && !mtoShipment.RequiredDeliveryDate.IsZero() {
		payload.RequiredDeliveryDate = handlers.FmtDatePtr(mtoShipment.RequiredDeliveryDate)
	}

	if mtoShipment.ScheduledPickupDate != nil {
		payload.ScheduledPickupDate = handlers.FmtDatePtr(mtoShipment.ScheduledPickupDate)
	}

	if mtoShipment.ScheduledDeliveryDate != nil {
		payload.ScheduledDeliveryDate = handlers.FmtDatePtr(mtoShipment.ScheduledDeliveryDate)
	}

	if mtoShipment.DestinationType != nil {
		destinationType := ghcmessages.DestinationType(*mtoShipment.DestinationType)
		payload.DestinationType = &destinationType
	}

	if sitStatusPayload != nil {
		payload.SitStatus = sitStatusPayload
	}

	if mtoShipment.TACType != nil {
		tt := ghcmessages.LOAType(*mtoShipment.TACType)
		payload.TacType = &tt
	}

	if mtoShipment.SACType != nil {
		st := ghcmessages.LOAType(*mtoShipment.SACType)
		payload.SacType = &st
	}

	weightsCalculator := mtoshipment.NewShipmentBillableWeightCalculator()
	calculatedWeights := weightsCalculator.CalculateShipmentBillableWeight(mtoShipment)

	// CalculatedBillableWeight is intentionally not a part of the mto_shipments model
	// because we don't want to store a derived value in the database
	payload.CalculatedBillableWeight = handlers.FmtPoundPtr(calculatedWeights.CalculatedBillableWeight)

	return payload
}

// MTOShipments payload
func MTOShipments(storer storage.FileStorer, mtoShipments *models.MTOShipments, sitStatusPayload map[string]*ghcmessages.SITStatus) *ghcmessages.MTOShipments {
	payload := make(ghcmessages.MTOShipments, len(*mtoShipments))

	for i, m := range *mtoShipments {
		copyOfMtoShipment := m // Make copy to avoid implicit memory aliasing of items from a range statement.
		if sitStatus, ok := sitStatusPayload[copyOfMtoShipment.ID.String()]; ok {
			payload[i] = MTOShipment(storer, &copyOfMtoShipment, sitStatus)
		} else {
			payload[i] = MTOShipment(storer, &copyOfMtoShipment, nil)
		}
	}
	return &payload
}

// MTOAgent payload
func MTOAgent(mtoAgent *models.MTOAgent) *ghcmessages.MTOAgent {
	payload := &ghcmessages.MTOAgent{
		ID:            strfmt.UUID(mtoAgent.ID.String()),
		MtoShipmentID: strfmt.UUID(mtoAgent.MTOShipmentID.String()),
		CreatedAt:     strfmt.DateTime(mtoAgent.CreatedAt),
		UpdatedAt:     strfmt.DateTime(mtoAgent.UpdatedAt),
		FirstName:     mtoAgent.FirstName,
		LastName:      mtoAgent.LastName,
		AgentType:     string(mtoAgent.MTOAgentType),
		Email:         mtoAgent.Email,
		Phone:         mtoAgent.Phone,
		ETag:          etag.GenerateEtag(mtoAgent.UpdatedAt),
	}
	return payload
}

// MTOAgents payload
func MTOAgents(mtoAgents *models.MTOAgents) *ghcmessages.MTOAgents {
	payload := make(ghcmessages.MTOAgents, len(*mtoAgents))
	for i, m := range *mtoAgents {
		copyOfMtoAgent := m // Make copy to avoid implicit memory aliasing of items from a range statement.
		payload[i] = MTOAgent(&copyOfMtoAgent)
	}
	return &payload
}

// PaymentRequests payload
func PaymentRequests(appCtx appcontext.AppContext, prs *models.PaymentRequests, storer storage.FileStorer) (*ghcmessages.PaymentRequests, error) {
	payload := make(ghcmessages.PaymentRequests, len(*prs))

	for i, p := range *prs {
		paymentRequest := p
		pr, err := PaymentRequest(appCtx, &paymentRequest, storer)
		if err != nil {
			return nil, err
		}
		payload[i] = pr
	}
	return &payload, nil
}

// PaymentRequest payload
func PaymentRequest(appCtx appcontext.AppContext, pr *models.PaymentRequest, storer storage.FileStorer) (*ghcmessages.PaymentRequest, error) {
	serviceDocs := make(ghcmessages.ProofOfServiceDocs, len(pr.ProofOfServiceDocs))

	if len(pr.ProofOfServiceDocs) > 0 {
		for i, proofOfService := range pr.ProofOfServiceDocs {
			payload, err := ProofOfServiceDoc(proofOfService, storer)
			if err != nil {
				return nil, err
			}
			serviceDocs[i] = payload
		}
	}

	move, err := Move(&pr.MoveTaskOrder, storer)
	if err != nil {
		return nil, err
	}

	ediErrorInfoEDIType := ""
	ediErrorInfoEDICode := ""
	ediErrorInfoEDIDescription := ""
	ediErrorInfo := pr.EdiErrors
	if ediErrorInfo != nil {
		mostRecentEdiError := ediErrorInfo[0]
		if mostRecentEdiError.EDIType != "" {
			ediErrorInfoEDIType = string(mostRecentEdiError.EDIType)
		}
		if mostRecentEdiError.Code != nil {
			ediErrorInfoEDICode = *mostRecentEdiError.Code
		}
		if mostRecentEdiError.Description != nil {
			ediErrorInfoEDIDescription = *mostRecentEdiError.Description
		}
	}

	var totalTPPSPaidInvoicePriceMillicents *int64
	var tppsPaidInvoiceSellerPaidDate *time.Time
	var TPPSPaidInvoiceReportsForPR models.TPPSPaidInvoiceReportEntrys
	if pr.TPPSPaidInvoiceReports != nil {
		TPPSPaidInvoiceReportsForPR = pr.TPPSPaidInvoiceReports
		if len(TPPSPaidInvoiceReportsForPR) > 0 {
			if TPPSPaidInvoiceReportsForPR[0].InvoiceTotalChargesInMillicents >= 0 {
				totalTPPSPaidInvoicePriceMillicents = models.Int64Pointer(int64(TPPSPaidInvoiceReportsForPR[0].InvoiceTotalChargesInMillicents))
				tppsPaidInvoiceSellerPaidDate = &TPPSPaidInvoiceReportsForPR[0].SellerPaidDate
			}
		}
	}

	return &ghcmessages.PaymentRequest{
		ID:                                   *handlers.FmtUUID(pr.ID),
		IsFinal:                              &pr.IsFinal,
		MoveTaskOrderID:                      *handlers.FmtUUID(pr.MoveTaskOrderID),
		MoveTaskOrder:                        move,
		PaymentRequestNumber:                 pr.PaymentRequestNumber,
		RecalculationOfPaymentRequestID:      handlers.FmtUUIDPtr(pr.RecalculationOfPaymentRequestID),
		RejectionReason:                      pr.RejectionReason,
		Status:                               ghcmessages.PaymentRequestStatus(pr.Status),
		ETag:                                 etag.GenerateEtag(pr.UpdatedAt),
		ServiceItems:                         *PaymentServiceItems(&pr.PaymentServiceItems, &TPPSPaidInvoiceReportsForPR),
		ReviewedAt:                           handlers.FmtDateTimePtr(pr.ReviewedAt),
		ProofOfServiceDocs:                   serviceDocs,
		CreatedAt:                            strfmt.DateTime(pr.CreatedAt),
		SentToGexAt:                          (*strfmt.DateTime)(pr.SentToGexAt),
		ReceivedByGexAt:                      (*strfmt.DateTime)(pr.ReceivedByGexAt),
		EdiErrorType:                         &ediErrorInfoEDIType,
		EdiErrorCode:                         &ediErrorInfoEDICode,
		EdiErrorDescription:                  &ediErrorInfoEDIDescription,
		TppsInvoiceAmountPaidTotalMillicents: totalTPPSPaidInvoicePriceMillicents,
		TppsInvoiceSellerPaidDate:            (*strfmt.DateTime)(tppsPaidInvoiceSellerPaidDate),
	}, nil
}

// PaymentServiceItem payload
func PaymentServiceItem(ps *models.PaymentServiceItem) *ghcmessages.PaymentServiceItem {
	if ps == nil {
		return nil
	}
	paymentServiceItemParams := PaymentServiceItemParams(&ps.PaymentServiceItemParams)

	return &ghcmessages.PaymentServiceItem{
		ID:                       *handlers.FmtUUID(ps.ID),
		MtoServiceItemID:         *handlers.FmtUUID(ps.MTOServiceItemID),
		MtoServiceItemCode:       string(ps.MTOServiceItem.ReService.Code),
		MtoServiceItemName:       ps.MTOServiceItem.ReService.Name,
		MtoShipmentType:          ghcmessages.MTOShipmentType(ps.MTOServiceItem.MTOShipment.ShipmentType),
		MtoShipmentID:            handlers.FmtUUIDPtr(ps.MTOServiceItem.MTOShipmentID),
		CreatedAt:                strfmt.DateTime(ps.CreatedAt),
		PriceCents:               handlers.FmtCost(ps.PriceCents),
		RejectionReason:          ps.RejectionReason,
		Status:                   ghcmessages.PaymentServiceItemStatus(ps.Status),
		ReferenceID:              ps.ReferenceID,
		ETag:                     etag.GenerateEtag(ps.UpdatedAt),
		PaymentServiceItemParams: *paymentServiceItemParams,
	}
}

// PaymentServiceItems payload
func PaymentServiceItems(paymentServiceItems *models.PaymentServiceItems, tppsPaidReportData *models.TPPSPaidInvoiceReportEntrys) *ghcmessages.PaymentServiceItems {
	payload := make(ghcmessages.PaymentServiceItems, len(*paymentServiceItems))
	for i, m := range *paymentServiceItems {
		copyOfPaymentServiceItem := m // Make copy to avoid implicit memory aliasing of items from a range statement.
		payload[i] = PaymentServiceItem(&copyOfPaymentServiceItem)

		// We process TPPS Paid Invoice Reports to get payment information for each payment service item
		// This report tells us how much TPPS paid HS for each item, then we store and display it
		if *tppsPaidReportData != nil {
			tppsDataForPaymentRequest := *tppsPaidReportData
			for tppsDataRowIndex := range tppsDataForPaymentRequest {
				if tppsDataForPaymentRequest[tppsDataRowIndex].ProductDescription == payload[i].MtoServiceItemCode {
					payload[i].TppsInvoiceAmountPaidPerServiceItemMillicents = handlers.FmtMilliCentsPtr(&tppsDataForPaymentRequest[tppsDataRowIndex].LineNetCharge)
				}
			}
		}
	}
	return &payload
}

// PaymentServiceItemParam payload
func PaymentServiceItemParam(paymentServiceItemParam models.PaymentServiceItemParam) *ghcmessages.PaymentServiceItemParam {
	return &ghcmessages.PaymentServiceItemParam{
		ID:                   strfmt.UUID(paymentServiceItemParam.ID.String()),
		PaymentServiceItemID: strfmt.UUID(paymentServiceItemParam.PaymentServiceItemID.String()),
		Key:                  ghcmessages.ServiceItemParamName(paymentServiceItemParam.ServiceItemParamKey.Key),
		Value:                paymentServiceItemParam.Value,
		Type:                 ghcmessages.ServiceItemParamType(paymentServiceItemParam.ServiceItemParamKey.Type),
		Origin:               ghcmessages.ServiceItemParamOrigin(paymentServiceItemParam.ServiceItemParamKey.Origin),
		ETag:                 etag.GenerateEtag(paymentServiceItemParam.UpdatedAt),
	}
}

// PaymentServiceItemParams payload
func PaymentServiceItemParams(paymentServiceItemParams *models.PaymentServiceItemParams) *ghcmessages.PaymentServiceItemParams {
	if paymentServiceItemParams == nil {
		return nil
	}

	payload := make(ghcmessages.PaymentServiceItemParams, len(*paymentServiceItemParams))

	for i, p := range *paymentServiceItemParams {
		payload[i] = PaymentServiceItemParam(p)
	}
	return &payload
}

func ServiceRequestDoc(serviceRequest models.ServiceRequestDocument, storer storage.FileStorer) (*ghcmessages.ServiceRequestDocument, error) {

	uploads := make([]*ghcmessages.Upload, len(serviceRequest.ServiceRequestDocumentUploads))

	if len(serviceRequest.ServiceRequestDocumentUploads) > 0 {
		for i, serviceRequestUpload := range serviceRequest.ServiceRequestDocumentUploads {
			url, err := storer.PresignedURL(serviceRequestUpload.Upload.StorageKey, serviceRequestUpload.Upload.ContentType, serviceRequestUpload.Upload.Filename)
			if err != nil {
				return nil, err
			}
			uploads[i] = Upload(storer, serviceRequestUpload.Upload, url)
		}
	}

	return &ghcmessages.ServiceRequestDocument{
		Uploads: uploads,
	}, nil

}

// MTOServiceItemSingleModel payload
func MTOServiceItemSingleModel(s *models.MTOServiceItem) *ghcmessages.MTOServiceItemSingle {
	return &ghcmessages.MTOServiceItemSingle{
		SitPostalCode:            handlers.FmtStringPtr(s.SITPostalCode),
		ApprovedAt:               handlers.FmtDateTimePtr(s.ApprovedAt),
		CreatedAt:                *handlers.FmtDateTime(s.CreatedAt),
		ID:                       *handlers.FmtUUID(s.ID),
		MoveTaskOrderID:          *handlers.FmtUUID(s.MoveTaskOrderID),
		MtoShipmentID:            handlers.FmtUUID(*s.MTOShipmentID),
		PickupPostalCode:         handlers.FmtStringPtr(s.PickupPostalCode),
		ReServiceID:              *handlers.FmtUUID(s.ReServiceID),
		RejectedAt:               handlers.FmtDateTimePtr(s.RejectedAt),
		RejectionReason:          handlers.FmtStringPtr(s.RejectionReason),
		SitCustomerContacted:     handlers.FmtDatePtr(s.SITCustomerContacted),
		SitDepartureDate:         handlers.FmtDateTimePtr(s.SITDepartureDate),
		SitEntryDate:             handlers.FmtDateTimePtr(s.SITEntryDate),
		SitRequestedDelivery:     handlers.FmtDatePtr(s.SITRequestedDelivery),
		Status:                   handlers.FmtString(string(s.Status)),
		UpdatedAt:                *handlers.FmtDateTime(s.UpdatedAt),
		ConvertToCustomerExpense: *handlers.FmtBool(s.CustomerExpense),
		CustomerExpenseReason:    handlers.FmtStringPtr(s.CustomerExpenseReason),
	}
}

// MTOServiceItemModel payload
func MTOServiceItemModel(s *models.MTOServiceItem, storer storage.FileStorer) *ghcmessages.MTOServiceItem {
	if s == nil {
		return nil
	}

	serviceRequestDocs := make(ghcmessages.ServiceRequestDocuments, len(s.ServiceRequestDocuments))

	if len(s.ServiceRequestDocuments) > 0 {
		for i, serviceRequest := range s.ServiceRequestDocuments {
			payload, err := ServiceRequestDoc(serviceRequest, storer)
			if err != nil {
				return nil
			}
			serviceRequestDocs[i] = payload
		}
	}

	return &ghcmessages.MTOServiceItem{
		ID:                            handlers.FmtUUID(s.ID),
		MoveTaskOrderID:               handlers.FmtUUID(s.MoveTaskOrderID),
		MtoShipmentID:                 handlers.FmtUUIDPtr(s.MTOShipmentID),
		ReServiceID:                   handlers.FmtUUID(s.ReServiceID),
		ReServiceCode:                 handlers.FmtString(string(s.ReService.Code)),
		ReServiceName:                 handlers.FmtStringPtr(&s.ReService.Name),
		Reason:                        handlers.FmtStringPtr(s.Reason),
		RejectionReason:               handlers.FmtStringPtr(s.RejectionReason),
		PickupPostalCode:              handlers.FmtStringPtr(s.PickupPostalCode),
		SITPostalCode:                 handlers.FmtStringPtr(s.SITPostalCode),
		SitEntryDate:                  handlers.FmtDateTimePtr(s.SITEntryDate),
		SitDepartureDate:              handlers.FmtDateTimePtr(s.SITDepartureDate),
		SitCustomerContacted:          handlers.FmtDatePtr(s.SITCustomerContacted),
		SitRequestedDelivery:          handlers.FmtDatePtr(s.SITRequestedDelivery),
		Status:                        ghcmessages.MTOServiceItemStatus(s.Status),
		Description:                   handlers.FmtStringPtr(s.Description),
		Dimensions:                    MTOServiceItemDimensions(s.Dimensions),
		CustomerContacts:              MTOServiceItemCustomerContacts(s.CustomerContacts),
		SitOriginHHGOriginalAddress:   Address(s.SITOriginHHGOriginalAddress),
		SitOriginHHGActualAddress:     Address(s.SITOriginHHGActualAddress),
		SitDestinationOriginalAddress: Address(s.SITDestinationOriginalAddress),
		SitDestinationFinalAddress:    Address(s.SITDestinationFinalAddress),
		EstimatedWeight:               handlers.FmtPoundPtr(s.EstimatedWeight),
		CreatedAt:                     strfmt.DateTime(s.CreatedAt),
		ApprovedAt:                    handlers.FmtDateTimePtr(s.ApprovedAt),
		RejectedAt:                    handlers.FmtDateTimePtr(s.RejectedAt),
		ETag:                          etag.GenerateEtag(s.UpdatedAt),
		ServiceRequestDocuments:       serviceRequestDocs,
		ConvertToCustomerExpense:      *handlers.FmtBool(s.CustomerExpense),
		CustomerExpenseReason:         handlers.FmtStringPtr(s.CustomerExpenseReason),
		SitDeliveryMiles:              handlers.FmtIntPtrToInt64(s.SITDeliveryMiles),
		EstimatedPrice:                handlers.FmtCost(s.PricingEstimate),
		StandaloneCrate:               s.StandaloneCrate,
		ExternalCrate:                 s.ExternalCrate,
		LockedPriceCents:              handlers.FmtCost(s.LockedPriceCents),
	}
}

// SITServiceItemGrouping payload
func SITServiceItemGrouping(s models.SITServiceItemGrouping, storer storage.FileStorer) *ghcmessages.SITServiceItemGrouping {
	if len(s.ServiceItems) == 0 {
		return nil
	}

	summary := ghcmessages.SITSummary{
		FirstDaySITServiceItemID: strfmt.UUID(s.Summary.FirstDaySITServiceItemID.String()),
		Location:                 s.Summary.Location,
		DaysInSIT:                handlers.FmtIntPtrToInt64(&s.Summary.DaysInSIT),
		SitEntryDate:             *handlers.FmtDateTime(s.Summary.SITEntryDate),
		SitDepartureDate:         handlers.FmtDateTimePtr(s.Summary.SITDepartureDate),
		SitAuthorizedEndDate:     *handlers.FmtDateTime(s.Summary.SITAuthorizedEndDate),
		SitCustomerContacted:     handlers.FmtDateTimePtr(s.Summary.SITCustomerContacted),
		SitRequestedDelivery:     handlers.FmtDateTimePtr(s.Summary.SITRequestedDelivery),
	}

	serviceItems := MTOServiceItemModels(s.ServiceItems, storer)

	return &ghcmessages.SITServiceItemGrouping{
		Summary:      &summary,
		ServiceItems: serviceItems,
	}
}

// SITServiceItemGroupings payload
func SITServiceItemGroupings(s models.SITServiceItemGroupings, storer storage.FileStorer) ghcmessages.SITServiceItemGroupings {
	sitGroupings := ghcmessages.SITServiceItemGroupings{}
	for _, sitGroup := range s {
		if sitPayload := SITServiceItemGrouping(sitGroup, storer); sitPayload != nil {
			sitGroupings = append(sitGroupings, sitPayload)
		}
	}
	return sitGroupings
}

// MTOServiceItemModels payload
func MTOServiceItemModels(s models.MTOServiceItems, storer storage.FileStorer) ghcmessages.MTOServiceItems {
	serviceItems := ghcmessages.MTOServiceItems{}
	for _, item := range s {
		copyOfServiceItem := item // Make copy to avoid implicit memory aliasing of items from a range statement.
		serviceItems = append(serviceItems, MTOServiceItemModel(&copyOfServiceItem, storer))
	}

	return serviceItems
}

// MTOServiceItemDimension payload
func MTOServiceItemDimension(d *models.MTOServiceItemDimension) *ghcmessages.MTOServiceItemDimension {
	return &ghcmessages.MTOServiceItemDimension{
		ID:     *handlers.FmtUUID(d.ID),
		Type:   ghcmessages.DimensionType(d.Type),
		Length: *d.Length.Int32Ptr(),
		Height: *d.Height.Int32Ptr(),
		Width:  *d.Width.Int32Ptr(),
	}
}

// MTOServiceItemDimensions payload
func MTOServiceItemDimensions(d models.MTOServiceItemDimensions) ghcmessages.MTOServiceItemDimensions {
	payload := make(ghcmessages.MTOServiceItemDimensions, len(d))
	for i, item := range d {
		copyOfServiceItem := item // Make copy to avoid implicit memory aliasing of items from a range statement.
		payload[i] = MTOServiceItemDimension(&copyOfServiceItem)
	}
	return payload
}

// MTOServiceItemCustomerContact payload
func MTOServiceItemCustomerContact(c *models.MTOServiceItemCustomerContact) *ghcmessages.MTOServiceItemCustomerContact {
	return &ghcmessages.MTOServiceItemCustomerContact{
		Type:                       ghcmessages.CustomerContactType(c.Type),
		DateOfContact:              *handlers.FmtDate(c.DateOfContact),
		TimeMilitary:               c.TimeMilitary,
		FirstAvailableDeliveryDate: *handlers.FmtDate(c.FirstAvailableDeliveryDate),
	}
}

// MTOServiceItemCustomerContacts payload
func MTOServiceItemCustomerContacts(c models.MTOServiceItemCustomerContacts) ghcmessages.MTOServiceItemCustomerContacts {
	payload := make(ghcmessages.MTOServiceItemCustomerContacts, len(c))
	for i, item := range c {
		copyOfServiceItem := item // Make copy to avoid implicit memory aliasing of items from a range statement.
		payload[i] = MTOServiceItemCustomerContact(&copyOfServiceItem)
	}
	return payload
}

// Upload payload
func Upload(storer storage.FileStorer, upload models.Upload, url string) *ghcmessages.Upload {
	uploadPayload := &ghcmessages.Upload{
		ID:          handlers.FmtUUIDValue(upload.ID),
		Filename:    upload.Filename,
		ContentType: upload.ContentType,
		UploadType:  string(upload.UploadType),
		URL:         strfmt.URI(url),
		Bytes:       upload.Bytes,
		CreatedAt:   strfmt.DateTime(upload.CreatedAt),
		UpdatedAt:   strfmt.DateTime(upload.UpdatedAt),
		DeletedAt:   (*strfmt.DateTime)(upload.DeletedAt),
	}

	if upload.Rotation != nil {
		uploadPayload.Rotation = *upload.Rotation
	}

	tags, err := storer.Tags(upload.StorageKey)
	if err != nil || len(tags) == 0 {
		uploadPayload.Status = "PROCESSING"
	} else {
		uploadPayload.Status = tags["av-status"]
	}
	return uploadPayload
}

// Upload payload for when a Proof of Service doc is designated as a weight ticket
// This adds an isWeightTicket key to the payload for the UI to use
func WeightTicketUpload(storer storage.FileStorer, upload models.Upload, url string, isWeightTicket bool) *ghcmessages.Upload {
	uploadPayload := &ghcmessages.Upload{
		ID:             handlers.FmtUUIDValue(upload.ID),
		Filename:       upload.Filename,
		ContentType:    upload.ContentType,
		URL:            strfmt.URI(url),
		Bytes:          upload.Bytes,
		CreatedAt:      strfmt.DateTime(upload.CreatedAt),
		UpdatedAt:      strfmt.DateTime(upload.UpdatedAt),
		IsWeightTicket: isWeightTicket,
	}
	tags, err := storer.Tags(upload.StorageKey)
	if err != nil || len(tags) == 0 {
		uploadPayload.Status = "PROCESSING"
	} else {
		uploadPayload.Status = tags["av-status"]
	}
	return uploadPayload
}

// ProofOfServiceDoc payload from model
func ProofOfServiceDoc(proofOfService models.ProofOfServiceDoc, storer storage.FileStorer) (*ghcmessages.ProofOfServiceDoc, error) {

	uploads := make([]*ghcmessages.Upload, len(proofOfService.PrimeUploads))
	if len(proofOfService.PrimeUploads) > 0 {
		for i, primeUpload := range proofOfService.PrimeUploads {
			url, err := storer.PresignedURL(primeUpload.Upload.StorageKey, primeUpload.Upload.ContentType, primeUpload.Upload.Filename)
			if err != nil {
				return nil, err
			}
			// if the doc is a weight ticket then we need to return a different payload so the UI can differentiate
			weightTicket := proofOfService.IsWeightTicket
			if weightTicket {
				uploads[i] = WeightTicketUpload(storer, primeUpload.Upload, url, proofOfService.IsWeightTicket)
			} else {
				uploads[i] = Upload(storer, primeUpload.Upload, url)
			}
		}
	}

	return &ghcmessages.ProofOfServiceDoc{
		IsWeightTicket: proofOfService.IsWeightTicket,
		Uploads:        uploads,
	}, nil
}

func PayloadForUploadModel(
	storer storage.FileStorer,
	upload models.Upload,
	url string,
) *ghcmessages.Upload {
	uploadPayload := &ghcmessages.Upload{
		ID:          handlers.FmtUUIDValue(upload.ID),
		Filename:    upload.Filename,
		ContentType: upload.ContentType,
		UploadType:  string(upload.UploadType),
		URL:         strfmt.URI(url),
		Bytes:       upload.Bytes,
		CreatedAt:   strfmt.DateTime(upload.CreatedAt),
		UpdatedAt:   strfmt.DateTime(upload.UpdatedAt),
		DeletedAt:   (*strfmt.DateTime)(upload.DeletedAt),
	}

	if upload.Rotation != nil {
		uploadPayload.Rotation = *upload.Rotation
	}

	tags, err := storer.Tags(upload.StorageKey)
	if err != nil || len(tags) == 0 {
		uploadPayload.Status = "PROCESSING"
	} else {
		uploadPayload.Status = tags["av-status"]
	}
	return uploadPayload
}

func PayloadForDocumentModel(storer storage.FileStorer, document models.Document) (*ghcmessages.Document, error) {
	uploads := make([]*ghcmessages.Upload, len(document.UserUploads))
	for i, userUpload := range document.UserUploads {
		if userUpload.Upload.ID == uuid.Nil {
			return nil, errors.New("no uploads for user")
		}
		url, err := storer.PresignedURL(userUpload.Upload.StorageKey, userUpload.Upload.ContentType, userUpload.Upload.Filename)
		if err != nil {
			return nil, err
		}

		uploadPayload := PayloadForUploadModel(storer, userUpload.Upload, url)
		uploads[i] = uploadPayload
	}

	documentPayload := &ghcmessages.Document{
		ID:              handlers.FmtUUID(document.ID),
		ServiceMemberID: handlers.FmtUUID(document.ServiceMemberID),
		Uploads:         uploads,
	}
	return documentPayload, nil
}

// In the TOO queue response we only want to count shipments in these statuses (excluding draft and cancelled)
// For the Services Counseling queue we will find the earliest move date from shipments in these statuses
func queueIncludeShipmentStatus(status models.MTOShipmentStatus) bool {
	return status == models.MTOShipmentStatusSubmitted ||
		status == models.MTOShipmentStatusApproved ||
		status == models.MTOShipmentStatusDiversionRequested ||
		status == models.MTOShipmentStatusCancellationRequested
}

func QueueAvailableOfficeUsers(officeUsers []models.OfficeUser) *ghcmessages.AvailableOfficeUsers {
	availableOfficeUsers := make(ghcmessages.AvailableOfficeUsers, len(officeUsers))
	for i, officeUser := range officeUsers {

		hasSafety := officeUser.User.Privileges.HasPrivilege(models.PrivilegeTypeSafety)

		availableOfficeUsers[i] = &ghcmessages.AvailableOfficeUser{
			LastName:           officeUser.LastName,
			FirstName:          officeUser.FirstName,
			OfficeUserID:       *handlers.FmtUUID(officeUser.ID),
			HasSafetyPrivilege: swag.BoolValue(&hasSafety),
		}
	}

	return &availableOfficeUsers
}

func queueMoveIsAssignable(move models.Move, assignedToUser *ghcmessages.AssignedOfficeUser, isCloseoutQueue bool, role roles.RoleType, officeUser models.OfficeUser, isSupervisor bool, isHQRole bool, ppmCloseoutGblocs bool) bool {
	// default to false
	isAssignable := false

	// HQ role is read only
	if isHQRole {
		isAssignable = false
		return isAssignable
	}

	// if its unassigned its assignable in all cases
	if assignedToUser == nil {
		isAssignable = true
	}

	// in TOO queues, all moves are assignable for supervisor users
	if role == roles.RoleTypeTOO && isSupervisor {
		isAssignable = true
	}

	// if it is assigned in the SCs queue
	// it is only assignable if the user is a supervisor...
	if role == roles.RoleTypeServicesCounselor && isSupervisor {
		// AND we are in the counseling queue AND the move's counseling office is the supervisor's transportation office
		if !isCloseoutQueue && move.CounselingOfficeID != nil && *move.CounselingOfficeID == officeUser.TransportationOfficeID {
			isAssignable = true
		}
		// OR we are in the closeout queue AND the move's closeout office is the supervisor's transportation office
		if isCloseoutQueue && move.CloseoutOfficeID != nil && *move.CloseoutOfficeID == officeUser.TransportationOfficeID {
			isAssignable = true
		}

		// OR theyre a navy, marine, or coast guard supervisor
		if ppmCloseoutGblocs {
			isAssignable = true
		}
	}

	return isAssignable
}

func servicesCounselorAvailableOfficeUsers(move models.Move, officeUsers []models.OfficeUser, role roles.RoleType, officeUser models.OfficeUser, ppmCloseoutGblocs bool, isCloseoutQueue bool) []models.OfficeUser {
	if role == roles.RoleTypeServicesCounselor {
		// if the office user currently assigned to the move works outside of the logged in users counseling office
		// add them to the set
		if move.SCAssignedUser != nil && move.SCAssignedUser.TransportationOfficeID != officeUser.TransportationOfficeID {
			officeUsers = append(officeUsers, *move.SCAssignedUser)
		}

		// if there is no counseling office
		// OR if our current user doesn't work at the move's counseling office
		// only available user should be themself
		if !isCloseoutQueue && (move.CounselingOfficeID == nil) || (move.CounselingOfficeID != nil && *move.CounselingOfficeID != officeUser.TransportationOfficeID) {
			officeUsers = models.OfficeUsers{officeUser}
		}

		// if its the closeout queue and its not a Navy, Marine, or Coast Guard user
		// and the move doesn't have a closeout office
		// OR the move's closeout office is not the office users office
		// only available user should be themself
		if isCloseoutQueue && !ppmCloseoutGblocs && move.CloseoutOfficeID == nil || (move.CloseoutOfficeID != nil && *move.CloseoutOfficeID != officeUser.TransportationOfficeID) {
			officeUsers = models.OfficeUsers{officeUser}

		}
	}

	return officeUsers
}

// QueueMoves payload
func QueueMoves(moves []models.Move, officeUsers []models.OfficeUser, requestedPpmStatus *models.PPMShipmentStatus, role roles.RoleType, officeUser models.OfficeUser, isSupervisor bool, isHQRole bool) *ghcmessages.QueueMoves {
	queueMoves := make(ghcmessages.QueueMoves, len(moves))
	for i, move := range moves {
		customer := move.Orders.ServiceMember

		var transportationOffice string
		var transportationOfficeId uuid.UUID
		if move.CounselingOffice != nil {
			transportationOffice = move.CounselingOffice.Name
			transportationOfficeId = move.CounselingOffice.ID
		}
		var validMTOShipments []models.MTOShipment
		var earliestRequestedPickup *time.Time
		// we can't easily modify our sql query to find the earliest shipment pickup date so we must do it here
		for _, shipment := range move.MTOShipments {
			if queueIncludeShipmentStatus(shipment.Status) && shipment.DeletedAt == nil {
				earliestDateInCurrentShipment := findEarliestDateForRequestedMoveDate(shipment)
				if earliestRequestedPickup == nil || (earliestDateInCurrentShipment != nil && earliestDateInCurrentShipment.Before(*earliestRequestedPickup)) {
					earliestRequestedPickup = earliestDateInCurrentShipment
				}

				validMTOShipments = append(validMTOShipments, shipment)
			}
		}

		var deptIndicator ghcmessages.DeptIndicator
		if move.Orders.DepartmentIndicator != nil {
			deptIndicator = ghcmessages.DeptIndicator(*move.Orders.DepartmentIndicator)
		}

		var gbloc string
		if move.Status == models.MoveStatusNeedsServiceCounseling {
			gbloc = swag.StringValue(move.Orders.OriginDutyLocationGBLOC)
		} else if len(move.ShipmentGBLOC) > 0 && move.ShipmentGBLOC[0].GBLOC != nil {
			// There is a Pop bug that prevents us from using a has_one association for
			// Move.ShipmentGBLOC, so we have to treat move.ShipmentGBLOC as an array, even
			// though there can never be more than one GBLOC for a move.
			gbloc = swag.StringValue(move.ShipmentGBLOC[0].GBLOC)
		} else {
			// If the move's first shipment doesn't have a pickup address (like with an NTS-Release),
			// we need to fall back to the origin duty location GBLOC.  If that's not available for
			// some reason, then we should get the empty string (no GBLOC).
			gbloc = swag.StringValue(move.Orders.OriginDutyLocationGBLOC)
		}
		var closeoutLocation string
		if move.CloseoutOffice != nil {
			closeoutLocation = move.CloseoutOffice.Name
		}
		var closeoutInitiated time.Time
		var ppmStatus models.PPMShipmentStatus
		for _, shipment := range move.MTOShipments {
			if shipment.PPMShipment != nil {
				if requestedPpmStatus != nil {
					if shipment.PPMShipment.Status == *requestedPpmStatus {
						ppmStatus = shipment.PPMShipment.Status
					}
				} else {
					ppmStatus = shipment.PPMShipment.Status
				}
				if shipment.PPMShipment.SubmittedAt != nil {
					if closeoutInitiated.Before(*shipment.PPMShipment.SubmittedAt) {
						closeoutInitiated = *shipment.PPMShipment.SubmittedAt
					}
				}
			}
		}

		// queue assignment logic below

		// determine if there is an assigned user
		var assignedToUser *ghcmessages.AssignedOfficeUser
		if role == roles.RoleTypeServicesCounselor && move.SCAssignedUser != nil {
			assignedToUser = AssignedOfficeUser(move.SCAssignedUser)
		}
		if role == roles.RoleTypeTOO && move.TOOAssignedUser != nil {
			assignedToUser = AssignedOfficeUser(move.TOOAssignedUser)
		}

		// these branches have their own closeout specific offices
		ppmCloseoutGblocs := closeoutLocation == "NAVY" || closeoutLocation == "TVCB" || closeoutLocation == "USCG"
		// requestedPpmStatus also represents if we are viewing the closeout queue
		isCloseoutQueue := requestedPpmStatus != nil && *requestedPpmStatus == models.PPMShipmentStatusNeedsCloseout
		// determine if the move is assignable
		assignable := queueMoveIsAssignable(move, assignedToUser, isCloseoutQueue, role, officeUser, isSupervisor, isHQRole, ppmCloseoutGblocs)

		// only need to attach available office users if move is assignable
		var apiAvailableOfficeUsers ghcmessages.AvailableOfficeUsers
		if assignable {
			// non SC roles don't need the extra logic, just make availableOfficeUsers = officeUsers
			availableOfficeUsers := officeUsers

			if role == roles.RoleTypeServicesCounselor {
				availableOfficeUsers = servicesCounselorAvailableOfficeUsers(move, availableOfficeUsers, role, officeUser, ppmCloseoutGblocs, isCloseoutQueue)
			}

			apiAvailableOfficeUsers = *QueueAvailableOfficeUsers(availableOfficeUsers)
		}

		queueMoves[i] = &ghcmessages.QueueMove{
			Customer:                Customer(&customer),
			Status:                  ghcmessages.MoveStatus(move.Status),
			ID:                      *handlers.FmtUUID(move.ID),
			Locator:                 move.Locator,
			SubmittedAt:             handlers.FmtDateTimePtr(move.SubmittedAt),
			AppearedInTooAt:         handlers.FmtDateTimePtr(findLastSentToTOO(move)),
			RequestedMoveDate:       handlers.FmtDatePtr(earliestRequestedPickup),
			DepartmentIndicator:     &deptIndicator,
			ShipmentsCount:          int64(len(validMTOShipments)),
			OriginDutyLocation:      DutyLocation(move.Orders.OriginDutyLocation),
			DestinationDutyLocation: DutyLocation(&move.Orders.NewDutyLocation), // #nosec G601 new in 1.22.2
			OriginGBLOC:             ghcmessages.GBLOC(gbloc),
			PpmType:                 move.PPMType,
			CloseoutInitiated:       handlers.FmtDateTimePtr(&closeoutInitiated),
			CloseoutLocation:        &closeoutLocation,
			OrderType:               (*string)(move.Orders.OrdersType.Pointer()),
			LockedByOfficeUserID:    handlers.FmtUUIDPtr(move.LockedByOfficeUserID),
			LockedByOfficeUser:      OfficeUser(move.LockedByOfficeUser),
			LockExpiresAt:           handlers.FmtDateTimePtr(move.LockExpiresAt),
			PpmStatus:               ghcmessages.PPMStatus(ppmStatus),
			CounselingOffice:        &transportationOffice,
			CounselingOfficeID:      handlers.FmtUUID(transportationOfficeId),
			AssignedTo:              assignedToUser,
			Assignable:              assignable,
			AvailableOfficeUsers:    apiAvailableOfficeUsers,
		}
	}
	return &queueMoves
}

func findLastSentToTOO(move models.Move) (latestOccurance *time.Time) {
	possibleValues := [3]*time.Time{move.SubmittedAt, move.ServiceCounselingCompletedAt, move.ApprovalsRequestedAt}
	for _, time := range possibleValues {
		if time != nil && (latestOccurance == nil || time.After(*latestOccurance)) {
			latestOccurance = time
		}
	}
	return latestOccurance
}

func findEarliestDateForRequestedMoveDate(shipment models.MTOShipment) (earliestDate *time.Time) {
	var possibleValues []*time.Time

	if shipment.RequestedPickupDate != nil {
		possibleValues = append(possibleValues, shipment.RequestedPickupDate)
	}
	if shipment.RequestedDeliveryDate != nil {
		possibleValues = append(possibleValues, shipment.RequestedDeliveryDate)
	}
	if shipment.PPMShipment != nil {
		possibleValues = append(possibleValues, &shipment.PPMShipment.ExpectedDepartureDate)
	}

	for _, date := range possibleValues {
		if earliestDate == nil || date.Before(*earliestDate) {
			earliestDate = date
		}
	}

	return earliestDate
}

// This is a helper function to calculate the inferred status needed for QueuePaymentRequest payload
func queuePaymentRequestStatus(paymentRequest models.PaymentRequest) string {
	// If a payment request is in the PENDING state, let's use the term 'payment requested'
	if paymentRequest.Status == models.PaymentRequestStatusPending {
		return models.QueuePaymentRequestPaymentRequested
	}

	// If a payment request is either reviewed, sent_to_gex or recieved_by_gex then we'll use 'reviewed'
	if paymentRequest.Status == models.PaymentRequestStatusSentToGex ||
		paymentRequest.Status == models.PaymentRequestStatusTppsReceived ||
		paymentRequest.Status == models.PaymentRequestStatusReviewed {
		return models.QueuePaymentRequestReviewed
	}

	if paymentRequest.Status == models.PaymentRequestStatusReviewedAllRejected {
		return models.QueuePaymentRequestRejected
	}

	if paymentRequest.Status == models.PaymentRequestStatusPaid {
		return models.QueuePaymentRequestPaid
	}

	if paymentRequest.Status == models.PaymentRequestStatusDeprecated {
		return models.QueuePaymentRequestDeprecated
	}

	return models.QueuePaymentRequestError

}

// QueuePaymentRequests payload
func QueuePaymentRequests(paymentRequests *models.PaymentRequests, officeUsers []models.OfficeUser, officeUser models.OfficeUser, isSupervisor bool, isHQRole bool) *ghcmessages.QueuePaymentRequests {

	queuePaymentRequests := make(ghcmessages.QueuePaymentRequests, len(*paymentRequests))

	for i, paymentRequest := range *paymentRequests {
		moveTaskOrder := paymentRequest.MoveTaskOrder
		orders := moveTaskOrder.Orders
		var gbloc ghcmessages.GBLOC
		if moveTaskOrder.ShipmentGBLOC[0].GBLOC != nil {
			gbloc = ghcmessages.GBLOC(*moveTaskOrder.ShipmentGBLOC[0].GBLOC)
		}

		queuePaymentRequests[i] = &ghcmessages.QueuePaymentRequest{
			ID:                   *handlers.FmtUUID(paymentRequest.ID),
			MoveID:               *handlers.FmtUUID(moveTaskOrder.ID),
			Customer:             Customer(&orders.ServiceMember),
			Status:               ghcmessages.QueuePaymentRequestStatus(queuePaymentRequestStatus(paymentRequest)),
			Age:                  math.Ceil(time.Since(paymentRequest.CreatedAt).Hours() / 24.0),
			SubmittedAt:          *handlers.FmtDateTime(paymentRequest.CreatedAt),
			Locator:              moveTaskOrder.Locator,
			OriginGBLOC:          gbloc,
			OriginDutyLocation:   DutyLocation(orders.OriginDutyLocation),
			OrderType:            (*string)(orders.OrdersType.Pointer()),
			LockedByOfficeUserID: handlers.FmtUUIDPtr(moveTaskOrder.LockedByOfficeUserID),
			LockExpiresAt:        handlers.FmtDateTimePtr(moveTaskOrder.LockExpiresAt),
		}

		if paymentRequest.MoveTaskOrder.TIOAssignedUser != nil {
			queuePaymentRequests[i].AssignedTo = AssignedOfficeUser(paymentRequest.MoveTaskOrder.TIOAssignedUser)
		}

		isAssignable := false
		if queuePaymentRequests[i].AssignedTo == nil {
			isAssignable = true
		}

		if isSupervisor {
			isAssignable = true
		}

		if isHQRole {
			isAssignable = false
		}

		queuePaymentRequests[i].Assignable = isAssignable

		// only need to attach available office users if move is assignable
		if queuePaymentRequests[i].Assignable {
			availableOfficeUsers := officeUsers
			if !isSupervisor {
				availableOfficeUsers = models.OfficeUsers{officeUser}
			}

			queuePaymentRequests[i].AvailableOfficeUsers = *QueueAvailableOfficeUsers(availableOfficeUsers)
		}

		if orders.DepartmentIndicator != nil {
			deptIndicator := ghcmessages.DeptIndicator(*orders.DepartmentIndicator)
			queuePaymentRequests[i].DepartmentIndicator = &deptIndicator
		}
	}

	return &queuePaymentRequests
}

// Reweigh payload
func Reweigh(reweigh *models.Reweigh, _ *ghcmessages.SITStatus) *ghcmessages.Reweigh {
	if reweigh == nil || reweigh.ID == uuid.Nil {
		return nil
	}
	payload := &ghcmessages.Reweigh{
		ID:                     strfmt.UUID(reweigh.ID.String()),
		RequestedAt:            strfmt.DateTime(reweigh.RequestedAt),
		RequestedBy:            ghcmessages.ReweighRequester(reweigh.RequestedBy),
		VerificationReason:     reweigh.VerificationReason,
		Weight:                 handlers.FmtPoundPtr(reweigh.Weight),
		VerificationProvidedAt: handlers.FmtDateTimePtr(reweigh.VerificationProvidedAt),
		ShipmentID:             strfmt.UUID(reweigh.ShipmentID.String()),
	}

	return payload
}

// SearchMoves payload
func SearchMoves(appCtx appcontext.AppContext, moves models.Moves) *ghcmessages.SearchMoves {
	searchMoves := make(ghcmessages.SearchMoves, len(moves))
	for i, move := range moves {
		customer := move.Orders.ServiceMember

		numShipments := 0

		for _, shipment := range move.MTOShipments {
			if shipment.Status != models.MTOShipmentStatusDraft {
				numShipments++
			}
		}

		var pickupDate, deliveryDate *strfmt.Date

		if numShipments > 0 && move.MTOShipments[0].ScheduledPickupDate != nil {
			pickupDate = handlers.FmtDatePtr(move.MTOShipments[0].ScheduledPickupDate)
		} else {
			pickupDate = nil
		}

		if numShipments > 0 && move.MTOShipments[0].ScheduledDeliveryDate != nil {
			deliveryDate = handlers.FmtDatePtr(move.MTOShipments[0].ScheduledDeliveryDate)
		} else {
			deliveryDate = nil
		}

		var originGBLOC string
		if move.Status == models.MoveStatusNeedsServiceCounseling {
			originGBLOC = swag.StringValue(move.Orders.OriginDutyLocationGBLOC)
		} else if len(move.ShipmentGBLOC) > 0 && move.ShipmentGBLOC[0].GBLOC != nil {
			// There is a Pop bug that prevents us from using a has_one association for
			// Move.ShipmentGBLOC, so we have to treat move.ShipmentGBLOC as an array, even
			// though there can never be more than one GBLOC for a move.
			originGBLOC = swag.StringValue(move.ShipmentGBLOC[0].GBLOC)
		} else {
			// If the move's first shipment doesn't have a pickup address (like with an NTS-Release),
			// we need to fall back to the origin duty location GBLOC.  If that's not available for
			// some reason, then we should get the empty string (no GBLOC).
			originGBLOC = swag.StringValue(move.Orders.OriginDutyLocationGBLOC)
		}

		var destinationGBLOC ghcmessages.GBLOC
		var PostalCodeToGBLOC models.PostalCodeToGBLOC
		var err error
		if numShipments > 0 && move.MTOShipments[0].DestinationAddress != nil {
			PostalCodeToGBLOC, err = models.FetchGBLOCForPostalCode(appCtx.DB(), move.MTOShipments[0].DestinationAddress.PostalCode)
		} else {
			// If the move has no shipments or the shipment has no destination address fall back to the origin duty location GBLOC
			PostalCodeToGBLOC, err = models.FetchGBLOCForPostalCode(appCtx.DB(), move.Orders.NewDutyLocation.Address.PostalCode)
		}

		if err != nil {
			destinationGBLOC = *ghcmessages.NewGBLOC("")
		} else if customer.Affiliation.String() == "MARINES" {
			destinationGBLOC = ghcmessages.GBLOC("USMC/" + PostalCodeToGBLOC.GBLOC)
		} else {
			destinationGBLOC = ghcmessages.GBLOC(PostalCodeToGBLOC.GBLOC)
		}

		searchMoves[i] = &ghcmessages.SearchMove{
			FirstName:                         customer.FirstName,
			LastName:                          customer.LastName,
			DodID:                             customer.Edipi,
			Emplid:                            customer.Emplid,
			Branch:                            customer.Affiliation.String(),
			Status:                            ghcmessages.MoveStatus(move.Status),
			ID:                                *handlers.FmtUUID(move.ID),
			Locator:                           move.Locator,
			ShipmentsCount:                    int64(numShipments),
			OriginDutyLocationPostalCode:      move.Orders.OriginDutyLocation.Address.PostalCode,
			DestinationDutyLocationPostalCode: move.Orders.NewDutyLocation.Address.PostalCode,
			OrderType:                         string(move.Orders.OrdersType),
			RequestedPickupDate:               pickupDate,
			RequestedDeliveryDate:             deliveryDate,
			OriginGBLOC:                       ghcmessages.GBLOC(originGBLOC),
			DestinationGBLOC:                  destinationGBLOC,
			LockedByOfficeUserID:              handlers.FmtUUIDPtr(move.LockedByOfficeUserID),
			LockExpiresAt:                     handlers.FmtDateTimePtr(move.LockExpiresAt),
		}
	}
	return &searchMoves
}

// ShipmentPaymentSITBalance payload
func ShipmentPaymentSITBalance(shipmentSITBalance *services.ShipmentPaymentSITBalance) *ghcmessages.ShipmentPaymentSITBalance {
	if shipmentSITBalance == nil {
		return nil
	}

	payload := &ghcmessages.ShipmentPaymentSITBalance{
		PendingBilledStartDate:  handlers.FmtDate(shipmentSITBalance.PendingBilledStartDate),
		PendingBilledEndDate:    handlers.FmtDate(shipmentSITBalance.PendingBilledEndDate),
		PendingSITDaysInvoiced:  int64(shipmentSITBalance.PendingSITDaysInvoiced),
		PreviouslyBilledDays:    handlers.FmtIntPtrToInt64(shipmentSITBalance.PreviouslyBilledDays),
		PreviouslyBilledEndDate: handlers.FmtDatePtr(shipmentSITBalance.PreviouslyBilledEndDate),
		ShipmentID:              *handlers.FmtUUID(shipmentSITBalance.ShipmentID),
		TotalSITDaysAuthorized:  int64(shipmentSITBalance.TotalSITDaysAuthorized),
		TotalSITDaysRemaining:   int64(shipmentSITBalance.TotalSITDaysRemaining),
		TotalSITEndDate:         handlers.FmtDate(shipmentSITBalance.TotalSITEndDate),
	}

	return payload
}

// ShipmentsPaymentSITBalance payload
func ShipmentsPaymentSITBalance(shipmentsSITBalance []services.ShipmentPaymentSITBalance) ghcmessages.ShipmentsPaymentSITBalance {
	if len(shipmentsSITBalance) == 0 {
		return nil
	}

	payload := make(ghcmessages.ShipmentsPaymentSITBalance, len(shipmentsSITBalance))
	for i, shipmentSITBalance := range shipmentsSITBalance {
		shipmentSITBalanceCopy := shipmentSITBalance
		payload[i] = ShipmentPaymentSITBalance(&shipmentSITBalanceCopy)
	}

	return payload
}

func SearchCustomers(customers models.ServiceMemberSearchResults) *ghcmessages.SearchCustomers {
	searchCustomers := make(ghcmessages.SearchCustomers, len(customers))
	for i, customer := range customers {
		searchCustomers[i] = &ghcmessages.SearchCustomer{
			FirstName:     customer.FirstName,
			LastName:      customer.LastName,
			DodID:         customer.Edipi,
			Emplid:        customer.Emplid,
			Branch:        customer.Affiliation.String(),
			ID:            *handlers.FmtUUID(customer.ID),
			PersonalEmail: customer.PersonalEmail,
			Telephone:     customer.Telephone,
		}
	}
	return &searchCustomers
}<|MERGE_RESOLUTION|>--- conflicted
+++ resolved
@@ -748,11 +748,7 @@
 		DependentsUnderTwelve:          dependentsUnderTwelve,
 		DependentsTwelveAndOver:        dependentsTwelveAndOver,
 		AccompaniedTour:                accompaniedTour,
-<<<<<<< HEAD
-		UbAllowance:                    ubAllowance,
-=======
 		UnaccompaniedBaggageAllowance:  ubAllowance,
->>>>>>> b8a8076d
 		OrganizationalClothingAndIndividualEquipment: entitlement.OrganizationalClothingAndIndividualEquipment,
 		GunSafe: gunSafe,
 		ETag:    etag.GenerateEtag(entitlement.UpdatedAt),
