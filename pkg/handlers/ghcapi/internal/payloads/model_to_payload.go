package payloads

import (
	"encoding/json"
	"errors"
	"fmt"
	"math"
	"sort"
	"strings"
	"time"

	"github.com/go-openapi/strfmt"
	"github.com/go-openapi/swag"
	"github.com/gofrs/uuid"
	"go.uber.org/zap"

	"github.com/transcom/mymove/pkg/appcontext"
	"github.com/transcom/mymove/pkg/etag"
	"github.com/transcom/mymove/pkg/gen/ghcmessages"
	"github.com/transcom/mymove/pkg/handlers"
	"github.com/transcom/mymove/pkg/models"
	"github.com/transcom/mymove/pkg/models/roles"
	"github.com/transcom/mymove/pkg/services"
	mtoshipment "github.com/transcom/mymove/pkg/services/mto_shipment"
	"github.com/transcom/mymove/pkg/storage"
	"github.com/transcom/mymove/pkg/unit"
)

// Contractor payload
func Contractor(contractor *models.Contractor) *ghcmessages.Contractor {
	if contractor == nil {
		return nil
	}

	payload := &ghcmessages.Contractor{
		ID:             strfmt.UUID(contractor.ID.String()),
		ContractNumber: contractor.ContractNumber,
		Name:           contractor.Name,
		Type:           contractor.Type,
	}

	return payload
}

func OfficeUser(officeUser *models.OfficeUser) *ghcmessages.LockedOfficeUser {
	if officeUser != nil {
		payload := ghcmessages.LockedOfficeUser{
			FirstName:              officeUser.FirstName,
			LastName:               officeUser.LastName,
			TransportationOfficeID: *handlers.FmtUUID(officeUser.TransportationOfficeID),
			TransportationOffice:   TransportationOffice(&officeUser.TransportationOffice),
		}
		return &payload
	}
	return nil
}

func AssignedOfficeUser(officeUser *models.OfficeUser) *ghcmessages.AssignedOfficeUser {
	if officeUser != nil && officeUser.FirstName != "" && officeUser.LastName != "" {
		payload := ghcmessages.AssignedOfficeUser{
			OfficeUserID: strfmt.UUID(officeUser.ID.String()),
			FirstName:    officeUser.FirstName,
			LastName:     officeUser.LastName,
		}
		return &payload
	}
	return nil
}

// Move payload
func Move(move *models.Move, storer storage.FileStorer) (*ghcmessages.Move, error) {
	if move == nil {
		return nil, nil
	}
	// Adds shipmentGBLOC to be used for TOO/TIO's origin GBLOC
	var gbloc ghcmessages.GBLOC
	if len(move.ShipmentGBLOC) > 0 && move.ShipmentGBLOC[0].GBLOC != nil {
		gbloc = ghcmessages.GBLOC(*move.ShipmentGBLOC[0].GBLOC)
	} else if move.Orders.OriginDutyLocationGBLOC != nil {
		gbloc = ghcmessages.GBLOC(*move.Orders.OriginDutyLocationGBLOC)
	}

	var additionalDocumentsPayload *ghcmessages.Document
	var err error
	if move.AdditionalDocuments != nil {
		additionalDocumentsPayload, err = PayloadForDocumentModel(storer, *move.AdditionalDocuments)
	}
	if err != nil {
		return nil, err
	}

	payload := &ghcmessages.Move{
		ID:                      strfmt.UUID(move.ID.String()),
		AvailableToPrimeAt:      handlers.FmtDateTimePtr(move.AvailableToPrimeAt),
		ApprovedAt:              handlers.FmtDateTimePtr(move.ApprovedAt),
		ContractorID:            handlers.FmtUUIDPtr(move.ContractorID),
		Contractor:              Contractor(move.Contractor),
		Locator:                 move.Locator,
		OrdersID:                strfmt.UUID(move.OrdersID.String()),
		Orders:                  Order(&move.Orders),
		ReferenceID:             handlers.FmtStringPtr(move.ReferenceID),
		Status:                  ghcmessages.MoveStatus(move.Status),
		ExcessWeightQualifiedAt: handlers.FmtDateTimePtr(move.ExcessWeightQualifiedAt),
		ExcessUnaccompaniedBaggageWeightQualifiedAt: handlers.FmtDateTimePtr(move.ExcessUnaccompaniedBaggageWeightQualifiedAt),
		BillableWeightsReviewedAt:                   handlers.FmtDateTimePtr(move.BillableWeightsReviewedAt),
		CreatedAt:                                   strfmt.DateTime(move.CreatedAt),
		SubmittedAt:                                 handlers.FmtDateTimePtr(move.SubmittedAt),
		ApprovalsRequestedAt:                        handlers.FmtDateTimePtr(move.ApprovalsRequestedAt),
		UpdatedAt:                                   strfmt.DateTime(move.UpdatedAt),
		ETag:                                        etag.GenerateEtag(move.UpdatedAt),
		ServiceCounselingCompletedAt:                handlers.FmtDateTimePtr(move.ServiceCounselingCompletedAt),
		ExcessUnaccompaniedBaggageWeightAcknowledgedAt: handlers.FmtDateTimePtr(move.ExcessUnaccompaniedBaggageWeightAcknowledgedAt),
		ExcessWeightAcknowledgedAt:                     handlers.FmtDateTimePtr(move.ExcessWeightAcknowledgedAt),
		TioRemarks:                                     handlers.FmtStringPtr(move.TIORemarks),
		FinancialReviewFlag:                            move.FinancialReviewFlag,
		FinancialReviewRemarks:                         move.FinancialReviewRemarks,
		CloseoutOfficeID:                               handlers.FmtUUIDPtr(move.CloseoutOfficeID),
		CloseoutOffice:                                 TransportationOffice(move.CloseoutOffice),
		ShipmentGBLOC:                                  gbloc,
		LockedByOfficeUserID:                           handlers.FmtUUIDPtr(move.LockedByOfficeUserID),
		LockedByOfficeUser:                             OfficeUser(move.LockedByOfficeUser),
		LockExpiresAt:                                  handlers.FmtDateTimePtr(move.LockExpiresAt),
		AdditionalDocuments:                            additionalDocumentsPayload,
		SCCounselingAssignedUser:                       AssignedOfficeUser(move.SCCounselingAssignedUser),
		SCCloseoutAssignedUser:                         AssignedOfficeUser(move.SCCloseoutAssignedUser),
		TOOAssignedUser:                                AssignedOfficeUser(move.TOOAssignedUser),
		TIOAssignedUser:                                AssignedOfficeUser(move.TIOAssignedUser),
		CounselingOfficeID:                             handlers.FmtUUIDPtr(move.CounselingOfficeID),
		CounselingOffice:                               TransportationOffice(move.CounselingOffice),
		TOODestinationAssignedUser:                     AssignedOfficeUser(move.TOODestinationAssignedUser),
	}

	return payload, nil
}

// ListMove payload
func ListMove(move *models.Move) *ghcmessages.ListPrimeMove {
	if move == nil {
		return nil
	}
	payload := &ghcmessages.ListPrimeMove{
		ID:                 strfmt.UUID(move.ID.String()),
		MoveCode:           move.Locator,
		CreatedAt:          strfmt.DateTime(move.CreatedAt),
		AvailableToPrimeAt: handlers.FmtDateTimePtr(move.AvailableToPrimeAt),
		ApprovedAt:         handlers.FmtDateTimePtr(move.ApprovedAt),
		OrderID:            strfmt.UUID(move.OrdersID.String()),
		ReferenceID:        *move.ReferenceID,
		UpdatedAt:          strfmt.DateTime(move.UpdatedAt),
		ETag:               etag.GenerateEtag(move.UpdatedAt),
		OrderType:          string(move.Orders.OrdersType),
	}

	if move.PPMType != nil {
		payload.PpmType = *move.PPMType
	}

	return payload
}

// ListMoves payload
func ListMoves(moves *models.Moves) []*ghcmessages.ListPrimeMove {
	listMoves := make(ghcmessages.ListPrimeMoves, len(*moves))

	for i, move := range *moves {
		// Create a local copy of the loop variable
		moveCopy := move
		listMoves[i] = ListMove(&moveCopy)
	}
	return listMoves
}

// CustomerSupportRemark payload
func CustomerSupportRemark(customerSupportRemark *models.CustomerSupportRemark) *ghcmessages.CustomerSupportRemark {
	if customerSupportRemark == nil {
		return nil
	}
	id := strfmt.UUID(customerSupportRemark.ID.String())
	moveID := strfmt.UUID(customerSupportRemark.MoveID.String())
	officeUserID := strfmt.UUID(customerSupportRemark.OfficeUserID.String())

	payload := &ghcmessages.CustomerSupportRemark{
		Content:             &customerSupportRemark.Content,
		ID:                  &id,
		CreatedAt:           strfmt.DateTime(customerSupportRemark.CreatedAt),
		UpdatedAt:           strfmt.DateTime(customerSupportRemark.UpdatedAt),
		MoveID:              &moveID,
		OfficeUserEmail:     customerSupportRemark.OfficeUser.Email,
		OfficeUserFirstName: customerSupportRemark.OfficeUser.FirstName,
		OfficeUserID:        &officeUserID,
		OfficeUserLastName:  customerSupportRemark.OfficeUser.LastName,
	}
	return payload
}

// CustomerSupportRemarks payload
func CustomerSupportRemarks(customerSupportRemarks models.CustomerSupportRemarks) ghcmessages.CustomerSupportRemarks {
	payload := make(ghcmessages.CustomerSupportRemarks, len(customerSupportRemarks))
	for i, v := range customerSupportRemarks {
		customerSupportRemark := v
		payload[i] = CustomerSupportRemark(&customerSupportRemark)
	}
	return payload
}

// EvaluationReportList payload
func EvaluationReportList(evaluationReports models.EvaluationReports) ghcmessages.EvaluationReportList {
	payload := make(ghcmessages.EvaluationReportList, len(evaluationReports))
	for i, v := range evaluationReports {
		evaluationReport := v
		payload[i] = EvaluationReport(&evaluationReport)
	}
	return payload
}

func ReportViolations(reportViolations models.ReportViolations) ghcmessages.ReportViolations {
	payload := make(ghcmessages.ReportViolations, len(reportViolations))
	for i, v := range reportViolations {
		reportViolation := v
		payload[i] = ReportViolation(&reportViolation)
	}
	return payload
}

func GsrAppeals(gsrAppeals models.GsrAppeals) ghcmessages.GSRAppeals {
	payload := make(ghcmessages.GSRAppeals, len(gsrAppeals))
	for i, v := range gsrAppeals {
		gsrAppeal := v
		payload[i] = GsrAppeal(&gsrAppeal)
	}
	return payload
}

func EvaluationReportOfficeUser(officeUser models.OfficeUser) ghcmessages.EvaluationReportOfficeUser {
	payload := ghcmessages.EvaluationReportOfficeUser{
		Email:     officeUser.Email,
		FirstName: officeUser.FirstName,
		ID:        strfmt.UUID(officeUser.ID.String()),
		LastName:  officeUser.LastName,
		Phone:     officeUser.Telephone,
	}
	return payload
}

// EvaluationReport payload
func EvaluationReport(evaluationReport *models.EvaluationReport) *ghcmessages.EvaluationReport {
	if evaluationReport == nil {
		return nil
	}
	id := *handlers.FmtUUID(evaluationReport.ID)
	moveID := *handlers.FmtUUID(evaluationReport.MoveID)
	shipmentID := handlers.FmtUUIDPtr(evaluationReport.ShipmentID)

	var inspectionType *ghcmessages.EvaluationReportInspectionType
	if evaluationReport.InspectionType != nil {
		tempInspectionType := ghcmessages.EvaluationReportInspectionType(*evaluationReport.InspectionType)
		inspectionType = &tempInspectionType
	}
	var location *ghcmessages.EvaluationReportLocation
	if evaluationReport.Location != nil {
		tempLocation := ghcmessages.EvaluationReportLocation(*evaluationReport.Location)
		location = &tempLocation
	}
	reportType := ghcmessages.EvaluationReportType(evaluationReport.Type)

	evaluationReportOfficeUserPayload := EvaluationReportOfficeUser(evaluationReport.OfficeUser)

	var timeDepart *string
	if evaluationReport.TimeDepart != nil {
		td := evaluationReport.TimeDepart.Format(timeHHMMFormat)
		timeDepart = &td
	}

	var evalStart *string
	if evaluationReport.EvalStart != nil {
		es := evaluationReport.EvalStart.Format(timeHHMMFormat)
		evalStart = &es
	}

	var evalEnd *string
	if evaluationReport.EvalEnd != nil {
		ee := evaluationReport.EvalEnd.Format(timeHHMMFormat)
		evalEnd = &ee
	}

	payload := &ghcmessages.EvaluationReport{
		CreatedAt:                          strfmt.DateTime(evaluationReport.CreatedAt),
		ID:                                 id,
		InspectionDate:                     handlers.FmtDatePtr(evaluationReport.InspectionDate),
		InspectionType:                     inspectionType,
		Location:                           location,
		LocationDescription:                evaluationReport.LocationDescription,
		MoveID:                             moveID,
		ObservedShipmentPhysicalPickupDate: handlers.FmtDatePtr(evaluationReport.ObservedShipmentPhysicalPickupDate),
		ObservedShipmentDeliveryDate:       handlers.FmtDatePtr(evaluationReport.ObservedShipmentDeliveryDate),
		Remarks:                            evaluationReport.Remarks,
		ShipmentID:                         shipmentID,
		SubmittedAt:                        handlers.FmtDateTimePtr(evaluationReport.SubmittedAt),
		TimeDepart:                         timeDepart,
		EvalStart:                          evalStart,
		EvalEnd:                            evalEnd,
		Type:                               reportType,
		ViolationsObserved:                 evaluationReport.ViolationsObserved,
		MoveReferenceID:                    evaluationReport.Move.ReferenceID,
		OfficeUser:                         &evaluationReportOfficeUserPayload,
		SeriousIncident:                    evaluationReport.SeriousIncident,
		SeriousIncidentDesc:                evaluationReport.SeriousIncidentDesc,
		ObservedClaimsResponseDate:         handlers.FmtDatePtr(evaluationReport.ObservedClaimsResponseDate),
		ObservedPickupDate:                 handlers.FmtDatePtr(evaluationReport.ObservedPickupDate),
		ObservedPickupSpreadStartDate:      handlers.FmtDatePtr(evaluationReport.ObservedPickupSpreadStartDate),
		ObservedPickupSpreadEndDate:        handlers.FmtDatePtr(evaluationReport.ObservedPickupSpreadEndDate),
		ObservedDeliveryDate:               handlers.FmtDatePtr(evaluationReport.ObservedDeliveryDate),
		ETag:                               etag.GenerateEtag(evaluationReport.UpdatedAt),
		UpdatedAt:                          strfmt.DateTime(evaluationReport.UpdatedAt),
		ReportViolations:                   ReportViolations(evaluationReport.ReportViolations),
		GsrAppeals:                         GsrAppeals(evaluationReport.GsrAppeals),
	}
	return payload
}

// PWSViolationItem payload
func PWSViolationItem(violation *models.PWSViolation) *ghcmessages.PWSViolation {
	if violation == nil {
		return nil
	}

	payload := &ghcmessages.PWSViolation{
		ID:                   strfmt.UUID(violation.ID.String()),
		DisplayOrder:         int64(violation.DisplayOrder),
		ParagraphNumber:      violation.ParagraphNumber,
		Title:                violation.Title,
		Category:             string(violation.Category),
		SubCategory:          violation.SubCategory,
		RequirementSummary:   violation.RequirementSummary,
		RequirementStatement: violation.RequirementStatement,
		IsKpi:                violation.IsKpi,
		AdditionalDataElem:   violation.AdditionalDataElem,
	}

	return payload
}

// PWSViolations payload
func PWSViolations(violations models.PWSViolations) ghcmessages.PWSViolations {
	payload := make(ghcmessages.PWSViolations, len(violations))

	for i, v := range violations {
		violation := v
		payload[i] = PWSViolationItem(&violation)
	}
	return payload
}

func ReportViolation(reportViolation *models.ReportViolation) *ghcmessages.ReportViolation {
	if reportViolation == nil {
		return nil
	}
	id := *handlers.FmtUUID(reportViolation.ID)
	violationID := *handlers.FmtUUID(reportViolation.ViolationID)
	reportID := *handlers.FmtUUID(reportViolation.ReportID)

	payload := &ghcmessages.ReportViolation{
		ID:          id,
		ViolationID: violationID,
		ReportID:    reportID,
		Violation:   PWSViolationItem(&reportViolation.Violation),
		GsrAppeals:  GsrAppeals(reportViolation.GsrAppeals),
	}
	return payload
}

func GsrAppeal(gsrAppeal *models.GsrAppeal) *ghcmessages.GSRAppeal {
	if gsrAppeal == nil {
		return nil
	}
	id := *handlers.FmtUUID(gsrAppeal.ID)
	reportID := *handlers.FmtUUID(gsrAppeal.EvaluationReportID)
	officeUserID := *handlers.FmtUUID(gsrAppeal.OfficeUserID)
	officeUser := EvaluationReportOfficeUser(*gsrAppeal.OfficeUser)
	isSeriousIncident := false
	if gsrAppeal.IsSeriousIncidentAppeal != nil {
		isSeriousIncident = *gsrAppeal.IsSeriousIncidentAppeal
	}

	payload := &ghcmessages.GSRAppeal{
		ID:                id,
		ReportID:          reportID,
		OfficeUserID:      officeUserID,
		OfficeUser:        &officeUser,
		IsSeriousIncident: isSeriousIncident,
		AppealStatus:      ghcmessages.GSRAppealStatusType(gsrAppeal.AppealStatus),
		Remarks:           gsrAppeal.Remarks,
		CreatedAt:         strfmt.DateTime(gsrAppeal.CreatedAt),
	}

	if gsrAppeal.ReportViolationID != nil {
		payload.ViolationID = *handlers.FmtUUID(*gsrAppeal.ReportViolationID)
	}
	return payload
}

// TransportationOffice payload
func TransportationOffice(office *models.TransportationOffice) *ghcmessages.TransportationOffice {
	if office == nil || office.ID == uuid.Nil {
		return nil
	}

	phoneLines := []string{}
	for _, phoneLine := range office.PhoneLines {
		if phoneLine.Type == "voice" {
			phoneLines = append(phoneLines, phoneLine.Number)
		}
	}

	payload := &ghcmessages.TransportationOffice{
		ID:         handlers.FmtUUID(office.ID),
		CreatedAt:  handlers.FmtDateTime(office.CreatedAt),
		UpdatedAt:  handlers.FmtDateTime(office.UpdatedAt),
		Name:       models.StringPointer(office.Name),
		Gbloc:      office.Gbloc,
		Address:    Address(&office.Address),
		PhoneLines: phoneLines,
	}
	return payload
}

func TransportationOffices(transportationOffices models.TransportationOffices) ghcmessages.TransportationOffices {
	payload := make(ghcmessages.TransportationOffices, len(transportationOffices))

	for i, to := range transportationOffices {
		transportationOffice := to
		payload[i] = TransportationOffice(&transportationOffice)
	}
	return payload
}

func GBLOCs(gblocs []string) ghcmessages.GBLOCs {
	payload := make(ghcmessages.GBLOCs, len(gblocs))

	for i, gbloc := range gblocs {
		payload[i] = string(gbloc)
	}
	return payload
}

func CounselingOffices(counselingOffices models.TransportationOffices) ghcmessages.CounselingOffices {
	payload := make(ghcmessages.CounselingOffices, len(counselingOffices))

	for i, counselingOffice := range counselingOffices {
		payload[i] = &ghcmessages.CounselingOffice{
			ID:   handlers.FmtUUID(counselingOffice.ID),
			Name: models.StringPointer(counselingOffice.Name),
		}
	}
	return payload
}

// MoveHistory payload
func MoveHistory(logger *zap.Logger, moveHistory *models.MoveHistory) *ghcmessages.MoveHistory {
	payload := &ghcmessages.MoveHistory{
		HistoryRecords: moveHistoryRecords(logger, moveHistory.AuditHistories),
		ID:             strfmt.UUID(moveHistory.ID.String()),
		Locator:        moveHistory.Locator,
		ReferenceID:    moveHistory.ReferenceID,
	}

	return payload
}

// MoveAuditHistory payload
func MoveAuditHistory(logger *zap.Logger, auditHistory models.AuditHistory) *ghcmessages.MoveAuditHistory {

	payload := &ghcmessages.MoveAuditHistory{
		Action:               auditHistory.Action,
		ActionTstampClk:      strfmt.DateTime(auditHistory.ActionTstampClk),
		ActionTstampStm:      strfmt.DateTime(auditHistory.ActionTstampStm),
		ActionTstampTx:       strfmt.DateTime(auditHistory.ActionTstampTx),
		ChangedValues:        removeEscapeJSONtoObject(logger, auditHistory.ChangedData),
		OldValues:            removeEscapeJSONtoObject(logger, auditHistory.OldData),
		EventName:            auditHistory.EventName,
		ID:                   strfmt.UUID(auditHistory.ID.String()),
		ObjectID:             handlers.FmtUUIDPtr(auditHistory.ObjectID),
		RelID:                auditHistory.RelID,
		SessionUserID:        handlers.FmtUUIDPtr(auditHistory.SessionUserID),
		SessionUserFirstName: auditHistory.SessionUserFirstName,
		SessionUserLastName:  auditHistory.SessionUserLastName,
		SessionUserEmail:     auditHistory.SessionUserEmail,
		SessionUserTelephone: auditHistory.SessionUserTelephone,
		Context:              removeEscapeJSONtoArray(logger, auditHistory.Context),
		ContextID:            auditHistory.ContextID,
		StatementOnly:        auditHistory.StatementOnly,
		TableName:            auditHistory.AuditedTable,
		SchemaName:           auditHistory.SchemaName,
		TransactionID:        auditHistory.TransactionID,
	}

	return payload
}

func removeEscapeJSONtoObject(logger *zap.Logger, data *string) map[string]interface{} {
	var result map[string]interface{}
	if data == nil || *data == "" {
		return result
	}
	var byteData = []byte(*data)

	err := json.Unmarshal(byteData, &result)

	if err != nil {
		logger.Error("error unmarshalling the escaped json to object", zap.Error(err))
	}

	return result

}

func removeEscapeJSONtoArray(logger *zap.Logger, data *string) []map[string]string {
	var result []map[string]string
	if data == nil || *data == "" {
		return result
	}
	var byteData = []byte(*data)

	err := json.Unmarshal(byteData, &result)

	if err != nil {
		logger.Error("error unmarshalling the escaped json to array", zap.Error(err))
	}

	return result
}

func moveHistoryRecords(logger *zap.Logger, auditHistories models.AuditHistories) ghcmessages.MoveAuditHistories {
	payload := make(ghcmessages.MoveAuditHistories, len(auditHistories))

	for i, a := range auditHistories {
		payload[i] = MoveAuditHistory(logger, a)
	}
	return payload
}

// MoveTaskOrder payload
func MoveTaskOrder(moveTaskOrder *models.Move) *ghcmessages.MoveTaskOrder {
	if moveTaskOrder == nil {
		return nil
	}

	payload := &ghcmessages.MoveTaskOrder{
		ID:                 strfmt.UUID(moveTaskOrder.ID.String()),
		CreatedAt:          strfmt.DateTime(moveTaskOrder.CreatedAt),
		AvailableToPrimeAt: handlers.FmtDateTimePtr(moveTaskOrder.AvailableToPrimeAt),
		ApprovedAt:         handlers.FmtDateTimePtr(moveTaskOrder.ApprovedAt),
		OrderID:            strfmt.UUID(moveTaskOrder.OrdersID.String()),
		ReferenceID:        *moveTaskOrder.ReferenceID,
		UpdatedAt:          strfmt.DateTime(moveTaskOrder.UpdatedAt),
		ETag:               etag.GenerateEtag(moveTaskOrder.UpdatedAt),
		Locator:            moveTaskOrder.Locator,
	}
	return payload
}

// Customer payload
func Customer(customer *models.ServiceMember) *ghcmessages.Customer {
	if customer == nil {
		return nil
	}

	payload := ghcmessages.Customer{
		Agency:             swag.StringValue((*string)(customer.Affiliation)),
		CurrentAddress:     Address(customer.ResidentialAddress),
		Edipi:              swag.StringValue(customer.Edipi),
		Email:              customer.PersonalEmail,
		FirstName:          swag.StringValue(customer.FirstName),
		ID:                 strfmt.UUID(customer.ID.String()),
		LastName:           swag.StringValue(customer.LastName),
		Phone:              customer.Telephone,
		Suffix:             customer.Suffix,
		MiddleName:         customer.MiddleName,
		UserID:             strfmt.UUID(customer.UserID.String()),
		ETag:               etag.GenerateEtag(customer.UpdatedAt),
		BackupContact:      BackupContact(customer.BackupContacts),
		BackupAddress:      Address(customer.BackupMailingAddress),
		SecondaryTelephone: customer.SecondaryTelephone,
		PhoneIsPreferred:   swag.BoolValue(customer.PhoneIsPreferred),
		EmailIsPreferred:   swag.BoolValue(customer.EmailIsPreferred),
		CacValidated:       &customer.CacValidated,
		Emplid:             customer.Emplid,
	}
	return &payload
}

func CreatedCustomer(sm *models.ServiceMember, oktaUser *models.CreatedOktaUser, backupContact *models.BackupContact) *ghcmessages.CreatedCustomer {
	if sm == nil || oktaUser == nil || backupContact == nil {
		return nil
	}

	bc := &ghcmessages.BackupContact{
		Name:  &backupContact.Name,
		Email: &backupContact.Email,
		Phone: &backupContact.Phone,
	}

	payload := ghcmessages.CreatedCustomer{
		ID:                 strfmt.UUID(sm.ID.String()),
		UserID:             strfmt.UUID(sm.UserID.String()),
		OktaID:             oktaUser.ID,
		OktaEmail:          oktaUser.Profile.Email,
		Affiliation:        swag.StringValue((*string)(sm.Affiliation)),
		Edipi:              sm.Edipi,
		FirstName:          swag.StringValue(sm.FirstName),
		MiddleName:         sm.MiddleName,
		LastName:           swag.StringValue(sm.LastName),
		Suffix:             sm.Suffix,
		ResidentialAddress: Address(sm.ResidentialAddress),
		BackupAddress:      Address(sm.BackupMailingAddress),
		PersonalEmail:      *sm.PersonalEmail,
		Telephone:          sm.Telephone,
		SecondaryTelephone: sm.SecondaryTelephone,
		PhoneIsPreferred:   swag.BoolValue(sm.PhoneIsPreferred),
		EmailIsPreferred:   swag.BoolValue(sm.EmailIsPreferred),
		BackupContact:      bc,
		CacValidated:       swag.BoolValue(&sm.CacValidated),
	}
	return &payload
}

// Order payload
func Order(order *models.Order) *ghcmessages.Order {
	if order == nil {
		return nil
	}
	if order.ID == uuid.Nil {
		return nil
	}

	destinationDutyLocation := DutyLocation(&order.NewDutyLocation)
	originDutyLocation := DutyLocation(order.OriginDutyLocation)
	entitlements := Entitlement(order.Entitlement)

	var deptIndicator ghcmessages.DeptIndicator
	if order.DepartmentIndicator != nil {
		deptIndicator = ghcmessages.DeptIndicator(*order.DepartmentIndicator)
	}

	var ordersTypeDetail ghcmessages.OrdersTypeDetail
	if order.OrdersTypeDetail != nil {
		ordersTypeDetail = ghcmessages.OrdersTypeDetail(*order.OrdersTypeDetail)
	}

	var grade ghcmessages.OrderPayGrade
	if order.Grade != nil {
		grade = ghcmessages.OrderPayGrade(*order.Grade)
	}
	//
	var affiliation ghcmessages.Affiliation
	if order.ServiceMember.Affiliation != nil {
		affiliation = ghcmessages.Affiliation(*order.ServiceMember.Affiliation)
	}

	var moveCode string
	var moveTaskOrderID strfmt.UUID
	if len(order.Moves) > 0 {
		moveCode = order.Moves[0].Locator
		moveTaskOrderID = strfmt.UUID(order.Moves[0].ID.String())
	}

	payload := ghcmessages.Order{
		DestinationDutyLocation:        destinationDutyLocation,
		DestinationDutyLocationGBLOC:   ghcmessages.GBLOC(swag.StringValue(order.DestinationGBLOC)),
		Entitlement:                    entitlements,
		Grade:                          &grade,
		OrderNumber:                    order.OrdersNumber,
		OrderTypeDetail:                &ordersTypeDetail,
		ID:                             strfmt.UUID(order.ID.String()),
		OriginDutyLocation:             originDutyLocation,
		ETag:                           etag.GenerateEtag(order.UpdatedAt),
		Agency:                         &affiliation,
		CustomerID:                     strfmt.UUID(order.ServiceMemberID.String()),
		Customer:                       Customer(&order.ServiceMember),
		FirstName:                      swag.StringValue(order.ServiceMember.FirstName),
		LastName:                       swag.StringValue(order.ServiceMember.LastName),
		ReportByDate:                   strfmt.Date(order.ReportByDate),
		DateIssued:                     strfmt.Date(order.IssueDate),
		OrderType:                      ghcmessages.OrdersType(order.OrdersType),
		DepartmentIndicator:            &deptIndicator,
		Tac:                            handlers.FmtStringPtr(order.TAC),
		Sac:                            handlers.FmtStringPtr(order.SAC),
		NtsTac:                         handlers.FmtStringPtr(order.NtsTAC),
		NtsSac:                         handlers.FmtStringPtr(order.NtsSAC),
		SupplyAndServicesCostEstimate:  order.SupplyAndServicesCostEstimate,
		PackingAndShippingInstructions: order.PackingAndShippingInstructions,
		MethodOfPayment:                order.MethodOfPayment,
		Naics:                          order.NAICS,
		UploadedOrderID:                strfmt.UUID(order.UploadedOrdersID.String()),
		UploadedAmendedOrderID:         handlers.FmtUUIDPtr(order.UploadedAmendedOrdersID),
		AmendedOrdersAcknowledgedAt:    handlers.FmtDateTimePtr(order.AmendedOrdersAcknowledgedAt),
		MoveCode:                       moveCode,
		MoveTaskOrderID:                moveTaskOrderID,
		OriginDutyLocationGBLOC:        ghcmessages.GBLOC(swag.StringValue(order.OriginDutyLocationGBLOC)),
		HasDependents:                  order.HasDependents,
	}

	return &payload
}

// Entitlement payload
func Entitlement(entitlement *models.Entitlement) *ghcmessages.Entitlements {
	if entitlement == nil {
		return nil
	}
	var proGearWeight, proGearWeightSpouse, gunSafeWeight, totalWeight int64
	proGearWeight = int64(entitlement.ProGearWeight)
	proGearWeightSpouse = int64(entitlement.ProGearWeightSpouse)
	gunSafeWeight = int64(entitlement.GunSafeWeight)

	if weightAllotment := entitlement.WeightAllotment(); weightAllotment != nil {
		if *entitlement.DependentsAuthorized {
			totalWeight = int64(weightAllotment.TotalWeightSelfPlusDependents)
		} else {
			totalWeight = int64(weightAllotment.TotalWeightSelf)
		}
	}

	var authorizedWeight *int64
	if entitlement.AuthorizedWeight() != nil {
		aw := int64(*entitlement.AuthorizedWeight())
		authorizedWeight = &aw
	}
	var sit *int64
	if entitlement.StorageInTransit != nil {
		sitValue := int64(*entitlement.StorageInTransit)
		sit = &sitValue
	}
	var totalDependents int64
	if entitlement.TotalDependents != nil {
		totalDependents = int64(*entitlement.TotalDependents)
	}
	requiredMedicalEquipmentWeight := int64(entitlement.RequiredMedicalEquipmentWeight)
	gunSafe := entitlement.GunSafe
	var accompaniedTour *bool
	if entitlement.AccompaniedTour != nil {
		accompaniedTour = models.BoolPointer(*entitlement.AccompaniedTour)
	}
	var dependentsUnderTwelve *int64
	if entitlement.DependentsUnderTwelve != nil {
		dependentsUnderTwelve = models.Int64Pointer(int64(*entitlement.DependentsUnderTwelve))
	}
	var dependentsTwelveAndOver *int64
	if entitlement.DependentsTwelveAndOver != nil {
		dependentsTwelveAndOver = models.Int64Pointer(int64(*entitlement.DependentsTwelveAndOver))
	}
	var ubAllowance *int64
	if entitlement.UBAllowance != nil {
		ubAllowance = models.Int64Pointer(int64(*entitlement.UBAllowance))
	}
	var weightRestriction *int64
	if entitlement.WeightRestriction != nil {
		weightRestriction = models.Int64Pointer(int64(*entitlement.WeightRestriction))
	}
	var ubWeightRestriction *int64
	if entitlement.UBWeightRestriction != nil {
		ubWeightRestriction = models.Int64Pointer(int64(*entitlement.UBWeightRestriction))
	}

	return &ghcmessages.Entitlements{
		ID:                             strfmt.UUID(entitlement.ID.String()),
		AuthorizedWeight:               authorizedWeight,
		DependentsAuthorized:           entitlement.DependentsAuthorized,
		NonTemporaryStorage:            entitlement.NonTemporaryStorage,
		PrivatelyOwnedVehicle:          entitlement.PrivatelyOwnedVehicle,
		ProGearWeight:                  proGearWeight,
		ProGearWeightSpouse:            proGearWeightSpouse,
		GunSafeWeight:                  gunSafeWeight,
		StorageInTransit:               sit,
		TotalDependents:                totalDependents,
		TotalWeight:                    totalWeight,
		RequiredMedicalEquipmentWeight: requiredMedicalEquipmentWeight,
		DependentsUnderTwelve:          dependentsUnderTwelve,
		DependentsTwelveAndOver:        dependentsTwelveAndOver,
		AccompaniedTour:                accompaniedTour,
		UnaccompaniedBaggageAllowance:  ubAllowance,
		OrganizationalClothingAndIndividualEquipment: entitlement.OrganizationalClothingAndIndividualEquipment,
		GunSafe:             gunSafe,
		WeightRestriction:   weightRestriction,
		UbWeightRestriction: ubWeightRestriction,
		ETag:                etag.GenerateEtag(entitlement.UpdatedAt),
	}

}

// DutyLocation payload
func DutyLocation(dutyLocation *models.DutyLocation) *ghcmessages.DutyLocation {
	if dutyLocation == nil {
		return nil
	}
	address := Address(&dutyLocation.Address)
	payload := ghcmessages.DutyLocation{
		Address:   address,
		AddressID: address.ID,
		ID:        strfmt.UUID(dutyLocation.ID.String()),
		Name:      dutyLocation.Name,
		ETag:      etag.GenerateEtag(dutyLocation.UpdatedAt),
	}
	return &payload
}

// Country payload
func Country(country *models.Country) *string {
	if country == nil {
		return nil
	}
	return &country.Country
}

// Address payload
func Address(address *models.Address) *ghcmessages.Address {
	if address == nil {
		return nil
	}

	payloadAddress := &ghcmessages.Address{
		ID:             strfmt.UUID(address.ID.String()),
		StreetAddress1: &address.StreetAddress1,
		StreetAddress2: address.StreetAddress2,
		StreetAddress3: address.StreetAddress3,
		City:           &address.City,
		State:          &address.State,
		PostalCode:     &address.PostalCode,
		Country:        Country(address.Country),
		County:         address.County,
		ETag:           etag.GenerateEtag(address.UpdatedAt),
		IsOconus:       address.IsOconus,
	}

	if address.UsPostRegionCityID != nil {
		payloadAddress.UsPostRegionCitiesID = strfmt.UUID(address.UsPostRegionCityID.String())
	}

	return payloadAddress
}

// PPM destination Address payload
func PPMDestinationAddress(address *models.Address) *ghcmessages.Address {
	payload := Address(address)

	if payload == nil {
		return nil
	}

	// Street address 1 is optional per business rule but not nullable on the database level.
	// Check if streetAddress 1 is using place holder value to represent 'NULL'.
	// If so return empty string.
	if strings.EqualFold(*payload.StreetAddress1, models.STREET_ADDRESS_1_NOT_PROVIDED) {
		payload.StreetAddress1 = models.StringPointer("")
	}
	return payload
}

// StorageFacility payload
func StorageFacility(storageFacility *models.StorageFacility) *ghcmessages.StorageFacility {
	if storageFacility == nil {
		return nil
	}

	payload := ghcmessages.StorageFacility{
		ID:           strfmt.UUID(storageFacility.ID.String()),
		FacilityName: storageFacility.FacilityName,
		Address:      Address(&storageFacility.Address),
		LotNumber:    storageFacility.LotNumber,
		Phone:        storageFacility.Phone,
		Email:        storageFacility.Email,
		ETag:         etag.GenerateEtag(storageFacility.UpdatedAt),
	}

	return &payload
}

// BackupContact payload
func BackupContact(contacts models.BackupContacts) *ghcmessages.BackupContact {
	if len(contacts) == 0 {
		return nil
	}
	var name, email, phone string

	if len(contacts) != 0 {
		contact := contacts[0]
		name = contact.Name
		email = contact.Email
		phone = contact.Phone
	}

	return &ghcmessages.BackupContact{
		Name:  &name,
		Email: &email,
		Phone: &phone,
	}
}

// SITDurationUpdate payload
func SITDurationUpdate(sitDurationUpdate *models.SITDurationUpdate) *ghcmessages.SITExtension {
	if sitDurationUpdate == nil {
		return nil
	}
	payload := &ghcmessages.SITExtension{
		ID:                strfmt.UUID(sitDurationUpdate.ID.String()),
		ETag:              etag.GenerateEtag(sitDurationUpdate.UpdatedAt),
		MtoShipmentID:     strfmt.UUID(sitDurationUpdate.MTOShipmentID.String()),
		RequestReason:     string(sitDurationUpdate.RequestReason),
		RequestedDays:     int64(sitDurationUpdate.RequestedDays),
		Status:            string(sitDurationUpdate.Status),
		CreatedAt:         strfmt.DateTime(sitDurationUpdate.CreatedAt),
		UpdatedAt:         strfmt.DateTime(sitDurationUpdate.UpdatedAt),
		ApprovedDays:      handlers.FmtIntPtrToInt64(sitDurationUpdate.ApprovedDays),
		ContractorRemarks: handlers.FmtStringPtr(sitDurationUpdate.ContractorRemarks),
		DecisionDate:      handlers.FmtDateTimePtr(sitDurationUpdate.DecisionDate),
		OfficeRemarks:     handlers.FmtStringPtr(sitDurationUpdate.OfficeRemarks),
	}

	return payload
}

// SITDurationUpdates payload
func SITDurationUpdates(sitDurationUpdates *models.SITDurationUpdates) *ghcmessages.SITExtensions {
	payload := make(ghcmessages.SITExtensions, len(*sitDurationUpdates))

	if len(*sitDurationUpdates) > 0 {
		for i, m := range *sitDurationUpdates {
			copyOfSITDurationUpdate := m // Make copy to avoid implicit memory aliasing of items from a range statement.
			payload[i] = SITDurationUpdate(&copyOfSITDurationUpdate)
		}
		// Reversing the SIT duration updates as they are saved in the order
		// they are created and we want to always display them in the reverse
		// order.
		for i, j := 0, len(payload)-1; i < j; i, j = i+1, j-1 {
			payload[i], payload[j] = payload[j], payload[i]
		}
	}
	return &payload
}

func currentSIT(currentSIT *services.CurrentSIT) *ghcmessages.SITStatusCurrentSIT {
	if currentSIT == nil {
		return nil
	}
	return &ghcmessages.SITStatusCurrentSIT{
		ServiceItemID:        *handlers.FmtUUID(currentSIT.ServiceItemID), // TODO: Refactor out service item ID dependence in GHC API. This should be based on SIT groupings / summaries
		Location:             currentSIT.Location,
		DaysInSIT:            handlers.FmtIntPtrToInt64(&currentSIT.DaysInSIT),
		SitEntryDate:         handlers.FmtDate(currentSIT.SITEntryDate),
		SitDepartureDate:     handlers.FmtDatePtr(currentSIT.SITDepartureDate),
		SitAuthorizedEndDate: handlers.FmtDate(currentSIT.SITAuthorizedEndDate),
		SitCustomerContacted: handlers.FmtDatePtr(currentSIT.SITCustomerContacted),
		SitRequestedDelivery: handlers.FmtDatePtr(currentSIT.SITRequestedDelivery),
	}
}

// SITStatus payload
func SITStatus(shipmentSITStatuses *services.SITStatus, storer storage.FileStorer) *ghcmessages.SITStatus {
	if shipmentSITStatuses == nil {
		return nil
	}

	payload := &ghcmessages.SITStatus{
		PastSITServiceItemGroupings: SITServiceItemGroupings(shipmentSITStatuses.PastSITs, storer),
		TotalSITDaysUsed:            handlers.FmtIntPtrToInt64(&shipmentSITStatuses.TotalSITDaysUsed),
		TotalDaysRemaining:          handlers.FmtIntPtrToInt64(&shipmentSITStatuses.TotalDaysRemaining),
		CalculatedTotalDaysInSIT:    handlers.FmtIntPtrToInt64(&shipmentSITStatuses.CalculatedTotalDaysInSIT),
		CurrentSIT:                  currentSIT(shipmentSITStatuses.CurrentSIT),
	}

	return payload
}

// SITStatuses payload
func SITStatuses(shipmentSITStatuses map[string]services.SITStatus, storer storage.FileStorer) map[string]*ghcmessages.SITStatus {
	sitStatuses := map[string]*ghcmessages.SITStatus{}
	if len(shipmentSITStatuses) == 0 {
		return sitStatuses
	}

	for _, sitStatus := range shipmentSITStatuses {
		copyOfSITStatus := sitStatus
		sitStatuses[sitStatus.ShipmentID.String()] = SITStatus(&copyOfSITStatus, storer)
	}

	return sitStatuses
}

// PPMShipment payload
func PPMShipment(storer storage.FileStorer, ppmShipment *models.PPMShipment) *ghcmessages.PPMShipment {
	if ppmShipment == nil || ppmShipment.ID.IsNil() {
		return nil
	}

	payloadPPMShipment := &ghcmessages.PPMShipment{
		ID:                             *handlers.FmtUUID(ppmShipment.ID),
		PpmType:                        ghcmessages.PPMType(ppmShipment.PPMType),
		ShipmentID:                     *handlers.FmtUUID(ppmShipment.ShipmentID),
		CreatedAt:                      strfmt.DateTime(ppmShipment.CreatedAt),
		UpdatedAt:                      strfmt.DateTime(ppmShipment.UpdatedAt),
		Status:                         ghcmessages.PPMShipmentStatus(ppmShipment.Status),
		ExpectedDepartureDate:          handlers.FmtDate(ppmShipment.ExpectedDepartureDate),
		ActualMoveDate:                 handlers.FmtDatePtr(ppmShipment.ActualMoveDate),
		SubmittedAt:                    handlers.FmtDateTimePtr(ppmShipment.SubmittedAt),
		ReviewedAt:                     handlers.FmtDateTimePtr(ppmShipment.ReviewedAt),
		ApprovedAt:                     handlers.FmtDateTimePtr(ppmShipment.ApprovedAt),
		PickupAddress:                  Address(ppmShipment.PickupAddress),
		DestinationAddress:             PPMDestinationAddress(ppmShipment.DestinationAddress),
		SitExpected:                    ppmShipment.SITExpected,
		HasSecondaryPickupAddress:      ppmShipment.HasSecondaryPickupAddress,
		HasSecondaryDestinationAddress: ppmShipment.HasSecondaryDestinationAddress,
		HasTertiaryPickupAddress:       ppmShipment.HasTertiaryPickupAddress,
		HasTertiaryDestinationAddress:  ppmShipment.HasTertiaryDestinationAddress,
		EstimatedWeight:                handlers.FmtPoundPtr(ppmShipment.EstimatedWeight),
		AllowableWeight:                handlers.FmtPoundPtr(ppmShipment.AllowableWeight),
		HasProGear:                     ppmShipment.HasProGear,
		ProGearWeight:                  handlers.FmtPoundPtr(ppmShipment.ProGearWeight),
		SpouseProGearWeight:            handlers.FmtPoundPtr(ppmShipment.SpouseProGearWeight),
		HasGunSafe:                     ppmShipment.HasGunSafe,
		GunSafeWeight:                  handlers.FmtPoundPtr(ppmShipment.GunSafeWeight),
		ProGearWeightTickets:           ProGearWeightTickets(storer, ppmShipment.ProgearWeightTickets),
		EstimatedIncentive:             handlers.FmtCost(ppmShipment.EstimatedIncentive),
		MaxIncentive:                   handlers.FmtCost(ppmShipment.MaxIncentive),
		HasRequestedAdvance:            ppmShipment.HasRequestedAdvance,
		AdvanceAmountRequested:         handlers.FmtCost(ppmShipment.AdvanceAmountRequested),
		HasReceivedAdvance:             ppmShipment.HasReceivedAdvance,
		AdvanceAmountReceived:          handlers.FmtCost(ppmShipment.AdvanceAmountReceived),
		SitEstimatedWeight:             handlers.FmtPoundPtr(ppmShipment.SITEstimatedWeight),
		SitEstimatedEntryDate:          handlers.FmtDatePtr(ppmShipment.SITEstimatedEntryDate),
		SitEstimatedDepartureDate:      handlers.FmtDatePtr(ppmShipment.SITEstimatedDepartureDate),
		SitEstimatedCost:               handlers.FmtCost(ppmShipment.SITEstimatedCost),
		IsActualExpenseReimbursement:   ppmShipment.IsActualExpenseReimbursement,
		ETag:                           etag.GenerateEtag(ppmShipment.UpdatedAt),
		MovingExpenses:                 MovingExpenses(storer, ppmShipment.MovingExpenses),
	}

	if ppmShipment.WeightTickets != nil {
		weightTickets := WeightTickets(storer, ppmShipment.WeightTickets)
		payloadPPMShipment.WeightTickets = weightTickets
	}

	if ppmShipment.FinalIncentive != nil {
		finalIncentive := handlers.FmtCost(ppmShipment.FinalIncentive)
		payloadPPMShipment.FinalIncentive = finalIncentive
	}

	if ppmShipment.SITLocation != nil {
		sitLocation := ghcmessages.SITLocationType(*ppmShipment.SITLocation)
		payloadPPMShipment.SitLocation = &sitLocation
	}

	if ppmShipment.AdvanceStatus != nil {
		advanceStatus := ghcmessages.PPMAdvanceStatus(*ppmShipment.AdvanceStatus)
		payloadPPMShipment.AdvanceStatus = &advanceStatus
	}

	if ppmShipment.W2Address != nil {
		payloadPPMShipment.W2Address = Address(ppmShipment.W2Address)
	}

	if ppmShipment.SecondaryPickupAddress != nil {
		payloadPPMShipment.SecondaryPickupAddress = Address(ppmShipment.SecondaryPickupAddress)
	}

	if ppmShipment.SecondaryDestinationAddress != nil {
		payloadPPMShipment.SecondaryDestinationAddress = Address(ppmShipment.SecondaryDestinationAddress)
	}

	if ppmShipment.TertiaryPickupAddress != nil {
		payloadPPMShipment.TertiaryPickupAddress = Address(ppmShipment.TertiaryPickupAddress)
	}

	if ppmShipment.TertiaryDestinationAddress != nil {
		payloadPPMShipment.TertiaryDestinationAddress = Address(ppmShipment.TertiaryDestinationAddress)
	}

	if ppmShipment.IsActualExpenseReimbursement != nil {
		payloadPPMShipment.IsActualExpenseReimbursement = ppmShipment.IsActualExpenseReimbursement
	}

	return payloadPPMShipment
}

// BoatShipment payload
func BoatShipment(storer storage.FileStorer, boatShipment *models.BoatShipment) *ghcmessages.BoatShipment {
	if boatShipment == nil || boatShipment.ID.IsNil() {
		return nil
	}

	payloadBoatShipment := &ghcmessages.BoatShipment{
		ID:             *handlers.FmtUUID(boatShipment.ID),
		ShipmentID:     *handlers.FmtUUID(boatShipment.ShipmentID),
		CreatedAt:      strfmt.DateTime(boatShipment.CreatedAt),
		UpdatedAt:      strfmt.DateTime(boatShipment.UpdatedAt),
		Type:           models.StringPointer(string(boatShipment.Type)),
		Year:           handlers.FmtIntPtrToInt64(boatShipment.Year),
		Make:           boatShipment.Make,
		Model:          boatShipment.Model,
		LengthInInches: handlers.FmtIntPtrToInt64(boatShipment.LengthInInches),
		WidthInInches:  handlers.FmtIntPtrToInt64(boatShipment.WidthInInches),
		HeightInInches: handlers.FmtIntPtrToInt64(boatShipment.HeightInInches),
		HasTrailer:     boatShipment.HasTrailer,
		IsRoadworthy:   boatShipment.IsRoadworthy,
		ETag:           etag.GenerateEtag(boatShipment.UpdatedAt),
	}

	return payloadBoatShipment
}

// MobileHomeShipment payload
func MobileHomeShipment(storer storage.FileStorer, mobileHomeShipment *models.MobileHome) *ghcmessages.MobileHome {
	if mobileHomeShipment == nil || mobileHomeShipment.ID.IsNil() {
		return nil
	}

	payloadMobileHomeShipment := &ghcmessages.MobileHome{
		ID:             *handlers.FmtUUID(mobileHomeShipment.ID),
		ShipmentID:     *handlers.FmtUUID(mobileHomeShipment.ShipmentID),
		Make:           *mobileHomeShipment.Make,
		Model:          *mobileHomeShipment.Model,
		Year:           *handlers.FmtIntPtrToInt64(mobileHomeShipment.Year),
		LengthInInches: *handlers.FmtIntPtrToInt64(mobileHomeShipment.LengthInInches),
		HeightInInches: *handlers.FmtIntPtrToInt64(mobileHomeShipment.HeightInInches),
		WidthInInches:  *handlers.FmtIntPtrToInt64(mobileHomeShipment.WidthInInches),
		CreatedAt:      strfmt.DateTime(mobileHomeShipment.CreatedAt),
		UpdatedAt:      strfmt.DateTime(mobileHomeShipment.UpdatedAt),
		ETag:           etag.GenerateEtag(mobileHomeShipment.UpdatedAt),
	}

	return payloadMobileHomeShipment
}

// ProGearWeightTickets sets up a ProGearWeightTicket slice for the api using model data.
func ProGearWeightTickets(storer storage.FileStorer, proGearWeightTickets models.ProgearWeightTickets) []*ghcmessages.ProGearWeightTicket {
	payload := make([]*ghcmessages.ProGearWeightTicket, len(proGearWeightTickets))
	for i, proGearWeightTicket := range proGearWeightTickets {
		copyOfProGearWeightTicket := proGearWeightTicket
		proGearWeightTicketPayload := ProGearWeightTicket(storer, &copyOfProGearWeightTicket)
		payload[i] = proGearWeightTicketPayload
	}
	return payload
}

// ProGearWeightTicket payload
func ProGearWeightTicket(storer storage.FileStorer, progear *models.ProgearWeightTicket) *ghcmessages.ProGearWeightTicket {
	ppmShipmentID := strfmt.UUID(progear.PPMShipmentID.String())

	document, err := PayloadForDocumentModel(storer, progear.Document)
	if err != nil {
		return nil
	}

	payload := &ghcmessages.ProGearWeightTicket{
		ID:               strfmt.UUID(progear.ID.String()),
		PpmShipmentID:    ppmShipmentID,
		CreatedAt:        *handlers.FmtDateTime(progear.CreatedAt),
		UpdatedAt:        *handlers.FmtDateTime(progear.UpdatedAt),
		DocumentID:       *handlers.FmtUUID(progear.DocumentID),
		Document:         document,
		Weight:           handlers.FmtPoundPtr(progear.Weight),
		BelongsToSelf:    progear.BelongsToSelf,
		HasWeightTickets: progear.HasWeightTickets,
		Description:      progear.Description,
		ETag:             etag.GenerateEtag(progear.UpdatedAt),
	}

	if progear.Status != nil {
		status := ghcmessages.OmittablePPMDocumentStatus(*progear.Status)
		payload.Status = &status
	}

	if progear.Reason != nil {
		reason := ghcmessages.PPMDocumentStatusReason(*progear.Reason)
		payload.Reason = &reason
	}

	return payload
}

// MovingExpense payload
func MovingExpense(storer storage.FileStorer, movingExpense *models.MovingExpense) *ghcmessages.MovingExpense {

	document, err := PayloadForDocumentModel(storer, movingExpense.Document)
	if err != nil {
		return nil
	}

	payload := &ghcmessages.MovingExpense{
		ID:               *handlers.FmtUUID(movingExpense.ID),
		PpmShipmentID:    *handlers.FmtUUID(movingExpense.PPMShipmentID),
		DocumentID:       *handlers.FmtUUID(movingExpense.DocumentID),
		Document:         document,
		CreatedAt:        strfmt.DateTime(movingExpense.CreatedAt),
		UpdatedAt:        strfmt.DateTime(movingExpense.UpdatedAt),
		Description:      movingExpense.Description,
		PaidWithGtcc:     movingExpense.PaidWithGTCC,
		Amount:           handlers.FmtCost(movingExpense.Amount),
		MissingReceipt:   movingExpense.MissingReceipt,
		ETag:             etag.GenerateEtag(movingExpense.UpdatedAt),
		SitEstimatedCost: handlers.FmtCost(movingExpense.SITEstimatedCost),
	}
	if movingExpense.MovingExpenseType != nil {
		movingExpenseType := ghcmessages.OmittableMovingExpenseType(*movingExpense.MovingExpenseType)
		payload.MovingExpenseType = &movingExpenseType
	}

	if movingExpense.Status != nil {
		status := ghcmessages.OmittablePPMDocumentStatus(*movingExpense.Status)
		payload.Status = &status
	}

	if movingExpense.Reason != nil {
		reason := ghcmessages.PPMDocumentStatusReason(*movingExpense.Reason)
		payload.Reason = &reason
	}

	if movingExpense.SITStartDate != nil {
		payload.SitStartDate = handlers.FmtDatePtr(movingExpense.SITStartDate)
	}

	if movingExpense.SITEndDate != nil {
		payload.SitEndDate = handlers.FmtDatePtr(movingExpense.SITEndDate)
	}

	if movingExpense.WeightStored != nil {
		payload.WeightStored = handlers.FmtPoundPtr(movingExpense.WeightStored)
	}

	if movingExpense.SITLocation != nil {
		sitLocation := ghcmessages.SITLocationType(*movingExpense.SITLocation)
		payload.SitLocation = &sitLocation
	}

	if movingExpense.SITReimburseableAmount != nil {
		payload.SitReimburseableAmount = handlers.FmtCost(movingExpense.SITReimburseableAmount)
	}

	if movingExpense.TrackingNumber != nil {
		payload.TrackingNumber = movingExpense.TrackingNumber
	}

	if movingExpense.WeightShipped != nil {
		payload.WeightShipped = handlers.FmtPoundPtr(movingExpense.WeightShipped)
	}

	if movingExpense.IsProGear != nil {
		payload.IsProGear = movingExpense.IsProGear
	}

	if movingExpense.ProGearBelongsToSelf != nil {
		payload.ProGearBelongsToSelf = movingExpense.ProGearBelongsToSelf
	}

	if movingExpense.ProGearDescription != nil {
		payload.ProGearDescription = *movingExpense.ProGearDescription
	}

	return payload
}

func MovingExpenses(storer storage.FileStorer, movingExpenses models.MovingExpenses) []*ghcmessages.MovingExpense {
	payload := make([]*ghcmessages.MovingExpense, len(movingExpenses))
	for i, movingExpense := range movingExpenses {
		copyOfMovingExpense := movingExpense
		payload[i] = MovingExpense(storer, &copyOfMovingExpense)
	}
	return payload
}

func WeightTickets(storer storage.FileStorer, weightTickets models.WeightTickets) []*ghcmessages.WeightTicket {
	payload := make([]*ghcmessages.WeightTicket, len(weightTickets))
	for i, weightTicket := range weightTickets {
		copyOfWeightTicket := weightTicket
		weightTicketPayload := WeightTicket(storer, &copyOfWeightTicket)
		payload[i] = weightTicketPayload
	}
	return payload
}

// WeightTicket payload
func WeightTicket(storer storage.FileStorer, weightTicket *models.WeightTicket) *ghcmessages.WeightTicket {
	ppmShipment := strfmt.UUID(weightTicket.PPMShipmentID.String())

	emptyDocument, err := PayloadForDocumentModel(storer, weightTicket.EmptyDocument)
	if err != nil {
		return nil
	}

	fullDocument, err := PayloadForDocumentModel(storer, weightTicket.FullDocument)
	if err != nil {
		return nil
	}

	proofOfTrailerOwnershipDocument, err := PayloadForDocumentModel(storer, weightTicket.ProofOfTrailerOwnershipDocument)
	if err != nil {
		return nil
	}

	payload := &ghcmessages.WeightTicket{
		ID:                                strfmt.UUID(weightTicket.ID.String()),
		PpmShipmentID:                     ppmShipment,
		CreatedAt:                         *handlers.FmtDateTime(weightTicket.CreatedAt),
		UpdatedAt:                         *handlers.FmtDateTime(weightTicket.UpdatedAt),
		VehicleDescription:                weightTicket.VehicleDescription,
		EmptyWeight:                       handlers.FmtPoundPtr(weightTicket.EmptyWeight),
		MissingEmptyWeightTicket:          weightTicket.MissingEmptyWeightTicket,
		EmptyDocumentID:                   *handlers.FmtUUID(weightTicket.EmptyDocumentID),
		EmptyDocument:                     emptyDocument,
		FullWeight:                        handlers.FmtPoundPtr(weightTicket.FullWeight),
		MissingFullWeightTicket:           weightTicket.MissingFullWeightTicket,
		FullDocumentID:                    *handlers.FmtUUID(weightTicket.FullDocumentID),
		FullDocument:                      fullDocument,
		OwnsTrailer:                       weightTicket.OwnsTrailer,
		TrailerMeetsCriteria:              weightTicket.TrailerMeetsCriteria,
		ProofOfTrailerOwnershipDocumentID: *handlers.FmtUUID(weightTicket.ProofOfTrailerOwnershipDocumentID),
		ProofOfTrailerOwnershipDocument:   proofOfTrailerOwnershipDocument,
		AdjustedNetWeight:                 handlers.FmtPoundPtr(weightTicket.AdjustedNetWeight),
		NetWeightRemarks:                  weightTicket.NetWeightRemarks,
		ETag:                              etag.GenerateEtag(weightTicket.UpdatedAt),
	}

	if weightTicket.Status != nil {
		status := ghcmessages.OmittablePPMDocumentStatus(*weightTicket.Status)
		payload.Status = &status
	}

	if weightTicket.Reason != nil {
		reason := ghcmessages.PPMDocumentStatusReason(*weightTicket.Reason)
		payload.Reason = &reason
	}

	return payload
}

// PPMDocuments payload
func PPMDocuments(storer storage.FileStorer, ppmDocuments *models.PPMDocuments) *ghcmessages.PPMDocuments {

	if ppmDocuments == nil {
		return nil
	}

	payload := &ghcmessages.PPMDocuments{
		WeightTickets:        WeightTickets(storer, ppmDocuments.WeightTickets),
		MovingExpenses:       MovingExpenses(storer, ppmDocuments.MovingExpenses),
		ProGearWeightTickets: ProGearWeightTickets(storer, ppmDocuments.ProgearWeightTickets),
	}

	return payload
}

// PPMCloseout payload
func PPMCloseout(ppmCloseout *models.PPMCloseout) *ghcmessages.PPMCloseout {
	if ppmCloseout == nil {
		return nil
	}
	payload := &ghcmessages.PPMCloseout{
		ID:                    strfmt.UUID(ppmCloseout.ID.String()),
		PlannedMoveDate:       handlers.FmtDatePtr(ppmCloseout.PlannedMoveDate),
		ActualMoveDate:        handlers.FmtDatePtr(ppmCloseout.ActualMoveDate),
		Miles:                 handlers.FmtIntPtrToInt64(ppmCloseout.Miles),
		EstimatedWeight:       handlers.FmtPoundPtr(ppmCloseout.EstimatedWeight),
		ActualWeight:          handlers.FmtPoundPtr(ppmCloseout.ActualWeight),
		ProGearWeightCustomer: handlers.FmtPoundPtr(ppmCloseout.ProGearWeightCustomer),
		ProGearWeightSpouse:   handlers.FmtPoundPtr(ppmCloseout.ProGearWeightSpouse),
		GrossIncentive:        handlers.FmtCost(ppmCloseout.GrossIncentive),
		Gcc:                   handlers.FmtCost(ppmCloseout.GCC),
		Aoa:                   handlers.FmtCost(ppmCloseout.AOA),
		RemainingIncentive:    handlers.FmtCost(ppmCloseout.RemainingIncentive),
		HaulType:              (*string)(ppmCloseout.HaulType),
		HaulPrice:             handlers.FmtCost(ppmCloseout.HaulPrice),
		HaulFSC:               handlers.FmtCost(ppmCloseout.HaulFSC),
		Dop:                   handlers.FmtCost(ppmCloseout.DOP),
		Ddp:                   handlers.FmtCost(ppmCloseout.DDP),
		PackPrice:             handlers.FmtCost(ppmCloseout.PackPrice),
		UnpackPrice:           handlers.FmtCost(ppmCloseout.UnpackPrice),
		IntlPackPrice:         handlers.FmtCost((ppmCloseout.IntlPackPrice)),
		IntlUnpackPrice:       handlers.FmtCost((ppmCloseout.IntlUnpackPrice)),
		IntlLinehaulPrice:     handlers.FmtCost((ppmCloseout.IntlLinehaulPrice)),
		SITReimbursement:      handlers.FmtCost(ppmCloseout.SITReimbursement),
		GccMultiplier:         swag.Float32(float32(*ppmCloseout.GCCMultiplier)),
	}

	return payload
}

// PPMActualWeight payload
func PPMActualWeight(ppmActualWeight *unit.Pound) *ghcmessages.PPMActualWeight {
	if ppmActualWeight == nil {
		return nil
	}
	payload := &ghcmessages.PPMActualWeight{
		ActualWeight: handlers.FmtPoundPtr(ppmActualWeight),
	}

	return payload
}

func PPMSITEstimatedCostParamsFirstDaySIT(ppmSITFirstDayParams models.PPMSITEstimatedCostParams) *ghcmessages.PPMSITEstimatedCostParamsFirstDaySIT {
	payload := &ghcmessages.PPMSITEstimatedCostParamsFirstDaySIT{
		ContractYearName:       ppmSITFirstDayParams.ContractYearName,
		PriceRateOrFactor:      ppmSITFirstDayParams.PriceRateOrFactor,
		IsPeak:                 ppmSITFirstDayParams.IsPeak,
		EscalationCompounded:   ppmSITFirstDayParams.EscalationCompounded,
		ServiceAreaOrigin:      &ppmSITFirstDayParams.ServiceAreaOrigin,
		ServiceAreaDestination: &ppmSITFirstDayParams.ServiceAreaDestination,
	}
	return payload
}

func PPMSITEstimatedCostParamsAdditionalDaySIT(ppmSITAdditionalDayParams models.PPMSITEstimatedCostParams) *ghcmessages.PPMSITEstimatedCostParamsAdditionalDaySIT {
	payload := &ghcmessages.PPMSITEstimatedCostParamsAdditionalDaySIT{
		ContractYearName:       ppmSITAdditionalDayParams.ContractYearName,
		PriceRateOrFactor:      ppmSITAdditionalDayParams.PriceRateOrFactor,
		IsPeak:                 ppmSITAdditionalDayParams.IsPeak,
		EscalationCompounded:   ppmSITAdditionalDayParams.EscalationCompounded,
		ServiceAreaOrigin:      &ppmSITAdditionalDayParams.ServiceAreaOrigin,
		ServiceAreaDestination: &ppmSITAdditionalDayParams.ServiceAreaDestination,
		NumberDaysSIT:          &ppmSITAdditionalDayParams.NumberDaysSIT,
	}
	return payload
}

func PPMSITEstimatedCost(ppmSITEstimatedCost *models.PPMSITEstimatedCostInfo) *ghcmessages.PPMSITEstimatedCost {
	if ppmSITEstimatedCost == nil {
		return nil
	}
	payload := &ghcmessages.PPMSITEstimatedCost{
		SitCost:                handlers.FmtCost(ppmSITEstimatedCost.EstimatedSITCost),
		PriceFirstDaySIT:       handlers.FmtCost(ppmSITEstimatedCost.PriceFirstDaySIT),
		PriceAdditionalDaySIT:  handlers.FmtCost(ppmSITEstimatedCost.PriceAdditionalDaySIT),
		ParamsFirstDaySIT:      PPMSITEstimatedCostParamsFirstDaySIT(ppmSITEstimatedCost.ParamsFirstDaySIT),
		ParamsAdditionalDaySIT: PPMSITEstimatedCostParamsAdditionalDaySIT(ppmSITEstimatedCost.ParamsAdditionalDaySIT),
	}

	return payload
}

// ShipmentAddressUpdate payload
func ShipmentAddressUpdate(shipmentAddressUpdate *models.ShipmentAddressUpdate) *ghcmessages.ShipmentAddressUpdate {
	if shipmentAddressUpdate == nil || shipmentAddressUpdate.ID.IsNil() {
		return nil
	}

	payload := &ghcmessages.ShipmentAddressUpdate{
		ID:                    strfmt.UUID(shipmentAddressUpdate.ID.String()),
		ShipmentID:            strfmt.UUID(shipmentAddressUpdate.ShipmentID.String()),
		NewAddress:            Address(&shipmentAddressUpdate.NewAddress),
		OriginalAddress:       Address(&shipmentAddressUpdate.OriginalAddress),
		SitOriginalAddress:    Address(shipmentAddressUpdate.SitOriginalAddress),
		ContractorRemarks:     shipmentAddressUpdate.ContractorRemarks,
		OfficeRemarks:         shipmentAddressUpdate.OfficeRemarks,
		Status:                ghcmessages.ShipmentAddressUpdateStatus(shipmentAddressUpdate.Status),
		NewSitDistanceBetween: handlers.FmtIntPtrToInt64(shipmentAddressUpdate.NewSitDistanceBetween),
		OldSitDistanceBetween: handlers.FmtIntPtrToInt64(shipmentAddressUpdate.OldSitDistanceBetween),
	}

	return payload
}

// LineOfAccounting payload
func LineOfAccounting(lineOfAccounting *models.LineOfAccounting) *ghcmessages.LineOfAccounting {
	// Nil check
	if lineOfAccounting == nil {
		return nil
	}

	return &ghcmessages.LineOfAccounting{
		ID:                        strfmt.UUID(lineOfAccounting.ID.String()),
		LoaActvtyID:               lineOfAccounting.LoaActvtyID,
		LoaAgncAcntngCd:           lineOfAccounting.LoaAgncAcntngCd,
		LoaAgncDsbrCd:             lineOfAccounting.LoaAgncDsbrCd,
		LoaAlltSnID:               lineOfAccounting.LoaAlltSnID,
		LoaBafID:                  lineOfAccounting.LoaBafID,
		LoaBdgtAcntClsNm:          lineOfAccounting.LoaBdgtAcntClsNm,
		LoaBetCd:                  lineOfAccounting.LoaBetCd,
		LoaBgFyTx:                 handlers.FmtIntPtrToInt64(lineOfAccounting.LoaBgFyTx),
		LoaBgnDt:                  handlers.FmtDatePtr(lineOfAccounting.LoaBgnDt),
		LoaBgtLnItmID:             lineOfAccounting.LoaBgtLnItmID,
		LoaBgtRstrCd:              lineOfAccounting.LoaBgtRstrCd,
		LoaBgtSubActCd:            lineOfAccounting.LoaBgtSubActCd,
		LoaClsRefID:               lineOfAccounting.LoaClsRefID,
		LoaCstCd:                  lineOfAccounting.LoaCstCd,
		LoaCstCntrID:              lineOfAccounting.LoaCstCntrID,
		LoaCustNm:                 lineOfAccounting.LoaCustNm,
		LoaDfAgncyAlctnRcpntID:    lineOfAccounting.LoaDfAgncyAlctnRcpntID,
		LoaDocID:                  lineOfAccounting.LoaDocID,
		LoaDptID:                  lineOfAccounting.LoaDptID,
		LoaDscTx:                  lineOfAccounting.LoaDscTx,
		LoaDtlRmbsmtSrcID:         lineOfAccounting.LoaDtlRmbsmtSrcID,
		LoaEndDt:                  handlers.FmtDatePtr(lineOfAccounting.LoaEndDt),
		LoaEndFyTx:                handlers.FmtIntPtrToInt64(lineOfAccounting.LoaEndFyTx),
		LoaFmsTrnsactnID:          lineOfAccounting.LoaFmsTrnsactnID,
		LoaFnclArID:               lineOfAccounting.LoaFnclArID,
		LoaFnctPrsNm:              lineOfAccounting.LoaFnctPrsNm,
		LoaFndCntrID:              lineOfAccounting.LoaFndCntrID,
		LoaFndTyFgCd:              lineOfAccounting.LoaFndTyFgCd,
		LoaHistStatCd:             lineOfAccounting.LoaHistStatCd,
		LoaHsGdsCd:                lineOfAccounting.LoaHsGdsCd,
		LoaInstlAcntgActID:        lineOfAccounting.LoaInstlAcntgActID,
		LoaJbOrdNm:                lineOfAccounting.LoaJbOrdNm,
		LoaLclInstlID:             lineOfAccounting.LoaLclInstlID,
		LoaMajClmNm:               lineOfAccounting.LoaMajClmNm,
		LoaMajRmbsmtSrcID:         lineOfAccounting.LoaMajRmbsmtSrcID,
		LoaObjClsID:               lineOfAccounting.LoaObjClsID,
		LoaOpAgncyID:              lineOfAccounting.LoaOpAgncyID,
		LoaPgmElmntID:             lineOfAccounting.LoaPgmElmntID,
		LoaPrjID:                  lineOfAccounting.LoaPrjID,
		LoaSbaltmtRcpntID:         lineOfAccounting.LoaSbaltmtRcpntID,
		LoaScrtyCoopCustCd:        lineOfAccounting.LoaScrtyCoopCustCd,
		LoaScrtyCoopDsgntrCd:      lineOfAccounting.LoaScrtyCoopDsgntrCd,
		LoaScrtyCoopImplAgncCd:    lineOfAccounting.LoaScrtyCoopImplAgncCd,
		LoaScrtyCoopLnItmID:       lineOfAccounting.LoaScrtyCoopLnItmID,
		LoaSpclIntrID:             lineOfAccounting.LoaSpclIntrID,
		LoaSrvSrcID:               lineOfAccounting.LoaSrvSrcID,
		LoaStatCd:                 lineOfAccounting.LoaStatCd,
		LoaSubAcntID:              lineOfAccounting.LoaSubAcntID,
		LoaSysID:                  lineOfAccounting.LoaSysID,
		LoaTnsfrDptNm:             lineOfAccounting.LoaTnsfrDptNm,
		LoaTrnsnID:                lineOfAccounting.LoaTrnsnID,
		LoaTrsySfxTx:              lineOfAccounting.LoaTrsySfxTx,
		LoaTskBdgtSblnTx:          lineOfAccounting.LoaTskBdgtSblnTx,
		LoaUic:                    lineOfAccounting.LoaUic,
		LoaWkCntrRcpntNm:          lineOfAccounting.LoaWkCntrRcpntNm,
		LoaWrkOrdID:               lineOfAccounting.LoaWrkOrdID,
		OrgGrpDfasCd:              lineOfAccounting.OrgGrpDfasCd,
		UpdatedAt:                 strfmt.DateTime(lineOfAccounting.UpdatedAt),
		CreatedAt:                 strfmt.DateTime(lineOfAccounting.CreatedAt),
		ValidLoaForTac:            lineOfAccounting.ValidLoaForTac,
		ValidHhgProgramCodeForLoa: lineOfAccounting.ValidHhgProgramCodeForLoa,
	}
}

// MarketCode payload
func MarketCode(marketCode *models.MarketCode) string {
	if marketCode == nil {
		return "" // Or a default string value
	}
	return string(*marketCode)
}

// MTOShipment payload
func MTOShipment(storer storage.FileStorer, mtoShipment *models.MTOShipment, sitStatusPayload *ghcmessages.SITStatus) *ghcmessages.MTOShipment {

	payload := &ghcmessages.MTOShipment{
		ID:                          strfmt.UUID(mtoShipment.ID.String()),
		MoveTaskOrderID:             strfmt.UUID(mtoShipment.MoveTaskOrderID.String()),
		ShipmentType:                ghcmessages.MTOShipmentType(mtoShipment.ShipmentType),
		Status:                      ghcmessages.MTOShipmentStatus(mtoShipment.Status),
		CounselorRemarks:            mtoShipment.CounselorRemarks,
		CustomerRemarks:             mtoShipment.CustomerRemarks,
		RejectionReason:             mtoShipment.RejectionReason,
		PickupAddress:               Address(mtoShipment.PickupAddress),
		SecondaryDeliveryAddress:    Address(mtoShipment.SecondaryDeliveryAddress),
		SecondaryPickupAddress:      Address(mtoShipment.SecondaryPickupAddress),
		DestinationAddress:          Address(mtoShipment.DestinationAddress),
		HasSecondaryDeliveryAddress: mtoShipment.HasSecondaryDeliveryAddress,
		HasSecondaryPickupAddress:   mtoShipment.HasSecondaryPickupAddress,
		TertiaryDeliveryAddress:     Address(mtoShipment.TertiaryDeliveryAddress),
		TertiaryPickupAddress:       Address(mtoShipment.TertiaryPickupAddress),
		HasTertiaryDeliveryAddress:  mtoShipment.HasTertiaryDeliveryAddress,
		HasTertiaryPickupAddress:    mtoShipment.HasTertiaryPickupAddress,
		ActualProGearWeight:         handlers.FmtPoundPtr(mtoShipment.ActualProGearWeight),
		ActualSpouseProGearWeight:   handlers.FmtPoundPtr(mtoShipment.ActualSpouseProGearWeight),
		PrimeEstimatedWeight:        handlers.FmtPoundPtr(mtoShipment.PrimeEstimatedWeight),
		PrimeActualWeight:           handlers.FmtPoundPtr(mtoShipment.PrimeActualWeight),
		NtsRecordedWeight:           handlers.FmtPoundPtr(mtoShipment.NTSRecordedWeight),
		MtoAgents:                   *MTOAgents(&mtoShipment.MTOAgents),
		MtoServiceItems:             MTOServiceItemModels(mtoShipment.MTOServiceItems, storer),
		Diversion:                   mtoShipment.Diversion,
		DiversionReason:             mtoShipment.DiversionReason,
		Reweigh:                     Reweigh(mtoShipment.Reweigh, sitStatusPayload),
		CreatedAt:                   strfmt.DateTime(mtoShipment.CreatedAt),
		UpdatedAt:                   strfmt.DateTime(mtoShipment.UpdatedAt),
		ETag:                        etag.GenerateEtag(mtoShipment.UpdatedAt),
		DeletedAt:                   handlers.FmtDateTimePtr(mtoShipment.DeletedAt),
		ApprovedDate:                handlers.FmtDateTimePtr(mtoShipment.ApprovedDate),
		SitDaysAllowance:            handlers.FmtIntPtrToInt64(mtoShipment.SITDaysAllowance),
		SitExtensions:               *SITDurationUpdates(&mtoShipment.SITDurationUpdates),
		BillableWeightCap:           handlers.FmtPoundPtr(mtoShipment.BillableWeightCap),
		BillableWeightJustification: mtoShipment.BillableWeightJustification,
		UsesExternalVendor:          mtoShipment.UsesExternalVendor,
		ServiceOrderNumber:          mtoShipment.ServiceOrderNumber,
		StorageFacility:             StorageFacility(mtoShipment.StorageFacility),
		PpmShipment:                 PPMShipment(storer, mtoShipment.PPMShipment),
		BoatShipment:                BoatShipment(storer, mtoShipment.BoatShipment),
		MobileHomeShipment:          MobileHomeShipment(storer, mtoShipment.MobileHome),
		DeliveryAddressUpdate:       ShipmentAddressUpdate(mtoShipment.DeliveryAddressUpdate),
		ShipmentLocator:             handlers.FmtStringPtr(mtoShipment.ShipmentLocator),
		MarketCode:                  MarketCode(&mtoShipment.MarketCode),
		PoeLocation:                 Port(mtoShipment.MTOServiceItems, "POE"),
		PodLocation:                 Port(mtoShipment.MTOServiceItems, "POD"),
		TerminationComments:         handlers.FmtStringPtr(mtoShipment.TerminationComments),
		TerminatedAt:                handlers.FmtDateTimePtr(mtoShipment.TerminatedAt),
	}

	if mtoShipment.Distance != nil {
		payload.Distance = handlers.FmtInt64(int64(*mtoShipment.Distance))
	}

	if sitStatusPayload != nil {
		// If we have a sitStatusPayload, overwrite SitDaysAllowance from the shipment model.
		totalSITAllowance := 0
		if sitStatusPayload.TotalDaysRemaining != nil {
			totalSITAllowance += int(*sitStatusPayload.TotalDaysRemaining)
		}
		if sitStatusPayload.TotalSITDaysUsed != nil {
			totalSITAllowance += int(*sitStatusPayload.TotalSITDaysUsed)
		}
		payload.SitDaysAllowance = handlers.FmtIntPtrToInt64(&totalSITAllowance)
	}

	if len(mtoShipment.SITDurationUpdates) > 0 {
		payload.SitExtensions = *SITDurationUpdates(&mtoShipment.SITDurationUpdates)
	}

	if mtoShipment.RequestedPickupDate != nil && !mtoShipment.RequestedPickupDate.IsZero() {
		payload.RequestedPickupDate = handlers.FmtDatePtr(mtoShipment.RequestedPickupDate)
	}

	if mtoShipment.ActualPickupDate != nil && !mtoShipment.ActualPickupDate.IsZero() {
		payload.ActualPickupDate = handlers.FmtDatePtr(mtoShipment.ActualPickupDate)
	}

	if mtoShipment.ActualDeliveryDate != nil && !mtoShipment.ActualDeliveryDate.IsZero() {
		payload.ActualDeliveryDate = handlers.FmtDatePtr(mtoShipment.ActualDeliveryDate)
	}

	if mtoShipment.RequestedDeliveryDate != nil && !mtoShipment.RequestedDeliveryDate.IsZero() {
		payload.RequestedDeliveryDate = handlers.FmtDatePtr(mtoShipment.RequestedDeliveryDate)
	}

	if mtoShipment.RequiredDeliveryDate != nil && !mtoShipment.RequiredDeliveryDate.IsZero() {
		payload.RequiredDeliveryDate = handlers.FmtDatePtr(mtoShipment.RequiredDeliveryDate)
	}

	if mtoShipment.ScheduledPickupDate != nil {
		payload.ScheduledPickupDate = handlers.FmtDatePtr(mtoShipment.ScheduledPickupDate)
	}

	if mtoShipment.ScheduledDeliveryDate != nil {
		payload.ScheduledDeliveryDate = handlers.FmtDatePtr(mtoShipment.ScheduledDeliveryDate)
	}

	if mtoShipment.DestinationType != nil {
		destinationType := ghcmessages.DestinationType(*mtoShipment.DestinationType)
		payload.DestinationType = &destinationType
	}

	if sitStatusPayload != nil {
		payload.SitStatus = sitStatusPayload
	}

	if mtoShipment.TACType != nil {
		tt := ghcmessages.LOAType(*mtoShipment.TACType)
		payload.TacType = &tt
	}

	if mtoShipment.SACType != nil {
		st := ghcmessages.LOAType(*mtoShipment.SACType)
		payload.SacType = &st
	}

	weightsCalculator := mtoshipment.NewShipmentBillableWeightCalculator()
	calculatedWeights := weightsCalculator.CalculateShipmentBillableWeight(mtoShipment)

	// CalculatedBillableWeight is intentionally not a part of the mto_shipments model
	// because we don't want to store a derived value in the database
	payload.CalculatedBillableWeight = handlers.FmtPoundPtr(calculatedWeights.CalculatedBillableWeight)

	return payload
}

// MTOShipments payload
func MTOShipments(storer storage.FileStorer, mtoShipments *models.MTOShipments, sitStatusPayload map[string]*ghcmessages.SITStatus) *ghcmessages.MTOShipments {
	payload := make(ghcmessages.MTOShipments, len(*mtoShipments))

	for i, m := range *mtoShipments {
		copyOfMtoShipment := m // Make copy to avoid implicit memory aliasing of items from a range statement.
		if sitStatus, ok := sitStatusPayload[copyOfMtoShipment.ID.String()]; ok {
			payload[i] = MTOShipment(storer, &copyOfMtoShipment, sitStatus)
		} else {
			payload[i] = MTOShipment(storer, &copyOfMtoShipment, nil)
		}
	}
	return &payload
}

// InternalServerError describes errors in a standard structure to be returned in the payload.
// If detail is nil, string defaults to "An internal server error has occurred."
func InternalServerError(detail *string, traceID uuid.UUID) *ghcmessages.Error {
	errDetail := handlers.FmtString(handlers.InternalServerErrDetail)

	if detail != nil {
		errDetail = detail
	}

	msg := fmt.Sprintf("%v | Instance: %v", *errDetail, traceID)
	payload := ghcmessages.Error{Message: &msg}

	return &payload
}

// MTOAgent payload
func MTOAgent(mtoAgent *models.MTOAgent) *ghcmessages.MTOAgent {
	payload := &ghcmessages.MTOAgent{
		ID:            strfmt.UUID(mtoAgent.ID.String()),
		MtoShipmentID: strfmt.UUID(mtoAgent.MTOShipmentID.String()),
		CreatedAt:     strfmt.DateTime(mtoAgent.CreatedAt),
		UpdatedAt:     strfmt.DateTime(mtoAgent.UpdatedAt),
		FirstName:     mtoAgent.FirstName,
		LastName:      mtoAgent.LastName,
		AgentType:     string(mtoAgent.MTOAgentType),
		Email:         mtoAgent.Email,
		Phone:         mtoAgent.Phone,
		ETag:          etag.GenerateEtag(mtoAgent.UpdatedAt),
	}
	return payload
}

// MTOAgents payload
func MTOAgents(mtoAgents *models.MTOAgents) *ghcmessages.MTOAgents {
	payload := make(ghcmessages.MTOAgents, len(*mtoAgents))
	for i, m := range *mtoAgents {
		copyOfMtoAgent := m // Make copy to avoid implicit memory aliasing of items from a range statement.
		payload[i] = MTOAgent(&copyOfMtoAgent)
	}
	return &payload
}

// PaymentRequests payload
func PaymentRequests(appCtx appcontext.AppContext, prs *models.PaymentRequests, storer storage.FileStorer) (*ghcmessages.PaymentRequests, error) {
	payload := make(ghcmessages.PaymentRequests, len(*prs))

	for i, p := range *prs {
		paymentRequest := p
		pr, err := PaymentRequest(appCtx, &paymentRequest, storer)
		if err != nil {
			return nil, err
		}
		payload[i] = pr
	}
	return &payload, nil
}

// PaymentRequest payload
func PaymentRequest(appCtx appcontext.AppContext, pr *models.PaymentRequest, storer storage.FileStorer) (*ghcmessages.PaymentRequest, error) {
	serviceDocs := make(ghcmessages.ProofOfServiceDocs, len(pr.ProofOfServiceDocs))

	if len(pr.ProofOfServiceDocs) > 0 {
		for i, proofOfService := range pr.ProofOfServiceDocs {
			payload, err := ProofOfServiceDoc(proofOfService, storer)
			if err != nil {
				return nil, err
			}
			serviceDocs[i] = payload
		}
	}

	move, err := Move(&pr.MoveTaskOrder, storer)
	if err != nil {
		return nil, err
	}

	ediErrorInfoEDIType := ""
	ediErrorInfoEDICode := ""
	ediErrorInfoEDIDescription := ""
	ediErrorInfo := pr.EdiErrors
	if ediErrorInfo != nil {
		mostRecentEdiError := ediErrorInfo[0]
		if mostRecentEdiError.EDIType != "" {
			ediErrorInfoEDIType = string(mostRecentEdiError.EDIType)
		}
		if mostRecentEdiError.Code != nil {
			ediErrorInfoEDICode = *mostRecentEdiError.Code
		}
		if mostRecentEdiError.Description != nil {
			ediErrorInfoEDIDescription = *mostRecentEdiError.Description
		}
	}

	var totalTPPSPaidInvoicePriceMillicents *int64
	var tppsPaidInvoiceSellerPaidDate *time.Time
	var TPPSPaidInvoiceReportsForPR models.TPPSPaidInvoiceReportEntrys
	if pr.TPPSPaidInvoiceReports != nil {
		TPPSPaidInvoiceReportsForPR = pr.TPPSPaidInvoiceReports
		if len(TPPSPaidInvoiceReportsForPR) > 0 {
			if TPPSPaidInvoiceReportsForPR[0].InvoiceTotalChargesInMillicents >= 0 {
				totalTPPSPaidInvoicePriceMillicents = models.Int64Pointer(int64(TPPSPaidInvoiceReportsForPR[0].InvoiceTotalChargesInMillicents))
				tppsPaidInvoiceSellerPaidDate = &TPPSPaidInvoiceReportsForPR[0].SellerPaidDate
			}
		}
	}

	return &ghcmessages.PaymentRequest{
		ID:                                   *handlers.FmtUUID(pr.ID),
		IsFinal:                              &pr.IsFinal,
		MoveTaskOrderID:                      *handlers.FmtUUID(pr.MoveTaskOrderID),
		MoveTaskOrder:                        move,
		PaymentRequestNumber:                 pr.PaymentRequestNumber,
		RecalculationOfPaymentRequestID:      handlers.FmtUUIDPtr(pr.RecalculationOfPaymentRequestID),
		RejectionReason:                      pr.RejectionReason,
		Status:                               ghcmessages.PaymentRequestStatus(pr.Status),
		ETag:                                 etag.GenerateEtag(pr.UpdatedAt),
		ServiceItems:                         *PaymentServiceItems(&pr.PaymentServiceItems, &TPPSPaidInvoiceReportsForPR),
		ReviewedAt:                           handlers.FmtDateTimePtr(pr.ReviewedAt),
		ProofOfServiceDocs:                   serviceDocs,
		CreatedAt:                            strfmt.DateTime(pr.CreatedAt),
		SentToGexAt:                          (*strfmt.DateTime)(pr.SentToGexAt),
		ReceivedByGexAt:                      (*strfmt.DateTime)(pr.ReceivedByGexAt),
		EdiErrorType:                         &ediErrorInfoEDIType,
		EdiErrorCode:                         &ediErrorInfoEDICode,
		EdiErrorDescription:                  &ediErrorInfoEDIDescription,
		TppsInvoiceAmountPaidTotalMillicents: totalTPPSPaidInvoicePriceMillicents,
		TppsInvoiceSellerPaidDate:            (*strfmt.DateTime)(tppsPaidInvoiceSellerPaidDate),
	}, nil
}

// PaymentServiceItem payload
func PaymentServiceItem(ps *models.PaymentServiceItem) *ghcmessages.PaymentServiceItem {
	if ps == nil {
		return nil
	}
	paymentServiceItemParams := PaymentServiceItemParams(&ps.PaymentServiceItemParams)

	return &ghcmessages.PaymentServiceItem{
		ID:                       *handlers.FmtUUID(ps.ID),
		MtoServiceItemID:         *handlers.FmtUUID(ps.MTOServiceItemID),
		MtoServiceItemCode:       string(ps.MTOServiceItem.ReService.Code),
		MtoServiceItemName:       ps.MTOServiceItem.ReService.Name,
		MtoShipmentType:          ghcmessages.MTOShipmentType(ps.MTOServiceItem.MTOShipment.ShipmentType),
		MtoShipmentID:            handlers.FmtUUIDPtr(ps.MTOServiceItem.MTOShipmentID),
		CreatedAt:                strfmt.DateTime(ps.CreatedAt),
		PriceCents:               handlers.FmtCost(ps.PriceCents),
		RejectionReason:          ps.RejectionReason,
		Status:                   ghcmessages.PaymentServiceItemStatus(ps.Status),
		ReferenceID:              ps.ReferenceID,
		ETag:                     etag.GenerateEtag(ps.UpdatedAt),
		PaymentServiceItemParams: *paymentServiceItemParams,
	}
}

// PaymentServiceItems payload
func PaymentServiceItems(paymentServiceItems *models.PaymentServiceItems, tppsPaidReportData *models.TPPSPaidInvoiceReportEntrys) *ghcmessages.PaymentServiceItems {
	payload := make(ghcmessages.PaymentServiceItems, len(*paymentServiceItems))
	for i, m := range *paymentServiceItems {
		copyOfPaymentServiceItem := m // Make copy to avoid implicit memory aliasing of items from a range statement.
		payload[i] = PaymentServiceItem(&copyOfPaymentServiceItem)

		// We process TPPS Paid Invoice Reports to get payment information for each payment service item
		// This report tells us how much TPPS paid HS for each item, then we store and display it
		if *tppsPaidReportData != nil {
			tppsDataForPaymentRequest := *tppsPaidReportData
			for tppsDataRowIndex := range tppsDataForPaymentRequest {
				if tppsDataForPaymentRequest[tppsDataRowIndex].ProductDescription == payload[i].MtoServiceItemCode {
					payload[i].TppsInvoiceAmountPaidPerServiceItemMillicents = handlers.FmtMilliCentsPtr(&tppsDataForPaymentRequest[tppsDataRowIndex].LineNetCharge)
				}
			}
		}
	}
	return &payload
}

// PaymentServiceItemParam payload
func PaymentServiceItemParam(paymentServiceItemParam models.PaymentServiceItemParam) *ghcmessages.PaymentServiceItemParam {
	return &ghcmessages.PaymentServiceItemParam{
		ID:                   strfmt.UUID(paymentServiceItemParam.ID.String()),
		PaymentServiceItemID: strfmt.UUID(paymentServiceItemParam.PaymentServiceItemID.String()),
		Key:                  ghcmessages.ServiceItemParamName(paymentServiceItemParam.ServiceItemParamKey.Key),
		Value:                paymentServiceItemParam.Value,
		Type:                 ghcmessages.ServiceItemParamType(paymentServiceItemParam.ServiceItemParamKey.Type),
		Origin:               ghcmessages.ServiceItemParamOrigin(paymentServiceItemParam.ServiceItemParamKey.Origin),
		ETag:                 etag.GenerateEtag(paymentServiceItemParam.UpdatedAt),
	}
}

// PaymentServiceItemParams payload
func PaymentServiceItemParams(paymentServiceItemParams *models.PaymentServiceItemParams) *ghcmessages.PaymentServiceItemParams {
	if paymentServiceItemParams == nil {
		return nil
	}

	payload := make(ghcmessages.PaymentServiceItemParams, len(*paymentServiceItemParams))

	for i, p := range *paymentServiceItemParams {
		payload[i] = PaymentServiceItemParam(p)
	}
	return &payload
}

func ServiceRequestDoc(serviceRequest models.ServiceRequestDocument, storer storage.FileStorer) (*ghcmessages.ServiceRequestDocument, error) {

	uploads := make([]*ghcmessages.Upload, len(serviceRequest.ServiceRequestDocumentUploads))

	if len(serviceRequest.ServiceRequestDocumentUploads) > 0 {
		for i, serviceRequestUpload := range serviceRequest.ServiceRequestDocumentUploads {
			url, err := storer.PresignedURL(serviceRequestUpload.Upload.StorageKey, serviceRequestUpload.Upload.ContentType, serviceRequestUpload.Upload.Filename)
			if err != nil {
				return nil, err
			}
			uploads[i] = Upload(storer, serviceRequestUpload.Upload, url)
		}
	}

	return &ghcmessages.ServiceRequestDocument{
		Uploads: uploads,
	}, nil

}

// MTOServiceItemSingleModel payload
func MTOServiceItemSingleModel(s *models.MTOServiceItem) *ghcmessages.MTOServiceItemSingle {
	return &ghcmessages.MTOServiceItemSingle{
		SitPostalCode:            handlers.FmtStringPtr(s.SITPostalCode),
		ApprovedAt:               handlers.FmtDateTimePtr(s.ApprovedAt),
		CreatedAt:                *handlers.FmtDateTime(s.CreatedAt),
		ID:                       *handlers.FmtUUID(s.ID),
		MoveTaskOrderID:          *handlers.FmtUUID(s.MoveTaskOrderID),
		MtoShipmentID:            handlers.FmtUUID(*s.MTOShipmentID),
		PickupPostalCode:         handlers.FmtStringPtr(s.PickupPostalCode),
		ReServiceID:              *handlers.FmtUUID(s.ReServiceID),
		RejectedAt:               handlers.FmtDateTimePtr(s.RejectedAt),
		RejectionReason:          handlers.FmtStringPtr(s.RejectionReason),
		SitCustomerContacted:     handlers.FmtDatePtr(s.SITCustomerContacted),
		SitDepartureDate:         handlers.FmtDateTimePtr(s.SITDepartureDate),
		SitEntryDate:             handlers.FmtDateTimePtr(s.SITEntryDate),
		SitRequestedDelivery:     handlers.FmtDatePtr(s.SITRequestedDelivery),
		Status:                   handlers.FmtString(string(s.Status)),
		UpdatedAt:                *handlers.FmtDateTime(s.UpdatedAt),
		ConvertToCustomerExpense: *handlers.FmtBool(s.CustomerExpense),
		CustomerExpenseReason:    handlers.FmtStringPtr(s.CustomerExpenseReason),
	}
}

// MTOServiceItemModel payload
func MTOServiceItemModel(s *models.MTOServiceItem, storer storage.FileStorer) *ghcmessages.MTOServiceItem {
	if s == nil {
		return nil
	}

	serviceRequestDocs := make(ghcmessages.ServiceRequestDocuments, len(s.ServiceRequestDocuments))

	if len(s.ServiceRequestDocuments) > 0 {
		for i, serviceRequest := range s.ServiceRequestDocuments {
			payload, err := ServiceRequestDoc(serviceRequest, storer)
			if err != nil {
				return nil
			}
			serviceRequestDocs[i] = payload
		}
	}
	var sort *string
	if s.ReService.ReServiceItems != nil {
		for _, reServiceItem := range *s.ReService.ReServiceItems {
			if s.MTOShipment.MarketCode == reServiceItem.MarketCode && s.MTOShipment.ShipmentType == reServiceItem.ShipmentType {
				sort = reServiceItem.Sort
				break
			}
		}
	}
	payload := &ghcmessages.MTOServiceItem{
		ID:                            handlers.FmtUUID(s.ID),
		MoveTaskOrderID:               handlers.FmtUUID(s.MoveTaskOrderID),
		MtoShipmentID:                 handlers.FmtUUIDPtr(s.MTOShipmentID),
		ReServiceID:                   handlers.FmtUUID(s.ReServiceID),
		ReServiceCode:                 handlers.FmtString(string(s.ReService.Code)),
		ReServiceName:                 handlers.FmtStringPtr(&s.ReService.Name),
		Reason:                        handlers.FmtStringPtr(s.Reason),
		RejectionReason:               handlers.FmtStringPtr(s.RejectionReason),
		PickupPostalCode:              handlers.FmtStringPtr(s.PickupPostalCode),
		SITPostalCode:                 handlers.FmtStringPtr(s.SITPostalCode),
		SitEntryDate:                  handlers.FmtDateTimePtr(s.SITEntryDate),
		SitDepartureDate:              handlers.FmtDateTimePtr(s.SITDepartureDate),
		SitCustomerContacted:          handlers.FmtDatePtr(s.SITCustomerContacted),
		SitRequestedDelivery:          handlers.FmtDatePtr(s.SITRequestedDelivery),
		Sort:                          sort,
		Status:                        ghcmessages.MTOServiceItemStatus(s.Status),
		Description:                   handlers.FmtStringPtr(s.Description),
		Dimensions:                    MTOServiceItemDimensions(s.Dimensions),
		CustomerContacts:              MTOServiceItemCustomerContacts(s.CustomerContacts),
		SitOriginHHGOriginalAddress:   Address(s.SITOriginHHGOriginalAddress),
		SitOriginHHGActualAddress:     Address(s.SITOriginHHGActualAddress),
		SitDestinationOriginalAddress: Address(s.SITDestinationOriginalAddress),
		SitDestinationFinalAddress:    Address(s.SITDestinationFinalAddress),
		EstimatedWeight:               handlers.FmtPoundPtr(s.EstimatedWeight),
		CreatedAt:                     strfmt.DateTime(s.CreatedAt),
		ApprovedAt:                    handlers.FmtDateTimePtr(s.ApprovedAt),
		RejectedAt:                    handlers.FmtDateTimePtr(s.RejectedAt),
		ETag:                          etag.GenerateEtag(s.UpdatedAt),
		ServiceRequestDocuments:       serviceRequestDocs,
		ConvertToCustomerExpense:      *handlers.FmtBool(s.CustomerExpense),
		CustomerExpenseReason:         handlers.FmtStringPtr(s.CustomerExpenseReason),
		SitDeliveryMiles:              handlers.FmtIntPtrToInt64(s.SITDeliveryMiles),
		EstimatedPrice:                handlers.FmtCost(s.PricingEstimate),
		StandaloneCrate:               s.StandaloneCrate,
		ExternalCrate:                 s.ExternalCrate,
		LockedPriceCents:              handlers.FmtCost(s.LockedPriceCents),
	}

	if s.ReService.Code == models.ReServiceCodeICRT && s.MTOShipment.PickupAddress != nil {
		if *s.MTOShipment.PickupAddress.IsOconus {
			payload.Market = handlers.FmtString(models.MarketOconus.FullString())
		} else {
			payload.Market = handlers.FmtString(models.MarketConus.FullString())
		}
	}

	if s.ReService.Code == models.ReServiceCodeIOSHUT && s.MTOShipment.PickupAddress != nil {
		if *s.MTOShipment.PickupAddress.IsOconus {
			payload.Market = handlers.FmtString(models.MarketOconus.FullString())
		} else {
			payload.Market = handlers.FmtString(models.MarketConus.FullString())
		}
	}

	if s.ReService.Code == models.ReServiceCodeIDSHUT && s.MTOShipment.DestinationAddress != nil {
		if *s.MTOShipment.DestinationAddress.IsOconus {
			payload.Market = handlers.FmtString(models.MarketOconus.FullString())
		} else {
			payload.Market = handlers.FmtString(models.MarketConus.FullString())
		}
	}

	if s.ReService.Code == models.ReServiceCodeIUCRT && s.MTOShipment.DestinationAddress != nil {
		if *s.MTOShipment.DestinationAddress.IsOconus {
			payload.Market = handlers.FmtString(models.MarketOconus.FullString())
		} else {
			payload.Market = handlers.FmtString(models.MarketConus.FullString())
		}
	}

	return payload
}

// SITServiceItemGrouping payload
func SITServiceItemGrouping(s models.SITServiceItemGrouping, storer storage.FileStorer) *ghcmessages.SITServiceItemGrouping {
	if len(s.ServiceItems) == 0 {
		return nil
	}

	summary := ghcmessages.SITSummary{
		FirstDaySITServiceItemID: strfmt.UUID(s.Summary.FirstDaySITServiceItemID.String()),
		Location:                 s.Summary.Location,
		DaysInSIT:                handlers.FmtIntPtrToInt64(&s.Summary.DaysInSIT),
		SitEntryDate:             *handlers.FmtDateTime(s.Summary.SITEntryDate),
		SitDepartureDate:         handlers.FmtDateTimePtr(s.Summary.SITDepartureDate),
		SitAuthorizedEndDate:     *handlers.FmtDateTime(s.Summary.SITAuthorizedEndDate),
		SitCustomerContacted:     handlers.FmtDateTimePtr(s.Summary.SITCustomerContacted),
		SitRequestedDelivery:     handlers.FmtDateTimePtr(s.Summary.SITRequestedDelivery),
	}

	serviceItems := MTOServiceItemModels(s.ServiceItems, storer)

	return &ghcmessages.SITServiceItemGrouping{
		Summary:      &summary,
		ServiceItems: serviceItems,
	}
}

// SITServiceItemGroupings payload
func SITServiceItemGroupings(s models.SITServiceItemGroupings, storer storage.FileStorer) ghcmessages.SITServiceItemGroupings {
	sitGroupings := ghcmessages.SITServiceItemGroupings{}
	for _, sitGroup := range s {
		if sitPayload := SITServiceItemGrouping(sitGroup, storer); sitPayload != nil {
			sitGroupings = append(sitGroupings, sitPayload)
		}
	}
	return sitGroupings
}

// MTOServiceItemModels payload
func MTOServiceItemModels(s models.MTOServiceItems, storer storage.FileStorer) ghcmessages.MTOServiceItems {
	serviceItems := ghcmessages.MTOServiceItems{}
	for _, item := range s {
		copyOfServiceItem := item // Make copy to avoid implicit memory aliasing of items from a range statement.
		serviceItems = append(serviceItems, MTOServiceItemModel(&copyOfServiceItem, storer))
	}

	return serviceItems
}

// MTOServiceItemDimension payload
func MTOServiceItemDimension(d *models.MTOServiceItemDimension) *ghcmessages.MTOServiceItemDimension {
	return &ghcmessages.MTOServiceItemDimension{
		ID:     *handlers.FmtUUID(d.ID),
		Type:   ghcmessages.DimensionType(d.Type),
		Length: *d.Length.Int32Ptr(),
		Height: *d.Height.Int32Ptr(),
		Width:  *d.Width.Int32Ptr(),
	}
}

// MTOServiceItemDimensions payload
func MTOServiceItemDimensions(d models.MTOServiceItemDimensions) ghcmessages.MTOServiceItemDimensions {
	payload := make(ghcmessages.MTOServiceItemDimensions, len(d))
	for i, item := range d {
		copyOfServiceItem := item // Make copy to avoid implicit memory aliasing of items from a range statement.
		payload[i] = MTOServiceItemDimension(&copyOfServiceItem)
	}
	return payload
}

// MTOServiceItemCustomerContact payload
func MTOServiceItemCustomerContact(c *models.MTOServiceItemCustomerContact) *ghcmessages.MTOServiceItemCustomerContact {
	return &ghcmessages.MTOServiceItemCustomerContact{
		Type:                       ghcmessages.CustomerContactType(c.Type),
		DateOfContact:              *handlers.FmtDate(c.DateOfContact),
		TimeMilitary:               c.TimeMilitary,
		FirstAvailableDeliveryDate: *handlers.FmtDate(c.FirstAvailableDeliveryDate),
	}
}

// MTOServiceItemCustomerContacts payload
func MTOServiceItemCustomerContacts(c models.MTOServiceItemCustomerContacts) ghcmessages.MTOServiceItemCustomerContacts {
	payload := make(ghcmessages.MTOServiceItemCustomerContacts, len(c))
	for i, item := range c {
		copyOfServiceItem := item // Make copy to avoid implicit memory aliasing of items from a range statement.
		payload[i] = MTOServiceItemCustomerContact(&copyOfServiceItem)
	}
	return payload
}

// Upload payload
func Upload(storer storage.FileStorer, upload models.Upload, url string) *ghcmessages.Upload {
	uploadPayload := &ghcmessages.Upload{
		ID:          handlers.FmtUUIDValue(upload.ID),
		Filename:    upload.Filename,
		ContentType: upload.ContentType,
		UploadType:  string(upload.UploadType),
		URL:         strfmt.URI(url),
		Bytes:       upload.Bytes,
		CreatedAt:   strfmt.DateTime(upload.CreatedAt),
		UpdatedAt:   strfmt.DateTime(upload.UpdatedAt),
		DeletedAt:   (*strfmt.DateTime)(upload.DeletedAt),
	}

	if upload.Rotation != nil {
		uploadPayload.Rotation = *upload.Rotation
	}

	tags, err := storer.Tags(upload.StorageKey)
	if err != nil {
		uploadPayload.Status = string(models.AVStatusPROCESSING)
	} else {
		uploadPayload.Status = string(models.GetAVStatusFromTags(tags))
	}
	return uploadPayload
}

// Upload payload for when a Proof of Service doc is designated as a weight ticket
// This adds an isWeightTicket key to the payload for the UI to use
func WeightTicketUpload(storer storage.FileStorer, upload models.Upload, url string, isWeightTicket bool) *ghcmessages.Upload {
	uploadPayload := &ghcmessages.Upload{
		ID:             handlers.FmtUUIDValue(upload.ID),
		Filename:       upload.Filename,
		ContentType:    upload.ContentType,
		URL:            strfmt.URI(url),
		Bytes:          upload.Bytes,
		CreatedAt:      strfmt.DateTime(upload.CreatedAt),
		UpdatedAt:      strfmt.DateTime(upload.UpdatedAt),
		IsWeightTicket: isWeightTicket,
	}
	tags, err := storer.Tags(upload.StorageKey)
	if err != nil {
		uploadPayload.Status = string(models.AVStatusPROCESSING)
	} else {
		uploadPayload.Status = string(models.GetAVStatusFromTags(tags))
	}
	return uploadPayload
}

// ProofOfServiceDoc payload from model
func ProofOfServiceDoc(proofOfService models.ProofOfServiceDoc, storer storage.FileStorer) (*ghcmessages.ProofOfServiceDoc, error) {

	uploads := make([]*ghcmessages.Upload, len(proofOfService.PrimeUploads))
	if len(proofOfService.PrimeUploads) > 0 {
		for i, primeUpload := range proofOfService.PrimeUploads {
			url, err := storer.PresignedURL(primeUpload.Upload.StorageKey, primeUpload.Upload.ContentType, primeUpload.Upload.Filename)
			if err != nil {
				return nil, err
			}
			// if the doc is a weight ticket then we need to return a different payload so the UI can differentiate
			weightTicket := proofOfService.IsWeightTicket
			if weightTicket {
				uploads[i] = WeightTicketUpload(storer, primeUpload.Upload, url, proofOfService.IsWeightTicket)
			} else {
				uploads[i] = Upload(storer, primeUpload.Upload, url)
			}
		}
	}

	return &ghcmessages.ProofOfServiceDoc{
		IsWeightTicket: proofOfService.IsWeightTicket,
		Uploads:        uploads,
	}, nil
}

func PayloadForUploadModel(
	storer storage.FileStorer,
	upload models.Upload,
	url string,
) *ghcmessages.Upload {
	uploadPayload := &ghcmessages.Upload{
		ID:          handlers.FmtUUIDValue(upload.ID),
		Filename:    upload.Filename,
		ContentType: upload.ContentType,
		UploadType:  string(upload.UploadType),
		URL:         strfmt.URI(url),
		Bytes:       upload.Bytes,
		CreatedAt:   strfmt.DateTime(upload.CreatedAt),
		UpdatedAt:   strfmt.DateTime(upload.UpdatedAt),
		DeletedAt:   (*strfmt.DateTime)(upload.DeletedAt),
	}

	if upload.Rotation != nil {
		uploadPayload.Rotation = *upload.Rotation
	}

	tags, err := storer.Tags(upload.StorageKey)
	if err != nil {
		uploadPayload.Status = string(models.AVStatusPROCESSING)
	} else {
		uploadPayload.Status = string(models.GetAVStatusFromTags(tags))
	}
	return uploadPayload
}

func PayloadForDocumentModel(storer storage.FileStorer, document models.Document) (*ghcmessages.Document, error) {
	uploads := make([]*ghcmessages.Upload, len(document.UserUploads))
	for i, userUpload := range document.UserUploads {
		if userUpload.Upload.ID == uuid.Nil {
			return nil, errors.New("no uploads for user")
		}
		url, err := storer.PresignedURL(userUpload.Upload.StorageKey, userUpload.Upload.ContentType, userUpload.Upload.Filename)
		if err != nil {
			return nil, err
		}

		uploadPayload := PayloadForUploadModel(storer, userUpload.Upload, url)
		uploads[i] = uploadPayload
	}

	documentPayload := &ghcmessages.Document{
		ID:              handlers.FmtUUID(document.ID),
		ServiceMemberID: handlers.FmtUUID(document.ServiceMemberID),
		Uploads:         uploads,
	}
	return documentPayload, nil
}

// In the TOO queue response we only want to count shipments in these statuses (excluding draft and cancelled)
// For the Services Counseling queue we will find the earliest move date from shipments in these statuses
func queueIncludeShipmentStatus(status models.MTOShipmentStatus) bool {
	return status == models.MTOShipmentStatusSubmitted ||
		status == models.MTOShipmentStatusApproved ||
		status == models.MTOShipmentStatusApprovalsRequested ||
		status == models.MTOShipmentStatusDiversionRequested ||
		status == models.MTOShipmentStatusCancellationRequested ||
		status == models.MTOShipmentStatusTerminatedForCause
}

func QueueAvailableOfficeUsers(officeUsers []models.OfficeUser) *ghcmessages.AvailableOfficeUsers {
	availableOfficeUsers := make(ghcmessages.AvailableOfficeUsers, len(officeUsers))
	for i, officeUser := range officeUsers {

		availableOfficeUsers[i] = &ghcmessages.AvailableOfficeUser{
			LastName:     officeUser.LastName,
			FirstName:    officeUser.FirstName,
			OfficeUserID: *handlers.FmtUUID(officeUser.ID),
		}
	}

	return &availableOfficeUsers
}

func BulkAssignmentData(appCtx appcontext.AppContext, moves []models.MoveWithEarliestDate, officeUsers []models.OfficeUserWithWorkload, officeId uuid.UUID) ghcmessages.BulkAssignmentData {
	availableOfficeUsers := make(ghcmessages.AvailableOfficeUsers, len(officeUsers))
	availableMoves := make(ghcmessages.BulkAssignmentMoveIDs, len(moves))

	for i, officeUser := range officeUsers {
		availableOfficeUsers[i] = &ghcmessages.AvailableOfficeUser{
			LastName:     officeUser.LastName,
			FirstName:    officeUser.FirstName,
			OfficeUserID: *handlers.FmtUUID(officeUser.ID),
			Workload:     int64(officeUser.Workload),
		}
	}
	for i, move := range moves {
		availableMoves[i] = ghcmessages.BulkAssignmentMoveID(strfmt.UUID(move.ID.String()))
	}

	bulkAssignmentData := &ghcmessages.BulkAssignmentData{
		AvailableOfficeUsers:  availableOfficeUsers,
		BulkAssignmentMoveIDs: availableMoves,
	}

	return *bulkAssignmentData
}

func queueMoveIsAssignable(move models.Move, assignedToUser *models.OfficeUser, isCloseoutQueue bool, officeUser models.OfficeUser, ppmCloseoutGblocs bool, activeRole string) bool {
	// default to false
	isAssignable := false

	// HQ role is read only
	if activeRole == string(roles.RoleTypeHQ) {
		isAssignable = false
		return isAssignable
	}

	// if its unassigned its assignable in all cases
	if assignedToUser == nil || assignedToUser.ID == uuid.Nil {
		isAssignable = true
	}

	isSupervisor := officeUser.User.Privileges.HasPrivilege(roles.PrivilegeTypeSupervisor)
	// in TOO queues, all moves are assignable for supervisor users
	if activeRole == string(roles.RoleTypeTOO) && isSupervisor {
		isAssignable = true
	}

	// if it is assigned in the SCs queue
	// it is only assignable if the user is a supervisor...
	if activeRole == string(roles.RoleTypeServicesCounselor) && isSupervisor {
		// AND we are in the counseling queue AND the move's counseling office is the supervisor's transportation office
		if !isCloseoutQueue && move.CounselingOfficeID != nil && *move.CounselingOfficeID == officeUser.TransportationOfficeID {
			isAssignable = true
		}
		// OR we are in the closeout queue AND the move's closeout office is the supervisor's transportation office
		if isCloseoutQueue && move.CloseoutOfficeID != nil && *move.CloseoutOfficeID == officeUser.TransportationOfficeID {
			isAssignable = true
		}

		// OR theyre a navy, marine, or coast guard supervisor
		if ppmCloseoutGblocs {
			isAssignable = true
		}
	}

	return isAssignable
}

func servicesCounselorAvailableOfficeUsers(move models.Move, officeUsers []models.OfficeUser, officeUser models.OfficeUser, ppmCloseoutGblocs bool, isCloseoutQueue bool) []models.OfficeUser {
	var onlySelfAssign bool

	// if there is no counseling office
	// OR if our current user doesn't work at the move's counseling office
	// only available user should be themself
	onlySelfAssign = (move.CounselingOfficeID == nil) || (move.CounselingOfficeID != nil && *move.CounselingOfficeID != officeUser.TransportationOfficeID)
	if !isCloseoutQueue && onlySelfAssign {
		officeUsers = models.OfficeUsers{officeUser}
	}

	// if its the closeout queue and its not a Navy, Marine, or Coast Guard user
	// and the move doesn't have a closeout office
	// OR the move's closeout office is not the office users office
	// only available user should be themself
	onlySelfAssign = (move.CloseoutOfficeID == nil) || (move.CloseoutOfficeID != nil && *move.CloseoutOfficeID != officeUser.TransportationOfficeID)
	if isCloseoutQueue && !ppmCloseoutGblocs && onlySelfAssign {
		officeUsers = models.OfficeUsers{officeUser}
	}

	return officeUsers
}

func attachApprovalRequestTypes(move models.Move) []string {
	var requestTypes []string
	for _, item := range move.MTOServiceItems {
		if item.Status == models.MTOServiceItemStatusSubmitted {
			requestTypes = append(requestTypes, string(item.ReService.Code))
		}
	}
	if move.Orders.UploadedAmendedOrdersID != nil && move.Orders.AmendedOrdersAcknowledgedAt == nil {
		requestTypes = append(requestTypes, string(models.ApprovalRequestAmendedOrders))
	}
	if move.ExcessWeightQualifiedAt != nil && move.ExcessWeightAcknowledgedAt == nil {
		requestTypes = append(requestTypes, string(models.ApprovalRequestExcessWeight))
	}
	if move.ExcessUnaccompaniedBaggageWeightQualifiedAt != nil && move.ExcessUnaccompaniedBaggageWeightAcknowledgedAt == nil {
		requestTypes = append(requestTypes, string(models.ApprovalRequestExcessWeight))
	}
	for _, shipment := range move.MTOShipments {
		if shipment.Status == models.MTOShipmentStatusSubmitted {
			if shipment.Diversion {
				requestTypes = append(requestTypes, string(models.ApprovalRequestDiversion))
			}
			if !shipment.Diversion {
				requestTypes = append(requestTypes, string(models.ApprovalRequestNewShipment))
			}
		}
		if shipment.DeliveryAddressUpdate != nil && shipment.DeliveryAddressUpdate.Status == models.ShipmentAddressUpdateStatusRequested {
			requestTypes = append(requestTypes, string(models.ApprovalRequestDestinationAddressUpdate))
		}
		for _, sitDurationUpdate := range shipment.SITDurationUpdates {
			if sitDurationUpdate.Status == models.SITExtensionStatusPending {
				requestTypes = append(requestTypes, string(models.ApprovalRequestSITExtension))
			}
		}
	}

	return requestTypes
}

// QueueMoves payload
func QueueMoves(moves []models.Move, officeUsers []models.OfficeUser, requestedPpmStatus *models.PPMShipmentStatus, officeUser models.OfficeUser, officeUsersSafety []models.OfficeUser, activeRole string, queueType string) *ghcmessages.QueueMoves {
	queueMoves := make(ghcmessages.QueueMoves, len(moves))
	for i, move := range moves {
		customer := move.Orders.ServiceMember

		var transportationOffice string
		var transportationOfficeId uuid.UUID
		if move.CounselingOffice != nil {
			transportationOffice = move.CounselingOffice.Name
			transportationOfficeId = move.CounselingOffice.ID
		}
		var validMTOShipments []models.MTOShipment
		var earliestRequestedPickup *time.Time
		// we can't easily modify our sql query to find the earliest shipment pickup date so we must do it here
		for _, shipment := range move.MTOShipments {
			if queueIncludeShipmentStatus(shipment.Status) && shipment.DeletedAt == nil {
				earliestDateInCurrentShipment := findEarliestDateForRequestedMoveDate(shipment)
				if earliestRequestedPickup == nil || (earliestDateInCurrentShipment != nil && earliestDateInCurrentShipment.Before(*earliestRequestedPickup)) {
					earliestRequestedPickup = earliestDateInCurrentShipment
				}

				validMTOShipments = append(validMTOShipments, shipment)
			}
		}

		// sorting the dates from earliest -> latest that will be displayed in the destination TOO queue
		var dates []time.Time
		for _, sh := range move.MTOShipments {
			if queueIncludeShipmentStatus(sh.Status) && sh.DeletedAt == nil {
				if d := findEarliestDateForRequestedMoveDate(sh); d != nil {
					dates = append(dates, *d)
				}
			}
		}
		// sorting chronologically before formatting to a string
		sort.Slice(dates, func(i, j int) bool { return dates[i].Before(dates[j]) })

		var formatted []string
		for _, dt := range dates {
			formatted = append(formatted, dt.Format("Jan 2 2006"))
		}
		var requestedDatesStr *string
		if len(formatted) > 0 {
			s := strings.Join(formatted, ", ")
			requestedDatesStr = &s
		}

		closeoutInitiatedStr := FormatPPMCloseoutInitiatedStr(move)

		var deptIndicator ghcmessages.DeptIndicator
		if move.Orders.DepartmentIndicator != nil {
			deptIndicator = ghcmessages.DeptIndicator(*move.Orders.DepartmentIndicator)
		}

		var originGbloc string
		if move.Status == models.MoveStatusNeedsServiceCounseling {
			originGbloc = swag.StringValue(move.Orders.OriginDutyLocationGBLOC)
		} else if len(move.ShipmentGBLOC) > 0 && move.ShipmentGBLOC[0].GBLOC != nil {
			// There is a Pop bug that prevents us from using a has_one association for
			// Move.ShipmentGBLOC, so we have to treat move.ShipmentGBLOC as an array, even
			// though there can never be more than one GBLOC for a move.
			originGbloc = swag.StringValue(move.ShipmentGBLOC[0].GBLOC)
		} else {
			// If the move's first shipment doesn't have a pickup address (like with an NTS-Release),
			// we need to fall back to the origin duty location GBLOC.  If that's not available for
			// some reason, then we should get the empty string (no GBLOC).
			originGbloc = swag.StringValue(move.Orders.OriginDutyLocationGBLOC)
		}

		var closeoutLocation string
		if move.CloseoutOffice != nil {
			closeoutLocation = move.CloseoutOffice.Name
		}
		var closeoutInitiated time.Time
		var ppmStatus models.PPMShipmentStatus
		for _, shipment := range move.MTOShipments {
			if shipment.PPMShipment != nil {
				if requestedPpmStatus != nil {
					if shipment.PPMShipment.Status == *requestedPpmStatus {
						ppmStatus = shipment.PPMShipment.Status
					}
				} else {
					ppmStatus = shipment.PPMShipment.Status
				}
				if shipment.PPMShipment.SubmittedAt != nil {
					if closeoutInitiated.Before(*shipment.PPMShipment.SubmittedAt) {
						closeoutInitiated = *shipment.PPMShipment.SubmittedAt
					}
				}
			}
		}

		approvalRequestTypes := attachApprovalRequestTypes(move)

		// queue assignment logic below

		// determine if there is an assigned user
		var assignedToUser *models.OfficeUser
		if queueType == string(models.QueueTypeCounseling) && move.SCCounselingAssignedUser != nil {
			assignedToUser = move.SCCounselingAssignedUser
<<<<<<< HEAD
		}
		if queueType == string(models.QueueTypeCloseout) && move.SCCloseoutAssignedUser != nil {
			assignedToUser = move.SCCloseoutAssignedUser
		}
		if queueType == string(models.QueueTypeTaskOrder) && move.TOOAssignedUser != nil {
			assignedToUser = move.TOOAssignedUser
		}
=======
		}
		if queueType == string(models.QueueTypeCloseout) && move.SCCloseoutAssignedUser != nil {
			assignedToUser = move.SCCloseoutAssignedUser
		}
		if queueType == string(models.QueueTypeTaskOrder) && move.TOOAssignedUser != nil {
			assignedToUser = move.TOOAssignedUser
		}
>>>>>>> c6277656
		if queueType == string(models.QueueTypeDestinationRequest) && move.TOODestinationAssignedUser != nil {
			assignedToUser = move.TOODestinationAssignedUser
		}
		// these branches have their own closeout specific offices
		ppmCloseoutGblocs := closeoutLocation == "NAVY" || closeoutLocation == "TVCB" || closeoutLocation == "USCG"
		// requestedPpmStatus also represents if we are viewing the closeout queue
		isCloseoutQueue := requestedPpmStatus != nil && *requestedPpmStatus == models.PPMShipmentStatusNeedsCloseout
		// determine if the move is assignable
		assignable := queueMoveIsAssignable(move, assignedToUser, isCloseoutQueue, officeUser, ppmCloseoutGblocs, activeRole)

		isSupervisor := officeUser.User.Privileges.HasPrivilege(roles.PrivilegeTypeSupervisor)
		// only need to attach available office users if move is assignable
		var apiAvailableOfficeUsers ghcmessages.AvailableOfficeUsers
		if assignable {
			// non SC roles don't need the extra logic, just make availableOfficeUsers = officeUsers
			availableOfficeUsers := officeUsers

			if isSupervisor && move.Orders.OrdersType == "SAFETY" {
				availableOfficeUsers = officeUsersSafety
			}

			if assignedToUser != nil && assignedToUser.ID != uuid.Nil {
				userFound := false
				for _, officeUser := range availableOfficeUsers {
					if officeUser.ID == assignedToUser.ID {
						userFound = true
						break
					}
				}
				if !userFound {
					availableOfficeUsers = append(availableOfficeUsers, *assignedToUser)
				}
			}
			if activeRole == string(roles.RoleTypeServicesCounselor) {
				availableOfficeUsers = servicesCounselorAvailableOfficeUsers(move, availableOfficeUsers, officeUser, ppmCloseoutGblocs, isCloseoutQueue)
			}

			apiAvailableOfficeUsers = *QueueAvailableOfficeUsers(availableOfficeUsers)
		}

		var destinationDutyLocation *ghcmessages.DutyLocation
		if queueType != string(models.QueueTypeTaskOrder) {
			destinationDutyLocation = DutyLocation(&move.Orders.NewDutyLocation)
		} else {
			destinationDutyLocation = nil
		}

		queueMoves[i] = &ghcmessages.QueueMove{
			Customer:                Customer(&customer),
			Status:                  ghcmessages.MoveStatus(move.Status),
			ID:                      *handlers.FmtUUID(move.ID),
			Locator:                 move.Locator,
			SubmittedAt:             handlers.FmtDateTimePtr(move.SubmittedAt),
			AppearedInTooAt:         handlers.FmtDateTimePtr(findLastSentToTOO(move)),
			RequestedMoveDate:       handlers.FmtDatePtr(earliestRequestedPickup),
			RequestedMoveDates:      requestedDatesStr,
			DepartmentIndicator:     &deptIndicator,
			ShipmentsCount:          int64(len(validMTOShipments)),
			OriginDutyLocation:      DutyLocation(move.Orders.OriginDutyLocation),
			DestinationDutyLocation: destinationDutyLocation,
			OriginGBLOC:             ghcmessages.GBLOC(originGbloc),
			PpmType:                 move.PPMType,
			CloseoutInitiated:       handlers.FmtDateTimePtr(&closeoutInitiated),
			CloseoutInitiatedDates:  closeoutInitiatedStr,
			CloseoutLocation:        &closeoutLocation,
			OrderType:               (*string)(move.Orders.OrdersType.Pointer()),
			LockedByOfficeUserID:    handlers.FmtUUIDPtr(move.LockedByOfficeUserID),
			LockedByOfficeUser:      OfficeUser(move.LockedByOfficeUser),
			LockExpiresAt:           handlers.FmtDateTimePtr(move.LockExpiresAt),
			PpmStatus:               ghcmessages.PPMStatus(ppmStatus),
			CounselingOffice:        &transportationOffice,
			CounselingOfficeID:      handlers.FmtUUID(transportationOfficeId),
			AssignedTo:              AssignedOfficeUser(assignedToUser),
			Assignable:              assignable,
			AvailableOfficeUsers:    apiAvailableOfficeUsers,
			ApprovalRequestTypes:    approvalRequestTypes,
		}
	}
	return &queueMoves
}

func FormatPPMCloseoutInitiatedStr(move models.Move) *string {
	var closeoutDates []time.Time
	var formattedDates []string
	for _, shipment := range move.MTOShipments {
		if shipment.PPMShipment != nil && shipment.PPMShipment.SubmittedAt != nil {
			// This shipment has a closed out PPM for us to format
			closeoutDates = append(closeoutDates, *shipment.PPMShipment.SubmittedAt)
		}
	}
	// Sort chronologically
	sort.Slice(closeoutDates, func(i, j int) bool { return closeoutDates[i].Before(closeoutDates[j]) })
	for _, closeoutDate := range closeoutDates {
		formattedDates = append(formattedDates, closeoutDate.Format("Jan 2 2006"))
	}
	var requestedDatesStr *string
	if len(formattedDates) > 0 {
		s := strings.Join(formattedDates, ", ")
		requestedDatesStr = &s
	}
	return requestedDatesStr
}

func findLastSentToTOO(move models.Move) (latestOccurance *time.Time) {
	possibleValues := [3]*time.Time{move.SubmittedAt, move.ServiceCounselingCompletedAt, move.ApprovalsRequestedAt}
	for _, time := range possibleValues {
		if time != nil && (latestOccurance == nil || time.After(*latestOccurance)) {
			latestOccurance = time
		}
	}
	return latestOccurance
}

func findEarliestDateForRequestedMoveDate(shipment models.MTOShipment) (earliestDate *time.Time) {
	var possibleValues []*time.Time

	if shipment.RequestedPickupDate != nil {
		possibleValues = append(possibleValues, shipment.RequestedPickupDate)
	}
	if shipment.RequestedDeliveryDate != nil {
		possibleValues = append(possibleValues, shipment.RequestedDeliveryDate)
	}
	if shipment.PPMShipment != nil {
		possibleValues = append(possibleValues, &shipment.PPMShipment.ExpectedDepartureDate)
	}

	for _, date := range possibleValues {
		if earliestDate == nil || date.Before(*earliestDate) {
			earliestDate = date
		}
	}

	return earliestDate
}

// This is a helper function to calculate the inferred status needed for QueuePaymentRequest payload
func queuePaymentRequestStatus(paymentRequest models.PaymentRequest) string {
	// If a payment request is in the PENDING state, let's use the term 'payment requested'
	if paymentRequest.Status == models.PaymentRequestStatusPending {
		return models.QueuePaymentRequestPaymentRequested
	}

	// If a payment request is either reviewed, sent_to_gex or recieved_by_gex then we'll use 'reviewed'
	if paymentRequest.Status == models.PaymentRequestStatusSentToGex ||
		paymentRequest.Status == models.PaymentRequestStatusTppsReceived ||
		paymentRequest.Status == models.PaymentRequestStatusReviewed {
		return models.QueuePaymentRequestReviewed
	}

	if paymentRequest.Status == models.PaymentRequestStatusReviewedAllRejected {
		return models.QueuePaymentRequestRejected
	}

	if paymentRequest.Status == models.PaymentRequestStatusPaid {
		return models.QueuePaymentRequestPaid
	}

	if paymentRequest.Status == models.PaymentRequestStatusDeprecated {
		return models.QueuePaymentRequestDeprecated
	}

	return models.QueuePaymentRequestError

}

// QueuePaymentRequests payload
func QueuePaymentRequests(paymentRequests *models.PaymentRequests, officeUsers []models.OfficeUser, officeUser models.OfficeUser, officeUsersSafety []models.OfficeUser, activeRole string) *ghcmessages.QueuePaymentRequests {

	queuePaymentRequests := make(ghcmessages.QueuePaymentRequests, len(*paymentRequests))

	for i, paymentRequest := range *paymentRequests {
		moveTaskOrder := paymentRequest.MoveTaskOrder
		orders := moveTaskOrder.Orders
		var gbloc ghcmessages.GBLOC
		if moveTaskOrder.ShipmentGBLOC[0].GBLOC != nil {
			gbloc = ghcmessages.GBLOC(*moveTaskOrder.ShipmentGBLOC[0].GBLOC)
		}

		queuePaymentRequests[i] = &ghcmessages.QueuePaymentRequest{
			ID:                   *handlers.FmtUUID(paymentRequest.ID),
			MoveID:               *handlers.FmtUUID(moveTaskOrder.ID),
			Customer:             Customer(&orders.ServiceMember),
			Status:               ghcmessages.QueuePaymentRequestStatus(queuePaymentRequestStatus(paymentRequest)),
			Age:                  math.Ceil(time.Since(paymentRequest.CreatedAt).Hours() / 24.0),
			SubmittedAt:          *handlers.FmtDateTime(paymentRequest.CreatedAt),
			Locator:              moveTaskOrder.Locator,
			OriginGBLOC:          gbloc,
			OriginDutyLocation:   DutyLocation(orders.OriginDutyLocation),
			OrderType:            (*string)(orders.OrdersType.Pointer()),
			LockedByOfficeUserID: handlers.FmtUUIDPtr(moveTaskOrder.LockedByOfficeUserID),
			LockExpiresAt:        handlers.FmtDateTimePtr(moveTaskOrder.LockExpiresAt),
		}

		if paymentRequest.MoveTaskOrder.TIOAssignedUser != nil {
			queuePaymentRequests[i].AssignedTo = AssignedOfficeUser(paymentRequest.MoveTaskOrder.TIOAssignedUser)
		}

		if paymentRequest.MoveTaskOrder.CounselingOffice != nil {
			queuePaymentRequests[i].CounselingOffice = &paymentRequest.MoveTaskOrder.CounselingOffice.Name
		}

		isAssignable := false
		if queuePaymentRequests[i].AssignedTo == nil {
			isAssignable = true
		}

		isSupervisor := officeUser.User.Privileges.HasPrivilege(roles.PrivilegeTypeSupervisor)
		if isSupervisor {
			isAssignable = true
		}

		if activeRole == string(roles.RoleTypeHQ) {
			isAssignable = false
		}

		queuePaymentRequests[i].Assignable = isAssignable

		// only need to attach available office users if move is assignable
		if queuePaymentRequests[i].Assignable {
			availableOfficeUsers := officeUsers
			if isSupervisor && orders.OrdersType == "SAFETY" {
				availableOfficeUsers = officeUsersSafety
			}

			// if the assigned user is not in the returned list of available users append them to the end
			if paymentRequest.MoveTaskOrder.TIOAssignedUser != nil {
				userFound := false
				for _, officeUser := range availableOfficeUsers {
					if officeUser.ID == paymentRequest.MoveTaskOrder.TIOAssignedUser.ID {
						userFound = true
						break
					}
				}
				if !userFound {
					availableOfficeUsers = append(availableOfficeUsers, *paymentRequest.MoveTaskOrder.TIOAssignedUser)
				}
			}

			// if they're not a supervisor and it is assignable, the only option should be themself
			if !isSupervisor {
				availableOfficeUsers = models.OfficeUsers{officeUser}
			}

			queuePaymentRequests[i].AvailableOfficeUsers = *QueueAvailableOfficeUsers(availableOfficeUsers)
		}

		if orders.DepartmentIndicator != nil {
			deptIndicator := ghcmessages.DeptIndicator(*orders.DepartmentIndicator)
			queuePaymentRequests[i].DepartmentIndicator = &deptIndicator
		}
	}

	return &queuePaymentRequests
}

// Reweigh payload
func Reweigh(reweigh *models.Reweigh, _ *ghcmessages.SITStatus) *ghcmessages.Reweigh {
	if reweigh == nil || reweigh.ID == uuid.Nil {
		return nil
	}
	payload := &ghcmessages.Reweigh{
		ID:                     strfmt.UUID(reweigh.ID.String()),
		RequestedAt:            strfmt.DateTime(reweigh.RequestedAt),
		RequestedBy:            ghcmessages.ReweighRequester(reweigh.RequestedBy),
		VerificationReason:     reweigh.VerificationReason,
		Weight:                 handlers.FmtPoundPtr(reweigh.Weight),
		VerificationProvidedAt: handlers.FmtDateTimePtr(reweigh.VerificationProvidedAt),
		ShipmentID:             strfmt.UUID(reweigh.ShipmentID.String()),
	}

	return payload
}

// SearchMoves payload
func SearchMoves(appCtx appcontext.AppContext, moves models.Moves) *ghcmessages.SearchMoves {
	searchMoves := make(ghcmessages.SearchMoves, len(moves))
	for i, move := range moves {
		customer := move.Orders.ServiceMember

		numShipments := len(move.MTOShipments)

		var pickupDate, deliveryDate *strfmt.Date

		if numShipments > 0 && move.MTOShipments[0].ScheduledPickupDate != nil {
			pickupDate = handlers.FmtDatePtr(move.MTOShipments[0].ScheduledPickupDate)
		} else {
			pickupDate = nil
		}

		if numShipments > 0 && move.MTOShipments[0].ScheduledDeliveryDate != nil {
			deliveryDate = handlers.FmtDatePtr(move.MTOShipments[0].ScheduledDeliveryDate)
		} else {
			deliveryDate = nil
		}

		var originGBLOC string
		if move.Status == models.MoveStatusNeedsServiceCounseling {
			originGBLOC = swag.StringValue(move.Orders.OriginDutyLocationGBLOC)
		} else if len(move.ShipmentGBLOC) > 0 && move.ShipmentGBLOC[0].GBLOC != nil {
			// There is a Pop bug that prevents us from using a has_one association for
			// Move.ShipmentGBLOC, so we have to treat move.ShipmentGBLOC as an array, even
			// though there can never be more than one GBLOC for a move.
			originGBLOC = swag.StringValue(move.ShipmentGBLOC[0].GBLOC)
		} else {
			// If the move's first shipment doesn't have a pickup address (like with an NTS-Release),
			// we need to fall back to the origin duty location GBLOC.  If that's not available for
			// some reason, then we should get the empty string (no GBLOC).
			originGBLOC = swag.StringValue(move.Orders.OriginDutyLocationGBLOC)
		}

		// populates the destination gbloc of the move
		var destinationGBLOC string
		var err error
		destinationGBLOC, err = move.GetDestinationGBLOC(appCtx.DB())
		if err != nil {
			destinationGBLOC = ""
		}
		if len(destinationGBLOC) > 0 && customer.Affiliation.String() == "MARINES" {
			destinationGBLOC = "USMC/" + destinationGBLOC
		}
		destinationGblocMessage := ghcmessages.GBLOC(destinationGBLOC)

		// populates the destination postal code of the move
		var destinationPostalCode string
		destinationAddress, err := move.GetDestinationAddress(appCtx.DB())
		if err != nil {
			destinationPostalCode = ""
		} else {
			destinationPostalCode = destinationAddress.PostalCode
		}

		searchMoves[i] = &ghcmessages.SearchMove{
			FirstName:                    customer.FirstName,
			LastName:                     customer.LastName,
			Edipi:                        customer.Edipi,
			Emplid:                       customer.Emplid,
			Branch:                       customer.Affiliation.String(),
			Status:                       ghcmessages.MoveStatus(move.Status),
			ID:                           *handlers.FmtUUID(move.ID),
			Locator:                      move.Locator,
			ShipmentsCount:               int64(numShipments),
			OriginDutyLocationPostalCode: move.Orders.OriginDutyLocation.Address.PostalCode,
			DestinationPostalCode:        destinationPostalCode,
			OrderType:                    string(move.Orders.OrdersType),
			RequestedPickupDate:          pickupDate,
			RequestedDeliveryDate:        deliveryDate,
			OriginGBLOC:                  ghcmessages.GBLOC(originGBLOC),
			DestinationGBLOC:             destinationGblocMessage,
			LockedByOfficeUserID:         handlers.FmtUUIDPtr(move.LockedByOfficeUserID),
			LockExpiresAt:                handlers.FmtDateTimePtr(move.LockExpiresAt),
		}
	}
	return &searchMoves
}

// ShipmentPaymentSITBalance payload
func ShipmentPaymentSITBalance(shipmentSITBalance *services.ShipmentPaymentSITBalance) *ghcmessages.ShipmentPaymentSITBalance {
	if shipmentSITBalance == nil {
		return nil
	}

	payload := &ghcmessages.ShipmentPaymentSITBalance{
		PendingBilledStartDate:  handlers.FmtDate(shipmentSITBalance.PendingBilledStartDate),
		PendingBilledEndDate:    handlers.FmtDate(shipmentSITBalance.PendingBilledEndDate),
		PendingSITDaysInvoiced:  int64(shipmentSITBalance.PendingSITDaysInvoiced),
		PreviouslyBilledDays:    handlers.FmtIntPtrToInt64(shipmentSITBalance.PreviouslyBilledDays),
		PreviouslyBilledEndDate: handlers.FmtDatePtr(shipmentSITBalance.PreviouslyBilledEndDate),
		ShipmentID:              *handlers.FmtUUID(shipmentSITBalance.ShipmentID),
		TotalSITDaysAuthorized:  int64(shipmentSITBalance.TotalSITDaysAuthorized),
		TotalSITDaysRemaining:   int64(shipmentSITBalance.TotalSITDaysRemaining),
		TotalSITEndDate:         handlers.FmtDate(shipmentSITBalance.TotalSITEndDate),
	}

	return payload
}

// ShipmentsPaymentSITBalance payload
func ShipmentsPaymentSITBalance(shipmentsSITBalance []services.ShipmentPaymentSITBalance) ghcmessages.ShipmentsPaymentSITBalance {
	if len(shipmentsSITBalance) == 0 {
		return nil
	}

	payload := make(ghcmessages.ShipmentsPaymentSITBalance, len(shipmentsSITBalance))
	for i, shipmentSITBalance := range shipmentsSITBalance {
		shipmentSITBalanceCopy := shipmentSITBalance
		payload[i] = ShipmentPaymentSITBalance(&shipmentSITBalanceCopy)
	}

	return payload
}

func SearchCustomers(customers models.ServiceMemberSearchResults) *ghcmessages.SearchCustomers {
	searchCustomers := make(ghcmessages.SearchCustomers, len(customers))
	for i, customer := range customers {
		searchCustomers[i] = &ghcmessages.SearchCustomer{
			FirstName:     customer.FirstName,
			LastName:      customer.LastName,
			Edipi:         customer.Edipi,
			Emplid:        customer.Emplid,
			Branch:        customer.Affiliation.String(),
			ID:            *handlers.FmtUUID(customer.ID),
			PersonalEmail: customer.PersonalEmail,
			Telephone:     customer.Telephone,
		}
	}
	return &searchCustomers
}

// ReServiceItem payload
func ReServiceItem(reServiceItem *models.ReServiceItem) *ghcmessages.ReServiceItem {
	if reServiceItem == nil || *reServiceItem == (models.ReServiceItem{}) {
		return nil
	}
	return &ghcmessages.ReServiceItem{
		IsAutoApproved: reServiceItem.IsAutoApproved,
		MarketCode:     string(reServiceItem.MarketCode),
		ServiceCode:    string(reServiceItem.ReService.Code),
		ShipmentType:   string(reServiceItem.ShipmentType),
		ServiceName:    reServiceItem.ReService.Name,
	}
}

// ReServiceItems payload
func ReServiceItems(reServiceItems models.ReServiceItems) ghcmessages.ReServiceItems {
	payload := make(ghcmessages.ReServiceItems, len(reServiceItems))
	for i, reServiceItem := range reServiceItems {
		copyOfReServiceItem := reServiceItem
		payload[i] = ReServiceItem(&copyOfReServiceItem)
	}
	return payload
}

// VLocation payload
func VLocation(vLocation *models.VLocation) *ghcmessages.VLocation {
	if vLocation == nil {
		return nil
	}
	if *vLocation == (models.VLocation{}) {
		return nil
	}

	return &ghcmessages.VLocation{
		City:                 vLocation.CityName,
		State:                vLocation.StateName,
		PostalCode:           vLocation.UsprZipID,
		County:               &vLocation.UsprcCountyNm,
		UsPostRegionCitiesID: *handlers.FmtUUID(*vLocation.UsPostRegionCitiesID),
	}
}

// VLocations payload
func VLocations(vLocations models.VLocations) ghcmessages.VLocations {
	payload := make(ghcmessages.VLocations, len(vLocations))
	for i, vLocation := range vLocations {
		copyOfVLocation := vLocation
		payload[i] = VLocation(&copyOfVLocation)
	}
	return payload
}

func Port(mtoServiceItems models.MTOServiceItems, portType string) *ghcmessages.Port {
	if mtoServiceItems == nil {
		return nil
	}

	for _, mtoServiceItem := range mtoServiceItems {
		var portLocation *models.PortLocation
		if portType == "POE" && mtoServiceItem.POELocation != nil {
			portLocation = mtoServiceItem.POELocation
		} else if portType == "POD" && mtoServiceItem.PODLocation != nil {
			portLocation = mtoServiceItem.PODLocation
		}

		if portLocation != nil {
			return &ghcmessages.Port{
				ID:       strfmt.UUID(portLocation.ID.String()),
				PortType: portLocation.Port.PortType.String(),
				PortCode: portLocation.Port.PortCode,
				PortName: portLocation.Port.PortName,
				City:     portLocation.City.CityName,
				County:   portLocation.UsPostRegionCity.UsprcCountyNm,
				State:    portLocation.UsPostRegionCity.UsPostRegion.State.StateName,
				Zip:      portLocation.UsPostRegionCity.UsprZipID,
				Country:  portLocation.Country.CountryName,
			}
		}
	}
	return nil
}

func CountryCodeName(country *models.Country) *ghcmessages.Country {
	if country == nil || *country == (models.Country{}) {
		return nil
	}

	return &ghcmessages.Country{
		Code: country.Country,
		Name: country.CountryName,
	}
}

func Countries(countries models.Countries) ghcmessages.Countries {
	payload := make(ghcmessages.Countries, len(countries))
	for i, country := range countries {
		copyOfCountry := country
		payload[i] = CountryCodeName(&copyOfCountry)
	}
	return payload
<<<<<<< HEAD
=======
}

// PayGrades payload
func PayGrades(payGrades models.PayGrades) []*ghcmessages.OrderPayGrades {
	var payloadPayGrades []*ghcmessages.OrderPayGrades

	for _, payGrade := range payGrades {
		tempPayGrade := ghcmessages.OrderPayGrades{
			Grade:       payGrade.Grade,
			Description: *payGrade.GradeDescription,
		}
		payloadPayGrades = append(payloadPayGrades, &tempPayGrade)
	}

	return payloadPayGrades
>>>>>>> c6277656
}<|MERGE_RESOLUTION|>--- conflicted
+++ resolved
@@ -2500,7 +2500,6 @@
 		var assignedToUser *models.OfficeUser
 		if queueType == string(models.QueueTypeCounseling) && move.SCCounselingAssignedUser != nil {
 			assignedToUser = move.SCCounselingAssignedUser
-<<<<<<< HEAD
 		}
 		if queueType == string(models.QueueTypeCloseout) && move.SCCloseoutAssignedUser != nil {
 			assignedToUser = move.SCCloseoutAssignedUser
@@ -2508,15 +2507,6 @@
 		if queueType == string(models.QueueTypeTaskOrder) && move.TOOAssignedUser != nil {
 			assignedToUser = move.TOOAssignedUser
 		}
-=======
-		}
-		if queueType == string(models.QueueTypeCloseout) && move.SCCloseoutAssignedUser != nil {
-			assignedToUser = move.SCCloseoutAssignedUser
-		}
-		if queueType == string(models.QueueTypeTaskOrder) && move.TOOAssignedUser != nil {
-			assignedToUser = move.TOOAssignedUser
-		}
->>>>>>> c6277656
 		if queueType == string(models.QueueTypeDestinationRequest) && move.TOODestinationAssignedUser != nil {
 			assignedToUser = move.TOODestinationAssignedUser
 		}
@@ -3025,8 +3015,6 @@
 		payload[i] = CountryCodeName(&copyOfCountry)
 	}
 	return payload
-<<<<<<< HEAD
-=======
 }
 
 // PayGrades payload
@@ -3042,5 +3030,4 @@
 	}
 
 	return payloadPayGrades
->>>>>>> c6277656
 }