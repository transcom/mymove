--- conflicted
+++ resolved
@@ -2124,10 +2124,7 @@
 			PpmStatus:               ghcmessages.PPMStatus(ppmStatus),
 			CounselingOffice:        &transportationOffice,
 			AssignedTo:              AssignedOfficeUser(move.SCAssignedUser),
-<<<<<<< HEAD
 			AvailableOfficeUsers:    *QueueAvailableOfficeUsers(officeUsers),
-=======
->>>>>>> 74be12f8
 		}
 	}
 	return &queueMoves
