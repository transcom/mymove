--- conflicted
+++ resolved
@@ -156,21 +156,13 @@
 
 func MTOShipment(mtoShipment *models.MTOShipment) *ghcmessages.MTOShipment {
 	strfmt.MarshalFormat = strfmt.RFC3339Micro
-<<<<<<< HEAD
-	var requestedPickupDate *strfmt.Date = handlers.FmtDatePtr(mtoShipment.RequestedPickupDate)
-	if requestedPickupDate == nil {
-		requestedPickupDate = &strfmt.Date{}
-	}
-	return &ghcmessages.MTOShipment{
-=======
+
 	payload := &ghcmessages.MTOShipment{
->>>>>>> 933323f6
 		ID:                       strfmt.UUID(mtoShipment.ID.String()),
 		MoveTaskOrderID:          strfmt.UUID(mtoShipment.MoveTaskOrderID.String()),
 		ShipmentType:             mtoShipment.ShipmentType,
 		Status:                   string(mtoShipment.Status),
 		CustomerRemarks:          mtoShipment.CustomerRemarks,
-		RequestedPickupDate:      *requestedPickupDate,
 		RejectionReason:          mtoShipment.RejectionReason,
 		PickupAddress:            Address(&mtoShipment.PickupAddress),
 		SecondaryDeliveryAddress: Address(mtoShipment.SecondaryDeliveryAddress),
@@ -178,6 +170,10 @@
 		DestinationAddress:       Address(&mtoShipment.DestinationAddress),
 		CreatedAt:                strfmt.DateTime(mtoShipment.CreatedAt),
 		UpdatedAt:                strfmt.DateTime(mtoShipment.UpdatedAt),
+	}
+
+	if mtoShipment.RequestedPickupDate != nil {
+		payload.RequestedPickupDate = *handlers.FmtDatePtr(mtoShipment.RequestedPickupDate)
 	}
 
 	if mtoShipment.ApprovedDate != nil {
