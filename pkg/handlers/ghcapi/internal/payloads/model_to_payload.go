package payloads

import (
	"encoding/json"
	"errors"
	"math"
	"strings"
	"time"

	"github.com/go-openapi/strfmt"
	"github.com/go-openapi/swag"
	"github.com/gofrs/uuid"
	"go.uber.org/zap"

	"github.com/transcom/mymove/pkg/appcontext"
	"github.com/transcom/mymove/pkg/etag"
	"github.com/transcom/mymove/pkg/gen/ghcmessages"
	"github.com/transcom/mymove/pkg/handlers"
	"github.com/transcom/mymove/pkg/models"
	"github.com/transcom/mymove/pkg/models/roles"
	"github.com/transcom/mymove/pkg/services"
	mtoshipment "github.com/transcom/mymove/pkg/services/mto_shipment"
	"github.com/transcom/mymove/pkg/storage"
	"github.com/transcom/mymove/pkg/unit"
)

// Contractor payload
func Contractor(contractor *models.Contractor) *ghcmessages.Contractor {
	if contractor == nil {
		return nil
	}

	payload := &ghcmessages.Contractor{
		ID:             strfmt.UUID(contractor.ID.String()),
		ContractNumber: contractor.ContractNumber,
		Name:           contractor.Name,
		Type:           contractor.Type,
	}

	return payload
}

func OfficeUser(officeUser *models.OfficeUser) *ghcmessages.LockedOfficeUser {
	if officeUser != nil {
		payload := ghcmessages.LockedOfficeUser{
			FirstName:              officeUser.FirstName,
			LastName:               officeUser.LastName,
			TransportationOfficeID: *handlers.FmtUUID(officeUser.TransportationOfficeID),
			TransportationOffice:   TransportationOffice(&officeUser.TransportationOffice),
		}
		return &payload
	}
	return nil
}

func AssignedOfficeUser(officeUser *models.OfficeUser) *ghcmessages.AssignedOfficeUser {
	if officeUser != nil {
		payload := ghcmessages.AssignedOfficeUser{
			OfficeUserID: strfmt.UUID(officeUser.ID.String()),
			FirstName:    officeUser.FirstName,
			LastName:     officeUser.LastName,
		}
		return &payload
	}
	return nil
}

// Move payload
func Move(move *models.Move, storer storage.FileStorer) (*ghcmessages.Move, error) {
	if move == nil {
		return nil, nil
	}
	// Adds shipmentGBLOC to be used for TOO/TIO's origin GBLOC
	var gbloc ghcmessages.GBLOC
	if len(move.ShipmentGBLOC) > 0 && move.ShipmentGBLOC[0].GBLOC != nil {
		gbloc = ghcmessages.GBLOC(*move.ShipmentGBLOC[0].GBLOC)
	} else if move.Orders.OriginDutyLocationGBLOC != nil {
		gbloc = ghcmessages.GBLOC(*move.Orders.OriginDutyLocationGBLOC)
	}

	var additionalDocumentsPayload *ghcmessages.Document
	var err error
	if move.AdditionalDocuments != nil {
		additionalDocumentsPayload, err = PayloadForDocumentModel(storer, *move.AdditionalDocuments)
	}
	if err != nil {
		return nil, err
	}

	payload := &ghcmessages.Move{
		ID:                           strfmt.UUID(move.ID.String()),
		AvailableToPrimeAt:           handlers.FmtDateTimePtr(move.AvailableToPrimeAt),
		ApprovedAt:                   handlers.FmtDateTimePtr(move.ApprovedAt),
		ContractorID:                 handlers.FmtUUIDPtr(move.ContractorID),
		Contractor:                   Contractor(move.Contractor),
		Locator:                      move.Locator,
		OrdersID:                     strfmt.UUID(move.OrdersID.String()),
		Orders:                       Order(&move.Orders),
		ReferenceID:                  handlers.FmtStringPtr(move.ReferenceID),
		Status:                       ghcmessages.MoveStatus(move.Status),
		ExcessWeightQualifiedAt:      handlers.FmtDateTimePtr(move.ExcessWeightQualifiedAt),
		BillableWeightsReviewedAt:    handlers.FmtDateTimePtr(move.BillableWeightsReviewedAt),
		CreatedAt:                    strfmt.DateTime(move.CreatedAt),
		SubmittedAt:                  handlers.FmtDateTimePtr(move.SubmittedAt),
		ApprovalsRequestedAt:         handlers.FmtDateTimePtr(move.ApprovalsRequestedAt),
		UpdatedAt:                    strfmt.DateTime(move.UpdatedAt),
		ETag:                         etag.GenerateEtag(move.UpdatedAt),
		ServiceCounselingCompletedAt: handlers.FmtDateTimePtr(move.ServiceCounselingCompletedAt),
		ExcessWeightAcknowledgedAt:   handlers.FmtDateTimePtr(move.ExcessWeightAcknowledgedAt),
		TioRemarks:                   handlers.FmtStringPtr(move.TIORemarks),
		FinancialReviewFlag:          move.FinancialReviewFlag,
		FinancialReviewRemarks:       move.FinancialReviewRemarks,
		CloseoutOfficeID:             handlers.FmtUUIDPtr(move.CloseoutOfficeID),
		CloseoutOffice:               TransportationOffice(move.CloseoutOffice),
		ShipmentGBLOC:                gbloc,
		LockedByOfficeUserID:         handlers.FmtUUIDPtr(move.LockedByOfficeUserID),
		LockedByOfficeUser:           OfficeUser(move.LockedByOfficeUser),
		LockExpiresAt:                handlers.FmtDateTimePtr(move.LockExpiresAt),
		AdditionalDocuments:          additionalDocumentsPayload,
		SCAssignedUser:               AssignedOfficeUser(move.SCAssignedUser),
		TOOAssignedUser:              AssignedOfficeUser(move.TOOAssignedUser),
		TIOAssignedUser:              AssignedOfficeUser(move.TIOAssignedUser),
	}

	return payload, nil
}

// ListMove payload
func ListMove(move *models.Move) *ghcmessages.ListPrimeMove {
	if move == nil {
		return nil
	}
	payload := &ghcmessages.ListPrimeMove{
		ID:                 strfmt.UUID(move.ID.String()),
		MoveCode:           move.Locator,
		CreatedAt:          strfmt.DateTime(move.CreatedAt),
		AvailableToPrimeAt: handlers.FmtDateTimePtr(move.AvailableToPrimeAt),
		ApprovedAt:         handlers.FmtDateTimePtr(move.ApprovedAt),
		OrderID:            strfmt.UUID(move.OrdersID.String()),
		ReferenceID:        *move.ReferenceID,
		UpdatedAt:          strfmt.DateTime(move.UpdatedAt),
		ETag:               etag.GenerateEtag(move.UpdatedAt),
		OrderType:          string(move.Orders.OrdersType),
	}

	if move.PPMType != nil {
		payload.PpmType = *move.PPMType
	}

	return payload
}

// ListMoves payload
func ListMoves(moves *models.Moves) []*ghcmessages.ListPrimeMove {
	listMoves := make(ghcmessages.ListPrimeMoves, len(*moves))

	for i, move := range *moves {
		// Create a local copy of the loop variable
		moveCopy := move
		listMoves[i] = ListMove(&moveCopy)
	}
	return listMoves
}

// CustomerSupportRemark payload
func CustomerSupportRemark(customerSupportRemark *models.CustomerSupportRemark) *ghcmessages.CustomerSupportRemark {
	if customerSupportRemark == nil {
		return nil
	}
	id := strfmt.UUID(customerSupportRemark.ID.String())
	moveID := strfmt.UUID(customerSupportRemark.MoveID.String())
	officeUserID := strfmt.UUID(customerSupportRemark.OfficeUserID.String())

	payload := &ghcmessages.CustomerSupportRemark{
		Content:             &customerSupportRemark.Content,
		ID:                  &id,
		CreatedAt:           strfmt.DateTime(customerSupportRemark.CreatedAt),
		UpdatedAt:           strfmt.DateTime(customerSupportRemark.UpdatedAt),
		MoveID:              &moveID,
		OfficeUserEmail:     customerSupportRemark.OfficeUser.Email,
		OfficeUserFirstName: customerSupportRemark.OfficeUser.FirstName,
		OfficeUserID:        &officeUserID,
		OfficeUserLastName:  customerSupportRemark.OfficeUser.LastName,
	}
	return payload
}

// CustomerSupportRemarks payload
func CustomerSupportRemarks(customerSupportRemarks models.CustomerSupportRemarks) ghcmessages.CustomerSupportRemarks {
	payload := make(ghcmessages.CustomerSupportRemarks, len(customerSupportRemarks))
	for i, v := range customerSupportRemarks {
		customerSupportRemark := v
		payload[i] = CustomerSupportRemark(&customerSupportRemark)
	}
	return payload
}

// EvaluationReportList payload
func EvaluationReportList(evaluationReports models.EvaluationReports) ghcmessages.EvaluationReportList {
	payload := make(ghcmessages.EvaluationReportList, len(evaluationReports))
	for i, v := range evaluationReports {
		evaluationReport := v
		payload[i] = EvaluationReport(&evaluationReport)
	}
	return payload
}

func ReportViolations(reportViolations models.ReportViolations) ghcmessages.ReportViolations {
	payload := make(ghcmessages.ReportViolations, len(reportViolations))
	for i, v := range reportViolations {
		reportViolation := v
		payload[i] = ReportViolation(&reportViolation)
	}
	return payload
}

func GsrAppeals(gsrAppeals models.GsrAppeals) ghcmessages.GSRAppeals {
	payload := make(ghcmessages.GSRAppeals, len(gsrAppeals))
	for i, v := range gsrAppeals {
		gsrAppeal := v
		payload[i] = GsrAppeal(&gsrAppeal)
	}
	return payload
}

func EvaluationReportOfficeUser(officeUser models.OfficeUser) ghcmessages.EvaluationReportOfficeUser {
	payload := ghcmessages.EvaluationReportOfficeUser{
		Email:     officeUser.Email,
		FirstName: officeUser.FirstName,
		ID:        strfmt.UUID(officeUser.ID.String()),
		LastName:  officeUser.LastName,
		Phone:     officeUser.Telephone,
	}
	return payload
}

// EvaluationReport payload
func EvaluationReport(evaluationReport *models.EvaluationReport) *ghcmessages.EvaluationReport {
	if evaluationReport == nil {
		return nil
	}
	id := *handlers.FmtUUID(evaluationReport.ID)
	moveID := *handlers.FmtUUID(evaluationReport.MoveID)
	shipmentID := handlers.FmtUUIDPtr(evaluationReport.ShipmentID)

	var inspectionType *ghcmessages.EvaluationReportInspectionType
	if evaluationReport.InspectionType != nil {
		tempInspectionType := ghcmessages.EvaluationReportInspectionType(*evaluationReport.InspectionType)
		inspectionType = &tempInspectionType
	}
	var location *ghcmessages.EvaluationReportLocation
	if evaluationReport.Location != nil {
		tempLocation := ghcmessages.EvaluationReportLocation(*evaluationReport.Location)
		location = &tempLocation
	}
	reportType := ghcmessages.EvaluationReportType(evaluationReport.Type)

	evaluationReportOfficeUserPayload := EvaluationReportOfficeUser(evaluationReport.OfficeUser)

	var timeDepart *string
	if evaluationReport.TimeDepart != nil {
		td := evaluationReport.TimeDepart.Format(timeHHMMFormat)
		timeDepart = &td
	}

	var evalStart *string
	if evaluationReport.EvalStart != nil {
		es := evaluationReport.EvalStart.Format(timeHHMMFormat)
		evalStart = &es
	}

	var evalEnd *string
	if evaluationReport.EvalEnd != nil {
		ee := evaluationReport.EvalEnd.Format(timeHHMMFormat)
		evalEnd = &ee
	}

	payload := &ghcmessages.EvaluationReport{
		CreatedAt:                          strfmt.DateTime(evaluationReport.CreatedAt),
		ID:                                 id,
		InspectionDate:                     handlers.FmtDatePtr(evaluationReport.InspectionDate),
		InspectionType:                     inspectionType,
		Location:                           location,
		LocationDescription:                evaluationReport.LocationDescription,
		MoveID:                             moveID,
		ObservedShipmentPhysicalPickupDate: handlers.FmtDatePtr(evaluationReport.ObservedShipmentPhysicalPickupDate),
		ObservedShipmentDeliveryDate:       handlers.FmtDatePtr(evaluationReport.ObservedShipmentDeliveryDate),
		Remarks:                            evaluationReport.Remarks,
		ShipmentID:                         shipmentID,
		SubmittedAt:                        handlers.FmtDateTimePtr(evaluationReport.SubmittedAt),
		TimeDepart:                         timeDepart,
		EvalStart:                          evalStart,
		EvalEnd:                            evalEnd,
		Type:                               reportType,
		ViolationsObserved:                 evaluationReport.ViolationsObserved,
		MoveReferenceID:                    evaluationReport.Move.ReferenceID,
		OfficeUser:                         &evaluationReportOfficeUserPayload,
		SeriousIncident:                    evaluationReport.SeriousIncident,
		SeriousIncidentDesc:                evaluationReport.SeriousIncidentDesc,
		ObservedClaimsResponseDate:         handlers.FmtDatePtr(evaluationReport.ObservedClaimsResponseDate),
		ObservedPickupDate:                 handlers.FmtDatePtr(evaluationReport.ObservedPickupDate),
		ObservedPickupSpreadStartDate:      handlers.FmtDatePtr(evaluationReport.ObservedPickupSpreadStartDate),
		ObservedPickupSpreadEndDate:        handlers.FmtDatePtr(evaluationReport.ObservedPickupSpreadEndDate),
		ObservedDeliveryDate:               handlers.FmtDatePtr(evaluationReport.ObservedDeliveryDate),
		ETag:                               etag.GenerateEtag(evaluationReport.UpdatedAt),
		UpdatedAt:                          strfmt.DateTime(evaluationReport.UpdatedAt),
		ReportViolations:                   ReportViolations(evaluationReport.ReportViolations),
		GsrAppeals:                         GsrAppeals(evaluationReport.GsrAppeals),
	}
	return payload
}

// PWSViolationItem payload
func PWSViolationItem(violation *models.PWSViolation) *ghcmessages.PWSViolation {
	if violation == nil {
		return nil
	}

	payload := &ghcmessages.PWSViolation{
		ID:                   strfmt.UUID(violation.ID.String()),
		DisplayOrder:         int64(violation.DisplayOrder),
		ParagraphNumber:      violation.ParagraphNumber,
		Title:                violation.Title,
		Category:             string(violation.Category),
		SubCategory:          violation.SubCategory,
		RequirementSummary:   violation.RequirementSummary,
		RequirementStatement: violation.RequirementStatement,
		IsKpi:                violation.IsKpi,
		AdditionalDataElem:   violation.AdditionalDataElem,
	}

	return payload
}

// PWSViolations payload
func PWSViolations(violations models.PWSViolations) ghcmessages.PWSViolations {
	payload := make(ghcmessages.PWSViolations, len(violations))

	for i, v := range violations {
		violation := v
		payload[i] = PWSViolationItem(&violation)
	}
	return payload
}

func ReportViolation(reportViolation *models.ReportViolation) *ghcmessages.ReportViolation {
	if reportViolation == nil {
		return nil
	}
	id := *handlers.FmtUUID(reportViolation.ID)
	violationID := *handlers.FmtUUID(reportViolation.ViolationID)
	reportID := *handlers.FmtUUID(reportViolation.ReportID)

	payload := &ghcmessages.ReportViolation{
		ID:          id,
		ViolationID: violationID,
		ReportID:    reportID,
		Violation:   PWSViolationItem(&reportViolation.Violation),
		GsrAppeals:  GsrAppeals(reportViolation.GsrAppeals),
	}
	return payload
}

func GsrAppeal(gsrAppeal *models.GsrAppeal) *ghcmessages.GSRAppeal {
	if gsrAppeal == nil {
		return nil
	}
	id := *handlers.FmtUUID(gsrAppeal.ID)
	reportID := *handlers.FmtUUID(gsrAppeal.EvaluationReportID)
	officeUserID := *handlers.FmtUUID(gsrAppeal.OfficeUserID)
	officeUser := EvaluationReportOfficeUser(*gsrAppeal.OfficeUser)
	isSeriousIncident := false
	if gsrAppeal.IsSeriousIncidentAppeal != nil {
		isSeriousIncident = *gsrAppeal.IsSeriousIncidentAppeal
	}

	payload := &ghcmessages.GSRAppeal{
		ID:                id,
		ReportID:          reportID,
		OfficeUserID:      officeUserID,
		OfficeUser:        &officeUser,
		IsSeriousIncident: isSeriousIncident,
		AppealStatus:      ghcmessages.GSRAppealStatusType(gsrAppeal.AppealStatus),
		Remarks:           gsrAppeal.Remarks,
		CreatedAt:         strfmt.DateTime(gsrAppeal.CreatedAt),
	}

	if gsrAppeal.ReportViolationID != nil {
		payload.ViolationID = *handlers.FmtUUID(*gsrAppeal.ReportViolationID)
	}
	return payload
}

// TransportationOffice payload
func TransportationOffice(office *models.TransportationOffice) *ghcmessages.TransportationOffice {
	if office == nil || office.ID == uuid.Nil {
		return nil
	}

	phoneLines := []string{}
	for _, phoneLine := range office.PhoneLines {
		if phoneLine.Type == "voice" {
			phoneLines = append(phoneLines, phoneLine.Number)
		}
	}

	payload := &ghcmessages.TransportationOffice{
		ID:         handlers.FmtUUID(office.ID),
		CreatedAt:  handlers.FmtDateTime(office.CreatedAt),
		UpdatedAt:  handlers.FmtDateTime(office.UpdatedAt),
		Name:       models.StringPointer(office.Name),
		Gbloc:      office.Gbloc,
		Address:    Address(&office.Address),
		PhoneLines: phoneLines,
	}
	return payload
}

func TransportationOffices(transportationOffices models.TransportationOffices) ghcmessages.TransportationOffices {
	payload := make(ghcmessages.TransportationOffices, len(transportationOffices))

	for i, to := range transportationOffices {
		transportationOffice := to
		payload[i] = TransportationOffice(&transportationOffice)
	}
	return payload
}

func GBLOCs(gblocs []string) ghcmessages.GBLOCs {
	payload := make(ghcmessages.GBLOCs, len(gblocs))

	for i, gbloc := range gblocs {
		payload[i] = string(gbloc)
	}
	return payload
}

// MoveHistory payload
func MoveHistory(logger *zap.Logger, moveHistory *models.MoveHistory) *ghcmessages.MoveHistory {
	payload := &ghcmessages.MoveHistory{
		HistoryRecords: moveHistoryRecords(logger, moveHistory.AuditHistories),
		ID:             strfmt.UUID(moveHistory.ID.String()),
		Locator:        moveHistory.Locator,
		ReferenceID:    moveHistory.ReferenceID,
	}

	return payload
}

// MoveAuditHistory payload
func MoveAuditHistory(logger *zap.Logger, auditHistory models.AuditHistory) *ghcmessages.MoveAuditHistory {

	payload := &ghcmessages.MoveAuditHistory{
		Action:               auditHistory.Action,
		ActionTstampClk:      strfmt.DateTime(auditHistory.ActionTstampClk),
		ActionTstampStm:      strfmt.DateTime(auditHistory.ActionTstampStm),
		ActionTstampTx:       strfmt.DateTime(auditHistory.ActionTstampTx),
		ChangedValues:        removeEscapeJSONtoObject(logger, auditHistory.ChangedData),
		OldValues:            removeEscapeJSONtoObject(logger, auditHistory.OldData),
		EventName:            auditHistory.EventName,
		ID:                   strfmt.UUID(auditHistory.ID.String()),
		ObjectID:             handlers.FmtUUIDPtr(auditHistory.ObjectID),
		RelID:                auditHistory.RelID,
		SessionUserID:        handlers.FmtUUIDPtr(auditHistory.SessionUserID),
		SessionUserFirstName: auditHistory.SessionUserFirstName,
		SessionUserLastName:  auditHistory.SessionUserLastName,
		SessionUserEmail:     auditHistory.SessionUserEmail,
		SessionUserTelephone: auditHistory.SessionUserTelephone,
		Context:              removeEscapeJSONtoArray(logger, auditHistory.Context),
		ContextID:            auditHistory.ContextID,
		StatementOnly:        auditHistory.StatementOnly,
		TableName:            auditHistory.AuditedTable,
		SchemaName:           auditHistory.SchemaName,
		TransactionID:        auditHistory.TransactionID,
	}

	return payload
}

func removeEscapeJSONtoObject(logger *zap.Logger, data *string) map[string]interface{} {
	var result map[string]interface{}
	if data == nil || *data == "" {
		return result
	}
	var byteData = []byte(*data)

	err := json.Unmarshal(byteData, &result)

	if err != nil {
		logger.Error("error unmarshalling the escaped json to object", zap.Error(err))
	}

	return result

}

func removeEscapeJSONtoArray(logger *zap.Logger, data *string) []map[string]string {
	var result []map[string]string
	if data == nil || *data == "" {
		return result
	}
	var byteData = []byte(*data)

	err := json.Unmarshal(byteData, &result)

	if err != nil {
		logger.Error("error unmarshalling the escaped json to array", zap.Error(err))
	}

	return result
}

func moveHistoryRecords(logger *zap.Logger, auditHistories models.AuditHistories) ghcmessages.MoveAuditHistories {
	payload := make(ghcmessages.MoveAuditHistories, len(auditHistories))

	for i, a := range auditHistories {
		payload[i] = MoveAuditHistory(logger, a)
	}
	return payload
}

// MoveTaskOrder payload
func MoveTaskOrder(moveTaskOrder *models.Move) *ghcmessages.MoveTaskOrder {
	if moveTaskOrder == nil {
		return nil
	}

	payload := &ghcmessages.MoveTaskOrder{
		ID:                 strfmt.UUID(moveTaskOrder.ID.String()),
		CreatedAt:          strfmt.DateTime(moveTaskOrder.CreatedAt),
		AvailableToPrimeAt: handlers.FmtDateTimePtr(moveTaskOrder.AvailableToPrimeAt),
		ApprovedAt:         handlers.FmtDateTimePtr(moveTaskOrder.ApprovedAt),
		OrderID:            strfmt.UUID(moveTaskOrder.OrdersID.String()),
		ReferenceID:        *moveTaskOrder.ReferenceID,
		UpdatedAt:          strfmt.DateTime(moveTaskOrder.UpdatedAt),
		ETag:               etag.GenerateEtag(moveTaskOrder.UpdatedAt),
		Locator:            moveTaskOrder.Locator,
	}
	return payload
}

// Customer payload
func Customer(customer *models.ServiceMember) *ghcmessages.Customer {
	if customer == nil {
		return nil
	}

	payload := ghcmessages.Customer{
		Agency:             swag.StringValue((*string)(customer.Affiliation)),
		CurrentAddress:     Address(customer.ResidentialAddress),
		Edipi:              swag.StringValue(customer.Edipi),
		Email:              customer.PersonalEmail,
		FirstName:          swag.StringValue(customer.FirstName),
		ID:                 strfmt.UUID(customer.ID.String()),
		LastName:           swag.StringValue(customer.LastName),
		Phone:              customer.Telephone,
		Suffix:             customer.Suffix,
		MiddleName:         customer.MiddleName,
		UserID:             strfmt.UUID(customer.UserID.String()),
		ETag:               etag.GenerateEtag(customer.UpdatedAt),
		BackupContact:      BackupContact(customer.BackupContacts),
		BackupAddress:      Address(customer.BackupMailingAddress),
		SecondaryTelephone: customer.SecondaryTelephone,
		PhoneIsPreferred:   swag.BoolValue(customer.PhoneIsPreferred),
		EmailIsPreferred:   swag.BoolValue(customer.EmailIsPreferred),
		CacValidated:       &customer.CacValidated,
		Emplid:             customer.Emplid,
	}
	return &payload
}

func CreatedCustomer(sm *models.ServiceMember, oktaUser *models.CreatedOktaUser, backupContact *models.BackupContact) *ghcmessages.CreatedCustomer {
	if sm == nil || oktaUser == nil || backupContact == nil {
		return nil
	}

	bc := &ghcmessages.BackupContact{
		Name:  &backupContact.Name,
		Email: &backupContact.Email,
		Phone: backupContact.Phone,
	}

	payload := ghcmessages.CreatedCustomer{
		ID:                 strfmt.UUID(sm.ID.String()),
		UserID:             strfmt.UUID(sm.UserID.String()),
		OktaID:             oktaUser.ID,
		OktaEmail:          oktaUser.Profile.Email,
		Affiliation:        swag.StringValue((*string)(sm.Affiliation)),
		Edipi:              sm.Edipi,
		FirstName:          swag.StringValue(sm.FirstName),
		MiddleName:         sm.MiddleName,
		LastName:           swag.StringValue(sm.LastName),
		Suffix:             sm.Suffix,
		ResidentialAddress: Address(sm.ResidentialAddress),
		BackupAddress:      Address(sm.BackupMailingAddress),
		PersonalEmail:      *sm.PersonalEmail,
		Telephone:          sm.Telephone,
		SecondaryTelephone: sm.SecondaryTelephone,
		PhoneIsPreferred:   swag.BoolValue(sm.PhoneIsPreferred),
		EmailIsPreferred:   swag.BoolValue(sm.EmailIsPreferred),
		BackupContact:      bc,
		CacValidated:       swag.BoolValue(&sm.CacValidated),
	}
	return &payload
}

// Order payload
func Order(order *models.Order) *ghcmessages.Order {
	if order == nil {
		return nil
	}
	if order.ID == uuid.Nil {
		return nil
	}

	destinationDutyLocation := DutyLocation(&order.NewDutyLocation)
	originDutyLocation := DutyLocation(order.OriginDutyLocation)
	if order.Grade != nil && order.Entitlement != nil {
		order.Entitlement.SetWeightAllotment(string(*order.Grade))
	}
	entitlements := Entitlement(order.Entitlement)

	var deptIndicator ghcmessages.DeptIndicator
	if order.DepartmentIndicator != nil {
		deptIndicator = ghcmessages.DeptIndicator(*order.DepartmentIndicator)
	}

	var ordersTypeDetail ghcmessages.OrdersTypeDetail
	if order.OrdersTypeDetail != nil {
		ordersTypeDetail = ghcmessages.OrdersTypeDetail(*order.OrdersTypeDetail)
	}

	var grade ghcmessages.Grade
	if order.Grade != nil {
		grade = ghcmessages.Grade(*order.Grade)
	}
	//
	var affiliation ghcmessages.Affiliation
	if order.ServiceMember.Affiliation != nil {
		affiliation = ghcmessages.Affiliation(*order.ServiceMember.Affiliation)
	}

	var moveCode string
	var moveTaskOrderID strfmt.UUID
	if len(order.Moves) > 0 {
		moveCode = order.Moves[0].Locator
		moveTaskOrderID = strfmt.UUID(order.Moves[0].ID.String())
	}

	payload := ghcmessages.Order{
		DestinationDutyLocation:        destinationDutyLocation,
		DestinationDutyLocationGBLOC:   ghcmessages.GBLOC(swag.StringValue(order.DestinationGBLOC)),
		Entitlement:                    entitlements,
		Grade:                          &grade,
		OrderNumber:                    order.OrdersNumber,
		OrderTypeDetail:                &ordersTypeDetail,
		ID:                             strfmt.UUID(order.ID.String()),
		OriginDutyLocation:             originDutyLocation,
		ETag:                           etag.GenerateEtag(order.UpdatedAt),
		Agency:                         &affiliation,
		CustomerID:                     strfmt.UUID(order.ServiceMemberID.String()),
		Customer:                       Customer(&order.ServiceMember),
		FirstName:                      swag.StringValue(order.ServiceMember.FirstName),
		LastName:                       swag.StringValue(order.ServiceMember.LastName),
		ReportByDate:                   strfmt.Date(order.ReportByDate),
		DateIssued:                     strfmt.Date(order.IssueDate),
		OrderType:                      ghcmessages.OrdersType(order.OrdersType),
		DepartmentIndicator:            &deptIndicator,
		Tac:                            handlers.FmtStringPtr(order.TAC),
		Sac:                            handlers.FmtStringPtr(order.SAC),
		NtsTac:                         handlers.FmtStringPtr(order.NtsTAC),
		NtsSac:                         handlers.FmtStringPtr(order.NtsSAC),
		SupplyAndServicesCostEstimate:  order.SupplyAndServicesCostEstimate,
		PackingAndShippingInstructions: order.PackingAndShippingInstructions,
		MethodOfPayment:                order.MethodOfPayment,
		Naics:                          order.NAICS,
		UploadedOrderID:                strfmt.UUID(order.UploadedOrdersID.String()),
		UploadedAmendedOrderID:         handlers.FmtUUIDPtr(order.UploadedAmendedOrdersID),
		AmendedOrdersAcknowledgedAt:    handlers.FmtDateTimePtr(order.AmendedOrdersAcknowledgedAt),
		MoveCode:                       moveCode,
		MoveTaskOrderID:                moveTaskOrderID,
		OriginDutyLocationGBLOC:        ghcmessages.GBLOC(swag.StringValue(order.OriginDutyLocationGBLOC)),
	}

	return &payload
}

// Entitlement payload
func Entitlement(entitlement *models.Entitlement) *ghcmessages.Entitlements {
	if entitlement == nil {
		return nil
	}
	var proGearWeight, proGearWeightSpouse, totalWeight int64
	proGearWeight = int64(entitlement.ProGearWeight)
	proGearWeightSpouse = int64(entitlement.ProGearWeightSpouse)

	if weightAllotment := entitlement.WeightAllotment(); weightAllotment != nil {
		if *entitlement.DependentsAuthorized {
			totalWeight = int64(weightAllotment.TotalWeightSelfPlusDependents)
		} else {
			totalWeight = int64(weightAllotment.TotalWeightSelf)
		}
	}
	var authorizedWeight *int64
	if entitlement.AuthorizedWeight() != nil {
		aw := int64(*entitlement.AuthorizedWeight())
		authorizedWeight = &aw
	}
	var sit *int64
	if entitlement.StorageInTransit != nil {
		sitValue := int64(*entitlement.StorageInTransit)
		sit = &sitValue
	}
	var totalDependents int64
	if entitlement.TotalDependents != nil {
		totalDependents = int64(*entitlement.TotalDependents)
	}
	requiredMedicalEquipmentWeight := int64(entitlement.RequiredMedicalEquipmentWeight)
	gunSafe := entitlement.GunSafe
	var accompaniedTour *bool
	if entitlement.AccompaniedTour != nil {
		accompaniedTour = models.BoolPointer(*entitlement.AccompaniedTour)
	}
	var dependentsUnderTwelve *int64
	if entitlement.DependentsUnderTwelve != nil {
		dependentsUnderTwelve = models.Int64Pointer(int64(*entitlement.DependentsUnderTwelve))
	}
	var dependentsTwelveAndOver *int64
	if entitlement.DependentsTwelveAndOver != nil {
		dependentsTwelveAndOver = models.Int64Pointer(int64(*entitlement.DependentsTwelveAndOver))
	}
	var ubAllowance *int64
	if entitlement.UBAllowance != nil {
		ubAllowance = models.Int64Pointer(int64(*entitlement.UBAllowance))
	}
	return &ghcmessages.Entitlements{
		ID:                             strfmt.UUID(entitlement.ID.String()),
		AuthorizedWeight:               authorizedWeight,
		DependentsAuthorized:           entitlement.DependentsAuthorized,
		NonTemporaryStorage:            entitlement.NonTemporaryStorage,
		PrivatelyOwnedVehicle:          entitlement.PrivatelyOwnedVehicle,
		ProGearWeight:                  proGearWeight,
		ProGearWeightSpouse:            proGearWeightSpouse,
		StorageInTransit:               sit,
		TotalDependents:                totalDependents,
		TotalWeight:                    totalWeight,
		RequiredMedicalEquipmentWeight: requiredMedicalEquipmentWeight,
		DependentsUnderTwelve:          dependentsUnderTwelve,
		DependentsTwelveAndOver:        dependentsTwelveAndOver,
		AccompaniedTour:                accompaniedTour,
		UnaccompaniedBaggageAllowance:  ubAllowance,
		OrganizationalClothingAndIndividualEquipment: entitlement.OrganizationalClothingAndIndividualEquipment,
		GunSafe: gunSafe,
		ETag:    etag.GenerateEtag(entitlement.UpdatedAt),
	}
}

// DutyLocation payload
func DutyLocation(dutyLocation *models.DutyLocation) *ghcmessages.DutyLocation {
	if dutyLocation == nil {
		return nil
	}
	address := Address(&dutyLocation.Address)
	payload := ghcmessages.DutyLocation{
		Address:   address,
		AddressID: address.ID,
		ID:        strfmt.UUID(dutyLocation.ID.String()),
		Name:      dutyLocation.Name,
		ETag:      etag.GenerateEtag(dutyLocation.UpdatedAt),
	}
	return &payload
}

// Country payload
func Country(country *models.Country) *string {
	if country == nil {
		return nil
	}
	return &country.Country
}

// Address payload
func Address(address *models.Address) *ghcmessages.Address {
	if address == nil {
		return nil
	}
	return &ghcmessages.Address{
		ID:             strfmt.UUID(address.ID.String()),
		StreetAddress1: &address.StreetAddress1,
		StreetAddress2: address.StreetAddress2,
		StreetAddress3: address.StreetAddress3,
		City:           &address.City,
		State:          &address.State,
		PostalCode:     &address.PostalCode,
		Country:        Country(address.Country),
		County:         &address.County,
		ETag:           etag.GenerateEtag(address.UpdatedAt),
		IsOconus:       address.IsOconus,
	}
}

// PPM destination Address payload
func PPMDestinationAddress(address *models.Address) *ghcmessages.Address {
	payload := Address(address)

	if payload == nil {
		return nil
	}

	// Street address 1 is optional per business rule but not nullable on the database level.
	// Check if streetAddress 1 is using place holder value to represent 'NULL'.
	// If so return empty string.
	if strings.EqualFold(*payload.StreetAddress1, models.STREET_ADDRESS_1_NOT_PROVIDED) {
		payload.StreetAddress1 = models.StringPointer("")
	}
	return payload
}

// StorageFacility payload
func StorageFacility(storageFacility *models.StorageFacility) *ghcmessages.StorageFacility {
	if storageFacility == nil {
		return nil
	}

	payload := ghcmessages.StorageFacility{
		ID:           strfmt.UUID(storageFacility.ID.String()),
		FacilityName: storageFacility.FacilityName,
		Address:      Address(&storageFacility.Address),
		LotNumber:    storageFacility.LotNumber,
		Phone:        storageFacility.Phone,
		Email:        storageFacility.Email,
		ETag:         etag.GenerateEtag(storageFacility.UpdatedAt),
	}

	return &payload
}

// BackupContact payload
func BackupContact(contacts models.BackupContacts) *ghcmessages.BackupContact {
	if len(contacts) == 0 {
		return nil
	}
	var name, email, phone string

	if len(contacts) != 0 {
		contact := contacts[0]
		name = contact.Name
		email = contact.Email
		phone = ""
		contactPhone := contact.Phone
		if contactPhone != nil {
			phone = *contactPhone
		}
	}

	return &ghcmessages.BackupContact{
		Name:  &name,
		Email: &email,
		Phone: &phone,
	}
}

// SITDurationUpdate payload
func SITDurationUpdate(sitDurationUpdate *models.SITDurationUpdate) *ghcmessages.SITExtension {
	if sitDurationUpdate == nil {
		return nil
	}
	payload := &ghcmessages.SITExtension{
		ID:                strfmt.UUID(sitDurationUpdate.ID.String()),
		ETag:              etag.GenerateEtag(sitDurationUpdate.UpdatedAt),
		MtoShipmentID:     strfmt.UUID(sitDurationUpdate.MTOShipmentID.String()),
		RequestReason:     string(sitDurationUpdate.RequestReason),
		RequestedDays:     int64(sitDurationUpdate.RequestedDays),
		Status:            string(sitDurationUpdate.Status),
		CreatedAt:         strfmt.DateTime(sitDurationUpdate.CreatedAt),
		UpdatedAt:         strfmt.DateTime(sitDurationUpdate.UpdatedAt),
		ApprovedDays:      handlers.FmtIntPtrToInt64(sitDurationUpdate.ApprovedDays),
		ContractorRemarks: handlers.FmtStringPtr(sitDurationUpdate.ContractorRemarks),
		DecisionDate:      handlers.FmtDateTimePtr(sitDurationUpdate.DecisionDate),
		OfficeRemarks:     handlers.FmtStringPtr(sitDurationUpdate.OfficeRemarks),
	}

	return payload
}

// SITDurationUpdates payload
func SITDurationUpdates(sitDurationUpdates *models.SITDurationUpdates) *ghcmessages.SITExtensions {
	payload := make(ghcmessages.SITExtensions, len(*sitDurationUpdates))

	if len(*sitDurationUpdates) > 0 {
		for i, m := range *sitDurationUpdates {
			copyOfSITDurationUpdate := m // Make copy to avoid implicit memory aliasing of items from a range statement.
			payload[i] = SITDurationUpdate(&copyOfSITDurationUpdate)
		}
		// Reversing the SIT duration updates as they are saved in the order
		// they are created and we want to always display them in the reverse
		// order.
		for i, j := 0, len(payload)-1; i < j; i, j = i+1, j-1 {
			payload[i], payload[j] = payload[j], payload[i]
		}
	}
	return &payload
}

func currentSIT(currentSIT *services.CurrentSIT) *ghcmessages.SITStatusCurrentSIT {
	if currentSIT == nil {
		return nil
	}
	return &ghcmessages.SITStatusCurrentSIT{
		ServiceItemID:        *handlers.FmtUUID(currentSIT.ServiceItemID), // TODO: Refactor out service item ID dependence in GHC API. This should be based on SIT groupings / summaries
		Location:             currentSIT.Location,
		DaysInSIT:            handlers.FmtIntPtrToInt64(&currentSIT.DaysInSIT),
		SitEntryDate:         handlers.FmtDate(currentSIT.SITEntryDate),
		SitDepartureDate:     handlers.FmtDatePtr(currentSIT.SITDepartureDate),
		SitAuthorizedEndDate: handlers.FmtDate(currentSIT.SITAuthorizedEndDate),
		SitCustomerContacted: handlers.FmtDatePtr(currentSIT.SITCustomerContacted),
		SitRequestedDelivery: handlers.FmtDatePtr(currentSIT.SITRequestedDelivery),
	}
}

// SITStatus payload
func SITStatus(shipmentSITStatuses *services.SITStatus, storer storage.FileStorer) *ghcmessages.SITStatus {
	if shipmentSITStatuses == nil {
		return nil
	}

	payload := &ghcmessages.SITStatus{
		PastSITServiceItemGroupings: SITServiceItemGroupings(shipmentSITStatuses.PastSITs, storer),
		TotalSITDaysUsed:            handlers.FmtIntPtrToInt64(&shipmentSITStatuses.TotalSITDaysUsed),
		TotalDaysRemaining:          handlers.FmtIntPtrToInt64(&shipmentSITStatuses.TotalDaysRemaining),
		CalculatedTotalDaysInSIT:    handlers.FmtIntPtrToInt64(&shipmentSITStatuses.CalculatedTotalDaysInSIT),
		CurrentSIT:                  currentSIT(shipmentSITStatuses.CurrentSIT),
	}

	return payload
}

// SITStatuses payload
func SITStatuses(shipmentSITStatuses map[string]services.SITStatus, storer storage.FileStorer) map[string]*ghcmessages.SITStatus {
	sitStatuses := map[string]*ghcmessages.SITStatus{}
	if len(shipmentSITStatuses) == 0 {
		return sitStatuses
	}

	for _, sitStatus := range shipmentSITStatuses {
		copyOfSITStatus := sitStatus
		sitStatuses[sitStatus.ShipmentID.String()] = SITStatus(&copyOfSITStatus, storer)
	}

	return sitStatuses
}

// PPMShipment payload
func PPMShipment(_ storage.FileStorer, ppmShipment *models.PPMShipment) *ghcmessages.PPMShipment {
	if ppmShipment == nil || ppmShipment.ID.IsNil() {
		return nil
	}

	payloadPPMShipment := &ghcmessages.PPMShipment{
		ID:                             *handlers.FmtUUID(ppmShipment.ID),
		ShipmentID:                     *handlers.FmtUUID(ppmShipment.ShipmentID),
		CreatedAt:                      strfmt.DateTime(ppmShipment.CreatedAt),
		UpdatedAt:                      strfmt.DateTime(ppmShipment.UpdatedAt),
		Status:                         ghcmessages.PPMShipmentStatus(ppmShipment.Status),
		ExpectedDepartureDate:          handlers.FmtDate(ppmShipment.ExpectedDepartureDate),
		ActualMoveDate:                 handlers.FmtDatePtr(ppmShipment.ActualMoveDate),
		SubmittedAt:                    handlers.FmtDateTimePtr(ppmShipment.SubmittedAt),
		ReviewedAt:                     handlers.FmtDateTimePtr(ppmShipment.ReviewedAt),
		ApprovedAt:                     handlers.FmtDateTimePtr(ppmShipment.ApprovedAt),
		PickupAddress:                  Address(ppmShipment.PickupAddress),
		DestinationAddress:             PPMDestinationAddress(ppmShipment.DestinationAddress),
		ActualPickupPostalCode:         ppmShipment.ActualPickupPostalCode,
		ActualDestinationPostalCode:    ppmShipment.ActualDestinationPostalCode,
		SitExpected:                    ppmShipment.SITExpected,
		HasSecondaryPickupAddress:      ppmShipment.HasSecondaryPickupAddress,
		HasSecondaryDestinationAddress: ppmShipment.HasSecondaryDestinationAddress,
		HasTertiaryPickupAddress:       ppmShipment.HasTertiaryPickupAddress,
		HasTertiaryDestinationAddress:  ppmShipment.HasTertiaryDestinationAddress,
		EstimatedWeight:                handlers.FmtPoundPtr(ppmShipment.EstimatedWeight),
		AllowableWeight:                handlers.FmtPoundPtr(ppmShipment.AllowableWeight),
		HasProGear:                     ppmShipment.HasProGear,
		ProGearWeight:                  handlers.FmtPoundPtr(ppmShipment.ProGearWeight),
		SpouseProGearWeight:            handlers.FmtPoundPtr(ppmShipment.SpouseProGearWeight),
		EstimatedIncentive:             handlers.FmtCost(ppmShipment.EstimatedIncentive),
		HasRequestedAdvance:            ppmShipment.HasRequestedAdvance,
		AdvanceAmountRequested:         handlers.FmtCost(ppmShipment.AdvanceAmountRequested),
		HasReceivedAdvance:             ppmShipment.HasReceivedAdvance,
		AdvanceAmountReceived:          handlers.FmtCost(ppmShipment.AdvanceAmountReceived),
		SitEstimatedWeight:             handlers.FmtPoundPtr(ppmShipment.SITEstimatedWeight),
		SitEstimatedEntryDate:          handlers.FmtDatePtr(ppmShipment.SITEstimatedEntryDate),
		SitEstimatedDepartureDate:      handlers.FmtDatePtr(ppmShipment.SITEstimatedDepartureDate),
		SitEstimatedCost:               handlers.FmtCost(ppmShipment.SITEstimatedCost),
		IsActualExpenseReimbursement:   ppmShipment.IsActualExpenseReimbursement,
		ETag:                           etag.GenerateEtag(ppmShipment.UpdatedAt),
	}

	if ppmShipment.SITLocation != nil {
		sitLocation := ghcmessages.SITLocationType(*ppmShipment.SITLocation)
		payloadPPMShipment.SitLocation = &sitLocation
	}

	if ppmShipment.AdvanceStatus != nil {
		advanceStatus := ghcmessages.PPMAdvanceStatus(*ppmShipment.AdvanceStatus)
		payloadPPMShipment.AdvanceStatus = &advanceStatus
	}

	if ppmShipment.W2Address != nil {
		payloadPPMShipment.W2Address = Address(ppmShipment.W2Address)
	}

	if ppmShipment.SecondaryPickupAddress != nil {
		payloadPPMShipment.SecondaryPickupAddress = Address(ppmShipment.SecondaryPickupAddress)
	}

	if ppmShipment.SecondaryDestinationAddress != nil {
		payloadPPMShipment.SecondaryDestinationAddress = Address(ppmShipment.SecondaryDestinationAddress)
	}

	if ppmShipment.TertiaryPickupAddress != nil {
		payloadPPMShipment.TertiaryPickupAddress = Address(ppmShipment.TertiaryPickupAddress)
	}

	if ppmShipment.TertiaryDestinationAddress != nil {
		payloadPPMShipment.TertiaryDestinationAddress = Address(ppmShipment.TertiaryDestinationAddress)
	}

	if ppmShipment.IsActualExpenseReimbursement != nil {
		payloadPPMShipment.IsActualExpenseReimbursement = ppmShipment.IsActualExpenseReimbursement
	}

	return payloadPPMShipment
}

// BoatShipment payload
func BoatShipment(storer storage.FileStorer, boatShipment *models.BoatShipment) *ghcmessages.BoatShipment {
	if boatShipment == nil || boatShipment.ID.IsNil() {
		return nil
	}

	payloadBoatShipment := &ghcmessages.BoatShipment{
		ID:             *handlers.FmtUUID(boatShipment.ID),
		ShipmentID:     *handlers.FmtUUID(boatShipment.ShipmentID),
		CreatedAt:      strfmt.DateTime(boatShipment.CreatedAt),
		UpdatedAt:      strfmt.DateTime(boatShipment.UpdatedAt),
		Type:           models.StringPointer(string(boatShipment.Type)),
		Year:           handlers.FmtIntPtrToInt64(boatShipment.Year),
		Make:           boatShipment.Make,
		Model:          boatShipment.Model,
		LengthInInches: handlers.FmtIntPtrToInt64(boatShipment.LengthInInches),
		WidthInInches:  handlers.FmtIntPtrToInt64(boatShipment.WidthInInches),
		HeightInInches: handlers.FmtIntPtrToInt64(boatShipment.HeightInInches),
		HasTrailer:     boatShipment.HasTrailer,
		IsRoadworthy:   boatShipment.IsRoadworthy,
		ETag:           etag.GenerateEtag(boatShipment.UpdatedAt),
	}

	return payloadBoatShipment
}

// MobileHomeShipment payload
func MobileHomeShipment(storer storage.FileStorer, mobileHomeShipment *models.MobileHome) *ghcmessages.MobileHome {
	if mobileHomeShipment == nil || mobileHomeShipment.ID.IsNil() {
		return nil
	}

	payloadMobileHomeShipment := &ghcmessages.MobileHome{
		ID:             *handlers.FmtUUID(mobileHomeShipment.ID),
		ShipmentID:     *handlers.FmtUUID(mobileHomeShipment.ShipmentID),
		Make:           *mobileHomeShipment.Make,
		Model:          *mobileHomeShipment.Model,
		Year:           *handlers.FmtIntPtrToInt64(mobileHomeShipment.Year),
		LengthInInches: *handlers.FmtIntPtrToInt64(mobileHomeShipment.LengthInInches),
		HeightInInches: *handlers.FmtIntPtrToInt64(mobileHomeShipment.HeightInInches),
		WidthInInches:  *handlers.FmtIntPtrToInt64(mobileHomeShipment.WidthInInches),
		CreatedAt:      strfmt.DateTime(mobileHomeShipment.CreatedAt),
		UpdatedAt:      strfmt.DateTime(mobileHomeShipment.UpdatedAt),
		ETag:           etag.GenerateEtag(mobileHomeShipment.UpdatedAt),
	}

	return payloadMobileHomeShipment
}

// ProGearWeightTickets sets up a ProGearWeightTicket slice for the api using model data.
func ProGearWeightTickets(storer storage.FileStorer, proGearWeightTickets models.ProgearWeightTickets) []*ghcmessages.ProGearWeightTicket {
	payload := make([]*ghcmessages.ProGearWeightTicket, len(proGearWeightTickets))
	for i, proGearWeightTicket := range proGearWeightTickets {
		copyOfProGearWeightTicket := proGearWeightTicket
		proGearWeightTicketPayload := ProGearWeightTicket(storer, &copyOfProGearWeightTicket)
		payload[i] = proGearWeightTicketPayload
	}
	return payload
}

// ProGearWeightTicket payload
func ProGearWeightTicket(storer storage.FileStorer, progear *models.ProgearWeightTicket) *ghcmessages.ProGearWeightTicket {
	ppmShipmentID := strfmt.UUID(progear.PPMShipmentID.String())

	document, err := PayloadForDocumentModel(storer, progear.Document)
	if err != nil {
		return nil
	}

	payload := &ghcmessages.ProGearWeightTicket{
		ID:               strfmt.UUID(progear.ID.String()),
		PpmShipmentID:    ppmShipmentID,
		CreatedAt:        *handlers.FmtDateTime(progear.CreatedAt),
		UpdatedAt:        *handlers.FmtDateTime(progear.UpdatedAt),
		DocumentID:       *handlers.FmtUUID(progear.DocumentID),
		Document:         document,
		Weight:           handlers.FmtPoundPtr(progear.Weight),
		BelongsToSelf:    progear.BelongsToSelf,
		HasWeightTickets: progear.HasWeightTickets,
		Description:      progear.Description,
		ETag:             etag.GenerateEtag(progear.UpdatedAt),
	}

	if progear.Status != nil {
		status := ghcmessages.OmittablePPMDocumentStatus(*progear.Status)
		payload.Status = &status
	}

	if progear.Reason != nil {
		reason := ghcmessages.PPMDocumentStatusReason(*progear.Reason)
		payload.Reason = &reason
	}

	return payload
}

// MovingExpense payload
func MovingExpense(storer storage.FileStorer, movingExpense *models.MovingExpense) *ghcmessages.MovingExpense {

	document, err := PayloadForDocumentModel(storer, movingExpense.Document)
	if err != nil {
		return nil
	}

	payload := &ghcmessages.MovingExpense{
		ID:               *handlers.FmtUUID(movingExpense.ID),
		PpmShipmentID:    *handlers.FmtUUID(movingExpense.PPMShipmentID),
		DocumentID:       *handlers.FmtUUID(movingExpense.DocumentID),
		Document:         document,
		CreatedAt:        strfmt.DateTime(movingExpense.CreatedAt),
		UpdatedAt:        strfmt.DateTime(movingExpense.UpdatedAt),
		Description:      movingExpense.Description,
		PaidWithGtcc:     movingExpense.PaidWithGTCC,
		Amount:           handlers.FmtCost(movingExpense.Amount),
		MissingReceipt:   movingExpense.MissingReceipt,
		ETag:             etag.GenerateEtag(movingExpense.UpdatedAt),
		SitEstimatedCost: handlers.FmtCost(movingExpense.SITEstimatedCost),
	}
	if movingExpense.MovingExpenseType != nil {
		movingExpenseType := ghcmessages.OmittableMovingExpenseType(*movingExpense.MovingExpenseType)
		payload.MovingExpenseType = &movingExpenseType
	}

	if movingExpense.Status != nil {
		status := ghcmessages.OmittablePPMDocumentStatus(*movingExpense.Status)
		payload.Status = &status
	}

	if movingExpense.Reason != nil {
		reason := ghcmessages.PPMDocumentStatusReason(*movingExpense.Reason)
		payload.Reason = &reason
	}

	if movingExpense.SITStartDate != nil {
		payload.SitStartDate = handlers.FmtDatePtr(movingExpense.SITStartDate)
	}

	if movingExpense.SITEndDate != nil {
		payload.SitEndDate = handlers.FmtDatePtr(movingExpense.SITEndDate)
	}

	if movingExpense.WeightStored != nil {
		payload.WeightStored = handlers.FmtPoundPtr(movingExpense.WeightStored)
	}

	if movingExpense.SITLocation != nil {
		sitLocation := ghcmessages.SITLocationType(*movingExpense.SITLocation)
		payload.SitLocation = &sitLocation
	}

	if movingExpense.SITReimburseableAmount != nil {
		payload.SitReimburseableAmount = handlers.FmtCost(movingExpense.SITReimburseableAmount)
	}

	return payload
}

func MovingExpenses(storer storage.FileStorer, movingExpenses models.MovingExpenses) []*ghcmessages.MovingExpense {
	payload := make([]*ghcmessages.MovingExpense, len(movingExpenses))
	for i, movingExpense := range movingExpenses {
		copyOfMovingExpense := movingExpense
		payload[i] = MovingExpense(storer, &copyOfMovingExpense)
	}
	return payload
}

func WeightTickets(storer storage.FileStorer, weightTickets models.WeightTickets) []*ghcmessages.WeightTicket {
	payload := make([]*ghcmessages.WeightTicket, len(weightTickets))
	for i, weightTicket := range weightTickets {
		copyOfWeightTicket := weightTicket
		weightTicketPayload := WeightTicket(storer, &copyOfWeightTicket)
		payload[i] = weightTicketPayload
	}
	return payload
}

// WeightTicket payload
func WeightTicket(storer storage.FileStorer, weightTicket *models.WeightTicket) *ghcmessages.WeightTicket {
	ppmShipment := strfmt.UUID(weightTicket.PPMShipmentID.String())

	emptyDocument, err := PayloadForDocumentModel(storer, weightTicket.EmptyDocument)
	if err != nil {
		return nil
	}

	fullDocument, err := PayloadForDocumentModel(storer, weightTicket.FullDocument)
	if err != nil {
		return nil
	}

	proofOfTrailerOwnershipDocument, err := PayloadForDocumentModel(storer, weightTicket.ProofOfTrailerOwnershipDocument)
	if err != nil {
		return nil
	}

	payload := &ghcmessages.WeightTicket{
		ID:                                strfmt.UUID(weightTicket.ID.String()),
		PpmShipmentID:                     ppmShipment,
		CreatedAt:                         *handlers.FmtDateTime(weightTicket.CreatedAt),
		UpdatedAt:                         *handlers.FmtDateTime(weightTicket.UpdatedAt),
		VehicleDescription:                weightTicket.VehicleDescription,
		EmptyWeight:                       handlers.FmtPoundPtr(weightTicket.EmptyWeight),
		MissingEmptyWeightTicket:          weightTicket.MissingEmptyWeightTicket,
		EmptyDocumentID:                   *handlers.FmtUUID(weightTicket.EmptyDocumentID),
		EmptyDocument:                     emptyDocument,
		FullWeight:                        handlers.FmtPoundPtr(weightTicket.FullWeight),
		MissingFullWeightTicket:           weightTicket.MissingFullWeightTicket,
		FullDocumentID:                    *handlers.FmtUUID(weightTicket.FullDocumentID),
		FullDocument:                      fullDocument,
		OwnsTrailer:                       weightTicket.OwnsTrailer,
		TrailerMeetsCriteria:              weightTicket.TrailerMeetsCriteria,
		ProofOfTrailerOwnershipDocumentID: *handlers.FmtUUID(weightTicket.ProofOfTrailerOwnershipDocumentID),
		ProofOfTrailerOwnershipDocument:   proofOfTrailerOwnershipDocument,
		AdjustedNetWeight:                 handlers.FmtPoundPtr(weightTicket.AdjustedNetWeight),
		NetWeightRemarks:                  weightTicket.NetWeightRemarks,
		ETag:                              etag.GenerateEtag(weightTicket.UpdatedAt),
	}

	if weightTicket.Status != nil {
		status := ghcmessages.OmittablePPMDocumentStatus(*weightTicket.Status)
		payload.Status = &status
	}

	if weightTicket.Reason != nil {
		reason := ghcmessages.PPMDocumentStatusReason(*weightTicket.Reason)
		payload.Reason = &reason
	}

	return payload
}

// PPMDocuments payload
func PPMDocuments(storer storage.FileStorer, ppmDocuments *models.PPMDocuments) *ghcmessages.PPMDocuments {

	if ppmDocuments == nil {
		return nil
	}

	payload := &ghcmessages.PPMDocuments{
		WeightTickets:        WeightTickets(storer, ppmDocuments.WeightTickets),
		MovingExpenses:       MovingExpenses(storer, ppmDocuments.MovingExpenses),
		ProGearWeightTickets: ProGearWeightTickets(storer, ppmDocuments.ProgearWeightTickets),
	}

	return payload
}

// PPMCloseout payload
func PPMCloseout(ppmCloseout *models.PPMCloseout) *ghcmessages.PPMCloseout {
	if ppmCloseout == nil {
		return nil
	}
	payload := &ghcmessages.PPMCloseout{
		ID:                    strfmt.UUID(ppmCloseout.ID.String()),
		PlannedMoveDate:       handlers.FmtDatePtr(ppmCloseout.PlannedMoveDate),
		ActualMoveDate:        handlers.FmtDatePtr(ppmCloseout.ActualMoveDate),
		Miles:                 handlers.FmtIntPtrToInt64(ppmCloseout.Miles),
		EstimatedWeight:       handlers.FmtPoundPtr(ppmCloseout.EstimatedWeight),
		ActualWeight:          handlers.FmtPoundPtr(ppmCloseout.ActualWeight),
		ProGearWeightCustomer: handlers.FmtPoundPtr(ppmCloseout.ProGearWeightCustomer),
		ProGearWeightSpouse:   handlers.FmtPoundPtr(ppmCloseout.ProGearWeightSpouse),
		GrossIncentive:        handlers.FmtCost(ppmCloseout.GrossIncentive),
		Gcc:                   handlers.FmtCost(ppmCloseout.GCC),
		Aoa:                   handlers.FmtCost(ppmCloseout.AOA),
		RemainingIncentive:    handlers.FmtCost(ppmCloseout.RemainingIncentive),
		HaulType:              (*string)(&ppmCloseout.HaulType),
		HaulPrice:             handlers.FmtCost(ppmCloseout.HaulPrice),
		HaulFSC:               handlers.FmtCost(ppmCloseout.HaulFSC),
		Dop:                   handlers.FmtCost(ppmCloseout.DOP),
		Ddp:                   handlers.FmtCost(ppmCloseout.DDP),
		PackPrice:             handlers.FmtCost(ppmCloseout.PackPrice),
		UnpackPrice:           handlers.FmtCost(ppmCloseout.UnpackPrice),
		SITReimbursement:      handlers.FmtCost(ppmCloseout.SITReimbursement),
	}

	return payload
}

// PPMActualWeight payload
func PPMActualWeight(ppmActualWeight *unit.Pound) *ghcmessages.PPMActualWeight {
	if ppmActualWeight == nil {
		return nil
	}
	payload := &ghcmessages.PPMActualWeight{
		ActualWeight: handlers.FmtPoundPtr(ppmActualWeight),
	}

	return payload
}

func PPMSITEstimatedCostParamsFirstDaySIT(ppmSITFirstDayParams models.PPMSITEstimatedCostParams) *ghcmessages.PPMSITEstimatedCostParamsFirstDaySIT {
	payload := &ghcmessages.PPMSITEstimatedCostParamsFirstDaySIT{
		ContractYearName:       ppmSITFirstDayParams.ContractYearName,
		PriceRateOrFactor:      ppmSITFirstDayParams.PriceRateOrFactor,
		IsPeak:                 ppmSITFirstDayParams.IsPeak,
		EscalationCompounded:   ppmSITFirstDayParams.EscalationCompounded,
		ServiceAreaOrigin:      &ppmSITFirstDayParams.ServiceAreaOrigin,
		ServiceAreaDestination: &ppmSITFirstDayParams.ServiceAreaDestination,
	}
	return payload
}

func PPMSITEstimatedCostParamsAdditionalDaySIT(ppmSITAdditionalDayParams models.PPMSITEstimatedCostParams) *ghcmessages.PPMSITEstimatedCostParamsAdditionalDaySIT {
	payload := &ghcmessages.PPMSITEstimatedCostParamsAdditionalDaySIT{
		ContractYearName:       ppmSITAdditionalDayParams.ContractYearName,
		PriceRateOrFactor:      ppmSITAdditionalDayParams.PriceRateOrFactor,
		IsPeak:                 ppmSITAdditionalDayParams.IsPeak,
		EscalationCompounded:   ppmSITAdditionalDayParams.EscalationCompounded,
		ServiceAreaOrigin:      &ppmSITAdditionalDayParams.ServiceAreaOrigin,
		ServiceAreaDestination: &ppmSITAdditionalDayParams.ServiceAreaDestination,
		NumberDaysSIT:          &ppmSITAdditionalDayParams.NumberDaysSIT,
	}
	return payload
}

func PPMSITEstimatedCost(ppmSITEstimatedCost *models.PPMSITEstimatedCostInfo) *ghcmessages.PPMSITEstimatedCost {
	if ppmSITEstimatedCost == nil {
		return nil
	}
	payload := &ghcmessages.PPMSITEstimatedCost{
		SitCost:                handlers.FmtCost(ppmSITEstimatedCost.EstimatedSITCost),
		PriceFirstDaySIT:       handlers.FmtCost(ppmSITEstimatedCost.PriceFirstDaySIT),
		PriceAdditionalDaySIT:  handlers.FmtCost(ppmSITEstimatedCost.PriceAdditionalDaySIT),
		ParamsFirstDaySIT:      PPMSITEstimatedCostParamsFirstDaySIT(ppmSITEstimatedCost.ParamsFirstDaySIT),
		ParamsAdditionalDaySIT: PPMSITEstimatedCostParamsAdditionalDaySIT(ppmSITEstimatedCost.ParamsAdditionalDaySIT),
	}

	return payload
}

// ShipmentAddressUpdate payload
func ShipmentAddressUpdate(shipmentAddressUpdate *models.ShipmentAddressUpdate) *ghcmessages.ShipmentAddressUpdate {
	if shipmentAddressUpdate == nil || shipmentAddressUpdate.ID.IsNil() {
		return nil
	}

	payload := &ghcmessages.ShipmentAddressUpdate{
		ID:                    strfmt.UUID(shipmentAddressUpdate.ID.String()),
		ShipmentID:            strfmt.UUID(shipmentAddressUpdate.ShipmentID.String()),
		NewAddress:            Address(&shipmentAddressUpdate.NewAddress),
		OriginalAddress:       Address(&shipmentAddressUpdate.OriginalAddress),
		SitOriginalAddress:    Address(shipmentAddressUpdate.SitOriginalAddress),
		ContractorRemarks:     shipmentAddressUpdate.ContractorRemarks,
		OfficeRemarks:         shipmentAddressUpdate.OfficeRemarks,
		Status:                ghcmessages.ShipmentAddressUpdateStatus(shipmentAddressUpdate.Status),
		NewSitDistanceBetween: handlers.FmtIntPtrToInt64(shipmentAddressUpdate.NewSitDistanceBetween),
		OldSitDistanceBetween: handlers.FmtIntPtrToInt64(shipmentAddressUpdate.OldSitDistanceBetween),
	}

	return payload
}

// LineOfAccounting payload
func LineOfAccounting(lineOfAccounting *models.LineOfAccounting) *ghcmessages.LineOfAccounting {
	// Nil check
	if lineOfAccounting == nil {
		return nil
	}

	return &ghcmessages.LineOfAccounting{
		ID:                        strfmt.UUID(lineOfAccounting.ID.String()),
		LoaActvtyID:               lineOfAccounting.LoaActvtyID,
		LoaAgncAcntngCd:           lineOfAccounting.LoaAgncAcntngCd,
		LoaAgncDsbrCd:             lineOfAccounting.LoaAgncDsbrCd,
		LoaAlltSnID:               lineOfAccounting.LoaAlltSnID,
		LoaBafID:                  lineOfAccounting.LoaBafID,
		LoaBdgtAcntClsNm:          lineOfAccounting.LoaBdgtAcntClsNm,
		LoaBetCd:                  lineOfAccounting.LoaBetCd,
		LoaBgFyTx:                 handlers.FmtIntPtrToInt64(lineOfAccounting.LoaBgFyTx),
		LoaBgnDt:                  handlers.FmtDatePtr(lineOfAccounting.LoaBgnDt),
		LoaBgtLnItmID:             lineOfAccounting.LoaBgtLnItmID,
		LoaBgtRstrCd:              lineOfAccounting.LoaBgtRstrCd,
		LoaBgtSubActCd:            lineOfAccounting.LoaBgtSubActCd,
		LoaClsRefID:               lineOfAccounting.LoaClsRefID,
		LoaCstCd:                  lineOfAccounting.LoaCstCd,
		LoaCstCntrID:              lineOfAccounting.LoaCstCntrID,
		LoaCustNm:                 lineOfAccounting.LoaCustNm,
		LoaDfAgncyAlctnRcpntID:    lineOfAccounting.LoaDfAgncyAlctnRcpntID,
		LoaDocID:                  lineOfAccounting.LoaDocID,
		LoaDptID:                  lineOfAccounting.LoaDptID,
		LoaDscTx:                  lineOfAccounting.LoaDscTx,
		LoaDtlRmbsmtSrcID:         lineOfAccounting.LoaDtlRmbsmtSrcID,
		LoaEndDt:                  handlers.FmtDatePtr(lineOfAccounting.LoaEndDt),
		LoaEndFyTx:                handlers.FmtIntPtrToInt64(lineOfAccounting.LoaEndFyTx),
		LoaFmsTrnsactnID:          lineOfAccounting.LoaFmsTrnsactnID,
		LoaFnclArID:               lineOfAccounting.LoaFnclArID,
		LoaFnctPrsNm:              lineOfAccounting.LoaFnctPrsNm,
		LoaFndCntrID:              lineOfAccounting.LoaFndCntrID,
		LoaFndTyFgCd:              lineOfAccounting.LoaFndTyFgCd,
		LoaHistStatCd:             lineOfAccounting.LoaHistStatCd,
		LoaHsGdsCd:                lineOfAccounting.LoaHsGdsCd,
		LoaInstlAcntgActID:        lineOfAccounting.LoaInstlAcntgActID,
		LoaJbOrdNm:                lineOfAccounting.LoaJbOrdNm,
		LoaLclInstlID:             lineOfAccounting.LoaLclInstlID,
		LoaMajClmNm:               lineOfAccounting.LoaMajClmNm,
		LoaMajRmbsmtSrcID:         lineOfAccounting.LoaMajRmbsmtSrcID,
		LoaObjClsID:               lineOfAccounting.LoaObjClsID,
		LoaOpAgncyID:              lineOfAccounting.LoaOpAgncyID,
		LoaPgmElmntID:             lineOfAccounting.LoaPgmElmntID,
		LoaPrjID:                  lineOfAccounting.LoaPrjID,
		LoaSbaltmtRcpntID:         lineOfAccounting.LoaSbaltmtRcpntID,
		LoaScrtyCoopCustCd:        lineOfAccounting.LoaScrtyCoopCustCd,
		LoaScrtyCoopDsgntrCd:      lineOfAccounting.LoaScrtyCoopDsgntrCd,
		LoaScrtyCoopImplAgncCd:    lineOfAccounting.LoaScrtyCoopImplAgncCd,
		LoaScrtyCoopLnItmID:       lineOfAccounting.LoaScrtyCoopLnItmID,
		LoaSpclIntrID:             lineOfAccounting.LoaSpclIntrID,
		LoaSrvSrcID:               lineOfAccounting.LoaSrvSrcID,
		LoaStatCd:                 lineOfAccounting.LoaStatCd,
		LoaSubAcntID:              lineOfAccounting.LoaSubAcntID,
		LoaSysID:                  lineOfAccounting.LoaSysID,
		LoaTnsfrDptNm:             lineOfAccounting.LoaTnsfrDptNm,
		LoaTrnsnID:                lineOfAccounting.LoaTrnsnID,
		LoaTrsySfxTx:              lineOfAccounting.LoaTrsySfxTx,
		LoaTskBdgtSblnTx:          lineOfAccounting.LoaTskBdgtSblnTx,
		LoaUic:                    lineOfAccounting.LoaUic,
		LoaWkCntrRcpntNm:          lineOfAccounting.LoaWkCntrRcpntNm,
		LoaWrkOrdID:               lineOfAccounting.LoaWrkOrdID,
		OrgGrpDfasCd:              lineOfAccounting.OrgGrpDfasCd,
		UpdatedAt:                 strfmt.DateTime(lineOfAccounting.UpdatedAt),
		CreatedAt:                 strfmt.DateTime(lineOfAccounting.CreatedAt),
		ValidLoaForTac:            lineOfAccounting.ValidLoaForTac,
		ValidHhgProgramCodeForLoa: lineOfAccounting.ValidHhgProgramCodeForLoa,
	}
}

// MarketCode payload
func MarketCode(marketCode *models.MarketCode) string {
	if marketCode == nil {
		return "" // Or a default string value
	}
	return string(*marketCode)
}

// MTOShipment payload
func MTOShipment(storer storage.FileStorer, mtoShipment *models.MTOShipment, sitStatusPayload *ghcmessages.SITStatus) *ghcmessages.MTOShipment {

	payload := &ghcmessages.MTOShipment{
		ID:                          strfmt.UUID(mtoShipment.ID.String()),
		MoveTaskOrderID:             strfmt.UUID(mtoShipment.MoveTaskOrderID.String()),
		ShipmentType:                ghcmessages.MTOShipmentType(mtoShipment.ShipmentType),
		Status:                      ghcmessages.MTOShipmentStatus(mtoShipment.Status),
		CounselorRemarks:            mtoShipment.CounselorRemarks,
		CustomerRemarks:             mtoShipment.CustomerRemarks,
		RejectionReason:             mtoShipment.RejectionReason,
		PickupAddress:               Address(mtoShipment.PickupAddress),
		SecondaryDeliveryAddress:    Address(mtoShipment.SecondaryDeliveryAddress),
		SecondaryPickupAddress:      Address(mtoShipment.SecondaryPickupAddress),
		DestinationAddress:          Address(mtoShipment.DestinationAddress),
		HasSecondaryDeliveryAddress: mtoShipment.HasSecondaryDeliveryAddress,
		HasSecondaryPickupAddress:   mtoShipment.HasSecondaryPickupAddress,
		TertiaryDeliveryAddress:     Address(mtoShipment.TertiaryDeliveryAddress),
		TertiaryPickupAddress:       Address(mtoShipment.TertiaryPickupAddress),
		HasTertiaryDeliveryAddress:  mtoShipment.HasTertiaryDeliveryAddress,
		HasTertiaryPickupAddress:    mtoShipment.HasTertiaryPickupAddress,
		ActualProGearWeight:         handlers.FmtPoundPtr(mtoShipment.ActualProGearWeight),
		ActualSpouseProGearWeight:   handlers.FmtPoundPtr(mtoShipment.ActualSpouseProGearWeight),
		PrimeEstimatedWeight:        handlers.FmtPoundPtr(mtoShipment.PrimeEstimatedWeight),
		PrimeActualWeight:           handlers.FmtPoundPtr(mtoShipment.PrimeActualWeight),
		NtsRecordedWeight:           handlers.FmtPoundPtr(mtoShipment.NTSRecordedWeight),
		MtoAgents:                   *MTOAgents(&mtoShipment.MTOAgents),
		MtoServiceItems:             MTOServiceItemModels(mtoShipment.MTOServiceItems, storer),
		Diversion:                   mtoShipment.Diversion,
		DiversionReason:             mtoShipment.DiversionReason,
		Reweigh:                     Reweigh(mtoShipment.Reweigh, sitStatusPayload),
		CreatedAt:                   strfmt.DateTime(mtoShipment.CreatedAt),
		UpdatedAt:                   strfmt.DateTime(mtoShipment.UpdatedAt),
		ETag:                        etag.GenerateEtag(mtoShipment.UpdatedAt),
		DeletedAt:                   handlers.FmtDateTimePtr(mtoShipment.DeletedAt),
		ApprovedDate:                handlers.FmtDateTimePtr(mtoShipment.ApprovedDate),
		SitDaysAllowance:            handlers.FmtIntPtrToInt64(mtoShipment.SITDaysAllowance),
		SitExtensions:               *SITDurationUpdates(&mtoShipment.SITDurationUpdates),
		BillableWeightCap:           handlers.FmtPoundPtr(mtoShipment.BillableWeightCap),
		BillableWeightJustification: mtoShipment.BillableWeightJustification,
		UsesExternalVendor:          mtoShipment.UsesExternalVendor,
		ServiceOrderNumber:          mtoShipment.ServiceOrderNumber,
		StorageFacility:             StorageFacility(mtoShipment.StorageFacility),
		PpmShipment:                 PPMShipment(storer, mtoShipment.PPMShipment),
		BoatShipment:                BoatShipment(storer, mtoShipment.BoatShipment),
		MobileHomeShipment:          MobileHomeShipment(storer, mtoShipment.MobileHome),
		DeliveryAddressUpdate:       ShipmentAddressUpdate(mtoShipment.DeliveryAddressUpdate),
		ShipmentLocator:             handlers.FmtStringPtr(mtoShipment.ShipmentLocator),
		MarketCode:                  MarketCode(&mtoShipment.MarketCode),
	}

	if mtoShipment.Distance != nil {
		payload.Distance = handlers.FmtInt64(int64(*mtoShipment.Distance))
	}

	if sitStatusPayload != nil {
		// If we have a sitStatusPayload, overwrite SitDaysAllowance from the shipment model.
		totalSITAllowance := 0
		if sitStatusPayload.TotalDaysRemaining != nil {
			totalSITAllowance += int(*sitStatusPayload.TotalDaysRemaining)
		}
		if sitStatusPayload.TotalSITDaysUsed != nil {
			totalSITAllowance += int(*sitStatusPayload.TotalSITDaysUsed)
		}
		payload.SitDaysAllowance = handlers.FmtIntPtrToInt64(&totalSITAllowance)
	}

	if len(mtoShipment.SITDurationUpdates) > 0 {
		payload.SitExtensions = *SITDurationUpdates(&mtoShipment.SITDurationUpdates)
	}

	if mtoShipment.RequestedPickupDate != nil && !mtoShipment.RequestedPickupDate.IsZero() {
		payload.RequestedPickupDate = handlers.FmtDatePtr(mtoShipment.RequestedPickupDate)
	}

	if mtoShipment.ActualPickupDate != nil && !mtoShipment.ActualPickupDate.IsZero() {
		payload.ActualPickupDate = handlers.FmtDatePtr(mtoShipment.ActualPickupDate)
	}

	if mtoShipment.ActualDeliveryDate != nil && !mtoShipment.ActualDeliveryDate.IsZero() {
		payload.ActualDeliveryDate = handlers.FmtDatePtr(mtoShipment.ActualDeliveryDate)
	}

	if mtoShipment.RequestedDeliveryDate != nil && !mtoShipment.RequestedDeliveryDate.IsZero() {
		payload.RequestedDeliveryDate = handlers.FmtDatePtr(mtoShipment.RequestedDeliveryDate)
	}

	if mtoShipment.RequiredDeliveryDate != nil && !mtoShipment.RequiredDeliveryDate.IsZero() {
		payload.RequiredDeliveryDate = handlers.FmtDatePtr(mtoShipment.RequiredDeliveryDate)
	}

	if mtoShipment.ScheduledPickupDate != nil {
		payload.ScheduledPickupDate = handlers.FmtDatePtr(mtoShipment.ScheduledPickupDate)
	}

	if mtoShipment.ScheduledDeliveryDate != nil {
		payload.ScheduledDeliveryDate = handlers.FmtDatePtr(mtoShipment.ScheduledDeliveryDate)
	}

	if mtoShipment.DestinationType != nil {
		destinationType := ghcmessages.DestinationType(*mtoShipment.DestinationType)
		payload.DestinationType = &destinationType
	}

	if sitStatusPayload != nil {
		payload.SitStatus = sitStatusPayload
	}

	if mtoShipment.TACType != nil {
		tt := ghcmessages.LOAType(*mtoShipment.TACType)
		payload.TacType = &tt
	}

	if mtoShipment.SACType != nil {
		st := ghcmessages.LOAType(*mtoShipment.SACType)
		payload.SacType = &st
	}

	weightsCalculator := mtoshipment.NewShipmentBillableWeightCalculator()
	calculatedWeights := weightsCalculator.CalculateShipmentBillableWeight(mtoShipment)

	// CalculatedBillableWeight is intentionally not a part of the mto_shipments model
	// because we don't want to store a derived value in the database
	payload.CalculatedBillableWeight = handlers.FmtPoundPtr(calculatedWeights.CalculatedBillableWeight)

	return payload
}

// MTOShipments payload
func MTOShipments(storer storage.FileStorer, mtoShipments *models.MTOShipments, sitStatusPayload map[string]*ghcmessages.SITStatus) *ghcmessages.MTOShipments {
	payload := make(ghcmessages.MTOShipments, len(*mtoShipments))

	for i, m := range *mtoShipments {
		copyOfMtoShipment := m // Make copy to avoid implicit memory aliasing of items from a range statement.
		if sitStatus, ok := sitStatusPayload[copyOfMtoShipment.ID.String()]; ok {
			payload[i] = MTOShipment(storer, &copyOfMtoShipment, sitStatus)
		} else {
			payload[i] = MTOShipment(storer, &copyOfMtoShipment, nil)
		}
	}
	return &payload
}

// MTOAgent payload
func MTOAgent(mtoAgent *models.MTOAgent) *ghcmessages.MTOAgent {
	payload := &ghcmessages.MTOAgent{
		ID:            strfmt.UUID(mtoAgent.ID.String()),
		MtoShipmentID: strfmt.UUID(mtoAgent.MTOShipmentID.String()),
		CreatedAt:     strfmt.DateTime(mtoAgent.CreatedAt),
		UpdatedAt:     strfmt.DateTime(mtoAgent.UpdatedAt),
		FirstName:     mtoAgent.FirstName,
		LastName:      mtoAgent.LastName,
		AgentType:     string(mtoAgent.MTOAgentType),
		Email:         mtoAgent.Email,
		Phone:         mtoAgent.Phone,
		ETag:          etag.GenerateEtag(mtoAgent.UpdatedAt),
	}
	return payload
}

// MTOAgents payload
func MTOAgents(mtoAgents *models.MTOAgents) *ghcmessages.MTOAgents {
	payload := make(ghcmessages.MTOAgents, len(*mtoAgents))
	for i, m := range *mtoAgents {
		copyOfMtoAgent := m // Make copy to avoid implicit memory aliasing of items from a range statement.
		payload[i] = MTOAgent(&copyOfMtoAgent)
	}
	return &payload
}

// PaymentRequests payload
func PaymentRequests(appCtx appcontext.AppContext, prs *models.PaymentRequests, storer storage.FileStorer) (*ghcmessages.PaymentRequests, error) {
	payload := make(ghcmessages.PaymentRequests, len(*prs))

	for i, p := range *prs {
		paymentRequest := p
		pr, err := PaymentRequest(appCtx, &paymentRequest, storer)
		if err != nil {
			return nil, err
		}
		payload[i] = pr
	}
	return &payload, nil
}

// PaymentRequest payload
func PaymentRequest(appCtx appcontext.AppContext, pr *models.PaymentRequest, storer storage.FileStorer) (*ghcmessages.PaymentRequest, error) {
	serviceDocs := make(ghcmessages.ProofOfServiceDocs, len(pr.ProofOfServiceDocs))

	if len(pr.ProofOfServiceDocs) > 0 {
		for i, proofOfService := range pr.ProofOfServiceDocs {
			payload, err := ProofOfServiceDoc(proofOfService, storer)
			if err != nil {
				return nil, err
			}
			serviceDocs[i] = payload
		}
	}

	move, err := Move(&pr.MoveTaskOrder, storer)
	if err != nil {
		return nil, err
	}

	ediErrorInfoEDIType := ""
	ediErrorInfoEDICode := ""
	ediErrorInfoEDIDescription := ""
	ediErrorInfo := pr.EdiErrors
	if ediErrorInfo != nil {
		mostRecentEdiError := ediErrorInfo[0]
		if mostRecentEdiError.EDIType != "" {
			ediErrorInfoEDIType = string(mostRecentEdiError.EDIType)
		}
		if mostRecentEdiError.Code != nil {
			ediErrorInfoEDICode = *mostRecentEdiError.Code
		}
		if mostRecentEdiError.Description != nil {
			ediErrorInfoEDIDescription = *mostRecentEdiError.Description
		}
	}

	var totalTPPSPaidInvoicePriceMillicents *int64
	var tppsPaidInvoiceSellerPaidDate *time.Time
	var TPPSPaidInvoiceReportsForPR models.TPPSPaidInvoiceReportEntrys
	if pr.TPPSPaidInvoiceReports != nil {
		TPPSPaidInvoiceReportsForPR = pr.TPPSPaidInvoiceReports
		if len(TPPSPaidInvoiceReportsForPR) > 0 {
			if TPPSPaidInvoiceReportsForPR[0].InvoiceTotalChargesInMillicents >= 0 {
				totalTPPSPaidInvoicePriceMillicents = models.Int64Pointer(int64(TPPSPaidInvoiceReportsForPR[0].InvoiceTotalChargesInMillicents))
				tppsPaidInvoiceSellerPaidDate = &TPPSPaidInvoiceReportsForPR[0].SellerPaidDate
			}
		}
	}

	return &ghcmessages.PaymentRequest{
		ID:                                   *handlers.FmtUUID(pr.ID),
		IsFinal:                              &pr.IsFinal,
		MoveTaskOrderID:                      *handlers.FmtUUID(pr.MoveTaskOrderID),
		MoveTaskOrder:                        move,
		PaymentRequestNumber:                 pr.PaymentRequestNumber,
		RecalculationOfPaymentRequestID:      handlers.FmtUUIDPtr(pr.RecalculationOfPaymentRequestID),
		RejectionReason:                      pr.RejectionReason,
		Status:                               ghcmessages.PaymentRequestStatus(pr.Status),
		ETag:                                 etag.GenerateEtag(pr.UpdatedAt),
		ServiceItems:                         *PaymentServiceItems(&pr.PaymentServiceItems, &TPPSPaidInvoiceReportsForPR),
		ReviewedAt:                           handlers.FmtDateTimePtr(pr.ReviewedAt),
		ProofOfServiceDocs:                   serviceDocs,
		CreatedAt:                            strfmt.DateTime(pr.CreatedAt),
		SentToGexAt:                          (*strfmt.DateTime)(pr.SentToGexAt),
		ReceivedByGexAt:                      (*strfmt.DateTime)(pr.ReceivedByGexAt),
		EdiErrorType:                         &ediErrorInfoEDIType,
		EdiErrorCode:                         &ediErrorInfoEDICode,
		EdiErrorDescription:                  &ediErrorInfoEDIDescription,
		TppsInvoiceAmountPaidTotalMillicents: totalTPPSPaidInvoicePriceMillicents,
		TppsInvoiceSellerPaidDate:            (*strfmt.DateTime)(tppsPaidInvoiceSellerPaidDate),
	}, nil
}

// PaymentServiceItem payload
func PaymentServiceItem(ps *models.PaymentServiceItem) *ghcmessages.PaymentServiceItem {
	if ps == nil {
		return nil
	}
	paymentServiceItemParams := PaymentServiceItemParams(&ps.PaymentServiceItemParams)

	return &ghcmessages.PaymentServiceItem{
		ID:                       *handlers.FmtUUID(ps.ID),
		MtoServiceItemID:         *handlers.FmtUUID(ps.MTOServiceItemID),
		MtoServiceItemCode:       string(ps.MTOServiceItem.ReService.Code),
		MtoServiceItemName:       ps.MTOServiceItem.ReService.Name,
		MtoShipmentType:          ghcmessages.MTOShipmentType(ps.MTOServiceItem.MTOShipment.ShipmentType),
		MtoShipmentID:            handlers.FmtUUIDPtr(ps.MTOServiceItem.MTOShipmentID),
		CreatedAt:                strfmt.DateTime(ps.CreatedAt),
		PriceCents:               handlers.FmtCost(ps.PriceCents),
		RejectionReason:          ps.RejectionReason,
		Status:                   ghcmessages.PaymentServiceItemStatus(ps.Status),
		ReferenceID:              ps.ReferenceID,
		ETag:                     etag.GenerateEtag(ps.UpdatedAt),
		PaymentServiceItemParams: *paymentServiceItemParams,
	}
}

// PaymentServiceItems payload
func PaymentServiceItems(paymentServiceItems *models.PaymentServiceItems, tppsPaidReportData *models.TPPSPaidInvoiceReportEntrys) *ghcmessages.PaymentServiceItems {
	payload := make(ghcmessages.PaymentServiceItems, len(*paymentServiceItems))
	for i, m := range *paymentServiceItems {
		copyOfPaymentServiceItem := m // Make copy to avoid implicit memory aliasing of items from a range statement.
		payload[i] = PaymentServiceItem(&copyOfPaymentServiceItem)

		// We process TPPS Paid Invoice Reports to get payment information for each payment service item
		// This report tells us how much TPPS paid HS for each item, then we store and display it
		if *tppsPaidReportData != nil {
			tppsDataForPaymentRequest := *tppsPaidReportData
			for tppsDataRowIndex := range tppsDataForPaymentRequest {
				if tppsDataForPaymentRequest[tppsDataRowIndex].ProductDescription == payload[i].MtoServiceItemCode {
					payload[i].TppsInvoiceAmountPaidPerServiceItemMillicents = handlers.FmtMilliCentsPtr(&tppsDataForPaymentRequest[tppsDataRowIndex].LineNetCharge)
				}
			}
		}
	}
	return &payload
}

// PaymentServiceItemParam payload
func PaymentServiceItemParam(paymentServiceItemParam models.PaymentServiceItemParam) *ghcmessages.PaymentServiceItemParam {
	return &ghcmessages.PaymentServiceItemParam{
		ID:                   strfmt.UUID(paymentServiceItemParam.ID.String()),
		PaymentServiceItemID: strfmt.UUID(paymentServiceItemParam.PaymentServiceItemID.String()),
		Key:                  ghcmessages.ServiceItemParamName(paymentServiceItemParam.ServiceItemParamKey.Key),
		Value:                paymentServiceItemParam.Value,
		Type:                 ghcmessages.ServiceItemParamType(paymentServiceItemParam.ServiceItemParamKey.Type),
		Origin:               ghcmessages.ServiceItemParamOrigin(paymentServiceItemParam.ServiceItemParamKey.Origin),
		ETag:                 etag.GenerateEtag(paymentServiceItemParam.UpdatedAt),
	}
}

// PaymentServiceItemParams payload
func PaymentServiceItemParams(paymentServiceItemParams *models.PaymentServiceItemParams) *ghcmessages.PaymentServiceItemParams {
	if paymentServiceItemParams == nil {
		return nil
	}

	payload := make(ghcmessages.PaymentServiceItemParams, len(*paymentServiceItemParams))

	for i, p := range *paymentServiceItemParams {
		payload[i] = PaymentServiceItemParam(p)
	}
	return &payload
}

func ServiceRequestDoc(serviceRequest models.ServiceRequestDocument, storer storage.FileStorer) (*ghcmessages.ServiceRequestDocument, error) {

	uploads := make([]*ghcmessages.Upload, len(serviceRequest.ServiceRequestDocumentUploads))

	if len(serviceRequest.ServiceRequestDocumentUploads) > 0 {
		for i, serviceRequestUpload := range serviceRequest.ServiceRequestDocumentUploads {
			url, err := storer.PresignedURL(serviceRequestUpload.Upload.StorageKey, serviceRequestUpload.Upload.ContentType, serviceRequestUpload.Upload.Filename)
			if err != nil {
				return nil, err
			}
			uploads[i] = Upload(storer, serviceRequestUpload.Upload, url)
		}
	}

	return &ghcmessages.ServiceRequestDocument{
		Uploads: uploads,
	}, nil

}

// MTOServiceItemSingleModel payload
func MTOServiceItemSingleModel(s *models.MTOServiceItem) *ghcmessages.MTOServiceItemSingle {
	return &ghcmessages.MTOServiceItemSingle{
		SitPostalCode:            handlers.FmtStringPtr(s.SITPostalCode),
		ApprovedAt:               handlers.FmtDateTimePtr(s.ApprovedAt),
		CreatedAt:                *handlers.FmtDateTime(s.CreatedAt),
		ID:                       *handlers.FmtUUID(s.ID),
		MoveTaskOrderID:          *handlers.FmtUUID(s.MoveTaskOrderID),
		MtoShipmentID:            handlers.FmtUUID(*s.MTOShipmentID),
		PickupPostalCode:         handlers.FmtStringPtr(s.PickupPostalCode),
		ReServiceID:              *handlers.FmtUUID(s.ReServiceID),
		RejectedAt:               handlers.FmtDateTimePtr(s.RejectedAt),
		RejectionReason:          handlers.FmtStringPtr(s.RejectionReason),
		SitCustomerContacted:     handlers.FmtDatePtr(s.SITCustomerContacted),
		SitDepartureDate:         handlers.FmtDateTimePtr(s.SITDepartureDate),
		SitEntryDate:             handlers.FmtDateTimePtr(s.SITEntryDate),
		SitRequestedDelivery:     handlers.FmtDatePtr(s.SITRequestedDelivery),
		Status:                   handlers.FmtString(string(s.Status)),
		UpdatedAt:                *handlers.FmtDateTime(s.UpdatedAt),
		ConvertToCustomerExpense: *handlers.FmtBool(s.CustomerExpense),
		CustomerExpenseReason:    handlers.FmtStringPtr(s.CustomerExpenseReason),
	}
}

// MTOServiceItemModel payload
func MTOServiceItemModel(s *models.MTOServiceItem, storer storage.FileStorer) *ghcmessages.MTOServiceItem {
	if s == nil {
		return nil
	}

	serviceRequestDocs := make(ghcmessages.ServiceRequestDocuments, len(s.ServiceRequestDocuments))

	if len(s.ServiceRequestDocuments) > 0 {
		for i, serviceRequest := range s.ServiceRequestDocuments {
			payload, err := ServiceRequestDoc(serviceRequest, storer)
			if err != nil {
				return nil
			}
			serviceRequestDocs[i] = payload
		}
	}

	return &ghcmessages.MTOServiceItem{
		ID:                            handlers.FmtUUID(s.ID),
		MoveTaskOrderID:               handlers.FmtUUID(s.MoveTaskOrderID),
		MtoShipmentID:                 handlers.FmtUUIDPtr(s.MTOShipmentID),
		ReServiceID:                   handlers.FmtUUID(s.ReServiceID),
		ReServiceCode:                 handlers.FmtString(string(s.ReService.Code)),
		ReServiceName:                 handlers.FmtStringPtr(&s.ReService.Name),
		Reason:                        handlers.FmtStringPtr(s.Reason),
		RejectionReason:               handlers.FmtStringPtr(s.RejectionReason),
		PickupPostalCode:              handlers.FmtStringPtr(s.PickupPostalCode),
		SITPostalCode:                 handlers.FmtStringPtr(s.SITPostalCode),
		SitEntryDate:                  handlers.FmtDateTimePtr(s.SITEntryDate),
		SitDepartureDate:              handlers.FmtDateTimePtr(s.SITDepartureDate),
		SitCustomerContacted:          handlers.FmtDatePtr(s.SITCustomerContacted),
		SitRequestedDelivery:          handlers.FmtDatePtr(s.SITRequestedDelivery),
		Status:                        ghcmessages.MTOServiceItemStatus(s.Status),
		Description:                   handlers.FmtStringPtr(s.Description),
		Dimensions:                    MTOServiceItemDimensions(s.Dimensions),
		CustomerContacts:              MTOServiceItemCustomerContacts(s.CustomerContacts),
		SitOriginHHGOriginalAddress:   Address(s.SITOriginHHGOriginalAddress),
		SitOriginHHGActualAddress:     Address(s.SITOriginHHGActualAddress),
		SitDestinationOriginalAddress: Address(s.SITDestinationOriginalAddress),
		SitDestinationFinalAddress:    Address(s.SITDestinationFinalAddress),
		EstimatedWeight:               handlers.FmtPoundPtr(s.EstimatedWeight),
		CreatedAt:                     strfmt.DateTime(s.CreatedAt),
		ApprovedAt:                    handlers.FmtDateTimePtr(s.ApprovedAt),
		RejectedAt:                    handlers.FmtDateTimePtr(s.RejectedAt),
		ETag:                          etag.GenerateEtag(s.UpdatedAt),
		ServiceRequestDocuments:       serviceRequestDocs,
		ConvertToCustomerExpense:      *handlers.FmtBool(s.CustomerExpense),
		CustomerExpenseReason:         handlers.FmtStringPtr(s.CustomerExpenseReason),
		SitDeliveryMiles:              handlers.FmtIntPtrToInt64(s.SITDeliveryMiles),
		EstimatedPrice:                handlers.FmtCost(s.PricingEstimate),
		StandaloneCrate:               s.StandaloneCrate,
		ExternalCrate:                 s.ExternalCrate,
		LockedPriceCents:              handlers.FmtCost(s.LockedPriceCents),
	}
}

// SITServiceItemGrouping payload
func SITServiceItemGrouping(s models.SITServiceItemGrouping, storer storage.FileStorer) *ghcmessages.SITServiceItemGrouping {
	if len(s.ServiceItems) == 0 {
		return nil
	}

	summary := ghcmessages.SITSummary{
		FirstDaySITServiceItemID: strfmt.UUID(s.Summary.FirstDaySITServiceItemID.String()),
		Location:                 s.Summary.Location,
		DaysInSIT:                handlers.FmtIntPtrToInt64(&s.Summary.DaysInSIT),
		SitEntryDate:             *handlers.FmtDateTime(s.Summary.SITEntryDate),
		SitDepartureDate:         handlers.FmtDateTimePtr(s.Summary.SITDepartureDate),
		SitAuthorizedEndDate:     *handlers.FmtDateTime(s.Summary.SITAuthorizedEndDate),
		SitCustomerContacted:     handlers.FmtDateTimePtr(s.Summary.SITCustomerContacted),
		SitRequestedDelivery:     handlers.FmtDateTimePtr(s.Summary.SITRequestedDelivery),
	}

	serviceItems := MTOServiceItemModels(s.ServiceItems, storer)

	return &ghcmessages.SITServiceItemGrouping{
		Summary:      &summary,
		ServiceItems: serviceItems,
	}
}

// SITServiceItemGroupings payload
func SITServiceItemGroupings(s models.SITServiceItemGroupings, storer storage.FileStorer) ghcmessages.SITServiceItemGroupings {
	sitGroupings := ghcmessages.SITServiceItemGroupings{}
	for _, sitGroup := range s {
		if sitPayload := SITServiceItemGrouping(sitGroup, storer); sitPayload != nil {
			sitGroupings = append(sitGroupings, sitPayload)
		}
	}
	return sitGroupings
}

// MTOServiceItemModels payload
func MTOServiceItemModels(s models.MTOServiceItems, storer storage.FileStorer) ghcmessages.MTOServiceItems {
	serviceItems := ghcmessages.MTOServiceItems{}
	for _, item := range s {
		copyOfServiceItem := item // Make copy to avoid implicit memory aliasing of items from a range statement.
		serviceItems = append(serviceItems, MTOServiceItemModel(&copyOfServiceItem, storer))
	}

	return serviceItems
}

// MTOServiceItemDimension payload
func MTOServiceItemDimension(d *models.MTOServiceItemDimension) *ghcmessages.MTOServiceItemDimension {
	return &ghcmessages.MTOServiceItemDimension{
		ID:     *handlers.FmtUUID(d.ID),
		Type:   ghcmessages.DimensionType(d.Type),
		Length: *d.Length.Int32Ptr(),
		Height: *d.Height.Int32Ptr(),
		Width:  *d.Width.Int32Ptr(),
	}
}

// MTOServiceItemDimensions payload
func MTOServiceItemDimensions(d models.MTOServiceItemDimensions) ghcmessages.MTOServiceItemDimensions {
	payload := make(ghcmessages.MTOServiceItemDimensions, len(d))
	for i, item := range d {
		copyOfServiceItem := item // Make copy to avoid implicit memory aliasing of items from a range statement.
		payload[i] = MTOServiceItemDimension(&copyOfServiceItem)
	}
	return payload
}

// MTOServiceItemCustomerContact payload
func MTOServiceItemCustomerContact(c *models.MTOServiceItemCustomerContact) *ghcmessages.MTOServiceItemCustomerContact {
	return &ghcmessages.MTOServiceItemCustomerContact{
		Type:                       ghcmessages.CustomerContactType(c.Type),
		DateOfContact:              *handlers.FmtDate(c.DateOfContact),
		TimeMilitary:               c.TimeMilitary,
		FirstAvailableDeliveryDate: *handlers.FmtDate(c.FirstAvailableDeliveryDate),
	}
}

// MTOServiceItemCustomerContacts payload
func MTOServiceItemCustomerContacts(c models.MTOServiceItemCustomerContacts) ghcmessages.MTOServiceItemCustomerContacts {
	payload := make(ghcmessages.MTOServiceItemCustomerContacts, len(c))
	for i, item := range c {
		copyOfServiceItem := item // Make copy to avoid implicit memory aliasing of items from a range statement.
		payload[i] = MTOServiceItemCustomerContact(&copyOfServiceItem)
	}
	return payload
}

// Upload payload
func Upload(storer storage.FileStorer, upload models.Upload, url string) *ghcmessages.Upload {
	uploadPayload := &ghcmessages.Upload{
		ID:          handlers.FmtUUIDValue(upload.ID),
		Filename:    upload.Filename,
		ContentType: upload.ContentType,
		UploadType:  string(upload.UploadType),
		URL:         strfmt.URI(url),
		Bytes:       upload.Bytes,
		CreatedAt:   strfmt.DateTime(upload.CreatedAt),
		UpdatedAt:   strfmt.DateTime(upload.UpdatedAt),
		DeletedAt:   (*strfmt.DateTime)(upload.DeletedAt),
	}

	if upload.Rotation != nil {
		uploadPayload.Rotation = *upload.Rotation
	}

	tags, err := storer.Tags(upload.StorageKey)
	if err != nil || len(tags) == 0 {
		uploadPayload.Status = "PROCESSING"
	} else {
		uploadPayload.Status = tags["av-status"]
	}
	return uploadPayload
}

// Upload payload for when a Proof of Service doc is designated as a weight ticket
// This adds an isWeightTicket key to the payload for the UI to use
func WeightTicketUpload(storer storage.FileStorer, upload models.Upload, url string, isWeightTicket bool) *ghcmessages.Upload {
	uploadPayload := &ghcmessages.Upload{
		ID:             handlers.FmtUUIDValue(upload.ID),
		Filename:       upload.Filename,
		ContentType:    upload.ContentType,
		URL:            strfmt.URI(url),
		Bytes:          upload.Bytes,
		CreatedAt:      strfmt.DateTime(upload.CreatedAt),
		UpdatedAt:      strfmt.DateTime(upload.UpdatedAt),
		IsWeightTicket: isWeightTicket,
	}
	tags, err := storer.Tags(upload.StorageKey)
	if err != nil || len(tags) == 0 {
		uploadPayload.Status = "PROCESSING"
	} else {
		uploadPayload.Status = tags["av-status"]
	}
	return uploadPayload
}

// ProofOfServiceDoc payload from model
func ProofOfServiceDoc(proofOfService models.ProofOfServiceDoc, storer storage.FileStorer) (*ghcmessages.ProofOfServiceDoc, error) {

	uploads := make([]*ghcmessages.Upload, len(proofOfService.PrimeUploads))
	if len(proofOfService.PrimeUploads) > 0 {
		for i, primeUpload := range proofOfService.PrimeUploads {
			url, err := storer.PresignedURL(primeUpload.Upload.StorageKey, primeUpload.Upload.ContentType, primeUpload.Upload.Filename)
			if err != nil {
				return nil, err
			}
			// if the doc is a weight ticket then we need to return a different payload so the UI can differentiate
			weightTicket := proofOfService.IsWeightTicket
			if weightTicket {
				uploads[i] = WeightTicketUpload(storer, primeUpload.Upload, url, proofOfService.IsWeightTicket)
			} else {
				uploads[i] = Upload(storer, primeUpload.Upload, url)
			}
		}
	}

	return &ghcmessages.ProofOfServiceDoc{
		IsWeightTicket: proofOfService.IsWeightTicket,
		Uploads:        uploads,
	}, nil
}

func PayloadForUploadModel(
	storer storage.FileStorer,
	upload models.Upload,
	url string,
) *ghcmessages.Upload {
	uploadPayload := &ghcmessages.Upload{
		ID:          handlers.FmtUUIDValue(upload.ID),
		Filename:    upload.Filename,
		ContentType: upload.ContentType,
		UploadType:  string(upload.UploadType),
		URL:         strfmt.URI(url),
		Bytes:       upload.Bytes,
		CreatedAt:   strfmt.DateTime(upload.CreatedAt),
		UpdatedAt:   strfmt.DateTime(upload.UpdatedAt),
		DeletedAt:   (*strfmt.DateTime)(upload.DeletedAt),
	}

	if upload.Rotation != nil {
		uploadPayload.Rotation = *upload.Rotation
	}

	tags, err := storer.Tags(upload.StorageKey)
	if err != nil || len(tags) == 0 {
		uploadPayload.Status = "PROCESSING"
	} else {
		uploadPayload.Status = tags["av-status"]
	}
	return uploadPayload
}

func PayloadForDocumentModel(storer storage.FileStorer, document models.Document) (*ghcmessages.Document, error) {
	uploads := make([]*ghcmessages.Upload, len(document.UserUploads))
	for i, userUpload := range document.UserUploads {
		if userUpload.Upload.ID == uuid.Nil {
			return nil, errors.New("no uploads for user")
		}
		url, err := storer.PresignedURL(userUpload.Upload.StorageKey, userUpload.Upload.ContentType, userUpload.Upload.Filename)
		if err != nil {
			return nil, err
		}

		uploadPayload := PayloadForUploadModel(storer, userUpload.Upload, url)
		uploads[i] = uploadPayload
	}

	documentPayload := &ghcmessages.Document{
		ID:              handlers.FmtUUID(document.ID),
		ServiceMemberID: handlers.FmtUUID(document.ServiceMemberID),
		Uploads:         uploads,
	}
	return documentPayload, nil
}

// In the TOO queue response we only want to count shipments in these statuses (excluding draft and cancelled)
// For the Services Counseling queue we will find the earliest move date from shipments in these statuses
func queueIncludeShipmentStatus(status models.MTOShipmentStatus) bool {
	return status == models.MTOShipmentStatusSubmitted ||
		status == models.MTOShipmentStatusApproved ||
		status == models.MTOShipmentStatusDiversionRequested ||
		status == models.MTOShipmentStatusCancellationRequested
}

func QueueAvailableOfficeUsers(officeUsers []models.OfficeUser) *ghcmessages.AvailableOfficeUsers {
	availableOfficeUsers := make(ghcmessages.AvailableOfficeUsers, len(officeUsers))
	for i, officeUser := range officeUsers {

		hasSafety := officeUser.User.Privileges.HasPrivilege(models.PrivilegeTypeSafety)

		availableOfficeUsers[i] = &ghcmessages.AvailableOfficeUser{
			LastName:           officeUser.LastName,
			FirstName:          officeUser.FirstName,
			OfficeUserID:       *handlers.FmtUUID(officeUser.ID),
			HasSafetyPrivilege: swag.BoolValue(&hasSafety),
		}
	}

	return &availableOfficeUsers
}

func queueMoveIsAssignable(move models.Move, assignedToUser *ghcmessages.AssignedOfficeUser, isCloseoutQueue bool, role roles.RoleType, officeUser models.OfficeUser, isSupervisor bool, isHQRole bool, ppmCloseoutGblocs bool) bool {
	// default to false
	isAssignable := false

	// HQ role is read only
	if isHQRole {
		isAssignable = false
		return isAssignable
	}

	// if its unassigned its assignable in all cases
	if assignedToUser == nil {
		isAssignable = true
	}

	// in TOO queues, all moves are assignable for supervisor users
	if role == roles.RoleTypeTOO && isSupervisor {
		isAssignable = true
	}

	// if it is assigned in the SCs queue
	// it is only assignable if the user is a supervisor...
	if role == roles.RoleTypeServicesCounselor && isSupervisor {
		// AND we are in the counseling queue AND the move's counseling office is the supervisor's transportation office
		if !isCloseoutQueue && move.CounselingOfficeID != nil && *move.CounselingOfficeID == officeUser.TransportationOfficeID {
			isAssignable = true
		}
		// OR we are in the closeout queue AND the move's closeout office is the supervisor's transportation office
		if isCloseoutQueue && move.CloseoutOfficeID != nil && *move.CloseoutOfficeID == officeUser.TransportationOfficeID {
			isAssignable = true
		}

		// OR theyre a navy, marine, or coast guard supervisor
		if ppmCloseoutGblocs {
			isAssignable = true
		}
	}

	return isAssignable
}

func servicesCounselorAvailableOfficeUsers(move models.Move, officeUsers []models.OfficeUser, role roles.RoleType, officeUser models.OfficeUser, ppmCloseoutGblocs bool, isCloseoutQueue bool) []models.OfficeUser {
	if role == roles.RoleTypeServicesCounselor {
		// if the office user currently assigned to the move works outside of the logged in users counseling office
		// add them to the set
		if move.SCAssignedUser != nil && move.SCAssignedUser.TransportationOfficeID != officeUser.TransportationOfficeID {
			officeUsers = append(officeUsers, *move.SCAssignedUser)
		}

		// if there is no counseling office
		// OR if our current user doesn't work at the move's counseling office
		// only available user should be themself
		if !isCloseoutQueue && (move.CounselingOfficeID == nil) || (move.CounselingOfficeID != nil && *move.CounselingOfficeID != officeUser.TransportationOfficeID) {
			officeUsers = models.OfficeUsers{officeUser}
		}

		// if its the closeout queue and its not a Navy, Marine, or Coast Guard user
		// and the move doesn't have a closeout office
		// OR the move's closeout office is not the office users office
		// only available user should be themself
		if isCloseoutQueue && !ppmCloseoutGblocs && move.CloseoutOfficeID == nil || (move.CloseoutOfficeID != nil && *move.CloseoutOfficeID != officeUser.TransportationOfficeID) {
			officeUsers = models.OfficeUsers{officeUser}

		}
	}

	return officeUsers
}

// QueueMoves payload
func QueueMoves(moves []models.Move, officeUsers []models.OfficeUser, requestedPpmStatus *models.PPMShipmentStatus, role roles.RoleType, officeUser models.OfficeUser, isSupervisor bool, isHQRole bool) *ghcmessages.QueueMoves {
	queueMoves := make(ghcmessages.QueueMoves, len(moves))
	for i, move := range moves {
		customer := move.Orders.ServiceMember

		var transportationOffice string
		var transportationOfficeId uuid.UUID
		if move.CounselingOffice != nil {
			transportationOffice = move.CounselingOffice.Name
			transportationOfficeId = move.CounselingOffice.ID
		}
		var validMTOShipments []models.MTOShipment
		var earliestRequestedPickup *time.Time
		// we can't easily modify our sql query to find the earliest shipment pickup date so we must do it here
		for _, shipment := range move.MTOShipments {
			if queueIncludeShipmentStatus(shipment.Status) && shipment.DeletedAt == nil {
				earliestDateInCurrentShipment := findEarliestDateForRequestedMoveDate(shipment)
				if earliestRequestedPickup == nil || (earliestDateInCurrentShipment != nil && earliestDateInCurrentShipment.Before(*earliestRequestedPickup)) {
					earliestRequestedPickup = earliestDateInCurrentShipment
				}

				validMTOShipments = append(validMTOShipments, shipment)
			}
		}

		var deptIndicator ghcmessages.DeptIndicator
		if move.Orders.DepartmentIndicator != nil {
			deptIndicator = ghcmessages.DeptIndicator(*move.Orders.DepartmentIndicator)
		}

		var gbloc string
		if move.Status == models.MoveStatusNeedsServiceCounseling {
			gbloc = swag.StringValue(move.Orders.OriginDutyLocationGBLOC)
		} else if len(move.ShipmentGBLOC) > 0 && move.ShipmentGBLOC[0].GBLOC != nil {
			// There is a Pop bug that prevents us from using a has_one association for
			// Move.ShipmentGBLOC, so we have to treat move.ShipmentGBLOC as an array, even
			// though there can never be more than one GBLOC for a move.
			gbloc = swag.StringValue(move.ShipmentGBLOC[0].GBLOC)
		} else {
			// If the move's first shipment doesn't have a pickup address (like with an NTS-Release),
			// we need to fall back to the origin duty location GBLOC.  If that's not available for
			// some reason, then we should get the empty string (no GBLOC).
			gbloc = swag.StringValue(move.Orders.OriginDutyLocationGBLOC)
		}
		var closeoutLocation string
		if move.CloseoutOffice != nil {
			closeoutLocation = move.CloseoutOffice.Name
		}
		var closeoutInitiated time.Time
		var ppmStatus models.PPMShipmentStatus
		for _, shipment := range move.MTOShipments {
			if shipment.PPMShipment != nil {
				if requestedPpmStatus != nil {
					if shipment.PPMShipment.Status == *requestedPpmStatus {
						ppmStatus = shipment.PPMShipment.Status
					}
				} else {
					ppmStatus = shipment.PPMShipment.Status
				}
				if shipment.PPMShipment.SubmittedAt != nil {
					if closeoutInitiated.Before(*shipment.PPMShipment.SubmittedAt) {
						closeoutInitiated = *shipment.PPMShipment.SubmittedAt
					}
				}
			}
		}

		// queue assignment logic below

		// determine if there is an assigned user
		var assignedToUser *ghcmessages.AssignedOfficeUser
		if role == roles.RoleTypeServicesCounselor && move.SCAssignedUser != nil {
			assignedToUser = AssignedOfficeUser(move.SCAssignedUser)
		}
		if role == roles.RoleTypeTOO && move.TOOAssignedUser != nil {
			assignedToUser = AssignedOfficeUser(move.TOOAssignedUser)
		}

		// these branches have their own closeout specific offices
		ppmCloseoutGblocs := closeoutLocation == "NAVY" || closeoutLocation == "TVCB" || closeoutLocation == "USCG"
		// requestedPpmStatus also represents if we are viewing the closeout queue
		isCloseoutQueue := requestedPpmStatus != nil && *requestedPpmStatus == models.PPMShipmentStatusNeedsCloseout
		// determine if the move is assignable
		assignable := queueMoveIsAssignable(move, assignedToUser, isCloseoutQueue, role, officeUser, isSupervisor, isHQRole, ppmCloseoutGblocs)

		// only need to attach available office users if move is assignable
		var apiAvailableOfficeUsers ghcmessages.AvailableOfficeUsers
		if assignable {
			// non SC roles don't need the extra logic, just make availableOfficeUsers = officeUsers
			availableOfficeUsers := officeUsers

			if role == roles.RoleTypeServicesCounselor {
				availableOfficeUsers = servicesCounselorAvailableOfficeUsers(move, availableOfficeUsers, role, officeUser, ppmCloseoutGblocs, isCloseoutQueue)
			}

			apiAvailableOfficeUsers = *QueueAvailableOfficeUsers(availableOfficeUsers)
		}

		queueMoves[i] = &ghcmessages.QueueMove{
			Customer:                Customer(&customer),
			Status:                  ghcmessages.MoveStatus(move.Status),
			ID:                      *handlers.FmtUUID(move.ID),
			Locator:                 move.Locator,
			SubmittedAt:             handlers.FmtDateTimePtr(move.SubmittedAt),
			AppearedInTooAt:         handlers.FmtDateTimePtr(findLastSentToTOO(move)),
			RequestedMoveDate:       handlers.FmtDatePtr(earliestRequestedPickup),
			DepartmentIndicator:     &deptIndicator,
			ShipmentsCount:          int64(len(validMTOShipments)),
			OriginDutyLocation:      DutyLocation(move.Orders.OriginDutyLocation),
			DestinationDutyLocation: DutyLocation(&move.Orders.NewDutyLocation), // #nosec G601 new in 1.22.2
			OriginGBLOC:             ghcmessages.GBLOC(gbloc),
			PpmType:                 move.PPMType,
			CloseoutInitiated:       handlers.FmtDateTimePtr(&closeoutInitiated),
			CloseoutLocation:        &closeoutLocation,
			OrderType:               (*string)(move.Orders.OrdersType.Pointer()),
			LockedByOfficeUserID:    handlers.FmtUUIDPtr(move.LockedByOfficeUserID),
			LockedByOfficeUser:      OfficeUser(move.LockedByOfficeUser),
			LockExpiresAt:           handlers.FmtDateTimePtr(move.LockExpiresAt),
			PpmStatus:               ghcmessages.PPMStatus(ppmStatus),
			CounselingOffice:        &transportationOffice,
			CounselingOfficeID:      handlers.FmtUUID(transportationOfficeId),
			AssignedTo:              assignedToUser,
			Assignable:              assignable,
			AvailableOfficeUsers:    apiAvailableOfficeUsers,
		}
	}
	return &queueMoves
}

func findLastSentToTOO(move models.Move) (latestOccurance *time.Time) {
	possibleValues := [3]*time.Time{move.SubmittedAt, move.ServiceCounselingCompletedAt, move.ApprovalsRequestedAt}
	for _, time := range possibleValues {
		if time != nil && (latestOccurance == nil || time.After(*latestOccurance)) {
			latestOccurance = time
		}
	}
	return latestOccurance
}

func findEarliestDateForRequestedMoveDate(shipment models.MTOShipment) (earliestDate *time.Time) {
	var possibleValues []*time.Time

	if shipment.RequestedPickupDate != nil {
		possibleValues = append(possibleValues, shipment.RequestedPickupDate)
	}
	if shipment.RequestedDeliveryDate != nil {
		possibleValues = append(possibleValues, shipment.RequestedDeliveryDate)
	}
	if shipment.PPMShipment != nil {
		possibleValues = append(possibleValues, &shipment.PPMShipment.ExpectedDepartureDate)
	}

	for _, date := range possibleValues {
		if earliestDate == nil || date.Before(*earliestDate) {
			earliestDate = date
		}
	}

	return earliestDate
}

// This is a helper function to calculate the inferred status needed for QueuePaymentRequest payload
func queuePaymentRequestStatus(paymentRequest models.PaymentRequest) string {
	// If a payment request is in the PENDING state, let's use the term 'payment requested'
	if paymentRequest.Status == models.PaymentRequestStatusPending {
		return models.QueuePaymentRequestPaymentRequested
	}

	// If a payment request is either reviewed, sent_to_gex or recieved_by_gex then we'll use 'reviewed'
	if paymentRequest.Status == models.PaymentRequestStatusSentToGex ||
		paymentRequest.Status == models.PaymentRequestStatusTppsReceived ||
		paymentRequest.Status == models.PaymentRequestStatusReviewed {
		return models.QueuePaymentRequestReviewed
	}

	if paymentRequest.Status == models.PaymentRequestStatusReviewedAllRejected {
		return models.QueuePaymentRequestRejected
	}

	if paymentRequest.Status == models.PaymentRequestStatusPaid {
		return models.QueuePaymentRequestPaid
	}

	if paymentRequest.Status == models.PaymentRequestStatusDeprecated {
		return models.QueuePaymentRequestDeprecated
	}

	return models.QueuePaymentRequestError

}

// QueuePaymentRequests payload
func QueuePaymentRequests(paymentRequests *models.PaymentRequests, officeUsers []models.OfficeUser, officeUser models.OfficeUser, isSupervisor bool, isHQRole bool) *ghcmessages.QueuePaymentRequests {

	queuePaymentRequests := make(ghcmessages.QueuePaymentRequests, len(*paymentRequests))

	for i, paymentRequest := range *paymentRequests {
		moveTaskOrder := paymentRequest.MoveTaskOrder
		orders := moveTaskOrder.Orders
		var gbloc ghcmessages.GBLOC
		if moveTaskOrder.ShipmentGBLOC[0].GBLOC != nil {
			gbloc = ghcmessages.GBLOC(*moveTaskOrder.ShipmentGBLOC[0].GBLOC)
		}

		queuePaymentRequests[i] = &ghcmessages.QueuePaymentRequest{
			ID:                   *handlers.FmtUUID(paymentRequest.ID),
			MoveID:               *handlers.FmtUUID(moveTaskOrder.ID),
			Customer:             Customer(&orders.ServiceMember),
			Status:               ghcmessages.QueuePaymentRequestStatus(queuePaymentRequestStatus(paymentRequest)),
			Age:                  math.Ceil(time.Since(paymentRequest.CreatedAt).Hours() / 24.0),
			SubmittedAt:          *handlers.FmtDateTime(paymentRequest.CreatedAt),
			Locator:              moveTaskOrder.Locator,
			OriginGBLOC:          gbloc,
			OriginDutyLocation:   DutyLocation(orders.OriginDutyLocation),
			OrderType:            (*string)(orders.OrdersType.Pointer()),
			LockedByOfficeUserID: handlers.FmtUUIDPtr(moveTaskOrder.LockedByOfficeUserID),
			LockExpiresAt:        handlers.FmtDateTimePtr(moveTaskOrder.LockExpiresAt),
		}

		if paymentRequest.MoveTaskOrder.TIOAssignedUser != nil {
			queuePaymentRequests[i].AssignedTo = AssignedOfficeUser(paymentRequest.MoveTaskOrder.TIOAssignedUser)
		}

		if paymentRequest.MoveTaskOrder.CounselingOffice != nil {
			queuePaymentRequests[i].CounselingOffice = &paymentRequest.MoveTaskOrder.CounselingOffice.Name
		}

		isAssignable := false
		if queuePaymentRequests[i].AssignedTo == nil {
			isAssignable = true
		}

		if isSupervisor {
			isAssignable = true
		}

		if isHQRole {
			isAssignable = false
		}

		queuePaymentRequests[i].Assignable = isAssignable

		// only need to attach available office users if move is assignable
		if queuePaymentRequests[i].Assignable {
			availableOfficeUsers := officeUsers
			if !isSupervisor {
				availableOfficeUsers = models.OfficeUsers{officeUser}
			}

			queuePaymentRequests[i].AvailableOfficeUsers = *QueueAvailableOfficeUsers(availableOfficeUsers)
		}

		if orders.DepartmentIndicator != nil {
			deptIndicator := ghcmessages.DeptIndicator(*orders.DepartmentIndicator)
			queuePaymentRequests[i].DepartmentIndicator = &deptIndicator
		}
	}

	return &queuePaymentRequests
}

// Reweigh payload
func Reweigh(reweigh *models.Reweigh, _ *ghcmessages.SITStatus) *ghcmessages.Reweigh {
	if reweigh == nil || reweigh.ID == uuid.Nil {
		return nil
	}
	payload := &ghcmessages.Reweigh{
		ID:                     strfmt.UUID(reweigh.ID.String()),
		RequestedAt:            strfmt.DateTime(reweigh.RequestedAt),
		RequestedBy:            ghcmessages.ReweighRequester(reweigh.RequestedBy),
		VerificationReason:     reweigh.VerificationReason,
		Weight:                 handlers.FmtPoundPtr(reweigh.Weight),
		VerificationProvidedAt: handlers.FmtDateTimePtr(reweigh.VerificationProvidedAt),
		ShipmentID:             strfmt.UUID(reweigh.ShipmentID.String()),
	}

	return payload
}

// SearchMoves payload
func SearchMoves(appCtx appcontext.AppContext, moves models.Moves) *ghcmessages.SearchMoves {
	searchMoves := make(ghcmessages.SearchMoves, len(moves))
	for i, move := range moves {
		customer := move.Orders.ServiceMember

		numShipments := 0

		for _, shipment := range move.MTOShipments {
			if shipment.Status != models.MTOShipmentStatusDraft {
				numShipments++
			}
		}

		var pickupDate, deliveryDate *strfmt.Date

		if numShipments > 0 && move.MTOShipments[0].ScheduledPickupDate != nil {
			pickupDate = handlers.FmtDatePtr(move.MTOShipments[0].ScheduledPickupDate)
		} else {
			pickupDate = nil
		}

		if numShipments > 0 && move.MTOShipments[0].ScheduledDeliveryDate != nil {
			deliveryDate = handlers.FmtDatePtr(move.MTOShipments[0].ScheduledDeliveryDate)
		} else {
			deliveryDate = nil
		}

		var originGBLOC string
		if move.Status == models.MoveStatusNeedsServiceCounseling {
			originGBLOC = swag.StringValue(move.Orders.OriginDutyLocationGBLOC)
		} else if len(move.ShipmentGBLOC) > 0 && move.ShipmentGBLOC[0].GBLOC != nil {
			// There is a Pop bug that prevents us from using a has_one association for
			// Move.ShipmentGBLOC, so we have to treat move.ShipmentGBLOC as an array, even
			// though there can never be more than one GBLOC for a move.
			originGBLOC = swag.StringValue(move.ShipmentGBLOC[0].GBLOC)
		} else {
			// If the move's first shipment doesn't have a pickup address (like with an NTS-Release),
			// we need to fall back to the origin duty location GBLOC.  If that's not available for
			// some reason, then we should get the empty string (no GBLOC).
			originGBLOC = swag.StringValue(move.Orders.OriginDutyLocationGBLOC)
		}

		var destinationGBLOC ghcmessages.GBLOC
		var PostalCodeToGBLOC models.PostalCodeToGBLOC
		var err error
		if numShipments > 0 && move.MTOShipments[0].DestinationAddress != nil {
			PostalCodeToGBLOC, err = models.FetchGBLOCForPostalCode(appCtx.DB(), move.MTOShipments[0].DestinationAddress.PostalCode)
		} else {
			// If the move has no shipments or the shipment has no destination address fall back to the origin duty location GBLOC
			PostalCodeToGBLOC, err = models.FetchGBLOCForPostalCode(appCtx.DB(), move.Orders.NewDutyLocation.Address.PostalCode)
		}

		if err != nil {
			destinationGBLOC = *ghcmessages.NewGBLOC("")
		} else if customer.Affiliation.String() == "MARINES" {
			destinationGBLOC = ghcmessages.GBLOC("USMC/" + PostalCodeToGBLOC.GBLOC)
		} else {
			destinationGBLOC = ghcmessages.GBLOC(PostalCodeToGBLOC.GBLOC)
		}

		searchMoves[i] = &ghcmessages.SearchMove{
			FirstName:                         customer.FirstName,
			LastName:                          customer.LastName,
			Edipi:                             customer.Edipi,
			Emplid:                            customer.Emplid,
			Branch:                            customer.Affiliation.String(),
			Status:                            ghcmessages.MoveStatus(move.Status),
			ID:                                *handlers.FmtUUID(move.ID),
			Locator:                           move.Locator,
			ShipmentsCount:                    int64(numShipments),
			OriginDutyLocationPostalCode:      move.Orders.OriginDutyLocation.Address.PostalCode,
			DestinationDutyLocationPostalCode: move.Orders.NewDutyLocation.Address.PostalCode,
			OrderType:                         string(move.Orders.OrdersType),
			RequestedPickupDate:               pickupDate,
			RequestedDeliveryDate:             deliveryDate,
			OriginGBLOC:                       ghcmessages.GBLOC(originGBLOC),
			DestinationGBLOC:                  destinationGBLOC,
			LockedByOfficeUserID:              handlers.FmtUUIDPtr(move.LockedByOfficeUserID),
			LockExpiresAt:                     handlers.FmtDateTimePtr(move.LockExpiresAt),
		}
	}
	return &searchMoves
}

// ShipmentPaymentSITBalance payload
func ShipmentPaymentSITBalance(shipmentSITBalance *services.ShipmentPaymentSITBalance) *ghcmessages.ShipmentPaymentSITBalance {
	if shipmentSITBalance == nil {
		return nil
	}

	payload := &ghcmessages.ShipmentPaymentSITBalance{
		PendingBilledStartDate:  handlers.FmtDate(shipmentSITBalance.PendingBilledStartDate),
		PendingBilledEndDate:    handlers.FmtDate(shipmentSITBalance.PendingBilledEndDate),
		PendingSITDaysInvoiced:  int64(shipmentSITBalance.PendingSITDaysInvoiced),
		PreviouslyBilledDays:    handlers.FmtIntPtrToInt64(shipmentSITBalance.PreviouslyBilledDays),
		PreviouslyBilledEndDate: handlers.FmtDatePtr(shipmentSITBalance.PreviouslyBilledEndDate),
		ShipmentID:              *handlers.FmtUUID(shipmentSITBalance.ShipmentID),
		TotalSITDaysAuthorized:  int64(shipmentSITBalance.TotalSITDaysAuthorized),
		TotalSITDaysRemaining:   int64(shipmentSITBalance.TotalSITDaysRemaining),
		TotalSITEndDate:         handlers.FmtDate(shipmentSITBalance.TotalSITEndDate),
	}

	return payload
}

// ShipmentsPaymentSITBalance payload
func ShipmentsPaymentSITBalance(shipmentsSITBalance []services.ShipmentPaymentSITBalance) ghcmessages.ShipmentsPaymentSITBalance {
	if len(shipmentsSITBalance) == 0 {
		return nil
	}

	payload := make(ghcmessages.ShipmentsPaymentSITBalance, len(shipmentsSITBalance))
	for i, shipmentSITBalance := range shipmentsSITBalance {
		shipmentSITBalanceCopy := shipmentSITBalance
		payload[i] = ShipmentPaymentSITBalance(&shipmentSITBalanceCopy)
	}

	return payload
}

func SearchCustomers(customers models.ServiceMemberSearchResults) *ghcmessages.SearchCustomers {
	searchCustomers := make(ghcmessages.SearchCustomers, len(customers))
	for i, customer := range customers {
		searchCustomers[i] = &ghcmessages.SearchCustomer{
			FirstName:     customer.FirstName,
			LastName:      customer.LastName,
			Edipi:         customer.Edipi,
			Emplid:        customer.Emplid,
			Branch:        customer.Affiliation.String(),
			ID:            *handlers.FmtUUID(customer.ID),
			PersonalEmail: customer.PersonalEmail,
			Telephone:     customer.Telephone,
		}
	}
	return &searchCustomers
}

// ReServiceItem payload
func ReServiceItem(reServiceItem *models.ReServiceItem) *ghcmessages.ReServiceItem {
	if reServiceItem == nil || *reServiceItem == (models.ReServiceItem{}) {
		return nil
	}
	return &ghcmessages.ReServiceItem{
		IsAutoApproved: reServiceItem.IsAutoApproved,
		MarketCode:     string(reServiceItem.MarketCode),
		ServiceCode:    string(reServiceItem.ReService.Code),
		ShipmentType:   string(reServiceItem.ShipmentType),
		ServiceName:    reServiceItem.ReService.Name,
	}
}

// ReServiceItems payload
func ReServiceItems(reServiceItems models.ReServiceItems) ghcmessages.ReServiceItems {
	payload := make(ghcmessages.ReServiceItems, len(reServiceItems))
	for i, reServiceItem := range reServiceItems {
		copyOfReServiceItem := reServiceItem
		payload[i] = ReServiceItem(&copyOfReServiceItem)
	}
	return payload
<<<<<<< HEAD
}

// VLocation payload
func VLocation(vLocation *models.VLocation) *ghcmessages.VLocation {
	if vLocation == nil {
		return nil
	}
	if *vLocation == (models.VLocation{}) {
		return nil
	}

	return &ghcmessages.VLocation{
		City:                 vLocation.CityName,
		State:                vLocation.StateName,
		PostalCode:           vLocation.UsprZipID,
		County:               &vLocation.UsprcCountyNm,
		UsPostRegionCitiesID: *handlers.FmtUUID(*vLocation.UprcId),
	}
}

// VLocations payload
func VLocations(vLocations models.VLocations) ghcmessages.VLocations {
	payload := make(ghcmessages.VLocations, len(vLocations))
	for i, vLocation := range vLocations {
		copyOfVLocation := vLocation
		payload[i] = VLocation(&copyOfVLocation)
	}
	return payload
=======
>>>>>>> f8f9f9e0
}<|MERGE_RESOLUTION|>--- conflicted
+++ resolved
@@ -2646,7 +2646,6 @@
 		payload[i] = ReServiceItem(&copyOfReServiceItem)
 	}
 	return payload
-<<<<<<< HEAD
 }
 
 // VLocation payload
@@ -2675,6 +2674,4 @@
 		payload[i] = VLocation(&copyOfVLocation)
 	}
 	return payload
-=======
->>>>>>> f8f9f9e0
 }