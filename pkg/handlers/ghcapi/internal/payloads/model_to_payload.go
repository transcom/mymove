--- conflicted
+++ resolved
@@ -2070,11 +2070,7 @@
 }
 
 // QueueMoves payload
-<<<<<<< HEAD
 func QueueMoves(moves []models.Move, officeUsers []models.OfficeUser, requestedPpmStatus *models.PPMShipmentStatus, role roles.RoleType, officeUser models.OfficeUser, isSupervisor bool) *ghcmessages.QueueMoves {
-=======
-func QueueMoves(moves []models.Move, officeUsers []models.OfficeUser, role roles.RoleType, officeUser models.OfficeUser, isSupervisor bool) *ghcmessages.QueueMoves {
->>>>>>> b21f5a99
 	queueMoves := make(ghcmessages.QueueMoves, len(moves))
 	for i, move := range moves {
 		customer := move.Orders.ServiceMember
@@ -2274,11 +2270,7 @@
 }
 
 // QueuePaymentRequests payload
-<<<<<<< HEAD
-func QueuePaymentRequests(paymentRequests *models.PaymentRequests, officeUsers []models.OfficeUser) *ghcmessages.QueuePaymentRequests {
-=======
 func QueuePaymentRequests(paymentRequests *models.PaymentRequests, officeUsers []models.OfficeUser, officeUser models.OfficeUser, isSupervisor bool) *ghcmessages.QueuePaymentRequests {
->>>>>>> b21f5a99
 	queuePaymentRequests := make(ghcmessages.QueuePaymentRequests, len(*paymentRequests))
 
 	for i, paymentRequest := range *paymentRequests {
@@ -2302,7 +2294,6 @@
 			OrderType:            (*string)(orders.OrdersType.Pointer()),
 			LockedByOfficeUserID: handlers.FmtUUIDPtr(moveTaskOrder.LockedByOfficeUserID),
 			LockExpiresAt:        handlers.FmtDateTimePtr(moveTaskOrder.LockExpiresAt),
-			AvailableOfficeUsers: *QueueAvailableOfficeUsers(officeUsers),
 		}
 
 		if paymentRequest.MoveTaskOrder.TIOAssignedUser != nil {
