--- conflicted
+++ resolved
@@ -2685,6 +2685,30 @@
 	return &searchCustomers
 }
 
+// ReServiceItem payload
+func ReServiceItem(reServiceItem *models.ReServiceItem) *ghcmessages.ReServiceItem {
+	if reServiceItem == nil || *reServiceItem == (models.ReServiceItem{}) {
+		return nil
+	}
+	return &ghcmessages.ReServiceItem{
+		IsAutoApproved: reServiceItem.IsAutoApproved,
+		MarketCode:     string(reServiceItem.MarketCode),
+		ServiceCode:    string(reServiceItem.ReService.Code),
+		ShipmentType:   string(reServiceItem.ShipmentType),
+		ServiceName:    reServiceItem.ReService.Name,
+	}
+}
+
+// ReServiceItems payload
+func ReServiceItems(reServiceItems models.ReServiceItems) ghcmessages.ReServiceItems {
+	payload := make(ghcmessages.ReServiceItems, len(reServiceItems))
+	for i, reServiceItem := range reServiceItems {
+		copyOfReServiceItem := reServiceItem
+		payload[i] = ReServiceItem(&copyOfReServiceItem)
+	}
+	return payload
+}
+
 // VLocation payload
 func VLocation(vLocation *models.VLocation) *ghcmessages.VLocation {
 	if vLocation == nil {
@@ -2713,58 +2737,6 @@
 	return payload
 }
 
-// ReServiceItem payload
-func ReServiceItem(reServiceItem *models.ReServiceItem) *ghcmessages.ReServiceItem {
-	if reServiceItem == nil || *reServiceItem == (models.ReServiceItem{}) {
-		return nil
-	}
-	return &ghcmessages.ReServiceItem{
-		IsAutoApproved: reServiceItem.IsAutoApproved,
-		MarketCode:     string(reServiceItem.MarketCode),
-		ServiceCode:    string(reServiceItem.ReService.Code),
-		ShipmentType:   string(reServiceItem.ShipmentType),
-		ServiceName:    reServiceItem.ReService.Name,
-	}
-}
-
-// ReServiceItems payload
-func ReServiceItems(reServiceItems models.ReServiceItems) ghcmessages.ReServiceItems {
-	payload := make(ghcmessages.ReServiceItems, len(reServiceItems))
-	for i, reServiceItem := range reServiceItems {
-		copyOfReServiceItem := reServiceItem
-		payload[i] = ReServiceItem(&copyOfReServiceItem)
-	}
-	return payload
-}
-
-<<<<<<< HEAD
-// VLocation payload
-func VLocation(vLocation *models.VLocation) *ghcmessages.VLocation {
-	if vLocation == nil {
-		return nil
-	}
-	if *vLocation == (models.VLocation{}) {
-		return nil
-	}
-
-	return &ghcmessages.VLocation{
-		City:                 vLocation.CityName,
-		State:                vLocation.StateName,
-		PostalCode:           vLocation.UsprZipID,
-		County:               &vLocation.UsprcCountyNm,
-		UsPostRegionCitiesID: *handlers.FmtUUID(*vLocation.UsPostRegionCitiesID),
-	}
-}
-
-// VLocations payload
-func VLocations(vLocations models.VLocations) ghcmessages.VLocations {
-	payload := make(ghcmessages.VLocations, len(vLocations))
-	for i, vLocation := range vLocations {
-		copyOfVLocation := vLocation
-		payload[i] = VLocation(&copyOfVLocation)
-	}
-	return payload
-=======
 // Convert a PortLocation model to Port message
 func Port(portLocation *models.PortLocation) *ghcmessages.Port {
 	return &ghcmessages.Port{
@@ -2806,5 +2778,4 @@
 		}
 	}
 	return portLocation
->>>>>>> fc704b8f
 }