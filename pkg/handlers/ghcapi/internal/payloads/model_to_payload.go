--- conflicted
+++ resolved
@@ -1,40 +1 @@
-<<<<<<< HEAD
-package payloads
-
-import (
-	"github.com/go-openapi/strfmt"
-
-	"github.com/transcom/mymove/pkg/gen/ghcmessages"
-	"github.com/transcom/mymove/pkg/models"
-)
-
-func CustomerMoveItem(CustomerMoveItem models.CustomerMoveItem) *ghcmessages.CustomerMoveItem {
-	CustomerMoveItemPayload := ghcmessages.CustomerMoveItem{
-		ID:                    strfmt.UUID(CustomerMoveItem.ID.String()),
-		CustomerID:            strfmt.UUID(CustomerMoveItem.CustomerID.String()),
-		CreatedAt:             strfmt.DateTime(CustomerMoveItem.CreatedAt),
-		CustomerName:          &CustomerMoveItem.CustomerName,
-		ConfirmationNumber:    CustomerMoveItem.ConfirmationNumber,
-		BranchOfService:       CustomerMoveItem.BranchOfService,
-		OriginDutyStationName: &CustomerMoveItem.OriginDutyStationName,
-		ReferenceID:           CustomerMoveItem.ReferenceID,
-	}
-	return &CustomerMoveItemPayload
-}
-
-func CustomerInfo(CustomerInfo models.CustomerInfo) *ghcmessages.Customer {
-	CustomerInfoPayload := ghcmessages.Customer{
-		ID:                     strfmt.UUID(CustomerInfo.ID.String()),
-		CustomerName:           &CustomerInfo.CustomerName,
-		Agency:                 &CustomerInfo.Agency,
-		Grade:                  &CustomerInfo.Grade,
-		Email:                  &CustomerInfo.Email,
-		Telephone:              &CustomerInfo.Telephone,
-		OriginDutyStation:      &CustomerInfo.OriginDutyStationName,
-		DestinationDutyStation: &CustomerInfo.DestinationDutyStationName,
-	}
-	return &CustomerInfoPayload
-}
-=======
-package payloads
->>>>>>> 7b23aee9
+package payloads