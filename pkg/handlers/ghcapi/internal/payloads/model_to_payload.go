package payloads

import (
	"encoding/json"
	"errors"
	"math"
	"strings"
	"time"

	"github.com/go-openapi/strfmt"
	"github.com/go-openapi/swag"
	"github.com/gofrs/uuid"
	"go.uber.org/zap"

	"github.com/transcom/mymove/pkg/appcontext"
	"github.com/transcom/mymove/pkg/etag"
	"github.com/transcom/mymove/pkg/gen/ghcmessages"
	"github.com/transcom/mymove/pkg/handlers"
	"github.com/transcom/mymove/pkg/models"
	"github.com/transcom/mymove/pkg/models/roles"
	"github.com/transcom/mymove/pkg/services"
	mtoshipment "github.com/transcom/mymove/pkg/services/mto_shipment"
	"github.com/transcom/mymove/pkg/storage"
	"github.com/transcom/mymove/pkg/unit"
)

// Contractor payload
func Contractor(contractor *models.Contractor) *ghcmessages.Contractor {
	if contractor == nil {
		return nil
	}

	payload := &ghcmessages.Contractor{
		ID:             strfmt.UUID(contractor.ID.String()),
		ContractNumber: contractor.ContractNumber,
		Name:           contractor.Name,
		Type:           contractor.Type,
	}

	return payload
}

func OfficeUser(officeUser *models.OfficeUser) *ghcmessages.LockedOfficeUser {
	if officeUser != nil {
		payload := ghcmessages.LockedOfficeUser{
			FirstName:              officeUser.FirstName,
			LastName:               officeUser.LastName,
			TransportationOfficeID: *handlers.FmtUUID(officeUser.TransportationOfficeID),
			TransportationOffice:   TransportationOffice(&officeUser.TransportationOffice),
		}
		return &payload
	}
	return nil
}

func AssignedOfficeUser(officeUser *models.OfficeUser) *ghcmessages.AssignedOfficeUser {
	if officeUser != nil {
		payload := ghcmessages.AssignedOfficeUser{
			OfficeUserID: strfmt.UUID(officeUser.ID.String()),
			FirstName:    officeUser.FirstName,
			LastName:     officeUser.LastName,
		}
		return &payload
	}
	return nil
}

// Move payload
func Move(move *models.Move, storer storage.FileStorer) (*ghcmessages.Move, error) {
	if move == nil {
		return nil, nil
	}
	// Adds shipmentGBLOC to be used for TOO/TIO's origin GBLOC
	var gbloc ghcmessages.GBLOC
	if len(move.ShipmentGBLOC) > 0 && move.ShipmentGBLOC[0].GBLOC != nil {
		gbloc = ghcmessages.GBLOC(*move.ShipmentGBLOC[0].GBLOC)
	} else if move.Orders.OriginDutyLocationGBLOC != nil {
		gbloc = ghcmessages.GBLOC(*move.Orders.OriginDutyLocationGBLOC)
	}

	var additionalDocumentsPayload *ghcmessages.Document
	var err error
	if move.AdditionalDocuments != nil {
		additionalDocumentsPayload, err = PayloadForDocumentModel(storer, *move.AdditionalDocuments)
	}
	if err != nil {
		return nil, err
	}

	payload := &ghcmessages.Move{
		ID:                      strfmt.UUID(move.ID.String()),
		AvailableToPrimeAt:      handlers.FmtDateTimePtr(move.AvailableToPrimeAt),
		ApprovedAt:              handlers.FmtDateTimePtr(move.ApprovedAt),
		ContractorID:            handlers.FmtUUIDPtr(move.ContractorID),
		Contractor:              Contractor(move.Contractor),
		Locator:                 move.Locator,
		OrdersID:                strfmt.UUID(move.OrdersID.String()),
		Orders:                  Order(&move.Orders),
		ReferenceID:             handlers.FmtStringPtr(move.ReferenceID),
		Status:                  ghcmessages.MoveStatus(move.Status),
		ExcessWeightQualifiedAt: handlers.FmtDateTimePtr(move.ExcessWeightQualifiedAt),
		ExcessUnaccompaniedBaggageWeightQualifiedAt: handlers.FmtDateTimePtr(move.ExcessUnaccompaniedBaggageWeightQualifiedAt),
		BillableWeightsReviewedAt:                   handlers.FmtDateTimePtr(move.BillableWeightsReviewedAt),
		CreatedAt:                                   strfmt.DateTime(move.CreatedAt),
		SubmittedAt:                                 handlers.FmtDateTimePtr(move.SubmittedAt),
		ApprovalsRequestedAt:                        handlers.FmtDateTimePtr(move.ApprovalsRequestedAt),
		UpdatedAt:                                   strfmt.DateTime(move.UpdatedAt),
		ETag:                                        etag.GenerateEtag(move.UpdatedAt),
		ServiceCounselingCompletedAt:                handlers.FmtDateTimePtr(move.ServiceCounselingCompletedAt),
		ExcessUnaccompaniedBaggageWeightAcknowledgedAt: handlers.FmtDateTimePtr(move.ExcessUnaccompaniedBaggageWeightAcknowledgedAt),
		ExcessWeightAcknowledgedAt:                     handlers.FmtDateTimePtr(move.ExcessWeightAcknowledgedAt),
		TioRemarks:                                     handlers.FmtStringPtr(move.TIORemarks),
		FinancialReviewFlag:                            move.FinancialReviewFlag,
		FinancialReviewRemarks:                         move.FinancialReviewRemarks,
		CloseoutOfficeID:                               handlers.FmtUUIDPtr(move.CloseoutOfficeID),
		CloseoutOffice:                                 TransportationOffice(move.CloseoutOffice),
		ShipmentGBLOC:                                  gbloc,
		LockedByOfficeUserID:                           handlers.FmtUUIDPtr(move.LockedByOfficeUserID),
		LockedByOfficeUser:                             OfficeUser(move.LockedByOfficeUser),
		LockExpiresAt:                                  handlers.FmtDateTimePtr(move.LockExpiresAt),
		AdditionalDocuments:                            additionalDocumentsPayload,
		SCAssignedUser:                                 AssignedOfficeUser(move.SCAssignedUser),
		TOOAssignedUser:                                AssignedOfficeUser(move.TOOAssignedUser),
		TIOAssignedUser:                                AssignedOfficeUser(move.TIOAssignedUser),
<<<<<<< HEAD
=======
		CounselingOfficeID:                             handlers.FmtUUIDPtr(move.CounselingOfficeID),
		CounselingOffice:                               TransportationOffice(move.CounselingOffice),
>>>>>>> 3ab81245
	}

	return payload, nil
}

// ListMove payload
func ListMove(move *models.Move) *ghcmessages.ListPrimeMove {
	if move == nil {
		return nil
	}
	payload := &ghcmessages.ListPrimeMove{
		ID:                 strfmt.UUID(move.ID.String()),
		MoveCode:           move.Locator,
		CreatedAt:          strfmt.DateTime(move.CreatedAt),
		AvailableToPrimeAt: handlers.FmtDateTimePtr(move.AvailableToPrimeAt),
		ApprovedAt:         handlers.FmtDateTimePtr(move.ApprovedAt),
		OrderID:            strfmt.UUID(move.OrdersID.String()),
		ReferenceID:        *move.ReferenceID,
		UpdatedAt:          strfmt.DateTime(move.UpdatedAt),
		ETag:               etag.GenerateEtag(move.UpdatedAt),
		OrderType:          string(move.Orders.OrdersType),
	}

	if move.PPMType != nil {
		payload.PpmType = *move.PPMType
	}

	return payload
}

// ListMoves payload
func ListMoves(moves *models.Moves) []*ghcmessages.ListPrimeMove {
	listMoves := make(ghcmessages.ListPrimeMoves, len(*moves))

	for i, move := range *moves {
		// Create a local copy of the loop variable
		moveCopy := move
		listMoves[i] = ListMove(&moveCopy)
	}
	return listMoves
}

// CustomerSupportRemark payload
func CustomerSupportRemark(customerSupportRemark *models.CustomerSupportRemark) *ghcmessages.CustomerSupportRemark {
	if customerSupportRemark == nil {
		return nil
	}
	id := strfmt.UUID(customerSupportRemark.ID.String())
	moveID := strfmt.UUID(customerSupportRemark.MoveID.String())
	officeUserID := strfmt.UUID(customerSupportRemark.OfficeUserID.String())

	payload := &ghcmessages.CustomerSupportRemark{
		Content:             &customerSupportRemark.Content,
		ID:                  &id,
		CreatedAt:           strfmt.DateTime(customerSupportRemark.CreatedAt),
		UpdatedAt:           strfmt.DateTime(customerSupportRemark.UpdatedAt),
		MoveID:              &moveID,
		OfficeUserEmail:     customerSupportRemark.OfficeUser.Email,
		OfficeUserFirstName: customerSupportRemark.OfficeUser.FirstName,
		OfficeUserID:        &officeUserID,
		OfficeUserLastName:  customerSupportRemark.OfficeUser.LastName,
	}
	return payload
}

// CustomerSupportRemarks payload
func CustomerSupportRemarks(customerSupportRemarks models.CustomerSupportRemarks) ghcmessages.CustomerSupportRemarks {
	payload := make(ghcmessages.CustomerSupportRemarks, len(customerSupportRemarks))
	for i, v := range customerSupportRemarks {
		customerSupportRemark := v
		payload[i] = CustomerSupportRemark(&customerSupportRemark)
	}
	return payload
}

// EvaluationReportList payload
func EvaluationReportList(evaluationReports models.EvaluationReports) ghcmessages.EvaluationReportList {
	payload := make(ghcmessages.EvaluationReportList, len(evaluationReports))
	for i, v := range evaluationReports {
		evaluationReport := v
		payload[i] = EvaluationReport(&evaluationReport)
	}
	return payload
}

func ReportViolations(reportViolations models.ReportViolations) ghcmessages.ReportViolations {
	payload := make(ghcmessages.ReportViolations, len(reportViolations))
	for i, v := range reportViolations {
		reportViolation := v
		payload[i] = ReportViolation(&reportViolation)
	}
	return payload
}

func GsrAppeals(gsrAppeals models.GsrAppeals) ghcmessages.GSRAppeals {
	payload := make(ghcmessages.GSRAppeals, len(gsrAppeals))
	for i, v := range gsrAppeals {
		gsrAppeal := v
		payload[i] = GsrAppeal(&gsrAppeal)
	}
	return payload
}

func EvaluationReportOfficeUser(officeUser models.OfficeUser) ghcmessages.EvaluationReportOfficeUser {
	payload := ghcmessages.EvaluationReportOfficeUser{
		Email:     officeUser.Email,
		FirstName: officeUser.FirstName,
		ID:        strfmt.UUID(officeUser.ID.String()),
		LastName:  officeUser.LastName,
		Phone:     officeUser.Telephone,
	}
	return payload
}

// EvaluationReport payload
func EvaluationReport(evaluationReport *models.EvaluationReport) *ghcmessages.EvaluationReport {
	if evaluationReport == nil {
		return nil
	}
	id := *handlers.FmtUUID(evaluationReport.ID)
	moveID := *handlers.FmtUUID(evaluationReport.MoveID)
	shipmentID := handlers.FmtUUIDPtr(evaluationReport.ShipmentID)

	var inspectionType *ghcmessages.EvaluationReportInspectionType
	if evaluationReport.InspectionType != nil {
		tempInspectionType := ghcmessages.EvaluationReportInspectionType(*evaluationReport.InspectionType)
		inspectionType = &tempInspectionType
	}
	var location *ghcmessages.EvaluationReportLocation
	if evaluationReport.Location != nil {
		tempLocation := ghcmessages.EvaluationReportLocation(*evaluationReport.Location)
		location = &tempLocation
	}
	reportType := ghcmessages.EvaluationReportType(evaluationReport.Type)

	evaluationReportOfficeUserPayload := EvaluationReportOfficeUser(evaluationReport.OfficeUser)

	var timeDepart *string
	if evaluationReport.TimeDepart != nil {
		td := evaluationReport.TimeDepart.Format(timeHHMMFormat)
		timeDepart = &td
	}

	var evalStart *string
	if evaluationReport.EvalStart != nil {
		es := evaluationReport.EvalStart.Format(timeHHMMFormat)
		evalStart = &es
	}

	var evalEnd *string
	if evaluationReport.EvalEnd != nil {
		ee := evaluationReport.EvalEnd.Format(timeHHMMFormat)
		evalEnd = &ee
	}

	payload := &ghcmessages.EvaluationReport{
		CreatedAt:                          strfmt.DateTime(evaluationReport.CreatedAt),
		ID:                                 id,
		InspectionDate:                     handlers.FmtDatePtr(evaluationReport.InspectionDate),
		InspectionType:                     inspectionType,
		Location:                           location,
		LocationDescription:                evaluationReport.LocationDescription,
		MoveID:                             moveID,
		ObservedShipmentPhysicalPickupDate: handlers.FmtDatePtr(evaluationReport.ObservedShipmentPhysicalPickupDate),
		ObservedShipmentDeliveryDate:       handlers.FmtDatePtr(evaluationReport.ObservedShipmentDeliveryDate),
		Remarks:                            evaluationReport.Remarks,
		ShipmentID:                         shipmentID,
		SubmittedAt:                        handlers.FmtDateTimePtr(evaluationReport.SubmittedAt),
		TimeDepart:                         timeDepart,
		EvalStart:                          evalStart,
		EvalEnd:                            evalEnd,
		Type:                               reportType,
		ViolationsObserved:                 evaluationReport.ViolationsObserved,
		MoveReferenceID:                    evaluationReport.Move.ReferenceID,
		OfficeUser:                         &evaluationReportOfficeUserPayload,
		SeriousIncident:                    evaluationReport.SeriousIncident,
		SeriousIncidentDesc:                evaluationReport.SeriousIncidentDesc,
		ObservedClaimsResponseDate:         handlers.FmtDatePtr(evaluationReport.ObservedClaimsResponseDate),
		ObservedPickupDate:                 handlers.FmtDatePtr(evaluationReport.ObservedPickupDate),
		ObservedPickupSpreadStartDate:      handlers.FmtDatePtr(evaluationReport.ObservedPickupSpreadStartDate),
		ObservedPickupSpreadEndDate:        handlers.FmtDatePtr(evaluationReport.ObservedPickupSpreadEndDate),
		ObservedDeliveryDate:               handlers.FmtDatePtr(evaluationReport.ObservedDeliveryDate),
		ETag:                               etag.GenerateEtag(evaluationReport.UpdatedAt),
		UpdatedAt:                          strfmt.DateTime(evaluationReport.UpdatedAt),
		ReportViolations:                   ReportViolations(evaluationReport.ReportViolations),
		GsrAppeals:                         GsrAppeals(evaluationReport.GsrAppeals),
	}
	return payload
}

// PWSViolationItem payload
func PWSViolationItem(violation *models.PWSViolation) *ghcmessages.PWSViolation {
	if violation == nil {
		return nil
	}

	payload := &ghcmessages.PWSViolation{
		ID:                   strfmt.UUID(violation.ID.String()),
		DisplayOrder:         int64(violation.DisplayOrder),
		ParagraphNumber:      violation.ParagraphNumber,
		Title:                violation.Title,
		Category:             string(violation.Category),
		SubCategory:          violation.SubCategory,
		RequirementSummary:   violation.RequirementSummary,
		RequirementStatement: violation.RequirementStatement,
		IsKpi:                violation.IsKpi,
		AdditionalDataElem:   violation.AdditionalDataElem,
	}

	return payload
}

// PWSViolations payload
func PWSViolations(violations models.PWSViolations) ghcmessages.PWSViolations {
	payload := make(ghcmessages.PWSViolations, len(violations))

	for i, v := range violations {
		violation := v
		payload[i] = PWSViolationItem(&violation)
	}
	return payload
}

func ReportViolation(reportViolation *models.ReportViolation) *ghcmessages.ReportViolation {
	if reportViolation == nil {
		return nil
	}
	id := *handlers.FmtUUID(reportViolation.ID)
	violationID := *handlers.FmtUUID(reportViolation.ViolationID)
	reportID := *handlers.FmtUUID(reportViolation.ReportID)

	payload := &ghcmessages.ReportViolation{
		ID:          id,
		ViolationID: violationID,
		ReportID:    reportID,
		Violation:   PWSViolationItem(&reportViolation.Violation),
		GsrAppeals:  GsrAppeals(reportViolation.GsrAppeals),
	}
	return payload
}

func GsrAppeal(gsrAppeal *models.GsrAppeal) *ghcmessages.GSRAppeal {
	if gsrAppeal == nil {
		return nil
	}
	id := *handlers.FmtUUID(gsrAppeal.ID)
	reportID := *handlers.FmtUUID(gsrAppeal.EvaluationReportID)
	officeUserID := *handlers.FmtUUID(gsrAppeal.OfficeUserID)
	officeUser := EvaluationReportOfficeUser(*gsrAppeal.OfficeUser)
	isSeriousIncident := false
	if gsrAppeal.IsSeriousIncidentAppeal != nil {
		isSeriousIncident = *gsrAppeal.IsSeriousIncidentAppeal
	}

	payload := &ghcmessages.GSRAppeal{
		ID:                id,
		ReportID:          reportID,
		OfficeUserID:      officeUserID,
		OfficeUser:        &officeUser,
		IsSeriousIncident: isSeriousIncident,
		AppealStatus:      ghcmessages.GSRAppealStatusType(gsrAppeal.AppealStatus),
		Remarks:           gsrAppeal.Remarks,
		CreatedAt:         strfmt.DateTime(gsrAppeal.CreatedAt),
	}

	if gsrAppeal.ReportViolationID != nil {
		payload.ViolationID = *handlers.FmtUUID(*gsrAppeal.ReportViolationID)
	}
	return payload
}

// TransportationOffice payload
func TransportationOffice(office *models.TransportationOffice) *ghcmessages.TransportationOffice {
	if office == nil || office.ID == uuid.Nil {
		return nil
	}

	phoneLines := []string{}
	for _, phoneLine := range office.PhoneLines {
		if phoneLine.Type == "voice" {
			phoneLines = append(phoneLines, phoneLine.Number)
		}
	}

	payload := &ghcmessages.TransportationOffice{
		ID:         handlers.FmtUUID(office.ID),
		CreatedAt:  handlers.FmtDateTime(office.CreatedAt),
		UpdatedAt:  handlers.FmtDateTime(office.UpdatedAt),
		Name:       models.StringPointer(office.Name),
		Gbloc:      office.Gbloc,
		Address:    Address(&office.Address),
		PhoneLines: phoneLines,
	}
	return payload
}

func TransportationOffices(transportationOffices models.TransportationOffices) ghcmessages.TransportationOffices {
	payload := make(ghcmessages.TransportationOffices, len(transportationOffices))

	for i, to := range transportationOffices {
		transportationOffice := to
		payload[i] = TransportationOffice(&transportationOffice)
	}
	return payload
}

func GBLOCs(gblocs []string) ghcmessages.GBLOCs {
	payload := make(ghcmessages.GBLOCs, len(gblocs))

	for i, gbloc := range gblocs {
		payload[i] = string(gbloc)
	}
	return payload
}

func CounselingOffices(counselingOffices models.TransportationOffices) ghcmessages.CounselingOffices {
	payload := make(ghcmessages.CounselingOffices, len(counselingOffices))

	for i, counselingOffice := range counselingOffices {
		payload[i] = &ghcmessages.CounselingOffice{
			ID:   handlers.FmtUUID(counselingOffice.ID),
			Name: models.StringPointer(counselingOffice.Name),
		}
	}
	return payload
}

// MoveHistory payload
func MoveHistory(logger *zap.Logger, moveHistory *models.MoveHistory) *ghcmessages.MoveHistory {
	payload := &ghcmessages.MoveHistory{
		HistoryRecords: moveHistoryRecords(logger, moveHistory.AuditHistories),
		ID:             strfmt.UUID(moveHistory.ID.String()),
		Locator:        moveHistory.Locator,
		ReferenceID:    moveHistory.ReferenceID,
	}

	return payload
}

// MoveAuditHistory payload
func MoveAuditHistory(logger *zap.Logger, auditHistory models.AuditHistory) *ghcmessages.MoveAuditHistory {

	payload := &ghcmessages.MoveAuditHistory{
		Action:               auditHistory.Action,
		ActionTstampClk:      strfmt.DateTime(auditHistory.ActionTstampClk),
		ActionTstampStm:      strfmt.DateTime(auditHistory.ActionTstampStm),
		ActionTstampTx:       strfmt.DateTime(auditHistory.ActionTstampTx),
		ChangedValues:        removeEscapeJSONtoObject(logger, auditHistory.ChangedData),
		OldValues:            removeEscapeJSONtoObject(logger, auditHistory.OldData),
		EventName:            auditHistory.EventName,
		ID:                   strfmt.UUID(auditHistory.ID.String()),
		ObjectID:             handlers.FmtUUIDPtr(auditHistory.ObjectID),
		RelID:                auditHistory.RelID,
		SessionUserID:        handlers.FmtUUIDPtr(auditHistory.SessionUserID),
		SessionUserFirstName: auditHistory.SessionUserFirstName,
		SessionUserLastName:  auditHistory.SessionUserLastName,
		SessionUserEmail:     auditHistory.SessionUserEmail,
		SessionUserTelephone: auditHistory.SessionUserTelephone,
		Context:              removeEscapeJSONtoArray(logger, auditHistory.Context),
		ContextID:            auditHistory.ContextID,
		StatementOnly:        auditHistory.StatementOnly,
		TableName:            auditHistory.AuditedTable,
		SchemaName:           auditHistory.SchemaName,
		TransactionID:        auditHistory.TransactionID,
	}

	return payload
}

func removeEscapeJSONtoObject(logger *zap.Logger, data *string) map[string]interface{} {
	var result map[string]interface{}
	if data == nil || *data == "" {
		return result
	}
	var byteData = []byte(*data)

	err := json.Unmarshal(byteData, &result)

	if err != nil {
		logger.Error("error unmarshalling the escaped json to object", zap.Error(err))
	}

	return result

}

func removeEscapeJSONtoArray(logger *zap.Logger, data *string) []map[string]string {
	var result []map[string]string
	if data == nil || *data == "" {
		return result
	}
	var byteData = []byte(*data)

	err := json.Unmarshal(byteData, &result)

	if err != nil {
		logger.Error("error unmarshalling the escaped json to array", zap.Error(err))
	}

	return result
}

func moveHistoryRecords(logger *zap.Logger, auditHistories models.AuditHistories) ghcmessages.MoveAuditHistories {
	payload := make(ghcmessages.MoveAuditHistories, len(auditHistories))

	for i, a := range auditHistories {
		payload[i] = MoveAuditHistory(logger, a)
	}
	return payload
}

// MoveTaskOrder payload
func MoveTaskOrder(moveTaskOrder *models.Move) *ghcmessages.MoveTaskOrder {
	if moveTaskOrder == nil {
		return nil
	}

	payload := &ghcmessages.MoveTaskOrder{
		ID:                 strfmt.UUID(moveTaskOrder.ID.String()),
		CreatedAt:          strfmt.DateTime(moveTaskOrder.CreatedAt),
		AvailableToPrimeAt: handlers.FmtDateTimePtr(moveTaskOrder.AvailableToPrimeAt),
		ApprovedAt:         handlers.FmtDateTimePtr(moveTaskOrder.ApprovedAt),
		OrderID:            strfmt.UUID(moveTaskOrder.OrdersID.String()),
		ReferenceID:        *moveTaskOrder.ReferenceID,
		UpdatedAt:          strfmt.DateTime(moveTaskOrder.UpdatedAt),
		ETag:               etag.GenerateEtag(moveTaskOrder.UpdatedAt),
		Locator:            moveTaskOrder.Locator,
	}
	return payload
}

// Customer payload
func Customer(customer *models.ServiceMember) *ghcmessages.Customer {
	if customer == nil {
		return nil
	}

	payload := ghcmessages.Customer{
		Agency:             swag.StringValue((*string)(customer.Affiliation)),
		CurrentAddress:     Address(customer.ResidentialAddress),
		Edipi:              swag.StringValue(customer.Edipi),
		Email:              customer.PersonalEmail,
		FirstName:          swag.StringValue(customer.FirstName),
		ID:                 strfmt.UUID(customer.ID.String()),
		LastName:           swag.StringValue(customer.LastName),
		Phone:              customer.Telephone,
		Suffix:             customer.Suffix,
		MiddleName:         customer.MiddleName,
		UserID:             strfmt.UUID(customer.UserID.String()),
		ETag:               etag.GenerateEtag(customer.UpdatedAt),
		BackupContact:      BackupContact(customer.BackupContacts),
		BackupAddress:      Address(customer.BackupMailingAddress),
		SecondaryTelephone: customer.SecondaryTelephone,
		PhoneIsPreferred:   swag.BoolValue(customer.PhoneIsPreferred),
		EmailIsPreferred:   swag.BoolValue(customer.EmailIsPreferred),
		CacValidated:       &customer.CacValidated,
		Emplid:             customer.Emplid,
	}
	return &payload
}

func CreatedCustomer(sm *models.ServiceMember, oktaUser *models.CreatedOktaUser, backupContact *models.BackupContact) *ghcmessages.CreatedCustomer {
	if sm == nil || oktaUser == nil || backupContact == nil {
		return nil
	}

	bc := &ghcmessages.BackupContact{
		Name:  &backupContact.Name,
		Email: &backupContact.Email,
		Phone: backupContact.Phone,
	}

	payload := ghcmessages.CreatedCustomer{
		ID:                 strfmt.UUID(sm.ID.String()),
		UserID:             strfmt.UUID(sm.UserID.String()),
		OktaID:             oktaUser.ID,
		OktaEmail:          oktaUser.Profile.Email,
		Affiliation:        swag.StringValue((*string)(sm.Affiliation)),
		Edipi:              sm.Edipi,
		FirstName:          swag.StringValue(sm.FirstName),
		MiddleName:         sm.MiddleName,
		LastName:           swag.StringValue(sm.LastName),
		Suffix:             sm.Suffix,
		ResidentialAddress: Address(sm.ResidentialAddress),
		BackupAddress:      Address(sm.BackupMailingAddress),
		PersonalEmail:      *sm.PersonalEmail,
		Telephone:          sm.Telephone,
		SecondaryTelephone: sm.SecondaryTelephone,
		PhoneIsPreferred:   swag.BoolValue(sm.PhoneIsPreferred),
		EmailIsPreferred:   swag.BoolValue(sm.EmailIsPreferred),
		BackupContact:      bc,
		CacValidated:       swag.BoolValue(&sm.CacValidated),
	}
	return &payload
}

// Order payload
func Order(order *models.Order) *ghcmessages.Order {
	if order == nil {
		return nil
	}
	if order.ID == uuid.Nil {
		return nil
	}

	destinationDutyLocation := DutyLocation(&order.NewDutyLocation)
	originDutyLocation := DutyLocation(order.OriginDutyLocation)
	entitlements := Entitlement(order.Entitlement)

	var deptIndicator ghcmessages.DeptIndicator
	if order.DepartmentIndicator != nil {
		deptIndicator = ghcmessages.DeptIndicator(*order.DepartmentIndicator)
	}

	var ordersTypeDetail ghcmessages.OrdersTypeDetail
	if order.OrdersTypeDetail != nil {
		ordersTypeDetail = ghcmessages.OrdersTypeDetail(*order.OrdersTypeDetail)
	}

	var grade ghcmessages.Grade
	if order.Grade != nil {
		grade = ghcmessages.Grade(*order.Grade)
	}
	//
	var affiliation ghcmessages.Affiliation
	if order.ServiceMember.Affiliation != nil {
		affiliation = ghcmessages.Affiliation(*order.ServiceMember.Affiliation)
	}

	var moveCode string
	var moveTaskOrderID strfmt.UUID
	if len(order.Moves) > 0 {
		moveCode = order.Moves[0].Locator
		moveTaskOrderID = strfmt.UUID(order.Moves[0].ID.String())
	}

	payload := ghcmessages.Order{
		DestinationDutyLocation:        destinationDutyLocation,
		DestinationDutyLocationGBLOC:   ghcmessages.GBLOC(swag.StringValue(order.DestinationGBLOC)),
		Entitlement:                    entitlements,
		Grade:                          &grade,
		OrderNumber:                    order.OrdersNumber,
		OrderTypeDetail:                &ordersTypeDetail,
		ID:                             strfmt.UUID(order.ID.String()),
		OriginDutyLocation:             originDutyLocation,
		ETag:                           etag.GenerateEtag(order.UpdatedAt),
		Agency:                         &affiliation,
		CustomerID:                     strfmt.UUID(order.ServiceMemberID.String()),
		Customer:                       Customer(&order.ServiceMember),
		FirstName:                      swag.StringValue(order.ServiceMember.FirstName),
		LastName:                       swag.StringValue(order.ServiceMember.LastName),
		ReportByDate:                   strfmt.Date(order.ReportByDate),
		DateIssued:                     strfmt.Date(order.IssueDate),
		OrderType:                      ghcmessages.OrdersType(order.OrdersType),
		DepartmentIndicator:            &deptIndicator,
		Tac:                            handlers.FmtStringPtr(order.TAC),
		Sac:                            handlers.FmtStringPtr(order.SAC),
		NtsTac:                         handlers.FmtStringPtr(order.NtsTAC),
		NtsSac:                         handlers.FmtStringPtr(order.NtsSAC),
		SupplyAndServicesCostEstimate:  order.SupplyAndServicesCostEstimate,
		PackingAndShippingInstructions: order.PackingAndShippingInstructions,
		MethodOfPayment:                order.MethodOfPayment,
		Naics:                          order.NAICS,
		UploadedOrderID:                strfmt.UUID(order.UploadedOrdersID.String()),
		UploadedAmendedOrderID:         handlers.FmtUUIDPtr(order.UploadedAmendedOrdersID),
		AmendedOrdersAcknowledgedAt:    handlers.FmtDateTimePtr(order.AmendedOrdersAcknowledgedAt),
		MoveCode:                       moveCode,
		MoveTaskOrderID:                moveTaskOrderID,
		OriginDutyLocationGBLOC:        ghcmessages.GBLOC(swag.StringValue(order.OriginDutyLocationGBLOC)),
		HasDependents:                  order.HasDependents,
	}

	return &payload
}

// Entitlement payload
func Entitlement(entitlement *models.Entitlement) *ghcmessages.Entitlements {
	if entitlement == nil {
		return nil
	}
	var proGearWeight, proGearWeightSpouse, totalWeight int64
	proGearWeight = int64(entitlement.ProGearWeight)
	proGearWeightSpouse = int64(entitlement.ProGearWeightSpouse)

	if weightAllotment := entitlement.WeightAllotment(); weightAllotment != nil {
		if *entitlement.DependentsAuthorized {
			totalWeight = int64(weightAllotment.TotalWeightSelfPlusDependents)
		} else {
			totalWeight = int64(weightAllotment.TotalWeightSelf)
		}
	}
	var authorizedWeight *int64
	if entitlement.AuthorizedWeight() != nil {
		aw := int64(*entitlement.AuthorizedWeight())
		authorizedWeight = &aw
	}
	var sit *int64
	if entitlement.StorageInTransit != nil {
		sitValue := int64(*entitlement.StorageInTransit)
		sit = &sitValue
	}
	var totalDependents int64
	if entitlement.TotalDependents != nil {
		totalDependents = int64(*entitlement.TotalDependents)
	}
	requiredMedicalEquipmentWeight := int64(entitlement.RequiredMedicalEquipmentWeight)
	gunSafe := entitlement.GunSafe
	var accompaniedTour *bool
	if entitlement.AccompaniedTour != nil {
		accompaniedTour = models.BoolPointer(*entitlement.AccompaniedTour)
	}
	var dependentsUnderTwelve *int64
	if entitlement.DependentsUnderTwelve != nil {
		dependentsUnderTwelve = models.Int64Pointer(int64(*entitlement.DependentsUnderTwelve))
	}
	var dependentsTwelveAndOver *int64
	if entitlement.DependentsTwelveAndOver != nil {
		dependentsTwelveAndOver = models.Int64Pointer(int64(*entitlement.DependentsTwelveAndOver))
	}
	var ubAllowance *int64
	if entitlement.UBAllowance != nil {
		ubAllowance = models.Int64Pointer(int64(*entitlement.UBAllowance))
	}
	return &ghcmessages.Entitlements{
		ID:                             strfmt.UUID(entitlement.ID.String()),
		AuthorizedWeight:               authorizedWeight,
		DependentsAuthorized:           entitlement.DependentsAuthorized,
		NonTemporaryStorage:            entitlement.NonTemporaryStorage,
		PrivatelyOwnedVehicle:          entitlement.PrivatelyOwnedVehicle,
		ProGearWeight:                  proGearWeight,
		ProGearWeightSpouse:            proGearWeightSpouse,
		StorageInTransit:               sit,
		TotalDependents:                totalDependents,
		TotalWeight:                    totalWeight,
		RequiredMedicalEquipmentWeight: requiredMedicalEquipmentWeight,
		DependentsUnderTwelve:          dependentsUnderTwelve,
		DependentsTwelveAndOver:        dependentsTwelveAndOver,
		AccompaniedTour:                accompaniedTour,
		UnaccompaniedBaggageAllowance:  ubAllowance,
		OrganizationalClothingAndIndividualEquipment: entitlement.OrganizationalClothingAndIndividualEquipment,
		GunSafe: gunSafe,
		ETag:    etag.GenerateEtag(entitlement.UpdatedAt),
	}
}

// DutyLocation payload
func DutyLocation(dutyLocation *models.DutyLocation) *ghcmessages.DutyLocation {
	if dutyLocation == nil {
		return nil
	}
	address := Address(&dutyLocation.Address)
	payload := ghcmessages.DutyLocation{
		Address:   address,
		AddressID: address.ID,
		ID:        strfmt.UUID(dutyLocation.ID.String()),
		Name:      dutyLocation.Name,
		ETag:      etag.GenerateEtag(dutyLocation.UpdatedAt),
	}
	return &payload
}

// Country payload
func Country(country *models.Country) *string {
	if country == nil {
		return nil
	}
	return &country.Country
}

// Address payload
func Address(address *models.Address) *ghcmessages.Address {
	if address == nil {
		return nil
	}

	payloadAddress := &ghcmessages.Address{
		ID:             strfmt.UUID(address.ID.String()),
		StreetAddress1: &address.StreetAddress1,
		StreetAddress2: address.StreetAddress2,
		StreetAddress3: address.StreetAddress3,
		City:           &address.City,
		State:          &address.State,
		PostalCode:     &address.PostalCode,
		Country:        Country(address.Country),
		County:         address.County,
		ETag:           etag.GenerateEtag(address.UpdatedAt),
		IsOconus:       address.IsOconus,
	}

	if address.UsPostRegionCityID != nil {
		payloadAddress.UsPostRegionCitiesID = strfmt.UUID(address.UsPostRegionCityID.String())
	}

	return payloadAddress
}

// PPM destination Address payload
func PPMDestinationAddress(address *models.Address) *ghcmessages.Address {
	payload := Address(address)

	if payload == nil {
		return nil
	}

	// Street address 1 is optional per business rule but not nullable on the database level.
	// Check if streetAddress 1 is using place holder value to represent 'NULL'.
	// If so return empty string.
	if strings.EqualFold(*payload.StreetAddress1, models.STREET_ADDRESS_1_NOT_PROVIDED) {
		payload.StreetAddress1 = models.StringPointer("")
	}
	return payload
}

// StorageFacility payload
func StorageFacility(storageFacility *models.StorageFacility) *ghcmessages.StorageFacility {
	if storageFacility == nil {
		return nil
	}

	payload := ghcmessages.StorageFacility{
		ID:           strfmt.UUID(storageFacility.ID.String()),
		FacilityName: storageFacility.FacilityName,
		Address:      Address(&storageFacility.Address),
		LotNumber:    storageFacility.LotNumber,
		Phone:        storageFacility.Phone,
		Email:        storageFacility.Email,
		ETag:         etag.GenerateEtag(storageFacility.UpdatedAt),
	}

	return &payload
}

// BackupContact payload
func BackupContact(contacts models.BackupContacts) *ghcmessages.BackupContact {
	if len(contacts) == 0 {
		return nil
	}
	var name, email, phone string

	if len(contacts) != 0 {
		contact := contacts[0]
		name = contact.Name
		email = contact.Email
		phone = ""
		contactPhone := contact.Phone
		if contactPhone != nil {
			phone = *contactPhone
		}
	}

	return &ghcmessages.BackupContact{
		Name:  &name,
		Email: &email,
		Phone: &phone,
	}
}

// SITDurationUpdate payload
func SITDurationUpdate(sitDurationUpdate *models.SITDurationUpdate) *ghcmessages.SITExtension {
	if sitDurationUpdate == nil {
		return nil
	}
	payload := &ghcmessages.SITExtension{
		ID:                strfmt.UUID(sitDurationUpdate.ID.String()),
		ETag:              etag.GenerateEtag(sitDurationUpdate.UpdatedAt),
		MtoShipmentID:     strfmt.UUID(sitDurationUpdate.MTOShipmentID.String()),
		RequestReason:     string(sitDurationUpdate.RequestReason),
		RequestedDays:     int64(sitDurationUpdate.RequestedDays),
		Status:            string(sitDurationUpdate.Status),
		CreatedAt:         strfmt.DateTime(sitDurationUpdate.CreatedAt),
		UpdatedAt:         strfmt.DateTime(sitDurationUpdate.UpdatedAt),
		ApprovedDays:      handlers.FmtIntPtrToInt64(sitDurationUpdate.ApprovedDays),
		ContractorRemarks: handlers.FmtStringPtr(sitDurationUpdate.ContractorRemarks),
		DecisionDate:      handlers.FmtDateTimePtr(sitDurationUpdate.DecisionDate),
		OfficeRemarks:     handlers.FmtStringPtr(sitDurationUpdate.OfficeRemarks),
	}

	return payload
}

// SITDurationUpdates payload
func SITDurationUpdates(sitDurationUpdates *models.SITDurationUpdates) *ghcmessages.SITExtensions {
	payload := make(ghcmessages.SITExtensions, len(*sitDurationUpdates))

	if len(*sitDurationUpdates) > 0 {
		for i, m := range *sitDurationUpdates {
			copyOfSITDurationUpdate := m // Make copy to avoid implicit memory aliasing of items from a range statement.
			payload[i] = SITDurationUpdate(&copyOfSITDurationUpdate)
		}
		// Reversing the SIT duration updates as they are saved in the order
		// they are created and we want to always display them in the reverse
		// order.
		for i, j := 0, len(payload)-1; i < j; i, j = i+1, j-1 {
			payload[i], payload[j] = payload[j], payload[i]
		}
	}
	return &payload
}

func currentSIT(currentSIT *services.CurrentSIT) *ghcmessages.SITStatusCurrentSIT {
	if currentSIT == nil {
		return nil
	}
	return &ghcmessages.SITStatusCurrentSIT{
		ServiceItemID:        *handlers.FmtUUID(currentSIT.ServiceItemID), // TODO: Refactor out service item ID dependence in GHC API. This should be based on SIT groupings / summaries
		Location:             currentSIT.Location,
		DaysInSIT:            handlers.FmtIntPtrToInt64(&currentSIT.DaysInSIT),
		SitEntryDate:         handlers.FmtDate(currentSIT.SITEntryDate),
		SitDepartureDate:     handlers.FmtDatePtr(currentSIT.SITDepartureDate),
		SitAuthorizedEndDate: handlers.FmtDate(currentSIT.SITAuthorizedEndDate),
		SitCustomerContacted: handlers.FmtDatePtr(currentSIT.SITCustomerContacted),
		SitRequestedDelivery: handlers.FmtDatePtr(currentSIT.SITRequestedDelivery),
	}
}

// SITStatus payload
func SITStatus(shipmentSITStatuses *services.SITStatus, storer storage.FileStorer) *ghcmessages.SITStatus {
	if shipmentSITStatuses == nil {
		return nil
	}

	payload := &ghcmessages.SITStatus{
		PastSITServiceItemGroupings: SITServiceItemGroupings(shipmentSITStatuses.PastSITs, storer),
		TotalSITDaysUsed:            handlers.FmtIntPtrToInt64(&shipmentSITStatuses.TotalSITDaysUsed),
		TotalDaysRemaining:          handlers.FmtIntPtrToInt64(&shipmentSITStatuses.TotalDaysRemaining),
		CalculatedTotalDaysInSIT:    handlers.FmtIntPtrToInt64(&shipmentSITStatuses.CalculatedTotalDaysInSIT),
		CurrentSIT:                  currentSIT(shipmentSITStatuses.CurrentSIT),
	}

	return payload
}

// SITStatuses payload
func SITStatuses(shipmentSITStatuses map[string]services.SITStatus, storer storage.FileStorer) map[string]*ghcmessages.SITStatus {
	sitStatuses := map[string]*ghcmessages.SITStatus{}
	if len(shipmentSITStatuses) == 0 {
		return sitStatuses
	}

	for _, sitStatus := range shipmentSITStatuses {
		copyOfSITStatus := sitStatus
		sitStatuses[sitStatus.ShipmentID.String()] = SITStatus(&copyOfSITStatus, storer)
	}

	return sitStatuses
}

// PPMShipment payload
func PPMShipment(_ storage.FileStorer, ppmShipment *models.PPMShipment) *ghcmessages.PPMShipment {
	if ppmShipment == nil || ppmShipment.ID.IsNil() {
		return nil
	}

	payloadPPMShipment := &ghcmessages.PPMShipment{
		ID:                             *handlers.FmtUUID(ppmShipment.ID),
		ShipmentID:                     *handlers.FmtUUID(ppmShipment.ShipmentID),
		CreatedAt:                      strfmt.DateTime(ppmShipment.CreatedAt),
		UpdatedAt:                      strfmt.DateTime(ppmShipment.UpdatedAt),
		Status:                         ghcmessages.PPMShipmentStatus(ppmShipment.Status),
		ExpectedDepartureDate:          handlers.FmtDate(ppmShipment.ExpectedDepartureDate),
		ActualMoveDate:                 handlers.FmtDatePtr(ppmShipment.ActualMoveDate),
		SubmittedAt:                    handlers.FmtDateTimePtr(ppmShipment.SubmittedAt),
		ReviewedAt:                     handlers.FmtDateTimePtr(ppmShipment.ReviewedAt),
		ApprovedAt:                     handlers.FmtDateTimePtr(ppmShipment.ApprovedAt),
		PickupAddress:                  Address(ppmShipment.PickupAddress),
		DestinationAddress:             PPMDestinationAddress(ppmShipment.DestinationAddress),
		ActualPickupPostalCode:         ppmShipment.ActualPickupPostalCode,
		ActualDestinationPostalCode:    ppmShipment.ActualDestinationPostalCode,
		SitExpected:                    ppmShipment.SITExpected,
		HasSecondaryPickupAddress:      ppmShipment.HasSecondaryPickupAddress,
		HasSecondaryDestinationAddress: ppmShipment.HasSecondaryDestinationAddress,
		HasTertiaryPickupAddress:       ppmShipment.HasTertiaryPickupAddress,
		HasTertiaryDestinationAddress:  ppmShipment.HasTertiaryDestinationAddress,
		EstimatedWeight:                handlers.FmtPoundPtr(ppmShipment.EstimatedWeight),
		AllowableWeight:                handlers.FmtPoundPtr(ppmShipment.AllowableWeight),
		HasProGear:                     ppmShipment.HasProGear,
		ProGearWeight:                  handlers.FmtPoundPtr(ppmShipment.ProGearWeight),
		SpouseProGearWeight:            handlers.FmtPoundPtr(ppmShipment.SpouseProGearWeight),
		EstimatedIncentive:             handlers.FmtCost(ppmShipment.EstimatedIncentive),
		MaxIncentive:                   handlers.FmtCost(ppmShipment.MaxIncentive),
		HasRequestedAdvance:            ppmShipment.HasRequestedAdvance,
		AdvanceAmountRequested:         handlers.FmtCost(ppmShipment.AdvanceAmountRequested),
		HasReceivedAdvance:             ppmShipment.HasReceivedAdvance,
		AdvanceAmountReceived:          handlers.FmtCost(ppmShipment.AdvanceAmountReceived),
		SitEstimatedWeight:             handlers.FmtPoundPtr(ppmShipment.SITEstimatedWeight),
		SitEstimatedEntryDate:          handlers.FmtDatePtr(ppmShipment.SITEstimatedEntryDate),
		SitEstimatedDepartureDate:      handlers.FmtDatePtr(ppmShipment.SITEstimatedDepartureDate),
		SitEstimatedCost:               handlers.FmtCost(ppmShipment.SITEstimatedCost),
		IsActualExpenseReimbursement:   ppmShipment.IsActualExpenseReimbursement,
		ETag:                           etag.GenerateEtag(ppmShipment.UpdatedAt),
	}

	if ppmShipment.SITLocation != nil {
		sitLocation := ghcmessages.SITLocationType(*ppmShipment.SITLocation)
		payloadPPMShipment.SitLocation = &sitLocation
	}

	if ppmShipment.AdvanceStatus != nil {
		advanceStatus := ghcmessages.PPMAdvanceStatus(*ppmShipment.AdvanceStatus)
		payloadPPMShipment.AdvanceStatus = &advanceStatus
	}

	if ppmShipment.W2Address != nil {
		payloadPPMShipment.W2Address = Address(ppmShipment.W2Address)
	}

	if ppmShipment.SecondaryPickupAddress != nil {
		payloadPPMShipment.SecondaryPickupAddress = Address(ppmShipment.SecondaryPickupAddress)
	}

	if ppmShipment.SecondaryDestinationAddress != nil {
		payloadPPMShipment.SecondaryDestinationAddress = Address(ppmShipment.SecondaryDestinationAddress)
	}

	if ppmShipment.TertiaryPickupAddress != nil {
		payloadPPMShipment.TertiaryPickupAddress = Address(ppmShipment.TertiaryPickupAddress)
	}

	if ppmShipment.TertiaryDestinationAddress != nil {
		payloadPPMShipment.TertiaryDestinationAddress = Address(ppmShipment.TertiaryDestinationAddress)
	}

	if ppmShipment.IsActualExpenseReimbursement != nil {
		payloadPPMShipment.IsActualExpenseReimbursement = ppmShipment.IsActualExpenseReimbursement
	}

	return payloadPPMShipment
}

// BoatShipment payload
func BoatShipment(storer storage.FileStorer, boatShipment *models.BoatShipment) *ghcmessages.BoatShipment {
	if boatShipment == nil || boatShipment.ID.IsNil() {
		return nil
	}

	payloadBoatShipment := &ghcmessages.BoatShipment{
		ID:             *handlers.FmtUUID(boatShipment.ID),
		ShipmentID:     *handlers.FmtUUID(boatShipment.ShipmentID),
		CreatedAt:      strfmt.DateTime(boatShipment.CreatedAt),
		UpdatedAt:      strfmt.DateTime(boatShipment.UpdatedAt),
		Type:           models.StringPointer(string(boatShipment.Type)),
		Year:           handlers.FmtIntPtrToInt64(boatShipment.Year),
		Make:           boatShipment.Make,
		Model:          boatShipment.Model,
		LengthInInches: handlers.FmtIntPtrToInt64(boatShipment.LengthInInches),
		WidthInInches:  handlers.FmtIntPtrToInt64(boatShipment.WidthInInches),
		HeightInInches: handlers.FmtIntPtrToInt64(boatShipment.HeightInInches),
		HasTrailer:     boatShipment.HasTrailer,
		IsRoadworthy:   boatShipment.IsRoadworthy,
		ETag:           etag.GenerateEtag(boatShipment.UpdatedAt),
	}

	return payloadBoatShipment
}

// MobileHomeShipment payload
func MobileHomeShipment(storer storage.FileStorer, mobileHomeShipment *models.MobileHome) *ghcmessages.MobileHome {
	if mobileHomeShipment == nil || mobileHomeShipment.ID.IsNil() {
		return nil
	}

	payloadMobileHomeShipment := &ghcmessages.MobileHome{
		ID:             *handlers.FmtUUID(mobileHomeShipment.ID),
		ShipmentID:     *handlers.FmtUUID(mobileHomeShipment.ShipmentID),
		Make:           *mobileHomeShipment.Make,
		Model:          *mobileHomeShipment.Model,
		Year:           *handlers.FmtIntPtrToInt64(mobileHomeShipment.Year),
		LengthInInches: *handlers.FmtIntPtrToInt64(mobileHomeShipment.LengthInInches),
		HeightInInches: *handlers.FmtIntPtrToInt64(mobileHomeShipment.HeightInInches),
		WidthInInches:  *handlers.FmtIntPtrToInt64(mobileHomeShipment.WidthInInches),
		CreatedAt:      strfmt.DateTime(mobileHomeShipment.CreatedAt),
		UpdatedAt:      strfmt.DateTime(mobileHomeShipment.UpdatedAt),
		ETag:           etag.GenerateEtag(mobileHomeShipment.UpdatedAt),
	}

	return payloadMobileHomeShipment
}

// ProGearWeightTickets sets up a ProGearWeightTicket slice for the api using model data.
func ProGearWeightTickets(storer storage.FileStorer, proGearWeightTickets models.ProgearWeightTickets) []*ghcmessages.ProGearWeightTicket {
	payload := make([]*ghcmessages.ProGearWeightTicket, len(proGearWeightTickets))
	for i, proGearWeightTicket := range proGearWeightTickets {
		copyOfProGearWeightTicket := proGearWeightTicket
		proGearWeightTicketPayload := ProGearWeightTicket(storer, &copyOfProGearWeightTicket)
		payload[i] = proGearWeightTicketPayload
	}
	return payload
}

// ProGearWeightTicket payload
func ProGearWeightTicket(storer storage.FileStorer, progear *models.ProgearWeightTicket) *ghcmessages.ProGearWeightTicket {
	ppmShipmentID := strfmt.UUID(progear.PPMShipmentID.String())

	document, err := PayloadForDocumentModel(storer, progear.Document)
	if err != nil {
		return nil
	}

	payload := &ghcmessages.ProGearWeightTicket{
		ID:               strfmt.UUID(progear.ID.String()),
		PpmShipmentID:    ppmShipmentID,
		CreatedAt:        *handlers.FmtDateTime(progear.CreatedAt),
		UpdatedAt:        *handlers.FmtDateTime(progear.UpdatedAt),
		DocumentID:       *handlers.FmtUUID(progear.DocumentID),
		Document:         document,
		Weight:           handlers.FmtPoundPtr(progear.Weight),
		BelongsToSelf:    progear.BelongsToSelf,
		HasWeightTickets: progear.HasWeightTickets,
		Description:      progear.Description,
		ETag:             etag.GenerateEtag(progear.UpdatedAt),
	}

	if progear.Status != nil {
		status := ghcmessages.OmittablePPMDocumentStatus(*progear.Status)
		payload.Status = &status
	}

	if progear.Reason != nil {
		reason := ghcmessages.PPMDocumentStatusReason(*progear.Reason)
		payload.Reason = &reason
	}

	return payload
}

// MovingExpense payload
func MovingExpense(storer storage.FileStorer, movingExpense *models.MovingExpense) *ghcmessages.MovingExpense {

	document, err := PayloadForDocumentModel(storer, movingExpense.Document)
	if err != nil {
		return nil
	}

	payload := &ghcmessages.MovingExpense{
		ID:               *handlers.FmtUUID(movingExpense.ID),
		PpmShipmentID:    *handlers.FmtUUID(movingExpense.PPMShipmentID),
		DocumentID:       *handlers.FmtUUID(movingExpense.DocumentID),
		Document:         document,
		CreatedAt:        strfmt.DateTime(movingExpense.CreatedAt),
		UpdatedAt:        strfmt.DateTime(movingExpense.UpdatedAt),
		Description:      movingExpense.Description,
		PaidWithGtcc:     movingExpense.PaidWithGTCC,
		Amount:           handlers.FmtCost(movingExpense.Amount),
		MissingReceipt:   movingExpense.MissingReceipt,
		ETag:             etag.GenerateEtag(movingExpense.UpdatedAt),
		SitEstimatedCost: handlers.FmtCost(movingExpense.SITEstimatedCost),
	}
	if movingExpense.MovingExpenseType != nil {
		movingExpenseType := ghcmessages.OmittableMovingExpenseType(*movingExpense.MovingExpenseType)
		payload.MovingExpenseType = &movingExpenseType
	}

	if movingExpense.Status != nil {
		status := ghcmessages.OmittablePPMDocumentStatus(*movingExpense.Status)
		payload.Status = &status
	}

	if movingExpense.Reason != nil {
		reason := ghcmessages.PPMDocumentStatusReason(*movingExpense.Reason)
		payload.Reason = &reason
	}

	if movingExpense.SITStartDate != nil {
		payload.SitStartDate = handlers.FmtDatePtr(movingExpense.SITStartDate)
	}

	if movingExpense.SITEndDate != nil {
		payload.SitEndDate = handlers.FmtDatePtr(movingExpense.SITEndDate)
	}

	if movingExpense.WeightStored != nil {
		payload.WeightStored = handlers.FmtPoundPtr(movingExpense.WeightStored)
	}

	if movingExpense.SITLocation != nil {
		sitLocation := ghcmessages.SITLocationType(*movingExpense.SITLocation)
		payload.SitLocation = &sitLocation
	}

	if movingExpense.SITReimburseableAmount != nil {
		payload.SitReimburseableAmount = handlers.FmtCost(movingExpense.SITReimburseableAmount)
	}

	return payload
}

func MovingExpenses(storer storage.FileStorer, movingExpenses models.MovingExpenses) []*ghcmessages.MovingExpense {
	payload := make([]*ghcmessages.MovingExpense, len(movingExpenses))
	for i, movingExpense := range movingExpenses {
		copyOfMovingExpense := movingExpense
		payload[i] = MovingExpense(storer, &copyOfMovingExpense)
	}
	return payload
}

func WeightTickets(storer storage.FileStorer, weightTickets models.WeightTickets) []*ghcmessages.WeightTicket {
	payload := make([]*ghcmessages.WeightTicket, len(weightTickets))
	for i, weightTicket := range weightTickets {
		copyOfWeightTicket := weightTicket
		weightTicketPayload := WeightTicket(storer, &copyOfWeightTicket)
		payload[i] = weightTicketPayload
	}
	return payload
}

// WeightTicket payload
func WeightTicket(storer storage.FileStorer, weightTicket *models.WeightTicket) *ghcmessages.WeightTicket {
	ppmShipment := strfmt.UUID(weightTicket.PPMShipmentID.String())

	emptyDocument, err := PayloadForDocumentModel(storer, weightTicket.EmptyDocument)
	if err != nil {
		return nil
	}

	fullDocument, err := PayloadForDocumentModel(storer, weightTicket.FullDocument)
	if err != nil {
		return nil
	}

	proofOfTrailerOwnershipDocument, err := PayloadForDocumentModel(storer, weightTicket.ProofOfTrailerOwnershipDocument)
	if err != nil {
		return nil
	}

	payload := &ghcmessages.WeightTicket{
		ID:                                strfmt.UUID(weightTicket.ID.String()),
		PpmShipmentID:                     ppmShipment,
		CreatedAt:                         *handlers.FmtDateTime(weightTicket.CreatedAt),
		UpdatedAt:                         *handlers.FmtDateTime(weightTicket.UpdatedAt),
		VehicleDescription:                weightTicket.VehicleDescription,
		EmptyWeight:                       handlers.FmtPoundPtr(weightTicket.EmptyWeight),
		MissingEmptyWeightTicket:          weightTicket.MissingEmptyWeightTicket,
		EmptyDocumentID:                   *handlers.FmtUUID(weightTicket.EmptyDocumentID),
		EmptyDocument:                     emptyDocument,
		FullWeight:                        handlers.FmtPoundPtr(weightTicket.FullWeight),
		MissingFullWeightTicket:           weightTicket.MissingFullWeightTicket,
		FullDocumentID:                    *handlers.FmtUUID(weightTicket.FullDocumentID),
		FullDocument:                      fullDocument,
		OwnsTrailer:                       weightTicket.OwnsTrailer,
		TrailerMeetsCriteria:              weightTicket.TrailerMeetsCriteria,
		ProofOfTrailerOwnershipDocumentID: *handlers.FmtUUID(weightTicket.ProofOfTrailerOwnershipDocumentID),
		ProofOfTrailerOwnershipDocument:   proofOfTrailerOwnershipDocument,
		AdjustedNetWeight:                 handlers.FmtPoundPtr(weightTicket.AdjustedNetWeight),
		NetWeightRemarks:                  weightTicket.NetWeightRemarks,
		ETag:                              etag.GenerateEtag(weightTicket.UpdatedAt),
	}

	if weightTicket.Status != nil {
		status := ghcmessages.OmittablePPMDocumentStatus(*weightTicket.Status)
		payload.Status = &status
	}

	if weightTicket.Reason != nil {
		reason := ghcmessages.PPMDocumentStatusReason(*weightTicket.Reason)
		payload.Reason = &reason
	}

	return payload
}

// PPMDocuments payload
func PPMDocuments(storer storage.FileStorer, ppmDocuments *models.PPMDocuments) *ghcmessages.PPMDocuments {

	if ppmDocuments == nil {
		return nil
	}

	payload := &ghcmessages.PPMDocuments{
		WeightTickets:        WeightTickets(storer, ppmDocuments.WeightTickets),
		MovingExpenses:       MovingExpenses(storer, ppmDocuments.MovingExpenses),
		ProGearWeightTickets: ProGearWeightTickets(storer, ppmDocuments.ProgearWeightTickets),
	}

	return payload
}

// PPMCloseout payload
func PPMCloseout(ppmCloseout *models.PPMCloseout) *ghcmessages.PPMCloseout {
	if ppmCloseout == nil {
		return nil
	}
	payload := &ghcmessages.PPMCloseout{
		ID:                    strfmt.UUID(ppmCloseout.ID.String()),
		PlannedMoveDate:       handlers.FmtDatePtr(ppmCloseout.PlannedMoveDate),
		ActualMoveDate:        handlers.FmtDatePtr(ppmCloseout.ActualMoveDate),
		Miles:                 handlers.FmtIntPtrToInt64(ppmCloseout.Miles),
		EstimatedWeight:       handlers.FmtPoundPtr(ppmCloseout.EstimatedWeight),
		ActualWeight:          handlers.FmtPoundPtr(ppmCloseout.ActualWeight),
		ProGearWeightCustomer: handlers.FmtPoundPtr(ppmCloseout.ProGearWeightCustomer),
		ProGearWeightSpouse:   handlers.FmtPoundPtr(ppmCloseout.ProGearWeightSpouse),
		GrossIncentive:        handlers.FmtCost(ppmCloseout.GrossIncentive),
		Gcc:                   handlers.FmtCost(ppmCloseout.GCC),
		Aoa:                   handlers.FmtCost(ppmCloseout.AOA),
		RemainingIncentive:    handlers.FmtCost(ppmCloseout.RemainingIncentive),
		HaulType:              (*string)(&ppmCloseout.HaulType),
		HaulPrice:             handlers.FmtCost(ppmCloseout.HaulPrice),
		HaulFSC:               handlers.FmtCost(ppmCloseout.HaulFSC),
		Dop:                   handlers.FmtCost(ppmCloseout.DOP),
		Ddp:                   handlers.FmtCost(ppmCloseout.DDP),
		PackPrice:             handlers.FmtCost(ppmCloseout.PackPrice),
		UnpackPrice:           handlers.FmtCost(ppmCloseout.UnpackPrice),
		SITReimbursement:      handlers.FmtCost(ppmCloseout.SITReimbursement),
	}

	return payload
}

// PPMActualWeight payload
func PPMActualWeight(ppmActualWeight *unit.Pound) *ghcmessages.PPMActualWeight {
	if ppmActualWeight == nil {
		return nil
	}
	payload := &ghcmessages.PPMActualWeight{
		ActualWeight: handlers.FmtPoundPtr(ppmActualWeight),
	}

	return payload
}

func PPMSITEstimatedCostParamsFirstDaySIT(ppmSITFirstDayParams models.PPMSITEstimatedCostParams) *ghcmessages.PPMSITEstimatedCostParamsFirstDaySIT {
	payload := &ghcmessages.PPMSITEstimatedCostParamsFirstDaySIT{
		ContractYearName:       ppmSITFirstDayParams.ContractYearName,
		PriceRateOrFactor:      ppmSITFirstDayParams.PriceRateOrFactor,
		IsPeak:                 ppmSITFirstDayParams.IsPeak,
		EscalationCompounded:   ppmSITFirstDayParams.EscalationCompounded,
		ServiceAreaOrigin:      &ppmSITFirstDayParams.ServiceAreaOrigin,
		ServiceAreaDestination: &ppmSITFirstDayParams.ServiceAreaDestination,
	}
	return payload
}

func PPMSITEstimatedCostParamsAdditionalDaySIT(ppmSITAdditionalDayParams models.PPMSITEstimatedCostParams) *ghcmessages.PPMSITEstimatedCostParamsAdditionalDaySIT {
	payload := &ghcmessages.PPMSITEstimatedCostParamsAdditionalDaySIT{
		ContractYearName:       ppmSITAdditionalDayParams.ContractYearName,
		PriceRateOrFactor:      ppmSITAdditionalDayParams.PriceRateOrFactor,
		IsPeak:                 ppmSITAdditionalDayParams.IsPeak,
		EscalationCompounded:   ppmSITAdditionalDayParams.EscalationCompounded,
		ServiceAreaOrigin:      &ppmSITAdditionalDayParams.ServiceAreaOrigin,
		ServiceAreaDestination: &ppmSITAdditionalDayParams.ServiceAreaDestination,
		NumberDaysSIT:          &ppmSITAdditionalDayParams.NumberDaysSIT,
	}
	return payload
}

func PPMSITEstimatedCost(ppmSITEstimatedCost *models.PPMSITEstimatedCostInfo) *ghcmessages.PPMSITEstimatedCost {
	if ppmSITEstimatedCost == nil {
		return nil
	}
	payload := &ghcmessages.PPMSITEstimatedCost{
		SitCost:                handlers.FmtCost(ppmSITEstimatedCost.EstimatedSITCost),
		PriceFirstDaySIT:       handlers.FmtCost(ppmSITEstimatedCost.PriceFirstDaySIT),
		PriceAdditionalDaySIT:  handlers.FmtCost(ppmSITEstimatedCost.PriceAdditionalDaySIT),
		ParamsFirstDaySIT:      PPMSITEstimatedCostParamsFirstDaySIT(ppmSITEstimatedCost.ParamsFirstDaySIT),
		ParamsAdditionalDaySIT: PPMSITEstimatedCostParamsAdditionalDaySIT(ppmSITEstimatedCost.ParamsAdditionalDaySIT),
	}

	return payload
}

// ShipmentAddressUpdate payload
func ShipmentAddressUpdate(shipmentAddressUpdate *models.ShipmentAddressUpdate) *ghcmessages.ShipmentAddressUpdate {
	if shipmentAddressUpdate == nil || shipmentAddressUpdate.ID.IsNil() {
		return nil
	}

	payload := &ghcmessages.ShipmentAddressUpdate{
		ID:                    strfmt.UUID(shipmentAddressUpdate.ID.String()),
		ShipmentID:            strfmt.UUID(shipmentAddressUpdate.ShipmentID.String()),
		NewAddress:            Address(&shipmentAddressUpdate.NewAddress),
		OriginalAddress:       Address(&shipmentAddressUpdate.OriginalAddress),
		SitOriginalAddress:    Address(shipmentAddressUpdate.SitOriginalAddress),
		ContractorRemarks:     shipmentAddressUpdate.ContractorRemarks,
		OfficeRemarks:         shipmentAddressUpdate.OfficeRemarks,
		Status:                ghcmessages.ShipmentAddressUpdateStatus(shipmentAddressUpdate.Status),
		NewSitDistanceBetween: handlers.FmtIntPtrToInt64(shipmentAddressUpdate.NewSitDistanceBetween),
		OldSitDistanceBetween: handlers.FmtIntPtrToInt64(shipmentAddressUpdate.OldSitDistanceBetween),
	}

	return payload
}

// LineOfAccounting payload
func LineOfAccounting(lineOfAccounting *models.LineOfAccounting) *ghcmessages.LineOfAccounting {
	// Nil check
	if lineOfAccounting == nil {
		return nil
	}

	return &ghcmessages.LineOfAccounting{
		ID:                        strfmt.UUID(lineOfAccounting.ID.String()),
		LoaActvtyID:               lineOfAccounting.LoaActvtyID,
		LoaAgncAcntngCd:           lineOfAccounting.LoaAgncAcntngCd,
		LoaAgncDsbrCd:             lineOfAccounting.LoaAgncDsbrCd,
		LoaAlltSnID:               lineOfAccounting.LoaAlltSnID,
		LoaBafID:                  lineOfAccounting.LoaBafID,
		LoaBdgtAcntClsNm:          lineOfAccounting.LoaBdgtAcntClsNm,
		LoaBetCd:                  lineOfAccounting.LoaBetCd,
		LoaBgFyTx:                 handlers.FmtIntPtrToInt64(lineOfAccounting.LoaBgFyTx),
		LoaBgnDt:                  handlers.FmtDatePtr(lineOfAccounting.LoaBgnDt),
		LoaBgtLnItmID:             lineOfAccounting.LoaBgtLnItmID,
		LoaBgtRstrCd:              lineOfAccounting.LoaBgtRstrCd,
		LoaBgtSubActCd:            lineOfAccounting.LoaBgtSubActCd,
		LoaClsRefID:               lineOfAccounting.LoaClsRefID,
		LoaCstCd:                  lineOfAccounting.LoaCstCd,
		LoaCstCntrID:              lineOfAccounting.LoaCstCntrID,
		LoaCustNm:                 lineOfAccounting.LoaCustNm,
		LoaDfAgncyAlctnRcpntID:    lineOfAccounting.LoaDfAgncyAlctnRcpntID,
		LoaDocID:                  lineOfAccounting.LoaDocID,
		LoaDptID:                  lineOfAccounting.LoaDptID,
		LoaDscTx:                  lineOfAccounting.LoaDscTx,
		LoaDtlRmbsmtSrcID:         lineOfAccounting.LoaDtlRmbsmtSrcID,
		LoaEndDt:                  handlers.FmtDatePtr(lineOfAccounting.LoaEndDt),
		LoaEndFyTx:                handlers.FmtIntPtrToInt64(lineOfAccounting.LoaEndFyTx),
		LoaFmsTrnsactnID:          lineOfAccounting.LoaFmsTrnsactnID,
		LoaFnclArID:               lineOfAccounting.LoaFnclArID,
		LoaFnctPrsNm:              lineOfAccounting.LoaFnctPrsNm,
		LoaFndCntrID:              lineOfAccounting.LoaFndCntrID,
		LoaFndTyFgCd:              lineOfAccounting.LoaFndTyFgCd,
		LoaHistStatCd:             lineOfAccounting.LoaHistStatCd,
		LoaHsGdsCd:                lineOfAccounting.LoaHsGdsCd,
		LoaInstlAcntgActID:        lineOfAccounting.LoaInstlAcntgActID,
		LoaJbOrdNm:                lineOfAccounting.LoaJbOrdNm,
		LoaLclInstlID:             lineOfAccounting.LoaLclInstlID,
		LoaMajClmNm:               lineOfAccounting.LoaMajClmNm,
		LoaMajRmbsmtSrcID:         lineOfAccounting.LoaMajRmbsmtSrcID,
		LoaObjClsID:               lineOfAccounting.LoaObjClsID,
		LoaOpAgncyID:              lineOfAccounting.LoaOpAgncyID,
		LoaPgmElmntID:             lineOfAccounting.LoaPgmElmntID,
		LoaPrjID:                  lineOfAccounting.LoaPrjID,
		LoaSbaltmtRcpntID:         lineOfAccounting.LoaSbaltmtRcpntID,
		LoaScrtyCoopCustCd:        lineOfAccounting.LoaScrtyCoopCustCd,
		LoaScrtyCoopDsgntrCd:      lineOfAccounting.LoaScrtyCoopDsgntrCd,
		LoaScrtyCoopImplAgncCd:    lineOfAccounting.LoaScrtyCoopImplAgncCd,
		LoaScrtyCoopLnItmID:       lineOfAccounting.LoaScrtyCoopLnItmID,
		LoaSpclIntrID:             lineOfAccounting.LoaSpclIntrID,
		LoaSrvSrcID:               lineOfAccounting.LoaSrvSrcID,
		LoaStatCd:                 lineOfAccounting.LoaStatCd,
		LoaSubAcntID:              lineOfAccounting.LoaSubAcntID,
		LoaSysID:                  lineOfAccounting.LoaSysID,
		LoaTnsfrDptNm:             lineOfAccounting.LoaTnsfrDptNm,
		LoaTrnsnID:                lineOfAccounting.LoaTrnsnID,
		LoaTrsySfxTx:              lineOfAccounting.LoaTrsySfxTx,
		LoaTskBdgtSblnTx:          lineOfAccounting.LoaTskBdgtSblnTx,
		LoaUic:                    lineOfAccounting.LoaUic,
		LoaWkCntrRcpntNm:          lineOfAccounting.LoaWkCntrRcpntNm,
		LoaWrkOrdID:               lineOfAccounting.LoaWrkOrdID,
		OrgGrpDfasCd:              lineOfAccounting.OrgGrpDfasCd,
		UpdatedAt:                 strfmt.DateTime(lineOfAccounting.UpdatedAt),
		CreatedAt:                 strfmt.DateTime(lineOfAccounting.CreatedAt),
		ValidLoaForTac:            lineOfAccounting.ValidLoaForTac,
		ValidHhgProgramCodeForLoa: lineOfAccounting.ValidHhgProgramCodeForLoa,
	}
}

// MarketCode payload
func MarketCode(marketCode *models.MarketCode) string {
	if marketCode == nil {
		return "" // Or a default string value
	}
	return string(*marketCode)
}

// MTOShipment payload
func MTOShipment(storer storage.FileStorer, mtoShipment *models.MTOShipment, sitStatusPayload *ghcmessages.SITStatus) *ghcmessages.MTOShipment {

	payload := &ghcmessages.MTOShipment{
		ID:                          strfmt.UUID(mtoShipment.ID.String()),
		MoveTaskOrderID:             strfmt.UUID(mtoShipment.MoveTaskOrderID.String()),
		ShipmentType:                ghcmessages.MTOShipmentType(mtoShipment.ShipmentType),
		Status:                      ghcmessages.MTOShipmentStatus(mtoShipment.Status),
		CounselorRemarks:            mtoShipment.CounselorRemarks,
		CustomerRemarks:             mtoShipment.CustomerRemarks,
		RejectionReason:             mtoShipment.RejectionReason,
		PickupAddress:               Address(mtoShipment.PickupAddress),
		SecondaryDeliveryAddress:    Address(mtoShipment.SecondaryDeliveryAddress),
		SecondaryPickupAddress:      Address(mtoShipment.SecondaryPickupAddress),
		DestinationAddress:          Address(mtoShipment.DestinationAddress),
		HasSecondaryDeliveryAddress: mtoShipment.HasSecondaryDeliveryAddress,
		HasSecondaryPickupAddress:   mtoShipment.HasSecondaryPickupAddress,
		TertiaryDeliveryAddress:     Address(mtoShipment.TertiaryDeliveryAddress),
		TertiaryPickupAddress:       Address(mtoShipment.TertiaryPickupAddress),
		HasTertiaryDeliveryAddress:  mtoShipment.HasTertiaryDeliveryAddress,
		HasTertiaryPickupAddress:    mtoShipment.HasTertiaryPickupAddress,
		ActualProGearWeight:         handlers.FmtPoundPtr(mtoShipment.ActualProGearWeight),
		ActualSpouseProGearWeight:   handlers.FmtPoundPtr(mtoShipment.ActualSpouseProGearWeight),
		PrimeEstimatedWeight:        handlers.FmtPoundPtr(mtoShipment.PrimeEstimatedWeight),
		PrimeActualWeight:           handlers.FmtPoundPtr(mtoShipment.PrimeActualWeight),
		NtsRecordedWeight:           handlers.FmtPoundPtr(mtoShipment.NTSRecordedWeight),
		MtoAgents:                   *MTOAgents(&mtoShipment.MTOAgents),
		MtoServiceItems:             MTOServiceItemModels(mtoShipment.MTOServiceItems, storer),
		Diversion:                   mtoShipment.Diversion,
		DiversionReason:             mtoShipment.DiversionReason,
		Reweigh:                     Reweigh(mtoShipment.Reweigh, sitStatusPayload),
		CreatedAt:                   strfmt.DateTime(mtoShipment.CreatedAt),
		UpdatedAt:                   strfmt.DateTime(mtoShipment.UpdatedAt),
		ETag:                        etag.GenerateEtag(mtoShipment.UpdatedAt),
		DeletedAt:                   handlers.FmtDateTimePtr(mtoShipment.DeletedAt),
		ApprovedDate:                handlers.FmtDateTimePtr(mtoShipment.ApprovedDate),
		SitDaysAllowance:            handlers.FmtIntPtrToInt64(mtoShipment.SITDaysAllowance),
		SitExtensions:               *SITDurationUpdates(&mtoShipment.SITDurationUpdates),
		BillableWeightCap:           handlers.FmtPoundPtr(mtoShipment.BillableWeightCap),
		BillableWeightJustification: mtoShipment.BillableWeightJustification,
		UsesExternalVendor:          mtoShipment.UsesExternalVendor,
		ServiceOrderNumber:          mtoShipment.ServiceOrderNumber,
		StorageFacility:             StorageFacility(mtoShipment.StorageFacility),
		PpmShipment:                 PPMShipment(storer, mtoShipment.PPMShipment),
		BoatShipment:                BoatShipment(storer, mtoShipment.BoatShipment),
		MobileHomeShipment:          MobileHomeShipment(storer, mtoShipment.MobileHome),
		DeliveryAddressUpdate:       ShipmentAddressUpdate(mtoShipment.DeliveryAddressUpdate),
		ShipmentLocator:             handlers.FmtStringPtr(mtoShipment.ShipmentLocator),
		MarketCode:                  MarketCode(&mtoShipment.MarketCode),
		PoeLocation:                 Port(mtoShipment.MTOServiceItems, "POE"),
		PodLocation:                 Port(mtoShipment.MTOServiceItems, "POD"),
	}

	if mtoShipment.Distance != nil {
		payload.Distance = handlers.FmtInt64(int64(*mtoShipment.Distance))
	}

	if sitStatusPayload != nil {
		// If we have a sitStatusPayload, overwrite SitDaysAllowance from the shipment model.
		totalSITAllowance := 0
		if sitStatusPayload.TotalDaysRemaining != nil {
			totalSITAllowance += int(*sitStatusPayload.TotalDaysRemaining)
		}
		if sitStatusPayload.TotalSITDaysUsed != nil {
			totalSITAllowance += int(*sitStatusPayload.TotalSITDaysUsed)
		}
		payload.SitDaysAllowance = handlers.FmtIntPtrToInt64(&totalSITAllowance)
	}

	if len(mtoShipment.SITDurationUpdates) > 0 {
		payload.SitExtensions = *SITDurationUpdates(&mtoShipment.SITDurationUpdates)
	}

	if mtoShipment.RequestedPickupDate != nil && !mtoShipment.RequestedPickupDate.IsZero() {
		payload.RequestedPickupDate = handlers.FmtDatePtr(mtoShipment.RequestedPickupDate)
	}

	if mtoShipment.ActualPickupDate != nil && !mtoShipment.ActualPickupDate.IsZero() {
		payload.ActualPickupDate = handlers.FmtDatePtr(mtoShipment.ActualPickupDate)
	}

	if mtoShipment.ActualDeliveryDate != nil && !mtoShipment.ActualDeliveryDate.IsZero() {
		payload.ActualDeliveryDate = handlers.FmtDatePtr(mtoShipment.ActualDeliveryDate)
	}

	if mtoShipment.RequestedDeliveryDate != nil && !mtoShipment.RequestedDeliveryDate.IsZero() {
		payload.RequestedDeliveryDate = handlers.FmtDatePtr(mtoShipment.RequestedDeliveryDate)
	}

	if mtoShipment.RequiredDeliveryDate != nil && !mtoShipment.RequiredDeliveryDate.IsZero() {
		payload.RequiredDeliveryDate = handlers.FmtDatePtr(mtoShipment.RequiredDeliveryDate)
	}

	if mtoShipment.ScheduledPickupDate != nil {
		payload.ScheduledPickupDate = handlers.FmtDatePtr(mtoShipment.ScheduledPickupDate)
	}

	if mtoShipment.ScheduledDeliveryDate != nil {
		payload.ScheduledDeliveryDate = handlers.FmtDatePtr(mtoShipment.ScheduledDeliveryDate)
	}

	if mtoShipment.DestinationType != nil {
		destinationType := ghcmessages.DestinationType(*mtoShipment.DestinationType)
		payload.DestinationType = &destinationType
	}

	if sitStatusPayload != nil {
		payload.SitStatus = sitStatusPayload
	}

	if mtoShipment.TACType != nil {
		tt := ghcmessages.LOAType(*mtoShipment.TACType)
		payload.TacType = &tt
	}

	if mtoShipment.SACType != nil {
		st := ghcmessages.LOAType(*mtoShipment.SACType)
		payload.SacType = &st
	}

	weightsCalculator := mtoshipment.NewShipmentBillableWeightCalculator()
	calculatedWeights := weightsCalculator.CalculateShipmentBillableWeight(mtoShipment)

	// CalculatedBillableWeight is intentionally not a part of the mto_shipments model
	// because we don't want to store a derived value in the database
	payload.CalculatedBillableWeight = handlers.FmtPoundPtr(calculatedWeights.CalculatedBillableWeight)

	return payload
}

// MTOShipments payload
func MTOShipments(storer storage.FileStorer, mtoShipments *models.MTOShipments, sitStatusPayload map[string]*ghcmessages.SITStatus) *ghcmessages.MTOShipments {
	payload := make(ghcmessages.MTOShipments, len(*mtoShipments))

	for i, m := range *mtoShipments {
		copyOfMtoShipment := m // Make copy to avoid implicit memory aliasing of items from a range statement.
		if sitStatus, ok := sitStatusPayload[copyOfMtoShipment.ID.String()]; ok {
			payload[i] = MTOShipment(storer, &copyOfMtoShipment, sitStatus)
		} else {
			payload[i] = MTOShipment(storer, &copyOfMtoShipment, nil)
		}
	}
	return &payload
}

// MTOAgent payload
func MTOAgent(mtoAgent *models.MTOAgent) *ghcmessages.MTOAgent {
	payload := &ghcmessages.MTOAgent{
		ID:            strfmt.UUID(mtoAgent.ID.String()),
		MtoShipmentID: strfmt.UUID(mtoAgent.MTOShipmentID.String()),
		CreatedAt:     strfmt.DateTime(mtoAgent.CreatedAt),
		UpdatedAt:     strfmt.DateTime(mtoAgent.UpdatedAt),
		FirstName:     mtoAgent.FirstName,
		LastName:      mtoAgent.LastName,
		AgentType:     string(mtoAgent.MTOAgentType),
		Email:         mtoAgent.Email,
		Phone:         mtoAgent.Phone,
		ETag:          etag.GenerateEtag(mtoAgent.UpdatedAt),
	}
	return payload
}

// MTOAgents payload
func MTOAgents(mtoAgents *models.MTOAgents) *ghcmessages.MTOAgents {
	payload := make(ghcmessages.MTOAgents, len(*mtoAgents))
	for i, m := range *mtoAgents {
		copyOfMtoAgent := m // Make copy to avoid implicit memory aliasing of items from a range statement.
		payload[i] = MTOAgent(&copyOfMtoAgent)
	}
	return &payload
}

// PaymentRequests payload
func PaymentRequests(appCtx appcontext.AppContext, prs *models.PaymentRequests, storer storage.FileStorer) (*ghcmessages.PaymentRequests, error) {
	payload := make(ghcmessages.PaymentRequests, len(*prs))

	for i, p := range *prs {
		paymentRequest := p
		pr, err := PaymentRequest(appCtx, &paymentRequest, storer)
		if err != nil {
			return nil, err
		}
		payload[i] = pr
	}
	return &payload, nil
}

// PaymentRequest payload
func PaymentRequest(appCtx appcontext.AppContext, pr *models.PaymentRequest, storer storage.FileStorer) (*ghcmessages.PaymentRequest, error) {
	serviceDocs := make(ghcmessages.ProofOfServiceDocs, len(pr.ProofOfServiceDocs))

	if len(pr.ProofOfServiceDocs) > 0 {
		for i, proofOfService := range pr.ProofOfServiceDocs {
			payload, err := ProofOfServiceDoc(proofOfService, storer)
			if err != nil {
				return nil, err
			}
			serviceDocs[i] = payload
		}
	}

	move, err := Move(&pr.MoveTaskOrder, storer)
	if err != nil {
		return nil, err
	}

	ediErrorInfoEDIType := ""
	ediErrorInfoEDICode := ""
	ediErrorInfoEDIDescription := ""
	ediErrorInfo := pr.EdiErrors
	if ediErrorInfo != nil {
		mostRecentEdiError := ediErrorInfo[0]
		if mostRecentEdiError.EDIType != "" {
			ediErrorInfoEDIType = string(mostRecentEdiError.EDIType)
		}
		if mostRecentEdiError.Code != nil {
			ediErrorInfoEDICode = *mostRecentEdiError.Code
		}
		if mostRecentEdiError.Description != nil {
			ediErrorInfoEDIDescription = *mostRecentEdiError.Description
		}
	}

	var totalTPPSPaidInvoicePriceMillicents *int64
	var tppsPaidInvoiceSellerPaidDate *time.Time
	var TPPSPaidInvoiceReportsForPR models.TPPSPaidInvoiceReportEntrys
	if pr.TPPSPaidInvoiceReports != nil {
		TPPSPaidInvoiceReportsForPR = pr.TPPSPaidInvoiceReports
		if len(TPPSPaidInvoiceReportsForPR) > 0 {
			if TPPSPaidInvoiceReportsForPR[0].InvoiceTotalChargesInMillicents >= 0 {
				totalTPPSPaidInvoicePriceMillicents = models.Int64Pointer(int64(TPPSPaidInvoiceReportsForPR[0].InvoiceTotalChargesInMillicents))
				tppsPaidInvoiceSellerPaidDate = &TPPSPaidInvoiceReportsForPR[0].SellerPaidDate
			}
		}
	}

	return &ghcmessages.PaymentRequest{
		ID:                                   *handlers.FmtUUID(pr.ID),
		IsFinal:                              &pr.IsFinal,
		MoveTaskOrderID:                      *handlers.FmtUUID(pr.MoveTaskOrderID),
		MoveTaskOrder:                        move,
		PaymentRequestNumber:                 pr.PaymentRequestNumber,
		RecalculationOfPaymentRequestID:      handlers.FmtUUIDPtr(pr.RecalculationOfPaymentRequestID),
		RejectionReason:                      pr.RejectionReason,
		Status:                               ghcmessages.PaymentRequestStatus(pr.Status),
		ETag:                                 etag.GenerateEtag(pr.UpdatedAt),
		ServiceItems:                         *PaymentServiceItems(&pr.PaymentServiceItems, &TPPSPaidInvoiceReportsForPR),
		ReviewedAt:                           handlers.FmtDateTimePtr(pr.ReviewedAt),
		ProofOfServiceDocs:                   serviceDocs,
		CreatedAt:                            strfmt.DateTime(pr.CreatedAt),
		SentToGexAt:                          (*strfmt.DateTime)(pr.SentToGexAt),
		ReceivedByGexAt:                      (*strfmt.DateTime)(pr.ReceivedByGexAt),
		EdiErrorType:                         &ediErrorInfoEDIType,
		EdiErrorCode:                         &ediErrorInfoEDICode,
		EdiErrorDescription:                  &ediErrorInfoEDIDescription,
		TppsInvoiceAmountPaidTotalMillicents: totalTPPSPaidInvoicePriceMillicents,
		TppsInvoiceSellerPaidDate:            (*strfmt.DateTime)(tppsPaidInvoiceSellerPaidDate),
	}, nil
}

// PaymentServiceItem payload
func PaymentServiceItem(ps *models.PaymentServiceItem) *ghcmessages.PaymentServiceItem {
	if ps == nil {
		return nil
	}
	paymentServiceItemParams := PaymentServiceItemParams(&ps.PaymentServiceItemParams)

	return &ghcmessages.PaymentServiceItem{
		ID:                       *handlers.FmtUUID(ps.ID),
		MtoServiceItemID:         *handlers.FmtUUID(ps.MTOServiceItemID),
		MtoServiceItemCode:       string(ps.MTOServiceItem.ReService.Code),
		MtoServiceItemName:       ps.MTOServiceItem.ReService.Name,
		MtoShipmentType:          ghcmessages.MTOShipmentType(ps.MTOServiceItem.MTOShipment.ShipmentType),
		MtoShipmentID:            handlers.FmtUUIDPtr(ps.MTOServiceItem.MTOShipmentID),
		CreatedAt:                strfmt.DateTime(ps.CreatedAt),
		PriceCents:               handlers.FmtCost(ps.PriceCents),
		RejectionReason:          ps.RejectionReason,
		Status:                   ghcmessages.PaymentServiceItemStatus(ps.Status),
		ReferenceID:              ps.ReferenceID,
		ETag:                     etag.GenerateEtag(ps.UpdatedAt),
		PaymentServiceItemParams: *paymentServiceItemParams,
	}
}

// PaymentServiceItems payload
func PaymentServiceItems(paymentServiceItems *models.PaymentServiceItems, tppsPaidReportData *models.TPPSPaidInvoiceReportEntrys) *ghcmessages.PaymentServiceItems {
	payload := make(ghcmessages.PaymentServiceItems, len(*paymentServiceItems))
	for i, m := range *paymentServiceItems {
		copyOfPaymentServiceItem := m // Make copy to avoid implicit memory aliasing of items from a range statement.
		payload[i] = PaymentServiceItem(&copyOfPaymentServiceItem)

		// We process TPPS Paid Invoice Reports to get payment information for each payment service item
		// This report tells us how much TPPS paid HS for each item, then we store and display it
		if *tppsPaidReportData != nil {
			tppsDataForPaymentRequest := *tppsPaidReportData
			for tppsDataRowIndex := range tppsDataForPaymentRequest {
				if tppsDataForPaymentRequest[tppsDataRowIndex].ProductDescription == payload[i].MtoServiceItemCode {
					payload[i].TppsInvoiceAmountPaidPerServiceItemMillicents = handlers.FmtMilliCentsPtr(&tppsDataForPaymentRequest[tppsDataRowIndex].LineNetCharge)
				}
			}
		}
	}
	return &payload
}

// PaymentServiceItemParam payload
func PaymentServiceItemParam(paymentServiceItemParam models.PaymentServiceItemParam) *ghcmessages.PaymentServiceItemParam {
	return &ghcmessages.PaymentServiceItemParam{
		ID:                   strfmt.UUID(paymentServiceItemParam.ID.String()),
		PaymentServiceItemID: strfmt.UUID(paymentServiceItemParam.PaymentServiceItemID.String()),
		Key:                  ghcmessages.ServiceItemParamName(paymentServiceItemParam.ServiceItemParamKey.Key),
		Value:                paymentServiceItemParam.Value,
		Type:                 ghcmessages.ServiceItemParamType(paymentServiceItemParam.ServiceItemParamKey.Type),
		Origin:               ghcmessages.ServiceItemParamOrigin(paymentServiceItemParam.ServiceItemParamKey.Origin),
		ETag:                 etag.GenerateEtag(paymentServiceItemParam.UpdatedAt),
	}
}

// PaymentServiceItemParams payload
func PaymentServiceItemParams(paymentServiceItemParams *models.PaymentServiceItemParams) *ghcmessages.PaymentServiceItemParams {
	if paymentServiceItemParams == nil {
		return nil
	}

	payload := make(ghcmessages.PaymentServiceItemParams, len(*paymentServiceItemParams))

	for i, p := range *paymentServiceItemParams {
		payload[i] = PaymentServiceItemParam(p)
	}
	return &payload
}

func ServiceRequestDoc(serviceRequest models.ServiceRequestDocument, storer storage.FileStorer) (*ghcmessages.ServiceRequestDocument, error) {

	uploads := make([]*ghcmessages.Upload, len(serviceRequest.ServiceRequestDocumentUploads))

	if len(serviceRequest.ServiceRequestDocumentUploads) > 0 {
		for i, serviceRequestUpload := range serviceRequest.ServiceRequestDocumentUploads {
			url, err := storer.PresignedURL(serviceRequestUpload.Upload.StorageKey, serviceRequestUpload.Upload.ContentType, serviceRequestUpload.Upload.Filename)
			if err != nil {
				return nil, err
			}
			uploads[i] = Upload(storer, serviceRequestUpload.Upload, url)
		}
	}

	return &ghcmessages.ServiceRequestDocument{
		Uploads: uploads,
	}, nil

}

// MTOServiceItemSingleModel payload
func MTOServiceItemSingleModel(s *models.MTOServiceItem) *ghcmessages.MTOServiceItemSingle {
	return &ghcmessages.MTOServiceItemSingle{
		SitPostalCode:            handlers.FmtStringPtr(s.SITPostalCode),
		ApprovedAt:               handlers.FmtDateTimePtr(s.ApprovedAt),
		CreatedAt:                *handlers.FmtDateTime(s.CreatedAt),
		ID:                       *handlers.FmtUUID(s.ID),
		MoveTaskOrderID:          *handlers.FmtUUID(s.MoveTaskOrderID),
		MtoShipmentID:            handlers.FmtUUID(*s.MTOShipmentID),
		PickupPostalCode:         handlers.FmtStringPtr(s.PickupPostalCode),
		ReServiceID:              *handlers.FmtUUID(s.ReServiceID),
		RejectedAt:               handlers.FmtDateTimePtr(s.RejectedAt),
		RejectionReason:          handlers.FmtStringPtr(s.RejectionReason),
		SitCustomerContacted:     handlers.FmtDatePtr(s.SITCustomerContacted),
		SitDepartureDate:         handlers.FmtDateTimePtr(s.SITDepartureDate),
		SitEntryDate:             handlers.FmtDateTimePtr(s.SITEntryDate),
		SitRequestedDelivery:     handlers.FmtDatePtr(s.SITRequestedDelivery),
		Status:                   handlers.FmtString(string(s.Status)),
		UpdatedAt:                *handlers.FmtDateTime(s.UpdatedAt),
		ConvertToCustomerExpense: *handlers.FmtBool(s.CustomerExpense),
		CustomerExpenseReason:    handlers.FmtStringPtr(s.CustomerExpenseReason),
	}
}

// MTOServiceItemModel payload
func MTOServiceItemModel(s *models.MTOServiceItem, storer storage.FileStorer) *ghcmessages.MTOServiceItem {
	if s == nil {
		return nil
	}

	serviceRequestDocs := make(ghcmessages.ServiceRequestDocuments, len(s.ServiceRequestDocuments))

	if len(s.ServiceRequestDocuments) > 0 {
		for i, serviceRequest := range s.ServiceRequestDocuments {
			payload, err := ServiceRequestDoc(serviceRequest, storer)
			if err != nil {
				return nil
			}
			serviceRequestDocs[i] = payload
		}
	}
	payload := &ghcmessages.MTOServiceItem{
		ID:                            handlers.FmtUUID(s.ID),
		MoveTaskOrderID:               handlers.FmtUUID(s.MoveTaskOrderID),
		MtoShipmentID:                 handlers.FmtUUIDPtr(s.MTOShipmentID),
		ReServiceID:                   handlers.FmtUUID(s.ReServiceID),
		ReServiceCode:                 handlers.FmtString(string(s.ReService.Code)),
		ReServiceName:                 handlers.FmtStringPtr(&s.ReService.Name),
		Reason:                        handlers.FmtStringPtr(s.Reason),
		RejectionReason:               handlers.FmtStringPtr(s.RejectionReason),
		PickupPostalCode:              handlers.FmtStringPtr(s.PickupPostalCode),
		SITPostalCode:                 handlers.FmtStringPtr(s.SITPostalCode),
		SitEntryDate:                  handlers.FmtDateTimePtr(s.SITEntryDate),
		SitDepartureDate:              handlers.FmtDateTimePtr(s.SITDepartureDate),
		SitCustomerContacted:          handlers.FmtDatePtr(s.SITCustomerContacted),
		SitRequestedDelivery:          handlers.FmtDatePtr(s.SITRequestedDelivery),
		Status:                        ghcmessages.MTOServiceItemStatus(s.Status),
		Description:                   handlers.FmtStringPtr(s.Description),
		Dimensions:                    MTOServiceItemDimensions(s.Dimensions),
		CustomerContacts:              MTOServiceItemCustomerContacts(s.CustomerContacts),
		SitOriginHHGOriginalAddress:   Address(s.SITOriginHHGOriginalAddress),
		SitOriginHHGActualAddress:     Address(s.SITOriginHHGActualAddress),
		SitDestinationOriginalAddress: Address(s.SITDestinationOriginalAddress),
		SitDestinationFinalAddress:    Address(s.SITDestinationFinalAddress),
		EstimatedWeight:               handlers.FmtPoundPtr(s.EstimatedWeight),
		CreatedAt:                     strfmt.DateTime(s.CreatedAt),
		ApprovedAt:                    handlers.FmtDateTimePtr(s.ApprovedAt),
		RejectedAt:                    handlers.FmtDateTimePtr(s.RejectedAt),
		ETag:                          etag.GenerateEtag(s.UpdatedAt),
		ServiceRequestDocuments:       serviceRequestDocs,
		ConvertToCustomerExpense:      *handlers.FmtBool(s.CustomerExpense),
		CustomerExpenseReason:         handlers.FmtStringPtr(s.CustomerExpenseReason),
		SitDeliveryMiles:              handlers.FmtIntPtrToInt64(s.SITDeliveryMiles),
		EstimatedPrice:                handlers.FmtCost(s.PricingEstimate),
		StandaloneCrate:               s.StandaloneCrate,
		ExternalCrate:                 s.ExternalCrate,
		LockedPriceCents:              handlers.FmtCost(s.LockedPriceCents),
	}

	if s.ReService.Code == models.ReServiceCodeICRT && s.MTOShipment.PickupAddress != nil {
		if *s.MTOShipment.PickupAddress.IsOconus {
			payload.Market = handlers.FmtString(models.MarketOconus.FullString())
		} else {
			payload.Market = handlers.FmtString(models.MarketConus.FullString())
		}
	}

	if s.ReService.Code == models.ReServiceCodeIUCRT && s.MTOShipment.DestinationAddress != nil {
		if *s.MTOShipment.DestinationAddress.IsOconus {
			payload.Market = handlers.FmtString(models.MarketOconus.FullString())
		} else {
			payload.Market = handlers.FmtString(models.MarketConus.FullString())
		}
	}

	return payload
}

// SITServiceItemGrouping payload
func SITServiceItemGrouping(s models.SITServiceItemGrouping, storer storage.FileStorer) *ghcmessages.SITServiceItemGrouping {
	if len(s.ServiceItems) == 0 {
		return nil
	}

	summary := ghcmessages.SITSummary{
		FirstDaySITServiceItemID: strfmt.UUID(s.Summary.FirstDaySITServiceItemID.String()),
		Location:                 s.Summary.Location,
		DaysInSIT:                handlers.FmtIntPtrToInt64(&s.Summary.DaysInSIT),
		SitEntryDate:             *handlers.FmtDateTime(s.Summary.SITEntryDate),
		SitDepartureDate:         handlers.FmtDateTimePtr(s.Summary.SITDepartureDate),
		SitAuthorizedEndDate:     *handlers.FmtDateTime(s.Summary.SITAuthorizedEndDate),
		SitCustomerContacted:     handlers.FmtDateTimePtr(s.Summary.SITCustomerContacted),
		SitRequestedDelivery:     handlers.FmtDateTimePtr(s.Summary.SITRequestedDelivery),
	}

	serviceItems := MTOServiceItemModels(s.ServiceItems, storer)

	return &ghcmessages.SITServiceItemGrouping{
		Summary:      &summary,
		ServiceItems: serviceItems,
	}
}

// SITServiceItemGroupings payload
func SITServiceItemGroupings(s models.SITServiceItemGroupings, storer storage.FileStorer) ghcmessages.SITServiceItemGroupings {
	sitGroupings := ghcmessages.SITServiceItemGroupings{}
	for _, sitGroup := range s {
		if sitPayload := SITServiceItemGrouping(sitGroup, storer); sitPayload != nil {
			sitGroupings = append(sitGroupings, sitPayload)
		}
	}
	return sitGroupings
}

// MTOServiceItemModels payload
func MTOServiceItemModels(s models.MTOServiceItems, storer storage.FileStorer) ghcmessages.MTOServiceItems {
	serviceItems := ghcmessages.MTOServiceItems{}
	for _, item := range s {
		copyOfServiceItem := item // Make copy to avoid implicit memory aliasing of items from a range statement.
		serviceItems = append(serviceItems, MTOServiceItemModel(&copyOfServiceItem, storer))
	}

	return serviceItems
}

// MTOServiceItemDimension payload
func MTOServiceItemDimension(d *models.MTOServiceItemDimension) *ghcmessages.MTOServiceItemDimension {
	return &ghcmessages.MTOServiceItemDimension{
		ID:     *handlers.FmtUUID(d.ID),
		Type:   ghcmessages.DimensionType(d.Type),
		Length: *d.Length.Int32Ptr(),
		Height: *d.Height.Int32Ptr(),
		Width:  *d.Width.Int32Ptr(),
	}
}

// MTOServiceItemDimensions payload
func MTOServiceItemDimensions(d models.MTOServiceItemDimensions) ghcmessages.MTOServiceItemDimensions {
	payload := make(ghcmessages.MTOServiceItemDimensions, len(d))
	for i, item := range d {
		copyOfServiceItem := item // Make copy to avoid implicit memory aliasing of items from a range statement.
		payload[i] = MTOServiceItemDimension(&copyOfServiceItem)
	}
	return payload
}

// MTOServiceItemCustomerContact payload
func MTOServiceItemCustomerContact(c *models.MTOServiceItemCustomerContact) *ghcmessages.MTOServiceItemCustomerContact {
	return &ghcmessages.MTOServiceItemCustomerContact{
		Type:                       ghcmessages.CustomerContactType(c.Type),
		DateOfContact:              *handlers.FmtDate(c.DateOfContact),
		TimeMilitary:               c.TimeMilitary,
		FirstAvailableDeliveryDate: *handlers.FmtDate(c.FirstAvailableDeliveryDate),
	}
}

// MTOServiceItemCustomerContacts payload
func MTOServiceItemCustomerContacts(c models.MTOServiceItemCustomerContacts) ghcmessages.MTOServiceItemCustomerContacts {
	payload := make(ghcmessages.MTOServiceItemCustomerContacts, len(c))
	for i, item := range c {
		copyOfServiceItem := item // Make copy to avoid implicit memory aliasing of items from a range statement.
		payload[i] = MTOServiceItemCustomerContact(&copyOfServiceItem)
	}
	return payload
}

// Upload payload
func Upload(storer storage.FileStorer, upload models.Upload, url string) *ghcmessages.Upload {
	uploadPayload := &ghcmessages.Upload{
		ID:          handlers.FmtUUIDValue(upload.ID),
		Filename:    upload.Filename,
		ContentType: upload.ContentType,
		UploadType:  string(upload.UploadType),
		URL:         strfmt.URI(url),
		Bytes:       upload.Bytes,
		CreatedAt:   strfmt.DateTime(upload.CreatedAt),
		UpdatedAt:   strfmt.DateTime(upload.UpdatedAt),
		DeletedAt:   (*strfmt.DateTime)(upload.DeletedAt),
	}

	if upload.Rotation != nil {
		uploadPayload.Rotation = *upload.Rotation
	}

	tags, err := storer.Tags(upload.StorageKey)
	if err != nil || len(tags) == 0 {
		uploadPayload.Status = "PROCESSING"
	} else {
		uploadPayload.Status = tags["av-status"]
	}
	return uploadPayload
}

// Upload payload for when a Proof of Service doc is designated as a weight ticket
// This adds an isWeightTicket key to the payload for the UI to use
func WeightTicketUpload(storer storage.FileStorer, upload models.Upload, url string, isWeightTicket bool) *ghcmessages.Upload {
	uploadPayload := &ghcmessages.Upload{
		ID:             handlers.FmtUUIDValue(upload.ID),
		Filename:       upload.Filename,
		ContentType:    upload.ContentType,
		URL:            strfmt.URI(url),
		Bytes:          upload.Bytes,
		CreatedAt:      strfmt.DateTime(upload.CreatedAt),
		UpdatedAt:      strfmt.DateTime(upload.UpdatedAt),
		IsWeightTicket: isWeightTicket,
	}
	tags, err := storer.Tags(upload.StorageKey)
	if err != nil || len(tags) == 0 {
		uploadPayload.Status = "PROCESSING"
	} else {
		uploadPayload.Status = tags["av-status"]
	}
	return uploadPayload
}

// ProofOfServiceDoc payload from model
func ProofOfServiceDoc(proofOfService models.ProofOfServiceDoc, storer storage.FileStorer) (*ghcmessages.ProofOfServiceDoc, error) {

	uploads := make([]*ghcmessages.Upload, len(proofOfService.PrimeUploads))
	if len(proofOfService.PrimeUploads) > 0 {
		for i, primeUpload := range proofOfService.PrimeUploads {
			url, err := storer.PresignedURL(primeUpload.Upload.StorageKey, primeUpload.Upload.ContentType, primeUpload.Upload.Filename)
			if err != nil {
				return nil, err
			}
			// if the doc is a weight ticket then we need to return a different payload so the UI can differentiate
			weightTicket := proofOfService.IsWeightTicket
			if weightTicket {
				uploads[i] = WeightTicketUpload(storer, primeUpload.Upload, url, proofOfService.IsWeightTicket)
			} else {
				uploads[i] = Upload(storer, primeUpload.Upload, url)
			}
		}
	}

	return &ghcmessages.ProofOfServiceDoc{
		IsWeightTicket: proofOfService.IsWeightTicket,
		Uploads:        uploads,
	}, nil
}

func PayloadForUploadModel(
	storer storage.FileStorer,
	upload models.Upload,
	url string,
) *ghcmessages.Upload {
	uploadPayload := &ghcmessages.Upload{
		ID:          handlers.FmtUUIDValue(upload.ID),
		Filename:    upload.Filename,
		ContentType: upload.ContentType,
		UploadType:  string(upload.UploadType),
		URL:         strfmt.URI(url),
		Bytes:       upload.Bytes,
		CreatedAt:   strfmt.DateTime(upload.CreatedAt),
		UpdatedAt:   strfmt.DateTime(upload.UpdatedAt),
		DeletedAt:   (*strfmt.DateTime)(upload.DeletedAt),
	}

	if upload.Rotation != nil {
		uploadPayload.Rotation = *upload.Rotation
	}

	tags, err := storer.Tags(upload.StorageKey)
	if err != nil || len(tags) == 0 {
		uploadPayload.Status = "PROCESSING"
	} else {
		uploadPayload.Status = tags["av-status"]
	}
	return uploadPayload
}

func PayloadForDocumentModel(storer storage.FileStorer, document models.Document) (*ghcmessages.Document, error) {
	uploads := make([]*ghcmessages.Upload, len(document.UserUploads))
	for i, userUpload := range document.UserUploads {
		if userUpload.Upload.ID == uuid.Nil {
			return nil, errors.New("no uploads for user")
		}
		url, err := storer.PresignedURL(userUpload.Upload.StorageKey, userUpload.Upload.ContentType, userUpload.Upload.Filename)
		if err != nil {
			return nil, err
		}

		uploadPayload := PayloadForUploadModel(storer, userUpload.Upload, url)
		uploads[i] = uploadPayload
	}

	documentPayload := &ghcmessages.Document{
		ID:              handlers.FmtUUID(document.ID),
		ServiceMemberID: handlers.FmtUUID(document.ServiceMemberID),
		Uploads:         uploads,
	}
	return documentPayload, nil
}

// In the TOO queue response we only want to count shipments in these statuses (excluding draft and cancelled)
// For the Services Counseling queue we will find the earliest move date from shipments in these statuses
func queueIncludeShipmentStatus(status models.MTOShipmentStatus) bool {
	return status == models.MTOShipmentStatusSubmitted ||
		status == models.MTOShipmentStatusApproved ||
		status == models.MTOShipmentStatusDiversionRequested ||
		status == models.MTOShipmentStatusCancellationRequested
}

func QueueAvailableOfficeUsers(officeUsers []models.OfficeUser) *ghcmessages.AvailableOfficeUsers {
	availableOfficeUsers := make(ghcmessages.AvailableOfficeUsers, len(officeUsers))
	for i, officeUser := range officeUsers {

		availableOfficeUsers[i] = &ghcmessages.AvailableOfficeUser{
			LastName:     officeUser.LastName,
			FirstName:    officeUser.FirstName,
			OfficeUserID: *handlers.FmtUUID(officeUser.ID),
		}
	}

	return &availableOfficeUsers
}

func BulkAssignmentData(appCtx appcontext.AppContext, moves []models.MoveWithEarliestDate, officeUsers []models.OfficeUserWithWorkload, officeId uuid.UUID) ghcmessages.BulkAssignmentData {
	availableOfficeUsers := make(ghcmessages.AvailableOfficeUsers, len(officeUsers))
	availableMoves := make(ghcmessages.BulkAssignmentMoveIDs, len(moves))

	for i, officeUser := range officeUsers {
		availableOfficeUsers[i] = &ghcmessages.AvailableOfficeUser{
			LastName:     officeUser.LastName,
			FirstName:    officeUser.FirstName,
			OfficeUserID: *handlers.FmtUUID(officeUser.ID),
			Workload:     int64(officeUser.Workload),
		}
	}
	for i, move := range moves {
		availableMoves[i] = ghcmessages.BulkAssignmentMoveID(strfmt.UUID(move.ID.String()))
	}

	bulkAssignmentData := &ghcmessages.BulkAssignmentData{
		AvailableOfficeUsers:  availableOfficeUsers,
		BulkAssignmentMoveIDs: availableMoves,
	}

	return *bulkAssignmentData
}

func queueMoveIsAssignable(move models.Move, assignedToUser *ghcmessages.AssignedOfficeUser, isCloseoutQueue bool, officeUser models.OfficeUser, ppmCloseoutGblocs bool) bool {
	// default to false
	isAssignable := false

	// HQ role is read only
	if officeUser.User.Roles.HasRole(roles.RoleTypeHQ) {
		isAssignable = false
		return isAssignable
	}

	// if its unassigned its assignable in all cases
	if assignedToUser == nil {
		isAssignable = true
	}

	isSupervisor := officeUser.User.Privileges.HasPrivilege(models.PrivilegeTypeSupervisor)
	// in TOO queues, all moves are assignable for supervisor users
	if officeUser.User.Roles.HasRole(roles.RoleTypeTOO) && isSupervisor {
		isAssignable = true
	}

	// if it is assigned in the SCs queue
	// it is only assignable if the user is a supervisor...
	if officeUser.User.Roles.HasRole(roles.RoleTypeServicesCounselor) && isSupervisor {
		// AND we are in the counseling queue AND the move's counseling office is the supervisor's transportation office
		if !isCloseoutQueue && move.CounselingOfficeID != nil && *move.CounselingOfficeID == officeUser.TransportationOfficeID {
			isAssignable = true
		}
		// OR we are in the closeout queue AND the move's closeout office is the supervisor's transportation office
		if isCloseoutQueue && move.CloseoutOfficeID != nil && *move.CloseoutOfficeID == officeUser.TransportationOfficeID {
			isAssignable = true
		}

		// OR theyre a navy, marine, or coast guard supervisor
		if ppmCloseoutGblocs {
			isAssignable = true
		}
	}

	return isAssignable
}

func servicesCounselorAvailableOfficeUsers(move models.Move, officeUsers []models.OfficeUser, officeUser models.OfficeUser, ppmCloseoutGblocs bool, isCloseoutQueue bool) []models.OfficeUser {
	if officeUser.User.Roles.HasRole(roles.RoleTypeServicesCounselor) {
		// if the office user currently assigned to the move works outside of the logged in users counseling office
		// add them to the set
		if move.SCAssignedUser != nil && move.SCAssignedUser.TransportationOfficeID != officeUser.TransportationOfficeID {
			officeUsers = append(officeUsers, *move.SCAssignedUser)
		}

		// if there is no counseling office
		// OR if our current user doesn't work at the move's counseling office
		// only available user should be themself
		if !isCloseoutQueue && (move.CounselingOfficeID == nil) || (move.CounselingOfficeID != nil && *move.CounselingOfficeID != officeUser.TransportationOfficeID) {
			officeUsers = models.OfficeUsers{officeUser}
		}

		// if its the closeout queue and its not a Navy, Marine, or Coast Guard user
		// and the move doesn't have a closeout office
		// OR the move's closeout office is not the office users office
		// only available user should be themself
		if isCloseoutQueue && !ppmCloseoutGblocs && move.CloseoutOfficeID == nil || (move.CloseoutOfficeID != nil && *move.CloseoutOfficeID != officeUser.TransportationOfficeID) {
			officeUsers = models.OfficeUsers{officeUser}

		}
	}

	return officeUsers
}

// QueueMoves payload
func QueueMoves(moves []models.Move, officeUsers []models.OfficeUser, requestedPpmStatus *models.PPMShipmentStatus, officeUser models.OfficeUser, officeUsersSafety []models.OfficeUser) *ghcmessages.QueueMoves {
	queueMoves := make(ghcmessages.QueueMoves, len(moves))
	for i, move := range moves {
		customer := move.Orders.ServiceMember

		var transportationOffice string
		var transportationOfficeId uuid.UUID
		if move.CounselingOffice != nil {
			transportationOffice = move.CounselingOffice.Name
			transportationOfficeId = move.CounselingOffice.ID
		}
		var validMTOShipments []models.MTOShipment
		var earliestRequestedPickup *time.Time
		// we can't easily modify our sql query to find the earliest shipment pickup date so we must do it here
		for _, shipment := range move.MTOShipments {
			if queueIncludeShipmentStatus(shipment.Status) && shipment.DeletedAt == nil {
				earliestDateInCurrentShipment := findEarliestDateForRequestedMoveDate(shipment)
				if earliestRequestedPickup == nil || (earliestDateInCurrentShipment != nil && earliestDateInCurrentShipment.Before(*earliestRequestedPickup)) {
					earliestRequestedPickup = earliestDateInCurrentShipment
				}

				validMTOShipments = append(validMTOShipments, shipment)
			}
		}

		var deptIndicator ghcmessages.DeptIndicator
		if move.Orders.DepartmentIndicator != nil {
			deptIndicator = ghcmessages.DeptIndicator(*move.Orders.DepartmentIndicator)
		}

		var originGbloc string
		if move.Status == models.MoveStatusNeedsServiceCounseling {
			originGbloc = swag.StringValue(move.Orders.OriginDutyLocationGBLOC)
		} else if len(move.ShipmentGBLOC) > 0 && move.ShipmentGBLOC[0].GBLOC != nil {
			// There is a Pop bug that prevents us from using a has_one association for
			// Move.ShipmentGBLOC, so we have to treat move.ShipmentGBLOC as an array, even
			// though there can never be more than one GBLOC for a move.
			originGbloc = swag.StringValue(move.ShipmentGBLOC[0].GBLOC)
		} else {
			// If the move's first shipment doesn't have a pickup address (like with an NTS-Release),
			// we need to fall back to the origin duty location GBLOC.  If that's not available for
			// some reason, then we should get the empty string (no GBLOC).
			originGbloc = swag.StringValue(move.Orders.OriginDutyLocationGBLOC)
		}

		var closeoutLocation string
		if move.CloseoutOffice != nil {
			closeoutLocation = move.CloseoutOffice.Name
		}
		var closeoutInitiated time.Time
		var ppmStatus models.PPMShipmentStatus
		for _, shipment := range move.MTOShipments {
			if shipment.PPMShipment != nil {
				if requestedPpmStatus != nil {
					if shipment.PPMShipment.Status == *requestedPpmStatus {
						ppmStatus = shipment.PPMShipment.Status
					}
				} else {
					ppmStatus = shipment.PPMShipment.Status
				}
				if shipment.PPMShipment.SubmittedAt != nil {
					if closeoutInitiated.Before(*shipment.PPMShipment.SubmittedAt) {
						closeoutInitiated = *shipment.PPMShipment.SubmittedAt
					}
				}
			}
		}

		// queue assignment logic below

		// determine if there is an assigned user
		var assignedToUser *ghcmessages.AssignedOfficeUser
		if officeUser.User.Roles.HasRole(roles.RoleTypeServicesCounselor) && move.SCAssignedUser != nil {
			assignedToUser = AssignedOfficeUser(move.SCAssignedUser)
		}
		if officeUser.User.Roles.HasRole(roles.RoleTypeTOO) && move.TOOAssignedUser != nil {
			assignedToUser = AssignedOfficeUser(move.TOOAssignedUser)
		}

		// these branches have their own closeout specific offices
		ppmCloseoutGblocs := closeoutLocation == "NAVY" || closeoutLocation == "TVCB" || closeoutLocation == "USCG"
		// requestedPpmStatus also represents if we are viewing the closeout queue
		isCloseoutQueue := requestedPpmStatus != nil && *requestedPpmStatus == models.PPMShipmentStatusNeedsCloseout
		// determine if the move is assignable
		assignable := queueMoveIsAssignable(move, assignedToUser, isCloseoutQueue, officeUser, ppmCloseoutGblocs)

		isSupervisor := officeUser.User.Privileges.HasPrivilege(models.PrivilegeTypeSupervisor)
		// only need to attach available office users if move is assignable
		var apiAvailableOfficeUsers ghcmessages.AvailableOfficeUsers
		if assignable {
			// non SC roles don't need the extra logic, just make availableOfficeUsers = officeUsers
			availableOfficeUsers := officeUsers

			if isSupervisor && move.Orders.OrdersType == "SAFETY" {
				availableOfficeUsers = officeUsersSafety
			}
			if officeUser.User.Roles.HasRole(roles.RoleTypeServicesCounselor) {
				availableOfficeUsers = servicesCounselorAvailableOfficeUsers(move, availableOfficeUsers, officeUser, ppmCloseoutGblocs, isCloseoutQueue)
			}

			apiAvailableOfficeUsers = *QueueAvailableOfficeUsers(availableOfficeUsers)
		}

		queueMoves[i] = &ghcmessages.QueueMove{
			Customer:                Customer(&customer),
			Status:                  ghcmessages.MoveStatus(move.Status),
			ID:                      *handlers.FmtUUID(move.ID),
			Locator:                 move.Locator,
			SubmittedAt:             handlers.FmtDateTimePtr(move.SubmittedAt),
			AppearedInTooAt:         handlers.FmtDateTimePtr(findLastSentToTOO(move)),
			RequestedMoveDate:       handlers.FmtDatePtr(earliestRequestedPickup),
			DepartmentIndicator:     &deptIndicator,
			ShipmentsCount:          int64(len(validMTOShipments)),
			OriginDutyLocation:      DutyLocation(move.Orders.OriginDutyLocation),
			DestinationDutyLocation: DutyLocation(&move.Orders.NewDutyLocation), // #nosec G601 new in 1.22.2
			OriginGBLOC:             ghcmessages.GBLOC(originGbloc),
			PpmType:                 move.PPMType,
			CloseoutInitiated:       handlers.FmtDateTimePtr(&closeoutInitiated),
			CloseoutLocation:        &closeoutLocation,
			OrderType:               (*string)(move.Orders.OrdersType.Pointer()),
			LockedByOfficeUserID:    handlers.FmtUUIDPtr(move.LockedByOfficeUserID),
			LockedByOfficeUser:      OfficeUser(move.LockedByOfficeUser),
			LockExpiresAt:           handlers.FmtDateTimePtr(move.LockExpiresAt),
			PpmStatus:               ghcmessages.PPMStatus(ppmStatus),
			CounselingOffice:        &transportationOffice,
			CounselingOfficeID:      handlers.FmtUUID(transportationOfficeId),
			AssignedTo:              assignedToUser,
			Assignable:              assignable,
			AvailableOfficeUsers:    apiAvailableOfficeUsers,
		}
	}
	return &queueMoves
}

func findLastSentToTOO(move models.Move) (latestOccurance *time.Time) {
	possibleValues := [3]*time.Time{move.SubmittedAt, move.ServiceCounselingCompletedAt, move.ApprovalsRequestedAt}
	for _, time := range possibleValues {
		if time != nil && (latestOccurance == nil || time.After(*latestOccurance)) {
			latestOccurance = time
		}
	}
	return latestOccurance
}

func findEarliestDateForRequestedMoveDate(shipment models.MTOShipment) (earliestDate *time.Time) {
	var possibleValues []*time.Time

	if shipment.RequestedPickupDate != nil {
		possibleValues = append(possibleValues, shipment.RequestedPickupDate)
	}
	if shipment.RequestedDeliveryDate != nil {
		possibleValues = append(possibleValues, shipment.RequestedDeliveryDate)
	}
	if shipment.PPMShipment != nil {
		possibleValues = append(possibleValues, &shipment.PPMShipment.ExpectedDepartureDate)
	}

	for _, date := range possibleValues {
		if earliestDate == nil || date.Before(*earliestDate) {
			earliestDate = date
		}
	}

	return earliestDate
}

// This is a helper function to calculate the inferred status needed for QueuePaymentRequest payload
func queuePaymentRequestStatus(paymentRequest models.PaymentRequest) string {
	// If a payment request is in the PENDING state, let's use the term 'payment requested'
	if paymentRequest.Status == models.PaymentRequestStatusPending {
		return models.QueuePaymentRequestPaymentRequested
	}

	// If a payment request is either reviewed, sent_to_gex or recieved_by_gex then we'll use 'reviewed'
	if paymentRequest.Status == models.PaymentRequestStatusSentToGex ||
		paymentRequest.Status == models.PaymentRequestStatusTppsReceived ||
		paymentRequest.Status == models.PaymentRequestStatusReviewed {
		return models.QueuePaymentRequestReviewed
	}

	if paymentRequest.Status == models.PaymentRequestStatusReviewedAllRejected {
		return models.QueuePaymentRequestRejected
	}

	if paymentRequest.Status == models.PaymentRequestStatusPaid {
		return models.QueuePaymentRequestPaid
	}

	if paymentRequest.Status == models.PaymentRequestStatusDeprecated {
		return models.QueuePaymentRequestDeprecated
	}

	return models.QueuePaymentRequestError

}

// QueuePaymentRequests payload
func QueuePaymentRequests(paymentRequests *models.PaymentRequests, officeUsers []models.OfficeUser, officeUser models.OfficeUser, officeUsersSafety []models.OfficeUser) *ghcmessages.QueuePaymentRequests {

	queuePaymentRequests := make(ghcmessages.QueuePaymentRequests, len(*paymentRequests))

	for i, paymentRequest := range *paymentRequests {
		moveTaskOrder := paymentRequest.MoveTaskOrder
		orders := moveTaskOrder.Orders
		var gbloc ghcmessages.GBLOC
		if moveTaskOrder.ShipmentGBLOC[0].GBLOC != nil {
			gbloc = ghcmessages.GBLOC(*moveTaskOrder.ShipmentGBLOC[0].GBLOC)
		}

		queuePaymentRequests[i] = &ghcmessages.QueuePaymentRequest{
			ID:                   *handlers.FmtUUID(paymentRequest.ID),
			MoveID:               *handlers.FmtUUID(moveTaskOrder.ID),
			Customer:             Customer(&orders.ServiceMember),
			Status:               ghcmessages.QueuePaymentRequestStatus(queuePaymentRequestStatus(paymentRequest)),
			Age:                  math.Ceil(time.Since(paymentRequest.CreatedAt).Hours() / 24.0),
			SubmittedAt:          *handlers.FmtDateTime(paymentRequest.CreatedAt),
			Locator:              moveTaskOrder.Locator,
			OriginGBLOC:          gbloc,
			OriginDutyLocation:   DutyLocation(orders.OriginDutyLocation),
			OrderType:            (*string)(orders.OrdersType.Pointer()),
			LockedByOfficeUserID: handlers.FmtUUIDPtr(moveTaskOrder.LockedByOfficeUserID),
			LockExpiresAt:        handlers.FmtDateTimePtr(moveTaskOrder.LockExpiresAt),
		}

		if paymentRequest.MoveTaskOrder.TIOAssignedUser != nil {
			queuePaymentRequests[i].AssignedTo = AssignedOfficeUser(paymentRequest.MoveTaskOrder.TIOAssignedUser)
		}

		if paymentRequest.MoveTaskOrder.CounselingOffice != nil {
			queuePaymentRequests[i].CounselingOffice = &paymentRequest.MoveTaskOrder.CounselingOffice.Name
		}

		isAssignable := false
		if queuePaymentRequests[i].AssignedTo == nil {
			isAssignable = true
		}

		isSupervisor := officeUser.User.Privileges.HasPrivilege(models.PrivilegeTypeSupervisor)
		if isSupervisor {
			isAssignable = true
		}

		if officeUser.User.Roles.HasRole(roles.RoleTypeHQ) {
			isAssignable = false
		}

		queuePaymentRequests[i].Assignable = isAssignable

		// only need to attach available office users if move is assignable
		if queuePaymentRequests[i].Assignable {
			availableOfficeUsers := officeUsers
			if isSupervisor && orders.OrdersType == "SAFETY" {
				availableOfficeUsers = officeUsersSafety
			}
			if !isSupervisor {
				availableOfficeUsers = models.OfficeUsers{officeUser}
			}

			queuePaymentRequests[i].AvailableOfficeUsers = *QueueAvailableOfficeUsers(availableOfficeUsers)
		}

		if orders.DepartmentIndicator != nil {
			deptIndicator := ghcmessages.DeptIndicator(*orders.DepartmentIndicator)
			queuePaymentRequests[i].DepartmentIndicator = &deptIndicator
		}
	}

	return &queuePaymentRequests
}

// Reweigh payload
func Reweigh(reweigh *models.Reweigh, _ *ghcmessages.SITStatus) *ghcmessages.Reweigh {
	if reweigh == nil || reweigh.ID == uuid.Nil {
		return nil
	}
	payload := &ghcmessages.Reweigh{
		ID:                     strfmt.UUID(reweigh.ID.String()),
		RequestedAt:            strfmt.DateTime(reweigh.RequestedAt),
		RequestedBy:            ghcmessages.ReweighRequester(reweigh.RequestedBy),
		VerificationReason:     reweigh.VerificationReason,
		Weight:                 handlers.FmtPoundPtr(reweigh.Weight),
		VerificationProvidedAt: handlers.FmtDateTimePtr(reweigh.VerificationProvidedAt),
		ShipmentID:             strfmt.UUID(reweigh.ShipmentID.String()),
	}

	return payload
}

// SearchMoves payload
func SearchMoves(appCtx appcontext.AppContext, moves models.Moves) *ghcmessages.SearchMoves {
	searchMoves := make(ghcmessages.SearchMoves, len(moves))
	for i, move := range moves {
		customer := move.Orders.ServiceMember

		numShipments := 0

		for _, shipment := range move.MTOShipments {
			if shipment.Status != models.MTOShipmentStatusDraft {
				numShipments++
			}
		}

		var pickupDate, deliveryDate *strfmt.Date

		if numShipments > 0 && move.MTOShipments[0].ScheduledPickupDate != nil {
			pickupDate = handlers.FmtDatePtr(move.MTOShipments[0].ScheduledPickupDate)
		} else {
			pickupDate = nil
		}

		if numShipments > 0 && move.MTOShipments[0].ScheduledDeliveryDate != nil {
			deliveryDate = handlers.FmtDatePtr(move.MTOShipments[0].ScheduledDeliveryDate)
		} else {
			deliveryDate = nil
		}

		var originGBLOC string
		if move.Status == models.MoveStatusNeedsServiceCounseling {
			originGBLOC = swag.StringValue(move.Orders.OriginDutyLocationGBLOC)
		} else if len(move.ShipmentGBLOC) > 0 && move.ShipmentGBLOC[0].GBLOC != nil {
			// There is a Pop bug that prevents us from using a has_one association for
			// Move.ShipmentGBLOC, so we have to treat move.ShipmentGBLOC as an array, even
			// though there can never be more than one GBLOC for a move.
			originGBLOC = swag.StringValue(move.ShipmentGBLOC[0].GBLOC)
		} else {
			// If the move's first shipment doesn't have a pickup address (like with an NTS-Release),
			// we need to fall back to the origin duty location GBLOC.  If that's not available for
			// some reason, then we should get the empty string (no GBLOC).
			originGBLOC = swag.StringValue(move.Orders.OriginDutyLocationGBLOC)
		}

		// populates the destination gbloc of the move
		var destinationGBLOC string
		var err error
		destinationGBLOC, err = move.GetDestinationGBLOC(appCtx.DB())
		if err != nil {
			destinationGBLOC = ""
		}
		if len(destinationGBLOC) > 0 && customer.Affiliation.String() == "MARINES" {
			destinationGBLOC = "USMC/" + destinationGBLOC
		}
		destinationGblocMessage := ghcmessages.GBLOC(destinationGBLOC)

		// populates the destination postal code of the move
		var destinationPostalCode string
		destinationPostalCode, err = move.GetDestinationPostalCode(appCtx.DB())
		if err != nil {
			destinationPostalCode = ""
		}

		searchMoves[i] = &ghcmessages.SearchMove{
			FirstName:                    customer.FirstName,
			LastName:                     customer.LastName,
			Edipi:                        customer.Edipi,
			Emplid:                       customer.Emplid,
			Branch:                       customer.Affiliation.String(),
			Status:                       ghcmessages.MoveStatus(move.Status),
			ID:                           *handlers.FmtUUID(move.ID),
			Locator:                      move.Locator,
			ShipmentsCount:               int64(numShipments),
			OriginDutyLocationPostalCode: move.Orders.OriginDutyLocation.Address.PostalCode,
			DestinationPostalCode:        destinationPostalCode,
			OrderType:                    string(move.Orders.OrdersType),
			RequestedPickupDate:          pickupDate,
			RequestedDeliveryDate:        deliveryDate,
			OriginGBLOC:                  ghcmessages.GBLOC(originGBLOC),
			DestinationGBLOC:             destinationGblocMessage,
			LockedByOfficeUserID:         handlers.FmtUUIDPtr(move.LockedByOfficeUserID),
			LockExpiresAt:                handlers.FmtDateTimePtr(move.LockExpiresAt),
		}
	}
	return &searchMoves
}

// ShipmentPaymentSITBalance payload
func ShipmentPaymentSITBalance(shipmentSITBalance *services.ShipmentPaymentSITBalance) *ghcmessages.ShipmentPaymentSITBalance {
	if shipmentSITBalance == nil {
		return nil
	}

	payload := &ghcmessages.ShipmentPaymentSITBalance{
		PendingBilledStartDate:  handlers.FmtDate(shipmentSITBalance.PendingBilledStartDate),
		PendingBilledEndDate:    handlers.FmtDate(shipmentSITBalance.PendingBilledEndDate),
		PendingSITDaysInvoiced:  int64(shipmentSITBalance.PendingSITDaysInvoiced),
		PreviouslyBilledDays:    handlers.FmtIntPtrToInt64(shipmentSITBalance.PreviouslyBilledDays),
		PreviouslyBilledEndDate: handlers.FmtDatePtr(shipmentSITBalance.PreviouslyBilledEndDate),
		ShipmentID:              *handlers.FmtUUID(shipmentSITBalance.ShipmentID),
		TotalSITDaysAuthorized:  int64(shipmentSITBalance.TotalSITDaysAuthorized),
		TotalSITDaysRemaining:   int64(shipmentSITBalance.TotalSITDaysRemaining),
		TotalSITEndDate:         handlers.FmtDate(shipmentSITBalance.TotalSITEndDate),
	}

	return payload
}

// ShipmentsPaymentSITBalance payload
func ShipmentsPaymentSITBalance(shipmentsSITBalance []services.ShipmentPaymentSITBalance) ghcmessages.ShipmentsPaymentSITBalance {
	if len(shipmentsSITBalance) == 0 {
		return nil
	}

	payload := make(ghcmessages.ShipmentsPaymentSITBalance, len(shipmentsSITBalance))
	for i, shipmentSITBalance := range shipmentsSITBalance {
		shipmentSITBalanceCopy := shipmentSITBalance
		payload[i] = ShipmentPaymentSITBalance(&shipmentSITBalanceCopy)
	}

	return payload
}

func SearchCustomers(customers models.ServiceMemberSearchResults) *ghcmessages.SearchCustomers {
	searchCustomers := make(ghcmessages.SearchCustomers, len(customers))
	for i, customer := range customers {
		searchCustomers[i] = &ghcmessages.SearchCustomer{
			FirstName:     customer.FirstName,
			LastName:      customer.LastName,
			Edipi:         customer.Edipi,
			Emplid:        customer.Emplid,
			Branch:        customer.Affiliation.String(),
			ID:            *handlers.FmtUUID(customer.ID),
			PersonalEmail: customer.PersonalEmail,
			Telephone:     customer.Telephone,
		}
	}
	return &searchCustomers
}

// ReServiceItem payload
func ReServiceItem(reServiceItem *models.ReServiceItem) *ghcmessages.ReServiceItem {
	if reServiceItem == nil || *reServiceItem == (models.ReServiceItem{}) {
		return nil
	}
	return &ghcmessages.ReServiceItem{
		IsAutoApproved: reServiceItem.IsAutoApproved,
		MarketCode:     string(reServiceItem.MarketCode),
		ServiceCode:    string(reServiceItem.ReService.Code),
		ShipmentType:   string(reServiceItem.ShipmentType),
		ServiceName:    reServiceItem.ReService.Name,
	}
}

// ReServiceItems payload
func ReServiceItems(reServiceItems models.ReServiceItems) ghcmessages.ReServiceItems {
	payload := make(ghcmessages.ReServiceItems, len(reServiceItems))
	for i, reServiceItem := range reServiceItems {
		copyOfReServiceItem := reServiceItem
		payload[i] = ReServiceItem(&copyOfReServiceItem)
	}
	return payload
}

// VLocation payload
func VLocation(vLocation *models.VLocation) *ghcmessages.VLocation {
	if vLocation == nil {
		return nil
	}
	if *vLocation == (models.VLocation{}) {
		return nil
	}

	return &ghcmessages.VLocation{
		City:                 vLocation.CityName,
		State:                vLocation.StateName,
		PostalCode:           vLocation.UsprZipID,
		County:               &vLocation.UsprcCountyNm,
		UsPostRegionCitiesID: *handlers.FmtUUID(*vLocation.UsPostRegionCitiesID),
	}
}

// VLocations payload
func VLocations(vLocations models.VLocations) ghcmessages.VLocations {
	payload := make(ghcmessages.VLocations, len(vLocations))
	for i, vLocation := range vLocations {
		copyOfVLocation := vLocation
		payload[i] = VLocation(&copyOfVLocation)
	}
	return payload
}

func Port(mtoServiceItems models.MTOServiceItems, portType string) *ghcmessages.Port {
	if mtoServiceItems == nil {
		return nil
	}

	for _, mtoServiceItem := range mtoServiceItems {
		var portLocation *models.PortLocation
		if portType == "POE" && mtoServiceItem.POELocation != nil {
			portLocation = mtoServiceItem.POELocation
		} else if portType == "POD" && mtoServiceItem.PODLocation != nil {
			portLocation = mtoServiceItem.PODLocation
		}

		if portLocation != nil {
			return &ghcmessages.Port{
				ID:       strfmt.UUID(portLocation.ID.String()),
				PortType: portLocation.Port.PortType.String(),
				PortCode: portLocation.Port.PortCode,
				PortName: portLocation.Port.PortName,
				City:     portLocation.City.CityName,
				County:   portLocation.UsPostRegionCity.UsprcCountyNm,
				State:    portLocation.UsPostRegionCity.UsPostRegion.State.StateName,
				Zip:      portLocation.UsPostRegionCity.UsprZipID,
				Country:  portLocation.Country.CountryName,
			}
		}
	}
	return nil
}<|MERGE_RESOLUTION|>--- conflicted
+++ resolved
@@ -122,11 +122,8 @@
 		SCAssignedUser:                                 AssignedOfficeUser(move.SCAssignedUser),
 		TOOAssignedUser:                                AssignedOfficeUser(move.TOOAssignedUser),
 		TIOAssignedUser:                                AssignedOfficeUser(move.TIOAssignedUser),
-<<<<<<< HEAD
-=======
 		CounselingOfficeID:                             handlers.FmtUUIDPtr(move.CounselingOfficeID),
 		CounselingOffice:                               TransportationOffice(move.CounselingOffice),
->>>>>>> 3ab81245
 	}
 
 	return payload, nil
