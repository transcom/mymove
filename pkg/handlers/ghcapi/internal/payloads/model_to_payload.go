package payloads

import (
	"encoding/json"
	"errors"
	"math"
	"strings"
	"time"

	"github.com/go-openapi/strfmt"
	"github.com/go-openapi/swag"
	"github.com/gofrs/uuid"
	"go.uber.org/zap"

	"github.com/transcom/mymove/pkg/appcontext"
	"github.com/transcom/mymove/pkg/etag"
	"github.com/transcom/mymove/pkg/gen/ghcmessages"
	"github.com/transcom/mymove/pkg/handlers"
	"github.com/transcom/mymove/pkg/models"
	"github.com/transcom/mymove/pkg/models/roles"
	"github.com/transcom/mymove/pkg/services"
	mtoshipment "github.com/transcom/mymove/pkg/services/mto_shipment"
	"github.com/transcom/mymove/pkg/storage"
	"github.com/transcom/mymove/pkg/unit"
)

// Contractor payload
func Contractor(contractor *models.Contractor) *ghcmessages.Contractor {
	if contractor == nil {
		return nil
	}

	payload := &ghcmessages.Contractor{
		ID:             strfmt.UUID(contractor.ID.String()),
		ContractNumber: contractor.ContractNumber,
		Name:           contractor.Name,
		Type:           contractor.Type,
	}

	return payload
}

func OfficeUser(officeUser *models.OfficeUser) *ghcmessages.LockedOfficeUser {
	if officeUser != nil {
		payload := ghcmessages.LockedOfficeUser{
			FirstName:              officeUser.FirstName,
			LastName:               officeUser.LastName,
			TransportationOfficeID: *handlers.FmtUUID(officeUser.TransportationOfficeID),
			TransportationOffice:   TransportationOffice(&officeUser.TransportationOffice),
		}
		return &payload
	}
	return nil
}

func AssignedOfficeUser(officeUser *models.OfficeUser) *ghcmessages.AssignedOfficeUser {
	if officeUser != nil {
		payload := ghcmessages.AssignedOfficeUser{
			OfficeUserID: strfmt.UUID(officeUser.ID.String()),
			FirstName:    officeUser.FirstName,
			LastName:     officeUser.LastName,
		}
		return &payload
	}
	return nil
}

// Move payload
func Move(move *models.Move, storer storage.FileStorer) (*ghcmessages.Move, error) {
	if move == nil {
		return nil, nil
	}
	// Adds shipmentGBLOC to be used for TOO/TIO's origin GBLOC
	var gbloc ghcmessages.GBLOC
	if len(move.ShipmentGBLOC) > 0 && move.ShipmentGBLOC[0].GBLOC != nil {
		gbloc = ghcmessages.GBLOC(*move.ShipmentGBLOC[0].GBLOC)
	} else if move.Orders.OriginDutyLocationGBLOC != nil {
		gbloc = ghcmessages.GBLOC(*move.Orders.OriginDutyLocationGBLOC)
	}

	var additionalDocumentsPayload *ghcmessages.Document
	var err error
	if move.AdditionalDocuments != nil {
		additionalDocumentsPayload, err = PayloadForDocumentModel(storer, *move.AdditionalDocuments)
	}
	if err != nil {
		return nil, err
	}

	payload := &ghcmessages.Move{
		ID:                           strfmt.UUID(move.ID.String()),
		AvailableToPrimeAt:           handlers.FmtDateTimePtr(move.AvailableToPrimeAt),
		ApprovedAt:                   handlers.FmtDateTimePtr(move.ApprovedAt),
		ContractorID:                 handlers.FmtUUIDPtr(move.ContractorID),
		Contractor:                   Contractor(move.Contractor),
		Locator:                      move.Locator,
		OrdersID:                     strfmt.UUID(move.OrdersID.String()),
		Orders:                       Order(&move.Orders),
		ReferenceID:                  handlers.FmtStringPtr(move.ReferenceID),
		Status:                       ghcmessages.MoveStatus(move.Status),
		ExcessWeightQualifiedAt:      handlers.FmtDateTimePtr(move.ExcessWeightQualifiedAt),
		BillableWeightsReviewedAt:    handlers.FmtDateTimePtr(move.BillableWeightsReviewedAt),
		CreatedAt:                    strfmt.DateTime(move.CreatedAt),
		SubmittedAt:                  handlers.FmtDateTimePtr(move.SubmittedAt),
		ApprovalsRequestedAt:         handlers.FmtDateTimePtr(move.ApprovalsRequestedAt),
		UpdatedAt:                    strfmt.DateTime(move.UpdatedAt),
		ETag:                         etag.GenerateEtag(move.UpdatedAt),
		ServiceCounselingCompletedAt: handlers.FmtDateTimePtr(move.ServiceCounselingCompletedAt),
		ExcessWeightAcknowledgedAt:   handlers.FmtDateTimePtr(move.ExcessWeightAcknowledgedAt),
		TioRemarks:                   handlers.FmtStringPtr(move.TIORemarks),
		FinancialReviewFlag:          move.FinancialReviewFlag,
		FinancialReviewRemarks:       move.FinancialReviewRemarks,
		CloseoutOfficeID:             handlers.FmtUUIDPtr(move.CloseoutOfficeID),
		CloseoutOffice:               TransportationOffice(move.CloseoutOffice),
		ShipmentGBLOC:                gbloc,
		LockedByOfficeUserID:         handlers.FmtUUIDPtr(move.LockedByOfficeUserID),
		LockedByOfficeUser:           OfficeUser(move.LockedByOfficeUser),
		LockExpiresAt:                handlers.FmtDateTimePtr(move.LockExpiresAt),
		AdditionalDocuments:          additionalDocumentsPayload,
		SCAssignedUser:               AssignedOfficeUser(move.SCAssignedUser),
		TOOAssignedUser:              AssignedOfficeUser(move.TOOAssignedUser),
		TIOAssignedUser:              AssignedOfficeUser(move.TIOAssignedUser),
	}

	return payload, nil
}

// ListMove payload
func ListMove(move *models.Move) *ghcmessages.ListPrimeMove {
	if move == nil {
		return nil
	}
	payload := &ghcmessages.ListPrimeMove{
		ID:                 strfmt.UUID(move.ID.String()),
		MoveCode:           move.Locator,
		CreatedAt:          strfmt.DateTime(move.CreatedAt),
		AvailableToPrimeAt: handlers.FmtDateTimePtr(move.AvailableToPrimeAt),
		ApprovedAt:         handlers.FmtDateTimePtr(move.ApprovedAt),
		OrderID:            strfmt.UUID(move.OrdersID.String()),
		ReferenceID:        *move.ReferenceID,
		UpdatedAt:          strfmt.DateTime(move.UpdatedAt),
		ETag:               etag.GenerateEtag(move.UpdatedAt),
		OrderType:          string(move.Orders.OrdersType),
	}

	if move.PPMType != nil {
		payload.PpmType = *move.PPMType
	}

	return payload
}

// ListMoves payload
func ListMoves(moves *models.Moves) []*ghcmessages.ListPrimeMove {
	listMoves := make(ghcmessages.ListPrimeMoves, len(*moves))

	for i, move := range *moves {
		// Create a local copy of the loop variable
		moveCopy := move
		listMoves[i] = ListMove(&moveCopy)
	}
	return listMoves
}

// CustomerSupportRemark payload
func CustomerSupportRemark(customerSupportRemark *models.CustomerSupportRemark) *ghcmessages.CustomerSupportRemark {
	if customerSupportRemark == nil {
		return nil
	}
	id := strfmt.UUID(customerSupportRemark.ID.String())
	moveID := strfmt.UUID(customerSupportRemark.MoveID.String())
	officeUserID := strfmt.UUID(customerSupportRemark.OfficeUserID.String())

	payload := &ghcmessages.CustomerSupportRemark{
		Content:             &customerSupportRemark.Content,
		ID:                  &id,
		CreatedAt:           strfmt.DateTime(customerSupportRemark.CreatedAt),
		UpdatedAt:           strfmt.DateTime(customerSupportRemark.UpdatedAt),
		MoveID:              &moveID,
		OfficeUserEmail:     customerSupportRemark.OfficeUser.Email,
		OfficeUserFirstName: customerSupportRemark.OfficeUser.FirstName,
		OfficeUserID:        &officeUserID,
		OfficeUserLastName:  customerSupportRemark.OfficeUser.LastName,
	}
	return payload
}

// CustomerSupportRemarks payload
func CustomerSupportRemarks(customerSupportRemarks models.CustomerSupportRemarks) ghcmessages.CustomerSupportRemarks {
	payload := make(ghcmessages.CustomerSupportRemarks, len(customerSupportRemarks))
	for i, v := range customerSupportRemarks {
		customerSupportRemark := v
		payload[i] = CustomerSupportRemark(&customerSupportRemark)
	}
	return payload
}

// EvaluationReportList payload
func EvaluationReportList(evaluationReports models.EvaluationReports) ghcmessages.EvaluationReportList {
	payload := make(ghcmessages.EvaluationReportList, len(evaluationReports))
	for i, v := range evaluationReports {
		evaluationReport := v
		payload[i] = EvaluationReport(&evaluationReport)
	}
	return payload
}

func ReportViolations(reportViolations models.ReportViolations) ghcmessages.ReportViolations {
	payload := make(ghcmessages.ReportViolations, len(reportViolations))
	for i, v := range reportViolations {
		reportViolation := v
		payload[i] = ReportViolation(&reportViolation)
	}
	return payload
}

func GsrAppeals(gsrAppeals models.GsrAppeals) ghcmessages.GSRAppeals {
	payload := make(ghcmessages.GSRAppeals, len(gsrAppeals))
	for i, v := range gsrAppeals {
		gsrAppeal := v
		payload[i] = GsrAppeal(&gsrAppeal)
	}
	return payload
}

func EvaluationReportOfficeUser(officeUser models.OfficeUser) ghcmessages.EvaluationReportOfficeUser {
	payload := ghcmessages.EvaluationReportOfficeUser{
		Email:     officeUser.Email,
		FirstName: officeUser.FirstName,
		ID:        strfmt.UUID(officeUser.ID.String()),
		LastName:  officeUser.LastName,
		Phone:     officeUser.Telephone,
	}
	return payload
}

// EvaluationReport payload
func EvaluationReport(evaluationReport *models.EvaluationReport) *ghcmessages.EvaluationReport {
	if evaluationReport == nil {
		return nil
	}
	id := *handlers.FmtUUID(evaluationReport.ID)
	moveID := *handlers.FmtUUID(evaluationReport.MoveID)
	shipmentID := handlers.FmtUUIDPtr(evaluationReport.ShipmentID)

	var inspectionType *ghcmessages.EvaluationReportInspectionType
	if evaluationReport.InspectionType != nil {
		tempInspectionType := ghcmessages.EvaluationReportInspectionType(*evaluationReport.InspectionType)
		inspectionType = &tempInspectionType
	}
	var location *ghcmessages.EvaluationReportLocation
	if evaluationReport.Location != nil {
		tempLocation := ghcmessages.EvaluationReportLocation(*evaluationReport.Location)
		location = &tempLocation
	}
	reportType := ghcmessages.EvaluationReportType(evaluationReport.Type)

	evaluationReportOfficeUserPayload := EvaluationReportOfficeUser(evaluationReport.OfficeUser)

	var timeDepart *string
	if evaluationReport.TimeDepart != nil {
		td := evaluationReport.TimeDepart.Format(timeHHMMFormat)
		timeDepart = &td
	}

	var evalStart *string
	if evaluationReport.EvalStart != nil {
		es := evaluationReport.EvalStart.Format(timeHHMMFormat)
		evalStart = &es
	}

	var evalEnd *string
	if evaluationReport.EvalEnd != nil {
		ee := evaluationReport.EvalEnd.Format(timeHHMMFormat)
		evalEnd = &ee
	}

	payload := &ghcmessages.EvaluationReport{
		CreatedAt:                          strfmt.DateTime(evaluationReport.CreatedAt),
		ID:                                 id,
		InspectionDate:                     handlers.FmtDatePtr(evaluationReport.InspectionDate),
		InspectionType:                     inspectionType,
		Location:                           location,
		LocationDescription:                evaluationReport.LocationDescription,
		MoveID:                             moveID,
		ObservedShipmentPhysicalPickupDate: handlers.FmtDatePtr(evaluationReport.ObservedShipmentPhysicalPickupDate),
		ObservedShipmentDeliveryDate:       handlers.FmtDatePtr(evaluationReport.ObservedShipmentDeliveryDate),
		Remarks:                            evaluationReport.Remarks,
		ShipmentID:                         shipmentID,
		SubmittedAt:                        handlers.FmtDateTimePtr(evaluationReport.SubmittedAt),
		TimeDepart:                         timeDepart,
		EvalStart:                          evalStart,
		EvalEnd:                            evalEnd,
		Type:                               reportType,
		ViolationsObserved:                 evaluationReport.ViolationsObserved,
		MoveReferenceID:                    evaluationReport.Move.ReferenceID,
		OfficeUser:                         &evaluationReportOfficeUserPayload,
		SeriousIncident:                    evaluationReport.SeriousIncident,
		SeriousIncidentDesc:                evaluationReport.SeriousIncidentDesc,
		ObservedClaimsResponseDate:         handlers.FmtDatePtr(evaluationReport.ObservedClaimsResponseDate),
		ObservedPickupDate:                 handlers.FmtDatePtr(evaluationReport.ObservedPickupDate),
		ObservedPickupSpreadStartDate:      handlers.FmtDatePtr(evaluationReport.ObservedPickupSpreadStartDate),
		ObservedPickupSpreadEndDate:        handlers.FmtDatePtr(evaluationReport.ObservedPickupSpreadEndDate),
		ObservedDeliveryDate:               handlers.FmtDatePtr(evaluationReport.ObservedDeliveryDate),
		ETag:                               etag.GenerateEtag(evaluationReport.UpdatedAt),
		UpdatedAt:                          strfmt.DateTime(evaluationReport.UpdatedAt),
		ReportViolations:                   ReportViolations(evaluationReport.ReportViolations),
		GsrAppeals:                         GsrAppeals(evaluationReport.GsrAppeals),
	}
	return payload
}

// PWSViolationItem payload
func PWSViolationItem(violation *models.PWSViolation) *ghcmessages.PWSViolation {
	if violation == nil {
		return nil
	}

	payload := &ghcmessages.PWSViolation{
		ID:                   strfmt.UUID(violation.ID.String()),
		DisplayOrder:         int64(violation.DisplayOrder),
		ParagraphNumber:      violation.ParagraphNumber,
		Title:                violation.Title,
		Category:             string(violation.Category),
		SubCategory:          violation.SubCategory,
		RequirementSummary:   violation.RequirementSummary,
		RequirementStatement: violation.RequirementStatement,
		IsKpi:                violation.IsKpi,
		AdditionalDataElem:   violation.AdditionalDataElem,
	}

	return payload
}

// PWSViolations payload
func PWSViolations(violations models.PWSViolations) ghcmessages.PWSViolations {
	payload := make(ghcmessages.PWSViolations, len(violations))

	for i, v := range violations {
		violation := v
		payload[i] = PWSViolationItem(&violation)
	}
	return payload
}

func ReportViolation(reportViolation *models.ReportViolation) *ghcmessages.ReportViolation {
	if reportViolation == nil {
		return nil
	}
	id := *handlers.FmtUUID(reportViolation.ID)
	violationID := *handlers.FmtUUID(reportViolation.ViolationID)
	reportID := *handlers.FmtUUID(reportViolation.ReportID)

	payload := &ghcmessages.ReportViolation{
		ID:          id,
		ViolationID: violationID,
		ReportID:    reportID,
		Violation:   PWSViolationItem(&reportViolation.Violation),
		GsrAppeals:  GsrAppeals(reportViolation.GsrAppeals),
	}
	return payload
}

func GsrAppeal(gsrAppeal *models.GsrAppeal) *ghcmessages.GSRAppeal {
	if gsrAppeal == nil {
		return nil
	}
	id := *handlers.FmtUUID(gsrAppeal.ID)
	reportID := *handlers.FmtUUID(gsrAppeal.EvaluationReportID)
	officeUserID := *handlers.FmtUUID(gsrAppeal.OfficeUserID)
	officeUser := EvaluationReportOfficeUser(*gsrAppeal.OfficeUser)
	isSeriousIncident := false
	if gsrAppeal.IsSeriousIncidentAppeal != nil {
		isSeriousIncident = *gsrAppeal.IsSeriousIncidentAppeal
	}

	payload := &ghcmessages.GSRAppeal{
		ID:                id,
		ReportID:          reportID,
		OfficeUserID:      officeUserID,
		OfficeUser:        &officeUser,
		IsSeriousIncident: isSeriousIncident,
		AppealStatus:      ghcmessages.GSRAppealStatusType(gsrAppeal.AppealStatus),
		Remarks:           gsrAppeal.Remarks,
		CreatedAt:         strfmt.DateTime(gsrAppeal.CreatedAt),
	}

	if gsrAppeal.ReportViolationID != nil {
		payload.ViolationID = *handlers.FmtUUID(*gsrAppeal.ReportViolationID)
	}
	return payload
}

// TransportationOffice payload
func TransportationOffice(office *models.TransportationOffice) *ghcmessages.TransportationOffice {
	if office == nil || office.ID == uuid.Nil {
		return nil
	}

	phoneLines := []string{}
	for _, phoneLine := range office.PhoneLines {
		if phoneLine.Type == "voice" {
			phoneLines = append(phoneLines, phoneLine.Number)
		}
	}

	payload := &ghcmessages.TransportationOffice{
		ID:         handlers.FmtUUID(office.ID),
		CreatedAt:  handlers.FmtDateTime(office.CreatedAt),
		UpdatedAt:  handlers.FmtDateTime(office.UpdatedAt),
		Name:       models.StringPointer(office.Name),
		Gbloc:      office.Gbloc,
		Address:    Address(&office.Address),
		PhoneLines: phoneLines,
	}
	return payload
}

func TransportationOffices(transportationOffices models.TransportationOffices) ghcmessages.TransportationOffices {
	payload := make(ghcmessages.TransportationOffices, len(transportationOffices))

	for i, to := range transportationOffices {
		transportationOffice := to
		payload[i] = TransportationOffice(&transportationOffice)
	}
	return payload
}

func GBLOCs(gblocs []string) ghcmessages.GBLOCs {
	payload := make(ghcmessages.GBLOCs, len(gblocs))

	for i, gbloc := range gblocs {
		payload[i] = string(gbloc)
	}
	return payload
}

// MoveHistory payload
func MoveHistory(logger *zap.Logger, moveHistory *models.MoveHistory) *ghcmessages.MoveHistory {
	payload := &ghcmessages.MoveHistory{
		HistoryRecords: moveHistoryRecords(logger, moveHistory.AuditHistories),
		ID:             strfmt.UUID(moveHistory.ID.String()),
		Locator:        moveHistory.Locator,
		ReferenceID:    moveHistory.ReferenceID,
	}

	return payload
}

// MoveAuditHistory payload
func MoveAuditHistory(logger *zap.Logger, auditHistory models.AuditHistory) *ghcmessages.MoveAuditHistory {

	payload := &ghcmessages.MoveAuditHistory{
		Action:               auditHistory.Action,
		ActionTstampClk:      strfmt.DateTime(auditHistory.ActionTstampClk),
		ActionTstampStm:      strfmt.DateTime(auditHistory.ActionTstampStm),
		ActionTstampTx:       strfmt.DateTime(auditHistory.ActionTstampTx),
		ChangedValues:        removeEscapeJSONtoObject(logger, auditHistory.ChangedData),
		OldValues:            removeEscapeJSONtoObject(logger, auditHistory.OldData),
		EventName:            auditHistory.EventName,
		ID:                   strfmt.UUID(auditHistory.ID.String()),
		ObjectID:             handlers.FmtUUIDPtr(auditHistory.ObjectID),
		RelID:                auditHistory.RelID,
		SessionUserID:        handlers.FmtUUIDPtr(auditHistory.SessionUserID),
		SessionUserFirstName: auditHistory.SessionUserFirstName,
		SessionUserLastName:  auditHistory.SessionUserLastName,
		SessionUserEmail:     auditHistory.SessionUserEmail,
		SessionUserTelephone: auditHistory.SessionUserTelephone,
		Context:              removeEscapeJSONtoArray(logger, auditHistory.Context),
		ContextID:            auditHistory.ContextID,
		StatementOnly:        auditHistory.StatementOnly,
		TableName:            auditHistory.AuditedTable,
		SchemaName:           auditHistory.SchemaName,
		TransactionID:        auditHistory.TransactionID,
	}

	return payload
}

func removeEscapeJSONtoObject(logger *zap.Logger, data *string) map[string]interface{} {
	var result map[string]interface{}
	if data == nil || *data == "" {
		return result
	}
	var byteData = []byte(*data)

	err := json.Unmarshal(byteData, &result)

	if err != nil {
		logger.Error("error unmarshalling the escaped json to object", zap.Error(err))
	}

	return result

}

func removeEscapeJSONtoArray(logger *zap.Logger, data *string) []map[string]string {
	var result []map[string]string
	if data == nil || *data == "" {
		return result
	}
	var byteData = []byte(*data)

	err := json.Unmarshal(byteData, &result)

	if err != nil {
		logger.Error("error unmarshalling the escaped json to array", zap.Error(err))
	}

	return result
}

func moveHistoryRecords(logger *zap.Logger, auditHistories models.AuditHistories) ghcmessages.MoveAuditHistories {
	payload := make(ghcmessages.MoveAuditHistories, len(auditHistories))

	for i, a := range auditHistories {
		payload[i] = MoveAuditHistory(logger, a)
	}
	return payload
}

// MoveTaskOrder payload
func MoveTaskOrder(moveTaskOrder *models.Move) *ghcmessages.MoveTaskOrder {
	if moveTaskOrder == nil {
		return nil
	}

	payload := &ghcmessages.MoveTaskOrder{
		ID:                 strfmt.UUID(moveTaskOrder.ID.String()),
		CreatedAt:          strfmt.DateTime(moveTaskOrder.CreatedAt),
		AvailableToPrimeAt: handlers.FmtDateTimePtr(moveTaskOrder.AvailableToPrimeAt),
		ApprovedAt:         handlers.FmtDateTimePtr(moveTaskOrder.ApprovedAt),
		OrderID:            strfmt.UUID(moveTaskOrder.OrdersID.String()),
		ReferenceID:        *moveTaskOrder.ReferenceID,
		UpdatedAt:          strfmt.DateTime(moveTaskOrder.UpdatedAt),
		ETag:               etag.GenerateEtag(moveTaskOrder.UpdatedAt),
		Locator:            moveTaskOrder.Locator,
	}
	return payload
}

// Customer payload
func Customer(customer *models.ServiceMember) *ghcmessages.Customer {
	if customer == nil {
		return nil
	}

	payload := ghcmessages.Customer{
		Agency:             swag.StringValue((*string)(customer.Affiliation)),
		CurrentAddress:     Address(customer.ResidentialAddress),
		Edipi:              swag.StringValue(customer.Edipi),
		Email:              customer.PersonalEmail,
		FirstName:          swag.StringValue(customer.FirstName),
		ID:                 strfmt.UUID(customer.ID.String()),
		LastName:           swag.StringValue(customer.LastName),
		Phone:              customer.Telephone,
		Suffix:             customer.Suffix,
		MiddleName:         customer.MiddleName,
		UserID:             strfmt.UUID(customer.UserID.String()),
		ETag:               etag.GenerateEtag(customer.UpdatedAt),
		BackupContact:      BackupContact(customer.BackupContacts),
		BackupAddress:      Address(customer.BackupMailingAddress),
		SecondaryTelephone: customer.SecondaryTelephone,
		PhoneIsPreferred:   swag.BoolValue(customer.PhoneIsPreferred),
		EmailIsPreferred:   swag.BoolValue(customer.EmailIsPreferred),
		CacValidated:       &customer.CacValidated,
		Emplid:             customer.Emplid,
	}
	return &payload
}

func CreatedCustomer(sm *models.ServiceMember, oktaUser *models.CreatedOktaUser, backupContact *models.BackupContact) *ghcmessages.CreatedCustomer {
	if sm == nil || oktaUser == nil || backupContact == nil {
		return nil
	}

	bc := &ghcmessages.BackupContact{
		Name:  &backupContact.Name,
		Email: &backupContact.Email,
		Phone: backupContact.Phone,
	}

	payload := ghcmessages.CreatedCustomer{
		ID:                 strfmt.UUID(sm.ID.String()),
		UserID:             strfmt.UUID(sm.UserID.String()),
		OktaID:             oktaUser.ID,
		OktaEmail:          oktaUser.Profile.Email,
		Affiliation:        swag.StringValue((*string)(sm.Affiliation)),
		Edipi:              sm.Edipi,
		FirstName:          swag.StringValue(sm.FirstName),
		MiddleName:         sm.MiddleName,
		LastName:           swag.StringValue(sm.LastName),
		Suffix:             sm.Suffix,
		ResidentialAddress: Address(sm.ResidentialAddress),
		BackupAddress:      Address(sm.BackupMailingAddress),
		PersonalEmail:      *sm.PersonalEmail,
		Telephone:          sm.Telephone,
		SecondaryTelephone: sm.SecondaryTelephone,
		PhoneIsPreferred:   swag.BoolValue(sm.PhoneIsPreferred),
		EmailIsPreferred:   swag.BoolValue(sm.EmailIsPreferred),
		BackupContact:      bc,
		CacValidated:       swag.BoolValue(&sm.CacValidated),
	}
	return &payload
}

// Order payload
func Order(order *models.Order) *ghcmessages.Order {
	if order == nil {
		return nil
	}
	if order.ID == uuid.Nil {
		return nil
	}

	destinationDutyLocation := DutyLocation(&order.NewDutyLocation)
	originDutyLocation := DutyLocation(order.OriginDutyLocation)
	if order.Grade != nil && order.Entitlement != nil {
		order.Entitlement.SetWeightAllotment(string(*order.Grade))
	}
	entitlements := Entitlement(order.Entitlement)

	var deptIndicator ghcmessages.DeptIndicator
	if order.DepartmentIndicator != nil {
		deptIndicator = ghcmessages.DeptIndicator(*order.DepartmentIndicator)
	}

	var ordersTypeDetail ghcmessages.OrdersTypeDetail
	if order.OrdersTypeDetail != nil {
		ordersTypeDetail = ghcmessages.OrdersTypeDetail(*order.OrdersTypeDetail)
	}

	var grade ghcmessages.Grade
	if order.Grade != nil {
		grade = ghcmessages.Grade(*order.Grade)
	}
	//
	var affiliation ghcmessages.Affiliation
	if order.ServiceMember.Affiliation != nil {
		affiliation = ghcmessages.Affiliation(*order.ServiceMember.Affiliation)
	}

	var moveCode string
	var moveTaskOrderID strfmt.UUID
	if len(order.Moves) > 0 {
		moveCode = order.Moves[0].Locator
		moveTaskOrderID = strfmt.UUID(order.Moves[0].ID.String())
	}

	payload := ghcmessages.Order{
		DestinationDutyLocation:        destinationDutyLocation,
		DestinationDutyLocationGBLOC:   ghcmessages.GBLOC(swag.StringValue(order.DestinationGBLOC)),
		Entitlement:                    entitlements,
		Grade:                          &grade,
		OrderNumber:                    order.OrdersNumber,
		OrderTypeDetail:                &ordersTypeDetail,
		ID:                             strfmt.UUID(order.ID.String()),
		OriginDutyLocation:             originDutyLocation,
		ETag:                           etag.GenerateEtag(order.UpdatedAt),
		Agency:                         &affiliation,
		CustomerID:                     strfmt.UUID(order.ServiceMemberID.String()),
		Customer:                       Customer(&order.ServiceMember),
		FirstName:                      swag.StringValue(order.ServiceMember.FirstName),
		LastName:                       swag.StringValue(order.ServiceMember.LastName),
		ReportByDate:                   strfmt.Date(order.ReportByDate),
		DateIssued:                     strfmt.Date(order.IssueDate),
		OrderType:                      ghcmessages.OrdersType(order.OrdersType),
		DepartmentIndicator:            &deptIndicator,
		Tac:                            handlers.FmtStringPtr(order.TAC),
		Sac:                            handlers.FmtStringPtr(order.SAC),
		NtsTac:                         handlers.FmtStringPtr(order.NtsTAC),
		NtsSac:                         handlers.FmtStringPtr(order.NtsSAC),
		SupplyAndServicesCostEstimate:  order.SupplyAndServicesCostEstimate,
		PackingAndShippingInstructions: order.PackingAndShippingInstructions,
		MethodOfPayment:                order.MethodOfPayment,
		Naics:                          order.NAICS,
		UploadedOrderID:                strfmt.UUID(order.UploadedOrdersID.String()),
		UploadedAmendedOrderID:         handlers.FmtUUIDPtr(order.UploadedAmendedOrdersID),
		AmendedOrdersAcknowledgedAt:    handlers.FmtDateTimePtr(order.AmendedOrdersAcknowledgedAt),
		MoveCode:                       moveCode,
		MoveTaskOrderID:                moveTaskOrderID,
		OriginDutyLocationGBLOC:        ghcmessages.GBLOC(swag.StringValue(order.OriginDutyLocationGBLOC)),
	}

	return &payload
}

// Entitlement payload
func Entitlement(entitlement *models.Entitlement) *ghcmessages.Entitlements {
	if entitlement == nil {
		return nil
	}
	var proGearWeight, proGearWeightSpouse, totalWeight int64
	proGearWeight = int64(entitlement.ProGearWeight)
	proGearWeightSpouse = int64(entitlement.ProGearWeightSpouse)

	if weightAllotment := entitlement.WeightAllotment(); weightAllotment != nil {
		if *entitlement.DependentsAuthorized {
			totalWeight = int64(weightAllotment.TotalWeightSelfPlusDependents)
		} else {
			totalWeight = int64(weightAllotment.TotalWeightSelf)
		}
	}
	var authorizedWeight *int64
	if entitlement.AuthorizedWeight() != nil {
		aw := int64(*entitlement.AuthorizedWeight())
		authorizedWeight = &aw
	}
	var sit *int64
	if entitlement.StorageInTransit != nil {
		sitValue := int64(*entitlement.StorageInTransit)
		sit = &sitValue
	}
	var totalDependents int64
	if entitlement.TotalDependents != nil {
		totalDependents = int64(*entitlement.TotalDependents)
	}
	requiredMedicalEquipmentWeight := int64(entitlement.RequiredMedicalEquipmentWeight)
	gunSafe := entitlement.GunSafe
	return &ghcmessages.Entitlements{
		ID:                             strfmt.UUID(entitlement.ID.String()),
		AuthorizedWeight:               authorizedWeight,
		DependentsAuthorized:           entitlement.DependentsAuthorized,
		NonTemporaryStorage:            entitlement.NonTemporaryStorage,
		PrivatelyOwnedVehicle:          entitlement.PrivatelyOwnedVehicle,
		ProGearWeight:                  proGearWeight,
		ProGearWeightSpouse:            proGearWeightSpouse,
		StorageInTransit:               sit,
		TotalDependents:                totalDependents,
		TotalWeight:                    totalWeight,
		RequiredMedicalEquipmentWeight: requiredMedicalEquipmentWeight,
		OrganizationalClothingAndIndividualEquipment: entitlement.OrganizationalClothingAndIndividualEquipment,
		GunSafe: gunSafe,
		ETag:    etag.GenerateEtag(entitlement.UpdatedAt),
	}
}

// DutyLocation payload
func DutyLocation(dutyLocation *models.DutyLocation) *ghcmessages.DutyLocation {
	if dutyLocation == nil {
		return nil
	}
	address := Address(&dutyLocation.Address)
	payload := ghcmessages.DutyLocation{
		Address:   address,
		AddressID: address.ID,
		ID:        strfmt.UUID(dutyLocation.ID.String()),
		Name:      dutyLocation.Name,
		ETag:      etag.GenerateEtag(dutyLocation.UpdatedAt),
	}
	return &payload
}

// Country payload
func Country(country *models.Country) *string {
	if country == nil {
		return nil
	}
	return &country.Country
}

// Address payload
func Address(address *models.Address) *ghcmessages.Address {
	if address == nil {
		return nil
	}
	return &ghcmessages.Address{
		ID:             strfmt.UUID(address.ID.String()),
		StreetAddress1: &address.StreetAddress1,
		StreetAddress2: address.StreetAddress2,
		StreetAddress3: address.StreetAddress3,
		City:           &address.City,
		State:          &address.State,
		PostalCode:     &address.PostalCode,
		Country:        Country(address.Country),
		County:         &address.County,
		ETag:           etag.GenerateEtag(address.UpdatedAt),
		IsOconus:       address.IsOconus,
	}
}

// PPM destination Address payload
func PPMDestinationAddress(address *models.Address) *ghcmessages.Address {
	payload := Address(address)

	if payload == nil {
		return nil
	}

	// Street address 1 is optional per business rule but not nullable on the database level.
	// Check if streetAddress 1 is using place holder value to represent 'NULL'.
	// If so return empty string.
	if strings.EqualFold(*payload.StreetAddress1, models.STREET_ADDRESS_1_NOT_PROVIDED) {
		payload.StreetAddress1 = models.StringPointer("")
	}
	return payload
}

// StorageFacility payload
func StorageFacility(storageFacility *models.StorageFacility) *ghcmessages.StorageFacility {
	if storageFacility == nil {
		return nil
	}

	payload := ghcmessages.StorageFacility{
		ID:           strfmt.UUID(storageFacility.ID.String()),
		FacilityName: storageFacility.FacilityName,
		Address:      Address(&storageFacility.Address),
		LotNumber:    storageFacility.LotNumber,
		Phone:        storageFacility.Phone,
		Email:        storageFacility.Email,
		ETag:         etag.GenerateEtag(storageFacility.UpdatedAt),
	}

	return &payload
}

// BackupContact payload
func BackupContact(contacts models.BackupContacts) *ghcmessages.BackupContact {
	if len(contacts) == 0 {
		return nil
	}
	var name, email, phone string

	if len(contacts) != 0 {
		contact := contacts[0]
		name = contact.Name
		email = contact.Email
		phone = ""
		contactPhone := contact.Phone
		if contactPhone != nil {
			phone = *contactPhone
		}
	}

	return &ghcmessages.BackupContact{
		Name:  &name,
		Email: &email,
		Phone: &phone,
	}
}

// SITDurationUpdate payload
func SITDurationUpdate(sitDurationUpdate *models.SITDurationUpdate) *ghcmessages.SITExtension {
	if sitDurationUpdate == nil {
		return nil
	}
	payload := &ghcmessages.SITExtension{
		ID:                strfmt.UUID(sitDurationUpdate.ID.String()),
		ETag:              etag.GenerateEtag(sitDurationUpdate.UpdatedAt),
		MtoShipmentID:     strfmt.UUID(sitDurationUpdate.MTOShipmentID.String()),
		RequestReason:     string(sitDurationUpdate.RequestReason),
		RequestedDays:     int64(sitDurationUpdate.RequestedDays),
		Status:            string(sitDurationUpdate.Status),
		CreatedAt:         strfmt.DateTime(sitDurationUpdate.CreatedAt),
		UpdatedAt:         strfmt.DateTime(sitDurationUpdate.UpdatedAt),
		ApprovedDays:      handlers.FmtIntPtrToInt64(sitDurationUpdate.ApprovedDays),
		ContractorRemarks: handlers.FmtStringPtr(sitDurationUpdate.ContractorRemarks),
		DecisionDate:      handlers.FmtDateTimePtr(sitDurationUpdate.DecisionDate),
		OfficeRemarks:     handlers.FmtStringPtr(sitDurationUpdate.OfficeRemarks),
	}

	return payload
}

// SITDurationUpdates payload
func SITDurationUpdates(sitDurationUpdates *models.SITDurationUpdates) *ghcmessages.SITExtensions {
	payload := make(ghcmessages.SITExtensions, len(*sitDurationUpdates))

	if len(*sitDurationUpdates) > 0 {
		for i, m := range *sitDurationUpdates {
			copyOfSITDurationUpdate := m // Make copy to avoid implicit memory aliasing of items from a range statement.
			payload[i] = SITDurationUpdate(&copyOfSITDurationUpdate)
		}
		// Reversing the SIT duration updates as they are saved in the order
		// they are created and we want to always display them in the reverse
		// order.
		for i, j := 0, len(payload)-1; i < j; i, j = i+1, j-1 {
			payload[i], payload[j] = payload[j], payload[i]
		}
	}
	return &payload
}

func currentSIT(currentSIT *services.CurrentSIT) *ghcmessages.SITStatusCurrentSIT {
	if currentSIT == nil {
		return nil
	}
	return &ghcmessages.SITStatusCurrentSIT{
		ServiceItemID:        *handlers.FmtUUID(currentSIT.ServiceItemID), // TODO: Refactor out service item ID dependence in GHC API. This should be based on SIT groupings / summaries
		Location:             currentSIT.Location,
		DaysInSIT:            handlers.FmtIntPtrToInt64(&currentSIT.DaysInSIT),
		SitEntryDate:         handlers.FmtDate(currentSIT.SITEntryDate),
		SitDepartureDate:     handlers.FmtDatePtr(currentSIT.SITDepartureDate),
		SitAuthorizedEndDate: handlers.FmtDate(currentSIT.SITAuthorizedEndDate),
		SitCustomerContacted: handlers.FmtDatePtr(currentSIT.SITCustomerContacted),
		SitRequestedDelivery: handlers.FmtDatePtr(currentSIT.SITRequestedDelivery),
	}
}

// SITStatus payload
func SITStatus(shipmentSITStatuses *services.SITStatus, storer storage.FileStorer) *ghcmessages.SITStatus {
	if shipmentSITStatuses == nil {
		return nil
	}

	payload := &ghcmessages.SITStatus{
		PastSITServiceItemGroupings: SITServiceItemGroupings(shipmentSITStatuses.PastSITs, storer),
		TotalSITDaysUsed:            handlers.FmtIntPtrToInt64(&shipmentSITStatuses.TotalSITDaysUsed),
		TotalDaysRemaining:          handlers.FmtIntPtrToInt64(&shipmentSITStatuses.TotalDaysRemaining),
		CalculatedTotalDaysInSIT:    handlers.FmtIntPtrToInt64(&shipmentSITStatuses.CalculatedTotalDaysInSIT),
		CurrentSIT:                  currentSIT(shipmentSITStatuses.CurrentSIT),
	}

	return payload
}

// SITStatuses payload
func SITStatuses(shipmentSITStatuses map[string]services.SITStatus, storer storage.FileStorer) map[string]*ghcmessages.SITStatus {
	sitStatuses := map[string]*ghcmessages.SITStatus{}
	if len(shipmentSITStatuses) == 0 {
		return sitStatuses
	}

	for _, sitStatus := range shipmentSITStatuses {
		copyOfSITStatus := sitStatus
		sitStatuses[sitStatus.ShipmentID.String()] = SITStatus(&copyOfSITStatus, storer)
	}

	return sitStatuses
}

// PPMShipment payload
func PPMShipment(_ storage.FileStorer, ppmShipment *models.PPMShipment) *ghcmessages.PPMShipment {
	if ppmShipment == nil || ppmShipment.ID.IsNil() {
		return nil
	}

	payloadPPMShipment := &ghcmessages.PPMShipment{
		ID:                             *handlers.FmtUUID(ppmShipment.ID),
		ShipmentID:                     *handlers.FmtUUID(ppmShipment.ShipmentID),
		CreatedAt:                      strfmt.DateTime(ppmShipment.CreatedAt),
		UpdatedAt:                      strfmt.DateTime(ppmShipment.UpdatedAt),
		Status:                         ghcmessages.PPMShipmentStatus(ppmShipment.Status),
		ExpectedDepartureDate:          handlers.FmtDate(ppmShipment.ExpectedDepartureDate),
		ActualMoveDate:                 handlers.FmtDatePtr(ppmShipment.ActualMoveDate),
		SubmittedAt:                    handlers.FmtDateTimePtr(ppmShipment.SubmittedAt),
		ReviewedAt:                     handlers.FmtDateTimePtr(ppmShipment.ReviewedAt),
		ApprovedAt:                     handlers.FmtDateTimePtr(ppmShipment.ApprovedAt),
		PickupAddress:                  Address(ppmShipment.PickupAddress),
		DestinationAddress:             PPMDestinationAddress(ppmShipment.DestinationAddress),
		ActualPickupPostalCode:         ppmShipment.ActualPickupPostalCode,
		ActualDestinationPostalCode:    ppmShipment.ActualDestinationPostalCode,
		SitExpected:                    ppmShipment.SITExpected,
		HasSecondaryPickupAddress:      ppmShipment.HasSecondaryPickupAddress,
		HasSecondaryDestinationAddress: ppmShipment.HasSecondaryDestinationAddress,
		HasTertiaryPickupAddress:       ppmShipment.HasTertiaryPickupAddress,
		HasTertiaryDestinationAddress:  ppmShipment.HasTertiaryDestinationAddress,
		EstimatedWeight:                handlers.FmtPoundPtr(ppmShipment.EstimatedWeight),
		AllowableWeight:                handlers.FmtPoundPtr(ppmShipment.AllowableWeight),
		HasProGear:                     ppmShipment.HasProGear,
		ProGearWeight:                  handlers.FmtPoundPtr(ppmShipment.ProGearWeight),
		SpouseProGearWeight:            handlers.FmtPoundPtr(ppmShipment.SpouseProGearWeight),
		EstimatedIncentive:             handlers.FmtCost(ppmShipment.EstimatedIncentive),
		HasRequestedAdvance:            ppmShipment.HasRequestedAdvance,
		AdvanceAmountRequested:         handlers.FmtCost(ppmShipment.AdvanceAmountRequested),
		HasReceivedAdvance:             ppmShipment.HasReceivedAdvance,
		AdvanceAmountReceived:          handlers.FmtCost(ppmShipment.AdvanceAmountReceived),
		SitEstimatedWeight:             handlers.FmtPoundPtr(ppmShipment.SITEstimatedWeight),
		SitEstimatedEntryDate:          handlers.FmtDatePtr(ppmShipment.SITEstimatedEntryDate),
		SitEstimatedDepartureDate:      handlers.FmtDatePtr(ppmShipment.SITEstimatedDepartureDate),
		SitEstimatedCost:               handlers.FmtCost(ppmShipment.SITEstimatedCost),
		IsActualExpenseReimbursement:   ppmShipment.IsActualExpenseReimbursement,
		ETag:                           etag.GenerateEtag(ppmShipment.UpdatedAt),
	}

	if ppmShipment.SITLocation != nil {
		sitLocation := ghcmessages.SITLocationType(*ppmShipment.SITLocation)
		payloadPPMShipment.SitLocation = &sitLocation
	}

	if ppmShipment.AdvanceStatus != nil {
		advanceStatus := ghcmessages.PPMAdvanceStatus(*ppmShipment.AdvanceStatus)
		payloadPPMShipment.AdvanceStatus = &advanceStatus
	}

	if ppmShipment.W2Address != nil {
		payloadPPMShipment.W2Address = Address(ppmShipment.W2Address)
	}

	if ppmShipment.SecondaryPickupAddress != nil {
		payloadPPMShipment.SecondaryPickupAddress = Address(ppmShipment.SecondaryPickupAddress)
	}

	if ppmShipment.SecondaryDestinationAddress != nil {
		payloadPPMShipment.SecondaryDestinationAddress = Address(ppmShipment.SecondaryDestinationAddress)
	}

	if ppmShipment.TertiaryPickupAddress != nil {
		payloadPPMShipment.TertiaryPickupAddress = Address(ppmShipment.TertiaryPickupAddress)
	}

	if ppmShipment.TertiaryDestinationAddress != nil {
		payloadPPMShipment.TertiaryDestinationAddress = Address(ppmShipment.TertiaryDestinationAddress)
	}

	if ppmShipment.IsActualExpenseReimbursement != nil {
		payloadPPMShipment.IsActualExpenseReimbursement = ppmShipment.IsActualExpenseReimbursement
	}

	return payloadPPMShipment
}

// BoatShipment payload
func BoatShipment(storer storage.FileStorer, boatShipment *models.BoatShipment) *ghcmessages.BoatShipment {
	if boatShipment == nil || boatShipment.ID.IsNil() {
		return nil
	}

	payloadBoatShipment := &ghcmessages.BoatShipment{
		ID:             *handlers.FmtUUID(boatShipment.ID),
		ShipmentID:     *handlers.FmtUUID(boatShipment.ShipmentID),
		CreatedAt:      strfmt.DateTime(boatShipment.CreatedAt),
		UpdatedAt:      strfmt.DateTime(boatShipment.UpdatedAt),
		Type:           models.StringPointer(string(boatShipment.Type)),
		Year:           handlers.FmtIntPtrToInt64(boatShipment.Year),
		Make:           boatShipment.Make,
		Model:          boatShipment.Model,
		LengthInInches: handlers.FmtIntPtrToInt64(boatShipment.LengthInInches),
		WidthInInches:  handlers.FmtIntPtrToInt64(boatShipment.WidthInInches),
		HeightInInches: handlers.FmtIntPtrToInt64(boatShipment.HeightInInches),
		HasTrailer:     boatShipment.HasTrailer,
		IsRoadworthy:   boatShipment.IsRoadworthy,
		ETag:           etag.GenerateEtag(boatShipment.UpdatedAt),
	}

	return payloadBoatShipment
}

// MobileHomeShipment payload
func MobileHomeShipment(storer storage.FileStorer, mobileHomeShipment *models.MobileHome) *ghcmessages.MobileHome {
	if mobileHomeShipment == nil || mobileHomeShipment.ID.IsNil() {
		return nil
	}

	payloadMobileHomeShipment := &ghcmessages.MobileHome{
		ID:             *handlers.FmtUUID(mobileHomeShipment.ID),
		ShipmentID:     *handlers.FmtUUID(mobileHomeShipment.ShipmentID),
		Make:           *mobileHomeShipment.Make,
		Model:          *mobileHomeShipment.Model,
		Year:           *handlers.FmtIntPtrToInt64(mobileHomeShipment.Year),
		LengthInInches: *handlers.FmtIntPtrToInt64(mobileHomeShipment.LengthInInches),
		HeightInInches: *handlers.FmtIntPtrToInt64(mobileHomeShipment.HeightInInches),
		WidthInInches:  *handlers.FmtIntPtrToInt64(mobileHomeShipment.WidthInInches),
		CreatedAt:      strfmt.DateTime(mobileHomeShipment.CreatedAt),
		UpdatedAt:      strfmt.DateTime(mobileHomeShipment.UpdatedAt),
		ETag:           etag.GenerateEtag(mobileHomeShipment.UpdatedAt),
	}

	return payloadMobileHomeShipment
}

// ProGearWeightTickets sets up a ProGearWeightTicket slice for the api using model data.
func ProGearWeightTickets(storer storage.FileStorer, proGearWeightTickets models.ProgearWeightTickets) []*ghcmessages.ProGearWeightTicket {
	payload := make([]*ghcmessages.ProGearWeightTicket, len(proGearWeightTickets))
	for i, proGearWeightTicket := range proGearWeightTickets {
		copyOfProGearWeightTicket := proGearWeightTicket
		proGearWeightTicketPayload := ProGearWeightTicket(storer, &copyOfProGearWeightTicket)
		payload[i] = proGearWeightTicketPayload
	}
	return payload
}

// ProGearWeightTicket payload
func ProGearWeightTicket(storer storage.FileStorer, progear *models.ProgearWeightTicket) *ghcmessages.ProGearWeightTicket {
	ppmShipmentID := strfmt.UUID(progear.PPMShipmentID.String())

	document, err := PayloadForDocumentModel(storer, progear.Document)
	if err != nil {
		return nil
	}

	payload := &ghcmessages.ProGearWeightTicket{
		ID:               strfmt.UUID(progear.ID.String()),
		PpmShipmentID:    ppmShipmentID,
		CreatedAt:        *handlers.FmtDateTime(progear.CreatedAt),
		UpdatedAt:        *handlers.FmtDateTime(progear.UpdatedAt),
		DocumentID:       *handlers.FmtUUID(progear.DocumentID),
		Document:         document,
		Weight:           handlers.FmtPoundPtr(progear.Weight),
		BelongsToSelf:    progear.BelongsToSelf,
		HasWeightTickets: progear.HasWeightTickets,
		Description:      progear.Description,
		ETag:             etag.GenerateEtag(progear.UpdatedAt),
	}

	if progear.Status != nil {
		status := ghcmessages.OmittablePPMDocumentStatus(*progear.Status)
		payload.Status = &status
	}

	if progear.Reason != nil {
		reason := ghcmessages.PPMDocumentStatusReason(*progear.Reason)
		payload.Reason = &reason
	}

	return payload
}

// MovingExpense payload
func MovingExpense(storer storage.FileStorer, movingExpense *models.MovingExpense) *ghcmessages.MovingExpense {

	document, err := PayloadForDocumentModel(storer, movingExpense.Document)
	if err != nil {
		return nil
	}

	payload := &ghcmessages.MovingExpense{
		ID:               *handlers.FmtUUID(movingExpense.ID),
		PpmShipmentID:    *handlers.FmtUUID(movingExpense.PPMShipmentID),
		DocumentID:       *handlers.FmtUUID(movingExpense.DocumentID),
		Document:         document,
		CreatedAt:        strfmt.DateTime(movingExpense.CreatedAt),
		UpdatedAt:        strfmt.DateTime(movingExpense.UpdatedAt),
		Description:      movingExpense.Description,
		PaidWithGtcc:     movingExpense.PaidWithGTCC,
		Amount:           handlers.FmtCost(movingExpense.Amount),
		MissingReceipt:   movingExpense.MissingReceipt,
		ETag:             etag.GenerateEtag(movingExpense.UpdatedAt),
		SitEstimatedCost: handlers.FmtCost(movingExpense.SITEstimatedCost),
	}
	if movingExpense.MovingExpenseType != nil {
		movingExpenseType := ghcmessages.OmittableMovingExpenseType(*movingExpense.MovingExpenseType)
		payload.MovingExpenseType = &movingExpenseType
	}

	if movingExpense.Status != nil {
		status := ghcmessages.OmittablePPMDocumentStatus(*movingExpense.Status)
		payload.Status = &status
	}

	if movingExpense.Reason != nil {
		reason := ghcmessages.PPMDocumentStatusReason(*movingExpense.Reason)
		payload.Reason = &reason
	}

	if movingExpense.SITStartDate != nil {
		payload.SitStartDate = handlers.FmtDatePtr(movingExpense.SITStartDate)
	}

	if movingExpense.SITEndDate != nil {
		payload.SitEndDate = handlers.FmtDatePtr(movingExpense.SITEndDate)
	}

	if movingExpense.WeightStored != nil {
		payload.WeightStored = handlers.FmtPoundPtr(movingExpense.WeightStored)
	}

	if movingExpense.SITLocation != nil {
		sitLocation := ghcmessages.SITLocationType(*movingExpense.SITLocation)
		payload.SitLocation = &sitLocation
	}

	if movingExpense.SITReimburseableAmount != nil {
		payload.SitReimburseableAmount = handlers.FmtCost(movingExpense.SITReimburseableAmount)
	}

	return payload
}

func MovingExpenses(storer storage.FileStorer, movingExpenses models.MovingExpenses) []*ghcmessages.MovingExpense {
	payload := make([]*ghcmessages.MovingExpense, len(movingExpenses))
	for i, movingExpense := range movingExpenses {
		copyOfMovingExpense := movingExpense
		payload[i] = MovingExpense(storer, &copyOfMovingExpense)
	}
	return payload
}

func WeightTickets(storer storage.FileStorer, weightTickets models.WeightTickets) []*ghcmessages.WeightTicket {
	payload := make([]*ghcmessages.WeightTicket, len(weightTickets))
	for i, weightTicket := range weightTickets {
		copyOfWeightTicket := weightTicket
		weightTicketPayload := WeightTicket(storer, &copyOfWeightTicket)
		payload[i] = weightTicketPayload
	}
	return payload
}

// WeightTicket payload
func WeightTicket(storer storage.FileStorer, weightTicket *models.WeightTicket) *ghcmessages.WeightTicket {
	ppmShipment := strfmt.UUID(weightTicket.PPMShipmentID.String())

	emptyDocument, err := PayloadForDocumentModel(storer, weightTicket.EmptyDocument)
	if err != nil {
		return nil
	}

	fullDocument, err := PayloadForDocumentModel(storer, weightTicket.FullDocument)
	if err != nil {
		return nil
	}

	proofOfTrailerOwnershipDocument, err := PayloadForDocumentModel(storer, weightTicket.ProofOfTrailerOwnershipDocument)
	if err != nil {
		return nil
	}

	payload := &ghcmessages.WeightTicket{
		ID:                                strfmt.UUID(weightTicket.ID.String()),
		PpmShipmentID:                     ppmShipment,
		CreatedAt:                         *handlers.FmtDateTime(weightTicket.CreatedAt),
		UpdatedAt:                         *handlers.FmtDateTime(weightTicket.UpdatedAt),
		VehicleDescription:                weightTicket.VehicleDescription,
		EmptyWeight:                       handlers.FmtPoundPtr(weightTicket.EmptyWeight),
		MissingEmptyWeightTicket:          weightTicket.MissingEmptyWeightTicket,
		EmptyDocumentID:                   *handlers.FmtUUID(weightTicket.EmptyDocumentID),
		EmptyDocument:                     emptyDocument,
		FullWeight:                        handlers.FmtPoundPtr(weightTicket.FullWeight),
		MissingFullWeightTicket:           weightTicket.MissingFullWeightTicket,
		FullDocumentID:                    *handlers.FmtUUID(weightTicket.FullDocumentID),
		FullDocument:                      fullDocument,
		OwnsTrailer:                       weightTicket.OwnsTrailer,
		TrailerMeetsCriteria:              weightTicket.TrailerMeetsCriteria,
		ProofOfTrailerOwnershipDocumentID: *handlers.FmtUUID(weightTicket.ProofOfTrailerOwnershipDocumentID),
		ProofOfTrailerOwnershipDocument:   proofOfTrailerOwnershipDocument,
		AdjustedNetWeight:                 handlers.FmtPoundPtr(weightTicket.AdjustedNetWeight),
		NetWeightRemarks:                  weightTicket.NetWeightRemarks,
		ETag:                              etag.GenerateEtag(weightTicket.UpdatedAt),
	}

	if weightTicket.Status != nil {
		status := ghcmessages.OmittablePPMDocumentStatus(*weightTicket.Status)
		payload.Status = &status
	}

	if weightTicket.Reason != nil {
		reason := ghcmessages.PPMDocumentStatusReason(*weightTicket.Reason)
		payload.Reason = &reason
	}

	return payload
}

// PPMDocuments payload
func PPMDocuments(storer storage.FileStorer, ppmDocuments *models.PPMDocuments) *ghcmessages.PPMDocuments {

	if ppmDocuments == nil {
		return nil
	}

	payload := &ghcmessages.PPMDocuments{
		WeightTickets:        WeightTickets(storer, ppmDocuments.WeightTickets),
		MovingExpenses:       MovingExpenses(storer, ppmDocuments.MovingExpenses),
		ProGearWeightTickets: ProGearWeightTickets(storer, ppmDocuments.ProgearWeightTickets),
	}

	return payload
}

// PPMCloseout payload
func PPMCloseout(ppmCloseout *models.PPMCloseout) *ghcmessages.PPMCloseout {
	if ppmCloseout == nil {
		return nil
	}
	payload := &ghcmessages.PPMCloseout{
		ID:                    strfmt.UUID(ppmCloseout.ID.String()),
		PlannedMoveDate:       handlers.FmtDatePtr(ppmCloseout.PlannedMoveDate),
		ActualMoveDate:        handlers.FmtDatePtr(ppmCloseout.ActualMoveDate),
		Miles:                 handlers.FmtIntPtrToInt64(ppmCloseout.Miles),
		EstimatedWeight:       handlers.FmtPoundPtr(ppmCloseout.EstimatedWeight),
		ActualWeight:          handlers.FmtPoundPtr(ppmCloseout.ActualWeight),
		ProGearWeightCustomer: handlers.FmtPoundPtr(ppmCloseout.ProGearWeightCustomer),
		ProGearWeightSpouse:   handlers.FmtPoundPtr(ppmCloseout.ProGearWeightSpouse),
		GrossIncentive:        handlers.FmtCost(ppmCloseout.GrossIncentive),
		Gcc:                   handlers.FmtCost(ppmCloseout.GCC),
		Aoa:                   handlers.FmtCost(ppmCloseout.AOA),
		RemainingIncentive:    handlers.FmtCost(ppmCloseout.RemainingIncentive),
		HaulType:              (*string)(&ppmCloseout.HaulType),
		HaulPrice:             handlers.FmtCost(ppmCloseout.HaulPrice),
		HaulFSC:               handlers.FmtCost(ppmCloseout.HaulFSC),
		Dop:                   handlers.FmtCost(ppmCloseout.DOP),
		Ddp:                   handlers.FmtCost(ppmCloseout.DDP),
		PackPrice:             handlers.FmtCost(ppmCloseout.PackPrice),
		UnpackPrice:           handlers.FmtCost(ppmCloseout.UnpackPrice),
		SITReimbursement:      handlers.FmtCost(ppmCloseout.SITReimbursement),
	}

	return payload
}

// PPMActualWeight payload
func PPMActualWeight(ppmActualWeight *unit.Pound) *ghcmessages.PPMActualWeight {
	if ppmActualWeight == nil {
		return nil
	}
	payload := &ghcmessages.PPMActualWeight{
		ActualWeight: handlers.FmtPoundPtr(ppmActualWeight),
	}

	return payload
}

func PPMSITEstimatedCostParamsFirstDaySIT(ppmSITFirstDayParams models.PPMSITEstimatedCostParams) *ghcmessages.PPMSITEstimatedCostParamsFirstDaySIT {
	payload := &ghcmessages.PPMSITEstimatedCostParamsFirstDaySIT{
		ContractYearName:       ppmSITFirstDayParams.ContractYearName,
		PriceRateOrFactor:      ppmSITFirstDayParams.PriceRateOrFactor,
		IsPeak:                 ppmSITFirstDayParams.IsPeak,
		EscalationCompounded:   ppmSITFirstDayParams.EscalationCompounded,
		ServiceAreaOrigin:      &ppmSITFirstDayParams.ServiceAreaOrigin,
		ServiceAreaDestination: &ppmSITFirstDayParams.ServiceAreaDestination,
	}
	return payload
}

func PPMSITEstimatedCostParamsAdditionalDaySIT(ppmSITAdditionalDayParams models.PPMSITEstimatedCostParams) *ghcmessages.PPMSITEstimatedCostParamsAdditionalDaySIT {
	payload := &ghcmessages.PPMSITEstimatedCostParamsAdditionalDaySIT{
		ContractYearName:       ppmSITAdditionalDayParams.ContractYearName,
		PriceRateOrFactor:      ppmSITAdditionalDayParams.PriceRateOrFactor,
		IsPeak:                 ppmSITAdditionalDayParams.IsPeak,
		EscalationCompounded:   ppmSITAdditionalDayParams.EscalationCompounded,
		ServiceAreaOrigin:      &ppmSITAdditionalDayParams.ServiceAreaOrigin,
		ServiceAreaDestination: &ppmSITAdditionalDayParams.ServiceAreaDestination,
		NumberDaysSIT:          &ppmSITAdditionalDayParams.NumberDaysSIT,
	}
	return payload
}

func PPMSITEstimatedCost(ppmSITEstimatedCost *models.PPMSITEstimatedCostInfo) *ghcmessages.PPMSITEstimatedCost {
	if ppmSITEstimatedCost == nil {
		return nil
	}
	payload := &ghcmessages.PPMSITEstimatedCost{
		SitCost:                handlers.FmtCost(ppmSITEstimatedCost.EstimatedSITCost),
		PriceFirstDaySIT:       handlers.FmtCost(ppmSITEstimatedCost.PriceFirstDaySIT),
		PriceAdditionalDaySIT:  handlers.FmtCost(ppmSITEstimatedCost.PriceAdditionalDaySIT),
		ParamsFirstDaySIT:      PPMSITEstimatedCostParamsFirstDaySIT(ppmSITEstimatedCost.ParamsFirstDaySIT),
		ParamsAdditionalDaySIT: PPMSITEstimatedCostParamsAdditionalDaySIT(ppmSITEstimatedCost.ParamsAdditionalDaySIT),
	}

	return payload
}

// ShipmentAddressUpdate payload
func ShipmentAddressUpdate(shipmentAddressUpdate *models.ShipmentAddressUpdate) *ghcmessages.ShipmentAddressUpdate {
	if shipmentAddressUpdate == nil || shipmentAddressUpdate.ID.IsNil() {
		return nil
	}

	payload := &ghcmessages.ShipmentAddressUpdate{
		ID:                    strfmt.UUID(shipmentAddressUpdate.ID.String()),
		ShipmentID:            strfmt.UUID(shipmentAddressUpdate.ShipmentID.String()),
		NewAddress:            Address(&shipmentAddressUpdate.NewAddress),
		OriginalAddress:       Address(&shipmentAddressUpdate.OriginalAddress),
		SitOriginalAddress:    Address(shipmentAddressUpdate.SitOriginalAddress),
		ContractorRemarks:     shipmentAddressUpdate.ContractorRemarks,
		OfficeRemarks:         shipmentAddressUpdate.OfficeRemarks,
		Status:                ghcmessages.ShipmentAddressUpdateStatus(shipmentAddressUpdate.Status),
		NewSitDistanceBetween: handlers.FmtIntPtrToInt64(shipmentAddressUpdate.NewSitDistanceBetween),
		OldSitDistanceBetween: handlers.FmtIntPtrToInt64(shipmentAddressUpdate.OldSitDistanceBetween),
	}

	return payload
}

// LineOfAccounting payload
func LineOfAccounting(lineOfAccounting *models.LineOfAccounting) *ghcmessages.LineOfAccounting {
	// Nil check
	if lineOfAccounting == nil {
		return nil
	}

	return &ghcmessages.LineOfAccounting{
		ID:                        strfmt.UUID(lineOfAccounting.ID.String()),
		LoaActvtyID:               lineOfAccounting.LoaActvtyID,
		LoaAgncAcntngCd:           lineOfAccounting.LoaAgncAcntngCd,
		LoaAgncDsbrCd:             lineOfAccounting.LoaAgncDsbrCd,
		LoaAlltSnID:               lineOfAccounting.LoaAlltSnID,
		LoaBafID:                  lineOfAccounting.LoaBafID,
		LoaBdgtAcntClsNm:          lineOfAccounting.LoaBdgtAcntClsNm,
		LoaBetCd:                  lineOfAccounting.LoaBetCd,
		LoaBgFyTx:                 handlers.FmtIntPtrToInt64(lineOfAccounting.LoaBgFyTx),
		LoaBgnDt:                  handlers.FmtDatePtr(lineOfAccounting.LoaBgnDt),
		LoaBgtLnItmID:             lineOfAccounting.LoaBgtLnItmID,
		LoaBgtRstrCd:              lineOfAccounting.LoaBgtRstrCd,
		LoaBgtSubActCd:            lineOfAccounting.LoaBgtSubActCd,
		LoaClsRefID:               lineOfAccounting.LoaClsRefID,
		LoaCstCd:                  lineOfAccounting.LoaCstCd,
		LoaCstCntrID:              lineOfAccounting.LoaCstCntrID,
		LoaCustNm:                 lineOfAccounting.LoaCustNm,
		LoaDfAgncyAlctnRcpntID:    lineOfAccounting.LoaDfAgncyAlctnRcpntID,
		LoaDocID:                  lineOfAccounting.LoaDocID,
		LoaDptID:                  lineOfAccounting.LoaDptID,
		LoaDscTx:                  lineOfAccounting.LoaDscTx,
		LoaDtlRmbsmtSrcID:         lineOfAccounting.LoaDtlRmbsmtSrcID,
		LoaEndDt:                  handlers.FmtDatePtr(lineOfAccounting.LoaEndDt),
		LoaEndFyTx:                handlers.FmtIntPtrToInt64(lineOfAccounting.LoaEndFyTx),
		LoaFmsTrnsactnID:          lineOfAccounting.LoaFmsTrnsactnID,
		LoaFnclArID:               lineOfAccounting.LoaFnclArID,
		LoaFnctPrsNm:              lineOfAccounting.LoaFnctPrsNm,
		LoaFndCntrID:              lineOfAccounting.LoaFndCntrID,
		LoaFndTyFgCd:              lineOfAccounting.LoaFndTyFgCd,
		LoaHistStatCd:             lineOfAccounting.LoaHistStatCd,
		LoaHsGdsCd:                lineOfAccounting.LoaHsGdsCd,
		LoaInstlAcntgActID:        lineOfAccounting.LoaInstlAcntgActID,
		LoaJbOrdNm:                lineOfAccounting.LoaJbOrdNm,
		LoaLclInstlID:             lineOfAccounting.LoaLclInstlID,
		LoaMajClmNm:               lineOfAccounting.LoaMajClmNm,
		LoaMajRmbsmtSrcID:         lineOfAccounting.LoaMajRmbsmtSrcID,
		LoaObjClsID:               lineOfAccounting.LoaObjClsID,
		LoaOpAgncyID:              lineOfAccounting.LoaOpAgncyID,
		LoaPgmElmntID:             lineOfAccounting.LoaPgmElmntID,
		LoaPrjID:                  lineOfAccounting.LoaPrjID,
		LoaSbaltmtRcpntID:         lineOfAccounting.LoaSbaltmtRcpntID,
		LoaScrtyCoopCustCd:        lineOfAccounting.LoaScrtyCoopCustCd,
		LoaScrtyCoopDsgntrCd:      lineOfAccounting.LoaScrtyCoopDsgntrCd,
		LoaScrtyCoopImplAgncCd:    lineOfAccounting.LoaScrtyCoopImplAgncCd,
		LoaScrtyCoopLnItmID:       lineOfAccounting.LoaScrtyCoopLnItmID,
		LoaSpclIntrID:             lineOfAccounting.LoaSpclIntrID,
		LoaSrvSrcID:               lineOfAccounting.LoaSrvSrcID,
		LoaStatCd:                 lineOfAccounting.LoaStatCd,
		LoaSubAcntID:              lineOfAccounting.LoaSubAcntID,
		LoaSysID:                  lineOfAccounting.LoaSysID,
		LoaTnsfrDptNm:             lineOfAccounting.LoaTnsfrDptNm,
		LoaTrnsnID:                lineOfAccounting.LoaTrnsnID,
		LoaTrsySfxTx:              lineOfAccounting.LoaTrsySfxTx,
		LoaTskBdgtSblnTx:          lineOfAccounting.LoaTskBdgtSblnTx,
		LoaUic:                    lineOfAccounting.LoaUic,
		LoaWkCntrRcpntNm:          lineOfAccounting.LoaWkCntrRcpntNm,
		LoaWrkOrdID:               lineOfAccounting.LoaWrkOrdID,
		OrgGrpDfasCd:              lineOfAccounting.OrgGrpDfasCd,
		UpdatedAt:                 strfmt.DateTime(lineOfAccounting.UpdatedAt),
		CreatedAt:                 strfmt.DateTime(lineOfAccounting.CreatedAt),
		ValidLoaForTac:            lineOfAccounting.ValidLoaForTac,
		ValidHhgProgramCodeForLoa: lineOfAccounting.ValidHhgProgramCodeForLoa,
	}
}

// MarketCode payload
func MarketCode(marketCode *models.MarketCode) string {
	if marketCode == nil {
		return "" // Or a default string value
	}
	return string(*marketCode)
}

// MTOShipment payload
func MTOShipment(storer storage.FileStorer, mtoShipment *models.MTOShipment, sitStatusPayload *ghcmessages.SITStatus) *ghcmessages.MTOShipment {

	payload := &ghcmessages.MTOShipment{
		ID:                          strfmt.UUID(mtoShipment.ID.String()),
		MoveTaskOrderID:             strfmt.UUID(mtoShipment.MoveTaskOrderID.String()),
		ShipmentType:                ghcmessages.MTOShipmentType(mtoShipment.ShipmentType),
		Status:                      ghcmessages.MTOShipmentStatus(mtoShipment.Status),
		CounselorRemarks:            mtoShipment.CounselorRemarks,
		CustomerRemarks:             mtoShipment.CustomerRemarks,
		RejectionReason:             mtoShipment.RejectionReason,
		PickupAddress:               Address(mtoShipment.PickupAddress),
		SecondaryDeliveryAddress:    Address(mtoShipment.SecondaryDeliveryAddress),
		SecondaryPickupAddress:      Address(mtoShipment.SecondaryPickupAddress),
		DestinationAddress:          Address(mtoShipment.DestinationAddress),
		HasSecondaryDeliveryAddress: mtoShipment.HasSecondaryDeliveryAddress,
		HasSecondaryPickupAddress:   mtoShipment.HasSecondaryPickupAddress,
		TertiaryDeliveryAddress:     Address(mtoShipment.TertiaryDeliveryAddress),
		TertiaryPickupAddress:       Address(mtoShipment.TertiaryPickupAddress),
		HasTertiaryDeliveryAddress:  mtoShipment.HasTertiaryDeliveryAddress,
		HasTertiaryPickupAddress:    mtoShipment.HasTertiaryPickupAddress,
		ActualProGearWeight:         handlers.FmtPoundPtr(mtoShipment.ActualProGearWeight),
		ActualSpouseProGearWeight:   handlers.FmtPoundPtr(mtoShipment.ActualSpouseProGearWeight),
		PrimeEstimatedWeight:        handlers.FmtPoundPtr(mtoShipment.PrimeEstimatedWeight),
		PrimeActualWeight:           handlers.FmtPoundPtr(mtoShipment.PrimeActualWeight),
		NtsRecordedWeight:           handlers.FmtPoundPtr(mtoShipment.NTSRecordedWeight),
		MtoAgents:                   *MTOAgents(&mtoShipment.MTOAgents),
		MtoServiceItems:             MTOServiceItemModels(mtoShipment.MTOServiceItems, storer),
		Diversion:                   mtoShipment.Diversion,
		DiversionReason:             mtoShipment.DiversionReason,
		Reweigh:                     Reweigh(mtoShipment.Reweigh, sitStatusPayload),
		CreatedAt:                   strfmt.DateTime(mtoShipment.CreatedAt),
		UpdatedAt:                   strfmt.DateTime(mtoShipment.UpdatedAt),
		ETag:                        etag.GenerateEtag(mtoShipment.UpdatedAt),
		DeletedAt:                   handlers.FmtDateTimePtr(mtoShipment.DeletedAt),
		ApprovedDate:                handlers.FmtDateTimePtr(mtoShipment.ApprovedDate),
		SitDaysAllowance:            handlers.FmtIntPtrToInt64(mtoShipment.SITDaysAllowance),
		SitExtensions:               *SITDurationUpdates(&mtoShipment.SITDurationUpdates),
		BillableWeightCap:           handlers.FmtPoundPtr(mtoShipment.BillableWeightCap),
		BillableWeightJustification: mtoShipment.BillableWeightJustification,
		UsesExternalVendor:          mtoShipment.UsesExternalVendor,
		ServiceOrderNumber:          mtoShipment.ServiceOrderNumber,
		StorageFacility:             StorageFacility(mtoShipment.StorageFacility),
		PpmShipment:                 PPMShipment(storer, mtoShipment.PPMShipment),
		BoatShipment:                BoatShipment(storer, mtoShipment.BoatShipment),
		MobileHomeShipment:          MobileHomeShipment(storer, mtoShipment.MobileHome),
		DeliveryAddressUpdate:       ShipmentAddressUpdate(mtoShipment.DeliveryAddressUpdate),
		ShipmentLocator:             handlers.FmtStringPtr(mtoShipment.ShipmentLocator),
		MarketCode:                  MarketCode(&mtoShipment.MarketCode),
	}

	if mtoShipment.Distance != nil {
		payload.Distance = handlers.FmtInt64(int64(*mtoShipment.Distance))
	}

	if sitStatusPayload != nil {
		// If we have a sitStatusPayload, overwrite SitDaysAllowance from the shipment model.
		totalSITAllowance := 0
		if sitStatusPayload.TotalDaysRemaining != nil {
			totalSITAllowance += int(*sitStatusPayload.TotalDaysRemaining)
		}
		if sitStatusPayload.TotalSITDaysUsed != nil {
			totalSITAllowance += int(*sitStatusPayload.TotalSITDaysUsed)
		}
		payload.SitDaysAllowance = handlers.FmtIntPtrToInt64(&totalSITAllowance)
	}

	if len(mtoShipment.SITDurationUpdates) > 0 {
		payload.SitExtensions = *SITDurationUpdates(&mtoShipment.SITDurationUpdates)
	}

	if mtoShipment.RequestedPickupDate != nil && !mtoShipment.RequestedPickupDate.IsZero() {
		payload.RequestedPickupDate = handlers.FmtDatePtr(mtoShipment.RequestedPickupDate)
	}

	if mtoShipment.ActualPickupDate != nil && !mtoShipment.ActualPickupDate.IsZero() {
		payload.ActualPickupDate = handlers.FmtDatePtr(mtoShipment.ActualPickupDate)
	}

	if mtoShipment.ActualDeliveryDate != nil && !mtoShipment.ActualDeliveryDate.IsZero() {
		payload.ActualDeliveryDate = handlers.FmtDatePtr(mtoShipment.ActualDeliveryDate)
	}

	if mtoShipment.RequestedDeliveryDate != nil && !mtoShipment.RequestedDeliveryDate.IsZero() {
		payload.RequestedDeliveryDate = handlers.FmtDatePtr(mtoShipment.RequestedDeliveryDate)
	}

	if mtoShipment.RequiredDeliveryDate != nil && !mtoShipment.RequiredDeliveryDate.IsZero() {
		payload.RequiredDeliveryDate = handlers.FmtDatePtr(mtoShipment.RequiredDeliveryDate)
	}

	if mtoShipment.ScheduledPickupDate != nil {
		payload.ScheduledPickupDate = handlers.FmtDatePtr(mtoShipment.ScheduledPickupDate)
	}

	if mtoShipment.ScheduledDeliveryDate != nil {
		payload.ScheduledDeliveryDate = handlers.FmtDatePtr(mtoShipment.ScheduledDeliveryDate)
	}

	if mtoShipment.DestinationType != nil {
		destinationType := ghcmessages.DestinationType(*mtoShipment.DestinationType)
		payload.DestinationType = &destinationType
	}

	if sitStatusPayload != nil {
		payload.SitStatus = sitStatusPayload
	}

	if mtoShipment.TACType != nil {
		tt := ghcmessages.LOAType(*mtoShipment.TACType)
		payload.TacType = &tt
	}

	if mtoShipment.SACType != nil {
		st := ghcmessages.LOAType(*mtoShipment.SACType)
		payload.SacType = &st
	}

	weightsCalculator := mtoshipment.NewShipmentBillableWeightCalculator()
	calculatedWeights := weightsCalculator.CalculateShipmentBillableWeight(mtoShipment)

	// CalculatedBillableWeight is intentionally not a part of the mto_shipments model
	// because we don't want to store a derived value in the database
	payload.CalculatedBillableWeight = handlers.FmtPoundPtr(calculatedWeights.CalculatedBillableWeight)

	return payload
}

// MTOShipments payload
func MTOShipments(storer storage.FileStorer, mtoShipments *models.MTOShipments, sitStatusPayload map[string]*ghcmessages.SITStatus) *ghcmessages.MTOShipments {
	payload := make(ghcmessages.MTOShipments, len(*mtoShipments))

	for i, m := range *mtoShipments {
		copyOfMtoShipment := m // Make copy to avoid implicit memory aliasing of items from a range statement.
		if sitStatus, ok := sitStatusPayload[copyOfMtoShipment.ID.String()]; ok {
			payload[i] = MTOShipment(storer, &copyOfMtoShipment, sitStatus)
		} else {
			payload[i] = MTOShipment(storer, &copyOfMtoShipment, nil)
		}
	}
	return &payload
}

// MTOAgent payload
func MTOAgent(mtoAgent *models.MTOAgent) *ghcmessages.MTOAgent {
	payload := &ghcmessages.MTOAgent{
		ID:            strfmt.UUID(mtoAgent.ID.String()),
		MtoShipmentID: strfmt.UUID(mtoAgent.MTOShipmentID.String()),
		CreatedAt:     strfmt.DateTime(mtoAgent.CreatedAt),
		UpdatedAt:     strfmt.DateTime(mtoAgent.UpdatedAt),
		FirstName:     mtoAgent.FirstName,
		LastName:      mtoAgent.LastName,
		AgentType:     string(mtoAgent.MTOAgentType),
		Email:         mtoAgent.Email,
		Phone:         mtoAgent.Phone,
		ETag:          etag.GenerateEtag(mtoAgent.UpdatedAt),
	}
	return payload
}

// MTOAgents payload
func MTOAgents(mtoAgents *models.MTOAgents) *ghcmessages.MTOAgents {
	payload := make(ghcmessages.MTOAgents, len(*mtoAgents))
	for i, m := range *mtoAgents {
		copyOfMtoAgent := m // Make copy to avoid implicit memory aliasing of items from a range statement.
		payload[i] = MTOAgent(&copyOfMtoAgent)
	}
	return &payload
}

// PaymentRequests payload
func PaymentRequests(appCtx appcontext.AppContext, prs *models.PaymentRequests, storer storage.FileStorer) (*ghcmessages.PaymentRequests, error) {
	payload := make(ghcmessages.PaymentRequests, len(*prs))

	for i, p := range *prs {
		paymentRequest := p
		pr, err := PaymentRequest(appCtx, &paymentRequest, storer)
		if err != nil {
			return nil, err
		}
		payload[i] = pr
	}
	return &payload, nil
}

// PaymentRequest payload
func PaymentRequest(appCtx appcontext.AppContext, pr *models.PaymentRequest, storer storage.FileStorer) (*ghcmessages.PaymentRequest, error) {
	serviceDocs := make(ghcmessages.ProofOfServiceDocs, len(pr.ProofOfServiceDocs))

	if len(pr.ProofOfServiceDocs) > 0 {
		for i, proofOfService := range pr.ProofOfServiceDocs {
			payload, err := ProofOfServiceDoc(proofOfService, storer)
			if err != nil {
				return nil, err
			}
			serviceDocs[i] = payload
		}
	}

	move, err := Move(&pr.MoveTaskOrder, storer)
	if err != nil {
		return nil, err
	}

	ediErrorInfoEDIType := ""
	ediErrorInfoEDICode := ""
	ediErrorInfoEDIDescription := ""
	ediErrorInfo := pr.EdiErrors
	if ediErrorInfo != nil {
		mostRecentEdiError := ediErrorInfo[0]
		if mostRecentEdiError.EDIType != "" {
			ediErrorInfoEDIType = string(mostRecentEdiError.EDIType)
		}
		if mostRecentEdiError.Code != nil {
			ediErrorInfoEDICode = *mostRecentEdiError.Code
		}
		if mostRecentEdiError.Description != nil {
			ediErrorInfoEDIDescription = *mostRecentEdiError.Description
		}
	}

	var totalTPPSPaidInvoicePriceMillicents *int64
	var tppsPaidInvoiceSellerPaidDate *time.Time
	var TPPSPaidInvoiceReportsForPR models.TPPSPaidInvoiceReportEntrys
	if pr.TPPSPaidInvoiceReports != nil {
		TPPSPaidInvoiceReportsForPR = pr.TPPSPaidInvoiceReports
		if len(TPPSPaidInvoiceReportsForPR) > 0 {
			if TPPSPaidInvoiceReportsForPR[0].InvoiceTotalChargesInMillicents >= 0 {
				totalTPPSPaidInvoicePriceMillicents = models.Int64Pointer(int64(TPPSPaidInvoiceReportsForPR[0].InvoiceTotalChargesInMillicents))
				tppsPaidInvoiceSellerPaidDate = &TPPSPaidInvoiceReportsForPR[0].SellerPaidDate
			}
		}
	}

	return &ghcmessages.PaymentRequest{
		ID:                                   *handlers.FmtUUID(pr.ID),
		IsFinal:                              &pr.IsFinal,
		MoveTaskOrderID:                      *handlers.FmtUUID(pr.MoveTaskOrderID),
		MoveTaskOrder:                        move,
		PaymentRequestNumber:                 pr.PaymentRequestNumber,
		RecalculationOfPaymentRequestID:      handlers.FmtUUIDPtr(pr.RecalculationOfPaymentRequestID),
		RejectionReason:                      pr.RejectionReason,
		Status:                               ghcmessages.PaymentRequestStatus(pr.Status),
		ETag:                                 etag.GenerateEtag(pr.UpdatedAt),
		ServiceItems:                         *PaymentServiceItems(&pr.PaymentServiceItems, &TPPSPaidInvoiceReportsForPR),
		ReviewedAt:                           handlers.FmtDateTimePtr(pr.ReviewedAt),
		ProofOfServiceDocs:                   serviceDocs,
		CreatedAt:                            strfmt.DateTime(pr.CreatedAt),
		SentToGexAt:                          (*strfmt.DateTime)(pr.SentToGexAt),
		ReceivedByGexAt:                      (*strfmt.DateTime)(pr.ReceivedByGexAt),
		EdiErrorType:                         &ediErrorInfoEDIType,
		EdiErrorCode:                         &ediErrorInfoEDICode,
		EdiErrorDescription:                  &ediErrorInfoEDIDescription,
		TppsInvoiceAmountPaidTotalMillicents: totalTPPSPaidInvoicePriceMillicents,
		TppsInvoiceSellerPaidDate:            (*strfmt.DateTime)(tppsPaidInvoiceSellerPaidDate),
	}, nil
}

// PaymentServiceItem payload
func PaymentServiceItem(ps *models.PaymentServiceItem) *ghcmessages.PaymentServiceItem {
	if ps == nil {
		return nil
	}
	paymentServiceItemParams := PaymentServiceItemParams(&ps.PaymentServiceItemParams)

	return &ghcmessages.PaymentServiceItem{
		ID:                       *handlers.FmtUUID(ps.ID),
		MtoServiceItemID:         *handlers.FmtUUID(ps.MTOServiceItemID),
		MtoServiceItemCode:       string(ps.MTOServiceItem.ReService.Code),
		MtoServiceItemName:       ps.MTOServiceItem.ReService.Name,
		MtoShipmentType:          ghcmessages.MTOShipmentType(ps.MTOServiceItem.MTOShipment.ShipmentType),
		MtoShipmentID:            handlers.FmtUUIDPtr(ps.MTOServiceItem.MTOShipmentID),
		CreatedAt:                strfmt.DateTime(ps.CreatedAt),
		PriceCents:               handlers.FmtCost(ps.PriceCents),
		RejectionReason:          ps.RejectionReason,
		Status:                   ghcmessages.PaymentServiceItemStatus(ps.Status),
		ReferenceID:              ps.ReferenceID,
		ETag:                     etag.GenerateEtag(ps.UpdatedAt),
		PaymentServiceItemParams: *paymentServiceItemParams,
	}
}

// PaymentServiceItems payload
func PaymentServiceItems(paymentServiceItems *models.PaymentServiceItems, tppsPaidReportData *models.TPPSPaidInvoiceReportEntrys) *ghcmessages.PaymentServiceItems {
	payload := make(ghcmessages.PaymentServiceItems, len(*paymentServiceItems))
	for i, m := range *paymentServiceItems {
		copyOfPaymentServiceItem := m // Make copy to avoid implicit memory aliasing of items from a range statement.
		payload[i] = PaymentServiceItem(&copyOfPaymentServiceItem)

		// We process TPPS Paid Invoice Reports to get payment information for each payment service item
		// This report tells us how much TPPS paid HS for each item, then we store and display it
		if *tppsPaidReportData != nil {
			tppsDataForPaymentRequest := *tppsPaidReportData
			for tppsDataRowIndex := range tppsDataForPaymentRequest {
				if tppsDataForPaymentRequest[tppsDataRowIndex].ProductDescription == payload[i].MtoServiceItemCode {
					payload[i].TppsInvoiceAmountPaidPerServiceItemMillicents = handlers.FmtMilliCentsPtr(&tppsDataForPaymentRequest[tppsDataRowIndex].LineNetCharge)
				}
			}
		}
	}
	return &payload
}

// PaymentServiceItemParam payload
func PaymentServiceItemParam(paymentServiceItemParam models.PaymentServiceItemParam) *ghcmessages.PaymentServiceItemParam {
	return &ghcmessages.PaymentServiceItemParam{
		ID:                   strfmt.UUID(paymentServiceItemParam.ID.String()),
		PaymentServiceItemID: strfmt.UUID(paymentServiceItemParam.PaymentServiceItemID.String()),
		Key:                  ghcmessages.ServiceItemParamName(paymentServiceItemParam.ServiceItemParamKey.Key),
		Value:                paymentServiceItemParam.Value,
		Type:                 ghcmessages.ServiceItemParamType(paymentServiceItemParam.ServiceItemParamKey.Type),
		Origin:               ghcmessages.ServiceItemParamOrigin(paymentServiceItemParam.ServiceItemParamKey.Origin),
		ETag:                 etag.GenerateEtag(paymentServiceItemParam.UpdatedAt),
	}
}

// PaymentServiceItemParams payload
func PaymentServiceItemParams(paymentServiceItemParams *models.PaymentServiceItemParams) *ghcmessages.PaymentServiceItemParams {
	if paymentServiceItemParams == nil {
		return nil
	}

	payload := make(ghcmessages.PaymentServiceItemParams, len(*paymentServiceItemParams))

	for i, p := range *paymentServiceItemParams {
		payload[i] = PaymentServiceItemParam(p)
	}
	return &payload
}

func ServiceRequestDoc(serviceRequest models.ServiceRequestDocument, storer storage.FileStorer) (*ghcmessages.ServiceRequestDocument, error) {

	uploads := make([]*ghcmessages.Upload, len(serviceRequest.ServiceRequestDocumentUploads))

	if len(serviceRequest.ServiceRequestDocumentUploads) > 0 {
		for i, serviceRequestUpload := range serviceRequest.ServiceRequestDocumentUploads {
			url, err := storer.PresignedURL(serviceRequestUpload.Upload.StorageKey, serviceRequestUpload.Upload.ContentType, serviceRequestUpload.Upload.Filename)
			if err != nil {
				return nil, err
			}
			uploads[i] = Upload(storer, serviceRequestUpload.Upload, url)
		}
	}

	return &ghcmessages.ServiceRequestDocument{
		Uploads: uploads,
	}, nil

}

// MTOServiceItemSingleModel payload
func MTOServiceItemSingleModel(s *models.MTOServiceItem) *ghcmessages.MTOServiceItemSingle {
	return &ghcmessages.MTOServiceItemSingle{
		SitPostalCode:            handlers.FmtStringPtr(s.SITPostalCode),
		ApprovedAt:               handlers.FmtDateTimePtr(s.ApprovedAt),
		CreatedAt:                *handlers.FmtDateTime(s.CreatedAt),
		ID:                       *handlers.FmtUUID(s.ID),
		MoveTaskOrderID:          *handlers.FmtUUID(s.MoveTaskOrderID),
		MtoShipmentID:            handlers.FmtUUID(*s.MTOShipmentID),
		PickupPostalCode:         handlers.FmtStringPtr(s.PickupPostalCode),
		ReServiceID:              *handlers.FmtUUID(s.ReServiceID),
		RejectedAt:               handlers.FmtDateTimePtr(s.RejectedAt),
		RejectionReason:          handlers.FmtStringPtr(s.RejectionReason),
		SitCustomerContacted:     handlers.FmtDatePtr(s.SITCustomerContacted),
		SitDepartureDate:         handlers.FmtDateTimePtr(s.SITDepartureDate),
		SitEntryDate:             handlers.FmtDateTimePtr(s.SITEntryDate),
		SitRequestedDelivery:     handlers.FmtDatePtr(s.SITRequestedDelivery),
		Status:                   handlers.FmtString(string(s.Status)),
		UpdatedAt:                *handlers.FmtDateTime(s.UpdatedAt),
		ConvertToCustomerExpense: *handlers.FmtBool(s.CustomerExpense),
		CustomerExpenseReason:    handlers.FmtStringPtr(s.CustomerExpenseReason),
	}
}

// MTOServiceItemModel payload
func MTOServiceItemModel(s *models.MTOServiceItem, storer storage.FileStorer) *ghcmessages.MTOServiceItem {
	if s == nil {
		return nil
	}

	serviceRequestDocs := make(ghcmessages.ServiceRequestDocuments, len(s.ServiceRequestDocuments))

	if len(s.ServiceRequestDocuments) > 0 {
		for i, serviceRequest := range s.ServiceRequestDocuments {
			payload, err := ServiceRequestDoc(serviceRequest, storer)
			if err != nil {
				return nil
			}
			serviceRequestDocs[i] = payload
		}
	}

	return &ghcmessages.MTOServiceItem{
		ID:                            handlers.FmtUUID(s.ID),
		MoveTaskOrderID:               handlers.FmtUUID(s.MoveTaskOrderID),
		MtoShipmentID:                 handlers.FmtUUIDPtr(s.MTOShipmentID),
		ReServiceID:                   handlers.FmtUUID(s.ReServiceID),
		ReServiceCode:                 handlers.FmtString(string(s.ReService.Code)),
		ReServiceName:                 handlers.FmtStringPtr(&s.ReService.Name),
		Reason:                        handlers.FmtStringPtr(s.Reason),
		RejectionReason:               handlers.FmtStringPtr(s.RejectionReason),
		PickupPostalCode:              handlers.FmtStringPtr(s.PickupPostalCode),
		SITPostalCode:                 handlers.FmtStringPtr(s.SITPostalCode),
		SitEntryDate:                  handlers.FmtDateTimePtr(s.SITEntryDate),
		SitDepartureDate:              handlers.FmtDateTimePtr(s.SITDepartureDate),
		SitCustomerContacted:          handlers.FmtDatePtr(s.SITCustomerContacted),
		SitRequestedDelivery:          handlers.FmtDatePtr(s.SITRequestedDelivery),
		Status:                        ghcmessages.MTOServiceItemStatus(s.Status),
		Description:                   handlers.FmtStringPtr(s.Description),
		Dimensions:                    MTOServiceItemDimensions(s.Dimensions),
		CustomerContacts:              MTOServiceItemCustomerContacts(s.CustomerContacts),
		SitOriginHHGOriginalAddress:   Address(s.SITOriginHHGOriginalAddress),
		SitOriginHHGActualAddress:     Address(s.SITOriginHHGActualAddress),
		SitDestinationOriginalAddress: Address(s.SITDestinationOriginalAddress),
		SitDestinationFinalAddress:    Address(s.SITDestinationFinalAddress),
		EstimatedWeight:               handlers.FmtPoundPtr(s.EstimatedWeight),
		CreatedAt:                     strfmt.DateTime(s.CreatedAt),
		ApprovedAt:                    handlers.FmtDateTimePtr(s.ApprovedAt),
		RejectedAt:                    handlers.FmtDateTimePtr(s.RejectedAt),
		ETag:                          etag.GenerateEtag(s.UpdatedAt),
		ServiceRequestDocuments:       serviceRequestDocs,
		ConvertToCustomerExpense:      *handlers.FmtBool(s.CustomerExpense),
		CustomerExpenseReason:         handlers.FmtStringPtr(s.CustomerExpenseReason),
		SitDeliveryMiles:              handlers.FmtIntPtrToInt64(s.SITDeliveryMiles),
		EstimatedPrice:                handlers.FmtCost(s.PricingEstimate),
		StandaloneCrate:               s.StandaloneCrate,
		LockedPriceCents:              handlers.FmtCost(s.LockedPriceCents),
	}
}

// SITServiceItemGrouping payload
func SITServiceItemGrouping(s models.SITServiceItemGrouping, storer storage.FileStorer) *ghcmessages.SITServiceItemGrouping {
	if len(s.ServiceItems) == 0 {
		return nil
	}

	summary := ghcmessages.SITSummary{
		FirstDaySITServiceItemID: strfmt.UUID(s.Summary.FirstDaySITServiceItemID.String()),
		Location:                 s.Summary.Location,
		DaysInSIT:                handlers.FmtIntPtrToInt64(&s.Summary.DaysInSIT),
		SitEntryDate:             *handlers.FmtDateTime(s.Summary.SITEntryDate),
		SitDepartureDate:         handlers.FmtDateTimePtr(s.Summary.SITDepartureDate),
		SitAuthorizedEndDate:     *handlers.FmtDateTime(s.Summary.SITAuthorizedEndDate),
		SitCustomerContacted:     handlers.FmtDateTimePtr(s.Summary.SITCustomerContacted),
		SitRequestedDelivery:     handlers.FmtDateTimePtr(s.Summary.SITRequestedDelivery),
	}

	serviceItems := MTOServiceItemModels(s.ServiceItems, storer)

	return &ghcmessages.SITServiceItemGrouping{
		Summary:      &summary,
		ServiceItems: serviceItems,
	}
}

// SITServiceItemGroupings payload
func SITServiceItemGroupings(s models.SITServiceItemGroupings, storer storage.FileStorer) ghcmessages.SITServiceItemGroupings {
	sitGroupings := ghcmessages.SITServiceItemGroupings{}
	for _, sitGroup := range s {
		if sitPayload := SITServiceItemGrouping(sitGroup, storer); sitPayload != nil {
			sitGroupings = append(sitGroupings, sitPayload)
		}
	}
	return sitGroupings
}

// MTOServiceItemModels payload
func MTOServiceItemModels(s models.MTOServiceItems, storer storage.FileStorer) ghcmessages.MTOServiceItems {
	serviceItems := ghcmessages.MTOServiceItems{}
	for _, item := range s {
		copyOfServiceItem := item // Make copy to avoid implicit memory aliasing of items from a range statement.
		serviceItems = append(serviceItems, MTOServiceItemModel(&copyOfServiceItem, storer))
	}

	return serviceItems
}

// MTOServiceItemDimension payload
func MTOServiceItemDimension(d *models.MTOServiceItemDimension) *ghcmessages.MTOServiceItemDimension {
	return &ghcmessages.MTOServiceItemDimension{
		ID:     *handlers.FmtUUID(d.ID),
		Type:   ghcmessages.DimensionType(d.Type),
		Length: *d.Length.Int32Ptr(),
		Height: *d.Height.Int32Ptr(),
		Width:  *d.Width.Int32Ptr(),
	}
}

// MTOServiceItemDimensions payload
func MTOServiceItemDimensions(d models.MTOServiceItemDimensions) ghcmessages.MTOServiceItemDimensions {
	payload := make(ghcmessages.MTOServiceItemDimensions, len(d))
	for i, item := range d {
		copyOfServiceItem := item // Make copy to avoid implicit memory aliasing of items from a range statement.
		payload[i] = MTOServiceItemDimension(&copyOfServiceItem)
	}
	return payload
}

// MTOServiceItemCustomerContact payload
func MTOServiceItemCustomerContact(c *models.MTOServiceItemCustomerContact) *ghcmessages.MTOServiceItemCustomerContact {
	return &ghcmessages.MTOServiceItemCustomerContact{
		Type:                       ghcmessages.CustomerContactType(c.Type),
		DateOfContact:              *handlers.FmtDate(c.DateOfContact),
		TimeMilitary:               c.TimeMilitary,
		FirstAvailableDeliveryDate: *handlers.FmtDate(c.FirstAvailableDeliveryDate),
	}
}

// MTOServiceItemCustomerContacts payload
func MTOServiceItemCustomerContacts(c models.MTOServiceItemCustomerContacts) ghcmessages.MTOServiceItemCustomerContacts {
	payload := make(ghcmessages.MTOServiceItemCustomerContacts, len(c))
	for i, item := range c {
		copyOfServiceItem := item // Make copy to avoid implicit memory aliasing of items from a range statement.
		payload[i] = MTOServiceItemCustomerContact(&copyOfServiceItem)
	}
	return payload
}

// Upload payload
func Upload(storer storage.FileStorer, upload models.Upload, url string) *ghcmessages.Upload {
	uploadPayload := &ghcmessages.Upload{
		ID:          handlers.FmtUUIDValue(upload.ID),
		Filename:    upload.Filename,
		ContentType: upload.ContentType,
		UploadType:  string(upload.UploadType),
		URL:         strfmt.URI(url),
		Bytes:       upload.Bytes,
		CreatedAt:   strfmt.DateTime(upload.CreatedAt),
		UpdatedAt:   strfmt.DateTime(upload.UpdatedAt),
		DeletedAt:   (*strfmt.DateTime)(upload.DeletedAt),
	}

	if upload.Rotation != nil {
		uploadPayload.Rotation = *upload.Rotation
	}

	tags, err := storer.Tags(upload.StorageKey)
	if err != nil || len(tags) == 0 {
		uploadPayload.Status = "PROCESSING"
	} else {
		uploadPayload.Status = tags["av-status"]
	}
	return uploadPayload
}

// Upload payload for when a Proof of Service doc is designated as a weight ticket
// This adds an isWeightTicket key to the payload for the UI to use
func WeightTicketUpload(storer storage.FileStorer, upload models.Upload, url string, isWeightTicket bool) *ghcmessages.Upload {
	uploadPayload := &ghcmessages.Upload{
		ID:             handlers.FmtUUIDValue(upload.ID),
		Filename:       upload.Filename,
		ContentType:    upload.ContentType,
		URL:            strfmt.URI(url),
		Bytes:          upload.Bytes,
		CreatedAt:      strfmt.DateTime(upload.CreatedAt),
		UpdatedAt:      strfmt.DateTime(upload.UpdatedAt),
		IsWeightTicket: isWeightTicket,
	}
	tags, err := storer.Tags(upload.StorageKey)
	if err != nil || len(tags) == 0 {
		uploadPayload.Status = "PROCESSING"
	} else {
		uploadPayload.Status = tags["av-status"]
	}
	return uploadPayload
}

// ProofOfServiceDoc payload from model
func ProofOfServiceDoc(proofOfService models.ProofOfServiceDoc, storer storage.FileStorer) (*ghcmessages.ProofOfServiceDoc, error) {

	uploads := make([]*ghcmessages.Upload, len(proofOfService.PrimeUploads))
	if len(proofOfService.PrimeUploads) > 0 {
		for i, primeUpload := range proofOfService.PrimeUploads {
			url, err := storer.PresignedURL(primeUpload.Upload.StorageKey, primeUpload.Upload.ContentType, primeUpload.Upload.Filename)
			if err != nil {
				return nil, err
			}
			// if the doc is a weight ticket then we need to return a different payload so the UI can differentiate
			weightTicket := proofOfService.IsWeightTicket
			if weightTicket {
				uploads[i] = WeightTicketUpload(storer, primeUpload.Upload, url, proofOfService.IsWeightTicket)
			} else {
				uploads[i] = Upload(storer, primeUpload.Upload, url)
			}
		}
	}

	return &ghcmessages.ProofOfServiceDoc{
		IsWeightTicket: proofOfService.IsWeightTicket,
		Uploads:        uploads,
	}, nil
}

func PayloadForUploadModel(
	storer storage.FileStorer,
	upload models.Upload,
	url string,
) *ghcmessages.Upload {
	uploadPayload := &ghcmessages.Upload{
		ID:          handlers.FmtUUIDValue(upload.ID),
		Filename:    upload.Filename,
		ContentType: upload.ContentType,
		UploadType:  string(upload.UploadType),
		URL:         strfmt.URI(url),
		Bytes:       upload.Bytes,
		CreatedAt:   strfmt.DateTime(upload.CreatedAt),
		UpdatedAt:   strfmt.DateTime(upload.UpdatedAt),
		DeletedAt:   (*strfmt.DateTime)(upload.DeletedAt),
	}

	if upload.Rotation != nil {
		uploadPayload.Rotation = *upload.Rotation
	}

	tags, err := storer.Tags(upload.StorageKey)
	if err != nil || len(tags) == 0 {
		uploadPayload.Status = "PROCESSING"
	} else {
		uploadPayload.Status = tags["av-status"]
	}
	return uploadPayload
}

func PayloadForDocumentModel(storer storage.FileStorer, document models.Document) (*ghcmessages.Document, error) {
	uploads := make([]*ghcmessages.Upload, len(document.UserUploads))
	for i, userUpload := range document.UserUploads {
		if userUpload.Upload.ID == uuid.Nil {
			return nil, errors.New("no uploads for user")
		}
		url, err := storer.PresignedURL(userUpload.Upload.StorageKey, userUpload.Upload.ContentType, userUpload.Upload.Filename)
		if err != nil {
			return nil, err
		}

		uploadPayload := PayloadForUploadModel(storer, userUpload.Upload, url)
		uploads[i] = uploadPayload
	}

	documentPayload := &ghcmessages.Document{
		ID:              handlers.FmtUUID(document.ID),
		ServiceMemberID: handlers.FmtUUID(document.ServiceMemberID),
		Uploads:         uploads,
	}
	return documentPayload, nil
}

// In the TOO queue response we only want to count shipments in these statuses (excluding draft and cancelled)
// For the Services Counseling queue we will find the earliest move date from shipments in these statuses
func queueIncludeShipmentStatus(status models.MTOShipmentStatus) bool {
	return status == models.MTOShipmentStatusSubmitted ||
		status == models.MTOShipmentStatusApproved ||
		status == models.MTOShipmentStatusDiversionRequested ||
		status == models.MTOShipmentStatusCancellationRequested
}

func QueueAvailableOfficeUsers(officeUsers []models.OfficeUser) *ghcmessages.AvailableOfficeUsers {
	availableOfficeUsers := make(ghcmessages.AvailableOfficeUsers, len(officeUsers))
	for i, officeUser := range officeUsers {

		hasSafety := officeUser.User.Privileges.HasPrivilege(models.PrivilegeTypeSafety)

		availableOfficeUsers[i] = &ghcmessages.AvailableOfficeUser{
			LastName:           officeUser.LastName,
			FirstName:          officeUser.FirstName,
			OfficeUserID:       *handlers.FmtUUID(officeUser.ID),
			HasSafetyPrivilege: swag.BoolValue(&hasSafety),
		}
	}

	return &availableOfficeUsers
}

// QueueMoves payload
func QueueMoves(moves []models.Move, officeUsers []models.OfficeUser, requestedPpmStatus *models.PPMShipmentStatus, role roles.RoleType, officeUser models.OfficeUser, isSupervisor bool, isHQRole bool) *ghcmessages.QueueMoves {
	queueMoves := make(ghcmessages.QueueMoves, len(moves))
	for i, move := range moves {
		customer := move.Orders.ServiceMember

		var transportationOffice string
		var transportationOfficeId uuid.UUID
		if move.CounselingOffice != nil {
			transportationOffice = move.CounselingOffice.Name
			transportationOfficeId = move.CounselingOffice.ID
		}
		var validMTOShipments []models.MTOShipment
		var earliestRequestedPickup *time.Time
		// we can't easily modify our sql query to find the earliest shipment pickup date so we must do it here
		for _, shipment := range move.MTOShipments {
			if queueIncludeShipmentStatus(shipment.Status) && shipment.DeletedAt == nil {
				earliestDateInCurrentShipment := findEarliestDateForRequestedMoveDate(shipment)
				if earliestRequestedPickup == nil || (earliestDateInCurrentShipment != nil && earliestDateInCurrentShipment.Before(*earliestRequestedPickup)) {
					earliestRequestedPickup = earliestDateInCurrentShipment
				}

				validMTOShipments = append(validMTOShipments, shipment)
			}
		}

		var deptIndicator ghcmessages.DeptIndicator
		if move.Orders.DepartmentIndicator != nil {
			deptIndicator = ghcmessages.DeptIndicator(*move.Orders.DepartmentIndicator)
		}

		var gbloc string
		if move.Status == models.MoveStatusNeedsServiceCounseling {
			gbloc = swag.StringValue(move.Orders.OriginDutyLocationGBLOC)
		} else if len(move.ShipmentGBLOC) > 0 && move.ShipmentGBLOC[0].GBLOC != nil {
			// There is a Pop bug that prevents us from using a has_one association for
			// Move.ShipmentGBLOC, so we have to treat move.ShipmentGBLOC as an array, even
			// though there can never be more than one GBLOC for a move.
			gbloc = swag.StringValue(move.ShipmentGBLOC[0].GBLOC)
		} else {
			// If the move's first shipment doesn't have a pickup address (like with an NTS-Release),
			// we need to fall back to the origin duty location GBLOC.  If that's not available for
			// some reason, then we should get the empty string (no GBLOC).
			gbloc = swag.StringValue(move.Orders.OriginDutyLocationGBLOC)
		}
		var closeoutLocation string
		if move.CloseoutOffice != nil {
			closeoutLocation = move.CloseoutOffice.Name
		}
		var closeoutInitiated time.Time
		var ppmStatus models.PPMShipmentStatus
		for _, shipment := range move.MTOShipments {
			if shipment.PPMShipment != nil {
				if requestedPpmStatus != nil {
					if shipment.PPMShipment.Status == *requestedPpmStatus {
						ppmStatus = shipment.PPMShipment.Status
					}
				} else {
					ppmStatus = shipment.PPMShipment.Status
				}
				if shipment.PPMShipment.SubmittedAt != nil {
					if closeoutInitiated.Before(*shipment.PPMShipment.SubmittedAt) {
						closeoutInitiated = *shipment.PPMShipment.SubmittedAt
					}
				}
			}
		}

		queueMoves[i] = &ghcmessages.QueueMove{
			Customer:                Customer(&customer),
			Status:                  ghcmessages.MoveStatus(move.Status),
			ID:                      *handlers.FmtUUID(move.ID),
			Locator:                 move.Locator,
			SubmittedAt:             handlers.FmtDateTimePtr(move.SubmittedAt),
			AppearedInTooAt:         handlers.FmtDateTimePtr(findLastSentToTOO(move)),
			RequestedMoveDate:       handlers.FmtDatePtr(earliestRequestedPickup),
			DepartmentIndicator:     &deptIndicator,
			ShipmentsCount:          int64(len(validMTOShipments)),
			OriginDutyLocation:      DutyLocation(move.Orders.OriginDutyLocation),
			DestinationDutyLocation: DutyLocation(&move.Orders.NewDutyLocation), // #nosec G601 new in 1.22.2
			OriginGBLOC:             ghcmessages.GBLOC(gbloc),
			PpmType:                 move.PPMType,
			CloseoutInitiated:       handlers.FmtDateTimePtr(&closeoutInitiated),
			CloseoutLocation:        &closeoutLocation,
			OrderType:               (*string)(move.Orders.OrdersType.Pointer()),
			LockedByOfficeUserID:    handlers.FmtUUIDPtr(move.LockedByOfficeUserID),
			LockedByOfficeUser:      OfficeUser(move.LockedByOfficeUser),
			LockExpiresAt:           handlers.FmtDateTimePtr(move.LockExpiresAt),
			PpmStatus:               ghcmessages.PPMStatus(ppmStatus),
			CounselingOffice:        &transportationOffice,
			CounselingOfficeID:      handlers.FmtUUID(transportationOfficeId),
		}

		if role == roles.RoleTypeServicesCounselor && move.SCAssignedUser != nil {
			queueMoves[i].AssignedTo = AssignedOfficeUser(move.SCAssignedUser)
		}
		if role == roles.RoleTypeTOO && move.TOOAssignedUser != nil {
			queueMoves[i].AssignedTo = AssignedOfficeUser(move.TOOAssignedUser)
		}

		// scenarios where a move is assinable:

		// if it is unassigned, it is always assignable
		isAssignable := false
		if queueMoves[i].AssignedTo == nil {
			isAssignable = true
		}

		// in TOO queues, all moves are assignable for supervisor users
		if role == roles.RoleTypeTOO && isSupervisor {
			isAssignable = true
		}

		// if it is assigned in the SCs queue
		// it is only assignable if the user is a supervisor
		// and if the move's counseling office is the supervisor's transportation office
		if role == roles.RoleTypeServicesCounselor && isSupervisor && move.CounselingOfficeID != nil && *move.CounselingOfficeID == officeUser.TransportationOfficeID {
			isAssignable = true
		}

		if isHQRole {
			isAssignable = false
		}

		queueMoves[i].Assignable = isAssignable

		// only need to attach available office users if move is assignable
		if queueMoves[i].Assignable {
			availableOfficeUsers := officeUsers
			if role == roles.RoleTypeServicesCounselor {
				// if there is no counseling office
				// OR if our current user doesn't work at the move's counseling office
				// only available user should be themself
				if (move.CounselingOfficeID == nil) || (move.CounselingOfficeID != nil && *move.CounselingOfficeID != officeUser.TransportationOfficeID) {
					availableOfficeUsers = models.OfficeUsers{officeUser}
				}

				// if the office user currently assigned to move works outside of the logged in users counseling office
				// add them to the set
				if move.SCAssignedUser != nil && move.SCAssignedUser.TransportationOfficeID != officeUser.TransportationOfficeID {
					availableOfficeUsers = append(availableOfficeUsers, *move.SCAssignedUser)
				}
			}
			queueMoves[i].AvailableOfficeUsers = *QueueAvailableOfficeUsers(availableOfficeUsers)
		}
	}
	return &queueMoves
}

func findLastSentToTOO(move models.Move) (latestOccurance *time.Time) {
	possibleValues := [3]*time.Time{move.SubmittedAt, move.ServiceCounselingCompletedAt, move.ApprovalsRequestedAt}
	for _, time := range possibleValues {
		if time != nil && (latestOccurance == nil || time.After(*latestOccurance)) {
			latestOccurance = time
		}
	}
	return latestOccurance
}

func findEarliestDateForRequestedMoveDate(shipment models.MTOShipment) (earliestDate *time.Time) {
	var possibleValues []*time.Time

	if shipment.RequestedPickupDate != nil {
		possibleValues = append(possibleValues, shipment.RequestedPickupDate)
	}
	if shipment.RequestedDeliveryDate != nil {
		possibleValues = append(possibleValues, shipment.RequestedDeliveryDate)
	}
	if shipment.PPMShipment != nil {
		possibleValues = append(possibleValues, &shipment.PPMShipment.ExpectedDepartureDate)
	}

	for _, date := range possibleValues {
		if earliestDate == nil || date.Before(*earliestDate) {
			earliestDate = date
		}
	}

	return earliestDate
}

// This is a helper function to calculate the inferred status needed for QueuePaymentRequest payload
func queuePaymentRequestStatus(paymentRequest models.PaymentRequest) string {
	// If a payment request is in the PENDING state, let's use the term 'payment requested'
	if paymentRequest.Status == models.PaymentRequestStatusPending {
		return models.QueuePaymentRequestPaymentRequested
	}

	// If a payment request is either reviewed, sent_to_gex or recieved_by_gex then we'll use 'reviewed'
	if paymentRequest.Status == models.PaymentRequestStatusSentToGex ||
		paymentRequest.Status == models.PaymentRequestStatusTppsReceived ||
		paymentRequest.Status == models.PaymentRequestStatusReviewed {
		return models.QueuePaymentRequestReviewed
	}

	if paymentRequest.Status == models.PaymentRequestStatusReviewedAllRejected {
		return models.QueuePaymentRequestRejected
	}

	if paymentRequest.Status == models.PaymentRequestStatusPaid {
		return models.QueuePaymentRequestPaid
	}

	if paymentRequest.Status == models.PaymentRequestStatusDeprecated {
		return models.QueuePaymentRequestDeprecated
	}

	return models.QueuePaymentRequestError

}

// QueuePaymentRequests payload
func QueuePaymentRequests(paymentRequests *models.PaymentRequests, officeUsers []models.OfficeUser, officeUser models.OfficeUser, isSupervisor bool, isHQRole bool) *ghcmessages.QueuePaymentRequests {
<<<<<<< HEAD
=======

>>>>>>> 9f6210a3
	queuePaymentRequests := make(ghcmessages.QueuePaymentRequests, len(*paymentRequests))

	for i, paymentRequest := range *paymentRequests {
		moveTaskOrder := paymentRequest.MoveTaskOrder
		orders := moveTaskOrder.Orders
		var gbloc ghcmessages.GBLOC
		if moveTaskOrder.ShipmentGBLOC[0].GBLOC != nil {
			gbloc = ghcmessages.GBLOC(*moveTaskOrder.ShipmentGBLOC[0].GBLOC)
		}

		queuePaymentRequests[i] = &ghcmessages.QueuePaymentRequest{
			ID:                   *handlers.FmtUUID(paymentRequest.ID),
			MoveID:               *handlers.FmtUUID(moveTaskOrder.ID),
			Customer:             Customer(&orders.ServiceMember),
			Status:               ghcmessages.QueuePaymentRequestStatus(queuePaymentRequestStatus(paymentRequest)),
			Age:                  math.Ceil(time.Since(paymentRequest.CreatedAt).Hours() / 24.0),
			SubmittedAt:          *handlers.FmtDateTime(paymentRequest.CreatedAt),
			Locator:              moveTaskOrder.Locator,
			OriginGBLOC:          gbloc,
			OriginDutyLocation:   DutyLocation(orders.OriginDutyLocation),
			OrderType:            (*string)(orders.OrdersType.Pointer()),
			LockedByOfficeUserID: handlers.FmtUUIDPtr(moveTaskOrder.LockedByOfficeUserID),
			LockExpiresAt:        handlers.FmtDateTimePtr(moveTaskOrder.LockExpiresAt),
		}

		if paymentRequest.MoveTaskOrder.TIOAssignedUser != nil {
			queuePaymentRequests[i].AssignedTo = AssignedOfficeUser(paymentRequest.MoveTaskOrder.TIOAssignedUser)
		}

		isAssignable := false
		if queuePaymentRequests[i].AssignedTo == nil {
			isAssignable = true
		}

		if isSupervisor {
			isAssignable = true
		}
		if isHQRole {
			isAssignable = false
		}

		if isHQRole {
			isAssignable = false
		}

		queuePaymentRequests[i].Assignable = isAssignable

		// only need to attach available office users if move is assignable
		if queuePaymentRequests[i].Assignable {
			availableOfficeUsers := officeUsers
			if !isSupervisor {
				availableOfficeUsers = models.OfficeUsers{officeUser}
			}

			queuePaymentRequests[i].AvailableOfficeUsers = *QueueAvailableOfficeUsers(availableOfficeUsers)
		}

		if orders.DepartmentIndicator != nil {
			deptIndicator := ghcmessages.DeptIndicator(*orders.DepartmentIndicator)
			queuePaymentRequests[i].DepartmentIndicator = &deptIndicator
		}
	}

	return &queuePaymentRequests
}

// Reweigh payload
func Reweigh(reweigh *models.Reweigh, _ *ghcmessages.SITStatus) *ghcmessages.Reweigh {
	if reweigh == nil || reweigh.ID == uuid.Nil {
		return nil
	}
	payload := &ghcmessages.Reweigh{
		ID:                     strfmt.UUID(reweigh.ID.String()),
		RequestedAt:            strfmt.DateTime(reweigh.RequestedAt),
		RequestedBy:            ghcmessages.ReweighRequester(reweigh.RequestedBy),
		VerificationReason:     reweigh.VerificationReason,
		Weight:                 handlers.FmtPoundPtr(reweigh.Weight),
		VerificationProvidedAt: handlers.FmtDateTimePtr(reweigh.VerificationProvidedAt),
		ShipmentID:             strfmt.UUID(reweigh.ShipmentID.String()),
	}

	return payload
}

// SearchMoves payload
func SearchMoves(appCtx appcontext.AppContext, moves models.Moves) *ghcmessages.SearchMoves {
	searchMoves := make(ghcmessages.SearchMoves, len(moves))
	for i, move := range moves {
		customer := move.Orders.ServiceMember

		numShipments := 0

		for _, shipment := range move.MTOShipments {
			if shipment.Status != models.MTOShipmentStatusDraft {
				numShipments++
			}
		}

		var pickupDate, deliveryDate *strfmt.Date

		if numShipments > 0 && move.MTOShipments[0].ScheduledPickupDate != nil {
			pickupDate = handlers.FmtDatePtr(move.MTOShipments[0].ScheduledPickupDate)
		} else {
			pickupDate = nil
		}

		if numShipments > 0 && move.MTOShipments[0].ScheduledDeliveryDate != nil {
			deliveryDate = handlers.FmtDatePtr(move.MTOShipments[0].ScheduledDeliveryDate)
		} else {
			deliveryDate = nil
		}

		var originGBLOC string
		if move.Status == models.MoveStatusNeedsServiceCounseling {
			originGBLOC = swag.StringValue(move.Orders.OriginDutyLocationGBLOC)
		} else if len(move.ShipmentGBLOC) > 0 && move.ShipmentGBLOC[0].GBLOC != nil {
			// There is a Pop bug that prevents us from using a has_one association for
			// Move.ShipmentGBLOC, so we have to treat move.ShipmentGBLOC as an array, even
			// though there can never be more than one GBLOC for a move.
			originGBLOC = swag.StringValue(move.ShipmentGBLOC[0].GBLOC)
		} else {
			// If the move's first shipment doesn't have a pickup address (like with an NTS-Release),
			// we need to fall back to the origin duty location GBLOC.  If that's not available for
			// some reason, then we should get the empty string (no GBLOC).
			originGBLOC = swag.StringValue(move.Orders.OriginDutyLocationGBLOC)
		}

		var destinationGBLOC ghcmessages.GBLOC
		var PostalCodeToGBLOC models.PostalCodeToGBLOC
		var err error
		if numShipments > 0 && move.MTOShipments[0].DestinationAddress != nil {
			PostalCodeToGBLOC, err = models.FetchGBLOCForPostalCode(appCtx.DB(), move.MTOShipments[0].DestinationAddress.PostalCode)
		} else {
			// If the move has no shipments or the shipment has no destination address fall back to the origin duty location GBLOC
			PostalCodeToGBLOC, err = models.FetchGBLOCForPostalCode(appCtx.DB(), move.Orders.NewDutyLocation.Address.PostalCode)
		}

		if err != nil {
			destinationGBLOC = *ghcmessages.NewGBLOC("")
		} else if customer.Affiliation.String() == "MARINES" {
			destinationGBLOC = ghcmessages.GBLOC("USMC/" + PostalCodeToGBLOC.GBLOC)
		} else {
			destinationGBLOC = ghcmessages.GBLOC(PostalCodeToGBLOC.GBLOC)
		}

		searchMoves[i] = &ghcmessages.SearchMove{
			FirstName:                         customer.FirstName,
			LastName:                          customer.LastName,
			DodID:                             customer.Edipi,
			Emplid:                            customer.Emplid,
			Branch:                            customer.Affiliation.String(),
			Status:                            ghcmessages.MoveStatus(move.Status),
			ID:                                *handlers.FmtUUID(move.ID),
			Locator:                           move.Locator,
			ShipmentsCount:                    int64(numShipments),
			OriginDutyLocationPostalCode:      move.Orders.OriginDutyLocation.Address.PostalCode,
			DestinationDutyLocationPostalCode: move.Orders.NewDutyLocation.Address.PostalCode,
			OrderType:                         string(move.Orders.OrdersType),
			RequestedPickupDate:               pickupDate,
			RequestedDeliveryDate:             deliveryDate,
			OriginGBLOC:                       ghcmessages.GBLOC(originGBLOC),
			DestinationGBLOC:                  destinationGBLOC,
			LockedByOfficeUserID:              handlers.FmtUUIDPtr(move.LockedByOfficeUserID),
			LockExpiresAt:                     handlers.FmtDateTimePtr(move.LockExpiresAt),
		}
	}
	return &searchMoves
}

// ShipmentPaymentSITBalance payload
func ShipmentPaymentSITBalance(shipmentSITBalance *services.ShipmentPaymentSITBalance) *ghcmessages.ShipmentPaymentSITBalance {
	if shipmentSITBalance == nil {
		return nil
	}

	payload := &ghcmessages.ShipmentPaymentSITBalance{
		PendingBilledStartDate:  handlers.FmtDate(shipmentSITBalance.PendingBilledStartDate),
		PendingBilledEndDate:    handlers.FmtDate(shipmentSITBalance.PendingBilledEndDate),
		PendingSITDaysInvoiced:  int64(shipmentSITBalance.PendingSITDaysInvoiced),
		PreviouslyBilledDays:    handlers.FmtIntPtrToInt64(shipmentSITBalance.PreviouslyBilledDays),
		PreviouslyBilledEndDate: handlers.FmtDatePtr(shipmentSITBalance.PreviouslyBilledEndDate),
		ShipmentID:              *handlers.FmtUUID(shipmentSITBalance.ShipmentID),
		TotalSITDaysAuthorized:  int64(shipmentSITBalance.TotalSITDaysAuthorized),
		TotalSITDaysRemaining:   int64(shipmentSITBalance.TotalSITDaysRemaining),
		TotalSITEndDate:         handlers.FmtDate(shipmentSITBalance.TotalSITEndDate),
	}

	return payload
}

// ShipmentsPaymentSITBalance payload
func ShipmentsPaymentSITBalance(shipmentsSITBalance []services.ShipmentPaymentSITBalance) ghcmessages.ShipmentsPaymentSITBalance {
	if len(shipmentsSITBalance) == 0 {
		return nil
	}

	payload := make(ghcmessages.ShipmentsPaymentSITBalance, len(shipmentsSITBalance))
	for i, shipmentSITBalance := range shipmentsSITBalance {
		shipmentSITBalanceCopy := shipmentSITBalance
		payload[i] = ShipmentPaymentSITBalance(&shipmentSITBalanceCopy)
	}

	return payload
}

func SearchCustomers(customers models.ServiceMemberSearchResults) *ghcmessages.SearchCustomers {
	searchCustomers := make(ghcmessages.SearchCustomers, len(customers))
	for i, customer := range customers {
		searchCustomers[i] = &ghcmessages.SearchCustomer{
			FirstName:     customer.FirstName,
			LastName:      customer.LastName,
			DodID:         customer.Edipi,
			Emplid:        customer.Emplid,
			Branch:        customer.Affiliation.String(),
			ID:            *handlers.FmtUUID(customer.ID),
			PersonalEmail: customer.PersonalEmail,
			Telephone:     customer.Telephone,
		}
	}
	return &searchCustomers
}<|MERGE_RESOLUTION|>--- conflicted
+++ resolved
@@ -2329,10 +2329,7 @@
 
 // QueuePaymentRequests payload
 func QueuePaymentRequests(paymentRequests *models.PaymentRequests, officeUsers []models.OfficeUser, officeUser models.OfficeUser, isSupervisor bool, isHQRole bool) *ghcmessages.QueuePaymentRequests {
-<<<<<<< HEAD
-=======
-
->>>>>>> 9f6210a3
+
 	queuePaymentRequests := make(ghcmessages.QueuePaymentRequests, len(*paymentRequests))
 
 	for i, paymentRequest := range *paymentRequests {
@@ -2369,9 +2366,6 @@
 
 		if isSupervisor {
 			isAssignable = true
-		}
-		if isHQRole {
-			isAssignable = false
 		}
 
 		if isHQRole {
