--- conflicted
+++ resolved
@@ -2116,10 +2116,7 @@
 			PpmStatus:               ghcmessages.PPMStatus(ppmStatus),
 			CounselingOffice:        &transportationOffice,
 			AssignedTo:              AssignedOfficeUser(move.SCAssignedUser),
-<<<<<<< HEAD
 			AvailableOfficeUsers:    *QueueAvailableOfficeUsers(officeUsers),
-=======
->>>>>>> e29b55e9
 		}
 	}
 	return &queueMoves
