--- conflicted
+++ resolved
@@ -2528,15 +2528,7 @@
 				availableOfficeUsers = officeUsersSafety
 			}
 
-<<<<<<< HEAD
-			// Determine the assigned user and ID based on active role and queue type
-			assignedUser, assignedID := getAssignedUserAndID(activeRole, queueType, move)
-			// Ensure assignedUser and assignedID are not nil before proceeding
-			if assignedUser != nil && assignedID != nil {
-
-=======
 			if assignedToUser != nil && assignedToUser.ID != uuid.Nil {
->>>>>>> 1042953b
 				userFound := false
 				for _, officeUser := range availableOfficeUsers {
 					if officeUser.ID == assignedToUser.ID {
@@ -3005,8 +2997,6 @@
 	return nil
 }
 
-<<<<<<< HEAD
-=======
 func CountryCodeName(country *models.Country) *ghcmessages.Country {
 	if country == nil || *country == (models.Country{}) {
 		return nil
@@ -3027,7 +3017,6 @@
 	return payload
 }
 
->>>>>>> 1042953b
 // PayGrades payload
 func PayGrades(payGrades models.PayGrades) []*ghcmessages.OrderPayGrades {
 	var payloadPayGrades []*ghcmessages.OrderPayGrades
