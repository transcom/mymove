--- conflicted
+++ resolved
@@ -102,15 +102,11 @@
 		LastName:               swag.StringValue(moveOrder.ServiceMember.LastName),
 		ReportByDate:           strfmt.Date(moveOrder.ReportByDate),
 		DateIssued:             strfmt.Date(moveOrder.IssueDate),
-<<<<<<< HEAD
-		OrderType:              swag.StringValue((*string)(&moveOrder.OrdersType)),
-		UploadedOrderID:        strfmt.UUID(moveOrder.UploadedOrdersID.String()),
-=======
 		OrderType:              ghcmessages.OrdersType(moveOrder.OrdersType),
 		DepartmentIndicator:    deptIndicator,
 		Tac:                    handlers.FmtStringPtr(moveOrder.TAC),
 		Sac:                    handlers.FmtStringPtr(moveOrder.SAC),
->>>>>>> 37c28b45
+		UploadedOrderID:        strfmt.UUID(moveOrder.UploadedOrdersID.String()),
 	}
 
 	if moveOrder.Grade != nil {
