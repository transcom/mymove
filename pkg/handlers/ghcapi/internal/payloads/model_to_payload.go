--- conflicted
+++ resolved
@@ -729,13 +729,10 @@
 	if entitlement.DependentsTwelveAndOver != nil {
 		dependentsTwelveAndOver = models.Int64Pointer(int64(*entitlement.DependentsTwelveAndOver))
 	}
-<<<<<<< HEAD
-=======
 	var ubAllowance *int64
 	if entitlement.UBAllowance != nil {
 		ubAllowance = models.Int64Pointer(int64(*entitlement.UBAllowance))
 	}
->>>>>>> f9616f22
 	return &ghcmessages.Entitlements{
 		ID:                             strfmt.UUID(entitlement.ID.String()),
 		AuthorizedWeight:               authorizedWeight,
@@ -751,10 +748,7 @@
 		DependentsUnderTwelve:          dependentsUnderTwelve,
 		DependentsTwelveAndOver:        dependentsTwelveAndOver,
 		AccompaniedTour:                accompaniedTour,
-<<<<<<< HEAD
-=======
 		UbAllowance:                    ubAllowance,
->>>>>>> f9616f22
 		OrganizationalClothingAndIndividualEquipment: entitlement.OrganizationalClothingAndIndividualEquipment,
 		GunSafe: gunSafe,
 		ETag:    etag.GenerateEtag(entitlement.UpdatedAt),
