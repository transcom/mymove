--- conflicted
+++ resolved
@@ -2111,11 +2111,8 @@
 			LockedByOfficeUser:      OfficeUser(move.LockedByOfficeUser),
 			LockExpiresAt:           handlers.FmtDateTimePtr(move.LockExpiresAt),
 			PpmStatus:               ghcmessages.PPMStatus(ppmStatus),
-<<<<<<< HEAD
+			CounselingOffice:        &transportationOffice,
 			AssignedTo:              AssignedOfficeUser(move.SCAssignedUser),
-=======
-			CounselingOffice:        &transportationOffice,
->>>>>>> a4faf0c2
 		}
 	}
 	return &queueMoves
