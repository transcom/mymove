package payloads

import (
	"encoding/json"
	"errors"
	"math"
	"strings"
	"time"

	"github.com/go-openapi/strfmt"
	"github.com/go-openapi/swag"
	"github.com/gofrs/uuid"
	"go.uber.org/zap"

	"github.com/transcom/mymove/pkg/appcontext"
	"github.com/transcom/mymove/pkg/etag"
	"github.com/transcom/mymove/pkg/gen/ghcmessages"
	"github.com/transcom/mymove/pkg/handlers"
	"github.com/transcom/mymove/pkg/models"
	"github.com/transcom/mymove/pkg/models/roles"
	"github.com/transcom/mymove/pkg/services"
	mtoshipment "github.com/transcom/mymove/pkg/services/mto_shipment"
	"github.com/transcom/mymove/pkg/storage"
	"github.com/transcom/mymove/pkg/unit"
)

// Contractor payload
func Contractor(contractor *models.Contractor) *ghcmessages.Contractor {
	if contractor == nil {
		return nil
	}

	payload := &ghcmessages.Contractor{
		ID:             strfmt.UUID(contractor.ID.String()),
		ContractNumber: contractor.ContractNumber,
		Name:           contractor.Name,
		Type:           contractor.Type,
	}

	return payload
}

func OfficeUser(officeUser *models.OfficeUser) *ghcmessages.LockedOfficeUser {
	if officeUser != nil {
		payload := ghcmessages.LockedOfficeUser{
			FirstName:              officeUser.FirstName,
			LastName:               officeUser.LastName,
			TransportationOfficeID: *handlers.FmtUUID(officeUser.TransportationOfficeID),
			TransportationOffice:   TransportationOffice(&officeUser.TransportationOffice),
		}
		return &payload
	}
	return nil
}

func AssignedOfficeUser(officeUser *models.OfficeUser) *ghcmessages.AssignedOfficeUser {
	if officeUser != nil {
		payload := ghcmessages.AssignedOfficeUser{
			OfficeUserID: strfmt.UUID(officeUser.ID.String()),
			FirstName:    officeUser.FirstName,
			LastName:     officeUser.LastName,
		}
		return &payload
	}
	return nil
}

// Move payload
func Move(move *models.Move, storer storage.FileStorer) (*ghcmessages.Move, error) {
	if move == nil {
		return nil, nil
	}
	// Adds shipmentGBLOC to be used for TOO/TIO's origin GBLOC
	var gbloc ghcmessages.GBLOC
	if len(move.ShipmentGBLOC) > 0 && move.ShipmentGBLOC[0].GBLOC != nil {
		gbloc = ghcmessages.GBLOC(*move.ShipmentGBLOC[0].GBLOC)
	} else if move.Orders.OriginDutyLocationGBLOC != nil {
		gbloc = ghcmessages.GBLOC(*move.Orders.OriginDutyLocationGBLOC)
	}

	var additionalDocumentsPayload *ghcmessages.Document
	var err error
	if move.AdditionalDocuments != nil {
		additionalDocumentsPayload, err = PayloadForDocumentModel(storer, *move.AdditionalDocuments)
	}
	if err != nil {
		return nil, err
	}

	payload := &ghcmessages.Move{
		ID:                           strfmt.UUID(move.ID.String()),
		AvailableToPrimeAt:           handlers.FmtDateTimePtr(move.AvailableToPrimeAt),
		ApprovedAt:                   handlers.FmtDateTimePtr(move.ApprovedAt),
		ContractorID:                 handlers.FmtUUIDPtr(move.ContractorID),
		Contractor:                   Contractor(move.Contractor),
		Locator:                      move.Locator,
		OrdersID:                     strfmt.UUID(move.OrdersID.String()),
		Orders:                       Order(&move.Orders),
		ReferenceID:                  handlers.FmtStringPtr(move.ReferenceID),
		Status:                       ghcmessages.MoveStatus(move.Status),
		ExcessWeightQualifiedAt:      handlers.FmtDateTimePtr(move.ExcessWeightQualifiedAt),
		BillableWeightsReviewedAt:    handlers.FmtDateTimePtr(move.BillableWeightsReviewedAt),
		CreatedAt:                    strfmt.DateTime(move.CreatedAt),
		SubmittedAt:                  handlers.FmtDateTimePtr(move.SubmittedAt),
		ApprovalsRequestedAt:         handlers.FmtDateTimePtr(move.ApprovalsRequestedAt),
		UpdatedAt:                    strfmt.DateTime(move.UpdatedAt),
		ETag:                         etag.GenerateEtag(move.UpdatedAt),
		ServiceCounselingCompletedAt: handlers.FmtDateTimePtr(move.ServiceCounselingCompletedAt),
		ExcessWeightAcknowledgedAt:   handlers.FmtDateTimePtr(move.ExcessWeightAcknowledgedAt),
		TioRemarks:                   handlers.FmtStringPtr(move.TIORemarks),
		FinancialReviewFlag:          move.FinancialReviewFlag,
		FinancialReviewRemarks:       move.FinancialReviewRemarks,
		CloseoutOfficeID:             handlers.FmtUUIDPtr(move.CloseoutOfficeID),
		CloseoutOffice:               TransportationOffice(move.CloseoutOffice),
		ShipmentGBLOC:                gbloc,
		LockedByOfficeUserID:         handlers.FmtUUIDPtr(move.LockedByOfficeUserID),
		LockedByOfficeUser:           OfficeUser(move.LockedByOfficeUser),
		LockExpiresAt:                handlers.FmtDateTimePtr(move.LockExpiresAt),
		AdditionalDocuments:          additionalDocumentsPayload,
		SCAssignedUser:               AssignedOfficeUser(move.SCAssignedUser),
		TOOAssignedUser:              AssignedOfficeUser(move.TOOAssignedUser),
		TIOAssignedUser:              AssignedOfficeUser(move.TIOAssignedUser),
	}

	return payload, nil
}

// ListMove payload
func ListMove(move *models.Move) *ghcmessages.ListPrimeMove {
	if move == nil {
		return nil
	}
	payload := &ghcmessages.ListPrimeMove{
		ID:                 strfmt.UUID(move.ID.String()),
		MoveCode:           move.Locator,
		CreatedAt:          strfmt.DateTime(move.CreatedAt),
		AvailableToPrimeAt: handlers.FmtDateTimePtr(move.AvailableToPrimeAt),
		ApprovedAt:         handlers.FmtDateTimePtr(move.ApprovedAt),
		OrderID:            strfmt.UUID(move.OrdersID.String()),
		ReferenceID:        *move.ReferenceID,
		UpdatedAt:          strfmt.DateTime(move.UpdatedAt),
		ETag:               etag.GenerateEtag(move.UpdatedAt),
		OrderType:          string(move.Orders.OrdersType),
	}

	if move.PPMType != nil {
		payload.PpmType = *move.PPMType
	}

	return payload
}

// ListMoves payload
func ListMoves(moves *models.Moves) []*ghcmessages.ListPrimeMove {
	listMoves := make(ghcmessages.ListPrimeMoves, len(*moves))

	for i, move := range *moves {
		// Create a local copy of the loop variable
		moveCopy := move
		listMoves[i] = ListMove(&moveCopy)
	}
	return listMoves
}

// CustomerSupportRemark payload
func CustomerSupportRemark(customerSupportRemark *models.CustomerSupportRemark) *ghcmessages.CustomerSupportRemark {
	if customerSupportRemark == nil {
		return nil
	}
	id := strfmt.UUID(customerSupportRemark.ID.String())
	moveID := strfmt.UUID(customerSupportRemark.MoveID.String())
	officeUserID := strfmt.UUID(customerSupportRemark.OfficeUserID.String())

	payload := &ghcmessages.CustomerSupportRemark{
		Content:             &customerSupportRemark.Content,
		ID:                  &id,
		CreatedAt:           strfmt.DateTime(customerSupportRemark.CreatedAt),
		UpdatedAt:           strfmt.DateTime(customerSupportRemark.UpdatedAt),
		MoveID:              &moveID,
		OfficeUserEmail:     customerSupportRemark.OfficeUser.Email,
		OfficeUserFirstName: customerSupportRemark.OfficeUser.FirstName,
		OfficeUserID:        &officeUserID,
		OfficeUserLastName:  customerSupportRemark.OfficeUser.LastName,
	}
	return payload
}

// CustomerSupportRemarks payload
func CustomerSupportRemarks(customerSupportRemarks models.CustomerSupportRemarks) ghcmessages.CustomerSupportRemarks {
	payload := make(ghcmessages.CustomerSupportRemarks, len(customerSupportRemarks))
	for i, v := range customerSupportRemarks {
		customerSupportRemark := v
		payload[i] = CustomerSupportRemark(&customerSupportRemark)
	}
	return payload
}

// EvaluationReportList payload
func EvaluationReportList(evaluationReports models.EvaluationReports) ghcmessages.EvaluationReportList {
	payload := make(ghcmessages.EvaluationReportList, len(evaluationReports))
	for i, v := range evaluationReports {
		evaluationReport := v
		payload[i] = EvaluationReport(&evaluationReport)
	}
	return payload
}

func ReportViolations(reportViolations models.ReportViolations) ghcmessages.ReportViolations {
	payload := make(ghcmessages.ReportViolations, len(reportViolations))
	for i, v := range reportViolations {
		reportViolation := v
		payload[i] = ReportViolation(&reportViolation)
	}
	return payload
}

func GsrAppeals(gsrAppeals models.GsrAppeals) ghcmessages.GSRAppeals {
	payload := make(ghcmessages.GSRAppeals, len(gsrAppeals))
	for i, v := range gsrAppeals {
		gsrAppeal := v
		payload[i] = GsrAppeal(&gsrAppeal)
	}
	return payload
}

func EvaluationReportOfficeUser(officeUser models.OfficeUser) ghcmessages.EvaluationReportOfficeUser {
	payload := ghcmessages.EvaluationReportOfficeUser{
		Email:     officeUser.Email,
		FirstName: officeUser.FirstName,
		ID:        strfmt.UUID(officeUser.ID.String()),
		LastName:  officeUser.LastName,
		Phone:     officeUser.Telephone,
	}
	return payload
}

// EvaluationReport payload
func EvaluationReport(evaluationReport *models.EvaluationReport) *ghcmessages.EvaluationReport {
	if evaluationReport == nil {
		return nil
	}
	id := *handlers.FmtUUID(evaluationReport.ID)
	moveID := *handlers.FmtUUID(evaluationReport.MoveID)
	shipmentID := handlers.FmtUUIDPtr(evaluationReport.ShipmentID)

	var inspectionType *ghcmessages.EvaluationReportInspectionType
	if evaluationReport.InspectionType != nil {
		tempInspectionType := ghcmessages.EvaluationReportInspectionType(*evaluationReport.InspectionType)
		inspectionType = &tempInspectionType
	}
	var location *ghcmessages.EvaluationReportLocation
	if evaluationReport.Location != nil {
		tempLocation := ghcmessages.EvaluationReportLocation(*evaluationReport.Location)
		location = &tempLocation
	}
	reportType := ghcmessages.EvaluationReportType(evaluationReport.Type)

	evaluationReportOfficeUserPayload := EvaluationReportOfficeUser(evaluationReport.OfficeUser)

	var timeDepart *string
	if evaluationReport.TimeDepart != nil {
		td := evaluationReport.TimeDepart.Format(timeHHMMFormat)
		timeDepart = &td
	}

	var evalStart *string
	if evaluationReport.EvalStart != nil {
		es := evaluationReport.EvalStart.Format(timeHHMMFormat)
		evalStart = &es
	}

	var evalEnd *string
	if evaluationReport.EvalEnd != nil {
		ee := evaluationReport.EvalEnd.Format(timeHHMMFormat)
		evalEnd = &ee
	}

	payload := &ghcmessages.EvaluationReport{
		CreatedAt:                          strfmt.DateTime(evaluationReport.CreatedAt),
		ID:                                 id,
		InspectionDate:                     handlers.FmtDatePtr(evaluationReport.InspectionDate),
		InspectionType:                     inspectionType,
		Location:                           location,
		LocationDescription:                evaluationReport.LocationDescription,
		MoveID:                             moveID,
		ObservedShipmentPhysicalPickupDate: handlers.FmtDatePtr(evaluationReport.ObservedShipmentPhysicalPickupDate),
		ObservedShipmentDeliveryDate:       handlers.FmtDatePtr(evaluationReport.ObservedShipmentDeliveryDate),
		Remarks:                            evaluationReport.Remarks,
		ShipmentID:                         shipmentID,
		SubmittedAt:                        handlers.FmtDateTimePtr(evaluationReport.SubmittedAt),
		TimeDepart:                         timeDepart,
		EvalStart:                          evalStart,
		EvalEnd:                            evalEnd,
		Type:                               reportType,
		ViolationsObserved:                 evaluationReport.ViolationsObserved,
		MoveReferenceID:                    evaluationReport.Move.ReferenceID,
		OfficeUser:                         &evaluationReportOfficeUserPayload,
		SeriousIncident:                    evaluationReport.SeriousIncident,
		SeriousIncidentDesc:                evaluationReport.SeriousIncidentDesc,
		ObservedClaimsResponseDate:         handlers.FmtDatePtr(evaluationReport.ObservedClaimsResponseDate),
		ObservedPickupDate:                 handlers.FmtDatePtr(evaluationReport.ObservedPickupDate),
		ObservedPickupSpreadStartDate:      handlers.FmtDatePtr(evaluationReport.ObservedPickupSpreadStartDate),
		ObservedPickupSpreadEndDate:        handlers.FmtDatePtr(evaluationReport.ObservedPickupSpreadEndDate),
		ObservedDeliveryDate:               handlers.FmtDatePtr(evaluationReport.ObservedDeliveryDate),
		ETag:                               etag.GenerateEtag(evaluationReport.UpdatedAt),
		UpdatedAt:                          strfmt.DateTime(evaluationReport.UpdatedAt),
		ReportViolations:                   ReportViolations(evaluationReport.ReportViolations),
		GsrAppeals:                         GsrAppeals(evaluationReport.GsrAppeals),
	}
	return payload
}

// PWSViolationItem payload
func PWSViolationItem(violation *models.PWSViolation) *ghcmessages.PWSViolation {
	if violation == nil {
		return nil
	}

	payload := &ghcmessages.PWSViolation{
		ID:                   strfmt.UUID(violation.ID.String()),
		DisplayOrder:         int64(violation.DisplayOrder),
		ParagraphNumber:      violation.ParagraphNumber,
		Title:                violation.Title,
		Category:             string(violation.Category),
		SubCategory:          violation.SubCategory,
		RequirementSummary:   violation.RequirementSummary,
		RequirementStatement: violation.RequirementStatement,
		IsKpi:                violation.IsKpi,
		AdditionalDataElem:   violation.AdditionalDataElem,
	}

	return payload
}

// PWSViolations payload
func PWSViolations(violations models.PWSViolations) ghcmessages.PWSViolations {
	payload := make(ghcmessages.PWSViolations, len(violations))

	for i, v := range violations {
		violation := v
		payload[i] = PWSViolationItem(&violation)
	}
	return payload
}

func ReportViolation(reportViolation *models.ReportViolation) *ghcmessages.ReportViolation {
	if reportViolation == nil {
		return nil
	}
	id := *handlers.FmtUUID(reportViolation.ID)
	violationID := *handlers.FmtUUID(reportViolation.ViolationID)
	reportID := *handlers.FmtUUID(reportViolation.ReportID)

	payload := &ghcmessages.ReportViolation{
		ID:          id,
		ViolationID: violationID,
		ReportID:    reportID,
		Violation:   PWSViolationItem(&reportViolation.Violation),
		GsrAppeals:  GsrAppeals(reportViolation.GsrAppeals),
	}
	return payload
}

func GsrAppeal(gsrAppeal *models.GsrAppeal) *ghcmessages.GSRAppeal {
	if gsrAppeal == nil {
		return nil
	}
	id := *handlers.FmtUUID(gsrAppeal.ID)
	reportID := *handlers.FmtUUID(gsrAppeal.EvaluationReportID)
	officeUserID := *handlers.FmtUUID(gsrAppeal.OfficeUserID)
	officeUser := EvaluationReportOfficeUser(*gsrAppeal.OfficeUser)
	isSeriousIncident := false
	if gsrAppeal.IsSeriousIncidentAppeal != nil {
		isSeriousIncident = *gsrAppeal.IsSeriousIncidentAppeal
	}

	payload := &ghcmessages.GSRAppeal{
		ID:                id,
		ReportID:          reportID,
		OfficeUserID:      officeUserID,
		OfficeUser:        &officeUser,
		IsSeriousIncident: isSeriousIncident,
		AppealStatus:      ghcmessages.GSRAppealStatusType(gsrAppeal.AppealStatus),
		Remarks:           gsrAppeal.Remarks,
		CreatedAt:         strfmt.DateTime(gsrAppeal.CreatedAt),
	}

	if gsrAppeal.ReportViolationID != nil {
		payload.ViolationID = *handlers.FmtUUID(*gsrAppeal.ReportViolationID)
	}
	return payload
}

// TransportationOffice payload
func TransportationOffice(office *models.TransportationOffice) *ghcmessages.TransportationOffice {
	if office == nil || office.ID == uuid.Nil {
		return nil
	}

	phoneLines := []string{}
	for _, phoneLine := range office.PhoneLines {
		if phoneLine.Type == "voice" {
			phoneLines = append(phoneLines, phoneLine.Number)
		}
	}

	payload := &ghcmessages.TransportationOffice{
		ID:         handlers.FmtUUID(office.ID),
		CreatedAt:  handlers.FmtDateTime(office.CreatedAt),
		UpdatedAt:  handlers.FmtDateTime(office.UpdatedAt),
		Name:       models.StringPointer(office.Name),
		Gbloc:      office.Gbloc,
		Address:    Address(&office.Address),
		PhoneLines: phoneLines,
	}
	return payload
}

func TransportationOffices(transportationOffices models.TransportationOffices) ghcmessages.TransportationOffices {
	payload := make(ghcmessages.TransportationOffices, len(transportationOffices))

	for i, to := range transportationOffices {
		transportationOffice := to
		payload[i] = TransportationOffice(&transportationOffice)
	}
	return payload
}

func GBLOCs(gblocs []string) ghcmessages.GBLOCs {
	payload := make(ghcmessages.GBLOCs, len(gblocs))

	for i, gbloc := range gblocs {
		payload[i] = string(gbloc)
	}
	return payload
}

// MoveHistory payload
func MoveHistory(logger *zap.Logger, moveHistory *models.MoveHistory) *ghcmessages.MoveHistory {
	payload := &ghcmessages.MoveHistory{
		HistoryRecords: moveHistoryRecords(logger, moveHistory.AuditHistories),
		ID:             strfmt.UUID(moveHistory.ID.String()),
		Locator:        moveHistory.Locator,
		ReferenceID:    moveHistory.ReferenceID,
	}

	return payload
}

// MoveAuditHistory payload
func MoveAuditHistory(logger *zap.Logger, auditHistory models.AuditHistory) *ghcmessages.MoveAuditHistory {

	payload := &ghcmessages.MoveAuditHistory{
		Action:               auditHistory.Action,
		ActionTstampClk:      strfmt.DateTime(auditHistory.ActionTstampClk),
		ActionTstampStm:      strfmt.DateTime(auditHistory.ActionTstampStm),
		ActionTstampTx:       strfmt.DateTime(auditHistory.ActionTstampTx),
		ChangedValues:        removeEscapeJSONtoObject(logger, auditHistory.ChangedData),
		OldValues:            removeEscapeJSONtoObject(logger, auditHistory.OldData),
		EventName:            auditHistory.EventName,
		ID:                   strfmt.UUID(auditHistory.ID.String()),
		ObjectID:             handlers.FmtUUIDPtr(auditHistory.ObjectID),
		RelID:                auditHistory.RelID,
		SessionUserID:        handlers.FmtUUIDPtr(auditHistory.SessionUserID),
		SessionUserFirstName: auditHistory.SessionUserFirstName,
		SessionUserLastName:  auditHistory.SessionUserLastName,
		SessionUserEmail:     auditHistory.SessionUserEmail,
		SessionUserTelephone: auditHistory.SessionUserTelephone,
		Context:              removeEscapeJSONtoArray(logger, auditHistory.Context),
		ContextID:            auditHistory.ContextID,
		StatementOnly:        auditHistory.StatementOnly,
		TableName:            auditHistory.AuditedTable,
		SchemaName:           auditHistory.SchemaName,
		TransactionID:        auditHistory.TransactionID,
	}

	return payload
}

func removeEscapeJSONtoObject(logger *zap.Logger, data *string) map[string]interface{} {
	var result map[string]interface{}
	if data == nil || *data == "" {
		return result
	}
	var byteData = []byte(*data)

	err := json.Unmarshal(byteData, &result)

	if err != nil {
		logger.Error("error unmarshalling the escaped json to object", zap.Error(err))
	}

	return result

}

func removeEscapeJSONtoArray(logger *zap.Logger, data *string) []map[string]string {
	var result []map[string]string
	if data == nil || *data == "" {
		return result
	}
	var byteData = []byte(*data)

	err := json.Unmarshal(byteData, &result)

	if err != nil {
		logger.Error("error unmarshalling the escaped json to array", zap.Error(err))
	}

	return result
}

func moveHistoryRecords(logger *zap.Logger, auditHistories models.AuditHistories) ghcmessages.MoveAuditHistories {
	payload := make(ghcmessages.MoveAuditHistories, len(auditHistories))

	for i, a := range auditHistories {
		payload[i] = MoveAuditHistory(logger, a)
	}
	return payload
}

// MoveTaskOrder payload
func MoveTaskOrder(moveTaskOrder *models.Move) *ghcmessages.MoveTaskOrder {
	if moveTaskOrder == nil {
		return nil
	}

	payload := &ghcmessages.MoveTaskOrder{
		ID:                 strfmt.UUID(moveTaskOrder.ID.String()),
		CreatedAt:          strfmt.DateTime(moveTaskOrder.CreatedAt),
		AvailableToPrimeAt: handlers.FmtDateTimePtr(moveTaskOrder.AvailableToPrimeAt),
		ApprovedAt:         handlers.FmtDateTimePtr(moveTaskOrder.ApprovedAt),
		OrderID:            strfmt.UUID(moveTaskOrder.OrdersID.String()),
		ReferenceID:        *moveTaskOrder.ReferenceID,
		UpdatedAt:          strfmt.DateTime(moveTaskOrder.UpdatedAt),
		ETag:               etag.GenerateEtag(moveTaskOrder.UpdatedAt),
		Locator:            moveTaskOrder.Locator,
	}
	return payload
}

// Customer payload
func Customer(customer *models.ServiceMember) *ghcmessages.Customer {
	if customer == nil {
		return nil
	}

	payload := ghcmessages.Customer{
		Agency:             swag.StringValue((*string)(customer.Affiliation)),
		CurrentAddress:     Address(customer.ResidentialAddress),
		Edipi:              swag.StringValue(customer.Edipi),
		Email:              customer.PersonalEmail,
		FirstName:          swag.StringValue(customer.FirstName),
		ID:                 strfmt.UUID(customer.ID.String()),
		LastName:           swag.StringValue(customer.LastName),
		Phone:              customer.Telephone,
		Suffix:             customer.Suffix,
		MiddleName:         customer.MiddleName,
		UserID:             strfmt.UUID(customer.UserID.String()),
		ETag:               etag.GenerateEtag(customer.UpdatedAt),
		BackupContact:      BackupContact(customer.BackupContacts),
		BackupAddress:      Address(customer.BackupMailingAddress),
		SecondaryTelephone: customer.SecondaryTelephone,
		PhoneIsPreferred:   swag.BoolValue(customer.PhoneIsPreferred),
		EmailIsPreferred:   swag.BoolValue(customer.EmailIsPreferred),
		CacValidated:       &customer.CacValidated,
		Emplid:             customer.Emplid,
	}
	return &payload
}

func CreatedCustomer(sm *models.ServiceMember, oktaUser *models.CreatedOktaUser, backupContact *models.BackupContact) *ghcmessages.CreatedCustomer {
	if sm == nil || oktaUser == nil || backupContact == nil {
		return nil
	}

	bc := &ghcmessages.BackupContact{
		Name:  &backupContact.Name,
		Email: &backupContact.Email,
		Phone: backupContact.Phone,
	}

	payload := ghcmessages.CreatedCustomer{
		ID:                 strfmt.UUID(sm.ID.String()),
		UserID:             strfmt.UUID(sm.UserID.String()),
		OktaID:             oktaUser.ID,
		OktaEmail:          oktaUser.Profile.Email,
		Affiliation:        swag.StringValue((*string)(sm.Affiliation)),
		Edipi:              sm.Edipi,
		FirstName:          swag.StringValue(sm.FirstName),
		MiddleName:         sm.MiddleName,
		LastName:           swag.StringValue(sm.LastName),
		Suffix:             sm.Suffix,
		ResidentialAddress: Address(sm.ResidentialAddress),
		BackupAddress:      Address(sm.BackupMailingAddress),
		PersonalEmail:      *sm.PersonalEmail,
		Telephone:          sm.Telephone,
		SecondaryTelephone: sm.SecondaryTelephone,
		PhoneIsPreferred:   swag.BoolValue(sm.PhoneIsPreferred),
		EmailIsPreferred:   swag.BoolValue(sm.EmailIsPreferred),
		BackupContact:      bc,
		CacValidated:       swag.BoolValue(&sm.CacValidated),
	}
	return &payload
}

// Order payload
func Order(order *models.Order) *ghcmessages.Order {
	if order == nil {
		return nil
	}
	if order.ID == uuid.Nil {
		return nil
	}

	destinationDutyLocation := DutyLocation(&order.NewDutyLocation)
	originDutyLocation := DutyLocation(order.OriginDutyLocation)
	if order.Grade != nil && order.Entitlement != nil {
		order.Entitlement.SetWeightAllotment(string(*order.Grade))
	}
	entitlements := Entitlement(order.Entitlement)

	var deptIndicator ghcmessages.DeptIndicator
	if order.DepartmentIndicator != nil {
		deptIndicator = ghcmessages.DeptIndicator(*order.DepartmentIndicator)
	}

	var ordersTypeDetail ghcmessages.OrdersTypeDetail
	if order.OrdersTypeDetail != nil {
		ordersTypeDetail = ghcmessages.OrdersTypeDetail(*order.OrdersTypeDetail)
	}

	var grade ghcmessages.Grade
	if order.Grade != nil {
		grade = ghcmessages.Grade(*order.Grade)
	}
	//
	var affiliation ghcmessages.Affiliation
	if order.ServiceMember.Affiliation != nil {
		affiliation = ghcmessages.Affiliation(*order.ServiceMember.Affiliation)
	}

	var moveCode string
	var moveTaskOrderID strfmt.UUID
	if len(order.Moves) > 0 {
		moveCode = order.Moves[0].Locator
		moveTaskOrderID = strfmt.UUID(order.Moves[0].ID.String())
	}

	payload := ghcmessages.Order{
		DestinationDutyLocation:        destinationDutyLocation,
		DestinationDutyLocationGBLOC:   ghcmessages.GBLOC(swag.StringValue(order.DestinationGBLOC)),
		Entitlement:                    entitlements,
		Grade:                          &grade,
		OrderNumber:                    order.OrdersNumber,
		OrderTypeDetail:                &ordersTypeDetail,
		ID:                             strfmt.UUID(order.ID.String()),
		OriginDutyLocation:             originDutyLocation,
		ETag:                           etag.GenerateEtag(order.UpdatedAt),
		Agency:                         &affiliation,
		CustomerID:                     strfmt.UUID(order.ServiceMemberID.String()),
		Customer:                       Customer(&order.ServiceMember),
		FirstName:                      swag.StringValue(order.ServiceMember.FirstName),
		LastName:                       swag.StringValue(order.ServiceMember.LastName),
		ReportByDate:                   strfmt.Date(order.ReportByDate),
		DateIssued:                     strfmt.Date(order.IssueDate),
		OrderType:                      ghcmessages.OrdersType(order.OrdersType),
		DepartmentIndicator:            &deptIndicator,
		Tac:                            handlers.FmtStringPtr(order.TAC),
		Sac:                            handlers.FmtStringPtr(order.SAC),
		NtsTac:                         handlers.FmtStringPtr(order.NtsTAC),
		NtsSac:                         handlers.FmtStringPtr(order.NtsSAC),
		SupplyAndServicesCostEstimate:  order.SupplyAndServicesCostEstimate,
		PackingAndShippingInstructions: order.PackingAndShippingInstructions,
		MethodOfPayment:                order.MethodOfPayment,
		Naics:                          order.NAICS,
		UploadedOrderID:                strfmt.UUID(order.UploadedOrdersID.String()),
		UploadedAmendedOrderID:         handlers.FmtUUIDPtr(order.UploadedAmendedOrdersID),
		AmendedOrdersAcknowledgedAt:    handlers.FmtDateTimePtr(order.AmendedOrdersAcknowledgedAt),
		MoveCode:                       moveCode,
		MoveTaskOrderID:                moveTaskOrderID,
		OriginDutyLocationGBLOC:        ghcmessages.GBLOC(swag.StringValue(order.OriginDutyLocationGBLOC)),
	}

	return &payload
}

// Entitlement payload
func Entitlement(entitlement *models.Entitlement) *ghcmessages.Entitlements {
	if entitlement == nil {
		return nil
	}
	var proGearWeight, proGearWeightSpouse, totalWeight int64
	proGearWeight = int64(entitlement.ProGearWeight)
	proGearWeightSpouse = int64(entitlement.ProGearWeightSpouse)

	if weightAllotment := entitlement.WeightAllotment(); weightAllotment != nil {
		if *entitlement.DependentsAuthorized {
			totalWeight = int64(weightAllotment.TotalWeightSelfPlusDependents)
		} else {
			totalWeight = int64(weightAllotment.TotalWeightSelf)
		}
	}
	var authorizedWeight *int64
	if entitlement.AuthorizedWeight() != nil {
		aw := int64(*entitlement.AuthorizedWeight())
		authorizedWeight = &aw
	}
	var sit *int64
	if entitlement.StorageInTransit != nil {
		sitValue := int64(*entitlement.StorageInTransit)
		sit = &sitValue
	}
	var totalDependents int64
	if entitlement.TotalDependents != nil {
		totalDependents = int64(*entitlement.TotalDependents)
	}
	requiredMedicalEquipmentWeight := int64(entitlement.RequiredMedicalEquipmentWeight)
	gunSafe := entitlement.GunSafe
	return &ghcmessages.Entitlements{
		ID:                             strfmt.UUID(entitlement.ID.String()),
		AuthorizedWeight:               authorizedWeight,
		DependentsAuthorized:           entitlement.DependentsAuthorized,
		NonTemporaryStorage:            entitlement.NonTemporaryStorage,
		PrivatelyOwnedVehicle:          entitlement.PrivatelyOwnedVehicle,
		ProGearWeight:                  proGearWeight,
		ProGearWeightSpouse:            proGearWeightSpouse,
		StorageInTransit:               sit,
		TotalDependents:                totalDependents,
		TotalWeight:                    totalWeight,
		RequiredMedicalEquipmentWeight: requiredMedicalEquipmentWeight,
		OrganizationalClothingAndIndividualEquipment: entitlement.OrganizationalClothingAndIndividualEquipment,
		GunSafe: gunSafe,
		ETag:    etag.GenerateEtag(entitlement.UpdatedAt),
	}
}

// DutyLocation payload
func DutyLocation(dutyLocation *models.DutyLocation) *ghcmessages.DutyLocation {
	if dutyLocation == nil {
		return nil
	}
	address := Address(&dutyLocation.Address)
	payload := ghcmessages.DutyLocation{
		Address:   address,
		AddressID: address.ID,
		ID:        strfmt.UUID(dutyLocation.ID.String()),
		Name:      dutyLocation.Name,
		ETag:      etag.GenerateEtag(dutyLocation.UpdatedAt),
	}
	return &payload
}

// Country payload
func Country(country *models.Country) *string {
	if country == nil {
		return nil
	}
	return &country.Country
}

// Address payload
func Address(address *models.Address) *ghcmessages.Address {
	if address == nil {
		return nil
	}
	return &ghcmessages.Address{
		ID:             strfmt.UUID(address.ID.String()),
		StreetAddress1: &address.StreetAddress1,
		StreetAddress2: address.StreetAddress2,
		StreetAddress3: address.StreetAddress3,
		City:           &address.City,
		State:          &address.State,
		PostalCode:     &address.PostalCode,
		Country:        Country(address.Country),
		County:         &address.County,
		ETag:           etag.GenerateEtag(address.UpdatedAt),
		IsOconus:       address.IsOconus,
	}
}

// PPM destination Address payload
func PPMDestinationAddress(address *models.Address) *ghcmessages.Address {
	payload := Address(address)

	if payload == nil {
		return nil
	}

	// Street address 1 is optional per business rule but not nullable on the database level.
	// Check if streetAddress 1 is using place holder value to represent 'NULL'.
	// If so return empty string.
	if strings.EqualFold(*payload.StreetAddress1, models.STREET_ADDRESS_1_NOT_PROVIDED) {
		payload.StreetAddress1 = models.StringPointer("")
	}
	return payload
}

// StorageFacility payload
func StorageFacility(storageFacility *models.StorageFacility) *ghcmessages.StorageFacility {
	if storageFacility == nil {
		return nil
	}

	payload := ghcmessages.StorageFacility{
		ID:           strfmt.UUID(storageFacility.ID.String()),
		FacilityName: storageFacility.FacilityName,
		Address:      Address(&storageFacility.Address),
		LotNumber:    storageFacility.LotNumber,
		Phone:        storageFacility.Phone,
		Email:        storageFacility.Email,
		ETag:         etag.GenerateEtag(storageFacility.UpdatedAt),
	}

	return &payload
}

// BackupContact payload
func BackupContact(contacts models.BackupContacts) *ghcmessages.BackupContact {
	if len(contacts) == 0 {
		return nil
	}
	var name, email, phone string

	if len(contacts) != 0 {
		contact := contacts[0]
		name = contact.Name
		email = contact.Email
		phone = ""
		contactPhone := contact.Phone
		if contactPhone != nil {
			phone = *contactPhone
		}
	}

	return &ghcmessages.BackupContact{
		Name:  &name,
		Email: &email,
		Phone: &phone,
	}
}

// SITDurationUpdate payload
func SITDurationUpdate(sitDurationUpdate *models.SITDurationUpdate) *ghcmessages.SITExtension {
	if sitDurationUpdate == nil {
		return nil
	}
	payload := &ghcmessages.SITExtension{
		ID:                strfmt.UUID(sitDurationUpdate.ID.String()),
		ETag:              etag.GenerateEtag(sitDurationUpdate.UpdatedAt),
		MtoShipmentID:     strfmt.UUID(sitDurationUpdate.MTOShipmentID.String()),
		RequestReason:     string(sitDurationUpdate.RequestReason),
		RequestedDays:     int64(sitDurationUpdate.RequestedDays),
		Status:            string(sitDurationUpdate.Status),
		CreatedAt:         strfmt.DateTime(sitDurationUpdate.CreatedAt),
		UpdatedAt:         strfmt.DateTime(sitDurationUpdate.UpdatedAt),
		ApprovedDays:      handlers.FmtIntPtrToInt64(sitDurationUpdate.ApprovedDays),
		ContractorRemarks: handlers.FmtStringPtr(sitDurationUpdate.ContractorRemarks),
		DecisionDate:      handlers.FmtDateTimePtr(sitDurationUpdate.DecisionDate),
		OfficeRemarks:     handlers.FmtStringPtr(sitDurationUpdate.OfficeRemarks),
	}

	return payload
}

// SITDurationUpdates payload
func SITDurationUpdates(sitDurationUpdates *models.SITDurationUpdates) *ghcmessages.SITExtensions {
	payload := make(ghcmessages.SITExtensions, len(*sitDurationUpdates))

	if len(*sitDurationUpdates) > 0 {
		for i, m := range *sitDurationUpdates {
			copyOfSITDurationUpdate := m // Make copy to avoid implicit memory aliasing of items from a range statement.
			payload[i] = SITDurationUpdate(&copyOfSITDurationUpdate)
		}
		// Reversing the SIT duration updates as they are saved in the order
		// they are created and we want to always display them in the reverse
		// order.
		for i, j := 0, len(payload)-1; i < j; i, j = i+1, j-1 {
			payload[i], payload[j] = payload[j], payload[i]
		}
	}
	return &payload
}

func currentSIT(currentSIT *services.CurrentSIT) *ghcmessages.SITStatusCurrentSIT {
	if currentSIT == nil {
		return nil
	}
	return &ghcmessages.SITStatusCurrentSIT{
		ServiceItemID:        *handlers.FmtUUID(currentSIT.ServiceItemID), // TODO: Refactor out service item ID dependence in GHC API. This should be based on SIT groupings / summaries
		Location:             currentSIT.Location,
		DaysInSIT:            handlers.FmtIntPtrToInt64(&currentSIT.DaysInSIT),
		SitEntryDate:         handlers.FmtDate(currentSIT.SITEntryDate),
		SitDepartureDate:     handlers.FmtDatePtr(currentSIT.SITDepartureDate),
		SitAuthorizedEndDate: handlers.FmtDate(currentSIT.SITAuthorizedEndDate),
		SitCustomerContacted: handlers.FmtDatePtr(currentSIT.SITCustomerContacted),
		SitRequestedDelivery: handlers.FmtDatePtr(currentSIT.SITRequestedDelivery),
	}
}

// SITStatus payload
func SITStatus(shipmentSITStatuses *services.SITStatus, storer storage.FileStorer) *ghcmessages.SITStatus {
	if shipmentSITStatuses == nil {
		return nil
	}

	payload := &ghcmessages.SITStatus{
		PastSITServiceItemGroupings: SITServiceItemGroupings(shipmentSITStatuses.PastSITs, storer),
		TotalSITDaysUsed:            handlers.FmtIntPtrToInt64(&shipmentSITStatuses.TotalSITDaysUsed),
		TotalDaysRemaining:          handlers.FmtIntPtrToInt64(&shipmentSITStatuses.TotalDaysRemaining),
		CalculatedTotalDaysInSIT:    handlers.FmtIntPtrToInt64(&shipmentSITStatuses.CalculatedTotalDaysInSIT),
		CurrentSIT:                  currentSIT(shipmentSITStatuses.CurrentSIT),
	}

	return payload
}

// SITStatuses payload
func SITStatuses(shipmentSITStatuses map[string]services.SITStatus, storer storage.FileStorer) map[string]*ghcmessages.SITStatus {
	sitStatuses := map[string]*ghcmessages.SITStatus{}
	if len(shipmentSITStatuses) == 0 {
		return sitStatuses
	}

	for _, sitStatus := range shipmentSITStatuses {
		copyOfSITStatus := sitStatus
		sitStatuses[sitStatus.ShipmentID.String()] = SITStatus(&copyOfSITStatus, storer)
	}

	return sitStatuses
}

// PPMShipment payload
func PPMShipment(_ storage.FileStorer, ppmShipment *models.PPMShipment) *ghcmessages.PPMShipment {
	if ppmShipment == nil || ppmShipment.ID.IsNil() {
		return nil
	}

	payloadPPMShipment := &ghcmessages.PPMShipment{
		ID:                             *handlers.FmtUUID(ppmShipment.ID),
		ShipmentID:                     *handlers.FmtUUID(ppmShipment.ShipmentID),
		CreatedAt:                      strfmt.DateTime(ppmShipment.CreatedAt),
		UpdatedAt:                      strfmt.DateTime(ppmShipment.UpdatedAt),
		Status:                         ghcmessages.PPMShipmentStatus(ppmShipment.Status),
		ExpectedDepartureDate:          handlers.FmtDate(ppmShipment.ExpectedDepartureDate),
		ActualMoveDate:                 handlers.FmtDatePtr(ppmShipment.ActualMoveDate),
		SubmittedAt:                    handlers.FmtDateTimePtr(ppmShipment.SubmittedAt),
		ReviewedAt:                     handlers.FmtDateTimePtr(ppmShipment.ReviewedAt),
		ApprovedAt:                     handlers.FmtDateTimePtr(ppmShipment.ApprovedAt),
		PickupAddress:                  Address(ppmShipment.PickupAddress),
		DestinationAddress:             PPMDestinationAddress(ppmShipment.DestinationAddress),
		ActualPickupPostalCode:         ppmShipment.ActualPickupPostalCode,
		ActualDestinationPostalCode:    ppmShipment.ActualDestinationPostalCode,
		SitExpected:                    ppmShipment.SITExpected,
		HasSecondaryPickupAddress:      ppmShipment.HasSecondaryPickupAddress,
		HasSecondaryDestinationAddress: ppmShipment.HasSecondaryDestinationAddress,
		HasTertiaryPickupAddress:       ppmShipment.HasTertiaryPickupAddress,
		HasTertiaryDestinationAddress:  ppmShipment.HasTertiaryDestinationAddress,
		EstimatedWeight:                handlers.FmtPoundPtr(ppmShipment.EstimatedWeight),
		AllowableWeight:                handlers.FmtPoundPtr(ppmShipment.AllowableWeight),
		HasProGear:                     ppmShipment.HasProGear,
		ProGearWeight:                  handlers.FmtPoundPtr(ppmShipment.ProGearWeight),
		SpouseProGearWeight:            handlers.FmtPoundPtr(ppmShipment.SpouseProGearWeight),
		EstimatedIncentive:             handlers.FmtCost(ppmShipment.EstimatedIncentive),
		HasRequestedAdvance:            ppmShipment.HasRequestedAdvance,
		AdvanceAmountRequested:         handlers.FmtCost(ppmShipment.AdvanceAmountRequested),
		HasReceivedAdvance:             ppmShipment.HasReceivedAdvance,
		AdvanceAmountReceived:          handlers.FmtCost(ppmShipment.AdvanceAmountReceived),
		SitEstimatedWeight:             handlers.FmtPoundPtr(ppmShipment.SITEstimatedWeight),
		SitEstimatedEntryDate:          handlers.FmtDatePtr(ppmShipment.SITEstimatedEntryDate),
		SitEstimatedDepartureDate:      handlers.FmtDatePtr(ppmShipment.SITEstimatedDepartureDate),
		SitEstimatedCost:               handlers.FmtCost(ppmShipment.SITEstimatedCost),
		IsActualExpenseReimbursement:   ppmShipment.IsActualExpenseReimbursement,
		ETag:                           etag.GenerateEtag(ppmShipment.UpdatedAt),
	}

	if ppmShipment.SITLocation != nil {
		sitLocation := ghcmessages.SITLocationType(*ppmShipment.SITLocation)
		payloadPPMShipment.SitLocation = &sitLocation
	}

	if ppmShipment.AdvanceStatus != nil {
		advanceStatus := ghcmessages.PPMAdvanceStatus(*ppmShipment.AdvanceStatus)
		payloadPPMShipment.AdvanceStatus = &advanceStatus
	}

	if ppmShipment.W2Address != nil {
		payloadPPMShipment.W2Address = Address(ppmShipment.W2Address)
	}

	if ppmShipment.SecondaryPickupAddress != nil {
		payloadPPMShipment.SecondaryPickupAddress = Address(ppmShipment.SecondaryPickupAddress)
	}

	if ppmShipment.SecondaryDestinationAddress != nil {
		payloadPPMShipment.SecondaryDestinationAddress = Address(ppmShipment.SecondaryDestinationAddress)
	}

	if ppmShipment.TertiaryPickupAddress != nil {
		payloadPPMShipment.TertiaryPickupAddress = Address(ppmShipment.TertiaryPickupAddress)
	}

	if ppmShipment.TertiaryDestinationAddress != nil {
		payloadPPMShipment.TertiaryDestinationAddress = Address(ppmShipment.TertiaryDestinationAddress)
	}

	if ppmShipment.IsActualExpenseReimbursement != nil {
		payloadPPMShipment.IsActualExpenseReimbursement = ppmShipment.IsActualExpenseReimbursement
	}

	return payloadPPMShipment
}

// BoatShipment payload
func BoatShipment(storer storage.FileStorer, boatShipment *models.BoatShipment) *ghcmessages.BoatShipment {
	if boatShipment == nil || boatShipment.ID.IsNil() {
		return nil
	}

	payloadBoatShipment := &ghcmessages.BoatShipment{
		ID:             *handlers.FmtUUID(boatShipment.ID),
		ShipmentID:     *handlers.FmtUUID(boatShipment.ShipmentID),
		CreatedAt:      strfmt.DateTime(boatShipment.CreatedAt),
		UpdatedAt:      strfmt.DateTime(boatShipment.UpdatedAt),
		Type:           models.StringPointer(string(boatShipment.Type)),
		Year:           handlers.FmtIntPtrToInt64(boatShipment.Year),
		Make:           boatShipment.Make,
		Model:          boatShipment.Model,
		LengthInInches: handlers.FmtIntPtrToInt64(boatShipment.LengthInInches),
		WidthInInches:  handlers.FmtIntPtrToInt64(boatShipment.WidthInInches),
		HeightInInches: handlers.FmtIntPtrToInt64(boatShipment.HeightInInches),
		HasTrailer:     boatShipment.HasTrailer,
		IsRoadworthy:   boatShipment.IsRoadworthy,
		ETag:           etag.GenerateEtag(boatShipment.UpdatedAt),
	}

	return payloadBoatShipment
}

// MobileHomeShipment payload
func MobileHomeShipment(storer storage.FileStorer, mobileHomeShipment *models.MobileHome) *ghcmessages.MobileHome {
	if mobileHomeShipment == nil || mobileHomeShipment.ID.IsNil() {
		return nil
	}

	payloadMobileHomeShipment := &ghcmessages.MobileHome{
		ID:             *handlers.FmtUUID(mobileHomeShipment.ID),
		ShipmentID:     *handlers.FmtUUID(mobileHomeShipment.ShipmentID),
		Make:           *mobileHomeShipment.Make,
		Model:          *mobileHomeShipment.Model,
		Year:           *handlers.FmtIntPtrToInt64(mobileHomeShipment.Year),
		LengthInInches: *handlers.FmtIntPtrToInt64(mobileHomeShipment.LengthInInches),
		HeightInInches: *handlers.FmtIntPtrToInt64(mobileHomeShipment.HeightInInches),
		WidthInInches:  *handlers.FmtIntPtrToInt64(mobileHomeShipment.WidthInInches),
		CreatedAt:      strfmt.DateTime(mobileHomeShipment.CreatedAt),
		UpdatedAt:      strfmt.DateTime(mobileHomeShipment.UpdatedAt),
		ETag:           etag.GenerateEtag(mobileHomeShipment.UpdatedAt),
	}

	return payloadMobileHomeShipment
}

// ProGearWeightTickets sets up a ProGearWeightTicket slice for the api using model data.
func ProGearWeightTickets(storer storage.FileStorer, proGearWeightTickets models.ProgearWeightTickets) []*ghcmessages.ProGearWeightTicket {
	payload := make([]*ghcmessages.ProGearWeightTicket, len(proGearWeightTickets))
	for i, proGearWeightTicket := range proGearWeightTickets {
		copyOfProGearWeightTicket := proGearWeightTicket
		proGearWeightTicketPayload := ProGearWeightTicket(storer, &copyOfProGearWeightTicket)
		payload[i] = proGearWeightTicketPayload
	}
	return payload
}

// ProGearWeightTicket payload
func ProGearWeightTicket(storer storage.FileStorer, progear *models.ProgearWeightTicket) *ghcmessages.ProGearWeightTicket {
	ppmShipmentID := strfmt.UUID(progear.PPMShipmentID.String())

	document, err := PayloadForDocumentModel(storer, progear.Document)
	if err != nil {
		return nil
	}

	payload := &ghcmessages.ProGearWeightTicket{
		ID:               strfmt.UUID(progear.ID.String()),
		PpmShipmentID:    ppmShipmentID,
		CreatedAt:        *handlers.FmtDateTime(progear.CreatedAt),
		UpdatedAt:        *handlers.FmtDateTime(progear.UpdatedAt),
		DocumentID:       *handlers.FmtUUID(progear.DocumentID),
		Document:         document,
		Weight:           handlers.FmtPoundPtr(progear.Weight),
		BelongsToSelf:    progear.BelongsToSelf,
		HasWeightTickets: progear.HasWeightTickets,
		Description:      progear.Description,
		ETag:             etag.GenerateEtag(progear.UpdatedAt),
	}

	if progear.Status != nil {
		status := ghcmessages.OmittablePPMDocumentStatus(*progear.Status)
		payload.Status = &status
	}

	if progear.Reason != nil {
		reason := ghcmessages.PPMDocumentStatusReason(*progear.Reason)
		payload.Reason = &reason
	}

	return payload
}

// MovingExpense payload
func MovingExpense(storer storage.FileStorer, movingExpense *models.MovingExpense) *ghcmessages.MovingExpense {

	document, err := PayloadForDocumentModel(storer, movingExpense.Document)
	if err != nil {
		return nil
	}

	payload := &ghcmessages.MovingExpense{
		ID:               *handlers.FmtUUID(movingExpense.ID),
		PpmShipmentID:    *handlers.FmtUUID(movingExpense.PPMShipmentID),
		DocumentID:       *handlers.FmtUUID(movingExpense.DocumentID),
		Document:         document,
		CreatedAt:        strfmt.DateTime(movingExpense.CreatedAt),
		UpdatedAt:        strfmt.DateTime(movingExpense.UpdatedAt),
		Description:      movingExpense.Description,
		PaidWithGtcc:     movingExpense.PaidWithGTCC,
		Amount:           handlers.FmtCost(movingExpense.Amount),
		MissingReceipt:   movingExpense.MissingReceipt,
		ETag:             etag.GenerateEtag(movingExpense.UpdatedAt),
		SitEstimatedCost: handlers.FmtCost(movingExpense.SITEstimatedCost),
	}
	if movingExpense.MovingExpenseType != nil {
		movingExpenseType := ghcmessages.OmittableMovingExpenseType(*movingExpense.MovingExpenseType)
		payload.MovingExpenseType = &movingExpenseType
	}

	if movingExpense.Status != nil {
		status := ghcmessages.OmittablePPMDocumentStatus(*movingExpense.Status)
		payload.Status = &status
	}

	if movingExpense.Reason != nil {
		reason := ghcmessages.PPMDocumentStatusReason(*movingExpense.Reason)
		payload.Reason = &reason
	}

	if movingExpense.SITStartDate != nil {
		payload.SitStartDate = handlers.FmtDatePtr(movingExpense.SITStartDate)
	}

	if movingExpense.SITEndDate != nil {
		payload.SitEndDate = handlers.FmtDatePtr(movingExpense.SITEndDate)
	}

	if movingExpense.WeightStored != nil {
		payload.WeightStored = handlers.FmtPoundPtr(movingExpense.WeightStored)
	}

	if movingExpense.SITLocation != nil {
		sitLocation := ghcmessages.SITLocationType(*movingExpense.SITLocation)
		payload.SitLocation = &sitLocation
	}

	if movingExpense.SITReimburseableAmount != nil {
		payload.SitReimburseableAmount = handlers.FmtCost(movingExpense.SITReimburseableAmount)
	}

	return payload
}

func MovingExpenses(storer storage.FileStorer, movingExpenses models.MovingExpenses) []*ghcmessages.MovingExpense {
	payload := make([]*ghcmessages.MovingExpense, len(movingExpenses))
	for i, movingExpense := range movingExpenses {
		copyOfMovingExpense := movingExpense
		payload[i] = MovingExpense(storer, &copyOfMovingExpense)
	}
	return payload
}

func WeightTickets(storer storage.FileStorer, weightTickets models.WeightTickets) []*ghcmessages.WeightTicket {
	payload := make([]*ghcmessages.WeightTicket, len(weightTickets))
	for i, weightTicket := range weightTickets {
		copyOfWeightTicket := weightTicket
		weightTicketPayload := WeightTicket(storer, &copyOfWeightTicket)
		payload[i] = weightTicketPayload
	}
	return payload
}

// WeightTicket payload
func WeightTicket(storer storage.FileStorer, weightTicket *models.WeightTicket) *ghcmessages.WeightTicket {
	ppmShipment := strfmt.UUID(weightTicket.PPMShipmentID.String())

	emptyDocument, err := PayloadForDocumentModel(storer, weightTicket.EmptyDocument)
	if err != nil {
		return nil
	}

	fullDocument, err := PayloadForDocumentModel(storer, weightTicket.FullDocument)
	if err != nil {
		return nil
	}

	proofOfTrailerOwnershipDocument, err := PayloadForDocumentModel(storer, weightTicket.ProofOfTrailerOwnershipDocument)
	if err != nil {
		return nil
	}

	payload := &ghcmessages.WeightTicket{
		ID:                                strfmt.UUID(weightTicket.ID.String()),
		PpmShipmentID:                     ppmShipment,
		CreatedAt:                         *handlers.FmtDateTime(weightTicket.CreatedAt),
		UpdatedAt:                         *handlers.FmtDateTime(weightTicket.UpdatedAt),
		VehicleDescription:                weightTicket.VehicleDescription,
		EmptyWeight:                       handlers.FmtPoundPtr(weightTicket.EmptyWeight),
		MissingEmptyWeightTicket:          weightTicket.MissingEmptyWeightTicket,
		EmptyDocumentID:                   *handlers.FmtUUID(weightTicket.EmptyDocumentID),
		EmptyDocument:                     emptyDocument,
		FullWeight:                        handlers.FmtPoundPtr(weightTicket.FullWeight),
		MissingFullWeightTicket:           weightTicket.MissingFullWeightTicket,
		FullDocumentID:                    *handlers.FmtUUID(weightTicket.FullDocumentID),
		FullDocument:                      fullDocument,
		OwnsTrailer:                       weightTicket.OwnsTrailer,
		TrailerMeetsCriteria:              weightTicket.TrailerMeetsCriteria,
		ProofOfTrailerOwnershipDocumentID: *handlers.FmtUUID(weightTicket.ProofOfTrailerOwnershipDocumentID),
		ProofOfTrailerOwnershipDocument:   proofOfTrailerOwnershipDocument,
		AdjustedNetWeight:                 handlers.FmtPoundPtr(weightTicket.AdjustedNetWeight),
		NetWeightRemarks:                  weightTicket.NetWeightRemarks,
		ETag:                              etag.GenerateEtag(weightTicket.UpdatedAt),
	}

	if weightTicket.Status != nil {
		status := ghcmessages.OmittablePPMDocumentStatus(*weightTicket.Status)
		payload.Status = &status
	}

	if weightTicket.Reason != nil {
		reason := ghcmessages.PPMDocumentStatusReason(*weightTicket.Reason)
		payload.Reason = &reason
	}

	return payload
}

// PPMDocuments payload
func PPMDocuments(storer storage.FileStorer, ppmDocuments *models.PPMDocuments) *ghcmessages.PPMDocuments {

	if ppmDocuments == nil {
		return nil
	}

	payload := &ghcmessages.PPMDocuments{
		WeightTickets:        WeightTickets(storer, ppmDocuments.WeightTickets),
		MovingExpenses:       MovingExpenses(storer, ppmDocuments.MovingExpenses),
		ProGearWeightTickets: ProGearWeightTickets(storer, ppmDocuments.ProgearWeightTickets),
	}

	return payload
}

// PPMCloseout payload
func PPMCloseout(ppmCloseout *models.PPMCloseout) *ghcmessages.PPMCloseout {
	if ppmCloseout == nil {
		return nil
	}
	payload := &ghcmessages.PPMCloseout{
		ID:                    strfmt.UUID(ppmCloseout.ID.String()),
		PlannedMoveDate:       handlers.FmtDatePtr(ppmCloseout.PlannedMoveDate),
		ActualMoveDate:        handlers.FmtDatePtr(ppmCloseout.ActualMoveDate),
		Miles:                 handlers.FmtIntPtrToInt64(ppmCloseout.Miles),
		EstimatedWeight:       handlers.FmtPoundPtr(ppmCloseout.EstimatedWeight),
		ActualWeight:          handlers.FmtPoundPtr(ppmCloseout.ActualWeight),
		ProGearWeightCustomer: handlers.FmtPoundPtr(ppmCloseout.ProGearWeightCustomer),
		ProGearWeightSpouse:   handlers.FmtPoundPtr(ppmCloseout.ProGearWeightSpouse),
		GrossIncentive:        handlers.FmtCost(ppmCloseout.GrossIncentive),
		Gcc:                   handlers.FmtCost(ppmCloseout.GCC),
		Aoa:                   handlers.FmtCost(ppmCloseout.AOA),
		RemainingIncentive:    handlers.FmtCost(ppmCloseout.RemainingIncentive),
		HaulType:              (*string)(&ppmCloseout.HaulType),
		HaulPrice:             handlers.FmtCost(ppmCloseout.HaulPrice),
		HaulFSC:               handlers.FmtCost(ppmCloseout.HaulFSC),
		Dop:                   handlers.FmtCost(ppmCloseout.DOP),
		Ddp:                   handlers.FmtCost(ppmCloseout.DDP),
		PackPrice:             handlers.FmtCost(ppmCloseout.PackPrice),
		UnpackPrice:           handlers.FmtCost(ppmCloseout.UnpackPrice),
		SITReimbursement:      handlers.FmtCost(ppmCloseout.SITReimbursement),
	}

	return payload
}

// PPMActualWeight payload
func PPMActualWeight(ppmActualWeight *unit.Pound) *ghcmessages.PPMActualWeight {
	if ppmActualWeight == nil {
		return nil
	}
	payload := &ghcmessages.PPMActualWeight{
		ActualWeight: handlers.FmtPoundPtr(ppmActualWeight),
	}

	return payload
}

func PPMSITEstimatedCostParamsFirstDaySIT(ppmSITFirstDayParams models.PPMSITEstimatedCostParams) *ghcmessages.PPMSITEstimatedCostParamsFirstDaySIT {
	payload := &ghcmessages.PPMSITEstimatedCostParamsFirstDaySIT{
		ContractYearName:       ppmSITFirstDayParams.ContractYearName,
		PriceRateOrFactor:      ppmSITFirstDayParams.PriceRateOrFactor,
		IsPeak:                 ppmSITFirstDayParams.IsPeak,
		EscalationCompounded:   ppmSITFirstDayParams.EscalationCompounded,
		ServiceAreaOrigin:      &ppmSITFirstDayParams.ServiceAreaOrigin,
		ServiceAreaDestination: &ppmSITFirstDayParams.ServiceAreaDestination,
	}
	return payload
}

func PPMSITEstimatedCostParamsAdditionalDaySIT(ppmSITAdditionalDayParams models.PPMSITEstimatedCostParams) *ghcmessages.PPMSITEstimatedCostParamsAdditionalDaySIT {
	payload := &ghcmessages.PPMSITEstimatedCostParamsAdditionalDaySIT{
		ContractYearName:       ppmSITAdditionalDayParams.ContractYearName,
		PriceRateOrFactor:      ppmSITAdditionalDayParams.PriceRateOrFactor,
		IsPeak:                 ppmSITAdditionalDayParams.IsPeak,
		EscalationCompounded:   ppmSITAdditionalDayParams.EscalationCompounded,
		ServiceAreaOrigin:      &ppmSITAdditionalDayParams.ServiceAreaOrigin,
		ServiceAreaDestination: &ppmSITAdditionalDayParams.ServiceAreaDestination,
		NumberDaysSIT:          &ppmSITAdditionalDayParams.NumberDaysSIT,
	}
	return payload
}

func PPMSITEstimatedCost(ppmSITEstimatedCost *models.PPMSITEstimatedCostInfo) *ghcmessages.PPMSITEstimatedCost {
	if ppmSITEstimatedCost == nil {
		return nil
	}
	payload := &ghcmessages.PPMSITEstimatedCost{
		SitCost:                handlers.FmtCost(ppmSITEstimatedCost.EstimatedSITCost),
		PriceFirstDaySIT:       handlers.FmtCost(ppmSITEstimatedCost.PriceFirstDaySIT),
		PriceAdditionalDaySIT:  handlers.FmtCost(ppmSITEstimatedCost.PriceAdditionalDaySIT),
		ParamsFirstDaySIT:      PPMSITEstimatedCostParamsFirstDaySIT(ppmSITEstimatedCost.ParamsFirstDaySIT),
		ParamsAdditionalDaySIT: PPMSITEstimatedCostParamsAdditionalDaySIT(ppmSITEstimatedCost.ParamsAdditionalDaySIT),
	}

	return payload
}

// ShipmentAddressUpdate payload
func ShipmentAddressUpdate(shipmentAddressUpdate *models.ShipmentAddressUpdate) *ghcmessages.ShipmentAddressUpdate {
	if shipmentAddressUpdate == nil || shipmentAddressUpdate.ID.IsNil() {
		return nil
	}

	payload := &ghcmessages.ShipmentAddressUpdate{
		ID:                    strfmt.UUID(shipmentAddressUpdate.ID.String()),
		ShipmentID:            strfmt.UUID(shipmentAddressUpdate.ShipmentID.String()),
		NewAddress:            Address(&shipmentAddressUpdate.NewAddress),
		OriginalAddress:       Address(&shipmentAddressUpdate.OriginalAddress),
		SitOriginalAddress:    Address(shipmentAddressUpdate.SitOriginalAddress),
		ContractorRemarks:     shipmentAddressUpdate.ContractorRemarks,
		OfficeRemarks:         shipmentAddressUpdate.OfficeRemarks,
		Status:                ghcmessages.ShipmentAddressUpdateStatus(shipmentAddressUpdate.Status),
		NewSitDistanceBetween: handlers.FmtIntPtrToInt64(shipmentAddressUpdate.NewSitDistanceBetween),
		OldSitDistanceBetween: handlers.FmtIntPtrToInt64(shipmentAddressUpdate.OldSitDistanceBetween),
	}

	return payload
}

// LineOfAccounting payload
func LineOfAccounting(lineOfAccounting *models.LineOfAccounting) *ghcmessages.LineOfAccounting {
	// Nil check
	if lineOfAccounting == nil {
		return nil
	}

	return &ghcmessages.LineOfAccounting{
		ID:                        strfmt.UUID(lineOfAccounting.ID.String()),
		LoaActvtyID:               lineOfAccounting.LoaActvtyID,
		LoaAgncAcntngCd:           lineOfAccounting.LoaAgncAcntngCd,
		LoaAgncDsbrCd:             lineOfAccounting.LoaAgncDsbrCd,
		LoaAlltSnID:               lineOfAccounting.LoaAlltSnID,
		LoaBafID:                  lineOfAccounting.LoaBafID,
		LoaBdgtAcntClsNm:          lineOfAccounting.LoaBdgtAcntClsNm,
		LoaBetCd:                  lineOfAccounting.LoaBetCd,
		LoaBgFyTx:                 handlers.FmtIntPtrToInt64(lineOfAccounting.LoaBgFyTx),
		LoaBgnDt:                  handlers.FmtDatePtr(lineOfAccounting.LoaBgnDt),
		LoaBgtLnItmID:             lineOfAccounting.LoaBgtLnItmID,
		LoaBgtRstrCd:              lineOfAccounting.LoaBgtRstrCd,
		LoaBgtSubActCd:            lineOfAccounting.LoaBgtSubActCd,
		LoaClsRefID:               lineOfAccounting.LoaClsRefID,
		LoaCstCd:                  lineOfAccounting.LoaCstCd,
		LoaCstCntrID:              lineOfAccounting.LoaCstCntrID,
		LoaCustNm:                 lineOfAccounting.LoaCustNm,
		LoaDfAgncyAlctnRcpntID:    lineOfAccounting.LoaDfAgncyAlctnRcpntID,
		LoaDocID:                  lineOfAccounting.LoaDocID,
		LoaDptID:                  lineOfAccounting.LoaDptID,
		LoaDscTx:                  lineOfAccounting.LoaDscTx,
		LoaDtlRmbsmtSrcID:         lineOfAccounting.LoaDtlRmbsmtSrcID,
		LoaEndDt:                  handlers.FmtDatePtr(lineOfAccounting.LoaEndDt),
		LoaEndFyTx:                handlers.FmtIntPtrToInt64(lineOfAccounting.LoaEndFyTx),
		LoaFmsTrnsactnID:          lineOfAccounting.LoaFmsTrnsactnID,
		LoaFnclArID:               lineOfAccounting.LoaFnclArID,
		LoaFnctPrsNm:              lineOfAccounting.LoaFnctPrsNm,
		LoaFndCntrID:              lineOfAccounting.LoaFndCntrID,
		LoaFndTyFgCd:              lineOfAccounting.LoaFndTyFgCd,
		LoaHistStatCd:             lineOfAccounting.LoaHistStatCd,
		LoaHsGdsCd:                lineOfAccounting.LoaHsGdsCd,
		LoaInstlAcntgActID:        lineOfAccounting.LoaInstlAcntgActID,
		LoaJbOrdNm:                lineOfAccounting.LoaJbOrdNm,
		LoaLclInstlID:             lineOfAccounting.LoaLclInstlID,
		LoaMajClmNm:               lineOfAccounting.LoaMajClmNm,
		LoaMajRmbsmtSrcID:         lineOfAccounting.LoaMajRmbsmtSrcID,
		LoaObjClsID:               lineOfAccounting.LoaObjClsID,
		LoaOpAgncyID:              lineOfAccounting.LoaOpAgncyID,
		LoaPgmElmntID:             lineOfAccounting.LoaPgmElmntID,
		LoaPrjID:                  lineOfAccounting.LoaPrjID,
		LoaSbaltmtRcpntID:         lineOfAccounting.LoaSbaltmtRcpntID,
		LoaScrtyCoopCustCd:        lineOfAccounting.LoaScrtyCoopCustCd,
		LoaScrtyCoopDsgntrCd:      lineOfAccounting.LoaScrtyCoopDsgntrCd,
		LoaScrtyCoopImplAgncCd:    lineOfAccounting.LoaScrtyCoopImplAgncCd,
		LoaScrtyCoopLnItmID:       lineOfAccounting.LoaScrtyCoopLnItmID,
		LoaSpclIntrID:             lineOfAccounting.LoaSpclIntrID,
		LoaSrvSrcID:               lineOfAccounting.LoaSrvSrcID,
		LoaStatCd:                 lineOfAccounting.LoaStatCd,
		LoaSubAcntID:              lineOfAccounting.LoaSubAcntID,
		LoaSysID:                  lineOfAccounting.LoaSysID,
		LoaTnsfrDptNm:             lineOfAccounting.LoaTnsfrDptNm,
		LoaTrnsnID:                lineOfAccounting.LoaTrnsnID,
		LoaTrsySfxTx:              lineOfAccounting.LoaTrsySfxTx,
		LoaTskBdgtSblnTx:          lineOfAccounting.LoaTskBdgtSblnTx,
		LoaUic:                    lineOfAccounting.LoaUic,
		LoaWkCntrRcpntNm:          lineOfAccounting.LoaWkCntrRcpntNm,
		LoaWrkOrdID:               lineOfAccounting.LoaWrkOrdID,
		OrgGrpDfasCd:              lineOfAccounting.OrgGrpDfasCd,
		UpdatedAt:                 strfmt.DateTime(lineOfAccounting.UpdatedAt),
		CreatedAt:                 strfmt.DateTime(lineOfAccounting.CreatedAt),
		ValidLoaForTac:            lineOfAccounting.ValidLoaForTac,
		ValidHhgProgramCodeForLoa: lineOfAccounting.ValidHhgProgramCodeForLoa,
	}
}

// MarketCode payload
func MarketCode(marketCode *models.MarketCode) string {
	if marketCode == nil {
		return "" // Or a default string value
	}
	return string(*marketCode)
}

// MTOShipment payload
func MTOShipment(storer storage.FileStorer, mtoShipment *models.MTOShipment, sitStatusPayload *ghcmessages.SITStatus) *ghcmessages.MTOShipment {

	payload := &ghcmessages.MTOShipment{
		ID:                          strfmt.UUID(mtoShipment.ID.String()),
		MoveTaskOrderID:             strfmt.UUID(mtoShipment.MoveTaskOrderID.String()),
		ShipmentType:                ghcmessages.MTOShipmentType(mtoShipment.ShipmentType),
		Status:                      ghcmessages.MTOShipmentStatus(mtoShipment.Status),
		CounselorRemarks:            mtoShipment.CounselorRemarks,
		CustomerRemarks:             mtoShipment.CustomerRemarks,
		RejectionReason:             mtoShipment.RejectionReason,
		PickupAddress:               Address(mtoShipment.PickupAddress),
		SecondaryDeliveryAddress:    Address(mtoShipment.SecondaryDeliveryAddress),
		SecondaryPickupAddress:      Address(mtoShipment.SecondaryPickupAddress),
		DestinationAddress:          Address(mtoShipment.DestinationAddress),
		HasSecondaryDeliveryAddress: mtoShipment.HasSecondaryDeliveryAddress,
		HasSecondaryPickupAddress:   mtoShipment.HasSecondaryPickupAddress,
		TertiaryDeliveryAddress:     Address(mtoShipment.TertiaryDeliveryAddress),
		TertiaryPickupAddress:       Address(mtoShipment.TertiaryPickupAddress),
		HasTertiaryDeliveryAddress:  mtoShipment.HasTertiaryDeliveryAddress,
		HasTertiaryPickupAddress:    mtoShipment.HasTertiaryPickupAddress,
		ActualProGearWeight:         handlers.FmtPoundPtr(mtoShipment.ActualProGearWeight),
		ActualSpouseProGearWeight:   handlers.FmtPoundPtr(mtoShipment.ActualSpouseProGearWeight),
		PrimeEstimatedWeight:        handlers.FmtPoundPtr(mtoShipment.PrimeEstimatedWeight),
		PrimeActualWeight:           handlers.FmtPoundPtr(mtoShipment.PrimeActualWeight),
		NtsRecordedWeight:           handlers.FmtPoundPtr(mtoShipment.NTSRecordedWeight),
		MtoAgents:                   *MTOAgents(&mtoShipment.MTOAgents),
		MtoServiceItems:             MTOServiceItemModels(mtoShipment.MTOServiceItems, storer),
		Diversion:                   mtoShipment.Diversion,
		DiversionReason:             mtoShipment.DiversionReason,
		Reweigh:                     Reweigh(mtoShipment.Reweigh, sitStatusPayload),
		CreatedAt:                   strfmt.DateTime(mtoShipment.CreatedAt),
		UpdatedAt:                   strfmt.DateTime(mtoShipment.UpdatedAt),
		ETag:                        etag.GenerateEtag(mtoShipment.UpdatedAt),
		DeletedAt:                   handlers.FmtDateTimePtr(mtoShipment.DeletedAt),
		ApprovedDate:                handlers.FmtDateTimePtr(mtoShipment.ApprovedDate),
		SitDaysAllowance:            handlers.FmtIntPtrToInt64(mtoShipment.SITDaysAllowance),
		SitExtensions:               *SITDurationUpdates(&mtoShipment.SITDurationUpdates),
		BillableWeightCap:           handlers.FmtPoundPtr(mtoShipment.BillableWeightCap),
		BillableWeightJustification: mtoShipment.BillableWeightJustification,
		UsesExternalVendor:          mtoShipment.UsesExternalVendor,
		ServiceOrderNumber:          mtoShipment.ServiceOrderNumber,
		StorageFacility:             StorageFacility(mtoShipment.StorageFacility),
		PpmShipment:                 PPMShipment(storer, mtoShipment.PPMShipment),
		BoatShipment:                BoatShipment(storer, mtoShipment.BoatShipment),
		MobileHomeShipment:          MobileHomeShipment(storer, mtoShipment.MobileHome),
		DeliveryAddressUpdate:       ShipmentAddressUpdate(mtoShipment.DeliveryAddressUpdate),
		ShipmentLocator:             handlers.FmtStringPtr(mtoShipment.ShipmentLocator),
		MarketCode:                  MarketCode(&mtoShipment.MarketCode),
	}

	if mtoShipment.Distance != nil {
		payload.Distance = handlers.FmtInt64(int64(*mtoShipment.Distance))
	}

	if sitStatusPayload != nil {
		// If we have a sitStatusPayload, overwrite SitDaysAllowance from the shipment model.
		totalSITAllowance := 0
		if sitStatusPayload.TotalDaysRemaining != nil {
			totalSITAllowance += int(*sitStatusPayload.TotalDaysRemaining)
		}
		if sitStatusPayload.TotalSITDaysUsed != nil {
			totalSITAllowance += int(*sitStatusPayload.TotalSITDaysUsed)
		}
		payload.SitDaysAllowance = handlers.FmtIntPtrToInt64(&totalSITAllowance)
	}

	if len(mtoShipment.SITDurationUpdates) > 0 {
		payload.SitExtensions = *SITDurationUpdates(&mtoShipment.SITDurationUpdates)
	}

	if mtoShipment.RequestedPickupDate != nil && !mtoShipment.RequestedPickupDate.IsZero() {
		payload.RequestedPickupDate = handlers.FmtDatePtr(mtoShipment.RequestedPickupDate)
	}

	if mtoShipment.ActualPickupDate != nil && !mtoShipment.ActualPickupDate.IsZero() {
		payload.ActualPickupDate = handlers.FmtDatePtr(mtoShipment.ActualPickupDate)
	}

	if mtoShipment.ActualDeliveryDate != nil && !mtoShipment.ActualDeliveryDate.IsZero() {
		payload.ActualDeliveryDate = handlers.FmtDatePtr(mtoShipment.ActualDeliveryDate)
	}

	if mtoShipment.RequestedDeliveryDate != nil && !mtoShipment.RequestedDeliveryDate.IsZero() {
		payload.RequestedDeliveryDate = handlers.FmtDatePtr(mtoShipment.RequestedDeliveryDate)
	}

	if mtoShipment.RequiredDeliveryDate != nil && !mtoShipment.RequiredDeliveryDate.IsZero() {
		payload.RequiredDeliveryDate = handlers.FmtDatePtr(mtoShipment.RequiredDeliveryDate)
	}

	if mtoShipment.ScheduledPickupDate != nil {
		payload.ScheduledPickupDate = handlers.FmtDatePtr(mtoShipment.ScheduledPickupDate)
	}

	if mtoShipment.ScheduledDeliveryDate != nil {
		payload.ScheduledDeliveryDate = handlers.FmtDatePtr(mtoShipment.ScheduledDeliveryDate)
	}

	if mtoShipment.DestinationType != nil {
		destinationType := ghcmessages.DestinationType(*mtoShipment.DestinationType)
		payload.DestinationType = &destinationType
	}

	if sitStatusPayload != nil {
		payload.SitStatus = sitStatusPayload
	}

	if mtoShipment.TACType != nil {
		tt := ghcmessages.LOAType(*mtoShipment.TACType)
		payload.TacType = &tt
	}

	if mtoShipment.SACType != nil {
		st := ghcmessages.LOAType(*mtoShipment.SACType)
		payload.SacType = &st
	}

	weightsCalculator := mtoshipment.NewShipmentBillableWeightCalculator()
	calculatedWeights := weightsCalculator.CalculateShipmentBillableWeight(mtoShipment)

	// CalculatedBillableWeight is intentionally not a part of the mto_shipments model
	// because we don't want to store a derived value in the database
	payload.CalculatedBillableWeight = handlers.FmtPoundPtr(calculatedWeights.CalculatedBillableWeight)

	return payload
}

// MTOShipments payload
func MTOShipments(storer storage.FileStorer, mtoShipments *models.MTOShipments, sitStatusPayload map[string]*ghcmessages.SITStatus) *ghcmessages.MTOShipments {
	payload := make(ghcmessages.MTOShipments, len(*mtoShipments))

	for i, m := range *mtoShipments {
		copyOfMtoShipment := m // Make copy to avoid implicit memory aliasing of items from a range statement.
		if sitStatus, ok := sitStatusPayload[copyOfMtoShipment.ID.String()]; ok {
			payload[i] = MTOShipment(storer, &copyOfMtoShipment, sitStatus)
		} else {
			payload[i] = MTOShipment(storer, &copyOfMtoShipment, nil)
		}
	}
	return &payload
}

// MTOAgent payload
func MTOAgent(mtoAgent *models.MTOAgent) *ghcmessages.MTOAgent {
	payload := &ghcmessages.MTOAgent{
		ID:            strfmt.UUID(mtoAgent.ID.String()),
		MtoShipmentID: strfmt.UUID(mtoAgent.MTOShipmentID.String()),
		CreatedAt:     strfmt.DateTime(mtoAgent.CreatedAt),
		UpdatedAt:     strfmt.DateTime(mtoAgent.UpdatedAt),
		FirstName:     mtoAgent.FirstName,
		LastName:      mtoAgent.LastName,
		AgentType:     string(mtoAgent.MTOAgentType),
		Email:         mtoAgent.Email,
		Phone:         mtoAgent.Phone,
		ETag:          etag.GenerateEtag(mtoAgent.UpdatedAt),
	}
	return payload
}

// MTOAgents payload
func MTOAgents(mtoAgents *models.MTOAgents) *ghcmessages.MTOAgents {
	payload := make(ghcmessages.MTOAgents, len(*mtoAgents))
	for i, m := range *mtoAgents {
		copyOfMtoAgent := m // Make copy to avoid implicit memory aliasing of items from a range statement.
		payload[i] = MTOAgent(&copyOfMtoAgent)
	}
	return &payload
}

// PaymentRequests payload
func PaymentRequests(appCtx appcontext.AppContext, prs *models.PaymentRequests, storer storage.FileStorer) (*ghcmessages.PaymentRequests, error) {
	payload := make(ghcmessages.PaymentRequests, len(*prs))

	for i, p := range *prs {
		paymentRequest := p
		pr, err := PaymentRequest(appCtx, &paymentRequest, storer)
		if err != nil {
			return nil, err
		}
		payload[i] = pr
	}
	return &payload, nil
}

// PaymentRequest payload
func PaymentRequest(appCtx appcontext.AppContext, pr *models.PaymentRequest, storer storage.FileStorer) (*ghcmessages.PaymentRequest, error) {
	serviceDocs := make(ghcmessages.ProofOfServiceDocs, len(pr.ProofOfServiceDocs))

	if len(pr.ProofOfServiceDocs) > 0 {
		for i, proofOfService := range pr.ProofOfServiceDocs {
			payload, err := ProofOfServiceDoc(proofOfService, storer)
			if err != nil {
				return nil, err
			}
			serviceDocs[i] = payload
		}
	}

	move, err := Move(&pr.MoveTaskOrder, storer)
	if err != nil {
		return nil, err
	}

	ediErrorInfoEDIType := ""
	ediErrorInfoEDICode := ""
	ediErrorInfoEDIDescription := ""
	ediErrorInfo := pr.EdiErrors
	if ediErrorInfo != nil {
		mostRecentEdiError := ediErrorInfo[0]
		if mostRecentEdiError.EDIType != "" {
			ediErrorInfoEDIType = string(mostRecentEdiError.EDIType)
		}
		if mostRecentEdiError.Code != nil {
			ediErrorInfoEDICode = *mostRecentEdiError.Code
		}
		if mostRecentEdiError.Description != nil {
			ediErrorInfoEDIDescription = *mostRecentEdiError.Description
		}
	}

	var totalTPPSPaidInvoicePriceMillicents *int64
	var tppsPaidInvoiceSellerPaidDate *time.Time
	var TPPSPaidInvoiceReportsForPR models.TPPSPaidInvoiceReportEntrys
	if pr.TPPSPaidInvoiceReports != nil {
		TPPSPaidInvoiceReportsForPR = pr.TPPSPaidInvoiceReports
		if len(TPPSPaidInvoiceReportsForPR) > 0 {
			if TPPSPaidInvoiceReportsForPR[0].InvoiceTotalChargesInMillicents >= 0 {
				totalTPPSPaidInvoicePriceMillicents = models.Int64Pointer(int64(TPPSPaidInvoiceReportsForPR[0].InvoiceTotalChargesInMillicents))
				tppsPaidInvoiceSellerPaidDate = &TPPSPaidInvoiceReportsForPR[0].SellerPaidDate
			}
		}
	}

	return &ghcmessages.PaymentRequest{
		ID:                                   *handlers.FmtUUID(pr.ID),
		IsFinal:                              &pr.IsFinal,
		MoveTaskOrderID:                      *handlers.FmtUUID(pr.MoveTaskOrderID),
		MoveTaskOrder:                        move,
		PaymentRequestNumber:                 pr.PaymentRequestNumber,
		RecalculationOfPaymentRequestID:      handlers.FmtUUIDPtr(pr.RecalculationOfPaymentRequestID),
		RejectionReason:                      pr.RejectionReason,
		Status:                               ghcmessages.PaymentRequestStatus(pr.Status),
		ETag:                                 etag.GenerateEtag(pr.UpdatedAt),
		ServiceItems:                         *PaymentServiceItems(&pr.PaymentServiceItems, &TPPSPaidInvoiceReportsForPR),
		ReviewedAt:                           handlers.FmtDateTimePtr(pr.ReviewedAt),
		ProofOfServiceDocs:                   serviceDocs,
		CreatedAt:                            strfmt.DateTime(pr.CreatedAt),
		SentToGexAt:                          (*strfmt.DateTime)(pr.SentToGexAt),
		ReceivedByGexAt:                      (*strfmt.DateTime)(pr.ReceivedByGexAt),
		EdiErrorType:                         &ediErrorInfoEDIType,
		EdiErrorCode:                         &ediErrorInfoEDICode,
		EdiErrorDescription:                  &ediErrorInfoEDIDescription,
		TppsInvoiceAmountPaidTotalMillicents: totalTPPSPaidInvoicePriceMillicents,
		TppsInvoiceSellerPaidDate:            (*strfmt.DateTime)(tppsPaidInvoiceSellerPaidDate),
	}, nil
}

// PaymentServiceItem payload
func PaymentServiceItem(ps *models.PaymentServiceItem) *ghcmessages.PaymentServiceItem {
	if ps == nil {
		return nil
	}
	paymentServiceItemParams := PaymentServiceItemParams(&ps.PaymentServiceItemParams)

	return &ghcmessages.PaymentServiceItem{
		ID:                       *handlers.FmtUUID(ps.ID),
		MtoServiceItemID:         *handlers.FmtUUID(ps.MTOServiceItemID),
		MtoServiceItemCode:       string(ps.MTOServiceItem.ReService.Code),
		MtoServiceItemName:       ps.MTOServiceItem.ReService.Name,
		MtoShipmentType:          ghcmessages.MTOShipmentType(ps.MTOServiceItem.MTOShipment.ShipmentType),
		MtoShipmentID:            handlers.FmtUUIDPtr(ps.MTOServiceItem.MTOShipmentID),
		CreatedAt:                strfmt.DateTime(ps.CreatedAt),
		PriceCents:               handlers.FmtCost(ps.PriceCents),
		RejectionReason:          ps.RejectionReason,
		Status:                   ghcmessages.PaymentServiceItemStatus(ps.Status),
		ReferenceID:              ps.ReferenceID,
		ETag:                     etag.GenerateEtag(ps.UpdatedAt),
		PaymentServiceItemParams: *paymentServiceItemParams,
	}
}

// PaymentServiceItems payload
func PaymentServiceItems(paymentServiceItems *models.PaymentServiceItems, tppsPaidReportData *models.TPPSPaidInvoiceReportEntrys) *ghcmessages.PaymentServiceItems {
	payload := make(ghcmessages.PaymentServiceItems, len(*paymentServiceItems))
	for i, m := range *paymentServiceItems {
		copyOfPaymentServiceItem := m // Make copy to avoid implicit memory aliasing of items from a range statement.
		payload[i] = PaymentServiceItem(&copyOfPaymentServiceItem)

		// We process TPPS Paid Invoice Reports to get payment information for each payment service item
		// This report tells us how much TPPS paid HS for each item, then we store and display it
		if *tppsPaidReportData != nil {
			tppsDataForPaymentRequest := *tppsPaidReportData
			for tppsDataRowIndex := range tppsDataForPaymentRequest {
				if tppsDataForPaymentRequest[tppsDataRowIndex].ProductDescription == payload[i].MtoServiceItemCode {
					payload[i].TppsInvoiceAmountPaidPerServiceItemMillicents = handlers.FmtMilliCentsPtr(&tppsDataForPaymentRequest[tppsDataRowIndex].LineNetCharge)
				}
			}
		}
	}
	return &payload
}

// PaymentServiceItemParam payload
func PaymentServiceItemParam(paymentServiceItemParam models.PaymentServiceItemParam) *ghcmessages.PaymentServiceItemParam {
	return &ghcmessages.PaymentServiceItemParam{
		ID:                   strfmt.UUID(paymentServiceItemParam.ID.String()),
		PaymentServiceItemID: strfmt.UUID(paymentServiceItemParam.PaymentServiceItemID.String()),
		Key:                  ghcmessages.ServiceItemParamName(paymentServiceItemParam.ServiceItemParamKey.Key),
		Value:                paymentServiceItemParam.Value,
		Type:                 ghcmessages.ServiceItemParamType(paymentServiceItemParam.ServiceItemParamKey.Type),
		Origin:               ghcmessages.ServiceItemParamOrigin(paymentServiceItemParam.ServiceItemParamKey.Origin),
		ETag:                 etag.GenerateEtag(paymentServiceItemParam.UpdatedAt),
	}
}

// PaymentServiceItemParams payload
func PaymentServiceItemParams(paymentServiceItemParams *models.PaymentServiceItemParams) *ghcmessages.PaymentServiceItemParams {
	if paymentServiceItemParams == nil {
		return nil
	}

	payload := make(ghcmessages.PaymentServiceItemParams, len(*paymentServiceItemParams))

	for i, p := range *paymentServiceItemParams {
		payload[i] = PaymentServiceItemParam(p)
	}
	return &payload
}

func ServiceRequestDoc(serviceRequest models.ServiceRequestDocument, storer storage.FileStorer) (*ghcmessages.ServiceRequestDocument, error) {

	uploads := make([]*ghcmessages.Upload, len(serviceRequest.ServiceRequestDocumentUploads))

	if len(serviceRequest.ServiceRequestDocumentUploads) > 0 {
		for i, serviceRequestUpload := range serviceRequest.ServiceRequestDocumentUploads {
			url, err := storer.PresignedURL(serviceRequestUpload.Upload.StorageKey, serviceRequestUpload.Upload.ContentType, serviceRequestUpload.Upload.Filename)
			if err != nil {
				return nil, err
			}
			uploads[i] = Upload(storer, serviceRequestUpload.Upload, url)
		}
	}

	return &ghcmessages.ServiceRequestDocument{
		Uploads: uploads,
	}, nil

}

// MTOServiceItemSingleModel payload
func MTOServiceItemSingleModel(s *models.MTOServiceItem) *ghcmessages.MTOServiceItemSingle {
	return &ghcmessages.MTOServiceItemSingle{
		SitPostalCode:            handlers.FmtStringPtr(s.SITPostalCode),
		ApprovedAt:               handlers.FmtDateTimePtr(s.ApprovedAt),
		CreatedAt:                *handlers.FmtDateTime(s.CreatedAt),
		ID:                       *handlers.FmtUUID(s.ID),
		MoveTaskOrderID:          *handlers.FmtUUID(s.MoveTaskOrderID),
		MtoShipmentID:            handlers.FmtUUID(*s.MTOShipmentID),
		PickupPostalCode:         handlers.FmtStringPtr(s.PickupPostalCode),
		ReServiceID:              *handlers.FmtUUID(s.ReServiceID),
		RejectedAt:               handlers.FmtDateTimePtr(s.RejectedAt),
		RejectionReason:          handlers.FmtStringPtr(s.RejectionReason),
		SitCustomerContacted:     handlers.FmtDatePtr(s.SITCustomerContacted),
		SitDepartureDate:         handlers.FmtDateTimePtr(s.SITDepartureDate),
		SitEntryDate:             handlers.FmtDateTimePtr(s.SITEntryDate),
		SitRequestedDelivery:     handlers.FmtDatePtr(s.SITRequestedDelivery),
		Status:                   handlers.FmtString(string(s.Status)),
		UpdatedAt:                *handlers.FmtDateTime(s.UpdatedAt),
		ConvertToCustomerExpense: *handlers.FmtBool(s.CustomerExpense),
		CustomerExpenseReason:    handlers.FmtStringPtr(s.CustomerExpenseReason),
	}
}

// MTOServiceItemModel payload
func MTOServiceItemModel(s *models.MTOServiceItem, storer storage.FileStorer) *ghcmessages.MTOServiceItem {
	if s == nil {
		return nil
	}

	serviceRequestDocs := make(ghcmessages.ServiceRequestDocuments, len(s.ServiceRequestDocuments))

	if len(s.ServiceRequestDocuments) > 0 {
		for i, serviceRequest := range s.ServiceRequestDocuments {
			payload, err := ServiceRequestDoc(serviceRequest, storer)
			if err != nil {
				return nil
			}
			serviceRequestDocs[i] = payload
		}
	}

	return &ghcmessages.MTOServiceItem{
		ID:                            handlers.FmtUUID(s.ID),
		MoveTaskOrderID:               handlers.FmtUUID(s.MoveTaskOrderID),
		MtoShipmentID:                 handlers.FmtUUIDPtr(s.MTOShipmentID),
		ReServiceID:                   handlers.FmtUUID(s.ReServiceID),
		ReServiceCode:                 handlers.FmtString(string(s.ReService.Code)),
		ReServiceName:                 handlers.FmtStringPtr(&s.ReService.Name),
		Reason:                        handlers.FmtStringPtr(s.Reason),
		RejectionReason:               handlers.FmtStringPtr(s.RejectionReason),
		PickupPostalCode:              handlers.FmtStringPtr(s.PickupPostalCode),
		SITPostalCode:                 handlers.FmtStringPtr(s.SITPostalCode),
		SitEntryDate:                  handlers.FmtDateTimePtr(s.SITEntryDate),
		SitDepartureDate:              handlers.FmtDateTimePtr(s.SITDepartureDate),
		SitCustomerContacted:          handlers.FmtDatePtr(s.SITCustomerContacted),
		SitRequestedDelivery:          handlers.FmtDatePtr(s.SITRequestedDelivery),
		Status:                        ghcmessages.MTOServiceItemStatus(s.Status),
		Description:                   handlers.FmtStringPtr(s.Description),
		Dimensions:                    MTOServiceItemDimensions(s.Dimensions),
		CustomerContacts:              MTOServiceItemCustomerContacts(s.CustomerContacts),
		SitOriginHHGOriginalAddress:   Address(s.SITOriginHHGOriginalAddress),
		SitOriginHHGActualAddress:     Address(s.SITOriginHHGActualAddress),
		SitDestinationOriginalAddress: Address(s.SITDestinationOriginalAddress),
		SitDestinationFinalAddress:    Address(s.SITDestinationFinalAddress),
		EstimatedWeight:               handlers.FmtPoundPtr(s.EstimatedWeight),
		CreatedAt:                     strfmt.DateTime(s.CreatedAt),
		ApprovedAt:                    handlers.FmtDateTimePtr(s.ApprovedAt),
		RejectedAt:                    handlers.FmtDateTimePtr(s.RejectedAt),
		ETag:                          etag.GenerateEtag(s.UpdatedAt),
		ServiceRequestDocuments:       serviceRequestDocs,
		ConvertToCustomerExpense:      *handlers.FmtBool(s.CustomerExpense),
		CustomerExpenseReason:         handlers.FmtStringPtr(s.CustomerExpenseReason),
		SitDeliveryMiles:              handlers.FmtIntPtrToInt64(s.SITDeliveryMiles),
		EstimatedPrice:                handlers.FmtCost(s.PricingEstimate),
		StandaloneCrate:               s.StandaloneCrate,
		LockedPriceCents:              handlers.FmtCost(s.LockedPriceCents),
	}
}

// SITServiceItemGrouping payload
func SITServiceItemGrouping(s models.SITServiceItemGrouping, storer storage.FileStorer) *ghcmessages.SITServiceItemGrouping {
	if len(s.ServiceItems) == 0 {
		return nil
	}

	summary := ghcmessages.SITSummary{
		FirstDaySITServiceItemID: strfmt.UUID(s.Summary.FirstDaySITServiceItemID.String()),
		Location:                 s.Summary.Location,
		DaysInSIT:                handlers.FmtIntPtrToInt64(&s.Summary.DaysInSIT),
		SitEntryDate:             *handlers.FmtDateTime(s.Summary.SITEntryDate),
		SitDepartureDate:         handlers.FmtDateTimePtr(s.Summary.SITDepartureDate),
		SitAuthorizedEndDate:     *handlers.FmtDateTime(s.Summary.SITAuthorizedEndDate),
		SitCustomerContacted:     handlers.FmtDateTimePtr(s.Summary.SITCustomerContacted),
		SitRequestedDelivery:     handlers.FmtDateTimePtr(s.Summary.SITRequestedDelivery),
	}

	serviceItems := MTOServiceItemModels(s.ServiceItems, storer)

	return &ghcmessages.SITServiceItemGrouping{
		Summary:      &summary,
		ServiceItems: serviceItems,
	}
}

// SITServiceItemGroupings payload
func SITServiceItemGroupings(s models.SITServiceItemGroupings, storer storage.FileStorer) ghcmessages.SITServiceItemGroupings {
	sitGroupings := ghcmessages.SITServiceItemGroupings{}
	for _, sitGroup := range s {
		if sitPayload := SITServiceItemGrouping(sitGroup, storer); sitPayload != nil {
			sitGroupings = append(sitGroupings, sitPayload)
		}
	}
	return sitGroupings
}

// MTOServiceItemModels payload
func MTOServiceItemModels(s models.MTOServiceItems, storer storage.FileStorer) ghcmessages.MTOServiceItems {
	serviceItems := ghcmessages.MTOServiceItems{}
	for _, item := range s {
		copyOfServiceItem := item // Make copy to avoid implicit memory aliasing of items from a range statement.
		serviceItems = append(serviceItems, MTOServiceItemModel(&copyOfServiceItem, storer))
	}

	return serviceItems
}

// MTOServiceItemDimension payload
func MTOServiceItemDimension(d *models.MTOServiceItemDimension) *ghcmessages.MTOServiceItemDimension {
	return &ghcmessages.MTOServiceItemDimension{
		ID:     *handlers.FmtUUID(d.ID),
		Type:   ghcmessages.DimensionType(d.Type),
		Length: *d.Length.Int32Ptr(),
		Height: *d.Height.Int32Ptr(),
		Width:  *d.Width.Int32Ptr(),
	}
}

// MTOServiceItemDimensions payload
func MTOServiceItemDimensions(d models.MTOServiceItemDimensions) ghcmessages.MTOServiceItemDimensions {
	payload := make(ghcmessages.MTOServiceItemDimensions, len(d))
	for i, item := range d {
		copyOfServiceItem := item // Make copy to avoid implicit memory aliasing of items from a range statement.
		payload[i] = MTOServiceItemDimension(&copyOfServiceItem)
	}
	return payload
}

// MTOServiceItemCustomerContact payload
func MTOServiceItemCustomerContact(c *models.MTOServiceItemCustomerContact) *ghcmessages.MTOServiceItemCustomerContact {
	return &ghcmessages.MTOServiceItemCustomerContact{
		Type:                       ghcmessages.CustomerContactType(c.Type),
		DateOfContact:              *handlers.FmtDate(c.DateOfContact),
		TimeMilitary:               c.TimeMilitary,
		FirstAvailableDeliveryDate: *handlers.FmtDate(c.FirstAvailableDeliveryDate),
	}
}

// MTOServiceItemCustomerContacts payload
func MTOServiceItemCustomerContacts(c models.MTOServiceItemCustomerContacts) ghcmessages.MTOServiceItemCustomerContacts {
	payload := make(ghcmessages.MTOServiceItemCustomerContacts, len(c))
	for i, item := range c {
		copyOfServiceItem := item // Make copy to avoid implicit memory aliasing of items from a range statement.
		payload[i] = MTOServiceItemCustomerContact(&copyOfServiceItem)
	}
	return payload
}

// Upload payload
func Upload(storer storage.FileStorer, upload models.Upload, url string) *ghcmessages.Upload {
	uploadPayload := &ghcmessages.Upload{
		ID:          handlers.FmtUUIDValue(upload.ID),
		Filename:    upload.Filename,
		ContentType: upload.ContentType,
		UploadType:  string(upload.UploadType),
		URL:         strfmt.URI(url),
		Bytes:       upload.Bytes,
		CreatedAt:   strfmt.DateTime(upload.CreatedAt),
		UpdatedAt:   strfmt.DateTime(upload.UpdatedAt),
		DeletedAt:   (*strfmt.DateTime)(upload.DeletedAt),
	}

	if upload.Rotation != nil {
		uploadPayload.Rotation = *upload.Rotation
	}

	tags, err := storer.Tags(upload.StorageKey)
	if err != nil || len(tags) == 0 {
		uploadPayload.Status = "PROCESSING"
	} else {
		uploadPayload.Status = tags["av-status"]
	}
	return uploadPayload
}

// Upload payload for when a Proof of Service doc is designated as a weight ticket
// This adds an isWeightTicket key to the payload for the UI to use
func WeightTicketUpload(storer storage.FileStorer, upload models.Upload, url string, isWeightTicket bool) *ghcmessages.Upload {
	uploadPayload := &ghcmessages.Upload{
		ID:             handlers.FmtUUIDValue(upload.ID),
		Filename:       upload.Filename,
		ContentType:    upload.ContentType,
		URL:            strfmt.URI(url),
		Bytes:          upload.Bytes,
		CreatedAt:      strfmt.DateTime(upload.CreatedAt),
		UpdatedAt:      strfmt.DateTime(upload.UpdatedAt),
		IsWeightTicket: isWeightTicket,
	}
	tags, err := storer.Tags(upload.StorageKey)
	if err != nil || len(tags) == 0 {
		uploadPayload.Status = "PROCESSING"
	} else {
		uploadPayload.Status = tags["av-status"]
	}
	return uploadPayload
}

// ProofOfServiceDoc payload from model
func ProofOfServiceDoc(proofOfService models.ProofOfServiceDoc, storer storage.FileStorer) (*ghcmessages.ProofOfServiceDoc, error) {

	uploads := make([]*ghcmessages.Upload, len(proofOfService.PrimeUploads))
	if len(proofOfService.PrimeUploads) > 0 {
		for i, primeUpload := range proofOfService.PrimeUploads {
			url, err := storer.PresignedURL(primeUpload.Upload.StorageKey, primeUpload.Upload.ContentType, primeUpload.Upload.Filename)
			if err != nil {
				return nil, err
			}
			// if the doc is a weight ticket then we need to return a different payload so the UI can differentiate
			weightTicket := proofOfService.IsWeightTicket
			if weightTicket {
				uploads[i] = WeightTicketUpload(storer, primeUpload.Upload, url, proofOfService.IsWeightTicket)
			} else {
				uploads[i] = Upload(storer, primeUpload.Upload, url)
			}
		}
	}

	return &ghcmessages.ProofOfServiceDoc{
		IsWeightTicket: proofOfService.IsWeightTicket,
		Uploads:        uploads,
	}, nil
}

func PayloadForUploadModel(
	storer storage.FileStorer,
	upload models.Upload,
	url string,
) *ghcmessages.Upload {
	uploadPayload := &ghcmessages.Upload{
		ID:          handlers.FmtUUIDValue(upload.ID),
		Filename:    upload.Filename,
		ContentType: upload.ContentType,
		UploadType:  string(upload.UploadType),
		URL:         strfmt.URI(url),
		Bytes:       upload.Bytes,
		CreatedAt:   strfmt.DateTime(upload.CreatedAt),
		UpdatedAt:   strfmt.DateTime(upload.UpdatedAt),
		DeletedAt:   (*strfmt.DateTime)(upload.DeletedAt),
	}

	if upload.Rotation != nil {
		uploadPayload.Rotation = *upload.Rotation
	}

	tags, err := storer.Tags(upload.StorageKey)
	if err != nil || len(tags) == 0 {
		uploadPayload.Status = "PROCESSING"
	} else {
		uploadPayload.Status = tags["av-status"]
	}
	return uploadPayload
}

func PayloadForDocumentModel(storer storage.FileStorer, document models.Document) (*ghcmessages.Document, error) {
	uploads := make([]*ghcmessages.Upload, len(document.UserUploads))
	for i, userUpload := range document.UserUploads {
		if userUpload.Upload.ID == uuid.Nil {
			return nil, errors.New("no uploads for user")
		}
		url, err := storer.PresignedURL(userUpload.Upload.StorageKey, userUpload.Upload.ContentType, userUpload.Upload.Filename)
		if err != nil {
			return nil, err
		}

		uploadPayload := PayloadForUploadModel(storer, userUpload.Upload, url)
		uploads[i] = uploadPayload
	}

	documentPayload := &ghcmessages.Document{
		ID:              handlers.FmtUUID(document.ID),
		ServiceMemberID: handlers.FmtUUID(document.ServiceMemberID),
		Uploads:         uploads,
	}
	return documentPayload, nil
}

// In the TOO queue response we only want to count shipments in these statuses (excluding draft and cancelled)
// For the Services Counseling queue we will find the earliest move date from shipments in these statuses
func queueIncludeShipmentStatus(status models.MTOShipmentStatus) bool {
	return status == models.MTOShipmentStatusSubmitted ||
		status == models.MTOShipmentStatusApproved ||
		status == models.MTOShipmentStatusDiversionRequested ||
		status == models.MTOShipmentStatusCancellationRequested
}

func QueueAvailableOfficeUsers(officeUsers []models.OfficeUser) *ghcmessages.AvailableOfficeUsers {
	availableOfficeUsers := make(ghcmessages.AvailableOfficeUsers, len(officeUsers))
	for i, officeUser := range officeUsers {

		hasSafety := officeUser.User.Privileges.HasPrivilege(models.PrivilegeTypeSafety)

		availableOfficeUsers[i] = &ghcmessages.AvailableOfficeUser{
			LastName:           officeUser.LastName,
			FirstName:          officeUser.FirstName,
			OfficeUserID:       *handlers.FmtUUID(officeUser.ID),
			HasSafetyPrivilege: swag.BoolValue(&hasSafety),
		}
	}

	return &availableOfficeUsers
}

// QueueMoves payload
<<<<<<< HEAD
func QueueMoves(moves []models.Move, officeUsers []models.OfficeUser, requestedPpmStatus *models.PPMShipmentStatus, role roles.RoleType, officeUser models.OfficeUser, isSupervisor bool) *ghcmessages.QueueMoves {
=======
func QueueMoves(moves []models.Move, officeUsers []models.OfficeUser, role roles.RoleType, officeUser models.OfficeUser, isSupervisor bool, isHQRole bool) *ghcmessages.QueueMoves {
>>>>>>> 5ec3d0e2
	queueMoves := make(ghcmessages.QueueMoves, len(moves))
	for i, move := range moves {
		customer := move.Orders.ServiceMember

		var transportationOffice string
		var transportationOfficeId uuid.UUID
		if move.CounselingOffice != nil {
			transportationOffice = move.CounselingOffice.Name
			transportationOfficeId = move.CounselingOffice.ID
		}
		var validMTOShipments []models.MTOShipment
		var earliestRequestedPickup *time.Time
		// we can't easily modify our sql query to find the earliest shipment pickup date so we must do it here
		for _, shipment := range move.MTOShipments {
			if queueIncludeShipmentStatus(shipment.Status) && shipment.DeletedAt == nil {
				earliestDateInCurrentShipment := findEarliestDateForRequestedMoveDate(shipment)
				if earliestRequestedPickup == nil || (earliestDateInCurrentShipment != nil && earliestDateInCurrentShipment.Before(*earliestRequestedPickup)) {
					earliestRequestedPickup = earliestDateInCurrentShipment
				}

				validMTOShipments = append(validMTOShipments, shipment)
			}
		}

		var deptIndicator ghcmessages.DeptIndicator
		if move.Orders.DepartmentIndicator != nil {
			deptIndicator = ghcmessages.DeptIndicator(*move.Orders.DepartmentIndicator)
		}

		var gbloc string
		if move.Status == models.MoveStatusNeedsServiceCounseling {
			gbloc = swag.StringValue(move.Orders.OriginDutyLocationGBLOC)
		} else if len(move.ShipmentGBLOC) > 0 && move.ShipmentGBLOC[0].GBLOC != nil {
			// There is a Pop bug that prevents us from using a has_one association for
			// Move.ShipmentGBLOC, so we have to treat move.ShipmentGBLOC as an array, even
			// though there can never be more than one GBLOC for a move.
			gbloc = swag.StringValue(move.ShipmentGBLOC[0].GBLOC)
		} else {
			// If the move's first shipment doesn't have a pickup address (like with an NTS-Release),
			// we need to fall back to the origin duty location GBLOC.  If that's not available for
			// some reason, then we should get the empty string (no GBLOC).
			gbloc = swag.StringValue(move.Orders.OriginDutyLocationGBLOC)
		}
		var closeoutLocation string
		if move.CloseoutOffice != nil {
			closeoutLocation = move.CloseoutOffice.Name
		}
		var closeoutInitiated time.Time
		var ppmStatus models.PPMShipmentStatus
		for _, shipment := range move.MTOShipments {
			if shipment.PPMShipment != nil {
				if requestedPpmStatus != nil {
					if shipment.PPMShipment.Status == *requestedPpmStatus {
						ppmStatus = shipment.PPMShipment.Status
					}
				} else {
					ppmStatus = shipment.PPMShipment.Status
				}
				if shipment.PPMShipment.SubmittedAt != nil {
					if closeoutInitiated.Before(*shipment.PPMShipment.SubmittedAt) {
						closeoutInitiated = *shipment.PPMShipment.SubmittedAt
					}
				}
			}
		}

		queueMoves[i] = &ghcmessages.QueueMove{
			Customer:                Customer(&customer),
			Status:                  ghcmessages.MoveStatus(move.Status),
			ID:                      *handlers.FmtUUID(move.ID),
			Locator:                 move.Locator,
			SubmittedAt:             handlers.FmtDateTimePtr(move.SubmittedAt),
			AppearedInTooAt:         handlers.FmtDateTimePtr(findLastSentToTOO(move)),
			RequestedMoveDate:       handlers.FmtDatePtr(earliestRequestedPickup),
			DepartmentIndicator:     &deptIndicator,
			ShipmentsCount:          int64(len(validMTOShipments)),
			OriginDutyLocation:      DutyLocation(move.Orders.OriginDutyLocation),
			DestinationDutyLocation: DutyLocation(&move.Orders.NewDutyLocation), // #nosec G601 new in 1.22.2
			OriginGBLOC:             ghcmessages.GBLOC(gbloc),
			PpmType:                 move.PPMType,
			CloseoutInitiated:       handlers.FmtDateTimePtr(&closeoutInitiated),
			CloseoutLocation:        &closeoutLocation,
			OrderType:               (*string)(move.Orders.OrdersType.Pointer()),
			LockedByOfficeUserID:    handlers.FmtUUIDPtr(move.LockedByOfficeUserID),
			LockedByOfficeUser:      OfficeUser(move.LockedByOfficeUser),
			LockExpiresAt:           handlers.FmtDateTimePtr(move.LockExpiresAt),
			PpmStatus:               ghcmessages.PPMStatus(ppmStatus),
			CounselingOffice:        &transportationOffice,
			CounselingOfficeID:      handlers.FmtUUID(transportationOfficeId),
		}

		if role == roles.RoleTypeServicesCounselor && move.SCAssignedUser != nil {
			queueMoves[i].AssignedTo = AssignedOfficeUser(move.SCAssignedUser)
		}
		if role == roles.RoleTypeTOO && move.TOOAssignedUser != nil {
			queueMoves[i].AssignedTo = AssignedOfficeUser(move.TOOAssignedUser)
		}

<<<<<<< HEAD
		// scenarios where a move is assinable:

		// if it is unassigned, it is always assignable
=======
>>>>>>> 5ec3d0e2
		isAssignable := false
		if queueMoves[i].AssignedTo == nil {
			isAssignable = true
		}

		// in TOO queues, all moves are assignable for supervisor users
		if role == roles.RoleTypeTOO && isSupervisor {
			isAssignable = true
		}

<<<<<<< HEAD
		// if it is assigned in the SCs queue
=======
		// if it is assigned
>>>>>>> 5ec3d0e2
		// it is only assignable if the user is a supervisor
		// and if the move's counseling office is the supervisor's transportation office
		if role == roles.RoleTypeServicesCounselor && isSupervisor && move.CounselingOfficeID != nil && *move.CounselingOfficeID == officeUser.TransportationOfficeID {
			isAssignable = true
		}

<<<<<<< HEAD
=======
		// add isHqRolecheck here
		if isHQRole {
			isAssignable = false
		}

>>>>>>> 5ec3d0e2
		queueMoves[i].Assignable = isAssignable

		// only need to attach available office users if move is assignable
		if queueMoves[i].Assignable {
			availableOfficeUsers := officeUsers
			if role == roles.RoleTypeServicesCounselor {
				// if there is no counseling office
				// OR if our current user doesn't work at the move's counseling office
				// only available user should be themself
				if (move.CounselingOfficeID == nil) || (move.CounselingOfficeID != nil && *move.CounselingOfficeID != officeUser.TransportationOfficeID) {
					availableOfficeUsers = models.OfficeUsers{officeUser}
				}

				// if the office user currently assigned to move works outside of the logged in users counseling office
				// add them to the set
				if move.SCAssignedUser != nil && move.SCAssignedUser.TransportationOfficeID != officeUser.TransportationOfficeID {
					availableOfficeUsers = append(availableOfficeUsers, *move.SCAssignedUser)
				}
			}
			queueMoves[i].AvailableOfficeUsers = *QueueAvailableOfficeUsers(availableOfficeUsers)
		}
	}
	return &queueMoves
}

func findLastSentToTOO(move models.Move) (latestOccurance *time.Time) {
	possibleValues := [3]*time.Time{move.SubmittedAt, move.ServiceCounselingCompletedAt, move.ApprovalsRequestedAt}
	for _, time := range possibleValues {
		if time != nil && (latestOccurance == nil || time.After(*latestOccurance)) {
			latestOccurance = time
		}
	}
	return latestOccurance
}

func findEarliestDateForRequestedMoveDate(shipment models.MTOShipment) (earliestDate *time.Time) {
	var possibleValues []*time.Time

	if shipment.RequestedPickupDate != nil {
		possibleValues = append(possibleValues, shipment.RequestedPickupDate)
	}
	if shipment.RequestedDeliveryDate != nil {
		possibleValues = append(possibleValues, shipment.RequestedDeliveryDate)
	}
	if shipment.PPMShipment != nil {
		possibleValues = append(possibleValues, &shipment.PPMShipment.ExpectedDepartureDate)
	}

	for _, date := range possibleValues {
		if earliestDate == nil || date.Before(*earliestDate) {
			earliestDate = date
		}
	}

	return earliestDate
}

// This is a helper function to calculate the inferred status needed for QueuePaymentRequest payload
func queuePaymentRequestStatus(paymentRequest models.PaymentRequest) string {
	// If a payment request is in the PENDING state, let's use the term 'payment requested'
	if paymentRequest.Status == models.PaymentRequestStatusPending {
		return models.QueuePaymentRequestPaymentRequested
	}

	// If a payment request is either reviewed, sent_to_gex or recieved_by_gex then we'll use 'reviewed'
	if paymentRequest.Status == models.PaymentRequestStatusSentToGex ||
		paymentRequest.Status == models.PaymentRequestStatusTppsReceived ||
		paymentRequest.Status == models.PaymentRequestStatusReviewed {
		return models.QueuePaymentRequestReviewed
	}

	if paymentRequest.Status == models.PaymentRequestStatusReviewedAllRejected {
		return models.QueuePaymentRequestRejected
	}

	if paymentRequest.Status == models.PaymentRequestStatusPaid {
		return models.QueuePaymentRequestPaid
	}

	if paymentRequest.Status == models.PaymentRequestStatusDeprecated {
		return models.QueuePaymentRequestDeprecated
	}

	return models.QueuePaymentRequestError

}

// QueuePaymentRequests payload
<<<<<<< HEAD
func QueuePaymentRequests(paymentRequests *models.PaymentRequests, officeUsers []models.OfficeUser, officeUser models.OfficeUser, isSupervisor bool) *ghcmessages.QueuePaymentRequests {
=======
func QueuePaymentRequests(paymentRequests *models.PaymentRequests, officeUsers []models.OfficeUser, officeUser models.OfficeUser, isSupervisor bool, isHQRole bool) *ghcmessages.QueuePaymentRequests {
>>>>>>> 5ec3d0e2
	queuePaymentRequests := make(ghcmessages.QueuePaymentRequests, len(*paymentRequests))

	for i, paymentRequest := range *paymentRequests {
		moveTaskOrder := paymentRequest.MoveTaskOrder
		orders := moveTaskOrder.Orders
		var gbloc ghcmessages.GBLOC
		if moveTaskOrder.ShipmentGBLOC[0].GBLOC != nil {
			gbloc = ghcmessages.GBLOC(*moveTaskOrder.ShipmentGBLOC[0].GBLOC)
		}

		queuePaymentRequests[i] = &ghcmessages.QueuePaymentRequest{
			ID:                   *handlers.FmtUUID(paymentRequest.ID),
			MoveID:               *handlers.FmtUUID(moveTaskOrder.ID),
			Customer:             Customer(&orders.ServiceMember),
			Status:               ghcmessages.QueuePaymentRequestStatus(queuePaymentRequestStatus(paymentRequest)),
			Age:                  math.Ceil(time.Since(paymentRequest.CreatedAt).Hours() / 24.0),
			SubmittedAt:          *handlers.FmtDateTime(paymentRequest.CreatedAt),
			Locator:              moveTaskOrder.Locator,
			OriginGBLOC:          gbloc,
			OriginDutyLocation:   DutyLocation(orders.OriginDutyLocation),
			OrderType:            (*string)(orders.OrdersType.Pointer()),
			LockedByOfficeUserID: handlers.FmtUUIDPtr(moveTaskOrder.LockedByOfficeUserID),
			LockExpiresAt:        handlers.FmtDateTimePtr(moveTaskOrder.LockExpiresAt),
		}

		if paymentRequest.MoveTaskOrder.TIOAssignedUser != nil {
			queuePaymentRequests[i].AssignedTo = AssignedOfficeUser(paymentRequest.MoveTaskOrder.TIOAssignedUser)
		}

		isAssignable := false
		if queuePaymentRequests[i].AssignedTo == nil {
			isAssignable = true
		}

		if isSupervisor {
			isAssignable = true
		}
<<<<<<< HEAD
=======
		if isHQRole {
			isAssignable = false
		}
>>>>>>> 5ec3d0e2

		queuePaymentRequests[i].Assignable = isAssignable

		// only need to attach available office users if move is assignable
		if queuePaymentRequests[i].Assignable {
			availableOfficeUsers := officeUsers
			if !isSupervisor {
				availableOfficeUsers = models.OfficeUsers{officeUser}
			}

			queuePaymentRequests[i].AvailableOfficeUsers = *QueueAvailableOfficeUsers(availableOfficeUsers)
		}

		if orders.DepartmentIndicator != nil {
			deptIndicator := ghcmessages.DeptIndicator(*orders.DepartmentIndicator)
			queuePaymentRequests[i].DepartmentIndicator = &deptIndicator
		}
	}

	return &queuePaymentRequests
}

// Reweigh payload
func Reweigh(reweigh *models.Reweigh, _ *ghcmessages.SITStatus) *ghcmessages.Reweigh {
	if reweigh == nil || reweigh.ID == uuid.Nil {
		return nil
	}
	payload := &ghcmessages.Reweigh{
		ID:                     strfmt.UUID(reweigh.ID.String()),
		RequestedAt:            strfmt.DateTime(reweigh.RequestedAt),
		RequestedBy:            ghcmessages.ReweighRequester(reweigh.RequestedBy),
		VerificationReason:     reweigh.VerificationReason,
		Weight:                 handlers.FmtPoundPtr(reweigh.Weight),
		VerificationProvidedAt: handlers.FmtDateTimePtr(reweigh.VerificationProvidedAt),
		ShipmentID:             strfmt.UUID(reweigh.ShipmentID.String()),
	}

	return payload
}

// SearchMoves payload
func SearchMoves(appCtx appcontext.AppContext, moves models.Moves) *ghcmessages.SearchMoves {
	searchMoves := make(ghcmessages.SearchMoves, len(moves))
	for i, move := range moves {
		customer := move.Orders.ServiceMember

		numShipments := 0

		for _, shipment := range move.MTOShipments {
			if shipment.Status != models.MTOShipmentStatusDraft {
				numShipments++
			}
		}

		var pickupDate, deliveryDate *strfmt.Date

		if numShipments > 0 && move.MTOShipments[0].ScheduledPickupDate != nil {
			pickupDate = handlers.FmtDatePtr(move.MTOShipments[0].ScheduledPickupDate)
		} else {
			pickupDate = nil
		}

		if numShipments > 0 && move.MTOShipments[0].ScheduledDeliveryDate != nil {
			deliveryDate = handlers.FmtDatePtr(move.MTOShipments[0].ScheduledDeliveryDate)
		} else {
			deliveryDate = nil
		}

		var originGBLOC string
		if move.Status == models.MoveStatusNeedsServiceCounseling {
			originGBLOC = swag.StringValue(move.Orders.OriginDutyLocationGBLOC)
		} else if len(move.ShipmentGBLOC) > 0 && move.ShipmentGBLOC[0].GBLOC != nil {
			// There is a Pop bug that prevents us from using a has_one association for
			// Move.ShipmentGBLOC, so we have to treat move.ShipmentGBLOC as an array, even
			// though there can never be more than one GBLOC for a move.
			originGBLOC = swag.StringValue(move.ShipmentGBLOC[0].GBLOC)
		} else {
			// If the move's first shipment doesn't have a pickup address (like with an NTS-Release),
			// we need to fall back to the origin duty location GBLOC.  If that's not available for
			// some reason, then we should get the empty string (no GBLOC).
			originGBLOC = swag.StringValue(move.Orders.OriginDutyLocationGBLOC)
		}

		var destinationGBLOC ghcmessages.GBLOC
		var PostalCodeToGBLOC models.PostalCodeToGBLOC
		var err error
		if numShipments > 0 && move.MTOShipments[0].DestinationAddress != nil {
			PostalCodeToGBLOC, err = models.FetchGBLOCForPostalCode(appCtx.DB(), move.MTOShipments[0].DestinationAddress.PostalCode)
		} else {
			// If the move has no shipments or the shipment has no destination address fall back to the origin duty location GBLOC
			PostalCodeToGBLOC, err = models.FetchGBLOCForPostalCode(appCtx.DB(), move.Orders.NewDutyLocation.Address.PostalCode)
		}

		if err != nil {
			destinationGBLOC = *ghcmessages.NewGBLOC("")
		} else if customer.Affiliation.String() == "MARINES" {
			destinationGBLOC = ghcmessages.GBLOC("USMC/" + PostalCodeToGBLOC.GBLOC)
		} else {
			destinationGBLOC = ghcmessages.GBLOC(PostalCodeToGBLOC.GBLOC)
		}

		searchMoves[i] = &ghcmessages.SearchMove{
			FirstName:                         customer.FirstName,
			LastName:                          customer.LastName,
			DodID:                             customer.Edipi,
			Emplid:                            customer.Emplid,
			Branch:                            customer.Affiliation.String(),
			Status:                            ghcmessages.MoveStatus(move.Status),
			ID:                                *handlers.FmtUUID(move.ID),
			Locator:                           move.Locator,
			ShipmentsCount:                    int64(numShipments),
			OriginDutyLocationPostalCode:      move.Orders.OriginDutyLocation.Address.PostalCode,
			DestinationDutyLocationPostalCode: move.Orders.NewDutyLocation.Address.PostalCode,
			OrderType:                         string(move.Orders.OrdersType),
			RequestedPickupDate:               pickupDate,
			RequestedDeliveryDate:             deliveryDate,
			OriginGBLOC:                       ghcmessages.GBLOC(originGBLOC),
			DestinationGBLOC:                  destinationGBLOC,
			LockedByOfficeUserID:              handlers.FmtUUIDPtr(move.LockedByOfficeUserID),
			LockExpiresAt:                     handlers.FmtDateTimePtr(move.LockExpiresAt),
		}
	}
	return &searchMoves
}

// ShipmentPaymentSITBalance payload
func ShipmentPaymentSITBalance(shipmentSITBalance *services.ShipmentPaymentSITBalance) *ghcmessages.ShipmentPaymentSITBalance {
	if shipmentSITBalance == nil {
		return nil
	}

	payload := &ghcmessages.ShipmentPaymentSITBalance{
		PendingBilledStartDate:  handlers.FmtDate(shipmentSITBalance.PendingBilledStartDate),
		PendingBilledEndDate:    handlers.FmtDate(shipmentSITBalance.PendingBilledEndDate),
		PendingSITDaysInvoiced:  int64(shipmentSITBalance.PendingSITDaysInvoiced),
		PreviouslyBilledDays:    handlers.FmtIntPtrToInt64(shipmentSITBalance.PreviouslyBilledDays),
		PreviouslyBilledEndDate: handlers.FmtDatePtr(shipmentSITBalance.PreviouslyBilledEndDate),
		ShipmentID:              *handlers.FmtUUID(shipmentSITBalance.ShipmentID),
		TotalSITDaysAuthorized:  int64(shipmentSITBalance.TotalSITDaysAuthorized),
		TotalSITDaysRemaining:   int64(shipmentSITBalance.TotalSITDaysRemaining),
		TotalSITEndDate:         handlers.FmtDate(shipmentSITBalance.TotalSITEndDate),
	}

	return payload
}

// ShipmentsPaymentSITBalance payload
func ShipmentsPaymentSITBalance(shipmentsSITBalance []services.ShipmentPaymentSITBalance) ghcmessages.ShipmentsPaymentSITBalance {
	if len(shipmentsSITBalance) == 0 {
		return nil
	}

	payload := make(ghcmessages.ShipmentsPaymentSITBalance, len(shipmentsSITBalance))
	for i, shipmentSITBalance := range shipmentsSITBalance {
		shipmentSITBalanceCopy := shipmentSITBalance
		payload[i] = ShipmentPaymentSITBalance(&shipmentSITBalanceCopy)
	}

	return payload
}

func SearchCustomers(customers models.ServiceMemberSearchResults) *ghcmessages.SearchCustomers {
	searchCustomers := make(ghcmessages.SearchCustomers, len(customers))
	for i, customer := range customers {
		searchCustomers[i] = &ghcmessages.SearchCustomer{
			FirstName:     customer.FirstName,
			LastName:      customer.LastName,
			DodID:         customer.Edipi,
			Emplid:        customer.Emplid,
			Branch:        customer.Affiliation.String(),
			ID:            *handlers.FmtUUID(customer.ID),
			PersonalEmail: customer.PersonalEmail,
			Telephone:     customer.Telephone,
		}
	}
	return &searchCustomers
}<|MERGE_RESOLUTION|>--- conflicted
+++ resolved
@@ -2117,11 +2117,7 @@
 }
 
 // QueueMoves payload
-<<<<<<< HEAD
-func QueueMoves(moves []models.Move, officeUsers []models.OfficeUser, requestedPpmStatus *models.PPMShipmentStatus, role roles.RoleType, officeUser models.OfficeUser, isSupervisor bool) *ghcmessages.QueueMoves {
-=======
-func QueueMoves(moves []models.Move, officeUsers []models.OfficeUser, role roles.RoleType, officeUser models.OfficeUser, isSupervisor bool, isHQRole bool) *ghcmessages.QueueMoves {
->>>>>>> 5ec3d0e2
+func QueueMoves(moves []models.Move, officeUsers []models.OfficeUser, requestedPpmStatus *models.PPMShipmentStatus, role roles.RoleType, officeUser models.OfficeUser, isSupervisor bool, isHQRole bool) *ghcmessages.QueueMoves {
 	queueMoves := make(ghcmessages.QueueMoves, len(moves))
 	for i, move := range moves {
 		customer := move.Orders.ServiceMember
@@ -2220,12 +2216,9 @@
 			queueMoves[i].AssignedTo = AssignedOfficeUser(move.TOOAssignedUser)
 		}
 
-<<<<<<< HEAD
 		// scenarios where a move is assinable:
 
 		// if it is unassigned, it is always assignable
-=======
->>>>>>> 5ec3d0e2
 		isAssignable := false
 		if queueMoves[i].AssignedTo == nil {
 			isAssignable = true
@@ -2236,25 +2229,18 @@
 			isAssignable = true
 		}
 
-<<<<<<< HEAD
 		// if it is assigned in the SCs queue
-=======
-		// if it is assigned
->>>>>>> 5ec3d0e2
 		// it is only assignable if the user is a supervisor
 		// and if the move's counseling office is the supervisor's transportation office
 		if role == roles.RoleTypeServicesCounselor && isSupervisor && move.CounselingOfficeID != nil && *move.CounselingOfficeID == officeUser.TransportationOfficeID {
 			isAssignable = true
 		}
 
-<<<<<<< HEAD
-=======
 		// add isHqRolecheck here
 		if isHQRole {
 			isAssignable = false
 		}
 
->>>>>>> 5ec3d0e2
 		queueMoves[i].Assignable = isAssignable
 
 		// only need to attach available office users if move is assignable
@@ -2343,11 +2329,7 @@
 }
 
 // QueuePaymentRequests payload
-<<<<<<< HEAD
-func QueuePaymentRequests(paymentRequests *models.PaymentRequests, officeUsers []models.OfficeUser, officeUser models.OfficeUser, isSupervisor bool) *ghcmessages.QueuePaymentRequests {
-=======
 func QueuePaymentRequests(paymentRequests *models.PaymentRequests, officeUsers []models.OfficeUser, officeUser models.OfficeUser, isSupervisor bool, isHQRole bool) *ghcmessages.QueuePaymentRequests {
->>>>>>> 5ec3d0e2
 	queuePaymentRequests := make(ghcmessages.QueuePaymentRequests, len(*paymentRequests))
 
 	for i, paymentRequest := range *paymentRequests {
@@ -2385,12 +2367,9 @@
 		if isSupervisor {
 			isAssignable = true
 		}
-<<<<<<< HEAD
-=======
 		if isHQRole {
 			isAssignable = false
 		}
->>>>>>> 5ec3d0e2
 
 		queuePaymentRequests[i].Assignable = isAssignable
 
