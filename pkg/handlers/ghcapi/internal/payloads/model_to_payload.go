--- conflicted
+++ resolved
@@ -708,10 +708,9 @@
 	if entitlement == nil {
 		return nil
 	}
-	var proGearWeight, proGearWeightSpouse, gunSafeWeight, totalWeight int64
+	var proGearWeight, proGearWeightSpouse, totalWeight int64
 	proGearWeight = int64(entitlement.ProGearWeight)
 	proGearWeightSpouse = int64(entitlement.ProGearWeightSpouse)
-	gunSafeWeight = int64(entitlement.GunSafeWeight)
 
 	if weightAllotment := entitlement.WeightAllotment(); weightAllotment != nil {
 		if *entitlement.DependentsAuthorized {
@@ -720,10 +719,6 @@
 			totalWeight = int64(weightAllotment.TotalWeightSelf)
 		}
 	}
-<<<<<<< HEAD
-=======
-	totalWeight = totalWeight + gunSafeWeight
->>>>>>> e53cc7d5
 
 	var authorizedWeight *int64
 	if entitlement.AuthorizedWeight() != nil {
