--- conflicted
+++ resolved
@@ -3001,7 +3001,6 @@
 	return nil
 }
 
-<<<<<<< HEAD
 // PayGrades payload
 func PayGrades(payGrades models.PayGrades) []*ghcmessages.OrderPayGrades {
 	var payloadPayGrades []*ghcmessages.OrderPayGrades
@@ -3015,7 +3014,8 @@
 	}
 
 	return payloadPayGrades
-=======
+}
+
 // get pay grade / rank for orders drop down
 func GetRankDropdownOptions(appCtx appcontext.AppContext, affiliation string, grade string) ([]*ghcmessages.Rank, error) {
 	var dropdownOptions []*ghcmessages.Rank
@@ -3037,5 +3037,4 @@
 	}
 
 	return dropdownOptions, nil
->>>>>>> 56ff9ad7
 }