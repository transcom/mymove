package payloads

import (
	"encoding/json"
	"errors"
	"fmt"
	"math"
	"strings"
	"time"

	"github.com/go-openapi/strfmt"
	"github.com/go-openapi/swag"
	"github.com/gofrs/uuid"
	"go.uber.org/zap"

	"github.com/transcom/mymove/pkg/appcontext"
	"github.com/transcom/mymove/pkg/etag"
	"github.com/transcom/mymove/pkg/gen/ghcmessages"
	"github.com/transcom/mymove/pkg/handlers"
	"github.com/transcom/mymove/pkg/models"
	"github.com/transcom/mymove/pkg/models/roles"
	"github.com/transcom/mymove/pkg/services"
	mtoshipment "github.com/transcom/mymove/pkg/services/mto_shipment"
	"github.com/transcom/mymove/pkg/storage"
	"github.com/transcom/mymove/pkg/unit"
)

// Contractor payload
func Contractor(contractor *models.Contractor) *ghcmessages.Contractor {
	if contractor == nil {
		return nil
	}

	payload := &ghcmessages.Contractor{
		ID:             strfmt.UUID(contractor.ID.String()),
		ContractNumber: contractor.ContractNumber,
		Name:           contractor.Name,
		Type:           contractor.Type,
	}

	return payload
}

func OfficeUser(officeUser *models.OfficeUser) *ghcmessages.LockedOfficeUser {
	if officeUser != nil {
		payload := ghcmessages.LockedOfficeUser{
			FirstName:              officeUser.FirstName,
			LastName:               officeUser.LastName,
			TransportationOfficeID: *handlers.FmtUUID(officeUser.TransportationOfficeID),
			TransportationOffice:   TransportationOffice(&officeUser.TransportationOffice),
		}
		return &payload
	}
	return nil
}

func AssignedOfficeUser(officeUser *models.OfficeUser) *ghcmessages.AssignedOfficeUser {
	if officeUser != nil && officeUser.FirstName != "" && officeUser.LastName != "" {
		payload := ghcmessages.AssignedOfficeUser{
			OfficeUserID: strfmt.UUID(officeUser.ID.String()),
			FirstName:    officeUser.FirstName,
			LastName:     officeUser.LastName,
		}
		return &payload
	}
	return nil
}

// Move payload
func Move(move *models.Move, storer storage.FileStorer) (*ghcmessages.Move, error) {
	if move == nil {
		return nil, nil
	}
	// Adds shipmentGBLOC to be used for TOO/TIO's origin GBLOC
	var gbloc ghcmessages.GBLOC
	if len(move.ShipmentGBLOC) > 0 && move.ShipmentGBLOC[0].GBLOC != nil {
		gbloc = ghcmessages.GBLOC(*move.ShipmentGBLOC[0].GBLOC)
	} else if move.Orders.OriginDutyLocationGBLOC != nil {
		gbloc = ghcmessages.GBLOC(*move.Orders.OriginDutyLocationGBLOC)
	}

	var additionalDocumentsPayload *ghcmessages.Document
	var err error
	if move.AdditionalDocuments != nil {
		additionalDocumentsPayload, err = PayloadForDocumentModel(storer, *move.AdditionalDocuments)
	}
	if err != nil {
		return nil, err
	}

	payload := &ghcmessages.Move{
		ID:                      strfmt.UUID(move.ID.String()),
		AvailableToPrimeAt:      handlers.FmtDateTimePtr(move.AvailableToPrimeAt),
		ApprovedAt:              handlers.FmtDateTimePtr(move.ApprovedAt),
		ContractorID:            handlers.FmtUUIDPtr(move.ContractorID),
		Contractor:              Contractor(move.Contractor),
		Locator:                 move.Locator,
		OrdersID:                strfmt.UUID(move.OrdersID.String()),
		Orders:                  Order(&move.Orders),
		ReferenceID:             handlers.FmtStringPtr(move.ReferenceID),
		Status:                  ghcmessages.MoveStatus(move.Status),
		ExcessWeightQualifiedAt: handlers.FmtDateTimePtr(move.ExcessWeightQualifiedAt),
		ExcessUnaccompaniedBaggageWeightQualifiedAt: handlers.FmtDateTimePtr(move.ExcessUnaccompaniedBaggageWeightQualifiedAt),
		BillableWeightsReviewedAt:                   handlers.FmtDateTimePtr(move.BillableWeightsReviewedAt),
		CreatedAt:                                   strfmt.DateTime(move.CreatedAt),
		SubmittedAt:                                 handlers.FmtDateTimePtr(move.SubmittedAt),
		ApprovalsRequestedAt:                        handlers.FmtDateTimePtr(move.ApprovalsRequestedAt),
		UpdatedAt:                                   strfmt.DateTime(move.UpdatedAt),
		ETag:                                        etag.GenerateEtag(move.UpdatedAt),
		ServiceCounselingCompletedAt:                handlers.FmtDateTimePtr(move.ServiceCounselingCompletedAt),
		ExcessUnaccompaniedBaggageWeightAcknowledgedAt: handlers.FmtDateTimePtr(move.ExcessUnaccompaniedBaggageWeightAcknowledgedAt),
		ExcessWeightAcknowledgedAt:                     handlers.FmtDateTimePtr(move.ExcessWeightAcknowledgedAt),
		TioRemarks:                                     handlers.FmtStringPtr(move.TIORemarks),
		FinancialReviewFlag:                            move.FinancialReviewFlag,
		FinancialReviewRemarks:                         move.FinancialReviewRemarks,
		CloseoutOfficeID:                               handlers.FmtUUIDPtr(move.CloseoutOfficeID),
		CloseoutOffice:                                 TransportationOffice(move.CloseoutOffice),
		ShipmentGBLOC:                                  gbloc,
		LockedByOfficeUserID:                           handlers.FmtUUIDPtr(move.LockedByOfficeUserID),
		LockedByOfficeUser:                             OfficeUser(move.LockedByOfficeUser),
		LockExpiresAt:                                  handlers.FmtDateTimePtr(move.LockExpiresAt),
		AdditionalDocuments:                            additionalDocumentsPayload,
		SCCounselingAssignedUser:                       AssignedOfficeUser(move.SCCounselingAssignedUser),
		SCCloseoutAssignedUser:                         AssignedOfficeUser(move.SCCloseoutAssignedUser),
<<<<<<< HEAD
		TOOTaskOrderAssignedUser:                       AssignedOfficeUser(move.TOOTaskOrderAssignedUser),
=======
		TOOAssignedUser:                                AssignedOfficeUser(move.TOOAssignedUser),
>>>>>>> ba172c2e
		TIOAssignedUser:                                AssignedOfficeUser(move.TIOAssignedUser),
		CounselingOfficeID:                             handlers.FmtUUIDPtr(move.CounselingOfficeID),
		CounselingOffice:                               TransportationOffice(move.CounselingOffice),
		TOODestinationAssignedUser:                     AssignedOfficeUser(move.TOODestinationAssignedUser),
	}

	return payload, nil
}

// ListMove payload
func ListMove(move *models.Move) *ghcmessages.ListPrimeMove {
	if move == nil {
		return nil
	}
	payload := &ghcmessages.ListPrimeMove{
		ID:                 strfmt.UUID(move.ID.String()),
		MoveCode:           move.Locator,
		CreatedAt:          strfmt.DateTime(move.CreatedAt),
		AvailableToPrimeAt: handlers.FmtDateTimePtr(move.AvailableToPrimeAt),
		ApprovedAt:         handlers.FmtDateTimePtr(move.ApprovedAt),
		OrderID:            strfmt.UUID(move.OrdersID.String()),
		ReferenceID:        *move.ReferenceID,
		UpdatedAt:          strfmt.DateTime(move.UpdatedAt),
		ETag:               etag.GenerateEtag(move.UpdatedAt),
		OrderType:          string(move.Orders.OrdersType),
	}

	if move.PPMType != nil {
		payload.PpmType = *move.PPMType
	}

	return payload
}

// ListMoves payload
func ListMoves(moves *models.Moves) []*ghcmessages.ListPrimeMove {
	listMoves := make(ghcmessages.ListPrimeMoves, len(*moves))

	for i, move := range *moves {
		// Create a local copy of the loop variable
		moveCopy := move
		listMoves[i] = ListMove(&moveCopy)
	}
	return listMoves
}

// CustomerSupportRemark payload
func CustomerSupportRemark(customerSupportRemark *models.CustomerSupportRemark) *ghcmessages.CustomerSupportRemark {
	if customerSupportRemark == nil {
		return nil
	}
	id := strfmt.UUID(customerSupportRemark.ID.String())
	moveID := strfmt.UUID(customerSupportRemark.MoveID.String())
	officeUserID := strfmt.UUID(customerSupportRemark.OfficeUserID.String())

	payload := &ghcmessages.CustomerSupportRemark{
		Content:             &customerSupportRemark.Content,
		ID:                  &id,
		CreatedAt:           strfmt.DateTime(customerSupportRemark.CreatedAt),
		UpdatedAt:           strfmt.DateTime(customerSupportRemark.UpdatedAt),
		MoveID:              &moveID,
		OfficeUserEmail:     customerSupportRemark.OfficeUser.Email,
		OfficeUserFirstName: customerSupportRemark.OfficeUser.FirstName,
		OfficeUserID:        &officeUserID,
		OfficeUserLastName:  customerSupportRemark.OfficeUser.LastName,
	}
	return payload
}

// CustomerSupportRemarks payload
func CustomerSupportRemarks(customerSupportRemarks models.CustomerSupportRemarks) ghcmessages.CustomerSupportRemarks {
	payload := make(ghcmessages.CustomerSupportRemarks, len(customerSupportRemarks))
	for i, v := range customerSupportRemarks {
		customerSupportRemark := v
		payload[i] = CustomerSupportRemark(&customerSupportRemark)
	}
	return payload
}

// EvaluationReportList payload
func EvaluationReportList(evaluationReports models.EvaluationReports) ghcmessages.EvaluationReportList {
	payload := make(ghcmessages.EvaluationReportList, len(evaluationReports))
	for i, v := range evaluationReports {
		evaluationReport := v
		payload[i] = EvaluationReport(&evaluationReport)
	}
	return payload
}

func ReportViolations(reportViolations models.ReportViolations) ghcmessages.ReportViolations {
	payload := make(ghcmessages.ReportViolations, len(reportViolations))
	for i, v := range reportViolations {
		reportViolation := v
		payload[i] = ReportViolation(&reportViolation)
	}
	return payload
}

func GsrAppeals(gsrAppeals models.GsrAppeals) ghcmessages.GSRAppeals {
	payload := make(ghcmessages.GSRAppeals, len(gsrAppeals))
	for i, v := range gsrAppeals {
		gsrAppeal := v
		payload[i] = GsrAppeal(&gsrAppeal)
	}
	return payload
}

func EvaluationReportOfficeUser(officeUser models.OfficeUser) ghcmessages.EvaluationReportOfficeUser {
	payload := ghcmessages.EvaluationReportOfficeUser{
		Email:     officeUser.Email,
		FirstName: officeUser.FirstName,
		ID:        strfmt.UUID(officeUser.ID.String()),
		LastName:  officeUser.LastName,
		Phone:     officeUser.Telephone,
	}
	return payload
}

// EvaluationReport payload
func EvaluationReport(evaluationReport *models.EvaluationReport) *ghcmessages.EvaluationReport {
	if evaluationReport == nil {
		return nil
	}
	id := *handlers.FmtUUID(evaluationReport.ID)
	moveID := *handlers.FmtUUID(evaluationReport.MoveID)
	shipmentID := handlers.FmtUUIDPtr(evaluationReport.ShipmentID)

	var inspectionType *ghcmessages.EvaluationReportInspectionType
	if evaluationReport.InspectionType != nil {
		tempInspectionType := ghcmessages.EvaluationReportInspectionType(*evaluationReport.InspectionType)
		inspectionType = &tempInspectionType
	}
	var location *ghcmessages.EvaluationReportLocation
	if evaluationReport.Location != nil {
		tempLocation := ghcmessages.EvaluationReportLocation(*evaluationReport.Location)
		location = &tempLocation
	}
	reportType := ghcmessages.EvaluationReportType(evaluationReport.Type)

	evaluationReportOfficeUserPayload := EvaluationReportOfficeUser(evaluationReport.OfficeUser)

	var timeDepart *string
	if evaluationReport.TimeDepart != nil {
		td := evaluationReport.TimeDepart.Format(timeHHMMFormat)
		timeDepart = &td
	}

	var evalStart *string
	if evaluationReport.EvalStart != nil {
		es := evaluationReport.EvalStart.Format(timeHHMMFormat)
		evalStart = &es
	}

	var evalEnd *string
	if evaluationReport.EvalEnd != nil {
		ee := evaluationReport.EvalEnd.Format(timeHHMMFormat)
		evalEnd = &ee
	}

	payload := &ghcmessages.EvaluationReport{
		CreatedAt:                          strfmt.DateTime(evaluationReport.CreatedAt),
		ID:                                 id,
		InspectionDate:                     handlers.FmtDatePtr(evaluationReport.InspectionDate),
		InspectionType:                     inspectionType,
		Location:                           location,
		LocationDescription:                evaluationReport.LocationDescription,
		MoveID:                             moveID,
		ObservedShipmentPhysicalPickupDate: handlers.FmtDatePtr(evaluationReport.ObservedShipmentPhysicalPickupDate),
		ObservedShipmentDeliveryDate:       handlers.FmtDatePtr(evaluationReport.ObservedShipmentDeliveryDate),
		Remarks:                            evaluationReport.Remarks,
		ShipmentID:                         shipmentID,
		SubmittedAt:                        handlers.FmtDateTimePtr(evaluationReport.SubmittedAt),
		TimeDepart:                         timeDepart,
		EvalStart:                          evalStart,
		EvalEnd:                            evalEnd,
		Type:                               reportType,
		ViolationsObserved:                 evaluationReport.ViolationsObserved,
		MoveReferenceID:                    evaluationReport.Move.ReferenceID,
		OfficeUser:                         &evaluationReportOfficeUserPayload,
		SeriousIncident:                    evaluationReport.SeriousIncident,
		SeriousIncidentDesc:                evaluationReport.SeriousIncidentDesc,
		ObservedClaimsResponseDate:         handlers.FmtDatePtr(evaluationReport.ObservedClaimsResponseDate),
		ObservedPickupDate:                 handlers.FmtDatePtr(evaluationReport.ObservedPickupDate),
		ObservedPickupSpreadStartDate:      handlers.FmtDatePtr(evaluationReport.ObservedPickupSpreadStartDate),
		ObservedPickupSpreadEndDate:        handlers.FmtDatePtr(evaluationReport.ObservedPickupSpreadEndDate),
		ObservedDeliveryDate:               handlers.FmtDatePtr(evaluationReport.ObservedDeliveryDate),
		ETag:                               etag.GenerateEtag(evaluationReport.UpdatedAt),
		UpdatedAt:                          strfmt.DateTime(evaluationReport.UpdatedAt),
		ReportViolations:                   ReportViolations(evaluationReport.ReportViolations),
		GsrAppeals:                         GsrAppeals(evaluationReport.GsrAppeals),
	}
	return payload
}

// PWSViolationItem payload
func PWSViolationItem(violation *models.PWSViolation) *ghcmessages.PWSViolation {
	if violation == nil {
		return nil
	}

	payload := &ghcmessages.PWSViolation{
		ID:                   strfmt.UUID(violation.ID.String()),
		DisplayOrder:         int64(violation.DisplayOrder),
		ParagraphNumber:      violation.ParagraphNumber,
		Title:                violation.Title,
		Category:             string(violation.Category),
		SubCategory:          violation.SubCategory,
		RequirementSummary:   violation.RequirementSummary,
		RequirementStatement: violation.RequirementStatement,
		IsKpi:                violation.IsKpi,
		AdditionalDataElem:   violation.AdditionalDataElem,
	}

	return payload
}

// PWSViolations payload
func PWSViolations(violations models.PWSViolations) ghcmessages.PWSViolations {
	payload := make(ghcmessages.PWSViolations, len(violations))

	for i, v := range violations {
		violation := v
		payload[i] = PWSViolationItem(&violation)
	}
	return payload
}

func ReportViolation(reportViolation *models.ReportViolation) *ghcmessages.ReportViolation {
	if reportViolation == nil {
		return nil
	}
	id := *handlers.FmtUUID(reportViolation.ID)
	violationID := *handlers.FmtUUID(reportViolation.ViolationID)
	reportID := *handlers.FmtUUID(reportViolation.ReportID)

	payload := &ghcmessages.ReportViolation{
		ID:          id,
		ViolationID: violationID,
		ReportID:    reportID,
		Violation:   PWSViolationItem(&reportViolation.Violation),
		GsrAppeals:  GsrAppeals(reportViolation.GsrAppeals),
	}
	return payload
}

func GsrAppeal(gsrAppeal *models.GsrAppeal) *ghcmessages.GSRAppeal {
	if gsrAppeal == nil {
		return nil
	}
	id := *handlers.FmtUUID(gsrAppeal.ID)
	reportID := *handlers.FmtUUID(gsrAppeal.EvaluationReportID)
	officeUserID := *handlers.FmtUUID(gsrAppeal.OfficeUserID)
	officeUser := EvaluationReportOfficeUser(*gsrAppeal.OfficeUser)
	isSeriousIncident := false
	if gsrAppeal.IsSeriousIncidentAppeal != nil {
		isSeriousIncident = *gsrAppeal.IsSeriousIncidentAppeal
	}

	payload := &ghcmessages.GSRAppeal{
		ID:                id,
		ReportID:          reportID,
		OfficeUserID:      officeUserID,
		OfficeUser:        &officeUser,
		IsSeriousIncident: isSeriousIncident,
		AppealStatus:      ghcmessages.GSRAppealStatusType(gsrAppeal.AppealStatus),
		Remarks:           gsrAppeal.Remarks,
		CreatedAt:         strfmt.DateTime(gsrAppeal.CreatedAt),
	}

	if gsrAppeal.ReportViolationID != nil {
		payload.ViolationID = *handlers.FmtUUID(*gsrAppeal.ReportViolationID)
	}
	return payload
}

// TransportationOffice payload
func TransportationOffice(office *models.TransportationOffice) *ghcmessages.TransportationOffice {
	if office == nil || office.ID == uuid.Nil {
		return nil
	}

	phoneLines := []string{}
	for _, phoneLine := range office.PhoneLines {
		if phoneLine.Type == "voice" {
			phoneLines = append(phoneLines, phoneLine.Number)
		}
	}

	payload := &ghcmessages.TransportationOffice{
		ID:         handlers.FmtUUID(office.ID),
		CreatedAt:  handlers.FmtDateTime(office.CreatedAt),
		UpdatedAt:  handlers.FmtDateTime(office.UpdatedAt),
		Name:       models.StringPointer(office.Name),
		Gbloc:      office.Gbloc,
		Address:    Address(&office.Address),
		PhoneLines: phoneLines,
	}
	return payload
}

func TransportationOffices(transportationOffices models.TransportationOffices) ghcmessages.TransportationOffices {
	payload := make(ghcmessages.TransportationOffices, len(transportationOffices))

	for i, to := range transportationOffices {
		transportationOffice := to
		payload[i] = TransportationOffice(&transportationOffice)
	}
	return payload
}

func GBLOCs(gblocs []string) ghcmessages.GBLOCs {
	payload := make(ghcmessages.GBLOCs, len(gblocs))

	for i, gbloc := range gblocs {
		payload[i] = string(gbloc)
	}
	return payload
}

func CounselingOffices(counselingOffices models.TransportationOffices) ghcmessages.CounselingOffices {
	payload := make(ghcmessages.CounselingOffices, len(counselingOffices))

	for i, counselingOffice := range counselingOffices {
		payload[i] = &ghcmessages.CounselingOffice{
			ID:   handlers.FmtUUID(counselingOffice.ID),
			Name: models.StringPointer(counselingOffice.Name),
		}
	}
	return payload
}

// MoveHistory payload
func MoveHistory(logger *zap.Logger, moveHistory *models.MoveHistory) *ghcmessages.MoveHistory {
	payload := &ghcmessages.MoveHistory{
		HistoryRecords: moveHistoryRecords(logger, moveHistory.AuditHistories),
		ID:             strfmt.UUID(moveHistory.ID.String()),
		Locator:        moveHistory.Locator,
		ReferenceID:    moveHistory.ReferenceID,
	}

	return payload
}

// MoveAuditHistory payload
func MoveAuditHistory(logger *zap.Logger, auditHistory models.AuditHistory) *ghcmessages.MoveAuditHistory {

	payload := &ghcmessages.MoveAuditHistory{
		Action:               auditHistory.Action,
		ActionTstampClk:      strfmt.DateTime(auditHistory.ActionTstampClk),
		ActionTstampStm:      strfmt.DateTime(auditHistory.ActionTstampStm),
		ActionTstampTx:       strfmt.DateTime(auditHistory.ActionTstampTx),
		ChangedValues:        removeEscapeJSONtoObject(logger, auditHistory.ChangedData),
		OldValues:            removeEscapeJSONtoObject(logger, auditHistory.OldData),
		EventName:            auditHistory.EventName,
		ID:                   strfmt.UUID(auditHistory.ID.String()),
		ObjectID:             handlers.FmtUUIDPtr(auditHistory.ObjectID),
		RelID:                auditHistory.RelID,
		SessionUserID:        handlers.FmtUUIDPtr(auditHistory.SessionUserID),
		SessionUserFirstName: auditHistory.SessionUserFirstName,
		SessionUserLastName:  auditHistory.SessionUserLastName,
		SessionUserEmail:     auditHistory.SessionUserEmail,
		SessionUserTelephone: auditHistory.SessionUserTelephone,
		Context:              removeEscapeJSONtoArray(logger, auditHistory.Context),
		ContextID:            auditHistory.ContextID,
		StatementOnly:        auditHistory.StatementOnly,
		TableName:            auditHistory.AuditedTable,
		SchemaName:           auditHistory.SchemaName,
		TransactionID:        auditHistory.TransactionID,
	}

	return payload
}

func removeEscapeJSONtoObject(logger *zap.Logger, data *string) map[string]interface{} {
	var result map[string]interface{}
	if data == nil || *data == "" {
		return result
	}
	var byteData = []byte(*data)

	err := json.Unmarshal(byteData, &result)

	if err != nil {
		logger.Error("error unmarshalling the escaped json to object", zap.Error(err))
	}

	return result

}

func removeEscapeJSONtoArray(logger *zap.Logger, data *string) []map[string]string {
	var result []map[string]string
	if data == nil || *data == "" {
		return result
	}
	var byteData = []byte(*data)

	err := json.Unmarshal(byteData, &result)

	if err != nil {
		logger.Error("error unmarshalling the escaped json to array", zap.Error(err))
	}

	return result
}

func moveHistoryRecords(logger *zap.Logger, auditHistories models.AuditHistories) ghcmessages.MoveAuditHistories {
	payload := make(ghcmessages.MoveAuditHistories, len(auditHistories))

	for i, a := range auditHistories {
		payload[i] = MoveAuditHistory(logger, a)
	}
	return payload
}

// MoveTaskOrder payload
func MoveTaskOrder(moveTaskOrder *models.Move) *ghcmessages.MoveTaskOrder {
	if moveTaskOrder == nil {
		return nil
	}

	payload := &ghcmessages.MoveTaskOrder{
		ID:                 strfmt.UUID(moveTaskOrder.ID.String()),
		CreatedAt:          strfmt.DateTime(moveTaskOrder.CreatedAt),
		AvailableToPrimeAt: handlers.FmtDateTimePtr(moveTaskOrder.AvailableToPrimeAt),
		ApprovedAt:         handlers.FmtDateTimePtr(moveTaskOrder.ApprovedAt),
		OrderID:            strfmt.UUID(moveTaskOrder.OrdersID.String()),
		ReferenceID:        *moveTaskOrder.ReferenceID,
		UpdatedAt:          strfmt.DateTime(moveTaskOrder.UpdatedAt),
		ETag:               etag.GenerateEtag(moveTaskOrder.UpdatedAt),
		Locator:            moveTaskOrder.Locator,
	}
	return payload
}

// Customer payload
func Customer(customer *models.ServiceMember) *ghcmessages.Customer {
	if customer == nil {
		return nil
	}

	payload := ghcmessages.Customer{
		Agency:             swag.StringValue((*string)(customer.Affiliation)),
		CurrentAddress:     Address(customer.ResidentialAddress),
		Edipi:              swag.StringValue(customer.Edipi),
		Email:              customer.PersonalEmail,
		FirstName:          swag.StringValue(customer.FirstName),
		ID:                 strfmt.UUID(customer.ID.String()),
		LastName:           swag.StringValue(customer.LastName),
		Phone:              customer.Telephone,
		Suffix:             customer.Suffix,
		MiddleName:         customer.MiddleName,
		UserID:             strfmt.UUID(customer.UserID.String()),
		ETag:               etag.GenerateEtag(customer.UpdatedAt),
		BackupContact:      BackupContact(customer.BackupContacts),
		BackupAddress:      Address(customer.BackupMailingAddress),
		SecondaryTelephone: customer.SecondaryTelephone,
		PhoneIsPreferred:   swag.BoolValue(customer.PhoneIsPreferred),
		EmailIsPreferred:   swag.BoolValue(customer.EmailIsPreferred),
		CacValidated:       &customer.CacValidated,
		Emplid:             customer.Emplid,
	}
	return &payload
}

func CreatedCustomer(sm *models.ServiceMember, oktaUser *models.CreatedOktaUser, backupContact *models.BackupContact) *ghcmessages.CreatedCustomer {
	if sm == nil || oktaUser == nil || backupContact == nil {
		return nil
	}

	bc := &ghcmessages.BackupContact{
		Name:  &backupContact.Name,
		Email: &backupContact.Email,
		Phone: &backupContact.Phone,
	}

	payload := ghcmessages.CreatedCustomer{
		ID:                 strfmt.UUID(sm.ID.String()),
		UserID:             strfmt.UUID(sm.UserID.String()),
		OktaID:             oktaUser.ID,
		OktaEmail:          oktaUser.Profile.Email,
		Affiliation:        swag.StringValue((*string)(sm.Affiliation)),
		Edipi:              sm.Edipi,
		FirstName:          swag.StringValue(sm.FirstName),
		MiddleName:         sm.MiddleName,
		LastName:           swag.StringValue(sm.LastName),
		Suffix:             sm.Suffix,
		ResidentialAddress: Address(sm.ResidentialAddress),
		BackupAddress:      Address(sm.BackupMailingAddress),
		PersonalEmail:      *sm.PersonalEmail,
		Telephone:          sm.Telephone,
		SecondaryTelephone: sm.SecondaryTelephone,
		PhoneIsPreferred:   swag.BoolValue(sm.PhoneIsPreferred),
		EmailIsPreferred:   swag.BoolValue(sm.EmailIsPreferred),
		BackupContact:      bc,
		CacValidated:       swag.BoolValue(&sm.CacValidated),
	}
	return &payload
}

// Order payload
func Order(order *models.Order) *ghcmessages.Order {
	if order == nil {
		return nil
	}
	if order.ID == uuid.Nil {
		return nil
	}

	destinationDutyLocation := DutyLocation(&order.NewDutyLocation)
	originDutyLocation := DutyLocation(order.OriginDutyLocation)
	entitlements := Entitlement(order.Entitlement)

	var deptIndicator ghcmessages.DeptIndicator
	if order.DepartmentIndicator != nil {
		deptIndicator = ghcmessages.DeptIndicator(*order.DepartmentIndicator)
	}

	var ordersTypeDetail ghcmessages.OrdersTypeDetail
	if order.OrdersTypeDetail != nil {
		ordersTypeDetail = ghcmessages.OrdersTypeDetail(*order.OrdersTypeDetail)
	}

	var grade ghcmessages.Grade
	if order.Grade != nil {
		grade = ghcmessages.Grade(*order.Grade)
	}
	//
	var affiliation ghcmessages.Affiliation
	if order.ServiceMember.Affiliation != nil {
		affiliation = ghcmessages.Affiliation(*order.ServiceMember.Affiliation)
	}

	var moveCode string
	var moveTaskOrderID strfmt.UUID
	if len(order.Moves) > 0 {
		moveCode = order.Moves[0].Locator
		moveTaskOrderID = strfmt.UUID(order.Moves[0].ID.String())
	}

	payload := ghcmessages.Order{
		DestinationDutyLocation:        destinationDutyLocation,
		DestinationDutyLocationGBLOC:   ghcmessages.GBLOC(swag.StringValue(order.DestinationGBLOC)),
		Entitlement:                    entitlements,
		Grade:                          &grade,
		OrderNumber:                    order.OrdersNumber,
		OrderTypeDetail:                &ordersTypeDetail,
		ID:                             strfmt.UUID(order.ID.String()),
		OriginDutyLocation:             originDutyLocation,
		ETag:                           etag.GenerateEtag(order.UpdatedAt),
		Agency:                         &affiliation,
		CustomerID:                     strfmt.UUID(order.ServiceMemberID.String()),
		Customer:                       Customer(&order.ServiceMember),
		FirstName:                      swag.StringValue(order.ServiceMember.FirstName),
		LastName:                       swag.StringValue(order.ServiceMember.LastName),
		ReportByDate:                   strfmt.Date(order.ReportByDate),
		DateIssued:                     strfmt.Date(order.IssueDate),
		OrderType:                      ghcmessages.OrdersType(order.OrdersType),
		DepartmentIndicator:            &deptIndicator,
		Tac:                            handlers.FmtStringPtr(order.TAC),
		Sac:                            handlers.FmtStringPtr(order.SAC),
		NtsTac:                         handlers.FmtStringPtr(order.NtsTAC),
		NtsSac:                         handlers.FmtStringPtr(order.NtsSAC),
		SupplyAndServicesCostEstimate:  order.SupplyAndServicesCostEstimate,
		PackingAndShippingInstructions: order.PackingAndShippingInstructions,
		MethodOfPayment:                order.MethodOfPayment,
		Naics:                          order.NAICS,
		UploadedOrderID:                strfmt.UUID(order.UploadedOrdersID.String()),
		UploadedAmendedOrderID:         handlers.FmtUUIDPtr(order.UploadedAmendedOrdersID),
		AmendedOrdersAcknowledgedAt:    handlers.FmtDateTimePtr(order.AmendedOrdersAcknowledgedAt),
		MoveCode:                       moveCode,
		MoveTaskOrderID:                moveTaskOrderID,
		OriginDutyLocationGBLOC:        ghcmessages.GBLOC(swag.StringValue(order.OriginDutyLocationGBLOC)),
		HasDependents:                  order.HasDependents,
	}

	return &payload
}

// Entitlement payload
func Entitlement(entitlement *models.Entitlement) *ghcmessages.Entitlements {
	if entitlement == nil {
		return nil
	}
	var proGearWeight, proGearWeightSpouse, totalWeight int64
	proGearWeight = int64(entitlement.ProGearWeight)
	proGearWeightSpouse = int64(entitlement.ProGearWeightSpouse)

	if weightAllotment := entitlement.WeightAllotment(); weightAllotment != nil {
		if *entitlement.DependentsAuthorized {
			totalWeight = int64(weightAllotment.TotalWeightSelfPlusDependents)
		} else {
			totalWeight = int64(weightAllotment.TotalWeightSelf)
		}
	}
	var authorizedWeight *int64
	if entitlement.AuthorizedWeight() != nil {
		aw := int64(*entitlement.AuthorizedWeight())
		authorizedWeight = &aw
	}
	var sit *int64
	if entitlement.StorageInTransit != nil {
		sitValue := int64(*entitlement.StorageInTransit)
		sit = &sitValue
	}
	var totalDependents int64
	if entitlement.TotalDependents != nil {
		totalDependents = int64(*entitlement.TotalDependents)
	}
	requiredMedicalEquipmentWeight := int64(entitlement.RequiredMedicalEquipmentWeight)
	gunSafe := entitlement.GunSafe
	var accompaniedTour *bool
	if entitlement.AccompaniedTour != nil {
		accompaniedTour = models.BoolPointer(*entitlement.AccompaniedTour)
	}
	var dependentsUnderTwelve *int64
	if entitlement.DependentsUnderTwelve != nil {
		dependentsUnderTwelve = models.Int64Pointer(int64(*entitlement.DependentsUnderTwelve))
	}
	var dependentsTwelveAndOver *int64
	if entitlement.DependentsTwelveAndOver != nil {
		dependentsTwelveAndOver = models.Int64Pointer(int64(*entitlement.DependentsTwelveAndOver))
	}
	var ubAllowance *int64
	if entitlement.UBAllowance != nil {
		ubAllowance = models.Int64Pointer(int64(*entitlement.UBAllowance))
	}
	var weightRestriction *int64
	if entitlement.WeightRestriction != nil {
		weightRestriction = models.Int64Pointer(int64(*entitlement.WeightRestriction))
	}
	var ubWeightRestriction *int64
	if entitlement.UBWeightRestriction != nil {
		ubWeightRestriction = models.Int64Pointer(int64(*entitlement.UBWeightRestriction))
	}

	return &ghcmessages.Entitlements{
		ID:                             strfmt.UUID(entitlement.ID.String()),
		AuthorizedWeight:               authorizedWeight,
		DependentsAuthorized:           entitlement.DependentsAuthorized,
		NonTemporaryStorage:            entitlement.NonTemporaryStorage,
		PrivatelyOwnedVehicle:          entitlement.PrivatelyOwnedVehicle,
		ProGearWeight:                  proGearWeight,
		ProGearWeightSpouse:            proGearWeightSpouse,
		StorageInTransit:               sit,
		TotalDependents:                totalDependents,
		TotalWeight:                    totalWeight,
		RequiredMedicalEquipmentWeight: requiredMedicalEquipmentWeight,
		DependentsUnderTwelve:          dependentsUnderTwelve,
		DependentsTwelveAndOver:        dependentsTwelveAndOver,
		AccompaniedTour:                accompaniedTour,
		UnaccompaniedBaggageAllowance:  ubAllowance,
		OrganizationalClothingAndIndividualEquipment: entitlement.OrganizationalClothingAndIndividualEquipment,
		GunSafe:             gunSafe,
		WeightRestriction:   weightRestriction,
		UbWeightRestriction: ubWeightRestriction,
		ETag:                etag.GenerateEtag(entitlement.UpdatedAt),
	}

}

// DutyLocation payload
func DutyLocation(dutyLocation *models.DutyLocation) *ghcmessages.DutyLocation {
	if dutyLocation == nil {
		return nil
	}
	address := Address(&dutyLocation.Address)
	payload := ghcmessages.DutyLocation{
		Address:   address,
		AddressID: address.ID,
		ID:        strfmt.UUID(dutyLocation.ID.String()),
		Name:      dutyLocation.Name,
		ETag:      etag.GenerateEtag(dutyLocation.UpdatedAt),
	}
	return &payload
}

// Country payload
func Country(country *models.Country) *string {
	if country == nil {
		return nil
	}
	return &country.Country
}

// Address payload
func Address(address *models.Address) *ghcmessages.Address {
	if address == nil {
		return nil
	}

	payloadAddress := &ghcmessages.Address{
		ID:             strfmt.UUID(address.ID.String()),
		StreetAddress1: &address.StreetAddress1,
		StreetAddress2: address.StreetAddress2,
		StreetAddress3: address.StreetAddress3,
		City:           &address.City,
		State:          &address.State,
		PostalCode:     &address.PostalCode,
		Country:        Country(address.Country),
		County:         address.County,
		ETag:           etag.GenerateEtag(address.UpdatedAt),
		IsOconus:       address.IsOconus,
	}

	if address.UsPostRegionCityID != nil {
		payloadAddress.UsPostRegionCitiesID = strfmt.UUID(address.UsPostRegionCityID.String())
	}

	return payloadAddress
}

// PPM destination Address payload
func PPMDestinationAddress(address *models.Address) *ghcmessages.Address {
	payload := Address(address)

	if payload == nil {
		return nil
	}

	// Street address 1 is optional per business rule but not nullable on the database level.
	// Check if streetAddress 1 is using place holder value to represent 'NULL'.
	// If so return empty string.
	if strings.EqualFold(*payload.StreetAddress1, models.STREET_ADDRESS_1_NOT_PROVIDED) {
		payload.StreetAddress1 = models.StringPointer("")
	}
	return payload
}

// StorageFacility payload
func StorageFacility(storageFacility *models.StorageFacility) *ghcmessages.StorageFacility {
	if storageFacility == nil {
		return nil
	}

	payload := ghcmessages.StorageFacility{
		ID:           strfmt.UUID(storageFacility.ID.String()),
		FacilityName: storageFacility.FacilityName,
		Address:      Address(&storageFacility.Address),
		LotNumber:    storageFacility.LotNumber,
		Phone:        storageFacility.Phone,
		Email:        storageFacility.Email,
		ETag:         etag.GenerateEtag(storageFacility.UpdatedAt),
	}

	return &payload
}

// BackupContact payload
func BackupContact(contacts models.BackupContacts) *ghcmessages.BackupContact {
	if len(contacts) == 0 {
		return nil
	}
	var name, email, phone string

	if len(contacts) != 0 {
		contact := contacts[0]
		name = contact.Name
		email = contact.Email
		phone = contact.Phone
	}

	return &ghcmessages.BackupContact{
		Name:  &name,
		Email: &email,
		Phone: &phone,
	}
}

// SITDurationUpdate payload
func SITDurationUpdate(sitDurationUpdate *models.SITDurationUpdate) *ghcmessages.SITExtension {
	if sitDurationUpdate == nil {
		return nil
	}
	payload := &ghcmessages.SITExtension{
		ID:                strfmt.UUID(sitDurationUpdate.ID.String()),
		ETag:              etag.GenerateEtag(sitDurationUpdate.UpdatedAt),
		MtoShipmentID:     strfmt.UUID(sitDurationUpdate.MTOShipmentID.String()),
		RequestReason:     string(sitDurationUpdate.RequestReason),
		RequestedDays:     int64(sitDurationUpdate.RequestedDays),
		Status:            string(sitDurationUpdate.Status),
		CreatedAt:         strfmt.DateTime(sitDurationUpdate.CreatedAt),
		UpdatedAt:         strfmt.DateTime(sitDurationUpdate.UpdatedAt),
		ApprovedDays:      handlers.FmtIntPtrToInt64(sitDurationUpdate.ApprovedDays),
		ContractorRemarks: handlers.FmtStringPtr(sitDurationUpdate.ContractorRemarks),
		DecisionDate:      handlers.FmtDateTimePtr(sitDurationUpdate.DecisionDate),
		OfficeRemarks:     handlers.FmtStringPtr(sitDurationUpdate.OfficeRemarks),
	}

	return payload
}

// SITDurationUpdates payload
func SITDurationUpdates(sitDurationUpdates *models.SITDurationUpdates) *ghcmessages.SITExtensions {
	payload := make(ghcmessages.SITExtensions, len(*sitDurationUpdates))

	if len(*sitDurationUpdates) > 0 {
		for i, m := range *sitDurationUpdates {
			copyOfSITDurationUpdate := m // Make copy to avoid implicit memory aliasing of items from a range statement.
			payload[i] = SITDurationUpdate(&copyOfSITDurationUpdate)
		}
		// Reversing the SIT duration updates as they are saved in the order
		// they are created and we want to always display them in the reverse
		// order.
		for i, j := 0, len(payload)-1; i < j; i, j = i+1, j-1 {
			payload[i], payload[j] = payload[j], payload[i]
		}
	}
	return &payload
}

func currentSIT(currentSIT *services.CurrentSIT) *ghcmessages.SITStatusCurrentSIT {
	if currentSIT == nil {
		return nil
	}
	return &ghcmessages.SITStatusCurrentSIT{
		ServiceItemID:        *handlers.FmtUUID(currentSIT.ServiceItemID), // TODO: Refactor out service item ID dependence in GHC API. This should be based on SIT groupings / summaries
		Location:             currentSIT.Location,
		DaysInSIT:            handlers.FmtIntPtrToInt64(&currentSIT.DaysInSIT),
		SitEntryDate:         handlers.FmtDate(currentSIT.SITEntryDate),
		SitDepartureDate:     handlers.FmtDatePtr(currentSIT.SITDepartureDate),
		SitAuthorizedEndDate: handlers.FmtDate(currentSIT.SITAuthorizedEndDate),
		SitCustomerContacted: handlers.FmtDatePtr(currentSIT.SITCustomerContacted),
		SitRequestedDelivery: handlers.FmtDatePtr(currentSIT.SITRequestedDelivery),
	}
}

// SITStatus payload
func SITStatus(shipmentSITStatuses *services.SITStatus, storer storage.FileStorer) *ghcmessages.SITStatus {
	if shipmentSITStatuses == nil {
		return nil
	}

	payload := &ghcmessages.SITStatus{
		PastSITServiceItemGroupings: SITServiceItemGroupings(shipmentSITStatuses.PastSITs, storer),
		TotalSITDaysUsed:            handlers.FmtIntPtrToInt64(&shipmentSITStatuses.TotalSITDaysUsed),
		TotalDaysRemaining:          handlers.FmtIntPtrToInt64(&shipmentSITStatuses.TotalDaysRemaining),
		CalculatedTotalDaysInSIT:    handlers.FmtIntPtrToInt64(&shipmentSITStatuses.CalculatedTotalDaysInSIT),
		CurrentSIT:                  currentSIT(shipmentSITStatuses.CurrentSIT),
	}

	return payload
}

// SITStatuses payload
func SITStatuses(shipmentSITStatuses map[string]services.SITStatus, storer storage.FileStorer) map[string]*ghcmessages.SITStatus {
	sitStatuses := map[string]*ghcmessages.SITStatus{}
	if len(shipmentSITStatuses) == 0 {
		return sitStatuses
	}

	for _, sitStatus := range shipmentSITStatuses {
		copyOfSITStatus := sitStatus
		sitStatuses[sitStatus.ShipmentID.String()] = SITStatus(&copyOfSITStatus, storer)
	}

	return sitStatuses
}

// PPMShipment payload
func PPMShipment(storer storage.FileStorer, ppmShipment *models.PPMShipment) *ghcmessages.PPMShipment {
	if ppmShipment == nil || ppmShipment.ID.IsNil() {
		return nil
	}

	payloadPPMShipment := &ghcmessages.PPMShipment{
		ID:                             *handlers.FmtUUID(ppmShipment.ID),
		PpmType:                        ghcmessages.PPMType(ppmShipment.PPMType),
		ShipmentID:                     *handlers.FmtUUID(ppmShipment.ShipmentID),
		CreatedAt:                      strfmt.DateTime(ppmShipment.CreatedAt),
		UpdatedAt:                      strfmt.DateTime(ppmShipment.UpdatedAt),
		Status:                         ghcmessages.PPMShipmentStatus(ppmShipment.Status),
		ExpectedDepartureDate:          handlers.FmtDate(ppmShipment.ExpectedDepartureDate),
		ActualMoveDate:                 handlers.FmtDatePtr(ppmShipment.ActualMoveDate),
		SubmittedAt:                    handlers.FmtDateTimePtr(ppmShipment.SubmittedAt),
		ReviewedAt:                     handlers.FmtDateTimePtr(ppmShipment.ReviewedAt),
		ApprovedAt:                     handlers.FmtDateTimePtr(ppmShipment.ApprovedAt),
		PickupAddress:                  Address(ppmShipment.PickupAddress),
		DestinationAddress:             PPMDestinationAddress(ppmShipment.DestinationAddress),
		SitExpected:                    ppmShipment.SITExpected,
		HasSecondaryPickupAddress:      ppmShipment.HasSecondaryPickupAddress,
		HasSecondaryDestinationAddress: ppmShipment.HasSecondaryDestinationAddress,
		HasTertiaryPickupAddress:       ppmShipment.HasTertiaryPickupAddress,
		HasTertiaryDestinationAddress:  ppmShipment.HasTertiaryDestinationAddress,
		EstimatedWeight:                handlers.FmtPoundPtr(ppmShipment.EstimatedWeight),
		AllowableWeight:                handlers.FmtPoundPtr(ppmShipment.AllowableWeight),
		HasProGear:                     ppmShipment.HasProGear,
		ProGearWeight:                  handlers.FmtPoundPtr(ppmShipment.ProGearWeight),
		SpouseProGearWeight:            handlers.FmtPoundPtr(ppmShipment.SpouseProGearWeight),
		ProGearWeightTickets:           ProGearWeightTickets(storer, ppmShipment.ProgearWeightTickets),
		EstimatedIncentive:             handlers.FmtCost(ppmShipment.EstimatedIncentive),
		MaxIncentive:                   handlers.FmtCost(ppmShipment.MaxIncentive),
		HasRequestedAdvance:            ppmShipment.HasRequestedAdvance,
		AdvanceAmountRequested:         handlers.FmtCost(ppmShipment.AdvanceAmountRequested),
		HasReceivedAdvance:             ppmShipment.HasReceivedAdvance,
		AdvanceAmountReceived:          handlers.FmtCost(ppmShipment.AdvanceAmountReceived),
		SitEstimatedWeight:             handlers.FmtPoundPtr(ppmShipment.SITEstimatedWeight),
		SitEstimatedEntryDate:          handlers.FmtDatePtr(ppmShipment.SITEstimatedEntryDate),
		SitEstimatedDepartureDate:      handlers.FmtDatePtr(ppmShipment.SITEstimatedDepartureDate),
		SitEstimatedCost:               handlers.FmtCost(ppmShipment.SITEstimatedCost),
		IsActualExpenseReimbursement:   ppmShipment.IsActualExpenseReimbursement,
		ETag:                           etag.GenerateEtag(ppmShipment.UpdatedAt),
		MovingExpenses:                 MovingExpenses(storer, ppmShipment.MovingExpenses),
	}

	if ppmShipment.WeightTickets != nil {
		weightTickets := WeightTickets(storer, ppmShipment.WeightTickets)
		payloadPPMShipment.WeightTickets = weightTickets
	}

	if ppmShipment.FinalIncentive != nil {
		finalIncentive := handlers.FmtCost(ppmShipment.FinalIncentive)
		payloadPPMShipment.FinalIncentive = finalIncentive
	}

	if ppmShipment.SITLocation != nil {
		sitLocation := ghcmessages.SITLocationType(*ppmShipment.SITLocation)
		payloadPPMShipment.SitLocation = &sitLocation
	}

	if ppmShipment.AdvanceStatus != nil {
		advanceStatus := ghcmessages.PPMAdvanceStatus(*ppmShipment.AdvanceStatus)
		payloadPPMShipment.AdvanceStatus = &advanceStatus
	}

	if ppmShipment.W2Address != nil {
		payloadPPMShipment.W2Address = Address(ppmShipment.W2Address)
	}

	if ppmShipment.SecondaryPickupAddress != nil {
		payloadPPMShipment.SecondaryPickupAddress = Address(ppmShipment.SecondaryPickupAddress)
	}

	if ppmShipment.SecondaryDestinationAddress != nil {
		payloadPPMShipment.SecondaryDestinationAddress = Address(ppmShipment.SecondaryDestinationAddress)
	}

	if ppmShipment.TertiaryPickupAddress != nil {
		payloadPPMShipment.TertiaryPickupAddress = Address(ppmShipment.TertiaryPickupAddress)
	}

	if ppmShipment.TertiaryDestinationAddress != nil {
		payloadPPMShipment.TertiaryDestinationAddress = Address(ppmShipment.TertiaryDestinationAddress)
	}

	if ppmShipment.IsActualExpenseReimbursement != nil {
		payloadPPMShipment.IsActualExpenseReimbursement = ppmShipment.IsActualExpenseReimbursement
	}

	return payloadPPMShipment
}

// BoatShipment payload
func BoatShipment(storer storage.FileStorer, boatShipment *models.BoatShipment) *ghcmessages.BoatShipment {
	if boatShipment == nil || boatShipment.ID.IsNil() {
		return nil
	}

	payloadBoatShipment := &ghcmessages.BoatShipment{
		ID:             *handlers.FmtUUID(boatShipment.ID),
		ShipmentID:     *handlers.FmtUUID(boatShipment.ShipmentID),
		CreatedAt:      strfmt.DateTime(boatShipment.CreatedAt),
		UpdatedAt:      strfmt.DateTime(boatShipment.UpdatedAt),
		Type:           models.StringPointer(string(boatShipment.Type)),
		Year:           handlers.FmtIntPtrToInt64(boatShipment.Year),
		Make:           boatShipment.Make,
		Model:          boatShipment.Model,
		LengthInInches: handlers.FmtIntPtrToInt64(boatShipment.LengthInInches),
		WidthInInches:  handlers.FmtIntPtrToInt64(boatShipment.WidthInInches),
		HeightInInches: handlers.FmtIntPtrToInt64(boatShipment.HeightInInches),
		HasTrailer:     boatShipment.HasTrailer,
		IsRoadworthy:   boatShipment.IsRoadworthy,
		ETag:           etag.GenerateEtag(boatShipment.UpdatedAt),
	}

	return payloadBoatShipment
}

// MobileHomeShipment payload
func MobileHomeShipment(storer storage.FileStorer, mobileHomeShipment *models.MobileHome) *ghcmessages.MobileHome {
	if mobileHomeShipment == nil || mobileHomeShipment.ID.IsNil() {
		return nil
	}

	payloadMobileHomeShipment := &ghcmessages.MobileHome{
		ID:             *handlers.FmtUUID(mobileHomeShipment.ID),
		ShipmentID:     *handlers.FmtUUID(mobileHomeShipment.ShipmentID),
		Make:           *mobileHomeShipment.Make,
		Model:          *mobileHomeShipment.Model,
		Year:           *handlers.FmtIntPtrToInt64(mobileHomeShipment.Year),
		LengthInInches: *handlers.FmtIntPtrToInt64(mobileHomeShipment.LengthInInches),
		HeightInInches: *handlers.FmtIntPtrToInt64(mobileHomeShipment.HeightInInches),
		WidthInInches:  *handlers.FmtIntPtrToInt64(mobileHomeShipment.WidthInInches),
		CreatedAt:      strfmt.DateTime(mobileHomeShipment.CreatedAt),
		UpdatedAt:      strfmt.DateTime(mobileHomeShipment.UpdatedAt),
		ETag:           etag.GenerateEtag(mobileHomeShipment.UpdatedAt),
	}

	return payloadMobileHomeShipment
}

// ProGearWeightTickets sets up a ProGearWeightTicket slice for the api using model data.
func ProGearWeightTickets(storer storage.FileStorer, proGearWeightTickets models.ProgearWeightTickets) []*ghcmessages.ProGearWeightTicket {
	payload := make([]*ghcmessages.ProGearWeightTicket, len(proGearWeightTickets))
	for i, proGearWeightTicket := range proGearWeightTickets {
		copyOfProGearWeightTicket := proGearWeightTicket
		proGearWeightTicketPayload := ProGearWeightTicket(storer, &copyOfProGearWeightTicket)
		payload[i] = proGearWeightTicketPayload
	}
	return payload
}

// ProGearWeightTicket payload
func ProGearWeightTicket(storer storage.FileStorer, progear *models.ProgearWeightTicket) *ghcmessages.ProGearWeightTicket {
	ppmShipmentID := strfmt.UUID(progear.PPMShipmentID.String())

	document, err := PayloadForDocumentModel(storer, progear.Document)
	if err != nil {
		return nil
	}

	payload := &ghcmessages.ProGearWeightTicket{
		ID:               strfmt.UUID(progear.ID.String()),
		PpmShipmentID:    ppmShipmentID,
		CreatedAt:        *handlers.FmtDateTime(progear.CreatedAt),
		UpdatedAt:        *handlers.FmtDateTime(progear.UpdatedAt),
		DocumentID:       *handlers.FmtUUID(progear.DocumentID),
		Document:         document,
		Weight:           handlers.FmtPoundPtr(progear.Weight),
		BelongsToSelf:    progear.BelongsToSelf,
		HasWeightTickets: progear.HasWeightTickets,
		Description:      progear.Description,
		ETag:             etag.GenerateEtag(progear.UpdatedAt),
	}

	if progear.Status != nil {
		status := ghcmessages.OmittablePPMDocumentStatus(*progear.Status)
		payload.Status = &status
	}

	if progear.Reason != nil {
		reason := ghcmessages.PPMDocumentStatusReason(*progear.Reason)
		payload.Reason = &reason
	}

	return payload
}

// MovingExpense payload
func MovingExpense(storer storage.FileStorer, movingExpense *models.MovingExpense) *ghcmessages.MovingExpense {

	document, err := PayloadForDocumentModel(storer, movingExpense.Document)
	if err != nil {
		return nil
	}

	payload := &ghcmessages.MovingExpense{
		ID:               *handlers.FmtUUID(movingExpense.ID),
		PpmShipmentID:    *handlers.FmtUUID(movingExpense.PPMShipmentID),
		DocumentID:       *handlers.FmtUUID(movingExpense.DocumentID),
		Document:         document,
		CreatedAt:        strfmt.DateTime(movingExpense.CreatedAt),
		UpdatedAt:        strfmt.DateTime(movingExpense.UpdatedAt),
		Description:      movingExpense.Description,
		PaidWithGtcc:     movingExpense.PaidWithGTCC,
		Amount:           handlers.FmtCost(movingExpense.Amount),
		MissingReceipt:   movingExpense.MissingReceipt,
		ETag:             etag.GenerateEtag(movingExpense.UpdatedAt),
		SitEstimatedCost: handlers.FmtCost(movingExpense.SITEstimatedCost),
	}
	if movingExpense.MovingExpenseType != nil {
		movingExpenseType := ghcmessages.OmittableMovingExpenseType(*movingExpense.MovingExpenseType)
		payload.MovingExpenseType = &movingExpenseType
	}

	if movingExpense.Status != nil {
		status := ghcmessages.OmittablePPMDocumentStatus(*movingExpense.Status)
		payload.Status = &status
	}

	if movingExpense.Reason != nil {
		reason := ghcmessages.PPMDocumentStatusReason(*movingExpense.Reason)
		payload.Reason = &reason
	}

	if movingExpense.SITStartDate != nil {
		payload.SitStartDate = handlers.FmtDatePtr(movingExpense.SITStartDate)
	}

	if movingExpense.SITEndDate != nil {
		payload.SitEndDate = handlers.FmtDatePtr(movingExpense.SITEndDate)
	}

	if movingExpense.WeightStored != nil {
		payload.WeightStored = handlers.FmtPoundPtr(movingExpense.WeightStored)
	}

	if movingExpense.SITLocation != nil {
		sitLocation := ghcmessages.SITLocationType(*movingExpense.SITLocation)
		payload.SitLocation = &sitLocation
	}

	if movingExpense.SITReimburseableAmount != nil {
		payload.SitReimburseableAmount = handlers.FmtCost(movingExpense.SITReimburseableAmount)
	}

	if movingExpense.TrackingNumber != nil {
		payload.TrackingNumber = movingExpense.TrackingNumber
	}

	if movingExpense.WeightShipped != nil {
		payload.WeightShipped = handlers.FmtPoundPtr(movingExpense.WeightShipped)
	}

	if movingExpense.IsProGear != nil {
		payload.IsProGear = movingExpense.IsProGear
	}

	if movingExpense.ProGearBelongsToSelf != nil {
		payload.ProGearBelongsToSelf = movingExpense.ProGearBelongsToSelf
	}

	if movingExpense.ProGearDescription != nil {
		payload.ProGearDescription = *movingExpense.ProGearDescription
	}

	return payload
}

func MovingExpenses(storer storage.FileStorer, movingExpenses models.MovingExpenses) []*ghcmessages.MovingExpense {
	payload := make([]*ghcmessages.MovingExpense, len(movingExpenses))
	for i, movingExpense := range movingExpenses {
		copyOfMovingExpense := movingExpense
		payload[i] = MovingExpense(storer, &copyOfMovingExpense)
	}
	return payload
}

func WeightTickets(storer storage.FileStorer, weightTickets models.WeightTickets) []*ghcmessages.WeightTicket {
	payload := make([]*ghcmessages.WeightTicket, len(weightTickets))
	for i, weightTicket := range weightTickets {
		copyOfWeightTicket := weightTicket
		weightTicketPayload := WeightTicket(storer, &copyOfWeightTicket)
		payload[i] = weightTicketPayload
	}
	return payload
}

// WeightTicket payload
func WeightTicket(storer storage.FileStorer, weightTicket *models.WeightTicket) *ghcmessages.WeightTicket {
	ppmShipment := strfmt.UUID(weightTicket.PPMShipmentID.String())

	emptyDocument, err := PayloadForDocumentModel(storer, weightTicket.EmptyDocument)
	if err != nil {
		return nil
	}

	fullDocument, err := PayloadForDocumentModel(storer, weightTicket.FullDocument)
	if err != nil {
		return nil
	}

	proofOfTrailerOwnershipDocument, err := PayloadForDocumentModel(storer, weightTicket.ProofOfTrailerOwnershipDocument)
	if err != nil {
		return nil
	}

	payload := &ghcmessages.WeightTicket{
		ID:                                strfmt.UUID(weightTicket.ID.String()),
		PpmShipmentID:                     ppmShipment,
		CreatedAt:                         *handlers.FmtDateTime(weightTicket.CreatedAt),
		UpdatedAt:                         *handlers.FmtDateTime(weightTicket.UpdatedAt),
		VehicleDescription:                weightTicket.VehicleDescription,
		EmptyWeight:                       handlers.FmtPoundPtr(weightTicket.EmptyWeight),
		MissingEmptyWeightTicket:          weightTicket.MissingEmptyWeightTicket,
		EmptyDocumentID:                   *handlers.FmtUUID(weightTicket.EmptyDocumentID),
		EmptyDocument:                     emptyDocument,
		FullWeight:                        handlers.FmtPoundPtr(weightTicket.FullWeight),
		MissingFullWeightTicket:           weightTicket.MissingFullWeightTicket,
		FullDocumentID:                    *handlers.FmtUUID(weightTicket.FullDocumentID),
		FullDocument:                      fullDocument,
		OwnsTrailer:                       weightTicket.OwnsTrailer,
		TrailerMeetsCriteria:              weightTicket.TrailerMeetsCriteria,
		ProofOfTrailerOwnershipDocumentID: *handlers.FmtUUID(weightTicket.ProofOfTrailerOwnershipDocumentID),
		ProofOfTrailerOwnershipDocument:   proofOfTrailerOwnershipDocument,
		AdjustedNetWeight:                 handlers.FmtPoundPtr(weightTicket.AdjustedNetWeight),
		NetWeightRemarks:                  weightTicket.NetWeightRemarks,
		ETag:                              etag.GenerateEtag(weightTicket.UpdatedAt),
	}

	if weightTicket.Status != nil {
		status := ghcmessages.OmittablePPMDocumentStatus(*weightTicket.Status)
		payload.Status = &status
	}

	if weightTicket.Reason != nil {
		reason := ghcmessages.PPMDocumentStatusReason(*weightTicket.Reason)
		payload.Reason = &reason
	}

	return payload
}

// PPMDocuments payload
func PPMDocuments(storer storage.FileStorer, ppmDocuments *models.PPMDocuments) *ghcmessages.PPMDocuments {

	if ppmDocuments == nil {
		return nil
	}

	payload := &ghcmessages.PPMDocuments{
		WeightTickets:        WeightTickets(storer, ppmDocuments.WeightTickets),
		MovingExpenses:       MovingExpenses(storer, ppmDocuments.MovingExpenses),
		ProGearWeightTickets: ProGearWeightTickets(storer, ppmDocuments.ProgearWeightTickets),
	}

	return payload
}

// PPMCloseout payload
func PPMCloseout(ppmCloseout *models.PPMCloseout) *ghcmessages.PPMCloseout {
	if ppmCloseout == nil {
		return nil
	}
	payload := &ghcmessages.PPMCloseout{
		ID:                    strfmt.UUID(ppmCloseout.ID.String()),
		PlannedMoveDate:       handlers.FmtDatePtr(ppmCloseout.PlannedMoveDate),
		ActualMoveDate:        handlers.FmtDatePtr(ppmCloseout.ActualMoveDate),
		Miles:                 handlers.FmtIntPtrToInt64(ppmCloseout.Miles),
		EstimatedWeight:       handlers.FmtPoundPtr(ppmCloseout.EstimatedWeight),
		ActualWeight:          handlers.FmtPoundPtr(ppmCloseout.ActualWeight),
		ProGearWeightCustomer: handlers.FmtPoundPtr(ppmCloseout.ProGearWeightCustomer),
		ProGearWeightSpouse:   handlers.FmtPoundPtr(ppmCloseout.ProGearWeightSpouse),
		GrossIncentive:        handlers.FmtCost(ppmCloseout.GrossIncentive),
		Gcc:                   handlers.FmtCost(ppmCloseout.GCC),
		Aoa:                   handlers.FmtCost(ppmCloseout.AOA),
		RemainingIncentive:    handlers.FmtCost(ppmCloseout.RemainingIncentive),
		HaulType:              (*string)(ppmCloseout.HaulType),
		HaulPrice:             handlers.FmtCost(ppmCloseout.HaulPrice),
		HaulFSC:               handlers.FmtCost(ppmCloseout.HaulFSC),
		Dop:                   handlers.FmtCost(ppmCloseout.DOP),
		Ddp:                   handlers.FmtCost(ppmCloseout.DDP),
		PackPrice:             handlers.FmtCost(ppmCloseout.PackPrice),
		UnpackPrice:           handlers.FmtCost(ppmCloseout.UnpackPrice),
		IntlPackPrice:         handlers.FmtCost((ppmCloseout.IntlPackPrice)),
		IntlUnpackPrice:       handlers.FmtCost((ppmCloseout.IntlUnpackPrice)),
		IntlLinehaulPrice:     handlers.FmtCost((ppmCloseout.IntlLinehaulPrice)),
		SITReimbursement:      handlers.FmtCost(ppmCloseout.SITReimbursement),
	}

	return payload
}

// PPMActualWeight payload
func PPMActualWeight(ppmActualWeight *unit.Pound) *ghcmessages.PPMActualWeight {
	if ppmActualWeight == nil {
		return nil
	}
	payload := &ghcmessages.PPMActualWeight{
		ActualWeight: handlers.FmtPoundPtr(ppmActualWeight),
	}

	return payload
}

func PPMSITEstimatedCostParamsFirstDaySIT(ppmSITFirstDayParams models.PPMSITEstimatedCostParams) *ghcmessages.PPMSITEstimatedCostParamsFirstDaySIT {
	payload := &ghcmessages.PPMSITEstimatedCostParamsFirstDaySIT{
		ContractYearName:       ppmSITFirstDayParams.ContractYearName,
		PriceRateOrFactor:      ppmSITFirstDayParams.PriceRateOrFactor,
		IsPeak:                 ppmSITFirstDayParams.IsPeak,
		EscalationCompounded:   ppmSITFirstDayParams.EscalationCompounded,
		ServiceAreaOrigin:      &ppmSITFirstDayParams.ServiceAreaOrigin,
		ServiceAreaDestination: &ppmSITFirstDayParams.ServiceAreaDestination,
	}
	return payload
}

func PPMSITEstimatedCostParamsAdditionalDaySIT(ppmSITAdditionalDayParams models.PPMSITEstimatedCostParams) *ghcmessages.PPMSITEstimatedCostParamsAdditionalDaySIT {
	payload := &ghcmessages.PPMSITEstimatedCostParamsAdditionalDaySIT{
		ContractYearName:       ppmSITAdditionalDayParams.ContractYearName,
		PriceRateOrFactor:      ppmSITAdditionalDayParams.PriceRateOrFactor,
		IsPeak:                 ppmSITAdditionalDayParams.IsPeak,
		EscalationCompounded:   ppmSITAdditionalDayParams.EscalationCompounded,
		ServiceAreaOrigin:      &ppmSITAdditionalDayParams.ServiceAreaOrigin,
		ServiceAreaDestination: &ppmSITAdditionalDayParams.ServiceAreaDestination,
		NumberDaysSIT:          &ppmSITAdditionalDayParams.NumberDaysSIT,
	}
	return payload
}

func PPMSITEstimatedCost(ppmSITEstimatedCost *models.PPMSITEstimatedCostInfo) *ghcmessages.PPMSITEstimatedCost {
	if ppmSITEstimatedCost == nil {
		return nil
	}
	payload := &ghcmessages.PPMSITEstimatedCost{
		SitCost:                handlers.FmtCost(ppmSITEstimatedCost.EstimatedSITCost),
		PriceFirstDaySIT:       handlers.FmtCost(ppmSITEstimatedCost.PriceFirstDaySIT),
		PriceAdditionalDaySIT:  handlers.FmtCost(ppmSITEstimatedCost.PriceAdditionalDaySIT),
		ParamsFirstDaySIT:      PPMSITEstimatedCostParamsFirstDaySIT(ppmSITEstimatedCost.ParamsFirstDaySIT),
		ParamsAdditionalDaySIT: PPMSITEstimatedCostParamsAdditionalDaySIT(ppmSITEstimatedCost.ParamsAdditionalDaySIT),
	}

	return payload
}

// ShipmentAddressUpdate payload
func ShipmentAddressUpdate(shipmentAddressUpdate *models.ShipmentAddressUpdate) *ghcmessages.ShipmentAddressUpdate {
	if shipmentAddressUpdate == nil || shipmentAddressUpdate.ID.IsNil() {
		return nil
	}

	payload := &ghcmessages.ShipmentAddressUpdate{
		ID:                    strfmt.UUID(shipmentAddressUpdate.ID.String()),
		ShipmentID:            strfmt.UUID(shipmentAddressUpdate.ShipmentID.String()),
		NewAddress:            Address(&shipmentAddressUpdate.NewAddress),
		OriginalAddress:       Address(&shipmentAddressUpdate.OriginalAddress),
		SitOriginalAddress:    Address(shipmentAddressUpdate.SitOriginalAddress),
		ContractorRemarks:     shipmentAddressUpdate.ContractorRemarks,
		OfficeRemarks:         shipmentAddressUpdate.OfficeRemarks,
		Status:                ghcmessages.ShipmentAddressUpdateStatus(shipmentAddressUpdate.Status),
		NewSitDistanceBetween: handlers.FmtIntPtrToInt64(shipmentAddressUpdate.NewSitDistanceBetween),
		OldSitDistanceBetween: handlers.FmtIntPtrToInt64(shipmentAddressUpdate.OldSitDistanceBetween),
	}

	return payload
}

// LineOfAccounting payload
func LineOfAccounting(lineOfAccounting *models.LineOfAccounting) *ghcmessages.LineOfAccounting {
	// Nil check
	if lineOfAccounting == nil {
		return nil
	}

	return &ghcmessages.LineOfAccounting{
		ID:                        strfmt.UUID(lineOfAccounting.ID.String()),
		LoaActvtyID:               lineOfAccounting.LoaActvtyID,
		LoaAgncAcntngCd:           lineOfAccounting.LoaAgncAcntngCd,
		LoaAgncDsbrCd:             lineOfAccounting.LoaAgncDsbrCd,
		LoaAlltSnID:               lineOfAccounting.LoaAlltSnID,
		LoaBafID:                  lineOfAccounting.LoaBafID,
		LoaBdgtAcntClsNm:          lineOfAccounting.LoaBdgtAcntClsNm,
		LoaBetCd:                  lineOfAccounting.LoaBetCd,
		LoaBgFyTx:                 handlers.FmtIntPtrToInt64(lineOfAccounting.LoaBgFyTx),
		LoaBgnDt:                  handlers.FmtDatePtr(lineOfAccounting.LoaBgnDt),
		LoaBgtLnItmID:             lineOfAccounting.LoaBgtLnItmID,
		LoaBgtRstrCd:              lineOfAccounting.LoaBgtRstrCd,
		LoaBgtSubActCd:            lineOfAccounting.LoaBgtSubActCd,
		LoaClsRefID:               lineOfAccounting.LoaClsRefID,
		LoaCstCd:                  lineOfAccounting.LoaCstCd,
		LoaCstCntrID:              lineOfAccounting.LoaCstCntrID,
		LoaCustNm:                 lineOfAccounting.LoaCustNm,
		LoaDfAgncyAlctnRcpntID:    lineOfAccounting.LoaDfAgncyAlctnRcpntID,
		LoaDocID:                  lineOfAccounting.LoaDocID,
		LoaDptID:                  lineOfAccounting.LoaDptID,
		LoaDscTx:                  lineOfAccounting.LoaDscTx,
		LoaDtlRmbsmtSrcID:         lineOfAccounting.LoaDtlRmbsmtSrcID,
		LoaEndDt:                  handlers.FmtDatePtr(lineOfAccounting.LoaEndDt),
		LoaEndFyTx:                handlers.FmtIntPtrToInt64(lineOfAccounting.LoaEndFyTx),
		LoaFmsTrnsactnID:          lineOfAccounting.LoaFmsTrnsactnID,
		LoaFnclArID:               lineOfAccounting.LoaFnclArID,
		LoaFnctPrsNm:              lineOfAccounting.LoaFnctPrsNm,
		LoaFndCntrID:              lineOfAccounting.LoaFndCntrID,
		LoaFndTyFgCd:              lineOfAccounting.LoaFndTyFgCd,
		LoaHistStatCd:             lineOfAccounting.LoaHistStatCd,
		LoaHsGdsCd:                lineOfAccounting.LoaHsGdsCd,
		LoaInstlAcntgActID:        lineOfAccounting.LoaInstlAcntgActID,
		LoaJbOrdNm:                lineOfAccounting.LoaJbOrdNm,
		LoaLclInstlID:             lineOfAccounting.LoaLclInstlID,
		LoaMajClmNm:               lineOfAccounting.LoaMajClmNm,
		LoaMajRmbsmtSrcID:         lineOfAccounting.LoaMajRmbsmtSrcID,
		LoaObjClsID:               lineOfAccounting.LoaObjClsID,
		LoaOpAgncyID:              lineOfAccounting.LoaOpAgncyID,
		LoaPgmElmntID:             lineOfAccounting.LoaPgmElmntID,
		LoaPrjID:                  lineOfAccounting.LoaPrjID,
		LoaSbaltmtRcpntID:         lineOfAccounting.LoaSbaltmtRcpntID,
		LoaScrtyCoopCustCd:        lineOfAccounting.LoaScrtyCoopCustCd,
		LoaScrtyCoopDsgntrCd:      lineOfAccounting.LoaScrtyCoopDsgntrCd,
		LoaScrtyCoopImplAgncCd:    lineOfAccounting.LoaScrtyCoopImplAgncCd,
		LoaScrtyCoopLnItmID:       lineOfAccounting.LoaScrtyCoopLnItmID,
		LoaSpclIntrID:             lineOfAccounting.LoaSpclIntrID,
		LoaSrvSrcID:               lineOfAccounting.LoaSrvSrcID,
		LoaStatCd:                 lineOfAccounting.LoaStatCd,
		LoaSubAcntID:              lineOfAccounting.LoaSubAcntID,
		LoaSysID:                  lineOfAccounting.LoaSysID,
		LoaTnsfrDptNm:             lineOfAccounting.LoaTnsfrDptNm,
		LoaTrnsnID:                lineOfAccounting.LoaTrnsnID,
		LoaTrsySfxTx:              lineOfAccounting.LoaTrsySfxTx,
		LoaTskBdgtSblnTx:          lineOfAccounting.LoaTskBdgtSblnTx,
		LoaUic:                    lineOfAccounting.LoaUic,
		LoaWkCntrRcpntNm:          lineOfAccounting.LoaWkCntrRcpntNm,
		LoaWrkOrdID:               lineOfAccounting.LoaWrkOrdID,
		OrgGrpDfasCd:              lineOfAccounting.OrgGrpDfasCd,
		UpdatedAt:                 strfmt.DateTime(lineOfAccounting.UpdatedAt),
		CreatedAt:                 strfmt.DateTime(lineOfAccounting.CreatedAt),
		ValidLoaForTac:            lineOfAccounting.ValidLoaForTac,
		ValidHhgProgramCodeForLoa: lineOfAccounting.ValidHhgProgramCodeForLoa,
	}
}

// MarketCode payload
func MarketCode(marketCode *models.MarketCode) string {
	if marketCode == nil {
		return "" // Or a default string value
	}
	return string(*marketCode)
}

// MTOShipment payload
func MTOShipment(storer storage.FileStorer, mtoShipment *models.MTOShipment, sitStatusPayload *ghcmessages.SITStatus) *ghcmessages.MTOShipment {

	payload := &ghcmessages.MTOShipment{
		ID:                          strfmt.UUID(mtoShipment.ID.String()),
		MoveTaskOrderID:             strfmt.UUID(mtoShipment.MoveTaskOrderID.String()),
		ShipmentType:                ghcmessages.MTOShipmentType(mtoShipment.ShipmentType),
		Status:                      ghcmessages.MTOShipmentStatus(mtoShipment.Status),
		CounselorRemarks:            mtoShipment.CounselorRemarks,
		CustomerRemarks:             mtoShipment.CustomerRemarks,
		RejectionReason:             mtoShipment.RejectionReason,
		PickupAddress:               Address(mtoShipment.PickupAddress),
		SecondaryDeliveryAddress:    Address(mtoShipment.SecondaryDeliveryAddress),
		SecondaryPickupAddress:      Address(mtoShipment.SecondaryPickupAddress),
		DestinationAddress:          Address(mtoShipment.DestinationAddress),
		HasSecondaryDeliveryAddress: mtoShipment.HasSecondaryDeliveryAddress,
		HasSecondaryPickupAddress:   mtoShipment.HasSecondaryPickupAddress,
		TertiaryDeliveryAddress:     Address(mtoShipment.TertiaryDeliveryAddress),
		TertiaryPickupAddress:       Address(mtoShipment.TertiaryPickupAddress),
		HasTertiaryDeliveryAddress:  mtoShipment.HasTertiaryDeliveryAddress,
		HasTertiaryPickupAddress:    mtoShipment.HasTertiaryPickupAddress,
		ActualProGearWeight:         handlers.FmtPoundPtr(mtoShipment.ActualProGearWeight),
		ActualSpouseProGearWeight:   handlers.FmtPoundPtr(mtoShipment.ActualSpouseProGearWeight),
		PrimeEstimatedWeight:        handlers.FmtPoundPtr(mtoShipment.PrimeEstimatedWeight),
		PrimeActualWeight:           handlers.FmtPoundPtr(mtoShipment.PrimeActualWeight),
		NtsRecordedWeight:           handlers.FmtPoundPtr(mtoShipment.NTSRecordedWeight),
		MtoAgents:                   *MTOAgents(&mtoShipment.MTOAgents),
		MtoServiceItems:             MTOServiceItemModels(mtoShipment.MTOServiceItems, storer),
		Diversion:                   mtoShipment.Diversion,
		DiversionReason:             mtoShipment.DiversionReason,
		Reweigh:                     Reweigh(mtoShipment.Reweigh, sitStatusPayload),
		CreatedAt:                   strfmt.DateTime(mtoShipment.CreatedAt),
		UpdatedAt:                   strfmt.DateTime(mtoShipment.UpdatedAt),
		ETag:                        etag.GenerateEtag(mtoShipment.UpdatedAt),
		DeletedAt:                   handlers.FmtDateTimePtr(mtoShipment.DeletedAt),
		ApprovedDate:                handlers.FmtDateTimePtr(mtoShipment.ApprovedDate),
		SitDaysAllowance:            handlers.FmtIntPtrToInt64(mtoShipment.SITDaysAllowance),
		SitExtensions:               *SITDurationUpdates(&mtoShipment.SITDurationUpdates),
		BillableWeightCap:           handlers.FmtPoundPtr(mtoShipment.BillableWeightCap),
		BillableWeightJustification: mtoShipment.BillableWeightJustification,
		UsesExternalVendor:          mtoShipment.UsesExternalVendor,
		ServiceOrderNumber:          mtoShipment.ServiceOrderNumber,
		StorageFacility:             StorageFacility(mtoShipment.StorageFacility),
		PpmShipment:                 PPMShipment(storer, mtoShipment.PPMShipment),
		BoatShipment:                BoatShipment(storer, mtoShipment.BoatShipment),
		MobileHomeShipment:          MobileHomeShipment(storer, mtoShipment.MobileHome),
		DeliveryAddressUpdate:       ShipmentAddressUpdate(mtoShipment.DeliveryAddressUpdate),
		ShipmentLocator:             handlers.FmtStringPtr(mtoShipment.ShipmentLocator),
		MarketCode:                  MarketCode(&mtoShipment.MarketCode),
		PoeLocation:                 Port(mtoShipment.MTOServiceItems, "POE"),
		PodLocation:                 Port(mtoShipment.MTOServiceItems, "POD"),
		TerminationComments:         handlers.FmtStringPtr(mtoShipment.TerminationComments),
		TerminatedAt:                handlers.FmtDateTimePtr(mtoShipment.TerminatedAt),
	}

	if mtoShipment.Distance != nil {
		payload.Distance = handlers.FmtInt64(int64(*mtoShipment.Distance))
	}

	if sitStatusPayload != nil {
		// If we have a sitStatusPayload, overwrite SitDaysAllowance from the shipment model.
		totalSITAllowance := 0
		if sitStatusPayload.TotalDaysRemaining != nil {
			totalSITAllowance += int(*sitStatusPayload.TotalDaysRemaining)
		}
		if sitStatusPayload.TotalSITDaysUsed != nil {
			totalSITAllowance += int(*sitStatusPayload.TotalSITDaysUsed)
		}
		payload.SitDaysAllowance = handlers.FmtIntPtrToInt64(&totalSITAllowance)
	}

	if len(mtoShipment.SITDurationUpdates) > 0 {
		payload.SitExtensions = *SITDurationUpdates(&mtoShipment.SITDurationUpdates)
	}

	if mtoShipment.RequestedPickupDate != nil && !mtoShipment.RequestedPickupDate.IsZero() {
		payload.RequestedPickupDate = handlers.FmtDatePtr(mtoShipment.RequestedPickupDate)
	}

	if mtoShipment.ActualPickupDate != nil && !mtoShipment.ActualPickupDate.IsZero() {
		payload.ActualPickupDate = handlers.FmtDatePtr(mtoShipment.ActualPickupDate)
	}

	if mtoShipment.ActualDeliveryDate != nil && !mtoShipment.ActualDeliveryDate.IsZero() {
		payload.ActualDeliveryDate = handlers.FmtDatePtr(mtoShipment.ActualDeliveryDate)
	}

	if mtoShipment.RequestedDeliveryDate != nil && !mtoShipment.RequestedDeliveryDate.IsZero() {
		payload.RequestedDeliveryDate = handlers.FmtDatePtr(mtoShipment.RequestedDeliveryDate)
	}

	if mtoShipment.RequiredDeliveryDate != nil && !mtoShipment.RequiredDeliveryDate.IsZero() {
		payload.RequiredDeliveryDate = handlers.FmtDatePtr(mtoShipment.RequiredDeliveryDate)
	}

	if mtoShipment.ScheduledPickupDate != nil {
		payload.ScheduledPickupDate = handlers.FmtDatePtr(mtoShipment.ScheduledPickupDate)
	}

	if mtoShipment.ScheduledDeliveryDate != nil {
		payload.ScheduledDeliveryDate = handlers.FmtDatePtr(mtoShipment.ScheduledDeliveryDate)
	}

	if mtoShipment.DestinationType != nil {
		destinationType := ghcmessages.DestinationType(*mtoShipment.DestinationType)
		payload.DestinationType = &destinationType
	}

	if sitStatusPayload != nil {
		payload.SitStatus = sitStatusPayload
	}

	if mtoShipment.TACType != nil {
		tt := ghcmessages.LOAType(*mtoShipment.TACType)
		payload.TacType = &tt
	}

	if mtoShipment.SACType != nil {
		st := ghcmessages.LOAType(*mtoShipment.SACType)
		payload.SacType = &st
	}

	weightsCalculator := mtoshipment.NewShipmentBillableWeightCalculator()
	calculatedWeights := weightsCalculator.CalculateShipmentBillableWeight(mtoShipment)

	// CalculatedBillableWeight is intentionally not a part of the mto_shipments model
	// because we don't want to store a derived value in the database
	payload.CalculatedBillableWeight = handlers.FmtPoundPtr(calculatedWeights.CalculatedBillableWeight)

	return payload
}

// MTOShipments payload
func MTOShipments(storer storage.FileStorer, mtoShipments *models.MTOShipments, sitStatusPayload map[string]*ghcmessages.SITStatus) *ghcmessages.MTOShipments {
	payload := make(ghcmessages.MTOShipments, len(*mtoShipments))

	for i, m := range *mtoShipments {
		copyOfMtoShipment := m // Make copy to avoid implicit memory aliasing of items from a range statement.
		if sitStatus, ok := sitStatusPayload[copyOfMtoShipment.ID.String()]; ok {
			payload[i] = MTOShipment(storer, &copyOfMtoShipment, sitStatus)
		} else {
			payload[i] = MTOShipment(storer, &copyOfMtoShipment, nil)
		}
	}
	return &payload
}

// InternalServerError describes errors in a standard structure to be returned in the payload.
// If detail is nil, string defaults to "An internal server error has occurred."
func InternalServerError(detail *string, traceID uuid.UUID) *ghcmessages.Error {
	errDetail := handlers.FmtString(handlers.InternalServerErrDetail)

	if detail != nil {
		errDetail = detail
	}

	msg := fmt.Sprintf("%v | Instance: %v", *errDetail, traceID)
	payload := ghcmessages.Error{Message: &msg}

	return &payload
}

// MTOAgent payload
func MTOAgent(mtoAgent *models.MTOAgent) *ghcmessages.MTOAgent {
	payload := &ghcmessages.MTOAgent{
		ID:            strfmt.UUID(mtoAgent.ID.String()),
		MtoShipmentID: strfmt.UUID(mtoAgent.MTOShipmentID.String()),
		CreatedAt:     strfmt.DateTime(mtoAgent.CreatedAt),
		UpdatedAt:     strfmt.DateTime(mtoAgent.UpdatedAt),
		FirstName:     mtoAgent.FirstName,
		LastName:      mtoAgent.LastName,
		AgentType:     string(mtoAgent.MTOAgentType),
		Email:         mtoAgent.Email,
		Phone:         mtoAgent.Phone,
		ETag:          etag.GenerateEtag(mtoAgent.UpdatedAt),
	}
	return payload
}

// MTOAgents payload
func MTOAgents(mtoAgents *models.MTOAgents) *ghcmessages.MTOAgents {
	payload := make(ghcmessages.MTOAgents, len(*mtoAgents))
	for i, m := range *mtoAgents {
		copyOfMtoAgent := m // Make copy to avoid implicit memory aliasing of items from a range statement.
		payload[i] = MTOAgent(&copyOfMtoAgent)
	}
	return &payload
}

// PaymentRequests payload
func PaymentRequests(appCtx appcontext.AppContext, prs *models.PaymentRequests, storer storage.FileStorer) (*ghcmessages.PaymentRequests, error) {
	payload := make(ghcmessages.PaymentRequests, len(*prs))

	for i, p := range *prs {
		paymentRequest := p
		pr, err := PaymentRequest(appCtx, &paymentRequest, storer)
		if err != nil {
			return nil, err
		}
		payload[i] = pr
	}
	return &payload, nil
}

// PaymentRequest payload
func PaymentRequest(appCtx appcontext.AppContext, pr *models.PaymentRequest, storer storage.FileStorer) (*ghcmessages.PaymentRequest, error) {
	serviceDocs := make(ghcmessages.ProofOfServiceDocs, len(pr.ProofOfServiceDocs))

	if len(pr.ProofOfServiceDocs) > 0 {
		for i, proofOfService := range pr.ProofOfServiceDocs {
			payload, err := ProofOfServiceDoc(proofOfService, storer)
			if err != nil {
				return nil, err
			}
			serviceDocs[i] = payload
		}
	}

	move, err := Move(&pr.MoveTaskOrder, storer)
	if err != nil {
		return nil, err
	}

	ediErrorInfoEDIType := ""
	ediErrorInfoEDICode := ""
	ediErrorInfoEDIDescription := ""
	ediErrorInfo := pr.EdiErrors
	if ediErrorInfo != nil {
		mostRecentEdiError := ediErrorInfo[0]
		if mostRecentEdiError.EDIType != "" {
			ediErrorInfoEDIType = string(mostRecentEdiError.EDIType)
		}
		if mostRecentEdiError.Code != nil {
			ediErrorInfoEDICode = *mostRecentEdiError.Code
		}
		if mostRecentEdiError.Description != nil {
			ediErrorInfoEDIDescription = *mostRecentEdiError.Description
		}
	}

	var totalTPPSPaidInvoicePriceMillicents *int64
	var tppsPaidInvoiceSellerPaidDate *time.Time
	var TPPSPaidInvoiceReportsForPR models.TPPSPaidInvoiceReportEntrys
	if pr.TPPSPaidInvoiceReports != nil {
		TPPSPaidInvoiceReportsForPR = pr.TPPSPaidInvoiceReports
		if len(TPPSPaidInvoiceReportsForPR) > 0 {
			if TPPSPaidInvoiceReportsForPR[0].InvoiceTotalChargesInMillicents >= 0 {
				totalTPPSPaidInvoicePriceMillicents = models.Int64Pointer(int64(TPPSPaidInvoiceReportsForPR[0].InvoiceTotalChargesInMillicents))
				tppsPaidInvoiceSellerPaidDate = &TPPSPaidInvoiceReportsForPR[0].SellerPaidDate
			}
		}
	}

	return &ghcmessages.PaymentRequest{
		ID:                                   *handlers.FmtUUID(pr.ID),
		IsFinal:                              &pr.IsFinal,
		MoveTaskOrderID:                      *handlers.FmtUUID(pr.MoveTaskOrderID),
		MoveTaskOrder:                        move,
		PaymentRequestNumber:                 pr.PaymentRequestNumber,
		RecalculationOfPaymentRequestID:      handlers.FmtUUIDPtr(pr.RecalculationOfPaymentRequestID),
		RejectionReason:                      pr.RejectionReason,
		Status:                               ghcmessages.PaymentRequestStatus(pr.Status),
		ETag:                                 etag.GenerateEtag(pr.UpdatedAt),
		ServiceItems:                         *PaymentServiceItems(&pr.PaymentServiceItems, &TPPSPaidInvoiceReportsForPR),
		ReviewedAt:                           handlers.FmtDateTimePtr(pr.ReviewedAt),
		ProofOfServiceDocs:                   serviceDocs,
		CreatedAt:                            strfmt.DateTime(pr.CreatedAt),
		SentToGexAt:                          (*strfmt.DateTime)(pr.SentToGexAt),
		ReceivedByGexAt:                      (*strfmt.DateTime)(pr.ReceivedByGexAt),
		EdiErrorType:                         &ediErrorInfoEDIType,
		EdiErrorCode:                         &ediErrorInfoEDICode,
		EdiErrorDescription:                  &ediErrorInfoEDIDescription,
		TppsInvoiceAmountPaidTotalMillicents: totalTPPSPaidInvoicePriceMillicents,
		TppsInvoiceSellerPaidDate:            (*strfmt.DateTime)(tppsPaidInvoiceSellerPaidDate),
	}, nil
}

// PaymentServiceItem payload
func PaymentServiceItem(ps *models.PaymentServiceItem) *ghcmessages.PaymentServiceItem {
	if ps == nil {
		return nil
	}
	paymentServiceItemParams := PaymentServiceItemParams(&ps.PaymentServiceItemParams)

	return &ghcmessages.PaymentServiceItem{
		ID:                       *handlers.FmtUUID(ps.ID),
		MtoServiceItemID:         *handlers.FmtUUID(ps.MTOServiceItemID),
		MtoServiceItemCode:       string(ps.MTOServiceItem.ReService.Code),
		MtoServiceItemName:       ps.MTOServiceItem.ReService.Name,
		MtoShipmentType:          ghcmessages.MTOShipmentType(ps.MTOServiceItem.MTOShipment.ShipmentType),
		MtoShipmentID:            handlers.FmtUUIDPtr(ps.MTOServiceItem.MTOShipmentID),
		CreatedAt:                strfmt.DateTime(ps.CreatedAt),
		PriceCents:               handlers.FmtCost(ps.PriceCents),
		RejectionReason:          ps.RejectionReason,
		Status:                   ghcmessages.PaymentServiceItemStatus(ps.Status),
		ReferenceID:              ps.ReferenceID,
		ETag:                     etag.GenerateEtag(ps.UpdatedAt),
		PaymentServiceItemParams: *paymentServiceItemParams,
	}
}

// PaymentServiceItems payload
func PaymentServiceItems(paymentServiceItems *models.PaymentServiceItems, tppsPaidReportData *models.TPPSPaidInvoiceReportEntrys) *ghcmessages.PaymentServiceItems {
	payload := make(ghcmessages.PaymentServiceItems, len(*paymentServiceItems))
	for i, m := range *paymentServiceItems {
		copyOfPaymentServiceItem := m // Make copy to avoid implicit memory aliasing of items from a range statement.
		payload[i] = PaymentServiceItem(&copyOfPaymentServiceItem)

		// We process TPPS Paid Invoice Reports to get payment information for each payment service item
		// This report tells us how much TPPS paid HS for each item, then we store and display it
		if *tppsPaidReportData != nil {
			tppsDataForPaymentRequest := *tppsPaidReportData
			for tppsDataRowIndex := range tppsDataForPaymentRequest {
				if tppsDataForPaymentRequest[tppsDataRowIndex].ProductDescription == payload[i].MtoServiceItemCode {
					payload[i].TppsInvoiceAmountPaidPerServiceItemMillicents = handlers.FmtMilliCentsPtr(&tppsDataForPaymentRequest[tppsDataRowIndex].LineNetCharge)
				}
			}
		}
	}
	return &payload
}

// PaymentServiceItemParam payload
func PaymentServiceItemParam(paymentServiceItemParam models.PaymentServiceItemParam) *ghcmessages.PaymentServiceItemParam {
	return &ghcmessages.PaymentServiceItemParam{
		ID:                   strfmt.UUID(paymentServiceItemParam.ID.String()),
		PaymentServiceItemID: strfmt.UUID(paymentServiceItemParam.PaymentServiceItemID.String()),
		Key:                  ghcmessages.ServiceItemParamName(paymentServiceItemParam.ServiceItemParamKey.Key),
		Value:                paymentServiceItemParam.Value,
		Type:                 ghcmessages.ServiceItemParamType(paymentServiceItemParam.ServiceItemParamKey.Type),
		Origin:               ghcmessages.ServiceItemParamOrigin(paymentServiceItemParam.ServiceItemParamKey.Origin),
		ETag:                 etag.GenerateEtag(paymentServiceItemParam.UpdatedAt),
	}
}

// PaymentServiceItemParams payload
func PaymentServiceItemParams(paymentServiceItemParams *models.PaymentServiceItemParams) *ghcmessages.PaymentServiceItemParams {
	if paymentServiceItemParams == nil {
		return nil
	}

	payload := make(ghcmessages.PaymentServiceItemParams, len(*paymentServiceItemParams))

	for i, p := range *paymentServiceItemParams {
		payload[i] = PaymentServiceItemParam(p)
	}
	return &payload
}

func ServiceRequestDoc(serviceRequest models.ServiceRequestDocument, storer storage.FileStorer) (*ghcmessages.ServiceRequestDocument, error) {

	uploads := make([]*ghcmessages.Upload, len(serviceRequest.ServiceRequestDocumentUploads))

	if len(serviceRequest.ServiceRequestDocumentUploads) > 0 {
		for i, serviceRequestUpload := range serviceRequest.ServiceRequestDocumentUploads {
			url, err := storer.PresignedURL(serviceRequestUpload.Upload.StorageKey, serviceRequestUpload.Upload.ContentType, serviceRequestUpload.Upload.Filename)
			if err != nil {
				return nil, err
			}
			uploads[i] = Upload(storer, serviceRequestUpload.Upload, url)
		}
	}

	return &ghcmessages.ServiceRequestDocument{
		Uploads: uploads,
	}, nil

}

// MTOServiceItemSingleModel payload
func MTOServiceItemSingleModel(s *models.MTOServiceItem) *ghcmessages.MTOServiceItemSingle {
	return &ghcmessages.MTOServiceItemSingle{
		SitPostalCode:            handlers.FmtStringPtr(s.SITPostalCode),
		ApprovedAt:               handlers.FmtDateTimePtr(s.ApprovedAt),
		CreatedAt:                *handlers.FmtDateTime(s.CreatedAt),
		ID:                       *handlers.FmtUUID(s.ID),
		MoveTaskOrderID:          *handlers.FmtUUID(s.MoveTaskOrderID),
		MtoShipmentID:            handlers.FmtUUID(*s.MTOShipmentID),
		PickupPostalCode:         handlers.FmtStringPtr(s.PickupPostalCode),
		ReServiceID:              *handlers.FmtUUID(s.ReServiceID),
		RejectedAt:               handlers.FmtDateTimePtr(s.RejectedAt),
		RejectionReason:          handlers.FmtStringPtr(s.RejectionReason),
		SitCustomerContacted:     handlers.FmtDatePtr(s.SITCustomerContacted),
		SitDepartureDate:         handlers.FmtDateTimePtr(s.SITDepartureDate),
		SitEntryDate:             handlers.FmtDateTimePtr(s.SITEntryDate),
		SitRequestedDelivery:     handlers.FmtDatePtr(s.SITRequestedDelivery),
		Status:                   handlers.FmtString(string(s.Status)),
		UpdatedAt:                *handlers.FmtDateTime(s.UpdatedAt),
		ConvertToCustomerExpense: *handlers.FmtBool(s.CustomerExpense),
		CustomerExpenseReason:    handlers.FmtStringPtr(s.CustomerExpenseReason),
	}
}

// MTOServiceItemModel payload
func MTOServiceItemModel(s *models.MTOServiceItem, storer storage.FileStorer) *ghcmessages.MTOServiceItem {
	if s == nil {
		return nil
	}

	serviceRequestDocs := make(ghcmessages.ServiceRequestDocuments, len(s.ServiceRequestDocuments))

	if len(s.ServiceRequestDocuments) > 0 {
		for i, serviceRequest := range s.ServiceRequestDocuments {
			payload, err := ServiceRequestDoc(serviceRequest, storer)
			if err != nil {
				return nil
			}
			serviceRequestDocs[i] = payload
		}
	}
	var sort *string
	if s.ReService.ReServiceItems != nil {
		for _, reServiceItem := range *s.ReService.ReServiceItems {
			if s.MTOShipment.MarketCode == reServiceItem.MarketCode && s.MTOShipment.ShipmentType == reServiceItem.ShipmentType {
				sort = reServiceItem.Sort
				break
			}
		}
	}
	payload := &ghcmessages.MTOServiceItem{
		ID:                            handlers.FmtUUID(s.ID),
		MoveTaskOrderID:               handlers.FmtUUID(s.MoveTaskOrderID),
		MtoShipmentID:                 handlers.FmtUUIDPtr(s.MTOShipmentID),
		ReServiceID:                   handlers.FmtUUID(s.ReServiceID),
		ReServiceCode:                 handlers.FmtString(string(s.ReService.Code)),
		ReServiceName:                 handlers.FmtStringPtr(&s.ReService.Name),
		Reason:                        handlers.FmtStringPtr(s.Reason),
		RejectionReason:               handlers.FmtStringPtr(s.RejectionReason),
		PickupPostalCode:              handlers.FmtStringPtr(s.PickupPostalCode),
		SITPostalCode:                 handlers.FmtStringPtr(s.SITPostalCode),
		SitEntryDate:                  handlers.FmtDateTimePtr(s.SITEntryDate),
		SitDepartureDate:              handlers.FmtDateTimePtr(s.SITDepartureDate),
		SitCustomerContacted:          handlers.FmtDatePtr(s.SITCustomerContacted),
		SitRequestedDelivery:          handlers.FmtDatePtr(s.SITRequestedDelivery),
		Sort:                          sort,
		Status:                        ghcmessages.MTOServiceItemStatus(s.Status),
		Description:                   handlers.FmtStringPtr(s.Description),
		Dimensions:                    MTOServiceItemDimensions(s.Dimensions),
		CustomerContacts:              MTOServiceItemCustomerContacts(s.CustomerContacts),
		SitOriginHHGOriginalAddress:   Address(s.SITOriginHHGOriginalAddress),
		SitOriginHHGActualAddress:     Address(s.SITOriginHHGActualAddress),
		SitDestinationOriginalAddress: Address(s.SITDestinationOriginalAddress),
		SitDestinationFinalAddress:    Address(s.SITDestinationFinalAddress),
		EstimatedWeight:               handlers.FmtPoundPtr(s.EstimatedWeight),
		CreatedAt:                     strfmt.DateTime(s.CreatedAt),
		ApprovedAt:                    handlers.FmtDateTimePtr(s.ApprovedAt),
		RejectedAt:                    handlers.FmtDateTimePtr(s.RejectedAt),
		ETag:                          etag.GenerateEtag(s.UpdatedAt),
		ServiceRequestDocuments:       serviceRequestDocs,
		ConvertToCustomerExpense:      *handlers.FmtBool(s.CustomerExpense),
		CustomerExpenseReason:         handlers.FmtStringPtr(s.CustomerExpenseReason),
		SitDeliveryMiles:              handlers.FmtIntPtrToInt64(s.SITDeliveryMiles),
		EstimatedPrice:                handlers.FmtCost(s.PricingEstimate),
		StandaloneCrate:               s.StandaloneCrate,
		ExternalCrate:                 s.ExternalCrate,
		LockedPriceCents:              handlers.FmtCost(s.LockedPriceCents),
	}

	if s.ReService.Code == models.ReServiceCodeICRT && s.MTOShipment.PickupAddress != nil {
		if *s.MTOShipment.PickupAddress.IsOconus {
			payload.Market = handlers.FmtString(models.MarketOconus.FullString())
		} else {
			payload.Market = handlers.FmtString(models.MarketConus.FullString())
		}
	}

	if s.ReService.Code == models.ReServiceCodeIOSHUT && s.MTOShipment.PickupAddress != nil {
		if *s.MTOShipment.PickupAddress.IsOconus {
			payload.Market = handlers.FmtString(models.MarketOconus.FullString())
		} else {
			payload.Market = handlers.FmtString(models.MarketConus.FullString())
		}
	}

	if s.ReService.Code == models.ReServiceCodeIDSHUT && s.MTOShipment.DestinationAddress != nil {
		if *s.MTOShipment.DestinationAddress.IsOconus {
			payload.Market = handlers.FmtString(models.MarketOconus.FullString())
		} else {
			payload.Market = handlers.FmtString(models.MarketConus.FullString())
		}
	}

	if s.ReService.Code == models.ReServiceCodeIUCRT && s.MTOShipment.DestinationAddress != nil {
		if *s.MTOShipment.DestinationAddress.IsOconus {
			payload.Market = handlers.FmtString(models.MarketOconus.FullString())
		} else {
			payload.Market = handlers.FmtString(models.MarketConus.FullString())
		}
	}

	return payload
}

// SITServiceItemGrouping payload
func SITServiceItemGrouping(s models.SITServiceItemGrouping, storer storage.FileStorer) *ghcmessages.SITServiceItemGrouping {
	if len(s.ServiceItems) == 0 {
		return nil
	}

	summary := ghcmessages.SITSummary{
		FirstDaySITServiceItemID: strfmt.UUID(s.Summary.FirstDaySITServiceItemID.String()),
		Location:                 s.Summary.Location,
		DaysInSIT:                handlers.FmtIntPtrToInt64(&s.Summary.DaysInSIT),
		SitEntryDate:             *handlers.FmtDateTime(s.Summary.SITEntryDate),
		SitDepartureDate:         handlers.FmtDateTimePtr(s.Summary.SITDepartureDate),
		SitAuthorizedEndDate:     *handlers.FmtDateTime(s.Summary.SITAuthorizedEndDate),
		SitCustomerContacted:     handlers.FmtDateTimePtr(s.Summary.SITCustomerContacted),
		SitRequestedDelivery:     handlers.FmtDateTimePtr(s.Summary.SITRequestedDelivery),
	}

	serviceItems := MTOServiceItemModels(s.ServiceItems, storer)

	return &ghcmessages.SITServiceItemGrouping{
		Summary:      &summary,
		ServiceItems: serviceItems,
	}
}

// SITServiceItemGroupings payload
func SITServiceItemGroupings(s models.SITServiceItemGroupings, storer storage.FileStorer) ghcmessages.SITServiceItemGroupings {
	sitGroupings := ghcmessages.SITServiceItemGroupings{}
	for _, sitGroup := range s {
		if sitPayload := SITServiceItemGrouping(sitGroup, storer); sitPayload != nil {
			sitGroupings = append(sitGroupings, sitPayload)
		}
	}
	return sitGroupings
}

// MTOServiceItemModels payload
func MTOServiceItemModels(s models.MTOServiceItems, storer storage.FileStorer) ghcmessages.MTOServiceItems {
	serviceItems := ghcmessages.MTOServiceItems{}
	for _, item := range s {
		copyOfServiceItem := item // Make copy to avoid implicit memory aliasing of items from a range statement.
		serviceItems = append(serviceItems, MTOServiceItemModel(&copyOfServiceItem, storer))
	}

	return serviceItems
}

// MTOServiceItemDimension payload
func MTOServiceItemDimension(d *models.MTOServiceItemDimension) *ghcmessages.MTOServiceItemDimension {
	return &ghcmessages.MTOServiceItemDimension{
		ID:     *handlers.FmtUUID(d.ID),
		Type:   ghcmessages.DimensionType(d.Type),
		Length: *d.Length.Int32Ptr(),
		Height: *d.Height.Int32Ptr(),
		Width:  *d.Width.Int32Ptr(),
	}
}

// MTOServiceItemDimensions payload
func MTOServiceItemDimensions(d models.MTOServiceItemDimensions) ghcmessages.MTOServiceItemDimensions {
	payload := make(ghcmessages.MTOServiceItemDimensions, len(d))
	for i, item := range d {
		copyOfServiceItem := item // Make copy to avoid implicit memory aliasing of items from a range statement.
		payload[i] = MTOServiceItemDimension(&copyOfServiceItem)
	}
	return payload
}

// MTOServiceItemCustomerContact payload
func MTOServiceItemCustomerContact(c *models.MTOServiceItemCustomerContact) *ghcmessages.MTOServiceItemCustomerContact {
	return &ghcmessages.MTOServiceItemCustomerContact{
		Type:                       ghcmessages.CustomerContactType(c.Type),
		DateOfContact:              *handlers.FmtDate(c.DateOfContact),
		TimeMilitary:               c.TimeMilitary,
		FirstAvailableDeliveryDate: *handlers.FmtDate(c.FirstAvailableDeliveryDate),
	}
}

// MTOServiceItemCustomerContacts payload
func MTOServiceItemCustomerContacts(c models.MTOServiceItemCustomerContacts) ghcmessages.MTOServiceItemCustomerContacts {
	payload := make(ghcmessages.MTOServiceItemCustomerContacts, len(c))
	for i, item := range c {
		copyOfServiceItem := item // Make copy to avoid implicit memory aliasing of items from a range statement.
		payload[i] = MTOServiceItemCustomerContact(&copyOfServiceItem)
	}
	return payload
}

// Upload payload
func Upload(storer storage.FileStorer, upload models.Upload, url string) *ghcmessages.Upload {
	uploadPayload := &ghcmessages.Upload{
		ID:          handlers.FmtUUIDValue(upload.ID),
		Filename:    upload.Filename,
		ContentType: upload.ContentType,
		UploadType:  string(upload.UploadType),
		URL:         strfmt.URI(url),
		Bytes:       upload.Bytes,
		CreatedAt:   strfmt.DateTime(upload.CreatedAt),
		UpdatedAt:   strfmt.DateTime(upload.UpdatedAt),
		DeletedAt:   (*strfmt.DateTime)(upload.DeletedAt),
	}

	if upload.Rotation != nil {
		uploadPayload.Rotation = *upload.Rotation
	}

	tags, err := storer.Tags(upload.StorageKey)
	if err != nil {
		uploadPayload.Status = string(models.AVStatusPROCESSING)
	} else {
		uploadPayload.Status = string(models.GetAVStatusFromTags(tags))
	}
	return uploadPayload
}

// Upload payload for when a Proof of Service doc is designated as a weight ticket
// This adds an isWeightTicket key to the payload for the UI to use
func WeightTicketUpload(storer storage.FileStorer, upload models.Upload, url string, isWeightTicket bool) *ghcmessages.Upload {
	uploadPayload := &ghcmessages.Upload{
		ID:             handlers.FmtUUIDValue(upload.ID),
		Filename:       upload.Filename,
		ContentType:    upload.ContentType,
		URL:            strfmt.URI(url),
		Bytes:          upload.Bytes,
		CreatedAt:      strfmt.DateTime(upload.CreatedAt),
		UpdatedAt:      strfmt.DateTime(upload.UpdatedAt),
		IsWeightTicket: isWeightTicket,
	}
	tags, err := storer.Tags(upload.StorageKey)
	if err != nil {
		uploadPayload.Status = string(models.AVStatusPROCESSING)
	} else {
		uploadPayload.Status = string(models.GetAVStatusFromTags(tags))
	}
	return uploadPayload
}

// ProofOfServiceDoc payload from model
func ProofOfServiceDoc(proofOfService models.ProofOfServiceDoc, storer storage.FileStorer) (*ghcmessages.ProofOfServiceDoc, error) {

	uploads := make([]*ghcmessages.Upload, len(proofOfService.PrimeUploads))
	if len(proofOfService.PrimeUploads) > 0 {
		for i, primeUpload := range proofOfService.PrimeUploads {
			url, err := storer.PresignedURL(primeUpload.Upload.StorageKey, primeUpload.Upload.ContentType, primeUpload.Upload.Filename)
			if err != nil {
				return nil, err
			}
			// if the doc is a weight ticket then we need to return a different payload so the UI can differentiate
			weightTicket := proofOfService.IsWeightTicket
			if weightTicket {
				uploads[i] = WeightTicketUpload(storer, primeUpload.Upload, url, proofOfService.IsWeightTicket)
			} else {
				uploads[i] = Upload(storer, primeUpload.Upload, url)
			}
		}
	}

	return &ghcmessages.ProofOfServiceDoc{
		IsWeightTicket: proofOfService.IsWeightTicket,
		Uploads:        uploads,
	}, nil
}

func PayloadForUploadModel(
	storer storage.FileStorer,
	upload models.Upload,
	url string,
) *ghcmessages.Upload {
	uploadPayload := &ghcmessages.Upload{
		ID:          handlers.FmtUUIDValue(upload.ID),
		Filename:    upload.Filename,
		ContentType: upload.ContentType,
		UploadType:  string(upload.UploadType),
		URL:         strfmt.URI(url),
		Bytes:       upload.Bytes,
		CreatedAt:   strfmt.DateTime(upload.CreatedAt),
		UpdatedAt:   strfmt.DateTime(upload.UpdatedAt),
		DeletedAt:   (*strfmt.DateTime)(upload.DeletedAt),
	}

	if upload.Rotation != nil {
		uploadPayload.Rotation = *upload.Rotation
	}

	tags, err := storer.Tags(upload.StorageKey)
	if err != nil {
		uploadPayload.Status = string(models.AVStatusPROCESSING)
	} else {
		uploadPayload.Status = string(models.GetAVStatusFromTags(tags))
	}
	return uploadPayload
}

func PayloadForDocumentModel(storer storage.FileStorer, document models.Document) (*ghcmessages.Document, error) {
	uploads := make([]*ghcmessages.Upload, len(document.UserUploads))
	for i, userUpload := range document.UserUploads {
		if userUpload.Upload.ID == uuid.Nil {
			return nil, errors.New("no uploads for user")
		}
		url, err := storer.PresignedURL(userUpload.Upload.StorageKey, userUpload.Upload.ContentType, userUpload.Upload.Filename)
		if err != nil {
			return nil, err
		}

		uploadPayload := PayloadForUploadModel(storer, userUpload.Upload, url)
		uploads[i] = uploadPayload
	}

	documentPayload := &ghcmessages.Document{
		ID:              handlers.FmtUUID(document.ID),
		ServiceMemberID: handlers.FmtUUID(document.ServiceMemberID),
		Uploads:         uploads,
	}
	return documentPayload, nil
}

// In the TOO queue response we only want to count shipments in these statuses (excluding draft and cancelled)
// For the Services Counseling queue we will find the earliest move date from shipments in these statuses
func queueIncludeShipmentStatus(status models.MTOShipmentStatus) bool {
	return status == models.MTOShipmentStatusSubmitted ||
		status == models.MTOShipmentStatusApproved ||
		status == models.MTOShipmentStatusDiversionRequested ||
		status == models.MTOShipmentStatusCancellationRequested ||
		status == models.MTOShipmentStatusTerminatedForCause
}

func QueueAvailableOfficeUsers(officeUsers []models.OfficeUser) *ghcmessages.AvailableOfficeUsers {
	availableOfficeUsers := make(ghcmessages.AvailableOfficeUsers, len(officeUsers))
	for i, officeUser := range officeUsers {

		availableOfficeUsers[i] = &ghcmessages.AvailableOfficeUser{
			LastName:     officeUser.LastName,
			FirstName:    officeUser.FirstName,
			OfficeUserID: *handlers.FmtUUID(officeUser.ID),
		}
	}

	return &availableOfficeUsers
}

func BulkAssignmentData(appCtx appcontext.AppContext, moves []models.MoveWithEarliestDate, officeUsers []models.OfficeUserWithWorkload, officeId uuid.UUID) ghcmessages.BulkAssignmentData {
	availableOfficeUsers := make(ghcmessages.AvailableOfficeUsers, len(officeUsers))
	availableMoves := make(ghcmessages.BulkAssignmentMoveIDs, len(moves))

	for i, officeUser := range officeUsers {
		availableOfficeUsers[i] = &ghcmessages.AvailableOfficeUser{
			LastName:     officeUser.LastName,
			FirstName:    officeUser.FirstName,
			OfficeUserID: *handlers.FmtUUID(officeUser.ID),
			Workload:     int64(officeUser.Workload),
		}
	}
	for i, move := range moves {
		availableMoves[i] = ghcmessages.BulkAssignmentMoveID(strfmt.UUID(move.ID.String()))
	}

	bulkAssignmentData := &ghcmessages.BulkAssignmentData{
		AvailableOfficeUsers:  availableOfficeUsers,
		BulkAssignmentMoveIDs: availableMoves,
	}

	return *bulkAssignmentData
}

func queueMoveIsAssignable(move models.Move, assignedToUser *models.OfficeUser, isCloseoutQueue bool, officeUser models.OfficeUser, ppmCloseoutGblocs bool, activeRole string) bool {
	// default to false
	isAssignable := false

	// HQ role is read only
	if activeRole == string(roles.RoleTypeHQ) {
		isAssignable = false
		return isAssignable
	}

	// if its unassigned its assignable in all cases
	if assignedToUser == nil || assignedToUser.ID == uuid.Nil {
		isAssignable = true
	}

	isSupervisor := officeUser.User.Privileges.HasPrivilege(roles.PrivilegeTypeSupervisor)
	// in TOO queues, all moves are assignable for supervisor users
	if activeRole == string(roles.RoleTypeTOO) && isSupervisor {
		isAssignable = true
	}

	// if it is assigned in the SCs queue
	// it is only assignable if the user is a supervisor...
	if activeRole == string(roles.RoleTypeServicesCounselor) && isSupervisor {
		// AND we are in the counseling queue AND the move's counseling office is the supervisor's transportation office
		if !isCloseoutQueue && move.CounselingOfficeID != nil && *move.CounselingOfficeID == officeUser.TransportationOfficeID {
			isAssignable = true
		}
		// OR we are in the closeout queue AND the move's closeout office is the supervisor's transportation office
		if isCloseoutQueue && move.CloseoutOfficeID != nil && *move.CloseoutOfficeID == officeUser.TransportationOfficeID {
			isAssignable = true
		}

		// OR theyre a navy, marine, or coast guard supervisor
		if ppmCloseoutGblocs {
			isAssignable = true
		}
	}

	return isAssignable
}

func servicesCounselorAvailableOfficeUsers(move models.Move, officeUsers []models.OfficeUser, officeUser models.OfficeUser, ppmCloseoutGblocs bool, isCloseoutQueue bool) []models.OfficeUser {
	var onlySelfAssign bool

	// if there is no counseling office
	// OR if our current user doesn't work at the move's counseling office
	// only available user should be themself
	onlySelfAssign = (move.CounselingOfficeID == nil) || (move.CounselingOfficeID != nil && *move.CounselingOfficeID != officeUser.TransportationOfficeID)
	if !isCloseoutQueue && onlySelfAssign {
		officeUsers = models.OfficeUsers{officeUser}
	}

	// if its the closeout queue and its not a Navy, Marine, or Coast Guard user
	// and the move doesn't have a closeout office
	// OR the move's closeout office is not the office users office
	// only available user should be themself
	onlySelfAssign = (move.CloseoutOfficeID == nil) || (move.CloseoutOfficeID != nil && *move.CloseoutOfficeID != officeUser.TransportationOfficeID)
	if isCloseoutQueue && !ppmCloseoutGblocs && onlySelfAssign {
		officeUsers = models.OfficeUsers{officeUser}
	}

	return officeUsers
}

<<<<<<< HEAD
func getAssignedUserAndID(queueType string, move models.Move) (*models.OfficeUser, *uuid.UUID) {
	switch queueType {
	case string(models.QueueTypeTaskOrder):
		return move.TOOTaskOrderAssignedUser, move.TOOTaskOrderAssignedID
	case string(models.QueueTypeDestinationRequest):
		return move.TOODestinationAssignedUser, move.TOODestinationAssignedID
	case string(models.QueueTypeCounseling):
		return move.SCCounselingAssignedUser, move.SCCounselingAssignedID
	case string(models.QueueTypeCloseout):
		return move.SCCloseoutAssignedUser, move.SCCloseoutAssignedID
	}
	return nil, nil
}

=======
>>>>>>> ba172c2e
func attachApprovalRequestTypes(move models.Move) []string {
	var requestTypes []string
	for _, item := range move.MTOServiceItems {
		if item.Status == models.MTOServiceItemStatusSubmitted {
			requestTypes = append(requestTypes, string(item.ReService.Code))
		}
	}
	if move.Orders.UploadedAmendedOrdersID != nil && move.Orders.AmendedOrdersAcknowledgedAt == nil {
		requestTypes = append(requestTypes, string(models.ApprovalRequestAmendedOrders))
	}
	if move.ExcessWeightQualifiedAt != nil && move.ExcessWeightAcknowledgedAt == nil {
		requestTypes = append(requestTypes, string(models.ApprovalRequestExcessWeight))
	}
	for _, shipment := range move.MTOShipments {
		if shipment.Status == models.MTOShipmentStatusSubmitted {
			if shipment.Diversion {
				requestTypes = append(requestTypes, string(models.ApprovalRequestDiversion))
			}
			if !shipment.Diversion {
				requestTypes = append(requestTypes, string(models.ApprovalRequestNewShipment))
			}
		}
		if shipment.DeliveryAddressUpdate != nil && shipment.DeliveryAddressUpdate.Status == models.ShipmentAddressUpdateStatusRequested {
			requestTypes = append(requestTypes, string(models.ApprovalRequestDestinationAddressUpdate))
		}
		for _, sitDurationUpdate := range shipment.SITDurationUpdates {
			if sitDurationUpdate.Status == models.SITExtensionStatusPending {
				requestTypes = append(requestTypes, string(models.ApprovalRequestSITExtension))
			}
		}
	}

	return requestTypes
}

// QueueMoves payload
func QueueMoves(moves []models.Move, officeUsers []models.OfficeUser, requestedPpmStatus *models.PPMShipmentStatus, officeUser models.OfficeUser, officeUsersSafety []models.OfficeUser, activeRole string, queueType string) *ghcmessages.QueueMoves {
	queueMoves := make(ghcmessages.QueueMoves, len(moves))
	for i, move := range moves {
		customer := move.Orders.ServiceMember

		var transportationOffice string
		var transportationOfficeId uuid.UUID
		if move.CounselingOffice != nil {
			transportationOffice = move.CounselingOffice.Name
			transportationOfficeId = move.CounselingOffice.ID
		}
		var validMTOShipments []models.MTOShipment
		var earliestRequestedPickup *time.Time
		// we can't easily modify our sql query to find the earliest shipment pickup date so we must do it here
		for _, shipment := range move.MTOShipments {
			if queueIncludeShipmentStatus(shipment.Status) && shipment.DeletedAt == nil {
				earliestDateInCurrentShipment := findEarliestDateForRequestedMoveDate(shipment)
				if earliestRequestedPickup == nil || (earliestDateInCurrentShipment != nil && earliestDateInCurrentShipment.Before(*earliestRequestedPickup)) {
					earliestRequestedPickup = earliestDateInCurrentShipment
				}

				validMTOShipments = append(validMTOShipments, shipment)
			}
		}

		var deptIndicator ghcmessages.DeptIndicator
		if move.Orders.DepartmentIndicator != nil {
			deptIndicator = ghcmessages.DeptIndicator(*move.Orders.DepartmentIndicator)
		}

		var originGbloc string
		if move.Status == models.MoveStatusNeedsServiceCounseling {
			originGbloc = swag.StringValue(move.Orders.OriginDutyLocationGBLOC)
		} else if len(move.ShipmentGBLOC) > 0 && move.ShipmentGBLOC[0].GBLOC != nil {
			// There is a Pop bug that prevents us from using a has_one association for
			// Move.ShipmentGBLOC, so we have to treat move.ShipmentGBLOC as an array, even
			// though there can never be more than one GBLOC for a move.
			originGbloc = swag.StringValue(move.ShipmentGBLOC[0].GBLOC)
		} else {
			// If the move's first shipment doesn't have a pickup address (like with an NTS-Release),
			// we need to fall back to the origin duty location GBLOC.  If that's not available for
			// some reason, then we should get the empty string (no GBLOC).
			originGbloc = swag.StringValue(move.Orders.OriginDutyLocationGBLOC)
		}

		var closeoutLocation string
		if move.CloseoutOffice != nil {
			closeoutLocation = move.CloseoutOffice.Name
		}
		var closeoutInitiated time.Time
		var ppmStatus models.PPMShipmentStatus
		for _, shipment := range move.MTOShipments {
			if shipment.PPMShipment != nil {
				if requestedPpmStatus != nil {
					if shipment.PPMShipment.Status == *requestedPpmStatus {
						ppmStatus = shipment.PPMShipment.Status
					}
				} else {
					ppmStatus = shipment.PPMShipment.Status
				}
				if shipment.PPMShipment.SubmittedAt != nil {
					if closeoutInitiated.Before(*shipment.PPMShipment.SubmittedAt) {
						closeoutInitiated = *shipment.PPMShipment.SubmittedAt
					}
				}
			}
		}

		approvalRequestTypes := attachApprovalRequestTypes(move)

		// queue assignment logic below

		// determine if there is an assigned user
<<<<<<< HEAD
		var assignedToUser *ghcmessages.AssignedOfficeUser
		if queueType == string(models.QueueTypeCounseling) && move.SCCounselingAssignedUser != nil {
			assignedToUser = AssignedOfficeUser(move.SCCounselingAssignedUser)
		}
		if queueType == string(models.QueueTypeCloseout) && move.SCCloseoutAssignedUser != nil {
			assignedToUser = AssignedOfficeUser(move.SCCloseoutAssignedUser)
		}
		if queueType == string(models.QueueTypeTaskOrder) && move.TOOTaskOrderAssignedUser != nil {
			assignedToUser = AssignedOfficeUser(move.TOOTaskOrderAssignedUser)
		}
		if queueType == string(models.QueueTypeDestinationRequest) && move.TOODestinationAssignedUser != nil {
			assignedToUser = AssignedOfficeUser(move.TOODestinationAssignedUser)
=======
		var assignedToUser *models.OfficeUser
		if queueType == string(models.QueueTypeCounseling) && move.SCCounselingAssignedUser != nil {
			assignedToUser = move.SCCounselingAssignedUser
		}
		if queueType == string(models.QueueTypeCloseout) && move.SCCloseoutAssignedUser != nil {
			assignedToUser = move.SCCloseoutAssignedUser
		}
		if queueType == string(models.QueueTypeTaskOrder) && move.TOOAssignedUser != nil {
			assignedToUser = move.TOOAssignedUser
		}
		if queueType == string(models.QueueTypeDestinationRequest) && move.TOODestinationAssignedUser != nil {
			assignedToUser = move.TOODestinationAssignedUser
>>>>>>> ba172c2e
		}
		// these branches have their own closeout specific offices
		ppmCloseoutGblocs := closeoutLocation == "NAVY" || closeoutLocation == "TVCB" || closeoutLocation == "USCG"
		// requestedPpmStatus also represents if we are viewing the closeout queue
		isCloseoutQueue := requestedPpmStatus != nil && *requestedPpmStatus == models.PPMShipmentStatusNeedsCloseout
		// determine if the move is assignable
		assignable := queueMoveIsAssignable(move, assignedToUser, isCloseoutQueue, officeUser, ppmCloseoutGblocs, activeRole)

		isSupervisor := officeUser.User.Privileges.HasPrivilege(roles.PrivilegeTypeSupervisor)
		// only need to attach available office users if move is assignable
		var apiAvailableOfficeUsers ghcmessages.AvailableOfficeUsers
		if assignable {
			// non SC roles don't need the extra logic, just make availableOfficeUsers = officeUsers
			availableOfficeUsers := officeUsers

			if isSupervisor && move.Orders.OrdersType == "SAFETY" {
				availableOfficeUsers = officeUsersSafety
			}

<<<<<<< HEAD
			// Determine the assigned user and ID based on active role and queue type
			assignedUser, assignedID := getAssignedUserAndID(queueType, move)
			// Ensure assignedUser and assignedID are not nil before proceeding
			if assignedUser != nil && assignedID != nil {
=======
			if assignedToUser != nil && assignedToUser.ID != uuid.Nil {
>>>>>>> ba172c2e
				userFound := false
				for _, officeUser := range availableOfficeUsers {
					if officeUser.ID == assignedToUser.ID {
						userFound = true
						break
					}
				}
				if !userFound {
					availableOfficeUsers = append(availableOfficeUsers, *assignedToUser)
				}
			}
			if activeRole == string(roles.RoleTypeServicesCounselor) {
				availableOfficeUsers = servicesCounselorAvailableOfficeUsers(move, availableOfficeUsers, officeUser, ppmCloseoutGblocs, isCloseoutQueue)
			}

			apiAvailableOfficeUsers = *QueueAvailableOfficeUsers(availableOfficeUsers)
		}

		queueMoves[i] = &ghcmessages.QueueMove{
			Customer:                Customer(&customer),
			Status:                  ghcmessages.MoveStatus(move.Status),
			ID:                      *handlers.FmtUUID(move.ID),
			Locator:                 move.Locator,
			SubmittedAt:             handlers.FmtDateTimePtr(move.SubmittedAt),
			AppearedInTooAt:         handlers.FmtDateTimePtr(findLastSentToTOO(move)),
			RequestedMoveDate:       handlers.FmtDatePtr(earliestRequestedPickup),
			DepartmentIndicator:     &deptIndicator,
			ShipmentsCount:          int64(len(validMTOShipments)),
			OriginDutyLocation:      DutyLocation(move.Orders.OriginDutyLocation),
			DestinationDutyLocation: DutyLocation(&move.Orders.NewDutyLocation), // #nosec G601 new in 1.22.2
			OriginGBLOC:             ghcmessages.GBLOC(originGbloc),
			PpmType:                 move.PPMType,
			CloseoutInitiated:       handlers.FmtDateTimePtr(&closeoutInitiated),
			CloseoutLocation:        &closeoutLocation,
			OrderType:               (*string)(move.Orders.OrdersType.Pointer()),
			LockedByOfficeUserID:    handlers.FmtUUIDPtr(move.LockedByOfficeUserID),
			LockedByOfficeUser:      OfficeUser(move.LockedByOfficeUser),
			LockExpiresAt:           handlers.FmtDateTimePtr(move.LockExpiresAt),
			PpmStatus:               ghcmessages.PPMStatus(ppmStatus),
			CounselingOffice:        &transportationOffice,
			CounselingOfficeID:      handlers.FmtUUID(transportationOfficeId),
			AssignedTo:              AssignedOfficeUser(assignedToUser),
			Assignable:              assignable,
			AvailableOfficeUsers:    apiAvailableOfficeUsers,
			ApprovalRequestTypes:    approvalRequestTypes,
		}
	}
	return &queueMoves
}

func findLastSentToTOO(move models.Move) (latestOccurance *time.Time) {
	possibleValues := [3]*time.Time{move.SubmittedAt, move.ServiceCounselingCompletedAt, move.ApprovalsRequestedAt}
	for _, time := range possibleValues {
		if time != nil && (latestOccurance == nil || time.After(*latestOccurance)) {
			latestOccurance = time
		}
	}
	return latestOccurance
}

func findEarliestDateForRequestedMoveDate(shipment models.MTOShipment) (earliestDate *time.Time) {
	var possibleValues []*time.Time

	if shipment.RequestedPickupDate != nil {
		possibleValues = append(possibleValues, shipment.RequestedPickupDate)
	}
	if shipment.RequestedDeliveryDate != nil {
		possibleValues = append(possibleValues, shipment.RequestedDeliveryDate)
	}
	if shipment.PPMShipment != nil {
		possibleValues = append(possibleValues, &shipment.PPMShipment.ExpectedDepartureDate)
	}

	for _, date := range possibleValues {
		if earliestDate == nil || date.Before(*earliestDate) {
			earliestDate = date
		}
	}

	return earliestDate
}

// This is a helper function to calculate the inferred status needed for QueuePaymentRequest payload
func queuePaymentRequestStatus(paymentRequest models.PaymentRequest) string {
	// If a payment request is in the PENDING state, let's use the term 'payment requested'
	if paymentRequest.Status == models.PaymentRequestStatusPending {
		return models.QueuePaymentRequestPaymentRequested
	}

	// If a payment request is either reviewed, sent_to_gex or recieved_by_gex then we'll use 'reviewed'
	if paymentRequest.Status == models.PaymentRequestStatusSentToGex ||
		paymentRequest.Status == models.PaymentRequestStatusTppsReceived ||
		paymentRequest.Status == models.PaymentRequestStatusReviewed {
		return models.QueuePaymentRequestReviewed
	}

	if paymentRequest.Status == models.PaymentRequestStatusReviewedAllRejected {
		return models.QueuePaymentRequestRejected
	}

	if paymentRequest.Status == models.PaymentRequestStatusPaid {
		return models.QueuePaymentRequestPaid
	}

	if paymentRequest.Status == models.PaymentRequestStatusDeprecated {
		return models.QueuePaymentRequestDeprecated
	}

	return models.QueuePaymentRequestError

}

// QueuePaymentRequests payload
func QueuePaymentRequests(paymentRequests *models.PaymentRequests, officeUsers []models.OfficeUser, officeUser models.OfficeUser, officeUsersSafety []models.OfficeUser, activeRole string) *ghcmessages.QueuePaymentRequests {

	queuePaymentRequests := make(ghcmessages.QueuePaymentRequests, len(*paymentRequests))

	for i, paymentRequest := range *paymentRequests {
		moveTaskOrder := paymentRequest.MoveTaskOrder
		orders := moveTaskOrder.Orders
		var gbloc ghcmessages.GBLOC
		if moveTaskOrder.ShipmentGBLOC[0].GBLOC != nil {
			gbloc = ghcmessages.GBLOC(*moveTaskOrder.ShipmentGBLOC[0].GBLOC)
		}

		queuePaymentRequests[i] = &ghcmessages.QueuePaymentRequest{
			ID:                   *handlers.FmtUUID(paymentRequest.ID),
			MoveID:               *handlers.FmtUUID(moveTaskOrder.ID),
			Customer:             Customer(&orders.ServiceMember),
			Status:               ghcmessages.QueuePaymentRequestStatus(queuePaymentRequestStatus(paymentRequest)),
			Age:                  math.Ceil(time.Since(paymentRequest.CreatedAt).Hours() / 24.0),
			SubmittedAt:          *handlers.FmtDateTime(paymentRequest.CreatedAt),
			Locator:              moveTaskOrder.Locator,
			OriginGBLOC:          gbloc,
			OriginDutyLocation:   DutyLocation(orders.OriginDutyLocation),
			OrderType:            (*string)(orders.OrdersType.Pointer()),
			LockedByOfficeUserID: handlers.FmtUUIDPtr(moveTaskOrder.LockedByOfficeUserID),
			LockExpiresAt:        handlers.FmtDateTimePtr(moveTaskOrder.LockExpiresAt),
		}

		if paymentRequest.MoveTaskOrder.TIOAssignedUser != nil {
			queuePaymentRequests[i].AssignedTo = AssignedOfficeUser(paymentRequest.MoveTaskOrder.TIOAssignedUser)
		}

		if paymentRequest.MoveTaskOrder.CounselingOffice != nil {
			queuePaymentRequests[i].CounselingOffice = &paymentRequest.MoveTaskOrder.CounselingOffice.Name
		}

		isAssignable := false
		if queuePaymentRequests[i].AssignedTo == nil {
			isAssignable = true
		}

		isSupervisor := officeUser.User.Privileges.HasPrivilege(roles.PrivilegeTypeSupervisor)
		if isSupervisor {
			isAssignable = true
		}

		if activeRole == string(roles.RoleTypeHQ) {
			isAssignable = false
		}

		queuePaymentRequests[i].Assignable = isAssignable

		// only need to attach available office users if move is assignable
		if queuePaymentRequests[i].Assignable {
			availableOfficeUsers := officeUsers
			if isSupervisor && orders.OrdersType == "SAFETY" {
				availableOfficeUsers = officeUsersSafety
			}

			// if the assigned user is not in the returned list of available users append them to the end
			if paymentRequest.MoveTaskOrder.TIOAssignedUser != nil {
				userFound := false
				for _, officeUser := range availableOfficeUsers {
					if officeUser.ID == paymentRequest.MoveTaskOrder.TIOAssignedUser.ID {
						userFound = true
						break
					}
				}
				if !userFound {
					availableOfficeUsers = append(availableOfficeUsers, *paymentRequest.MoveTaskOrder.TIOAssignedUser)
				}
			}

			// if they're not a supervisor and it is assignable, the only option should be themself
			if !isSupervisor {
				availableOfficeUsers = models.OfficeUsers{officeUser}
			}

			queuePaymentRequests[i].AvailableOfficeUsers = *QueueAvailableOfficeUsers(availableOfficeUsers)
		}

		if orders.DepartmentIndicator != nil {
			deptIndicator := ghcmessages.DeptIndicator(*orders.DepartmentIndicator)
			queuePaymentRequests[i].DepartmentIndicator = &deptIndicator
		}
	}

	return &queuePaymentRequests
}

// Reweigh payload
func Reweigh(reweigh *models.Reweigh, _ *ghcmessages.SITStatus) *ghcmessages.Reweigh {
	if reweigh == nil || reweigh.ID == uuid.Nil {
		return nil
	}
	payload := &ghcmessages.Reweigh{
		ID:                     strfmt.UUID(reweigh.ID.String()),
		RequestedAt:            strfmt.DateTime(reweigh.RequestedAt),
		RequestedBy:            ghcmessages.ReweighRequester(reweigh.RequestedBy),
		VerificationReason:     reweigh.VerificationReason,
		Weight:                 handlers.FmtPoundPtr(reweigh.Weight),
		VerificationProvidedAt: handlers.FmtDateTimePtr(reweigh.VerificationProvidedAt),
		ShipmentID:             strfmt.UUID(reweigh.ShipmentID.String()),
	}

	return payload
}

// SearchMoves payload
func SearchMoves(appCtx appcontext.AppContext, moves models.Moves) *ghcmessages.SearchMoves {
	searchMoves := make(ghcmessages.SearchMoves, len(moves))
	for i, move := range moves {
		customer := move.Orders.ServiceMember

		numShipments := len(move.MTOShipments)

		var pickupDate, deliveryDate *strfmt.Date

		if numShipments > 0 && move.MTOShipments[0].ScheduledPickupDate != nil {
			pickupDate = handlers.FmtDatePtr(move.MTOShipments[0].ScheduledPickupDate)
		} else {
			pickupDate = nil
		}

		if numShipments > 0 && move.MTOShipments[0].ScheduledDeliveryDate != nil {
			deliveryDate = handlers.FmtDatePtr(move.MTOShipments[0].ScheduledDeliveryDate)
		} else {
			deliveryDate = nil
		}

		var originGBLOC string
		if move.Status == models.MoveStatusNeedsServiceCounseling {
			originGBLOC = swag.StringValue(move.Orders.OriginDutyLocationGBLOC)
		} else if len(move.ShipmentGBLOC) > 0 && move.ShipmentGBLOC[0].GBLOC != nil {
			// There is a Pop bug that prevents us from using a has_one association for
			// Move.ShipmentGBLOC, so we have to treat move.ShipmentGBLOC as an array, even
			// though there can never be more than one GBLOC for a move.
			originGBLOC = swag.StringValue(move.ShipmentGBLOC[0].GBLOC)
		} else {
			// If the move's first shipment doesn't have a pickup address (like with an NTS-Release),
			// we need to fall back to the origin duty location GBLOC.  If that's not available for
			// some reason, then we should get the empty string (no GBLOC).
			originGBLOC = swag.StringValue(move.Orders.OriginDutyLocationGBLOC)
		}

		// populates the destination gbloc of the move
		var destinationGBLOC string
		var err error
		destinationGBLOC, err = move.GetDestinationGBLOC(appCtx.DB())
		if err != nil {
			destinationGBLOC = ""
		}
		if len(destinationGBLOC) > 0 && customer.Affiliation.String() == "MARINES" {
			destinationGBLOC = "USMC/" + destinationGBLOC
		}
		destinationGblocMessage := ghcmessages.GBLOC(destinationGBLOC)

		// populates the destination postal code of the move
		var destinationPostalCode string
		destinationAddress, err := move.GetDestinationAddress(appCtx.DB())
		if err != nil {
			destinationPostalCode = ""
		} else {
			destinationPostalCode = destinationAddress.PostalCode
		}

		searchMoves[i] = &ghcmessages.SearchMove{
			FirstName:                    customer.FirstName,
			LastName:                     customer.LastName,
			Edipi:                        customer.Edipi,
			Emplid:                       customer.Emplid,
			Branch:                       customer.Affiliation.String(),
			Status:                       ghcmessages.MoveStatus(move.Status),
			ID:                           *handlers.FmtUUID(move.ID),
			Locator:                      move.Locator,
			ShipmentsCount:               int64(numShipments),
			OriginDutyLocationPostalCode: move.Orders.OriginDutyLocation.Address.PostalCode,
			DestinationPostalCode:        destinationPostalCode,
			OrderType:                    string(move.Orders.OrdersType),
			RequestedPickupDate:          pickupDate,
			RequestedDeliveryDate:        deliveryDate,
			OriginGBLOC:                  ghcmessages.GBLOC(originGBLOC),
			DestinationGBLOC:             destinationGblocMessage,
			LockedByOfficeUserID:         handlers.FmtUUIDPtr(move.LockedByOfficeUserID),
			LockExpiresAt:                handlers.FmtDateTimePtr(move.LockExpiresAt),
		}
	}
	return &searchMoves
}

// ShipmentPaymentSITBalance payload
func ShipmentPaymentSITBalance(shipmentSITBalance *services.ShipmentPaymentSITBalance) *ghcmessages.ShipmentPaymentSITBalance {
	if shipmentSITBalance == nil {
		return nil
	}

	payload := &ghcmessages.ShipmentPaymentSITBalance{
		PendingBilledStartDate:  handlers.FmtDate(shipmentSITBalance.PendingBilledStartDate),
		PendingBilledEndDate:    handlers.FmtDate(shipmentSITBalance.PendingBilledEndDate),
		PendingSITDaysInvoiced:  int64(shipmentSITBalance.PendingSITDaysInvoiced),
		PreviouslyBilledDays:    handlers.FmtIntPtrToInt64(shipmentSITBalance.PreviouslyBilledDays),
		PreviouslyBilledEndDate: handlers.FmtDatePtr(shipmentSITBalance.PreviouslyBilledEndDate),
		ShipmentID:              *handlers.FmtUUID(shipmentSITBalance.ShipmentID),
		TotalSITDaysAuthorized:  int64(shipmentSITBalance.TotalSITDaysAuthorized),
		TotalSITDaysRemaining:   int64(shipmentSITBalance.TotalSITDaysRemaining),
		TotalSITEndDate:         handlers.FmtDate(shipmentSITBalance.TotalSITEndDate),
	}

	return payload
}

// ShipmentsPaymentSITBalance payload
func ShipmentsPaymentSITBalance(shipmentsSITBalance []services.ShipmentPaymentSITBalance) ghcmessages.ShipmentsPaymentSITBalance {
	if len(shipmentsSITBalance) == 0 {
		return nil
	}

	payload := make(ghcmessages.ShipmentsPaymentSITBalance, len(shipmentsSITBalance))
	for i, shipmentSITBalance := range shipmentsSITBalance {
		shipmentSITBalanceCopy := shipmentSITBalance
		payload[i] = ShipmentPaymentSITBalance(&shipmentSITBalanceCopy)
	}

	return payload
}

func SearchCustomers(customers models.ServiceMemberSearchResults) *ghcmessages.SearchCustomers {
	searchCustomers := make(ghcmessages.SearchCustomers, len(customers))
	for i, customer := range customers {
		searchCustomers[i] = &ghcmessages.SearchCustomer{
			FirstName:     customer.FirstName,
			LastName:      customer.LastName,
			Edipi:         customer.Edipi,
			Emplid:        customer.Emplid,
			Branch:        customer.Affiliation.String(),
			ID:            *handlers.FmtUUID(customer.ID),
			PersonalEmail: customer.PersonalEmail,
			Telephone:     customer.Telephone,
		}
	}
	return &searchCustomers
}

// VLocation payload
func VLocation(vLocation *models.VLocation) *ghcmessages.VLocation {
	if vLocation == nil {
		return nil
	}
	if *vLocation == (models.VLocation{}) {
		return nil
	}

	return &ghcmessages.VLocation{
		City:                 vLocation.CityName,
		State:                vLocation.StateName,
		PostalCode:           vLocation.UsprZipID,
		County:               &vLocation.UsprcCountyNm,
		UsPostRegionCitiesID: *handlers.FmtUUID(*vLocation.UsPostRegionCitiesID),
	}
}

// VLocations payload
func VLocations(vLocations models.VLocations) ghcmessages.VLocations {
	payload := make(ghcmessages.VLocations, len(vLocations))
	for i, vLocation := range vLocations {
		copyOfVLocation := vLocation
		payload[i] = VLocation(&copyOfVLocation)
	}
	return payload
}

// ReServiceItem payload
func ReServiceItem(reServiceItem *models.ReServiceItem) *ghcmessages.ReServiceItem {
	if reServiceItem == nil || *reServiceItem == (models.ReServiceItem{}) {
		return nil
	}
	return &ghcmessages.ReServiceItem{
		IsAutoApproved: reServiceItem.IsAutoApproved,
		MarketCode:     string(reServiceItem.MarketCode),
		ServiceCode:    string(reServiceItem.ReService.Code),
		ShipmentType:   string(reServiceItem.ShipmentType),
		ServiceName:    reServiceItem.ReService.Name,
	}
}

// ReServiceItems payload
func ReServiceItems(reServiceItems models.ReServiceItems) ghcmessages.ReServiceItems {
	payload := make(ghcmessages.ReServiceItems, len(reServiceItems))
	for i, reServiceItem := range reServiceItems {
		copyOfReServiceItem := reServiceItem
		payload[i] = ReServiceItem(&copyOfReServiceItem)
	}
	return payload
}

func Port(mtoServiceItems models.MTOServiceItems, portType string) *ghcmessages.Port {
	if mtoServiceItems == nil {
		return nil
	}

	for _, mtoServiceItem := range mtoServiceItems {
		var portLocation *models.PortLocation
		if portType == "POE" && mtoServiceItem.POELocation != nil {
			portLocation = mtoServiceItem.POELocation
		} else if portType == "POD" && mtoServiceItem.PODLocation != nil {
			portLocation = mtoServiceItem.PODLocation
		}

		if portLocation != nil {
			return &ghcmessages.Port{
				ID:       strfmt.UUID(portLocation.ID.String()),
				PortType: portLocation.Port.PortType.String(),
				PortCode: portLocation.Port.PortCode,
				PortName: portLocation.Port.PortName,
				City:     portLocation.City.CityName,
				County:   portLocation.UsPostRegionCity.UsprcCountyNm,
				State:    portLocation.UsPostRegionCity.UsPostRegion.State.StateName,
				Zip:      portLocation.UsPostRegionCity.UsprZipID,
				Country:  portLocation.Country.CountryName,
			}
		}
	}
	return nil
}<|MERGE_RESOLUTION|>--- conflicted
+++ resolved
@@ -122,11 +122,7 @@
 		AdditionalDocuments:                            additionalDocumentsPayload,
 		SCCounselingAssignedUser:                       AssignedOfficeUser(move.SCCounselingAssignedUser),
 		SCCloseoutAssignedUser:                         AssignedOfficeUser(move.SCCloseoutAssignedUser),
-<<<<<<< HEAD
 		TOOTaskOrderAssignedUser:                       AssignedOfficeUser(move.TOOTaskOrderAssignedUser),
-=======
-		TOOAssignedUser:                                AssignedOfficeUser(move.TOOAssignedUser),
->>>>>>> ba172c2e
 		TIOAssignedUser:                                AssignedOfficeUser(move.TIOAssignedUser),
 		CounselingOfficeID:                             handlers.FmtUUIDPtr(move.CounselingOfficeID),
 		CounselingOffice:                               TransportationOffice(move.CounselingOffice),
@@ -2357,23 +2353,6 @@
 	return officeUsers
 }
 
-<<<<<<< HEAD
-func getAssignedUserAndID(queueType string, move models.Move) (*models.OfficeUser, *uuid.UUID) {
-	switch queueType {
-	case string(models.QueueTypeTaskOrder):
-		return move.TOOTaskOrderAssignedUser, move.TOOTaskOrderAssignedID
-	case string(models.QueueTypeDestinationRequest):
-		return move.TOODestinationAssignedUser, move.TOODestinationAssignedID
-	case string(models.QueueTypeCounseling):
-		return move.SCCounselingAssignedUser, move.SCCounselingAssignedID
-	case string(models.QueueTypeCloseout):
-		return move.SCCloseoutAssignedUser, move.SCCloseoutAssignedID
-	}
-	return nil, nil
-}
-
-=======
->>>>>>> ba172c2e
 func attachApprovalRequestTypes(move models.Move) []string {
 	var requestTypes []string
 	for _, item := range move.MTOServiceItems {
@@ -2483,20 +2462,6 @@
 		// queue assignment logic below
 
 		// determine if there is an assigned user
-<<<<<<< HEAD
-		var assignedToUser *ghcmessages.AssignedOfficeUser
-		if queueType == string(models.QueueTypeCounseling) && move.SCCounselingAssignedUser != nil {
-			assignedToUser = AssignedOfficeUser(move.SCCounselingAssignedUser)
-		}
-		if queueType == string(models.QueueTypeCloseout) && move.SCCloseoutAssignedUser != nil {
-			assignedToUser = AssignedOfficeUser(move.SCCloseoutAssignedUser)
-		}
-		if queueType == string(models.QueueTypeTaskOrder) && move.TOOTaskOrderAssignedUser != nil {
-			assignedToUser = AssignedOfficeUser(move.TOOTaskOrderAssignedUser)
-		}
-		if queueType == string(models.QueueTypeDestinationRequest) && move.TOODestinationAssignedUser != nil {
-			assignedToUser = AssignedOfficeUser(move.TOODestinationAssignedUser)
-=======
 		var assignedToUser *models.OfficeUser
 		if queueType == string(models.QueueTypeCounseling) && move.SCCounselingAssignedUser != nil {
 			assignedToUser = move.SCCounselingAssignedUser
@@ -2504,12 +2469,11 @@
 		if queueType == string(models.QueueTypeCloseout) && move.SCCloseoutAssignedUser != nil {
 			assignedToUser = move.SCCloseoutAssignedUser
 		}
-		if queueType == string(models.QueueTypeTaskOrder) && move.TOOAssignedUser != nil {
-			assignedToUser = move.TOOAssignedUser
+		if queueType == string(models.QueueTypeTaskOrder) && move.TOOTaskOrderAssignedUser != nil {
+			assignedToUser = move.TOOTaskOrderAssignedUser
 		}
 		if queueType == string(models.QueueTypeDestinationRequest) && move.TOODestinationAssignedUser != nil {
 			assignedToUser = move.TOODestinationAssignedUser
->>>>>>> ba172c2e
 		}
 		// these branches have their own closeout specific offices
 		ppmCloseoutGblocs := closeoutLocation == "NAVY" || closeoutLocation == "TVCB" || closeoutLocation == "USCG"
@@ -2529,14 +2493,7 @@
 				availableOfficeUsers = officeUsersSafety
 			}
 
-<<<<<<< HEAD
-			// Determine the assigned user and ID based on active role and queue type
-			assignedUser, assignedID := getAssignedUserAndID(queueType, move)
-			// Ensure assignedUser and assignedID are not nil before proceeding
-			if assignedUser != nil && assignedID != nil {
-=======
 			if assignedToUser != nil && assignedToUser.ID != uuid.Nil {
->>>>>>> ba172c2e
 				userFound := false
 				for _, officeUser := range availableOfficeUsers {
 					if officeUser.ID == assignedToUser.ID {
