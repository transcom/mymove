--- conflicted
+++ resolved
@@ -1129,11 +1129,7 @@
 		return nil
 	}
 	payload := &ghcmessages.PPMSITEstimatedCost{
-<<<<<<< HEAD
-		EstimatedCost: handlers.FmtCost(ppmSITEstimatedCost),
-=======
 		SitCost: handlers.FmtCost(ppmSITEstimatedCost),
->>>>>>> 81038656
 	}
 
 	return payload
