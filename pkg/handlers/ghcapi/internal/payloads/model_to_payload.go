package payloads

import (
	"encoding/json"
	"errors"
	"math"
	"time"

	"github.com/go-openapi/strfmt"
	"github.com/go-openapi/swag"
	"github.com/gofrs/uuid"
	"go.uber.org/zap"

	"github.com/transcom/mymove/pkg/appcontext"
	"github.com/transcom/mymove/pkg/etag"
	"github.com/transcom/mymove/pkg/gen/ghcmessages"
	"github.com/transcom/mymove/pkg/handlers"
	"github.com/transcom/mymove/pkg/models"
	"github.com/transcom/mymove/pkg/models/roles"
	"github.com/transcom/mymove/pkg/services"
	mtoshipment "github.com/transcom/mymove/pkg/services/mto_shipment"
	"github.com/transcom/mymove/pkg/storage"
	"github.com/transcom/mymove/pkg/unit"
)

// Contractor payload
func Contractor(contractor *models.Contractor) *ghcmessages.Contractor {
	if contractor == nil {
		return nil
	}

	payload := &ghcmessages.Contractor{
		ID:             strfmt.UUID(contractor.ID.String()),
		ContractNumber: contractor.ContractNumber,
		Name:           contractor.Name,
		Type:           contractor.Type,
	}

	return payload
}

func OfficeUser(officeUser *models.OfficeUser) *ghcmessages.LockedOfficeUser {
	if officeUser != nil {
		payload := ghcmessages.LockedOfficeUser{
			FirstName:              officeUser.FirstName,
			LastName:               officeUser.LastName,
			TransportationOfficeID: *handlers.FmtUUID(officeUser.TransportationOfficeID),
			TransportationOffice:   TransportationOffice(&officeUser.TransportationOffice),
		}
		return &payload
	}
	return nil
}

func AssignedOfficeUser(officeUser *models.OfficeUser) *ghcmessages.AssignedOfficeUser {
	if officeUser != nil {
		payload := ghcmessages.AssignedOfficeUser{
			OfficeUserID: strfmt.UUID(officeUser.ID.String()),
			FirstName:    officeUser.FirstName,
			LastName:     officeUser.LastName,
		}
		return &payload
	}
	return nil
}

// Move payload
func Move(move *models.Move, storer storage.FileStorer) (*ghcmessages.Move, error) {
	if move == nil {
		return nil, nil
	}
	// Adds shipmentGBLOC to be used for TOO/TIO's origin GBLOC
	var gbloc ghcmessages.GBLOC
	if len(move.ShipmentGBLOC) > 0 && move.ShipmentGBLOC[0].GBLOC != nil {
		gbloc = ghcmessages.GBLOC(*move.ShipmentGBLOC[0].GBLOC)
	} else if move.Orders.OriginDutyLocationGBLOC != nil {
		gbloc = ghcmessages.GBLOC(*move.Orders.OriginDutyLocationGBLOC)
	}

	var additionalDocumentsPayload *ghcmessages.Document
	var err error
	if move.AdditionalDocuments != nil {
		additionalDocumentsPayload, err = PayloadForDocumentModel(storer, *move.AdditionalDocuments)
	}
	if err != nil {
		return nil, err
	}

	payload := &ghcmessages.Move{
		ID:                           strfmt.UUID(move.ID.String()),
		AvailableToPrimeAt:           handlers.FmtDateTimePtr(move.AvailableToPrimeAt),
		ApprovedAt:                   handlers.FmtDateTimePtr(move.ApprovedAt),
		ContractorID:                 handlers.FmtUUIDPtr(move.ContractorID),
		Contractor:                   Contractor(move.Contractor),
		Locator:                      move.Locator,
		OrdersID:                     strfmt.UUID(move.OrdersID.String()),
		Orders:                       Order(&move.Orders),
		ReferenceID:                  handlers.FmtStringPtr(move.ReferenceID),
		Status:                       ghcmessages.MoveStatus(move.Status),
		ExcessWeightQualifiedAt:      handlers.FmtDateTimePtr(move.ExcessWeightQualifiedAt),
		BillableWeightsReviewedAt:    handlers.FmtDateTimePtr(move.BillableWeightsReviewedAt),
		CreatedAt:                    strfmt.DateTime(move.CreatedAt),
		SubmittedAt:                  handlers.FmtDateTimePtr(move.SubmittedAt),
		ApprovalsRequestedAt:         handlers.FmtDateTimePtr(move.ApprovalsRequestedAt),
		UpdatedAt:                    strfmt.DateTime(move.UpdatedAt),
		ETag:                         etag.GenerateEtag(move.UpdatedAt),
		ServiceCounselingCompletedAt: handlers.FmtDateTimePtr(move.ServiceCounselingCompletedAt),
		ExcessWeightAcknowledgedAt:   handlers.FmtDateTimePtr(move.ExcessWeightAcknowledgedAt),
		TioRemarks:                   handlers.FmtStringPtr(move.TIORemarks),
		FinancialReviewFlag:          move.FinancialReviewFlag,
		FinancialReviewRemarks:       move.FinancialReviewRemarks,
		CloseoutOfficeID:             handlers.FmtUUIDPtr(move.CloseoutOfficeID),
		CloseoutOffice:               TransportationOffice(move.CloseoutOffice),
		ShipmentGBLOC:                gbloc,
		LockedByOfficeUserID:         handlers.FmtUUIDPtr(move.LockedByOfficeUserID),
		LockedByOfficeUser:           OfficeUser(move.LockedByOfficeUser),
		LockExpiresAt:                handlers.FmtDateTimePtr(move.LockExpiresAt),
		AdditionalDocuments:          additionalDocumentsPayload,
		SCAssignedUser:               AssignedOfficeUser(move.SCAssignedUser),
		TOOAssignedUser:              AssignedOfficeUser(move.TOOAssignedUser),
		TIOAssignedUser:              AssignedOfficeUser(move.TIOAssignedUser),
	}

	return payload, nil
}

// ListMove payload
func ListMove(move *models.Move) *ghcmessages.ListPrimeMove {
	if move == nil {
		return nil
	}
	payload := &ghcmessages.ListPrimeMove{
		ID:                 strfmt.UUID(move.ID.String()),
		MoveCode:           move.Locator,
		CreatedAt:          strfmt.DateTime(move.CreatedAt),
		AvailableToPrimeAt: handlers.FmtDateTimePtr(move.AvailableToPrimeAt),
		ApprovedAt:         handlers.FmtDateTimePtr(move.ApprovedAt),
		OrderID:            strfmt.UUID(move.OrdersID.String()),
		ReferenceID:        *move.ReferenceID,
		UpdatedAt:          strfmt.DateTime(move.UpdatedAt),
		ETag:               etag.GenerateEtag(move.UpdatedAt),
		OrderType:          string(move.Orders.OrdersType),
	}

	if move.PPMType != nil {
		payload.PpmType = *move.PPMType
	}

	return payload
}

// ListMoves payload
func ListMoves(moves *models.Moves) []*ghcmessages.ListPrimeMove {
	listMoves := make(ghcmessages.ListPrimeMoves, len(*moves))

	for i, move := range *moves {
		// Create a local copy of the loop variable
		moveCopy := move
		listMoves[i] = ListMove(&moveCopy)
	}
	return listMoves
}

// CustomerSupportRemark payload
func CustomerSupportRemark(customerSupportRemark *models.CustomerSupportRemark) *ghcmessages.CustomerSupportRemark {
	if customerSupportRemark == nil {
		return nil
	}
	id := strfmt.UUID(customerSupportRemark.ID.String())
	moveID := strfmt.UUID(customerSupportRemark.MoveID.String())
	officeUserID := strfmt.UUID(customerSupportRemark.OfficeUserID.String())

	payload := &ghcmessages.CustomerSupportRemark{
		Content:             &customerSupportRemark.Content,
		ID:                  &id,
		CreatedAt:           strfmt.DateTime(customerSupportRemark.CreatedAt),
		UpdatedAt:           strfmt.DateTime(customerSupportRemark.UpdatedAt),
		MoveID:              &moveID,
		OfficeUserEmail:     customerSupportRemark.OfficeUser.Email,
		OfficeUserFirstName: customerSupportRemark.OfficeUser.FirstName,
		OfficeUserID:        &officeUserID,
		OfficeUserLastName:  customerSupportRemark.OfficeUser.LastName,
	}
	return payload
}

// CustomerSupportRemarks payload
func CustomerSupportRemarks(customerSupportRemarks models.CustomerSupportRemarks) ghcmessages.CustomerSupportRemarks {
	payload := make(ghcmessages.CustomerSupportRemarks, len(customerSupportRemarks))
	for i, v := range customerSupportRemarks {
		customerSupportRemark := v
		payload[i] = CustomerSupportRemark(&customerSupportRemark)
	}
	return payload
}

// EvaluationReportList payload
func EvaluationReportList(evaluationReports models.EvaluationReports) ghcmessages.EvaluationReportList {
	payload := make(ghcmessages.EvaluationReportList, len(evaluationReports))
	for i, v := range evaluationReports {
		evaluationReport := v
		payload[i] = EvaluationReport(&evaluationReport)
	}
	return payload
}

func ReportViolations(reportViolations models.ReportViolations) ghcmessages.ReportViolations {
	payload := make(ghcmessages.ReportViolations, len(reportViolations))
	for i, v := range reportViolations {
		reportViolation := v
		payload[i] = ReportViolation(&reportViolation)
	}
	return payload
}

func EvaluationReportOfficeUser(officeUser models.OfficeUser) ghcmessages.EvaluationReportOfficeUser {
	payload := ghcmessages.EvaluationReportOfficeUser{
		Email:     officeUser.Email,
		FirstName: officeUser.FirstName,
		ID:        strfmt.UUID(officeUser.ID.String()),
		LastName:  officeUser.LastName,
		Phone:     officeUser.Telephone,
	}
	return payload
}

// EvaluationReport payload
func EvaluationReport(evaluationReport *models.EvaluationReport) *ghcmessages.EvaluationReport {
	if evaluationReport == nil {
		return nil
	}
	id := *handlers.FmtUUID(evaluationReport.ID)
	moveID := *handlers.FmtUUID(evaluationReport.MoveID)
	shipmentID := handlers.FmtUUIDPtr(evaluationReport.ShipmentID)

	var inspectionType *ghcmessages.EvaluationReportInspectionType
	if evaluationReport.InspectionType != nil {
		tempInspectionType := ghcmessages.EvaluationReportInspectionType(*evaluationReport.InspectionType)
		inspectionType = &tempInspectionType
	}
	var location *ghcmessages.EvaluationReportLocation
	if evaluationReport.Location != nil {
		tempLocation := ghcmessages.EvaluationReportLocation(*evaluationReport.Location)
		location = &tempLocation
	}
	reportType := ghcmessages.EvaluationReportType(evaluationReport.Type)

	evaluationReportOfficeUserPayload := EvaluationReportOfficeUser(evaluationReport.OfficeUser)

	var timeDepart *string
	if evaluationReport.TimeDepart != nil {
		td := evaluationReport.TimeDepart.Format(timeHHMMFormat)
		timeDepart = &td
	}

	var evalStart *string
	if evaluationReport.EvalStart != nil {
		es := evaluationReport.EvalStart.Format(timeHHMMFormat)
		evalStart = &es
	}

	var evalEnd *string
	if evaluationReport.EvalEnd != nil {
		ee := evaluationReport.EvalEnd.Format(timeHHMMFormat)
		evalEnd = &ee
	}

	payload := &ghcmessages.EvaluationReport{
		CreatedAt:                          strfmt.DateTime(evaluationReport.CreatedAt),
		ID:                                 id,
		InspectionDate:                     handlers.FmtDatePtr(evaluationReport.InspectionDate),
		InspectionType:                     inspectionType,
		Location:                           location,
		LocationDescription:                evaluationReport.LocationDescription,
		MoveID:                             moveID,
		ObservedShipmentPhysicalPickupDate: handlers.FmtDatePtr(evaluationReport.ObservedShipmentPhysicalPickupDate),
		ObservedShipmentDeliveryDate:       handlers.FmtDatePtr(evaluationReport.ObservedShipmentDeliveryDate),
		Remarks:                            evaluationReport.Remarks,
		ShipmentID:                         shipmentID,
		SubmittedAt:                        handlers.FmtDateTimePtr(evaluationReport.SubmittedAt),
		TimeDepart:                         timeDepart,
		EvalStart:                          evalStart,
		EvalEnd:                            evalEnd,
		Type:                               reportType,
		ViolationsObserved:                 evaluationReport.ViolationsObserved,
		MoveReferenceID:                    evaluationReport.Move.ReferenceID,
		OfficeUser:                         &evaluationReportOfficeUserPayload,
		SeriousIncident:                    evaluationReport.SeriousIncident,
		SeriousIncidentDesc:                evaluationReport.SeriousIncidentDesc,
		ObservedClaimsResponseDate:         handlers.FmtDatePtr(evaluationReport.ObservedClaimsResponseDate),
		ObservedPickupDate:                 handlers.FmtDatePtr(evaluationReport.ObservedPickupDate),
		ObservedPickupSpreadStartDate:      handlers.FmtDatePtr(evaluationReport.ObservedPickupSpreadStartDate),
		ObservedPickupSpreadEndDate:        handlers.FmtDatePtr(evaluationReport.ObservedPickupSpreadEndDate),
		ObservedDeliveryDate:               handlers.FmtDatePtr(evaluationReport.ObservedDeliveryDate),
		ETag:                               etag.GenerateEtag(evaluationReport.UpdatedAt),
		UpdatedAt:                          strfmt.DateTime(evaluationReport.UpdatedAt),
		ReportViolations:                   ReportViolations(evaluationReport.ReportViolations),
	}
	return payload
}

// PWSViolationItem payload
func PWSViolationItem(violation *models.PWSViolation) *ghcmessages.PWSViolation {
	if violation == nil {
		return nil
	}

	payload := &ghcmessages.PWSViolation{
		ID:                   strfmt.UUID(violation.ID.String()),
		DisplayOrder:         int64(violation.DisplayOrder),
		ParagraphNumber:      violation.ParagraphNumber,
		Title:                violation.Title,
		Category:             string(violation.Category),
		SubCategory:          violation.SubCategory,
		RequirementSummary:   violation.RequirementSummary,
		RequirementStatement: violation.RequirementStatement,
		IsKpi:                violation.IsKpi,
		AdditionalDataElem:   violation.AdditionalDataElem,
	}

	return payload
}

// PWSViolations payload
func PWSViolations(violations models.PWSViolations) ghcmessages.PWSViolations {
	payload := make(ghcmessages.PWSViolations, len(violations))

	for i, v := range violations {
		violation := v
		payload[i] = PWSViolationItem(&violation)
	}
	return payload
}

func ReportViolation(reportViolation *models.ReportViolation) *ghcmessages.ReportViolation {
	if reportViolation == nil {
		return nil
	}
	id := *handlers.FmtUUID(reportViolation.ID)
	violationID := *handlers.FmtUUID(reportViolation.ViolationID)
	reportID := *handlers.FmtUUID(reportViolation.ReportID)

	payload := &ghcmessages.ReportViolation{
		ID:          id,
		ViolationID: violationID,
		ReportID:    reportID,
		Violation:   PWSViolationItem(&reportViolation.Violation),
	}
	return payload
}

// TransportationOffice payload
func TransportationOffice(office *models.TransportationOffice) *ghcmessages.TransportationOffice {
	if office == nil || office.ID == uuid.Nil {
		return nil
	}

	phoneLines := []string{}
	for _, phoneLine := range office.PhoneLines {
		if phoneLine.Type == "voice" {
			phoneLines = append(phoneLines, phoneLine.Number)
		}
	}

	payload := &ghcmessages.TransportationOffice{
		ID:         handlers.FmtUUID(office.ID),
		CreatedAt:  handlers.FmtDateTime(office.CreatedAt),
		UpdatedAt:  handlers.FmtDateTime(office.UpdatedAt),
		Name:       models.StringPointer(office.Name),
		Gbloc:      office.Gbloc,
		Address:    Address(&office.Address),
		PhoneLines: phoneLines,
	}
	return payload
}

func TransportationOffices(transportationOffices models.TransportationOffices) ghcmessages.TransportationOffices {
	payload := make(ghcmessages.TransportationOffices, len(transportationOffices))

	for i, to := range transportationOffices {
		transportationOffice := to
		payload[i] = TransportationOffice(&transportationOffice)
	}
	return payload
}

func GBLOCs(gblocs []string) ghcmessages.GBLOCs {
	payload := make(ghcmessages.GBLOCs, len(gblocs))

	for i, gbloc := range gblocs {
		payload[i] = string(gbloc)
	}
	return payload
}

// MoveHistory payload
func MoveHistory(logger *zap.Logger, moveHistory *models.MoveHistory) *ghcmessages.MoveHistory {
	payload := &ghcmessages.MoveHistory{
		HistoryRecords: moveHistoryRecords(logger, moveHistory.AuditHistories),
		ID:             strfmt.UUID(moveHistory.ID.String()),
		Locator:        moveHistory.Locator,
		ReferenceID:    moveHistory.ReferenceID,
	}

	return payload
}

// MoveAuditHistory payload
func MoveAuditHistory(logger *zap.Logger, auditHistory models.AuditHistory) *ghcmessages.MoveAuditHistory {

	payload := &ghcmessages.MoveAuditHistory{
		Action:               auditHistory.Action,
		ActionTstampClk:      strfmt.DateTime(auditHistory.ActionTstampClk),
		ActionTstampStm:      strfmt.DateTime(auditHistory.ActionTstampStm),
		ActionTstampTx:       strfmt.DateTime(auditHistory.ActionTstampTx),
		ChangedValues:        removeEscapeJSONtoObject(logger, auditHistory.ChangedData),
		OldValues:            removeEscapeJSONtoObject(logger, auditHistory.OldData),
		EventName:            auditHistory.EventName,
		ID:                   strfmt.UUID(auditHistory.ID.String()),
		ObjectID:             handlers.FmtUUIDPtr(auditHistory.ObjectID),
		RelID:                auditHistory.RelID,
		SessionUserID:        handlers.FmtUUIDPtr(auditHistory.SessionUserID),
		SessionUserFirstName: auditHistory.SessionUserFirstName,
		SessionUserLastName:  auditHistory.SessionUserLastName,
		SessionUserEmail:     auditHistory.SessionUserEmail,
		SessionUserTelephone: auditHistory.SessionUserTelephone,
		Context:              removeEscapeJSONtoArray(logger, auditHistory.Context),
		ContextID:            auditHistory.ContextID,
		StatementOnly:        auditHistory.StatementOnly,
		TableName:            auditHistory.AuditedTable,
		SchemaName:           auditHistory.SchemaName,
		TransactionID:        auditHistory.TransactionID,
	}

	return payload
}

func removeEscapeJSONtoObject(logger *zap.Logger, data *string) map[string]interface{} {
	var result map[string]interface{}
	if data == nil || *data == "" {
		return result
	}
	var byteData = []byte(*data)

	err := json.Unmarshal(byteData, &result)

	if err != nil {
		logger.Error("error unmarshalling the escaped json to object", zap.Error(err))
	}

	return result

}

func removeEscapeJSONtoArray(logger *zap.Logger, data *string) []map[string]string {
	var result []map[string]string
	if data == nil || *data == "" {
		return result
	}
	var byteData = []byte(*data)

	err := json.Unmarshal(byteData, &result)

	if err != nil {
		logger.Error("error unmarshalling the escaped json to array", zap.Error(err))
	}

	return result
}

func moveHistoryRecords(logger *zap.Logger, auditHistories models.AuditHistories) ghcmessages.MoveAuditHistories {
	payload := make(ghcmessages.MoveAuditHistories, len(auditHistories))

	for i, a := range auditHistories {
		payload[i] = MoveAuditHistory(logger, a)
	}
	return payload
}

// MoveTaskOrder payload
func MoveTaskOrder(moveTaskOrder *models.Move) *ghcmessages.MoveTaskOrder {
	if moveTaskOrder == nil {
		return nil
	}

	payload := &ghcmessages.MoveTaskOrder{
		ID:                 strfmt.UUID(moveTaskOrder.ID.String()),
		CreatedAt:          strfmt.DateTime(moveTaskOrder.CreatedAt),
		AvailableToPrimeAt: handlers.FmtDateTimePtr(moveTaskOrder.AvailableToPrimeAt),
		ApprovedAt:         handlers.FmtDateTimePtr(moveTaskOrder.ApprovedAt),
		OrderID:            strfmt.UUID(moveTaskOrder.OrdersID.String()),
		ReferenceID:        *moveTaskOrder.ReferenceID,
		UpdatedAt:          strfmt.DateTime(moveTaskOrder.UpdatedAt),
		ETag:               etag.GenerateEtag(moveTaskOrder.UpdatedAt),
		Locator:            moveTaskOrder.Locator,
	}
	return payload
}

// Customer payload
func Customer(customer *models.ServiceMember) *ghcmessages.Customer {
	if customer == nil {
		return nil
	}

	payload := ghcmessages.Customer{
		Agency:             swag.StringValue((*string)(customer.Affiliation)),
		CurrentAddress:     Address(customer.ResidentialAddress),
		Edipi:              swag.StringValue(customer.Edipi),
		Email:              customer.PersonalEmail,
		FirstName:          swag.StringValue(customer.FirstName),
		ID:                 strfmt.UUID(customer.ID.String()),
		LastName:           swag.StringValue(customer.LastName),
		Phone:              customer.Telephone,
		Suffix:             customer.Suffix,
		MiddleName:         customer.MiddleName,
		UserID:             strfmt.UUID(customer.UserID.String()),
		ETag:               etag.GenerateEtag(customer.UpdatedAt),
		BackupContact:      BackupContact(customer.BackupContacts),
		BackupAddress:      Address(customer.BackupMailingAddress),
		SecondaryTelephone: customer.SecondaryTelephone,
		PhoneIsPreferred:   swag.BoolValue(customer.PhoneIsPreferred),
		EmailIsPreferred:   swag.BoolValue(customer.EmailIsPreferred),
		CacValidated:       &customer.CacValidated,
		Emplid:             customer.Emplid,
	}
	return &payload
}

func CreatedCustomer(sm *models.ServiceMember, oktaUser *models.CreatedOktaUser, backupContact *models.BackupContact) *ghcmessages.CreatedCustomer {
	if sm == nil || oktaUser == nil || backupContact == nil {
		return nil
	}

	bc := &ghcmessages.BackupContact{
		Name:  &backupContact.Name,
		Email: &backupContact.Email,
		Phone: backupContact.Phone,
	}

	payload := ghcmessages.CreatedCustomer{
		ID:                 strfmt.UUID(sm.ID.String()),
		UserID:             strfmt.UUID(sm.UserID.String()),
		OktaID:             oktaUser.ID,
		OktaEmail:          oktaUser.Profile.Email,
		Affiliation:        swag.StringValue((*string)(sm.Affiliation)),
		Edipi:              sm.Edipi,
		FirstName:          swag.StringValue(sm.FirstName),
		MiddleName:         sm.MiddleName,
		LastName:           swag.StringValue(sm.LastName),
		Suffix:             sm.Suffix,
		ResidentialAddress: Address(sm.ResidentialAddress),
		BackupAddress:      Address(sm.BackupMailingAddress),
		PersonalEmail:      *sm.PersonalEmail,
		Telephone:          sm.Telephone,
		SecondaryTelephone: sm.SecondaryTelephone,
		PhoneIsPreferred:   swag.BoolValue(sm.PhoneIsPreferred),
		EmailIsPreferred:   swag.BoolValue(sm.EmailIsPreferred),
		BackupContact:      bc,
		CacValidated:       swag.BoolValue(&sm.CacValidated),
	}
	return &payload
}

// Order payload
func Order(order *models.Order) *ghcmessages.Order {
	if order == nil {
		return nil
	}
	if order.ID == uuid.Nil {
		return nil
	}

	destinationDutyLocation := DutyLocation(&order.NewDutyLocation)
	originDutyLocation := DutyLocation(order.OriginDutyLocation)
	if order.Grade != nil && order.Entitlement != nil {
		order.Entitlement.SetWeightAllotment(string(*order.Grade))
	}
	entitlements := Entitlement(order.Entitlement)

	var deptIndicator ghcmessages.DeptIndicator
	if order.DepartmentIndicator != nil {
		deptIndicator = ghcmessages.DeptIndicator(*order.DepartmentIndicator)
	}

	var ordersTypeDetail ghcmessages.OrdersTypeDetail
	if order.OrdersTypeDetail != nil {
		ordersTypeDetail = ghcmessages.OrdersTypeDetail(*order.OrdersTypeDetail)
	}

	var grade ghcmessages.Grade
	if order.Grade != nil {
		grade = ghcmessages.Grade(*order.Grade)
	}
	//
	var affiliation ghcmessages.Affiliation
	if order.ServiceMember.Affiliation != nil {
		affiliation = ghcmessages.Affiliation(*order.ServiceMember.Affiliation)
	}

	var moveCode string
	var moveTaskOrderID strfmt.UUID
	if len(order.Moves) > 0 {
		moveCode = order.Moves[0].Locator
		moveTaskOrderID = strfmt.UUID(order.Moves[0].ID.String())
	}

	payload := ghcmessages.Order{
		DestinationDutyLocation:        destinationDutyLocation,
		DestinationDutyLocationGBLOC:   ghcmessages.GBLOC(swag.StringValue(order.DestinationGBLOC)),
		Entitlement:                    entitlements,
		Grade:                          &grade,
		OrderNumber:                    order.OrdersNumber,
		OrderTypeDetail:                &ordersTypeDetail,
		ID:                             strfmt.UUID(order.ID.String()),
		OriginDutyLocation:             originDutyLocation,
		ETag:                           etag.GenerateEtag(order.UpdatedAt),
		Agency:                         &affiliation,
		CustomerID:                     strfmt.UUID(order.ServiceMemberID.String()),
		Customer:                       Customer(&order.ServiceMember),
		FirstName:                      swag.StringValue(order.ServiceMember.FirstName),
		LastName:                       swag.StringValue(order.ServiceMember.LastName),
		ReportByDate:                   strfmt.Date(order.ReportByDate),
		DateIssued:                     strfmt.Date(order.IssueDate),
		OrderType:                      ghcmessages.OrdersType(order.OrdersType),
		DepartmentIndicator:            &deptIndicator,
		Tac:                            handlers.FmtStringPtr(order.TAC),
		Sac:                            handlers.FmtStringPtr(order.SAC),
		NtsTac:                         handlers.FmtStringPtr(order.NtsTAC),
		NtsSac:                         handlers.FmtStringPtr(order.NtsSAC),
		SupplyAndServicesCostEstimate:  order.SupplyAndServicesCostEstimate,
		PackingAndShippingInstructions: order.PackingAndShippingInstructions,
		MethodOfPayment:                order.MethodOfPayment,
		Naics:                          order.NAICS,
		UploadedOrderID:                strfmt.UUID(order.UploadedOrdersID.String()),
		UploadedAmendedOrderID:         handlers.FmtUUIDPtr(order.UploadedAmendedOrdersID),
		AmendedOrdersAcknowledgedAt:    handlers.FmtDateTimePtr(order.AmendedOrdersAcknowledgedAt),
		MoveCode:                       moveCode,
		MoveTaskOrderID:                moveTaskOrderID,
		OriginDutyLocationGBLOC:        ghcmessages.GBLOC(swag.StringValue(order.OriginDutyLocationGBLOC)),
	}

	return &payload
}

// Entitlement payload
func Entitlement(entitlement *models.Entitlement) *ghcmessages.Entitlements {
	if entitlement == nil {
		return nil
	}
	var proGearWeight, proGearWeightSpouse, totalWeight int64
	proGearWeight = int64(entitlement.ProGearWeight)
	proGearWeightSpouse = int64(entitlement.ProGearWeightSpouse)

	if weightAllotment := entitlement.WeightAllotment(); weightAllotment != nil {
		if *entitlement.DependentsAuthorized {
			totalWeight = int64(weightAllotment.TotalWeightSelfPlusDependents)
		} else {
			totalWeight = int64(weightAllotment.TotalWeightSelf)
		}
	}
	var authorizedWeight *int64
	if entitlement.AuthorizedWeight() != nil {
		aw := int64(*entitlement.AuthorizedWeight())
		authorizedWeight = &aw
	}
	var sit *int64
	if entitlement.StorageInTransit != nil {
		sitValue := int64(*entitlement.StorageInTransit)
		sit = &sitValue
	}
	var totalDependents int64
	if entitlement.TotalDependents != nil {
		totalDependents = int64(*entitlement.TotalDependents)
	}
	requiredMedicalEquipmentWeight := int64(entitlement.RequiredMedicalEquipmentWeight)
	gunSafe := entitlement.GunSafe
	return &ghcmessages.Entitlements{
		ID:                             strfmt.UUID(entitlement.ID.String()),
		AuthorizedWeight:               authorizedWeight,
		DependentsAuthorized:           entitlement.DependentsAuthorized,
		NonTemporaryStorage:            entitlement.NonTemporaryStorage,
		PrivatelyOwnedVehicle:          entitlement.PrivatelyOwnedVehicle,
		ProGearWeight:                  proGearWeight,
		ProGearWeightSpouse:            proGearWeightSpouse,
		StorageInTransit:               sit,
		TotalDependents:                totalDependents,
		TotalWeight:                    totalWeight,
		RequiredMedicalEquipmentWeight: requiredMedicalEquipmentWeight,
		OrganizationalClothingAndIndividualEquipment: entitlement.OrganizationalClothingAndIndividualEquipment,
		GunSafe: gunSafe,
		ETag:    etag.GenerateEtag(entitlement.UpdatedAt),
	}
}

// DutyLocation payload
func DutyLocation(dutyLocation *models.DutyLocation) *ghcmessages.DutyLocation {
	if dutyLocation == nil {
		return nil
	}
	address := Address(&dutyLocation.Address)
	payload := ghcmessages.DutyLocation{
		Address:   address,
		AddressID: address.ID,
		ID:        strfmt.UUID(dutyLocation.ID.String()),
		Name:      dutyLocation.Name,
		ETag:      etag.GenerateEtag(dutyLocation.UpdatedAt),
	}
	return &payload
}

// Country payload
func Country(country *models.Country) *string {
	if country == nil {
		return nil
	}
	return &country.Country
}

// Address payload
func Address(address *models.Address) *ghcmessages.Address {
	if address == nil {
		return nil
	}
	return &ghcmessages.Address{
		ID:             strfmt.UUID(address.ID.String()),
		StreetAddress1: &address.StreetAddress1,
		StreetAddress2: address.StreetAddress2,
		StreetAddress3: address.StreetAddress3,
		City:           &address.City,
		State:          &address.State,
		PostalCode:     &address.PostalCode,
		Country:        Country(address.Country),
		County:         &address.County,
		ETag:           etag.GenerateEtag(address.UpdatedAt),
	}
}

// StorageFacility payload
func StorageFacility(storageFacility *models.StorageFacility) *ghcmessages.StorageFacility {
	if storageFacility == nil {
		return nil
	}

	payload := ghcmessages.StorageFacility{
		ID:           strfmt.UUID(storageFacility.ID.String()),
		FacilityName: storageFacility.FacilityName,
		Address:      Address(&storageFacility.Address),
		LotNumber:    storageFacility.LotNumber,
		Phone:        storageFacility.Phone,
		Email:        storageFacility.Email,
		ETag:         etag.GenerateEtag(storageFacility.UpdatedAt),
	}

	return &payload
}

// BackupContact payload
func BackupContact(contacts models.BackupContacts) *ghcmessages.BackupContact {
	if len(contacts) == 0 {
		return nil
	}
	var name, email, phone string

	if len(contacts) != 0 {
		contact := contacts[0]
		name = contact.Name
		email = contact.Email
		phone = ""
		contactPhone := contact.Phone
		if contactPhone != nil {
			phone = *contactPhone
		}
	}

	return &ghcmessages.BackupContact{
		Name:  &name,
		Email: &email,
		Phone: &phone,
	}
}

// SITDurationUpdate payload
func SITDurationUpdate(sitDurationUpdate *models.SITDurationUpdate) *ghcmessages.SITExtension {
	if sitDurationUpdate == nil {
		return nil
	}
	payload := &ghcmessages.SITExtension{
		ID:                strfmt.UUID(sitDurationUpdate.ID.String()),
		ETag:              etag.GenerateEtag(sitDurationUpdate.UpdatedAt),
		MtoShipmentID:     strfmt.UUID(sitDurationUpdate.MTOShipmentID.String()),
		RequestReason:     string(sitDurationUpdate.RequestReason),
		RequestedDays:     int64(sitDurationUpdate.RequestedDays),
		Status:            string(sitDurationUpdate.Status),
		CreatedAt:         strfmt.DateTime(sitDurationUpdate.CreatedAt),
		UpdatedAt:         strfmt.DateTime(sitDurationUpdate.UpdatedAt),
		ApprovedDays:      handlers.FmtIntPtrToInt64(sitDurationUpdate.ApprovedDays),
		ContractorRemarks: handlers.FmtStringPtr(sitDurationUpdate.ContractorRemarks),
		DecisionDate:      handlers.FmtDateTimePtr(sitDurationUpdate.DecisionDate),
		OfficeRemarks:     handlers.FmtStringPtr(sitDurationUpdate.OfficeRemarks),
	}

	return payload
}

// SITDurationUpdates payload
func SITDurationUpdates(sitDurationUpdates *models.SITDurationUpdates) *ghcmessages.SITExtensions {
	payload := make(ghcmessages.SITExtensions, len(*sitDurationUpdates))

	if len(*sitDurationUpdates) > 0 {
		for i, m := range *sitDurationUpdates {
			copyOfSITDurationUpdate := m // Make copy to avoid implicit memory aliasing of items from a range statement.
			payload[i] = SITDurationUpdate(&copyOfSITDurationUpdate)
		}
		// Reversing the SIT duration updates as they are saved in the order
		// they are created and we want to always display them in the reverse
		// order.
		for i, j := 0, len(payload)-1; i < j; i, j = i+1, j-1 {
			payload[i], payload[j] = payload[j], payload[i]
		}
	}
	return &payload
}

func currentSIT(currentSIT *services.CurrentSIT) *ghcmessages.SITStatusCurrentSIT {
	if currentSIT == nil {
		return nil
	}
	return &ghcmessages.SITStatusCurrentSIT{
		ServiceItemID:        *handlers.FmtUUID(currentSIT.ServiceItemID), // TODO: Refactor out service item ID dependence in GHC API. This should be based on SIT groupings / summaries
		Location:             currentSIT.Location,
		DaysInSIT:            handlers.FmtIntPtrToInt64(&currentSIT.DaysInSIT),
		SitEntryDate:         handlers.FmtDate(currentSIT.SITEntryDate),
		SitDepartureDate:     handlers.FmtDatePtr(currentSIT.SITDepartureDate),
		SitAuthorizedEndDate: handlers.FmtDate(currentSIT.SITAuthorizedEndDate),
		SitCustomerContacted: handlers.FmtDatePtr(currentSIT.SITCustomerContacted),
		SitRequestedDelivery: handlers.FmtDatePtr(currentSIT.SITRequestedDelivery),
	}
}

// SITStatus payload
func SITStatus(shipmentSITStatuses *services.SITStatus, storer storage.FileStorer) *ghcmessages.SITStatus {
	if shipmentSITStatuses == nil {
		return nil
	}

	payload := &ghcmessages.SITStatus{
		PastSITServiceItemGroupings: SITServiceItemGroupings(shipmentSITStatuses.PastSITs, storer),
		TotalSITDaysUsed:            handlers.FmtIntPtrToInt64(&shipmentSITStatuses.TotalSITDaysUsed),
		TotalDaysRemaining:          handlers.FmtIntPtrToInt64(&shipmentSITStatuses.TotalDaysRemaining),
		CalculatedTotalDaysInSIT:    handlers.FmtIntPtrToInt64(&shipmentSITStatuses.CalculatedTotalDaysInSIT),
		CurrentSIT:                  currentSIT(shipmentSITStatuses.CurrentSIT),
	}

	return payload
}

// SITStatuses payload
func SITStatuses(shipmentSITStatuses map[string]services.SITStatus, storer storage.FileStorer) map[string]*ghcmessages.SITStatus {
	sitStatuses := map[string]*ghcmessages.SITStatus{}
	if len(shipmentSITStatuses) == 0 {
		return sitStatuses
	}

	for _, sitStatus := range shipmentSITStatuses {
		copyOfSITStatus := sitStatus
		sitStatuses[sitStatus.ShipmentID.String()] = SITStatus(&copyOfSITStatus, storer)
	}

	return sitStatuses
}

// PPMShipment payload
func PPMShipment(_ storage.FileStorer, ppmShipment *models.PPMShipment) *ghcmessages.PPMShipment {
	if ppmShipment == nil || ppmShipment.ID.IsNil() {
		return nil
	}

	payloadPPMShipment := &ghcmessages.PPMShipment{
		ID:                             *handlers.FmtUUID(ppmShipment.ID),
		ShipmentID:                     *handlers.FmtUUID(ppmShipment.ShipmentID),
		CreatedAt:                      strfmt.DateTime(ppmShipment.CreatedAt),
		UpdatedAt:                      strfmt.DateTime(ppmShipment.UpdatedAt),
		Status:                         ghcmessages.PPMShipmentStatus(ppmShipment.Status),
		ExpectedDepartureDate:          handlers.FmtDate(ppmShipment.ExpectedDepartureDate),
		ActualMoveDate:                 handlers.FmtDatePtr(ppmShipment.ActualMoveDate),
		SubmittedAt:                    handlers.FmtDateTimePtr(ppmShipment.SubmittedAt),
		ReviewedAt:                     handlers.FmtDateTimePtr(ppmShipment.ReviewedAt),
		ApprovedAt:                     handlers.FmtDateTimePtr(ppmShipment.ApprovedAt),
		PickupAddress:                  Address(ppmShipment.PickupAddress),
		DestinationAddress:             Address(ppmShipment.DestinationAddress),
		ActualPickupPostalCode:         ppmShipment.ActualPickupPostalCode,
		ActualDestinationPostalCode:    ppmShipment.ActualDestinationPostalCode,
		SitExpected:                    ppmShipment.SITExpected,
		HasSecondaryPickupAddress:      ppmShipment.HasSecondaryPickupAddress,
		HasSecondaryDestinationAddress: ppmShipment.HasSecondaryDestinationAddress,
		HasTertiaryPickupAddress:       ppmShipment.HasTertiaryPickupAddress,
		HasTertiaryDestinationAddress:  ppmShipment.HasTertiaryDestinationAddress,
		EstimatedWeight:                handlers.FmtPoundPtr(ppmShipment.EstimatedWeight),
		HasProGear:                     ppmShipment.HasProGear,
		ProGearWeight:                  handlers.FmtPoundPtr(ppmShipment.ProGearWeight),
		SpouseProGearWeight:            handlers.FmtPoundPtr(ppmShipment.SpouseProGearWeight),
		EstimatedIncentive:             handlers.FmtCost(ppmShipment.EstimatedIncentive),
		HasRequestedAdvance:            ppmShipment.HasRequestedAdvance,
		AdvanceAmountRequested:         handlers.FmtCost(ppmShipment.AdvanceAmountRequested),
		HasReceivedAdvance:             ppmShipment.HasReceivedAdvance,
		AdvanceAmountReceived:          handlers.FmtCost(ppmShipment.AdvanceAmountReceived),
		SitEstimatedWeight:             handlers.FmtPoundPtr(ppmShipment.SITEstimatedWeight),
		SitEstimatedEntryDate:          handlers.FmtDatePtr(ppmShipment.SITEstimatedEntryDate),
		SitEstimatedDepartureDate:      handlers.FmtDatePtr(ppmShipment.SITEstimatedDepartureDate),
		SitEstimatedCost:               handlers.FmtCost(ppmShipment.SITEstimatedCost),
		ETag:                           etag.GenerateEtag(ppmShipment.UpdatedAt),
	}

	if ppmShipment.SITLocation != nil {
		sitLocation := ghcmessages.SITLocationType(*ppmShipment.SITLocation)
		payloadPPMShipment.SitLocation = &sitLocation
	}

	if ppmShipment.AdvanceStatus != nil {
		advanceStatus := ghcmessages.PPMAdvanceStatus(*ppmShipment.AdvanceStatus)
		payloadPPMShipment.AdvanceStatus = &advanceStatus
	}

	if ppmShipment.W2Address != nil {
		payloadPPMShipment.W2Address = Address(ppmShipment.W2Address)
	}

	if ppmShipment.SecondaryPickupAddress != nil {
		payloadPPMShipment.SecondaryPickupAddress = Address(ppmShipment.SecondaryPickupAddress)
	}

	if ppmShipment.SecondaryDestinationAddress != nil {
		payloadPPMShipment.SecondaryDestinationAddress = Address(ppmShipment.SecondaryDestinationAddress)
	}

	if ppmShipment.TertiaryPickupAddress != nil {
		payloadPPMShipment.TertiaryPickupAddress = Address(ppmShipment.TertiaryPickupAddress)
	}

	if ppmShipment.TertiaryDestinationAddress != nil {
		payloadPPMShipment.TertiaryDestinationAddress = Address(ppmShipment.TertiaryDestinationAddress)
	}

	return payloadPPMShipment
}

// BoatShipment payload
func BoatShipment(storer storage.FileStorer, boatShipment *models.BoatShipment) *ghcmessages.BoatShipment {
	if boatShipment == nil || boatShipment.ID.IsNil() {
		return nil
	}

	payloadBoatShipment := &ghcmessages.BoatShipment{
		ID:             *handlers.FmtUUID(boatShipment.ID),
		ShipmentID:     *handlers.FmtUUID(boatShipment.ShipmentID),
		CreatedAt:      strfmt.DateTime(boatShipment.CreatedAt),
		UpdatedAt:      strfmt.DateTime(boatShipment.UpdatedAt),
		Type:           models.StringPointer(string(boatShipment.Type)),
		Year:           handlers.FmtIntPtrToInt64(boatShipment.Year),
		Make:           boatShipment.Make,
		Model:          boatShipment.Model,
		LengthInInches: handlers.FmtIntPtrToInt64(boatShipment.LengthInInches),
		WidthInInches:  handlers.FmtIntPtrToInt64(boatShipment.WidthInInches),
		HeightInInches: handlers.FmtIntPtrToInt64(boatShipment.HeightInInches),
		HasTrailer:     boatShipment.HasTrailer,
		IsRoadworthy:   boatShipment.IsRoadworthy,
		ETag:           etag.GenerateEtag(boatShipment.UpdatedAt),
	}

	return payloadBoatShipment
}

// MobileHomeShipment payload
func MobileHomeShipment(storer storage.FileStorer, mobileHomeShipment *models.MobileHome) *ghcmessages.MobileHome {
	if mobileHomeShipment == nil || mobileHomeShipment.ID.IsNil() {
		return nil
	}

	payloadMobileHomeShipment := &ghcmessages.MobileHome{
		ID:             *handlers.FmtUUID(mobileHomeShipment.ID),
		ShipmentID:     *handlers.FmtUUID(mobileHomeShipment.ShipmentID),
		Make:           *mobileHomeShipment.Make,
		Model:          *mobileHomeShipment.Model,
		Year:           *handlers.FmtIntPtrToInt64(mobileHomeShipment.Year),
		LengthInInches: *handlers.FmtIntPtrToInt64(mobileHomeShipment.LengthInInches),
		HeightInInches: *handlers.FmtIntPtrToInt64(mobileHomeShipment.HeightInInches),
		WidthInInches:  *handlers.FmtIntPtrToInt64(mobileHomeShipment.WidthInInches),
		CreatedAt:      strfmt.DateTime(mobileHomeShipment.CreatedAt),
		UpdatedAt:      strfmt.DateTime(mobileHomeShipment.UpdatedAt),
		ETag:           etag.GenerateEtag(mobileHomeShipment.UpdatedAt),
	}

	return payloadMobileHomeShipment
}

// ProGearWeightTickets sets up a ProGearWeightTicket slice for the api using model data.
func ProGearWeightTickets(storer storage.FileStorer, proGearWeightTickets models.ProgearWeightTickets) []*ghcmessages.ProGearWeightTicket {
	payload := make([]*ghcmessages.ProGearWeightTicket, len(proGearWeightTickets))
	for i, proGearWeightTicket := range proGearWeightTickets {
		copyOfProGearWeightTicket := proGearWeightTicket
		proGearWeightTicketPayload := ProGearWeightTicket(storer, &copyOfProGearWeightTicket)
		payload[i] = proGearWeightTicketPayload
	}
	return payload
}

// ProGearWeightTicket payload
func ProGearWeightTicket(storer storage.FileStorer, progear *models.ProgearWeightTicket) *ghcmessages.ProGearWeightTicket {
	ppmShipmentID := strfmt.UUID(progear.PPMShipmentID.String())

	document, err := PayloadForDocumentModel(storer, progear.Document)
	if err != nil {
		return nil
	}

	payload := &ghcmessages.ProGearWeightTicket{
		ID:               strfmt.UUID(progear.ID.String()),
		PpmShipmentID:    ppmShipmentID,
		CreatedAt:        *handlers.FmtDateTime(progear.CreatedAt),
		UpdatedAt:        *handlers.FmtDateTime(progear.UpdatedAt),
		DocumentID:       *handlers.FmtUUID(progear.DocumentID),
		Document:         document,
		Weight:           handlers.FmtPoundPtr(progear.Weight),
		BelongsToSelf:    progear.BelongsToSelf,
		HasWeightTickets: progear.HasWeightTickets,
		Description:      progear.Description,
		ETag:             etag.GenerateEtag(progear.UpdatedAt),
	}

	if progear.Status != nil {
		status := ghcmessages.OmittablePPMDocumentStatus(*progear.Status)
		payload.Status = &status
	}

	if progear.Reason != nil {
		reason := ghcmessages.PPMDocumentStatusReason(*progear.Reason)
		payload.Reason = &reason
	}

	return payload
}

// MovingExpense payload
func MovingExpense(storer storage.FileStorer, movingExpense *models.MovingExpense) *ghcmessages.MovingExpense {

	document, err := PayloadForDocumentModel(storer, movingExpense.Document)
	if err != nil {
		return nil
	}

	payload := &ghcmessages.MovingExpense{
		ID:               *handlers.FmtUUID(movingExpense.ID),
		PpmShipmentID:    *handlers.FmtUUID(movingExpense.PPMShipmentID),
		DocumentID:       *handlers.FmtUUID(movingExpense.DocumentID),
		Document:         document,
		CreatedAt:        strfmt.DateTime(movingExpense.CreatedAt),
		UpdatedAt:        strfmt.DateTime(movingExpense.UpdatedAt),
		Description:      movingExpense.Description,
		PaidWithGtcc:     movingExpense.PaidWithGTCC,
		Amount:           handlers.FmtCost(movingExpense.Amount),
		MissingReceipt:   movingExpense.MissingReceipt,
		ETag:             etag.GenerateEtag(movingExpense.UpdatedAt),
		SitEstimatedCost: handlers.FmtCost(movingExpense.SITEstimatedCost),
	}
	if movingExpense.MovingExpenseType != nil {
		movingExpenseType := ghcmessages.OmittableMovingExpenseType(*movingExpense.MovingExpenseType)
		payload.MovingExpenseType = &movingExpenseType
	}

	if movingExpense.Status != nil {
		status := ghcmessages.OmittablePPMDocumentStatus(*movingExpense.Status)
		payload.Status = &status
	}

	if movingExpense.Reason != nil {
		reason := ghcmessages.PPMDocumentStatusReason(*movingExpense.Reason)
		payload.Reason = &reason
	}

	if movingExpense.SITStartDate != nil {
		payload.SitStartDate = handlers.FmtDatePtr(movingExpense.SITStartDate)
	}

	if movingExpense.SITEndDate != nil {
		payload.SitEndDate = handlers.FmtDatePtr(movingExpense.SITEndDate)
	}

	if movingExpense.WeightStored != nil {
		payload.WeightStored = handlers.FmtPoundPtr(movingExpense.WeightStored)
	}

	if movingExpense.SITLocation != nil {
		sitLocation := ghcmessages.SITLocationType(*movingExpense.SITLocation)
		payload.SitLocation = &sitLocation
	}

	if movingExpense.SITReimburseableAmount != nil {
		payload.SitReimburseableAmount = handlers.FmtCost(movingExpense.SITReimburseableAmount)
	}

	return payload
}

func MovingExpenses(storer storage.FileStorer, movingExpenses models.MovingExpenses) []*ghcmessages.MovingExpense {
	payload := make([]*ghcmessages.MovingExpense, len(movingExpenses))
	for i, movingExpense := range movingExpenses {
		copyOfMovingExpense := movingExpense
		payload[i] = MovingExpense(storer, &copyOfMovingExpense)
	}
	return payload
}

func WeightTickets(storer storage.FileStorer, weightTickets models.WeightTickets) []*ghcmessages.WeightTicket {
	payload := make([]*ghcmessages.WeightTicket, len(weightTickets))
	for i, weightTicket := range weightTickets {
		copyOfWeightTicket := weightTicket
		weightTicketPayload := WeightTicket(storer, &copyOfWeightTicket)
		payload[i] = weightTicketPayload
	}
	return payload
}

// WeightTicket payload
func WeightTicket(storer storage.FileStorer, weightTicket *models.WeightTicket) *ghcmessages.WeightTicket {
	ppmShipment := strfmt.UUID(weightTicket.PPMShipmentID.String())

	emptyDocument, err := PayloadForDocumentModel(storer, weightTicket.EmptyDocument)
	if err != nil {
		return nil
	}

	fullDocument, err := PayloadForDocumentModel(storer, weightTicket.FullDocument)
	if err != nil {
		return nil
	}

	proofOfTrailerOwnershipDocument, err := PayloadForDocumentModel(storer, weightTicket.ProofOfTrailerOwnershipDocument)
	if err != nil {
		return nil
	}

	payload := &ghcmessages.WeightTicket{
		ID:                                strfmt.UUID(weightTicket.ID.String()),
		PpmShipmentID:                     ppmShipment,
		CreatedAt:                         *handlers.FmtDateTime(weightTicket.CreatedAt),
		UpdatedAt:                         *handlers.FmtDateTime(weightTicket.UpdatedAt),
		VehicleDescription:                weightTicket.VehicleDescription,
		EmptyWeight:                       handlers.FmtPoundPtr(weightTicket.EmptyWeight),
		MissingEmptyWeightTicket:          weightTicket.MissingEmptyWeightTicket,
		EmptyDocumentID:                   *handlers.FmtUUID(weightTicket.EmptyDocumentID),
		EmptyDocument:                     emptyDocument,
		FullWeight:                        handlers.FmtPoundPtr(weightTicket.FullWeight),
		MissingFullWeightTicket:           weightTicket.MissingFullWeightTicket,
		FullDocumentID:                    *handlers.FmtUUID(weightTicket.FullDocumentID),
		FullDocument:                      fullDocument,
		OwnsTrailer:                       weightTicket.OwnsTrailer,
		TrailerMeetsCriteria:              weightTicket.TrailerMeetsCriteria,
		ProofOfTrailerOwnershipDocumentID: *handlers.FmtUUID(weightTicket.ProofOfTrailerOwnershipDocumentID),
		ProofOfTrailerOwnershipDocument:   proofOfTrailerOwnershipDocument,
		AdjustedNetWeight:                 handlers.FmtPoundPtr(weightTicket.AdjustedNetWeight),
		AllowableWeight:                   handlers.FmtPoundPtr(weightTicket.AllowableWeight),
		NetWeightRemarks:                  weightTicket.NetWeightRemarks,
		ETag:                              etag.GenerateEtag(weightTicket.UpdatedAt),
	}

	if weightTicket.Status != nil {
		status := ghcmessages.OmittablePPMDocumentStatus(*weightTicket.Status)
		payload.Status = &status
	}

	if weightTicket.Reason != nil {
		reason := ghcmessages.PPMDocumentStatusReason(*weightTicket.Reason)
		payload.Reason = &reason
	}

	return payload
}

// PPMDocuments payload
func PPMDocuments(storer storage.FileStorer, ppmDocuments *models.PPMDocuments) *ghcmessages.PPMDocuments {

	if ppmDocuments == nil {
		return nil
	}

	payload := &ghcmessages.PPMDocuments{
		WeightTickets:        WeightTickets(storer, ppmDocuments.WeightTickets),
		MovingExpenses:       MovingExpenses(storer, ppmDocuments.MovingExpenses),
		ProGearWeightTickets: ProGearWeightTickets(storer, ppmDocuments.ProgearWeightTickets),
	}

	return payload
}

// PPMCloseout payload
func PPMCloseout(ppmCloseout *models.PPMCloseout) *ghcmessages.PPMCloseout {
	if ppmCloseout == nil {
		return nil
	}
	payload := &ghcmessages.PPMCloseout{
		ID:                    strfmt.UUID(ppmCloseout.ID.String()),
		PlannedMoveDate:       handlers.FmtDatePtr(ppmCloseout.PlannedMoveDate),
		ActualMoveDate:        handlers.FmtDatePtr(ppmCloseout.ActualMoveDate),
		Miles:                 handlers.FmtIntPtrToInt64(ppmCloseout.Miles),
		EstimatedWeight:       handlers.FmtPoundPtr(ppmCloseout.EstimatedWeight),
		ActualWeight:          handlers.FmtPoundPtr(ppmCloseout.ActualWeight),
		ProGearWeightCustomer: handlers.FmtPoundPtr(ppmCloseout.ProGearWeightCustomer),
		ProGearWeightSpouse:   handlers.FmtPoundPtr(ppmCloseout.ProGearWeightSpouse),
		GrossIncentive:        handlers.FmtCost(ppmCloseout.GrossIncentive),
		Gcc:                   handlers.FmtCost(ppmCloseout.GCC),
		Aoa:                   handlers.FmtCost(ppmCloseout.AOA),
		RemainingIncentive:    handlers.FmtCost(ppmCloseout.RemainingIncentive),
		HaulType:              (*string)(&ppmCloseout.HaulType),
		HaulPrice:             handlers.FmtCost(ppmCloseout.HaulPrice),
		HaulFSC:               handlers.FmtCost(ppmCloseout.HaulFSC),
		Dop:                   handlers.FmtCost(ppmCloseout.DOP),
		Ddp:                   handlers.FmtCost(ppmCloseout.DDP),
		PackPrice:             handlers.FmtCost(ppmCloseout.PackPrice),
		UnpackPrice:           handlers.FmtCost(ppmCloseout.UnpackPrice),
		SITReimbursement:      handlers.FmtCost(ppmCloseout.SITReimbursement),
	}

	return payload
}

// PPMActualWeight payload
func PPMActualWeight(ppmActualWeight *unit.Pound) *ghcmessages.PPMActualWeight {
	if ppmActualWeight == nil {
		return nil
	}
	payload := &ghcmessages.PPMActualWeight{
		ActualWeight: handlers.FmtPoundPtr(ppmActualWeight),
	}

	return payload
}

func PPMSITEstimatedCostParamsFirstDaySIT(ppmSITFirstDayParams models.PPMSITEstimatedCostParams) *ghcmessages.PPMSITEstimatedCostParamsFirstDaySIT {
	payload := &ghcmessages.PPMSITEstimatedCostParamsFirstDaySIT{
		ContractYearName:       ppmSITFirstDayParams.ContractYearName,
		PriceRateOrFactor:      ppmSITFirstDayParams.PriceRateOrFactor,
		IsPeak:                 ppmSITFirstDayParams.IsPeak,
		EscalationCompounded:   ppmSITFirstDayParams.EscalationCompounded,
		ServiceAreaOrigin:      &ppmSITFirstDayParams.ServiceAreaOrigin,
		ServiceAreaDestination: &ppmSITFirstDayParams.ServiceAreaDestination,
	}
	return payload
}

func PPMSITEstimatedCostParamsAdditionalDaySIT(ppmSITAdditionalDayParams models.PPMSITEstimatedCostParams) *ghcmessages.PPMSITEstimatedCostParamsAdditionalDaySIT {
	payload := &ghcmessages.PPMSITEstimatedCostParamsAdditionalDaySIT{
		ContractYearName:       ppmSITAdditionalDayParams.ContractYearName,
		PriceRateOrFactor:      ppmSITAdditionalDayParams.PriceRateOrFactor,
		IsPeak:                 ppmSITAdditionalDayParams.IsPeak,
		EscalationCompounded:   ppmSITAdditionalDayParams.EscalationCompounded,
		ServiceAreaOrigin:      &ppmSITAdditionalDayParams.ServiceAreaOrigin,
		ServiceAreaDestination: &ppmSITAdditionalDayParams.ServiceAreaDestination,
		NumberDaysSIT:          &ppmSITAdditionalDayParams.NumberDaysSIT,
	}
	return payload
}

func PPMSITEstimatedCost(ppmSITEstimatedCost *models.PPMSITEstimatedCostInfo) *ghcmessages.PPMSITEstimatedCost {
	if ppmSITEstimatedCost == nil {
		return nil
	}
	payload := &ghcmessages.PPMSITEstimatedCost{
		SitCost:                handlers.FmtCost(ppmSITEstimatedCost.EstimatedSITCost),
		PriceFirstDaySIT:       handlers.FmtCost(ppmSITEstimatedCost.PriceFirstDaySIT),
		PriceAdditionalDaySIT:  handlers.FmtCost(ppmSITEstimatedCost.PriceAdditionalDaySIT),
		ParamsFirstDaySIT:      PPMSITEstimatedCostParamsFirstDaySIT(ppmSITEstimatedCost.ParamsFirstDaySIT),
		ParamsAdditionalDaySIT: PPMSITEstimatedCostParamsAdditionalDaySIT(ppmSITEstimatedCost.ParamsAdditionalDaySIT),
	}

	return payload
}

// ShipmentAddressUpdate payload
func ShipmentAddressUpdate(shipmentAddressUpdate *models.ShipmentAddressUpdate) *ghcmessages.ShipmentAddressUpdate {
	if shipmentAddressUpdate == nil || shipmentAddressUpdate.ID.IsNil() {
		return nil
	}

	payload := &ghcmessages.ShipmentAddressUpdate{
		ID:                    strfmt.UUID(shipmentAddressUpdate.ID.String()),
		ShipmentID:            strfmt.UUID(shipmentAddressUpdate.ShipmentID.String()),
		NewAddress:            Address(&shipmentAddressUpdate.NewAddress),
		OriginalAddress:       Address(&shipmentAddressUpdate.OriginalAddress),
		SitOriginalAddress:    Address(shipmentAddressUpdate.SitOriginalAddress),
		ContractorRemarks:     shipmentAddressUpdate.ContractorRemarks,
		OfficeRemarks:         shipmentAddressUpdate.OfficeRemarks,
		Status:                ghcmessages.ShipmentAddressUpdateStatus(shipmentAddressUpdate.Status),
		NewSitDistanceBetween: handlers.FmtIntPtrToInt64(shipmentAddressUpdate.NewSitDistanceBetween),
		OldSitDistanceBetween: handlers.FmtIntPtrToInt64(shipmentAddressUpdate.OldSitDistanceBetween),
	}

	return payload
}

// LineOfAccounting payload
func LineOfAccounting(lineOfAccounting *models.LineOfAccounting) *ghcmessages.LineOfAccounting {
	// Nil check
	if lineOfAccounting == nil {
		return nil
	}

	return &ghcmessages.LineOfAccounting{
		ID:                        strfmt.UUID(lineOfAccounting.ID.String()),
		LoaActvtyID:               lineOfAccounting.LoaActvtyID,
		LoaAgncAcntngCd:           lineOfAccounting.LoaAgncAcntngCd,
		LoaAgncDsbrCd:             lineOfAccounting.LoaAgncDsbrCd,
		LoaAlltSnID:               lineOfAccounting.LoaAlltSnID,
		LoaBafID:                  lineOfAccounting.LoaBafID,
		LoaBdgtAcntClsNm:          lineOfAccounting.LoaBdgtAcntClsNm,
		LoaBetCd:                  lineOfAccounting.LoaBetCd,
		LoaBgFyTx:                 handlers.FmtIntPtrToInt64(lineOfAccounting.LoaBgFyTx),
		LoaBgnDt:                  handlers.FmtDatePtr(lineOfAccounting.LoaBgnDt),
		LoaBgtLnItmID:             lineOfAccounting.LoaBgtLnItmID,
		LoaBgtRstrCd:              lineOfAccounting.LoaBgtRstrCd,
		LoaBgtSubActCd:            lineOfAccounting.LoaBgtSubActCd,
		LoaClsRefID:               lineOfAccounting.LoaClsRefID,
		LoaCstCd:                  lineOfAccounting.LoaCstCd,
		LoaCstCntrID:              lineOfAccounting.LoaCstCntrID,
		LoaCustNm:                 lineOfAccounting.LoaCustNm,
		LoaDfAgncyAlctnRcpntID:    lineOfAccounting.LoaDfAgncyAlctnRcpntID,
		LoaDocID:                  lineOfAccounting.LoaDocID,
		LoaDptID:                  lineOfAccounting.LoaDptID,
		LoaDscTx:                  lineOfAccounting.LoaDscTx,
		LoaDtlRmbsmtSrcID:         lineOfAccounting.LoaDtlRmbsmtSrcID,
		LoaEndDt:                  handlers.FmtDatePtr(lineOfAccounting.LoaEndDt),
		LoaEndFyTx:                handlers.FmtIntPtrToInt64(lineOfAccounting.LoaEndFyTx),
		LoaFmsTrnsactnID:          lineOfAccounting.LoaFmsTrnsactnID,
		LoaFnclArID:               lineOfAccounting.LoaFnclArID,
		LoaFnctPrsNm:              lineOfAccounting.LoaFnctPrsNm,
		LoaFndCntrID:              lineOfAccounting.LoaFndCntrID,
		LoaFndTyFgCd:              lineOfAccounting.LoaFndTyFgCd,
		LoaHistStatCd:             lineOfAccounting.LoaHistStatCd,
		LoaHsGdsCd:                lineOfAccounting.LoaHsGdsCd,
		LoaInstlAcntgActID:        lineOfAccounting.LoaInstlAcntgActID,
		LoaJbOrdNm:                lineOfAccounting.LoaJbOrdNm,
		LoaLclInstlID:             lineOfAccounting.LoaLclInstlID,
		LoaMajClmNm:               lineOfAccounting.LoaMajClmNm,
		LoaMajRmbsmtSrcID:         lineOfAccounting.LoaMajRmbsmtSrcID,
		LoaObjClsID:               lineOfAccounting.LoaObjClsID,
		LoaOpAgncyID:              lineOfAccounting.LoaOpAgncyID,
		LoaPgmElmntID:             lineOfAccounting.LoaPgmElmntID,
		LoaPrjID:                  lineOfAccounting.LoaPrjID,
		LoaSbaltmtRcpntID:         lineOfAccounting.LoaSbaltmtRcpntID,
		LoaScrtyCoopCustCd:        lineOfAccounting.LoaScrtyCoopCustCd,
		LoaScrtyCoopDsgntrCd:      lineOfAccounting.LoaScrtyCoopDsgntrCd,
		LoaScrtyCoopImplAgncCd:    lineOfAccounting.LoaScrtyCoopImplAgncCd,
		LoaScrtyCoopLnItmID:       lineOfAccounting.LoaScrtyCoopLnItmID,
		LoaSpclIntrID:             lineOfAccounting.LoaSpclIntrID,
		LoaSrvSrcID:               lineOfAccounting.LoaSrvSrcID,
		LoaStatCd:                 lineOfAccounting.LoaStatCd,
		LoaSubAcntID:              lineOfAccounting.LoaSubAcntID,
		LoaSysID:                  lineOfAccounting.LoaSysID,
		LoaTnsfrDptNm:             lineOfAccounting.LoaTnsfrDptNm,
		LoaTrnsnID:                lineOfAccounting.LoaTrnsnID,
		LoaTrsySfxTx:              lineOfAccounting.LoaTrsySfxTx,
		LoaTskBdgtSblnTx:          lineOfAccounting.LoaTskBdgtSblnTx,
		LoaUic:                    lineOfAccounting.LoaUic,
		LoaWkCntrRcpntNm:          lineOfAccounting.LoaWkCntrRcpntNm,
		LoaWrkOrdID:               lineOfAccounting.LoaWrkOrdID,
		OrgGrpDfasCd:              lineOfAccounting.OrgGrpDfasCd,
		UpdatedAt:                 strfmt.DateTime(lineOfAccounting.UpdatedAt),
		CreatedAt:                 strfmt.DateTime(lineOfAccounting.CreatedAt),
		ValidLoaForTac:            lineOfAccounting.ValidLoaForTac,
		ValidHhgProgramCodeForLoa: lineOfAccounting.ValidHhgProgramCodeForLoa,
	}
}

// MTOShipment payload
func MTOShipment(storer storage.FileStorer, mtoShipment *models.MTOShipment, sitStatusPayload *ghcmessages.SITStatus) *ghcmessages.MTOShipment {

	payload := &ghcmessages.MTOShipment{
		ID:                          strfmt.UUID(mtoShipment.ID.String()),
		MoveTaskOrderID:             strfmt.UUID(mtoShipment.MoveTaskOrderID.String()),
		ShipmentType:                ghcmessages.MTOShipmentType(mtoShipment.ShipmentType),
		Status:                      ghcmessages.MTOShipmentStatus(mtoShipment.Status),
		CounselorRemarks:            mtoShipment.CounselorRemarks,
		CustomerRemarks:             mtoShipment.CustomerRemarks,
		RejectionReason:             mtoShipment.RejectionReason,
		PickupAddress:               Address(mtoShipment.PickupAddress),
		SecondaryDeliveryAddress:    Address(mtoShipment.SecondaryDeliveryAddress),
		SecondaryPickupAddress:      Address(mtoShipment.SecondaryPickupAddress),
		DestinationAddress:          Address(mtoShipment.DestinationAddress),
		HasSecondaryDeliveryAddress: mtoShipment.HasSecondaryDeliveryAddress,
		HasSecondaryPickupAddress:   mtoShipment.HasSecondaryPickupAddress,
		TertiaryDeliveryAddress:     Address(mtoShipment.TertiaryDeliveryAddress),
		TertiaryPickupAddress:       Address(mtoShipment.TertiaryPickupAddress),
		HasTertiaryDeliveryAddress:  mtoShipment.HasTertiaryDeliveryAddress,
		HasTertiaryPickupAddress:    mtoShipment.HasTertiaryPickupAddress,
		ActualProGearWeight:         handlers.FmtPoundPtr(mtoShipment.ActualProGearWeight),
		ActualSpouseProGearWeight:   handlers.FmtPoundPtr(mtoShipment.ActualSpouseProGearWeight),
		PrimeEstimatedWeight:        handlers.FmtPoundPtr(mtoShipment.PrimeEstimatedWeight),
		PrimeActualWeight:           handlers.FmtPoundPtr(mtoShipment.PrimeActualWeight),
		NtsRecordedWeight:           handlers.FmtPoundPtr(mtoShipment.NTSRecordedWeight),
		MtoAgents:                   *MTOAgents(&mtoShipment.MTOAgents),
		MtoServiceItems:             MTOServiceItemModels(mtoShipment.MTOServiceItems, storer),
		Diversion:                   mtoShipment.Diversion,
		DiversionReason:             mtoShipment.DiversionReason,
		Reweigh:                     Reweigh(mtoShipment.Reweigh, sitStatusPayload),
		CreatedAt:                   strfmt.DateTime(mtoShipment.CreatedAt),
		UpdatedAt:                   strfmt.DateTime(mtoShipment.UpdatedAt),
		ETag:                        etag.GenerateEtag(mtoShipment.UpdatedAt),
		DeletedAt:                   handlers.FmtDateTimePtr(mtoShipment.DeletedAt),
		ApprovedDate:                handlers.FmtDateTimePtr(mtoShipment.ApprovedDate),
		SitDaysAllowance:            handlers.FmtIntPtrToInt64(mtoShipment.SITDaysAllowance),
		SitExtensions:               *SITDurationUpdates(&mtoShipment.SITDurationUpdates),
		BillableWeightCap:           handlers.FmtPoundPtr(mtoShipment.BillableWeightCap),
		BillableWeightJustification: mtoShipment.BillableWeightJustification,
		UsesExternalVendor:          mtoShipment.UsesExternalVendor,
		ServiceOrderNumber:          mtoShipment.ServiceOrderNumber,
		StorageFacility:             StorageFacility(mtoShipment.StorageFacility),
		PpmShipment:                 PPMShipment(storer, mtoShipment.PPMShipment),
		BoatShipment:                BoatShipment(storer, mtoShipment.BoatShipment),
		MobileHomeShipment:          MobileHomeShipment(storer, mtoShipment.MobileHome),
		DeliveryAddressUpdate:       ShipmentAddressUpdate(mtoShipment.DeliveryAddressUpdate),
		ShipmentLocator:             handlers.FmtStringPtr(mtoShipment.ShipmentLocator),
	}

	if mtoShipment.Distance != nil {
		payload.Distance = handlers.FmtInt64(int64(*mtoShipment.Distance))
	}

	if sitStatusPayload != nil {
		// If we have a sitStatusPayload, overwrite SitDaysAllowance from the shipment model.
		totalSITAllowance := 0
		if sitStatusPayload.TotalDaysRemaining != nil {
			totalSITAllowance += int(*sitStatusPayload.TotalDaysRemaining)
		}
		if sitStatusPayload.TotalSITDaysUsed != nil {
			totalSITAllowance += int(*sitStatusPayload.TotalSITDaysUsed)
		}
		payload.SitDaysAllowance = handlers.FmtIntPtrToInt64(&totalSITAllowance)
	}

	if len(mtoShipment.SITDurationUpdates) > 0 {
		payload.SitExtensions = *SITDurationUpdates(&mtoShipment.SITDurationUpdates)
	}

	if mtoShipment.RequestedPickupDate != nil && !mtoShipment.RequestedPickupDate.IsZero() {
		payload.RequestedPickupDate = handlers.FmtDatePtr(mtoShipment.RequestedPickupDate)
	}

	if mtoShipment.ActualPickupDate != nil && !mtoShipment.ActualPickupDate.IsZero() {
		payload.ActualPickupDate = handlers.FmtDatePtr(mtoShipment.ActualPickupDate)
	}

	if mtoShipment.ActualDeliveryDate != nil && !mtoShipment.ActualDeliveryDate.IsZero() {
		payload.ActualDeliveryDate = handlers.FmtDatePtr(mtoShipment.ActualDeliveryDate)
	}

	if mtoShipment.RequestedDeliveryDate != nil && !mtoShipment.RequestedDeliveryDate.IsZero() {
		payload.RequestedDeliveryDate = handlers.FmtDatePtr(mtoShipment.RequestedDeliveryDate)
	}

	if mtoShipment.RequiredDeliveryDate != nil && !mtoShipment.RequiredDeliveryDate.IsZero() {
		payload.RequiredDeliveryDate = handlers.FmtDatePtr(mtoShipment.RequiredDeliveryDate)
	}

	if mtoShipment.ScheduledPickupDate != nil {
		payload.ScheduledPickupDate = handlers.FmtDatePtr(mtoShipment.ScheduledPickupDate)
	}

	if mtoShipment.ScheduledDeliveryDate != nil {
		payload.ScheduledDeliveryDate = handlers.FmtDatePtr(mtoShipment.ScheduledDeliveryDate)
	}

	if mtoShipment.DestinationType != nil {
		destinationType := ghcmessages.DestinationType(*mtoShipment.DestinationType)
		payload.DestinationType = &destinationType
	}

	if sitStatusPayload != nil {
		payload.SitStatus = sitStatusPayload
	}

	if mtoShipment.TACType != nil {
		tt := ghcmessages.LOAType(*mtoShipment.TACType)
		payload.TacType = &tt
	}

	if mtoShipment.SACType != nil {
		st := ghcmessages.LOAType(*mtoShipment.SACType)
		payload.SacType = &st
	}

	weightsCalculator := mtoshipment.NewShipmentBillableWeightCalculator()
	calculatedWeights := weightsCalculator.CalculateShipmentBillableWeight(mtoShipment)

	// CalculatedBillableWeight is intentionally not a part of the mto_shipments model
	// because we don't want to store a derived value in the database
	payload.CalculatedBillableWeight = handlers.FmtPoundPtr(calculatedWeights.CalculatedBillableWeight)

	return payload
}

// MTOShipments payload
func MTOShipments(storer storage.FileStorer, mtoShipments *models.MTOShipments, sitStatusPayload map[string]*ghcmessages.SITStatus) *ghcmessages.MTOShipments {
	payload := make(ghcmessages.MTOShipments, len(*mtoShipments))

	for i, m := range *mtoShipments {
		copyOfMtoShipment := m // Make copy to avoid implicit memory aliasing of items from a range statement.
		if sitStatus, ok := sitStatusPayload[copyOfMtoShipment.ID.String()]; ok {
			payload[i] = MTOShipment(storer, &copyOfMtoShipment, sitStatus)
		} else {
			payload[i] = MTOShipment(storer, &copyOfMtoShipment, nil)
		}
	}
	return &payload
}

// MTOAgent payload
func MTOAgent(mtoAgent *models.MTOAgent) *ghcmessages.MTOAgent {
	payload := &ghcmessages.MTOAgent{
		ID:            strfmt.UUID(mtoAgent.ID.String()),
		MtoShipmentID: strfmt.UUID(mtoAgent.MTOShipmentID.String()),
		CreatedAt:     strfmt.DateTime(mtoAgent.CreatedAt),
		UpdatedAt:     strfmt.DateTime(mtoAgent.UpdatedAt),
		FirstName:     mtoAgent.FirstName,
		LastName:      mtoAgent.LastName,
		AgentType:     string(mtoAgent.MTOAgentType),
		Email:         mtoAgent.Email,
		Phone:         mtoAgent.Phone,
		ETag:          etag.GenerateEtag(mtoAgent.UpdatedAt),
	}
	return payload
}

// MTOAgents payload
func MTOAgents(mtoAgents *models.MTOAgents) *ghcmessages.MTOAgents {
	payload := make(ghcmessages.MTOAgents, len(*mtoAgents))
	for i, m := range *mtoAgents {
		copyOfMtoAgent := m // Make copy to avoid implicit memory aliasing of items from a range statement.
		payload[i] = MTOAgent(&copyOfMtoAgent)
	}
	return &payload
}

// PaymentRequests payload
func PaymentRequests(appCtx appcontext.AppContext, prs *models.PaymentRequests, storer storage.FileStorer) (*ghcmessages.PaymentRequests, error) {
	payload := make(ghcmessages.PaymentRequests, len(*prs))

	for i, p := range *prs {
		paymentRequest := p
		pr, err := PaymentRequest(appCtx, &paymentRequest, storer)
		if err != nil {
			return nil, err
		}
		payload[i] = pr
	}
	return &payload, nil
}

// PaymentRequest payload
func PaymentRequest(appCtx appcontext.AppContext, pr *models.PaymentRequest, storer storage.FileStorer) (*ghcmessages.PaymentRequest, error) {
	serviceDocs := make(ghcmessages.ProofOfServiceDocs, len(pr.ProofOfServiceDocs))

	if len(pr.ProofOfServiceDocs) > 0 {
		for i, proofOfService := range pr.ProofOfServiceDocs {
			payload, err := ProofOfServiceDoc(proofOfService, storer)
			if err != nil {
				return nil, err
			}
			serviceDocs[i] = payload
		}
	}

	move, err := Move(&pr.MoveTaskOrder, storer)
	if err != nil {
		return nil, err
	}

	ediErrorInfoEDIType := ""
	ediErrorInfoEDICode := ""
	ediErrorInfoEDIDescription := ""
	ediErrorInfo := pr.EdiErrors
	if ediErrorInfo != nil {
		mostRecentEdiError := ediErrorInfo[0]
		if mostRecentEdiError.EDIType != "" {
			ediErrorInfoEDIType = string(mostRecentEdiError.EDIType)
		}
		if mostRecentEdiError.Code != nil {
			ediErrorInfoEDICode = *mostRecentEdiError.Code
		}
		if mostRecentEdiError.Description != nil {
			ediErrorInfoEDIDescription = *mostRecentEdiError.Description
		}
	}

	var totalTPPSPaidInvoicePriceMillicents *int64
	var tppsPaidInvoiceSellerPaidDate *time.Time
	var TPPSPaidInvoiceReportsForPR models.TPPSPaidInvoiceReportEntrys
	if pr.TPPSPaidInvoiceReports != nil {
		TPPSPaidInvoiceReportsForPR = pr.TPPSPaidInvoiceReports
		if len(TPPSPaidInvoiceReportsForPR) > 0 {
			if TPPSPaidInvoiceReportsForPR[0].InvoiceTotalChargesInMillicents >= 0 {
				totalTPPSPaidInvoicePriceMillicents = models.Int64Pointer(int64(TPPSPaidInvoiceReportsForPR[0].InvoiceTotalChargesInMillicents))
				tppsPaidInvoiceSellerPaidDate = &TPPSPaidInvoiceReportsForPR[0].SellerPaidDate
			}
		}
	}

	return &ghcmessages.PaymentRequest{
		ID:                                   *handlers.FmtUUID(pr.ID),
		IsFinal:                              &pr.IsFinal,
		MoveTaskOrderID:                      *handlers.FmtUUID(pr.MoveTaskOrderID),
		MoveTaskOrder:                        move,
		PaymentRequestNumber:                 pr.PaymentRequestNumber,
		RecalculationOfPaymentRequestID:      handlers.FmtUUIDPtr(pr.RecalculationOfPaymentRequestID),
		RejectionReason:                      pr.RejectionReason,
		Status:                               ghcmessages.PaymentRequestStatus(pr.Status),
		ETag:                                 etag.GenerateEtag(pr.UpdatedAt),
		ServiceItems:                         *PaymentServiceItems(&pr.PaymentServiceItems, &TPPSPaidInvoiceReportsForPR),
		ReviewedAt:                           handlers.FmtDateTimePtr(pr.ReviewedAt),
		ProofOfServiceDocs:                   serviceDocs,
		CreatedAt:                            strfmt.DateTime(pr.CreatedAt),
		SentToGexAt:                          (*strfmt.DateTime)(pr.SentToGexAt),
		ReceivedByGexAt:                      (*strfmt.DateTime)(pr.ReceivedByGexAt),
		EdiErrorType:                         &ediErrorInfoEDIType,
		EdiErrorCode:                         &ediErrorInfoEDICode,
		EdiErrorDescription:                  &ediErrorInfoEDIDescription,
		TppsInvoiceAmountPaidTotalMillicents: totalTPPSPaidInvoicePriceMillicents,
		TppsInvoiceSellerPaidDate:            (*strfmt.DateTime)(tppsPaidInvoiceSellerPaidDate),
	}, nil
}

// PaymentServiceItem payload
func PaymentServiceItem(ps *models.PaymentServiceItem) *ghcmessages.PaymentServiceItem {
	if ps == nil {
		return nil
	}
	paymentServiceItemParams := PaymentServiceItemParams(&ps.PaymentServiceItemParams)

	return &ghcmessages.PaymentServiceItem{
		ID:                       *handlers.FmtUUID(ps.ID),
		MtoServiceItemID:         *handlers.FmtUUID(ps.MTOServiceItemID),
		MtoServiceItemCode:       string(ps.MTOServiceItem.ReService.Code),
		MtoServiceItemName:       ps.MTOServiceItem.ReService.Name,
		MtoShipmentType:          ghcmessages.MTOShipmentType(ps.MTOServiceItem.MTOShipment.ShipmentType),
		MtoShipmentID:            handlers.FmtUUIDPtr(ps.MTOServiceItem.MTOShipmentID),
		CreatedAt:                strfmt.DateTime(ps.CreatedAt),
		PriceCents:               handlers.FmtCost(ps.PriceCents),
		RejectionReason:          ps.RejectionReason,
		Status:                   ghcmessages.PaymentServiceItemStatus(ps.Status),
		ReferenceID:              ps.ReferenceID,
		ETag:                     etag.GenerateEtag(ps.UpdatedAt),
		PaymentServiceItemParams: *paymentServiceItemParams,
	}
}

// PaymentServiceItems payload
func PaymentServiceItems(paymentServiceItems *models.PaymentServiceItems, tppsPaidReportData *models.TPPSPaidInvoiceReportEntrys) *ghcmessages.PaymentServiceItems {
	payload := make(ghcmessages.PaymentServiceItems, len(*paymentServiceItems))
	for i, m := range *paymentServiceItems {
		copyOfPaymentServiceItem := m // Make copy to avoid implicit memory aliasing of items from a range statement.
		payload[i] = PaymentServiceItem(&copyOfPaymentServiceItem)

		// We process TPPS Paid Invoice Reports to get payment information for each payment service item
		// This report tells us how much TPPS paid HS for each item, then we store and display it
		if *tppsPaidReportData != nil {
			tppsDataForPaymentRequest := *tppsPaidReportData
			for tppsDataRowIndex := range tppsDataForPaymentRequest {
				if tppsDataForPaymentRequest[tppsDataRowIndex].ProductDescription == payload[i].MtoServiceItemCode {
					payload[i].TppsInvoiceAmountPaidPerServiceItemMillicents = handlers.FmtMilliCentsPtr(&tppsDataForPaymentRequest[tppsDataRowIndex].LineNetCharge)
				}
			}
		}
	}
	return &payload
}

// PaymentServiceItemParam payload
func PaymentServiceItemParam(paymentServiceItemParam models.PaymentServiceItemParam) *ghcmessages.PaymentServiceItemParam {
	return &ghcmessages.PaymentServiceItemParam{
		ID:                   strfmt.UUID(paymentServiceItemParam.ID.String()),
		PaymentServiceItemID: strfmt.UUID(paymentServiceItemParam.PaymentServiceItemID.String()),
		Key:                  ghcmessages.ServiceItemParamName(paymentServiceItemParam.ServiceItemParamKey.Key),
		Value:                paymentServiceItemParam.Value,
		Type:                 ghcmessages.ServiceItemParamType(paymentServiceItemParam.ServiceItemParamKey.Type),
		Origin:               ghcmessages.ServiceItemParamOrigin(paymentServiceItemParam.ServiceItemParamKey.Origin),
		ETag:                 etag.GenerateEtag(paymentServiceItemParam.UpdatedAt),
	}
}

// PaymentServiceItemParams payload
func PaymentServiceItemParams(paymentServiceItemParams *models.PaymentServiceItemParams) *ghcmessages.PaymentServiceItemParams {
	if paymentServiceItemParams == nil {
		return nil
	}

	payload := make(ghcmessages.PaymentServiceItemParams, len(*paymentServiceItemParams))

	for i, p := range *paymentServiceItemParams {
		payload[i] = PaymentServiceItemParam(p)
	}
	return &payload
}

func ServiceRequestDoc(serviceRequest models.ServiceRequestDocument, storer storage.FileStorer) (*ghcmessages.ServiceRequestDocument, error) {

	uploads := make([]*ghcmessages.Upload, len(serviceRequest.ServiceRequestDocumentUploads))

	if len(serviceRequest.ServiceRequestDocumentUploads) > 0 {
		for i, serviceRequestUpload := range serviceRequest.ServiceRequestDocumentUploads {
			url, err := storer.PresignedURL(serviceRequestUpload.Upload.StorageKey, serviceRequestUpload.Upload.ContentType)
			if err != nil {
				return nil, err
			}
			uploads[i] = Upload(storer, serviceRequestUpload.Upload, url)
		}
	}

	return &ghcmessages.ServiceRequestDocument{
		Uploads: uploads,
	}, nil

}

// MTOServiceItemSingleModel payload
func MTOServiceItemSingleModel(s *models.MTOServiceItem) *ghcmessages.MTOServiceItemSingle {
	return &ghcmessages.MTOServiceItemSingle{
		SitPostalCode:            handlers.FmtStringPtr(s.SITPostalCode),
		ApprovedAt:               handlers.FmtDateTimePtr(s.ApprovedAt),
		CreatedAt:                *handlers.FmtDateTime(s.CreatedAt),
		ID:                       *handlers.FmtUUID(s.ID),
		MoveTaskOrderID:          *handlers.FmtUUID(s.MoveTaskOrderID),
		MtoShipmentID:            handlers.FmtUUID(*s.MTOShipmentID),
		PickupPostalCode:         handlers.FmtStringPtr(s.PickupPostalCode),
		ReServiceID:              *handlers.FmtUUID(s.ReServiceID),
		RejectedAt:               handlers.FmtDateTimePtr(s.RejectedAt),
		RejectionReason:          handlers.FmtStringPtr(s.RejectionReason),
		SitCustomerContacted:     handlers.FmtDatePtr(s.SITCustomerContacted),
		SitDepartureDate:         handlers.FmtDateTimePtr(s.SITDepartureDate),
		SitEntryDate:             handlers.FmtDateTimePtr(s.SITEntryDate),
		SitRequestedDelivery:     handlers.FmtDatePtr(s.SITRequestedDelivery),
		Status:                   handlers.FmtString(string(s.Status)),
		UpdatedAt:                *handlers.FmtDateTime(s.UpdatedAt),
		ConvertToCustomerExpense: *handlers.FmtBool(s.CustomerExpense),
		CustomerExpenseReason:    handlers.FmtStringPtr(s.CustomerExpenseReason),
	}
}

// MTOServiceItemModel payload
func MTOServiceItemModel(s *models.MTOServiceItem, storer storage.FileStorer) *ghcmessages.MTOServiceItem {
	if s == nil {
		return nil
	}

	serviceRequestDocs := make(ghcmessages.ServiceRequestDocuments, len(s.ServiceRequestDocuments))

	if len(s.ServiceRequestDocuments) > 0 {
		for i, serviceRequest := range s.ServiceRequestDocuments {
			payload, err := ServiceRequestDoc(serviceRequest, storer)
			if err != nil {
				return nil
			}
			serviceRequestDocs[i] = payload
		}
	}

	return &ghcmessages.MTOServiceItem{
		ID:                            handlers.FmtUUID(s.ID),
		MoveTaskOrderID:               handlers.FmtUUID(s.MoveTaskOrderID),
		MtoShipmentID:                 handlers.FmtUUIDPtr(s.MTOShipmentID),
		ReServiceID:                   handlers.FmtUUID(s.ReServiceID),
		ReServiceCode:                 handlers.FmtString(string(s.ReService.Code)),
		ReServiceName:                 handlers.FmtStringPtr(&s.ReService.Name),
		Reason:                        handlers.FmtStringPtr(s.Reason),
		RejectionReason:               handlers.FmtStringPtr(s.RejectionReason),
		PickupPostalCode:              handlers.FmtStringPtr(s.PickupPostalCode),
		SITPostalCode:                 handlers.FmtStringPtr(s.SITPostalCode),
		SitEntryDate:                  handlers.FmtDateTimePtr(s.SITEntryDate),
		SitDepartureDate:              handlers.FmtDateTimePtr(s.SITDepartureDate),
		SitCustomerContacted:          handlers.FmtDatePtr(s.SITCustomerContacted),
		SitRequestedDelivery:          handlers.FmtDatePtr(s.SITRequestedDelivery),
		Status:                        ghcmessages.MTOServiceItemStatus(s.Status),
		Description:                   handlers.FmtStringPtr(s.Description),
		Dimensions:                    MTOServiceItemDimensions(s.Dimensions),
		CustomerContacts:              MTOServiceItemCustomerContacts(s.CustomerContacts),
		SitOriginHHGOriginalAddress:   Address(s.SITOriginHHGOriginalAddress),
		SitOriginHHGActualAddress:     Address(s.SITOriginHHGActualAddress),
		SitDestinationOriginalAddress: Address(s.SITDestinationOriginalAddress),
		SitDestinationFinalAddress:    Address(s.SITDestinationFinalAddress),
		EstimatedWeight:               handlers.FmtPoundPtr(s.EstimatedWeight),
		CreatedAt:                     strfmt.DateTime(s.CreatedAt),
		ApprovedAt:                    handlers.FmtDateTimePtr(s.ApprovedAt),
		RejectedAt:                    handlers.FmtDateTimePtr(s.RejectedAt),
		ETag:                          etag.GenerateEtag(s.UpdatedAt),
		ServiceRequestDocuments:       serviceRequestDocs,
		ConvertToCustomerExpense:      *handlers.FmtBool(s.CustomerExpense),
		CustomerExpenseReason:         handlers.FmtStringPtr(s.CustomerExpenseReason),
		SitDeliveryMiles:              handlers.FmtIntPtrToInt64(s.SITDeliveryMiles),
		EstimatedPrice:                handlers.FmtCost(s.PricingEstimate),
		StandaloneCrate:               s.StandaloneCrate,
		LockedPriceCents:              handlers.FmtCost(s.LockedPriceCents),
	}
}

// SITServiceItemGrouping payload
func SITServiceItemGrouping(s models.SITServiceItemGrouping, storer storage.FileStorer) *ghcmessages.SITServiceItemGrouping {
	if len(s.ServiceItems) == 0 {
		return nil
	}

	summary := ghcmessages.SITSummary{
		FirstDaySITServiceItemID: strfmt.UUID(s.Summary.FirstDaySITServiceItemID.String()),
		Location:                 s.Summary.Location,
		DaysInSIT:                handlers.FmtIntPtrToInt64(&s.Summary.DaysInSIT),
		SitEntryDate:             *handlers.FmtDateTime(s.Summary.SITEntryDate),
		SitDepartureDate:         handlers.FmtDateTimePtr(s.Summary.SITDepartureDate),
		SitAuthorizedEndDate:     *handlers.FmtDateTime(s.Summary.SITAuthorizedEndDate),
		SitCustomerContacted:     handlers.FmtDateTimePtr(s.Summary.SITCustomerContacted),
		SitRequestedDelivery:     handlers.FmtDateTimePtr(s.Summary.SITRequestedDelivery),
	}

	serviceItems := MTOServiceItemModels(s.ServiceItems, storer)

	return &ghcmessages.SITServiceItemGrouping{
		Summary:      &summary,
		ServiceItems: serviceItems,
	}
}

// SITServiceItemGroupings payload
func SITServiceItemGroupings(s models.SITServiceItemGroupings, storer storage.FileStorer) ghcmessages.SITServiceItemGroupings {
	sitGroupings := ghcmessages.SITServiceItemGroupings{}
	for _, sitGroup := range s {
		if sitPayload := SITServiceItemGrouping(sitGroup, storer); sitPayload != nil {
			sitGroupings = append(sitGroupings, sitPayload)
		}
	}
	return sitGroupings
}

// MTOServiceItemModels payload
func MTOServiceItemModels(s models.MTOServiceItems, storer storage.FileStorer) ghcmessages.MTOServiceItems {
	serviceItems := ghcmessages.MTOServiceItems{}
	for _, item := range s {
		copyOfServiceItem := item // Make copy to avoid implicit memory aliasing of items from a range statement.
		serviceItems = append(serviceItems, MTOServiceItemModel(&copyOfServiceItem, storer))
	}

	return serviceItems
}

// MTOServiceItemDimension payload
func MTOServiceItemDimension(d *models.MTOServiceItemDimension) *ghcmessages.MTOServiceItemDimension {
	return &ghcmessages.MTOServiceItemDimension{
		ID:     *handlers.FmtUUID(d.ID),
		Type:   ghcmessages.DimensionType(d.Type),
		Length: *d.Length.Int32Ptr(),
		Height: *d.Height.Int32Ptr(),
		Width:  *d.Width.Int32Ptr(),
	}
}

// MTOServiceItemDimensions payload
func MTOServiceItemDimensions(d models.MTOServiceItemDimensions) ghcmessages.MTOServiceItemDimensions {
	payload := make(ghcmessages.MTOServiceItemDimensions, len(d))
	for i, item := range d {
		copyOfServiceItem := item // Make copy to avoid implicit memory aliasing of items from a range statement.
		payload[i] = MTOServiceItemDimension(&copyOfServiceItem)
	}
	return payload
}

// MTOServiceItemCustomerContact payload
func MTOServiceItemCustomerContact(c *models.MTOServiceItemCustomerContact) *ghcmessages.MTOServiceItemCustomerContact {
	return &ghcmessages.MTOServiceItemCustomerContact{
		Type:                       ghcmessages.CustomerContactType(c.Type),
		DateOfContact:              *handlers.FmtDate(c.DateOfContact),
		TimeMilitary:               c.TimeMilitary,
		FirstAvailableDeliveryDate: *handlers.FmtDate(c.FirstAvailableDeliveryDate),
	}
}

// MTOServiceItemCustomerContacts payload
func MTOServiceItemCustomerContacts(c models.MTOServiceItemCustomerContacts) ghcmessages.MTOServiceItemCustomerContacts {
	payload := make(ghcmessages.MTOServiceItemCustomerContacts, len(c))
	for i, item := range c {
		copyOfServiceItem := item // Make copy to avoid implicit memory aliasing of items from a range statement.
		payload[i] = MTOServiceItemCustomerContact(&copyOfServiceItem)
	}
	return payload
}

// Upload payload
func Upload(storer storage.FileStorer, upload models.Upload, url string) *ghcmessages.Upload {
	uploadPayload := &ghcmessages.Upload{
		ID:          handlers.FmtUUIDValue(upload.ID),
		Filename:    upload.Filename,
		ContentType: upload.ContentType,
		UploadType:  string(upload.UploadType),
		URL:         strfmt.URI(url),
		Bytes:       upload.Bytes,
		CreatedAt:   strfmt.DateTime(upload.CreatedAt),
		UpdatedAt:   strfmt.DateTime(upload.UpdatedAt),
		DeletedAt:   (*strfmt.DateTime)(upload.DeletedAt),
	}

	if upload.Rotation != nil {
		uploadPayload.Rotation = *upload.Rotation
	}

	tags, err := storer.Tags(upload.StorageKey)
	if err != nil || len(tags) == 0 {
		uploadPayload.Status = "PROCESSING"
	} else {
		uploadPayload.Status = tags["av-status"]
	}
	return uploadPayload
}

// Upload payload for when a Proof of Service doc is designated as a weight ticket
// This adds an isWeightTicket key to the payload for the UI to use
func WeightTicketUpload(storer storage.FileStorer, upload models.Upload, url string, isWeightTicket bool) *ghcmessages.Upload {
	uploadPayload := &ghcmessages.Upload{
		ID:             handlers.FmtUUIDValue(upload.ID),
		Filename:       upload.Filename,
		ContentType:    upload.ContentType,
		URL:            strfmt.URI(url),
		Bytes:          upload.Bytes,
		CreatedAt:      strfmt.DateTime(upload.CreatedAt),
		UpdatedAt:      strfmt.DateTime(upload.UpdatedAt),
		IsWeightTicket: isWeightTicket,
	}
	tags, err := storer.Tags(upload.StorageKey)
	if err != nil || len(tags) == 0 {
		uploadPayload.Status = "PROCESSING"
	} else {
		uploadPayload.Status = tags["av-status"]
	}
	return uploadPayload
}

// ProofOfServiceDoc payload from model
func ProofOfServiceDoc(proofOfService models.ProofOfServiceDoc, storer storage.FileStorer) (*ghcmessages.ProofOfServiceDoc, error) {

	uploads := make([]*ghcmessages.Upload, len(proofOfService.PrimeUploads))
	if len(proofOfService.PrimeUploads) > 0 {
		for i, primeUpload := range proofOfService.PrimeUploads {
			url, err := storer.PresignedURL(primeUpload.Upload.StorageKey, primeUpload.Upload.ContentType)
			if err != nil {
				return nil, err
			}
			// if the doc is a weight ticket then we need to return a different payload so the UI can differentiate
			weightTicket := proofOfService.IsWeightTicket
			if weightTicket {
				uploads[i] = WeightTicketUpload(storer, primeUpload.Upload, url, proofOfService.IsWeightTicket)
			} else {
				uploads[i] = Upload(storer, primeUpload.Upload, url)
			}
		}
	}

	return &ghcmessages.ProofOfServiceDoc{
		IsWeightTicket: proofOfService.IsWeightTicket,
		Uploads:        uploads,
	}, nil
}

func PayloadForUploadModel(
	storer storage.FileStorer,
	upload models.Upload,
	url string,
) *ghcmessages.Upload {
	uploadPayload := &ghcmessages.Upload{
		ID:          handlers.FmtUUIDValue(upload.ID),
		Filename:    upload.Filename,
		ContentType: upload.ContentType,
		UploadType:  string(upload.UploadType),
		URL:         strfmt.URI(url),
		Bytes:       upload.Bytes,
		CreatedAt:   strfmt.DateTime(upload.CreatedAt),
		UpdatedAt:   strfmt.DateTime(upload.UpdatedAt),
		DeletedAt:   (*strfmt.DateTime)(upload.DeletedAt),
	}

	if upload.Rotation != nil {
		uploadPayload.Rotation = *upload.Rotation
	}

	tags, err := storer.Tags(upload.StorageKey)
	if err != nil || len(tags) == 0 {
		uploadPayload.Status = "PROCESSING"
	} else {
		uploadPayload.Status = tags["av-status"]
	}
	return uploadPayload
}

func PayloadForDocumentModel(storer storage.FileStorer, document models.Document) (*ghcmessages.Document, error) {
	uploads := make([]*ghcmessages.Upload, len(document.UserUploads))
	for i, userUpload := range document.UserUploads {
		if userUpload.Upload.ID == uuid.Nil {
			return nil, errors.New("no uploads for user")
		}
		url, err := storer.PresignedURL(userUpload.Upload.StorageKey, userUpload.Upload.ContentType)
		if err != nil {
			return nil, err
		}

		uploadPayload := PayloadForUploadModel(storer, userUpload.Upload, url)
		uploads[i] = uploadPayload
	}

	documentPayload := &ghcmessages.Document{
		ID:              handlers.FmtUUID(document.ID),
		ServiceMemberID: handlers.FmtUUID(document.ServiceMemberID),
		Uploads:         uploads,
	}
	return documentPayload, nil
}

// In the TOO queue response we only want to count shipments in these statuses (excluding draft and cancelled)
// For the Services Counseling queue we will find the earliest move date from shipments in these statuses
func queueIncludeShipmentStatus(status models.MTOShipmentStatus) bool {
	return status == models.MTOShipmentStatusSubmitted ||
		status == models.MTOShipmentStatusApproved ||
		status == models.MTOShipmentStatusDiversionRequested ||
		status == models.MTOShipmentStatusCancellationRequested
}

func QueueAvailableOfficeUsers(officeUsers []models.OfficeUser) *ghcmessages.AvailableOfficeUsers {
	availableOfficeUsers := make(ghcmessages.AvailableOfficeUsers, len(officeUsers))
	for i, officeUser := range officeUsers {

		hasSafety := officeUser.User.Privileges.HasPrivilege(models.PrivilegeTypeSafety)

		availableOfficeUsers[i] = &ghcmessages.AvailableOfficeUser{
			LastName:           officeUser.LastName,
			FirstName:          officeUser.FirstName,
			OfficeUserID:       *handlers.FmtUUID(officeUser.ID),
			HasSafetyPrivilege: swag.BoolValue(&hasSafety),
		}
	}

	return &availableOfficeUsers
}

// QueueMoves payload
<<<<<<< HEAD
func QueueMoves(moves []models.Move, officeUsers []models.OfficeUser) *ghcmessages.QueueMoves {
=======
func QueueMoves(moves []models.Move, officeUsers []models.OfficeUser, requestedPpmStatus *models.PPMShipmentStatus, role roles.RoleType) *ghcmessages.QueueMoves {
>>>>>>> 8edbed66
	queueMoves := make(ghcmessages.QueueMoves, len(moves))
	for i, move := range moves {
		customer := move.Orders.ServiceMember

		var transportationOffice string
		if move.CounselingOffice != nil {
			transportationOffice = move.CounselingOffice.Name
		}
		var validMTOShipments []models.MTOShipment
		var earliestRequestedPickup *time.Time
		// we can't easily modify our sql query to find the earliest shipment pickup date so we must do it here
		for _, shipment := range move.MTOShipments {
			if queueIncludeShipmentStatus(shipment.Status) && shipment.DeletedAt == nil {
				earliestDateInCurrentShipment := findEarliestDateForRequestedMoveDate(shipment)
				if earliestRequestedPickup == nil || (earliestDateInCurrentShipment != nil && earliestDateInCurrentShipment.Before(*earliestRequestedPickup)) {
					earliestRequestedPickup = earliestDateInCurrentShipment
				}

				validMTOShipments = append(validMTOShipments, shipment)
			}
		}

		var deptIndicator ghcmessages.DeptIndicator
		if move.Orders.DepartmentIndicator != nil {
			deptIndicator = ghcmessages.DeptIndicator(*move.Orders.DepartmentIndicator)
		}

		var gbloc string
		if move.Status == models.MoveStatusNeedsServiceCounseling {
			gbloc = swag.StringValue(move.Orders.OriginDutyLocationGBLOC)
		} else if len(move.ShipmentGBLOC) > 0 && move.ShipmentGBLOC[0].GBLOC != nil {
			// There is a Pop bug that prevents us from using a has_one association for
			// Move.ShipmentGBLOC, so we have to treat move.ShipmentGBLOC as an array, even
			// though there can never be more than one GBLOC for a move.
			gbloc = swag.StringValue(move.ShipmentGBLOC[0].GBLOC)
		} else {
			// If the move's first shipment doesn't have a pickup address (like with an NTS-Release),
			// we need to fall back to the origin duty location GBLOC.  If that's not available for
			// some reason, then we should get the empty string (no GBLOC).
			gbloc = swag.StringValue(move.Orders.OriginDutyLocationGBLOC)
		}
		var closeoutLocation string
		if move.CloseoutOffice != nil {
			closeoutLocation = move.CloseoutOffice.Name
		}
		var closeoutInitiated time.Time
		var ppmStatus models.PPMShipmentStatus
		for _, shipment := range move.MTOShipments {
			if shipment.PPMShipment != nil {
				if requestedPpmStatus != nil {
					if shipment.PPMShipment.Status == *requestedPpmStatus {
						ppmStatus = shipment.PPMShipment.Status
					}
				} else {
					ppmStatus = shipment.PPMShipment.Status
				}
				if shipment.PPMShipment.SubmittedAt != nil {
					if closeoutInitiated.Before(*shipment.PPMShipment.SubmittedAt) {
						closeoutInitiated = *shipment.PPMShipment.SubmittedAt
					}
				}
			}
		}

		queueMoves[i] = &ghcmessages.QueueMove{
			Customer:                Customer(&customer),
			Status:                  ghcmessages.MoveStatus(move.Status),
			ID:                      *handlers.FmtUUID(move.ID),
			Locator:                 move.Locator,
			SubmittedAt:             handlers.FmtDateTimePtr(move.SubmittedAt),
			AppearedInTooAt:         handlers.FmtDateTimePtr(findLastSentToTOO(move)),
			RequestedMoveDate:       handlers.FmtDatePtr(earliestRequestedPickup),
			DepartmentIndicator:     &deptIndicator,
			ShipmentsCount:          int64(len(validMTOShipments)),
			OriginDutyLocation:      DutyLocation(move.Orders.OriginDutyLocation),
			DestinationDutyLocation: DutyLocation(&move.Orders.NewDutyLocation), // #nosec G601 new in 1.22.2
			OriginGBLOC:             ghcmessages.GBLOC(gbloc),
			PpmType:                 move.PPMType,
			CloseoutInitiated:       handlers.FmtDateTimePtr(&closeoutInitiated),
			CloseoutLocation:        &closeoutLocation,
			OrderType:               (*string)(move.Orders.OrdersType.Pointer()),
			LockedByOfficeUserID:    handlers.FmtUUIDPtr(move.LockedByOfficeUserID),
			LockedByOfficeUser:      OfficeUser(move.LockedByOfficeUser),
			LockExpiresAt:           handlers.FmtDateTimePtr(move.LockExpiresAt),
			PpmStatus:               ghcmessages.PPMStatus(ppmStatus),
			CounselingOffice:        &transportationOffice,
<<<<<<< HEAD
			AssignedTo:              AssignedOfficeUser(move.SCAssignedUser),
			AvailableOfficeUsers:    *QueueAvailableOfficeUsers(officeUsers),
=======
			AvailableOfficeUsers:    *QueueAvailableOfficeUsers(officeUsers),
		}

		if role == roles.RoleTypeServicesCounselor {
			queueMoves[i].AssignedTo = AssignedOfficeUser(move.SCAssignedUser)
>>>>>>> 8edbed66
		}
		if role == roles.RoleTypeTOO {
			queueMoves[i].AssignedTo = AssignedOfficeUser(move.TOOAssignedUser)
		}

	}
	return &queueMoves
}

func findLastSentToTOO(move models.Move) (latestOccurance *time.Time) {
	possibleValues := [3]*time.Time{move.SubmittedAt, move.ServiceCounselingCompletedAt, move.ApprovalsRequestedAt}
	for _, time := range possibleValues {
		if time != nil && (latestOccurance == nil || time.After(*latestOccurance)) {
			latestOccurance = time
		}
	}
	return latestOccurance
}

func findEarliestDateForRequestedMoveDate(shipment models.MTOShipment) (earliestDate *time.Time) {
	var possibleValues []*time.Time

	if shipment.RequestedPickupDate != nil {
		possibleValues = append(possibleValues, shipment.RequestedPickupDate)
	}
	if shipment.RequestedDeliveryDate != nil {
		possibleValues = append(possibleValues, shipment.RequestedDeliveryDate)
	}
	if shipment.PPMShipment != nil {
		possibleValues = append(possibleValues, &shipment.PPMShipment.ExpectedDepartureDate)
	}

	for _, date := range possibleValues {
		if earliestDate == nil || date.Before(*earliestDate) {
			earliestDate = date
		}
	}

	return earliestDate
}

// This is a helper function to calculate the inferred status needed for QueuePaymentRequest payload
func queuePaymentRequestStatus(paymentRequest models.PaymentRequest) string {
	// If a payment request is in the PENDING state, let's use the term 'payment requested'
	if paymentRequest.Status == models.PaymentRequestStatusPending {
		return models.QueuePaymentRequestPaymentRequested
	}

	// If a payment request is either reviewed, sent_to_gex or recieved_by_gex then we'll use 'reviewed'
	if paymentRequest.Status == models.PaymentRequestStatusSentToGex ||
		paymentRequest.Status == models.PaymentRequestStatusTppsReceived ||
		paymentRequest.Status == models.PaymentRequestStatusReviewed {
		return models.QueuePaymentRequestReviewed
	}

	if paymentRequest.Status == models.PaymentRequestStatusReviewedAllRejected {
		return models.QueuePaymentRequestRejected
	}

	if paymentRequest.Status == models.PaymentRequestStatusPaid {
		return models.QueuePaymentRequestPaid
	}

	if paymentRequest.Status == models.PaymentRequestStatusDeprecated {
		return models.QueuePaymentRequestDeprecated
	}

	return models.QueuePaymentRequestError

}

// QueuePaymentRequests payload
func QueuePaymentRequests(paymentRequests *models.PaymentRequests, officeUsers []models.OfficeUser) *ghcmessages.QueuePaymentRequests {
	queuePaymentRequests := make(ghcmessages.QueuePaymentRequests, len(*paymentRequests))

	for i, paymentRequest := range *paymentRequests {
		moveTaskOrder := paymentRequest.MoveTaskOrder
		orders := moveTaskOrder.Orders
		var gbloc ghcmessages.GBLOC
		if moveTaskOrder.ShipmentGBLOC[0].GBLOC != nil {
			gbloc = ghcmessages.GBLOC(*moveTaskOrder.ShipmentGBLOC[0].GBLOC)
		}

		queuePaymentRequests[i] = &ghcmessages.QueuePaymentRequest{
			ID:                   *handlers.FmtUUID(paymentRequest.ID),
			MoveID:               *handlers.FmtUUID(moveTaskOrder.ID),
			Customer:             Customer(&orders.ServiceMember),
			Status:               ghcmessages.QueuePaymentRequestStatus(queuePaymentRequestStatus(paymentRequest)),
			Age:                  math.Ceil(time.Since(paymentRequest.CreatedAt).Hours() / 24.0),
			SubmittedAt:          *handlers.FmtDateTime(paymentRequest.CreatedAt),
			Locator:              moveTaskOrder.Locator,
			OriginGBLOC:          gbloc,
			OriginDutyLocation:   DutyLocation(orders.OriginDutyLocation),
			OrderType:            (*string)(orders.OrdersType.Pointer()),
			LockedByOfficeUserID: handlers.FmtUUIDPtr(moveTaskOrder.LockedByOfficeUserID),
			LockExpiresAt:        handlers.FmtDateTimePtr(moveTaskOrder.LockExpiresAt),
			AvailableOfficeUsers: *QueueAvailableOfficeUsers(officeUsers),
		}

		if orders.DepartmentIndicator != nil {
			deptIndicator := ghcmessages.DeptIndicator(*orders.DepartmentIndicator)
			queuePaymentRequests[i].DepartmentIndicator = &deptIndicator
		}
	}

	return &queuePaymentRequests
}

// Reweigh payload
func Reweigh(reweigh *models.Reweigh, _ *ghcmessages.SITStatus) *ghcmessages.Reweigh {
	if reweigh == nil || reweigh.ID == uuid.Nil {
		return nil
	}
	payload := &ghcmessages.Reweigh{
		ID:                     strfmt.UUID(reweigh.ID.String()),
		RequestedAt:            strfmt.DateTime(reweigh.RequestedAt),
		RequestedBy:            ghcmessages.ReweighRequester(reweigh.RequestedBy),
		VerificationReason:     reweigh.VerificationReason,
		Weight:                 handlers.FmtPoundPtr(reweigh.Weight),
		VerificationProvidedAt: handlers.FmtDateTimePtr(reweigh.VerificationProvidedAt),
		ShipmentID:             strfmt.UUID(reweigh.ShipmentID.String()),
	}

	return payload
}

// SearchMoves payload
func SearchMoves(appCtx appcontext.AppContext, moves models.Moves) *ghcmessages.SearchMoves {
	searchMoves := make(ghcmessages.SearchMoves, len(moves))
	for i, move := range moves {
		customer := move.Orders.ServiceMember

		numShipments := 0

		for _, shipment := range move.MTOShipments {
			if shipment.Status != models.MTOShipmentStatusDraft {
				numShipments++
			}
		}

		var pickupDate, deliveryDate *strfmt.Date

		if numShipments > 0 && move.MTOShipments[0].ScheduledPickupDate != nil {
			pickupDate = handlers.FmtDatePtr(move.MTOShipments[0].ScheduledPickupDate)
		} else {
			pickupDate = nil
		}

		if numShipments > 0 && move.MTOShipments[0].ScheduledDeliveryDate != nil {
			deliveryDate = handlers.FmtDatePtr(move.MTOShipments[0].ScheduledDeliveryDate)
		} else {
			deliveryDate = nil
		}

		var originGBLOC string
		if move.Status == models.MoveStatusNeedsServiceCounseling {
			originGBLOC = swag.StringValue(move.Orders.OriginDutyLocationGBLOC)
		} else if len(move.ShipmentGBLOC) > 0 && move.ShipmentGBLOC[0].GBLOC != nil {
			// There is a Pop bug that prevents us from using a has_one association for
			// Move.ShipmentGBLOC, so we have to treat move.ShipmentGBLOC as an array, even
			// though there can never be more than one GBLOC for a move.
			originGBLOC = swag.StringValue(move.ShipmentGBLOC[0].GBLOC)
		} else {
			// If the move's first shipment doesn't have a pickup address (like with an NTS-Release),
			// we need to fall back to the origin duty location GBLOC.  If that's not available for
			// some reason, then we should get the empty string (no GBLOC).
			originGBLOC = swag.StringValue(move.Orders.OriginDutyLocationGBLOC)
		}

		var destinationGBLOC ghcmessages.GBLOC
		var PostalCodeToGBLOC models.PostalCodeToGBLOC
		var err error
		if numShipments > 0 && move.MTOShipments[0].DestinationAddress != nil {
			PostalCodeToGBLOC, err = models.FetchGBLOCForPostalCode(appCtx.DB(), move.MTOShipments[0].DestinationAddress.PostalCode)
		} else {
			// If the move has no shipments or the shipment has no destination address fall back to the origin duty location GBLOC
			PostalCodeToGBLOC, err = models.FetchGBLOCForPostalCode(appCtx.DB(), move.Orders.NewDutyLocation.Address.PostalCode)
		}

		if err != nil {
			destinationGBLOC = *ghcmessages.NewGBLOC("")
		} else if customer.Affiliation.String() == "MARINES" {
			destinationGBLOC = ghcmessages.GBLOC("USMC/" + PostalCodeToGBLOC.GBLOC)
		} else {
			destinationGBLOC = ghcmessages.GBLOC(PostalCodeToGBLOC.GBLOC)
		}

		searchMoves[i] = &ghcmessages.SearchMove{
			FirstName:                         customer.FirstName,
			LastName:                          customer.LastName,
			DodID:                             customer.Edipi,
			Emplid:                            customer.Emplid,
			Branch:                            customer.Affiliation.String(),
			Status:                            ghcmessages.MoveStatus(move.Status),
			ID:                                *handlers.FmtUUID(move.ID),
			Locator:                           move.Locator,
			ShipmentsCount:                    int64(numShipments),
			OriginDutyLocationPostalCode:      move.Orders.OriginDutyLocation.Address.PostalCode,
			DestinationDutyLocationPostalCode: move.Orders.NewDutyLocation.Address.PostalCode,
			OrderType:                         string(move.Orders.OrdersType),
			RequestedPickupDate:               pickupDate,
			RequestedDeliveryDate:             deliveryDate,
			OriginGBLOC:                       ghcmessages.GBLOC(originGBLOC),
			DestinationGBLOC:                  destinationGBLOC,
			LockedByOfficeUserID:              handlers.FmtUUIDPtr(move.LockedByOfficeUserID),
			LockExpiresAt:                     handlers.FmtDateTimePtr(move.LockExpiresAt),
		}
	}
	return &searchMoves
}

// ShipmentPaymentSITBalance payload
func ShipmentPaymentSITBalance(shipmentSITBalance *services.ShipmentPaymentSITBalance) *ghcmessages.ShipmentPaymentSITBalance {
	if shipmentSITBalance == nil {
		return nil
	}

	payload := &ghcmessages.ShipmentPaymentSITBalance{
		PendingBilledStartDate:  handlers.FmtDate(shipmentSITBalance.PendingBilledStartDate),
		PendingBilledEndDate:    handlers.FmtDate(shipmentSITBalance.PendingBilledEndDate),
		PendingSITDaysInvoiced:  int64(shipmentSITBalance.PendingSITDaysInvoiced),
		PreviouslyBilledDays:    handlers.FmtIntPtrToInt64(shipmentSITBalance.PreviouslyBilledDays),
		PreviouslyBilledEndDate: handlers.FmtDatePtr(shipmentSITBalance.PreviouslyBilledEndDate),
		ShipmentID:              *handlers.FmtUUID(shipmentSITBalance.ShipmentID),
		TotalSITDaysAuthorized:  int64(shipmentSITBalance.TotalSITDaysAuthorized),
		TotalSITDaysRemaining:   int64(shipmentSITBalance.TotalSITDaysRemaining),
		TotalSITEndDate:         handlers.FmtDate(shipmentSITBalance.TotalSITEndDate),
	}

	return payload
}

// ShipmentsPaymentSITBalance payload
func ShipmentsPaymentSITBalance(shipmentsSITBalance []services.ShipmentPaymentSITBalance) ghcmessages.ShipmentsPaymentSITBalance {
	if len(shipmentsSITBalance) == 0 {
		return nil
	}

	payload := make(ghcmessages.ShipmentsPaymentSITBalance, len(shipmentsSITBalance))
	for i, shipmentSITBalance := range shipmentsSITBalance {
		shipmentSITBalanceCopy := shipmentSITBalance
		payload[i] = ShipmentPaymentSITBalance(&shipmentSITBalanceCopy)
	}

	return payload
}

func SearchCustomers(customers models.ServiceMemberSearchResults) *ghcmessages.SearchCustomers {
	searchCustomers := make(ghcmessages.SearchCustomers, len(customers))
	for i, customer := range customers {
		searchCustomers[i] = &ghcmessages.SearchCustomer{
			FirstName:     customer.FirstName,
			LastName:      customer.LastName,
			DodID:         customer.Edipi,
			Emplid:        customer.Emplid,
			Branch:        customer.Affiliation.String(),
			ID:            *handlers.FmtUUID(customer.ID),
			PersonalEmail: customer.PersonalEmail,
			Telephone:     customer.Telephone,
		}
	}
	return &searchCustomers
}<|MERGE_RESOLUTION|>--- conflicted
+++ resolved
@@ -2043,11 +2043,7 @@
 }
 
 // QueueMoves payload
-<<<<<<< HEAD
-func QueueMoves(moves []models.Move, officeUsers []models.OfficeUser) *ghcmessages.QueueMoves {
-=======
 func QueueMoves(moves []models.Move, officeUsers []models.OfficeUser, requestedPpmStatus *models.PPMShipmentStatus, role roles.RoleType) *ghcmessages.QueueMoves {
->>>>>>> 8edbed66
 	queueMoves := make(ghcmessages.QueueMoves, len(moves))
 	for i, move := range moves {
 		customer := move.Orders.ServiceMember
@@ -2134,16 +2130,11 @@
 			LockExpiresAt:           handlers.FmtDateTimePtr(move.LockExpiresAt),
 			PpmStatus:               ghcmessages.PPMStatus(ppmStatus),
 			CounselingOffice:        &transportationOffice,
-<<<<<<< HEAD
-			AssignedTo:              AssignedOfficeUser(move.SCAssignedUser),
-			AvailableOfficeUsers:    *QueueAvailableOfficeUsers(officeUsers),
-=======
 			AvailableOfficeUsers:    *QueueAvailableOfficeUsers(officeUsers),
 		}
 
 		if role == roles.RoleTypeServicesCounselor {
 			queueMoves[i].AssignedTo = AssignedOfficeUser(move.SCAssignedUser)
->>>>>>> 8edbed66
 		}
 		if role == roles.RoleTypeTOO {
 			queueMoves[i].AssignedTo = AssignedOfficeUser(move.TOOAssignedUser)
