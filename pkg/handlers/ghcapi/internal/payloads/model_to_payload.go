package payloads

import (
	"github.com/go-openapi/strfmt"
	"github.com/go-openapi/swag"

	"github.com/transcom/mymove/pkg/etag"
	"github.com/transcom/mymove/pkg/gen/ghcmessages"
	"github.com/transcom/mymove/pkg/handlers"
	"github.com/transcom/mymove/pkg/models"
	"github.com/transcom/mymove/pkg/storage"
)

// Move payload
func Move(move *models.Move) *ghcmessages.Move {
	if move == nil {
		return nil
	}

	payload := &ghcmessages.Move{
		CreatedAt: strfmt.DateTime(move.CreatedAt),
		ID:        strfmt.UUID(move.ID.String()),
		Locator:   move.Locator,
		OrdersID:  strfmt.UUID(move.OrdersID.String()),
		UpdatedAt: strfmt.DateTime(move.UpdatedAt),
	}

	return payload
}

// MoveTaskOrder payload
func MoveTaskOrder(moveTaskOrder *models.Move) *ghcmessages.MoveTaskOrder {
	if moveTaskOrder == nil {
		return nil
	}

	payload := &ghcmessages.MoveTaskOrder{
		ID:                 strfmt.UUID(moveTaskOrder.ID.String()),
		CreatedAt:          strfmt.DateTime(moveTaskOrder.CreatedAt),
		AvailableToPrimeAt: handlers.FmtDateTimePtr(moveTaskOrder.AvailableToPrimeAt),
		IsCanceled:         moveTaskOrder.IsCanceled(),
		MoveOrderID:        strfmt.UUID(moveTaskOrder.OrdersID.String()),
		ReferenceID:        *moveTaskOrder.ReferenceID,
		UpdatedAt:          strfmt.DateTime(moveTaskOrder.UpdatedAt),
		ETag:               etag.GenerateEtag(moveTaskOrder.UpdatedAt),
	}
	return payload
}

// Customer payload
func Customer(customer *models.ServiceMember) *ghcmessages.Customer {
	if customer == nil {
		return nil
	}

	payload := ghcmessages.Customer{
		Agency:         swag.StringValue((*string)(customer.Affiliation)),
		CurrentAddress: Address(customer.ResidentialAddress),
		DodID:          swag.StringValue(customer.Edipi),
		Email:          customer.PersonalEmail,
		FirstName:      swag.StringValue(customer.FirstName),
		ID:             strfmt.UUID(customer.ID.String()),
		LastName:       swag.StringValue(customer.LastName),
		Phone:          customer.Telephone,
		UserID:         strfmt.UUID(customer.UserID.String()),
		ETag:           etag.GenerateEtag(customer.UpdatedAt),
		BackupContact:  BackupContact(customer.BackupContacts),
	}
	return &payload
}

// MoveOrder payload
func MoveOrder(moveOrder *models.Order) *ghcmessages.MoveOrder {
	if moveOrder == nil {
		return nil
	}
	destinationDutyStation := DutyStation(&moveOrder.NewDutyStation)
	originDutyStation := DutyStation(moveOrder.OriginDutyStation)
	if moveOrder.Grade != nil {
		moveOrder.Entitlement.SetWeightAllotment(*moveOrder.Grade)
	}
	entitlements := Entitlement(moveOrder.Entitlement)

	var deptIndicator ghcmessages.DeptIndicator
	if moveOrder.DepartmentIndicator != nil {
		deptIndicator = ghcmessages.DeptIndicator(*moveOrder.DepartmentIndicator)
	}

	var orderTypeDetail ghcmessages.OrdersTypeDetail
	if moveOrder.OrdersTypeDetail != nil {
		orderTypeDetail = ghcmessages.OrdersTypeDetail(*moveOrder.OrdersTypeDetail)
	}

	payload := ghcmessages.MoveOrder{
		DestinationDutyStation: destinationDutyStation,
		Entitlement:            entitlements,
		OrderNumber:            moveOrder.OrdersNumber,
		OrderTypeDetail:        orderTypeDetail,
		ID:                     strfmt.UUID(moveOrder.ID.String()),
		OriginDutyStation:      originDutyStation,
		ETag:                   etag.GenerateEtag(moveOrder.UpdatedAt),
		Agency:                 swag.StringValue((*string)(moveOrder.ServiceMember.Affiliation)),
		CustomerID:             strfmt.UUID(moveOrder.ServiceMemberID.String()),
		FirstName:              swag.StringValue(moveOrder.ServiceMember.FirstName),
		LastName:               swag.StringValue(moveOrder.ServiceMember.LastName),
		ReportByDate:           strfmt.Date(moveOrder.ReportByDate),
		DateIssued:             strfmt.Date(moveOrder.IssueDate),
		OrderType:              ghcmessages.OrdersType(moveOrder.OrdersType),
		DepartmentIndicator:    deptIndicator,
		Tac:                    handlers.FmtStringPtr(moveOrder.TAC),
		Sac:                    handlers.FmtStringPtr(moveOrder.SAC),
		UploadedOrderID:        strfmt.UUID(moveOrder.UploadedOrdersID.String()),
	}

	if moveOrder.Grade != nil {
		payload.Grade = *moveOrder.Grade
	}
	if moveOrder.ConfirmationNumber != nil {
		payload.ConfirmationNumber = *moveOrder.ConfirmationNumber
	}

	return &payload
}

// Entitlement payload
func Entitlement(entitlement *models.Entitlement) *ghcmessages.Entitlements {
	if entitlement == nil {
		return nil
	}
	var proGearWeight, proGearWeightSpouse, totalWeight int64
	if entitlement.WeightAllotment() != nil {
		proGearWeight = int64(entitlement.WeightAllotment().ProGearWeight)
		proGearWeightSpouse = int64(entitlement.WeightAllotment().ProGearWeightSpouse)
		totalWeight = int64(entitlement.WeightAllotment().TotalWeightSelf)
	}
	var authorizedWeight *int64
	if entitlement.AuthorizedWeight() != nil {
		aw := int64(*entitlement.AuthorizedWeight())
		authorizedWeight = &aw
	}
	var sit int64
	if entitlement.StorageInTransit != nil {
		sit = int64(*entitlement.StorageInTransit)
	}
	var totalDependents int64
	if entitlement.TotalDependents != nil {
		totalDependents = int64(*entitlement.TotalDependents)
	}
	return &ghcmessages.Entitlements{
		ID:                    strfmt.UUID(entitlement.ID.String()),
		AuthorizedWeight:      authorizedWeight,
		DependentsAuthorized:  entitlement.DependentsAuthorized,
		NonTemporaryStorage:   entitlement.NonTemporaryStorage,
		PrivatelyOwnedVehicle: entitlement.PrivatelyOwnedVehicle,
		ProGearWeight:         proGearWeight,
		ProGearWeightSpouse:   proGearWeightSpouse,
		StorageInTransit:      &sit,
		TotalDependents:       totalDependents,
		TotalWeight:           totalWeight,
		ETag:                  etag.GenerateEtag(entitlement.UpdatedAt),
	}
}

// DutyStation payload
func DutyStation(dutyStation *models.DutyStation) *ghcmessages.DutyStation {
	if dutyStation == nil {
		return nil
	}
	address := Address(&dutyStation.Address)
	payload := ghcmessages.DutyStation{
		Address:   address,
		AddressID: address.ID,
		ID:        strfmt.UUID(dutyStation.ID.String()),
		Name:      dutyStation.Name,
		ETag:      etag.GenerateEtag(dutyStation.UpdatedAt),
	}
	return &payload
}

// Address payload
func Address(address *models.Address) *ghcmessages.Address {
	if address == nil {
		return nil
	}
	return &ghcmessages.Address{
		ID:             strfmt.UUID(address.ID.String()),
		StreetAddress1: &address.StreetAddress1,
		StreetAddress2: address.StreetAddress2,
		StreetAddress3: address.StreetAddress3,
		City:           &address.City,
		State:          &address.State,
		PostalCode:     &address.PostalCode,
		Country:        address.Country,
		ETag:           etag.GenerateEtag(address.UpdatedAt),
	}
}

// BackupContact payload
func BackupContact(contacts models.BackupContacts) *ghcmessages.BackupContact {
	var name, email, phone string

	if len(contacts) != 0 {
		contact := contacts[0]
		name = contact.Name
		email = contact.Email
		phone = ""
		contactPhone := contact.Phone
		if contactPhone != nil {
			phone = *contactPhone
		}
	}

	return &ghcmessages.BackupContact{
		Name:  &name,
		Email: &email,
		Phone: &phone,
	}
}

// MTOShipment payload
func MTOShipment(mtoShipment *models.MTOShipment) *ghcmessages.MTOShipment {
	strfmt.MarshalFormat = strfmt.RFC3339Micro

	payload := &ghcmessages.MTOShipment{
		ID:                       strfmt.UUID(mtoShipment.ID.String()),
		MoveTaskOrderID:          strfmt.UUID(mtoShipment.MoveTaskOrderID.String()),
		ShipmentType:             mtoShipment.ShipmentType,
		Status:                   string(mtoShipment.Status),
		CustomerRemarks:          mtoShipment.CustomerRemarks,
		RejectionReason:          mtoShipment.RejectionReason,
		PickupAddress:            Address(mtoShipment.PickupAddress),
		SecondaryDeliveryAddress: Address(mtoShipment.SecondaryDeliveryAddress),
		SecondaryPickupAddress:   Address(mtoShipment.SecondaryPickupAddress),
		DestinationAddress:       Address(mtoShipment.DestinationAddress),
		PrimeEstimatedWeight:     handlers.FmtPoundPtr(mtoShipment.PrimeEstimatedWeight),
		PrimeActualWeight:        handlers.FmtPoundPtr(mtoShipment.PrimeActualWeight),
		CreatedAt:                strfmt.DateTime(mtoShipment.CreatedAt),
		UpdatedAt:                strfmt.DateTime(mtoShipment.UpdatedAt),
		ETag:                     etag.GenerateEtag(mtoShipment.UpdatedAt),
	}

	if mtoShipment.RequestedPickupDate != nil {
		payload.RequestedPickupDate = *handlers.FmtDatePtr(mtoShipment.RequestedPickupDate)
	}

	if mtoShipment.ApprovedDate != nil {
		payload.ApprovedDate = strfmt.Date(*mtoShipment.ApprovedDate)
	}

	if mtoShipment.ScheduledPickupDate != nil {
		payload.ScheduledPickupDate = strfmt.Date(*mtoShipment.ScheduledPickupDate)
	}

	return payload
}

// MTOShipments payload
func MTOShipments(mtoShipments *models.MTOShipments) *ghcmessages.MTOShipments {
	payload := make(ghcmessages.MTOShipments, len(*mtoShipments))

	for i, m := range *mtoShipments {
		payload[i] = MTOShipment(&m)
	}
	return &payload
}

// MTOAgent payload
func MTOAgent(mtoAgent *models.MTOAgent) *ghcmessages.MTOAgent {
	payload := &ghcmessages.MTOAgent{
		ID:            strfmt.UUID(mtoAgent.ID.String()),
		MtoShipmentID: strfmt.UUID(mtoAgent.MTOShipmentID.String()),
		CreatedAt:     strfmt.DateTime(mtoAgent.CreatedAt),
		UpdatedAt:     strfmt.DateTime(mtoAgent.UpdatedAt),
		FirstName:     mtoAgent.FirstName,
		LastName:      mtoAgent.LastName,
		AgentType:     string(mtoAgent.MTOAgentType),
		Email:         mtoAgent.Email,
		Phone:         mtoAgent.Phone,
		ETag:          etag.GenerateEtag(mtoAgent.UpdatedAt),
	}
	return payload
}

// MTOAgents payload
func MTOAgents(mtoAgents *models.MTOAgents) *ghcmessages.MTOAgents {
	payload := make(ghcmessages.MTOAgents, len(*mtoAgents))
	for i, m := range *mtoAgents {
		payload[i] = MTOAgent(&m)
	}
	return &payload
}

// PaymentRequest payload
func PaymentRequest(pr *models.PaymentRequest, storer storage.FileStorer) (*ghcmessages.PaymentRequest, error) {
	serviceDocs := make(ghcmessages.ProofOfServiceDocs, len(pr.ProofOfServiceDocs))
	if pr.ProofOfServiceDocs != nil && len(pr.ProofOfServiceDocs) > 0 {
		for i, proofOfService := range pr.ProofOfServiceDocs {
			payload, err := ProofOfServiceDoc(proofOfService, storer)
			if err != nil {
				return nil, err
			}
			serviceDocs[i] = payload
		}
	}

	return &ghcmessages.PaymentRequest{
		ID:                   *handlers.FmtUUID(pr.ID),
		IsFinal:              &pr.IsFinal,
		MoveTaskOrderID:      *handlers.FmtUUID(pr.MoveTaskOrderID),
		PaymentRequestNumber: pr.PaymentRequestNumber,
		RejectionReason:      pr.RejectionReason,
		Status:               ghcmessages.PaymentRequestStatus(pr.Status),
		ETag:                 etag.GenerateEtag(pr.UpdatedAt),
		ServiceItems:         *PaymentServiceItems(&pr.PaymentServiceItems),
		ReviewedAt:           handlers.FmtDateTimePtr(pr.ReviewedAt),
		ProofOfServiceDocs:   serviceDocs,
	}, nil
}

// PaymentServiceItem payload
func PaymentServiceItem(ps *models.PaymentServiceItem) *ghcmessages.PaymentServiceItem {
	return &ghcmessages.PaymentServiceItem{
		ID:               *handlers.FmtUUID(ps.ID),
		MtoServiceItemID: *handlers.FmtUUID(ps.MTOServiceItemID),
		CreatedAt:        strfmt.DateTime(ps.CreatedAt),
		PriceCents:       handlers.FmtCost(ps.PriceCents),
		RejectionReason:  ps.RejectionReason,
		Status:           ghcmessages.PaymentServiceItemStatus(ps.Status),
		ReferenceID:      ps.ReferenceID,
		ETag:             etag.GenerateEtag(ps.UpdatedAt),
	}
}

// PaymentServiceItems payload
func PaymentServiceItems(paymentServiceItems *models.PaymentServiceItems) *ghcmessages.PaymentServiceItems {
	payload := make(ghcmessages.PaymentServiceItems, len(*paymentServiceItems))
	for i, m := range *paymentServiceItems {
		payload[i] = PaymentServiceItem(&m)
	}
	return &payload
}

// MTOServiceItemModel payload
func MTOServiceItemModel(s *models.MTOServiceItem) *ghcmessages.MTOServiceItem {
	if s == nil {
		return nil
	}

	return &ghcmessages.MTOServiceItem{
		ID:               handlers.FmtUUID(s.ID),
		MoveTaskOrderID:  handlers.FmtUUID(s.MoveTaskOrderID),
		MtoShipmentID:    handlers.FmtUUIDPtr(s.MTOShipmentID),
		ReServiceID:      handlers.FmtUUID(s.ReServiceID),
		ReServiceCode:    handlers.FmtString(string(s.ReService.Code)),
		ReServiceName:    handlers.FmtStringPtr(&s.ReService.Name),
		Reason:           handlers.FmtStringPtr(s.Reason),
		RejectionReason:  handlers.FmtStringPtr(s.RejectionReason),
		PickupPostalCode: handlers.FmtStringPtr(s.PickupPostalCode),
		Status:           ghcmessages.MTOServiceItemStatus(s.Status),
		Description:      handlers.FmtStringPtr(s.Description),
		Dimensions:       MTOServiceItemDimensions(s.Dimensions),
		CustomerContacts: MTOServiceItemCustomerContacts(s.CustomerContacts),
		CreatedAt:        strfmt.DateTime(s.CreatedAt),
		ApprovedAt:       handlers.FmtDateTimePtr(s.ApprovedAt),
		RejectedAt:       handlers.FmtDateTimePtr(s.RejectedAt),
		ETag:             etag.GenerateEtag(s.UpdatedAt),
	}
}

// MTOServiceItemModels payload
func MTOServiceItemModels(s models.MTOServiceItems) ghcmessages.MTOServiceItems {
	serviceItems := ghcmessages.MTOServiceItems{}
	for _, item := range s {
		serviceItems = append(serviceItems, MTOServiceItemModel(&item))
	}

	return serviceItems
}

// MTOServiceItemDimension payload
func MTOServiceItemDimension(d *models.MTOServiceItemDimension) *ghcmessages.MTOServiceItemDimension {
	return &ghcmessages.MTOServiceItemDimension{
		ID:     *handlers.FmtUUID(d.ID),
		Type:   ghcmessages.DimensionType(d.Type),
		Length: *d.Length.Int32Ptr(),
		Height: *d.Height.Int32Ptr(),
		Width:  *d.Width.Int32Ptr(),
	}
}

// MTOServiceItemDimensions payload
func MTOServiceItemDimensions(d models.MTOServiceItemDimensions) ghcmessages.MTOServiceItemDimensions {
	payload := make(ghcmessages.MTOServiceItemDimensions, len(d))
	for i, item := range d {
		payload[i] = MTOServiceItemDimension(&item)
	}
	return payload
}

// MTOServiceItemCustomerContact payload
func MTOServiceItemCustomerContact(c *models.MTOServiceItemCustomerContact) *ghcmessages.MTOServiceItemCustomerContact {
	return &ghcmessages.MTOServiceItemCustomerContact{
		Type:                       ghcmessages.CustomerContactType(c.Type),
		TimeMilitary:               c.TimeMilitary,
		FirstAvailableDeliveryDate: *handlers.FmtDate(c.FirstAvailableDeliveryDate),
	}
}

// MTOServiceItemCustomerContacts payload
func MTOServiceItemCustomerContacts(c models.MTOServiceItemCustomerContacts) ghcmessages.MTOServiceItemCustomerContacts {
	payload := make(ghcmessages.MTOServiceItemCustomerContacts, len(c))
	for i, item := range c {
		payload[i] = MTOServiceItemCustomerContact(&item)
	}
	return payload
}

// Upload payload
func Upload(storer storage.FileStorer, upload models.Upload, url string) *ghcmessages.Upload {
	uploadPayload := &ghcmessages.Upload{
		ID:          handlers.FmtUUID(upload.ID),
		Filename:    swag.String(upload.Filename),
		ContentType: swag.String(upload.ContentType),
		URL:         handlers.FmtURI(url),
		Bytes:       &upload.Bytes,
		CreatedAt:   handlers.FmtDateTime(upload.CreatedAt),
		UpdatedAt:   handlers.FmtDateTime(upload.UpdatedAt),
	}
	tags, err := storer.Tags(upload.StorageKey)
	if err != nil || len(tags) == 0 {
		uploadPayload.Status = "PROCESSING"
	} else {
		uploadPayload.Status = tags["av-status"]
	}
	return uploadPayload
}

// ProofOfServiceDoc payload from model
func ProofOfServiceDoc(proofOfService models.ProofOfServiceDoc, storer storage.FileStorer) (*ghcmessages.ProofOfServiceDoc, error) {

	uploads := make([]*ghcmessages.Upload, len(proofOfService.PrimeUploads))
	if proofOfService.PrimeUploads != nil && len(proofOfService.PrimeUploads) > 0 {
		for i, primeUpload := range proofOfService.PrimeUploads {
			url, err := storer.PresignedURL(primeUpload.Upload.StorageKey, primeUpload.Upload.ContentType)
			if err != nil {
				return nil, err
			}
			uploads[i] = Upload(storer, primeUpload.Upload, url)
		}
	}

	return &ghcmessages.ProofOfServiceDoc{
		Uploads: uploads,
	}, nil
}

// QueueMoves payload
func QueueMoves(moveOrders []models.Order) *ghcmessages.QueueMoves {
	queueMoveOrders := make(ghcmessages.QueueMoves, len(moveOrders))
	for i, order := range moveOrders {
		customer := order.ServiceMember
		// Finds the first move that is an HHG and use that locator.  Should we include combo HHG_PPM or others?
		var hhgMove models.Move
		for _, move := range order.Moves {
			if *move.SelectedMoveType == models.SelectedMoveTypeHHG {
				hhgMove = move
				break
			}
		}
<<<<<<< HEAD
=======

		var validMTOShipments []models.MTOShipment
		for _, shipment := range hhgMove.MTOShipments {
			if shipment.Status == models.MTOShipmentStatusSubmitted || shipment.Status == models.MTOShipmentStatusApproved {
				validMTOShipments = append(validMTOShipments, shipment)
			}
		}

>>>>>>> 43afd3e1
		deptIndicator := ""
		if order.DepartmentIndicator != nil {
			deptIndicator = *order.DepartmentIndicator
		}

		queueMoveOrders[i] = &ghcmessages.QueueMove{
			Customer:               Customer(&customer),
			Status:                 ghcmessages.QueueMoveStatus(queueMoveStatus(hhgMove)),
			ID:                     *handlers.FmtUUID(order.ID),
			Locator:                hhgMove.Locator,
			DepartmentIndicator:    ghcmessages.DeptIndicator(deptIndicator),
			ShipmentsCount:         int64(len(validMTOShipments)),
			DestinationDutyStation: DutyStation(&order.NewDutyStation),
			OriginGBLOC:            ghcmessages.GBLOC(order.OriginDutyStation.TransportationOffice.Gbloc),
		}
	}
	return &queueMoveOrders
}

// This is a helper function to calculate the inferred status needed for the QueueMove payload.
func queueMoveStatus(move models.Move) string {
	// If the move is in the submitted status then we'll translate that to New move
	if move.Status == models.MoveStatusSUBMITTED {
		return "New move"
	}

	// For moves that are in an approved status there are two potential translation paths:
	// either move approved or approvals requested. A move is move approved if the move is in an APPROVED
	// status and there are no mtoServiceItems that are in a submitted status. A move is in the
	// approvals requested status when the move is in an APPROVED status and there are mtoServiceItems in
	// a submitted status. This is all detailed in: https://dp3.atlassian.net/browse/MB-4158
	if move.Status == models.MoveStatusAPPROVED {
		// Let's check to see if there are any MTOServiceItems for this move that need review (SUBMITTED status)
		for _, mtoSI := range move.MTOServiceItems {
			// If we find one, we'll immediately return this status as there's no need to continue iterating through.
			if mtoSI.Status == "SUBMITTED" {
				return "Approvals requested"
			}
		}
		// If we iterate through the MTOServiceItems and don't find a submitted status item, we return move approved.
		return "Move approved"
	}
	// If we have a status not covered here let's pass it through. This is unlikely to happen, but we should be able to
	// see it if it does.
	return string(move.Status)
}<|MERGE_RESOLUTION|>--- conflicted
+++ resolved
@@ -467,8 +467,6 @@
 				break
 			}
 		}
-<<<<<<< HEAD
-=======
 
 		var validMTOShipments []models.MTOShipment
 		for _, shipment := range hhgMove.MTOShipments {
@@ -477,7 +475,6 @@
 			}
 		}
 
->>>>>>> 43afd3e1
 		deptIndicator := ""
 		if order.DepartmentIndicator != nil {
 			deptIndicator = *order.DepartmentIndicator
