package payloads

import (
	"encoding/json"
	"errors"
	"fmt"
	"math"
	"sort"
	"strings"
	"time"

	"github.com/go-openapi/strfmt"
	"github.com/go-openapi/swag"
	"github.com/gofrs/uuid"
	"go.uber.org/zap"

	"github.com/transcom/mymove/pkg/appcontext"
	"github.com/transcom/mymove/pkg/etag"
	"github.com/transcom/mymove/pkg/gen/ghcmessages"
	"github.com/transcom/mymove/pkg/handlers"
	"github.com/transcom/mymove/pkg/models"
	"github.com/transcom/mymove/pkg/models/roles"
	"github.com/transcom/mymove/pkg/services"
	mtoshipment "github.com/transcom/mymove/pkg/services/mto_shipment"
	"github.com/transcom/mymove/pkg/storage"
	"github.com/transcom/mymove/pkg/unit"
)

// Contractor payload
func Contractor(contractor *models.Contractor) *ghcmessages.Contractor {
	if contractor == nil {
		return nil
	}

	payload := &ghcmessages.Contractor{
		ID:             strfmt.UUID(contractor.ID.String()),
		ContractNumber: contractor.ContractNumber,
		Name:           contractor.Name,
		Type:           contractor.Type,
	}

	return payload
}

func OfficeUser(officeUser *models.OfficeUser) *ghcmessages.LockedOfficeUser {
	if officeUser != nil {
		payload := ghcmessages.LockedOfficeUser{
			FirstName:              officeUser.FirstName,
			LastName:               officeUser.LastName,
			TransportationOfficeID: *handlers.FmtUUID(officeUser.TransportationOfficeID),
			TransportationOffice:   TransportationOffice(&officeUser.TransportationOffice),
		}
		return &payload
	}
	return nil
}

func AssignedOfficeUser(officeUser *models.OfficeUser) *ghcmessages.AssignedOfficeUser {
	if officeUser != nil && officeUser.FirstName != "" && officeUser.LastName != "" {
		payload := ghcmessages.AssignedOfficeUser{
			OfficeUserID: strfmt.UUID(officeUser.ID.String()),
			FirstName:    officeUser.FirstName,
			LastName:     officeUser.LastName,
		}
		return &payload
	}
	return nil
}

// Move payload
func Move(move *models.Move, storer storage.FileStorer) (*ghcmessages.Move, error) {
	if move == nil {
		return nil, nil
	}
	// Adds shipmentGBLOC to be used for TOO/TIO's origin GBLOC
	var gbloc ghcmessages.GBLOC
	if len(move.ShipmentGBLOC) > 0 && move.ShipmentGBLOC[0].GBLOC != nil {
		gbloc = ghcmessages.GBLOC(*move.ShipmentGBLOC[0].GBLOC)
	} else if move.Orders.OriginDutyLocationGBLOC != nil {
		gbloc = ghcmessages.GBLOC(*move.Orders.OriginDutyLocationGBLOC)
	}

	var additionalDocumentsPayload *ghcmessages.Document
	var err error
	if move.AdditionalDocuments != nil {
		additionalDocumentsPayload, err = PayloadForDocumentModel(storer, *move.AdditionalDocuments)
	}
	if err != nil {
		return nil, err
	}

	payload := &ghcmessages.Move{
		ID:                      strfmt.UUID(move.ID.String()),
		AvailableToPrimeAt:      handlers.FmtDateTimePtr(move.AvailableToPrimeAt),
		ApprovedAt:              handlers.FmtDateTimePtr(move.ApprovedAt),
		ContractorID:            handlers.FmtUUIDPtr(move.ContractorID),
		Contractor:              Contractor(move.Contractor),
		Locator:                 move.Locator,
		OrdersID:                strfmt.UUID(move.OrdersID.String()),
		Orders:                  Order(&move.Orders),
		ReferenceID:             handlers.FmtStringPtr(move.ReferenceID),
		Status:                  ghcmessages.MoveStatus(move.Status),
		ExcessWeightQualifiedAt: handlers.FmtDateTimePtr(move.ExcessWeightQualifiedAt),
		ExcessUnaccompaniedBaggageWeightQualifiedAt: handlers.FmtDateTimePtr(move.ExcessUnaccompaniedBaggageWeightQualifiedAt),
		BillableWeightsReviewedAt:                   handlers.FmtDateTimePtr(move.BillableWeightsReviewedAt),
		CreatedAt:                                   strfmt.DateTime(move.CreatedAt),
		SubmittedAt:                                 handlers.FmtDateTimePtr(move.SubmittedAt),
		ApprovalsRequestedAt:                        handlers.FmtDateTimePtr(move.ApprovalsRequestedAt),
		UpdatedAt:                                   strfmt.DateTime(move.UpdatedAt),
		ETag:                                        etag.GenerateEtag(move.UpdatedAt),
		ServiceCounselingCompletedAt:                handlers.FmtDateTimePtr(move.ServiceCounselingCompletedAt),
		ExcessUnaccompaniedBaggageWeightAcknowledgedAt: handlers.FmtDateTimePtr(move.ExcessUnaccompaniedBaggageWeightAcknowledgedAt),
		ExcessWeightAcknowledgedAt:                     handlers.FmtDateTimePtr(move.ExcessWeightAcknowledgedAt),
		TioRemarks:                                     handlers.FmtStringPtr(move.TIORemarks),
		FinancialReviewFlag:                            move.FinancialReviewFlag,
		FinancialReviewRemarks:                         move.FinancialReviewRemarks,
		CloseoutOfficeID:                               handlers.FmtUUIDPtr(move.CloseoutOfficeID),
		CloseoutOffice:                                 TransportationOffice(move.CloseoutOffice),
		ShipmentGBLOC:                                  gbloc,
		LockedByOfficeUserID:                           handlers.FmtUUIDPtr(move.LockedByOfficeUserID),
		LockedByOfficeUser:                             OfficeUser(move.LockedByOfficeUser),
		LockExpiresAt:                                  handlers.FmtDateTimePtr(move.LockExpiresAt),
		AdditionalDocuments:                            additionalDocumentsPayload,
		SCAssignedUser:                                 AssignedOfficeUser(move.SCAssignedUser),
		TOOAssignedUser:                                AssignedOfficeUser(move.TOOAssignedUser),
		TIOAssignedUser:                                AssignedOfficeUser(move.TIOAssignedUser),
		CounselingOfficeID:                             handlers.FmtUUIDPtr(move.CounselingOfficeID),
		CounselingOffice:                               TransportationOffice(move.CounselingOffice),
		TOODestinationAssignedUser:                     AssignedOfficeUser(move.TOODestinationAssignedUser),
	}

	return payload, nil
}

// ListMove payload
func ListMove(move *models.Move) *ghcmessages.ListPrimeMove {
	if move == nil {
		return nil
	}
	payload := &ghcmessages.ListPrimeMove{
		ID:                 strfmt.UUID(move.ID.String()),
		MoveCode:           move.Locator,
		CreatedAt:          strfmt.DateTime(move.CreatedAt),
		AvailableToPrimeAt: handlers.FmtDateTimePtr(move.AvailableToPrimeAt),
		ApprovedAt:         handlers.FmtDateTimePtr(move.ApprovedAt),
		OrderID:            strfmt.UUID(move.OrdersID.String()),
		ReferenceID:        *move.ReferenceID,
		UpdatedAt:          strfmt.DateTime(move.UpdatedAt),
		ETag:               etag.GenerateEtag(move.UpdatedAt),
		OrderType:          string(move.Orders.OrdersType),
	}

	if move.PPMType != nil {
		payload.PpmType = *move.PPMType
	}

	return payload
}

// ListMoves payload
func ListMoves(moves *models.Moves) []*ghcmessages.ListPrimeMove {
	listMoves := make(ghcmessages.ListPrimeMoves, len(*moves))

	for i, move := range *moves {
		// Create a local copy of the loop variable
		moveCopy := move
		listMoves[i] = ListMove(&moveCopy)
	}
	return listMoves
}

// CustomerSupportRemark payload
func CustomerSupportRemark(customerSupportRemark *models.CustomerSupportRemark) *ghcmessages.CustomerSupportRemark {
	if customerSupportRemark == nil {
		return nil
	}
	id := strfmt.UUID(customerSupportRemark.ID.String())
	moveID := strfmt.UUID(customerSupportRemark.MoveID.String())
	officeUserID := strfmt.UUID(customerSupportRemark.OfficeUserID.String())

	payload := &ghcmessages.CustomerSupportRemark{
		Content:             &customerSupportRemark.Content,
		ID:                  &id,
		CreatedAt:           strfmt.DateTime(customerSupportRemark.CreatedAt),
		UpdatedAt:           strfmt.DateTime(customerSupportRemark.UpdatedAt),
		MoveID:              &moveID,
		OfficeUserEmail:     customerSupportRemark.OfficeUser.Email,
		OfficeUserFirstName: customerSupportRemark.OfficeUser.FirstName,
		OfficeUserID:        &officeUserID,
		OfficeUserLastName:  customerSupportRemark.OfficeUser.LastName,
	}
	return payload
}

// CustomerSupportRemarks payload
func CustomerSupportRemarks(customerSupportRemarks models.CustomerSupportRemarks) ghcmessages.CustomerSupportRemarks {
	payload := make(ghcmessages.CustomerSupportRemarks, len(customerSupportRemarks))
	for i, v := range customerSupportRemarks {
		customerSupportRemark := v
		payload[i] = CustomerSupportRemark(&customerSupportRemark)
	}
	return payload
}

// EvaluationReportList payload
func EvaluationReportList(evaluationReports models.EvaluationReports) ghcmessages.EvaluationReportList {
	payload := make(ghcmessages.EvaluationReportList, len(evaluationReports))
	for i, v := range evaluationReports {
		evaluationReport := v
		payload[i] = EvaluationReport(&evaluationReport)
	}
	return payload
}

func ReportViolations(reportViolations models.ReportViolations) ghcmessages.ReportViolations {
	payload := make(ghcmessages.ReportViolations, len(reportViolations))
	for i, v := range reportViolations {
		reportViolation := v
		payload[i] = ReportViolation(&reportViolation)
	}
	return payload
}

func GsrAppeals(gsrAppeals models.GsrAppeals) ghcmessages.GSRAppeals {
	payload := make(ghcmessages.GSRAppeals, len(gsrAppeals))
	for i, v := range gsrAppeals {
		gsrAppeal := v
		payload[i] = GsrAppeal(&gsrAppeal)
	}
	return payload
}

func EvaluationReportOfficeUser(officeUser models.OfficeUser) ghcmessages.EvaluationReportOfficeUser {
	payload := ghcmessages.EvaluationReportOfficeUser{
		Email:     officeUser.Email,
		FirstName: officeUser.FirstName,
		ID:        strfmt.UUID(officeUser.ID.String()),
		LastName:  officeUser.LastName,
		Phone:     officeUser.Telephone,
	}
	return payload
}

// EvaluationReport payload
func EvaluationReport(evaluationReport *models.EvaluationReport) *ghcmessages.EvaluationReport {
	if evaluationReport == nil {
		return nil
	}
	id := *handlers.FmtUUID(evaluationReport.ID)
	moveID := *handlers.FmtUUID(evaluationReport.MoveID)
	shipmentID := handlers.FmtUUIDPtr(evaluationReport.ShipmentID)

	var inspectionType *ghcmessages.EvaluationReportInspectionType
	if evaluationReport.InspectionType != nil {
		tempInspectionType := ghcmessages.EvaluationReportInspectionType(*evaluationReport.InspectionType)
		inspectionType = &tempInspectionType
	}
	var location *ghcmessages.EvaluationReportLocation
	if evaluationReport.Location != nil {
		tempLocation := ghcmessages.EvaluationReportLocation(*evaluationReport.Location)
		location = &tempLocation
	}
	reportType := ghcmessages.EvaluationReportType(evaluationReport.Type)

	evaluationReportOfficeUserPayload := EvaluationReportOfficeUser(evaluationReport.OfficeUser)

	var timeDepart *string
	if evaluationReport.TimeDepart != nil {
		td := evaluationReport.TimeDepart.Format(timeHHMMFormat)
		timeDepart = &td
	}

	var evalStart *string
	if evaluationReport.EvalStart != nil {
		es := evaluationReport.EvalStart.Format(timeHHMMFormat)
		evalStart = &es
	}

	var evalEnd *string
	if evaluationReport.EvalEnd != nil {
		ee := evaluationReport.EvalEnd.Format(timeHHMMFormat)
		evalEnd = &ee
	}

	payload := &ghcmessages.EvaluationReport{
		CreatedAt:                          strfmt.DateTime(evaluationReport.CreatedAt),
		ID:                                 id,
		InspectionDate:                     handlers.FmtDatePtr(evaluationReport.InspectionDate),
		InspectionType:                     inspectionType,
		Location:                           location,
		LocationDescription:                evaluationReport.LocationDescription,
		MoveID:                             moveID,
		ObservedShipmentPhysicalPickupDate: handlers.FmtDatePtr(evaluationReport.ObservedShipmentPhysicalPickupDate),
		ObservedShipmentDeliveryDate:       handlers.FmtDatePtr(evaluationReport.ObservedShipmentDeliveryDate),
		Remarks:                            evaluationReport.Remarks,
		ShipmentID:                         shipmentID,
		SubmittedAt:                        handlers.FmtDateTimePtr(evaluationReport.SubmittedAt),
		TimeDepart:                         timeDepart,
		EvalStart:                          evalStart,
		EvalEnd:                            evalEnd,
		Type:                               reportType,
		ViolationsObserved:                 evaluationReport.ViolationsObserved,
		MoveReferenceID:                    evaluationReport.Move.ReferenceID,
		OfficeUser:                         &evaluationReportOfficeUserPayload,
		SeriousIncident:                    evaluationReport.SeriousIncident,
		SeriousIncidentDesc:                evaluationReport.SeriousIncidentDesc,
		ObservedClaimsResponseDate:         handlers.FmtDatePtr(evaluationReport.ObservedClaimsResponseDate),
		ObservedPickupDate:                 handlers.FmtDatePtr(evaluationReport.ObservedPickupDate),
		ObservedPickupSpreadStartDate:      handlers.FmtDatePtr(evaluationReport.ObservedPickupSpreadStartDate),
		ObservedPickupSpreadEndDate:        handlers.FmtDatePtr(evaluationReport.ObservedPickupSpreadEndDate),
		ObservedDeliveryDate:               handlers.FmtDatePtr(evaluationReport.ObservedDeliveryDate),
		ETag:                               etag.GenerateEtag(evaluationReport.UpdatedAt),
		UpdatedAt:                          strfmt.DateTime(evaluationReport.UpdatedAt),
		ReportViolations:                   ReportViolations(evaluationReport.ReportViolations),
		GsrAppeals:                         GsrAppeals(evaluationReport.GsrAppeals),
	}
	return payload
}

// PWSViolationItem payload
func PWSViolationItem(violation *models.PWSViolation) *ghcmessages.PWSViolation {
	if violation == nil {
		return nil
	}

	payload := &ghcmessages.PWSViolation{
		ID:                   strfmt.UUID(violation.ID.String()),
		DisplayOrder:         int64(violation.DisplayOrder),
		ParagraphNumber:      violation.ParagraphNumber,
		Title:                violation.Title,
		Category:             string(violation.Category),
		SubCategory:          violation.SubCategory,
		RequirementSummary:   violation.RequirementSummary,
		RequirementStatement: violation.RequirementStatement,
		IsKpi:                violation.IsKpi,
		AdditionalDataElem:   violation.AdditionalDataElem,
	}

	return payload
}

// PWSViolations payload
func PWSViolations(violations models.PWSViolations) ghcmessages.PWSViolations {
	payload := make(ghcmessages.PWSViolations, len(violations))

	for i, v := range violations {
		violation := v
		payload[i] = PWSViolationItem(&violation)
	}
	return payload
}

func ReportViolation(reportViolation *models.ReportViolation) *ghcmessages.ReportViolation {
	if reportViolation == nil {
		return nil
	}
	id := *handlers.FmtUUID(reportViolation.ID)
	violationID := *handlers.FmtUUID(reportViolation.ViolationID)
	reportID := *handlers.FmtUUID(reportViolation.ReportID)

	payload := &ghcmessages.ReportViolation{
		ID:          id,
		ViolationID: violationID,
		ReportID:    reportID,
		Violation:   PWSViolationItem(&reportViolation.Violation),
		GsrAppeals:  GsrAppeals(reportViolation.GsrAppeals),
	}
	return payload
}

func GsrAppeal(gsrAppeal *models.GsrAppeal) *ghcmessages.GSRAppeal {
	if gsrAppeal == nil {
		return nil
	}
	id := *handlers.FmtUUID(gsrAppeal.ID)
	reportID := *handlers.FmtUUID(gsrAppeal.EvaluationReportID)
	officeUserID := *handlers.FmtUUID(gsrAppeal.OfficeUserID)
	officeUser := EvaluationReportOfficeUser(*gsrAppeal.OfficeUser)
	isSeriousIncident := false
	if gsrAppeal.IsSeriousIncidentAppeal != nil {
		isSeriousIncident = *gsrAppeal.IsSeriousIncidentAppeal
	}

	payload := &ghcmessages.GSRAppeal{
		ID:                id,
		ReportID:          reportID,
		OfficeUserID:      officeUserID,
		OfficeUser:        &officeUser,
		IsSeriousIncident: isSeriousIncident,
		AppealStatus:      ghcmessages.GSRAppealStatusType(gsrAppeal.AppealStatus),
		Remarks:           gsrAppeal.Remarks,
		CreatedAt:         strfmt.DateTime(gsrAppeal.CreatedAt),
	}

	if gsrAppeal.ReportViolationID != nil {
		payload.ViolationID = *handlers.FmtUUID(*gsrAppeal.ReportViolationID)
	}
	return payload
}

// TransportationOffice payload
func TransportationOffice(office *models.TransportationOffice) *ghcmessages.TransportationOffice {
	if office == nil || office.ID == uuid.Nil {
		return nil
	}

	phoneLines := []string{}
	for _, phoneLine := range office.PhoneLines {
		if phoneLine.Type == "voice" {
			phoneLines = append(phoneLines, phoneLine.Number)
		}
	}

	payload := &ghcmessages.TransportationOffice{
		ID:         handlers.FmtUUID(office.ID),
		CreatedAt:  handlers.FmtDateTime(office.CreatedAt),
		UpdatedAt:  handlers.FmtDateTime(office.UpdatedAt),
		Name:       models.StringPointer(office.Name),
		Gbloc:      office.Gbloc,
		Address:    Address(&office.Address),
		PhoneLines: phoneLines,
	}
	return payload
}

func TransportationOffices(transportationOffices models.TransportationOffices) ghcmessages.TransportationOffices {
	payload := make(ghcmessages.TransportationOffices, len(transportationOffices))

	for i, to := range transportationOffices {
		transportationOffice := to
		payload[i] = TransportationOffice(&transportationOffice)
	}
	return payload
}

func GBLOCs(gblocs []string) ghcmessages.GBLOCs {
	payload := make(ghcmessages.GBLOCs, len(gblocs))

	for i, gbloc := range gblocs {
		payload[i] = string(gbloc)
	}
	return payload
}

func CounselingOffices(counselingOffices models.TransportationOffices) ghcmessages.CounselingOffices {
	payload := make(ghcmessages.CounselingOffices, len(counselingOffices))

	for i, counselingOffice := range counselingOffices {
		payload[i] = &ghcmessages.CounselingOffice{
			ID:   handlers.FmtUUID(counselingOffice.ID),
			Name: models.StringPointer(counselingOffice.Name),
		}
	}
	return payload
}

// MoveHistory payload
func MoveHistory(logger *zap.Logger, moveHistory *models.MoveHistory) *ghcmessages.MoveHistory {
	payload := &ghcmessages.MoveHistory{
		HistoryRecords: moveHistoryRecords(logger, moveHistory.AuditHistories),
		ID:             strfmt.UUID(moveHistory.ID.String()),
		Locator:        moveHistory.Locator,
		ReferenceID:    moveHistory.ReferenceID,
	}

	return payload
}

// MoveAuditHistory payload
func MoveAuditHistory(logger *zap.Logger, auditHistory models.AuditHistory) *ghcmessages.MoveAuditHistory {

	payload := &ghcmessages.MoveAuditHistory{
		Action:               auditHistory.Action,
		ActionTstampClk:      strfmt.DateTime(auditHistory.ActionTstampClk),
		ActionTstampStm:      strfmt.DateTime(auditHistory.ActionTstampStm),
		ActionTstampTx:       strfmt.DateTime(auditHistory.ActionTstampTx),
		ChangedValues:        removeEscapeJSONtoObject(logger, auditHistory.ChangedData),
		OldValues:            removeEscapeJSONtoObject(logger, auditHistory.OldData),
		EventName:            auditHistory.EventName,
		ID:                   strfmt.UUID(auditHistory.ID.String()),
		ObjectID:             handlers.FmtUUIDPtr(auditHistory.ObjectID),
		RelID:                auditHistory.RelID,
		SessionUserID:        handlers.FmtUUIDPtr(auditHistory.SessionUserID),
		SessionUserFirstName: auditHistory.SessionUserFirstName,
		SessionUserLastName:  auditHistory.SessionUserLastName,
		SessionUserEmail:     auditHistory.SessionUserEmail,
		SessionUserTelephone: auditHistory.SessionUserTelephone,
		Context:              removeEscapeJSONtoArray(logger, auditHistory.Context),
		ContextID:            auditHistory.ContextID,
		StatementOnly:        auditHistory.StatementOnly,
		TableName:            auditHistory.AuditedTable,
		SchemaName:           auditHistory.SchemaName,
		TransactionID:        auditHistory.TransactionID,
	}

	return payload
}

func removeEscapeJSONtoObject(logger *zap.Logger, data *string) map[string]interface{} {
	var result map[string]interface{}
	if data == nil || *data == "" {
		return result
	}
	var byteData = []byte(*data)

	err := json.Unmarshal(byteData, &result)

	if err != nil {
		logger.Error("error unmarshalling the escaped json to object", zap.Error(err))
	}

	return result

}

func removeEscapeJSONtoArray(logger *zap.Logger, data *string) []map[string]string {
	var result []map[string]string
	if data == nil || *data == "" {
		return result
	}
	var byteData = []byte(*data)

	err := json.Unmarshal(byteData, &result)

	if err != nil {
		logger.Error("error unmarshalling the escaped json to array", zap.Error(err))
	}

	return result
}

func moveHistoryRecords(logger *zap.Logger, auditHistories models.AuditHistories) ghcmessages.MoveAuditHistories {
	payload := make(ghcmessages.MoveAuditHistories, len(auditHistories))

	for i, a := range auditHistories {
		payload[i] = MoveAuditHistory(logger, a)
	}
	return payload
}

// MoveTaskOrder payload
func MoveTaskOrder(moveTaskOrder *models.Move) *ghcmessages.MoveTaskOrder {
	if moveTaskOrder == nil {
		return nil
	}

	payload := &ghcmessages.MoveTaskOrder{
		ID:                 strfmt.UUID(moveTaskOrder.ID.String()),
		CreatedAt:          strfmt.DateTime(moveTaskOrder.CreatedAt),
		AvailableToPrimeAt: handlers.FmtDateTimePtr(moveTaskOrder.AvailableToPrimeAt),
		ApprovedAt:         handlers.FmtDateTimePtr(moveTaskOrder.ApprovedAt),
		OrderID:            strfmt.UUID(moveTaskOrder.OrdersID.String()),
		ReferenceID:        *moveTaskOrder.ReferenceID,
		UpdatedAt:          strfmt.DateTime(moveTaskOrder.UpdatedAt),
		ETag:               etag.GenerateEtag(moveTaskOrder.UpdatedAt),
		Locator:            moveTaskOrder.Locator,
	}
	return payload
}

// Customer payload
func Customer(customer *models.ServiceMember) *ghcmessages.Customer {
	if customer == nil {
		return nil
	}

	payload := ghcmessages.Customer{
		Agency:             swag.StringValue((*string)(customer.Affiliation)),
		CurrentAddress:     Address(customer.ResidentialAddress),
		Edipi:              swag.StringValue(customer.Edipi),
		Email:              customer.PersonalEmail,
		FirstName:          swag.StringValue(customer.FirstName),
		ID:                 strfmt.UUID(customer.ID.String()),
		LastName:           swag.StringValue(customer.LastName),
		Phone:              customer.Telephone,
		Suffix:             customer.Suffix,
		MiddleName:         customer.MiddleName,
		UserID:             strfmt.UUID(customer.UserID.String()),
		ETag:               etag.GenerateEtag(customer.UpdatedAt),
		BackupContact:      BackupContact(customer.BackupContacts),
		BackupAddress:      Address(customer.BackupMailingAddress),
		SecondaryTelephone: customer.SecondaryTelephone,
		PhoneIsPreferred:   swag.BoolValue(customer.PhoneIsPreferred),
		EmailIsPreferred:   swag.BoolValue(customer.EmailIsPreferred),
		CacValidated:       &customer.CacValidated,
		Emplid:             customer.Emplid,
	}
	return &payload
}

func CreatedCustomer(sm *models.ServiceMember, oktaUser *models.CreatedOktaUser, backupContact *models.BackupContact) *ghcmessages.CreatedCustomer {
	if sm == nil || oktaUser == nil || backupContact == nil {
		return nil
	}

	bc := &ghcmessages.BackupContact{
		Name:  &backupContact.Name,
		Email: &backupContact.Email,
		Phone: &backupContact.Phone,
	}

	payload := ghcmessages.CreatedCustomer{
		ID:                 strfmt.UUID(sm.ID.String()),
		UserID:             strfmt.UUID(sm.UserID.String()),
		OktaID:             oktaUser.ID,
		OktaEmail:          oktaUser.Profile.Email,
		Affiliation:        swag.StringValue((*string)(sm.Affiliation)),
		Edipi:              sm.Edipi,
		FirstName:          swag.StringValue(sm.FirstName),
		MiddleName:         sm.MiddleName,
		LastName:           swag.StringValue(sm.LastName),
		Suffix:             sm.Suffix,
		ResidentialAddress: Address(sm.ResidentialAddress),
		BackupAddress:      Address(sm.BackupMailingAddress),
		PersonalEmail:      *sm.PersonalEmail,
		Telephone:          sm.Telephone,
		SecondaryTelephone: sm.SecondaryTelephone,
		PhoneIsPreferred:   swag.BoolValue(sm.PhoneIsPreferred),
		EmailIsPreferred:   swag.BoolValue(sm.EmailIsPreferred),
		BackupContact:      bc,
		CacValidated:       swag.BoolValue(&sm.CacValidated),
	}
	return &payload
}

// Order payload
func Order(order *models.Order) *ghcmessages.Order {
	if order == nil {
		return nil
	}
	if order.ID == uuid.Nil {
		return nil
	}

	destinationDutyLocation := DutyLocation(&order.NewDutyLocation)
	originDutyLocation := DutyLocation(order.OriginDutyLocation)
	entitlements := Entitlement(order.Entitlement)

	var deptIndicator ghcmessages.DeptIndicator
	if order.DepartmentIndicator != nil {
		deptIndicator = ghcmessages.DeptIndicator(*order.DepartmentIndicator)
	}

	var ordersTypeDetail ghcmessages.OrdersTypeDetail
	if order.OrdersTypeDetail != nil {
		ordersTypeDetail = ghcmessages.OrdersTypeDetail(*order.OrdersTypeDetail)
	}

	var grade ghcmessages.Grade
	if order.Grade != nil {
		grade = ghcmessages.Grade(*order.Grade)
	}
	//
	var affiliation ghcmessages.Affiliation
	if order.ServiceMember.Affiliation != nil {
		affiliation = ghcmessages.Affiliation(*order.ServiceMember.Affiliation)
	}

	var moveCode string
	var moveTaskOrderID strfmt.UUID
	if len(order.Moves) > 0 {
		moveCode = order.Moves[0].Locator
		moveTaskOrderID = strfmt.UUID(order.Moves[0].ID.String())
	}

	payload := ghcmessages.Order{
		DestinationDutyLocation:        destinationDutyLocation,
		DestinationDutyLocationGBLOC:   ghcmessages.GBLOC(swag.StringValue(order.DestinationGBLOC)),
		Entitlement:                    entitlements,
		Grade:                          &grade,
		OrderNumber:                    order.OrdersNumber,
		OrderTypeDetail:                &ordersTypeDetail,
		ID:                             strfmt.UUID(order.ID.String()),
		OriginDutyLocation:             originDutyLocation,
		ETag:                           etag.GenerateEtag(order.UpdatedAt),
		Agency:                         &affiliation,
		CustomerID:                     strfmt.UUID(order.ServiceMemberID.String()),
		Customer:                       Customer(&order.ServiceMember),
		FirstName:                      swag.StringValue(order.ServiceMember.FirstName),
		LastName:                       swag.StringValue(order.ServiceMember.LastName),
		ReportByDate:                   strfmt.Date(order.ReportByDate),
		DateIssued:                     strfmt.Date(order.IssueDate),
		OrderType:                      ghcmessages.OrdersType(order.OrdersType),
		DepartmentIndicator:            &deptIndicator,
		Tac:                            handlers.FmtStringPtr(order.TAC),
		Sac:                            handlers.FmtStringPtr(order.SAC),
		NtsTac:                         handlers.FmtStringPtr(order.NtsTAC),
		NtsSac:                         handlers.FmtStringPtr(order.NtsSAC),
		SupplyAndServicesCostEstimate:  order.SupplyAndServicesCostEstimate,
		PackingAndShippingInstructions: order.PackingAndShippingInstructions,
		MethodOfPayment:                order.MethodOfPayment,
		Naics:                          order.NAICS,
		UploadedOrderID:                strfmt.UUID(order.UploadedOrdersID.String()),
		UploadedAmendedOrderID:         handlers.FmtUUIDPtr(order.UploadedAmendedOrdersID),
		AmendedOrdersAcknowledgedAt:    handlers.FmtDateTimePtr(order.AmendedOrdersAcknowledgedAt),
		MoveCode:                       moveCode,
		MoveTaskOrderID:                moveTaskOrderID,
		OriginDutyLocationGBLOC:        ghcmessages.GBLOC(swag.StringValue(order.OriginDutyLocationGBLOC)),
		HasDependents:                  order.HasDependents,
	}

	return &payload
}

// Entitlement payload
func Entitlement(entitlement *models.Entitlement) *ghcmessages.Entitlements {
	if entitlement == nil {
		return nil
	}
	var proGearWeight, proGearWeightSpouse, gunSafeWeight, totalWeight int64
	proGearWeight = int64(entitlement.ProGearWeight)
	proGearWeightSpouse = int64(entitlement.ProGearWeightSpouse)
	gunSafeWeight = int64(entitlement.GunSafeWeight)

	if weightAllotment := entitlement.WeightAllotment(); weightAllotment != nil {
		if *entitlement.DependentsAuthorized {
			totalWeight = int64(weightAllotment.TotalWeightSelfPlusDependents)
		} else {
			totalWeight = int64(weightAllotment.TotalWeightSelf)
		}
	}
<<<<<<< HEAD
	totalWeight = totalWeight + gunSafeWeight
=======
>>>>>>> f56101b3

	var authorizedWeight *int64
	if entitlement.AuthorizedWeight() != nil {
		aw := int64(*entitlement.AuthorizedWeight())
		authorizedWeight = &aw
	}
	var sit *int64
	if entitlement.StorageInTransit != nil {
		sitValue := int64(*entitlement.StorageInTransit)
		sit = &sitValue
	}
	var totalDependents int64
	if entitlement.TotalDependents != nil {
		totalDependents = int64(*entitlement.TotalDependents)
	}
	requiredMedicalEquipmentWeight := int64(entitlement.RequiredMedicalEquipmentWeight)
	gunSafe := entitlement.GunSafe
	var accompaniedTour *bool
	if entitlement.AccompaniedTour != nil {
		accompaniedTour = models.BoolPointer(*entitlement.AccompaniedTour)
	}
	var dependentsUnderTwelve *int64
	if entitlement.DependentsUnderTwelve != nil {
		dependentsUnderTwelve = models.Int64Pointer(int64(*entitlement.DependentsUnderTwelve))
	}
	var dependentsTwelveAndOver *int64
	if entitlement.DependentsTwelveAndOver != nil {
		dependentsTwelveAndOver = models.Int64Pointer(int64(*entitlement.DependentsTwelveAndOver))
	}
	var ubAllowance *int64
	if entitlement.UBAllowance != nil {
		ubAllowance = models.Int64Pointer(int64(*entitlement.UBAllowance))
	}
	var weightRestriction *int64
	if entitlement.WeightRestriction != nil {
		weightRestriction = models.Int64Pointer(int64(*entitlement.WeightRestriction))
	}
	var ubWeightRestriction *int64
	if entitlement.UBWeightRestriction != nil {
		ubWeightRestriction = models.Int64Pointer(int64(*entitlement.UBWeightRestriction))
	}

	return &ghcmessages.Entitlements{
		ID:                             strfmt.UUID(entitlement.ID.String()),
		AuthorizedWeight:               authorizedWeight,
		DependentsAuthorized:           entitlement.DependentsAuthorized,
		NonTemporaryStorage:            entitlement.NonTemporaryStorage,
		PrivatelyOwnedVehicle:          entitlement.PrivatelyOwnedVehicle,
		ProGearWeight:                  proGearWeight,
		ProGearWeightSpouse:            proGearWeightSpouse,
		StorageInTransit:               sit,
		TotalDependents:                totalDependents,
		TotalWeight:                    totalWeight,
		RequiredMedicalEquipmentWeight: requiredMedicalEquipmentWeight,
		DependentsUnderTwelve:          dependentsUnderTwelve,
		DependentsTwelveAndOver:        dependentsTwelveAndOver,
		AccompaniedTour:                accompaniedTour,
		UnaccompaniedBaggageAllowance:  ubAllowance,
		OrganizationalClothingAndIndividualEquipment: entitlement.OrganizationalClothingAndIndividualEquipment,
		GunSafe:             gunSafe,
		WeightRestriction:   weightRestriction,
		UbWeightRestriction: ubWeightRestriction,
		ETag:                etag.GenerateEtag(entitlement.UpdatedAt),
	}

}

// DutyLocation payload
func DutyLocation(dutyLocation *models.DutyLocation) *ghcmessages.DutyLocation {
	if dutyLocation == nil {
		return nil
	}
	address := Address(&dutyLocation.Address)
	payload := ghcmessages.DutyLocation{
		Address:   address,
		AddressID: address.ID,
		ID:        strfmt.UUID(dutyLocation.ID.String()),
		Name:      dutyLocation.Name,
		ETag:      etag.GenerateEtag(dutyLocation.UpdatedAt),
	}
	return &payload
}

// Country payload
func Country(country *models.Country) *string {
	if country == nil {
		return nil
	}
	return &country.Country
}

// Address payload
func Address(address *models.Address) *ghcmessages.Address {
	if address == nil {
		return nil
	}

	payloadAddress := &ghcmessages.Address{
		ID:             strfmt.UUID(address.ID.String()),
		StreetAddress1: &address.StreetAddress1,
		StreetAddress2: address.StreetAddress2,
		StreetAddress3: address.StreetAddress3,
		City:           &address.City,
		State:          &address.State,
		PostalCode:     &address.PostalCode,
		Country:        Country(address.Country),
		County:         address.County,
		ETag:           etag.GenerateEtag(address.UpdatedAt),
		IsOconus:       address.IsOconus,
	}

	if address.UsPostRegionCityID != nil {
		payloadAddress.UsPostRegionCitiesID = strfmt.UUID(address.UsPostRegionCityID.String())
	}

	return payloadAddress
}

// PPM destination Address payload
func PPMDestinationAddress(address *models.Address) *ghcmessages.Address {
	payload := Address(address)

	if payload == nil {
		return nil
	}

	// Street address 1 is optional per business rule but not nullable on the database level.
	// Check if streetAddress 1 is using place holder value to represent 'NULL'.
	// If so return empty string.
	if strings.EqualFold(*payload.StreetAddress1, models.STREET_ADDRESS_1_NOT_PROVIDED) {
		payload.StreetAddress1 = models.StringPointer("")
	}
	return payload
}

// StorageFacility payload
func StorageFacility(storageFacility *models.StorageFacility) *ghcmessages.StorageFacility {
	if storageFacility == nil {
		return nil
	}

	payload := ghcmessages.StorageFacility{
		ID:           strfmt.UUID(storageFacility.ID.String()),
		FacilityName: storageFacility.FacilityName,
		Address:      Address(&storageFacility.Address),
		LotNumber:    storageFacility.LotNumber,
		Phone:        storageFacility.Phone,
		Email:        storageFacility.Email,
		ETag:         etag.GenerateEtag(storageFacility.UpdatedAt),
	}

	return &payload
}

// BackupContact payload
func BackupContact(contacts models.BackupContacts) *ghcmessages.BackupContact {
	if len(contacts) == 0 {
		return nil
	}
	var name, email, phone string

	if len(contacts) != 0 {
		contact := contacts[0]
		name = contact.Name
		email = contact.Email
		phone = contact.Phone
	}

	return &ghcmessages.BackupContact{
		Name:  &name,
		Email: &email,
		Phone: &phone,
	}
}

// SITDurationUpdate payload
func SITDurationUpdate(sitDurationUpdate *models.SITDurationUpdate) *ghcmessages.SITExtension {
	if sitDurationUpdate == nil {
		return nil
	}
	payload := &ghcmessages.SITExtension{
		ID:                strfmt.UUID(sitDurationUpdate.ID.String()),
		ETag:              etag.GenerateEtag(sitDurationUpdate.UpdatedAt),
		MtoShipmentID:     strfmt.UUID(sitDurationUpdate.MTOShipmentID.String()),
		RequestReason:     string(sitDurationUpdate.RequestReason),
		RequestedDays:     int64(sitDurationUpdate.RequestedDays),
		Status:            string(sitDurationUpdate.Status),
		CreatedAt:         strfmt.DateTime(sitDurationUpdate.CreatedAt),
		UpdatedAt:         strfmt.DateTime(sitDurationUpdate.UpdatedAt),
		ApprovedDays:      handlers.FmtIntPtrToInt64(sitDurationUpdate.ApprovedDays),
		ContractorRemarks: handlers.FmtStringPtr(sitDurationUpdate.ContractorRemarks),
		DecisionDate:      handlers.FmtDateTimePtr(sitDurationUpdate.DecisionDate),
		OfficeRemarks:     handlers.FmtStringPtr(sitDurationUpdate.OfficeRemarks),
	}

	return payload
}

// SITDurationUpdates payload
func SITDurationUpdates(sitDurationUpdates *models.SITDurationUpdates) *ghcmessages.SITExtensions {
	payload := make(ghcmessages.SITExtensions, len(*sitDurationUpdates))

	if len(*sitDurationUpdates) > 0 {
		for i, m := range *sitDurationUpdates {
			copyOfSITDurationUpdate := m // Make copy to avoid implicit memory aliasing of items from a range statement.
			payload[i] = SITDurationUpdate(&copyOfSITDurationUpdate)
		}
		// Reversing the SIT duration updates as they are saved in the order
		// they are created and we want to always display them in the reverse
		// order.
		for i, j := 0, len(payload)-1; i < j; i, j = i+1, j-1 {
			payload[i], payload[j] = payload[j], payload[i]
		}
	}
	return &payload
}

func currentSIT(currentSIT *services.CurrentSIT) *ghcmessages.SITStatusCurrentSIT {
	if currentSIT == nil {
		return nil
	}
	return &ghcmessages.SITStatusCurrentSIT{
		ServiceItemID:        *handlers.FmtUUID(currentSIT.ServiceItemID), // TODO: Refactor out service item ID dependence in GHC API. This should be based on SIT groupings / summaries
		Location:             currentSIT.Location,
		DaysInSIT:            handlers.FmtIntPtrToInt64(&currentSIT.DaysInSIT),
		SitEntryDate:         handlers.FmtDate(currentSIT.SITEntryDate),
		SitDepartureDate:     handlers.FmtDatePtr(currentSIT.SITDepartureDate),
		SitAuthorizedEndDate: handlers.FmtDate(currentSIT.SITAuthorizedEndDate),
		SitCustomerContacted: handlers.FmtDatePtr(currentSIT.SITCustomerContacted),
		SitRequestedDelivery: handlers.FmtDatePtr(currentSIT.SITRequestedDelivery),
	}
}

// SITStatus payload
func SITStatus(shipmentSITStatuses *services.SITStatus, storer storage.FileStorer) *ghcmessages.SITStatus {
	if shipmentSITStatuses == nil {
		return nil
	}

	payload := &ghcmessages.SITStatus{
		PastSITServiceItemGroupings: SITServiceItemGroupings(shipmentSITStatuses.PastSITs, storer),
		TotalSITDaysUsed:            handlers.FmtIntPtrToInt64(&shipmentSITStatuses.TotalSITDaysUsed),
		TotalDaysRemaining:          handlers.FmtIntPtrToInt64(&shipmentSITStatuses.TotalDaysRemaining),
		CalculatedTotalDaysInSIT:    handlers.FmtIntPtrToInt64(&shipmentSITStatuses.CalculatedTotalDaysInSIT),
		CurrentSIT:                  currentSIT(shipmentSITStatuses.CurrentSIT),
	}

	return payload
}

// SITStatuses payload
func SITStatuses(shipmentSITStatuses map[string]services.SITStatus, storer storage.FileStorer) map[string]*ghcmessages.SITStatus {
	sitStatuses := map[string]*ghcmessages.SITStatus{}
	if len(shipmentSITStatuses) == 0 {
		return sitStatuses
	}

	for _, sitStatus := range shipmentSITStatuses {
		copyOfSITStatus := sitStatus
		sitStatuses[sitStatus.ShipmentID.String()] = SITStatus(&copyOfSITStatus, storer)
	}

	return sitStatuses
}

// PPMShipment payload
func PPMShipment(storer storage.FileStorer, ppmShipment *models.PPMShipment) *ghcmessages.PPMShipment {
	if ppmShipment == nil || ppmShipment.ID.IsNil() {
		return nil
	}

	payloadPPMShipment := &ghcmessages.PPMShipment{
		ID:                             *handlers.FmtUUID(ppmShipment.ID),
		PpmType:                        ghcmessages.PPMType(ppmShipment.PPMType),
		ShipmentID:                     *handlers.FmtUUID(ppmShipment.ShipmentID),
		CreatedAt:                      strfmt.DateTime(ppmShipment.CreatedAt),
		UpdatedAt:                      strfmt.DateTime(ppmShipment.UpdatedAt),
		Status:                         ghcmessages.PPMShipmentStatus(ppmShipment.Status),
		ExpectedDepartureDate:          handlers.FmtDate(ppmShipment.ExpectedDepartureDate),
		ActualMoveDate:                 handlers.FmtDatePtr(ppmShipment.ActualMoveDate),
		SubmittedAt:                    handlers.FmtDateTimePtr(ppmShipment.SubmittedAt),
		ReviewedAt:                     handlers.FmtDateTimePtr(ppmShipment.ReviewedAt),
		ApprovedAt:                     handlers.FmtDateTimePtr(ppmShipment.ApprovedAt),
		PickupAddress:                  Address(ppmShipment.PickupAddress),
		DestinationAddress:             PPMDestinationAddress(ppmShipment.DestinationAddress),
		SitExpected:                    ppmShipment.SITExpected,
		HasSecondaryPickupAddress:      ppmShipment.HasSecondaryPickupAddress,
		HasSecondaryDestinationAddress: ppmShipment.HasSecondaryDestinationAddress,
		HasTertiaryPickupAddress:       ppmShipment.HasTertiaryPickupAddress,
		HasTertiaryDestinationAddress:  ppmShipment.HasTertiaryDestinationAddress,
		EstimatedWeight:                handlers.FmtPoundPtr(ppmShipment.EstimatedWeight),
		AllowableWeight:                handlers.FmtPoundPtr(ppmShipment.AllowableWeight),
		HasProGear:                     ppmShipment.HasProGear,
		ProGearWeight:                  handlers.FmtPoundPtr(ppmShipment.ProGearWeight),
		SpouseProGearWeight:            handlers.FmtPoundPtr(ppmShipment.SpouseProGearWeight),
		ProGearWeightTickets:           ProGearWeightTickets(storer, ppmShipment.ProgearWeightTickets),
		GunSafeWeightTickets:           GunSafeWeightTickets(storer, ppmShipment.GunSafeWeightTickets),
		EstimatedIncentive:             handlers.FmtCost(ppmShipment.EstimatedIncentive),
		MaxIncentive:                   handlers.FmtCost(ppmShipment.MaxIncentive),
		HasRequestedAdvance:            ppmShipment.HasRequestedAdvance,
		AdvanceAmountRequested:         handlers.FmtCost(ppmShipment.AdvanceAmountRequested),
		HasReceivedAdvance:             ppmShipment.HasReceivedAdvance,
		AdvanceAmountReceived:          handlers.FmtCost(ppmShipment.AdvanceAmountReceived),
		SitEstimatedWeight:             handlers.FmtPoundPtr(ppmShipment.SITEstimatedWeight),
		SitEstimatedEntryDate:          handlers.FmtDatePtr(ppmShipment.SITEstimatedEntryDate),
		SitEstimatedDepartureDate:      handlers.FmtDatePtr(ppmShipment.SITEstimatedDepartureDate),
		SitEstimatedCost:               handlers.FmtCost(ppmShipment.SITEstimatedCost),
		IsActualExpenseReimbursement:   ppmShipment.IsActualExpenseReimbursement,
		ETag:                           etag.GenerateEtag(ppmShipment.UpdatedAt),
		MovingExpenses:                 MovingExpenses(storer, ppmShipment.MovingExpenses),
	}

	if ppmShipment.WeightTickets != nil {
		weightTickets := WeightTickets(storer, ppmShipment.WeightTickets)
		payloadPPMShipment.WeightTickets = weightTickets
	}

	if ppmShipment.FinalIncentive != nil {
		finalIncentive := handlers.FmtCost(ppmShipment.FinalIncentive)
		payloadPPMShipment.FinalIncentive = finalIncentive
	}

	if ppmShipment.SITLocation != nil {
		sitLocation := ghcmessages.SITLocationType(*ppmShipment.SITLocation)
		payloadPPMShipment.SitLocation = &sitLocation
	}

	if ppmShipment.AdvanceStatus != nil {
		advanceStatus := ghcmessages.PPMAdvanceStatus(*ppmShipment.AdvanceStatus)
		payloadPPMShipment.AdvanceStatus = &advanceStatus
	}

	if ppmShipment.W2Address != nil {
		payloadPPMShipment.W2Address = Address(ppmShipment.W2Address)
	}

	if ppmShipment.SecondaryPickupAddress != nil {
		payloadPPMShipment.SecondaryPickupAddress = Address(ppmShipment.SecondaryPickupAddress)
	}

	if ppmShipment.SecondaryDestinationAddress != nil {
		payloadPPMShipment.SecondaryDestinationAddress = Address(ppmShipment.SecondaryDestinationAddress)
	}

	if ppmShipment.TertiaryPickupAddress != nil {
		payloadPPMShipment.TertiaryPickupAddress = Address(ppmShipment.TertiaryPickupAddress)
	}

	if ppmShipment.TertiaryDestinationAddress != nil {
		payloadPPMShipment.TertiaryDestinationAddress = Address(ppmShipment.TertiaryDestinationAddress)
	}

	if ppmShipment.IsActualExpenseReimbursement != nil {
		payloadPPMShipment.IsActualExpenseReimbursement = ppmShipment.IsActualExpenseReimbursement
	}

	return payloadPPMShipment
}

// BoatShipment payload
func BoatShipment(storer storage.FileStorer, boatShipment *models.BoatShipment) *ghcmessages.BoatShipment {
	if boatShipment == nil || boatShipment.ID.IsNil() {
		return nil
	}

	payloadBoatShipment := &ghcmessages.BoatShipment{
		ID:             *handlers.FmtUUID(boatShipment.ID),
		ShipmentID:     *handlers.FmtUUID(boatShipment.ShipmentID),
		CreatedAt:      strfmt.DateTime(boatShipment.CreatedAt),
		UpdatedAt:      strfmt.DateTime(boatShipment.UpdatedAt),
		Type:           models.StringPointer(string(boatShipment.Type)),
		Year:           handlers.FmtIntPtrToInt64(boatShipment.Year),
		Make:           boatShipment.Make,
		Model:          boatShipment.Model,
		LengthInInches: handlers.FmtIntPtrToInt64(boatShipment.LengthInInches),
		WidthInInches:  handlers.FmtIntPtrToInt64(boatShipment.WidthInInches),
		HeightInInches: handlers.FmtIntPtrToInt64(boatShipment.HeightInInches),
		HasTrailer:     boatShipment.HasTrailer,
		IsRoadworthy:   boatShipment.IsRoadworthy,
		ETag:           etag.GenerateEtag(boatShipment.UpdatedAt),
	}

	return payloadBoatShipment
}

// MobileHomeShipment payload
func MobileHomeShipment(storer storage.FileStorer, mobileHomeShipment *models.MobileHome) *ghcmessages.MobileHome {
	if mobileHomeShipment == nil || mobileHomeShipment.ID.IsNil() {
		return nil
	}

	payloadMobileHomeShipment := &ghcmessages.MobileHome{
		ID:             *handlers.FmtUUID(mobileHomeShipment.ID),
		ShipmentID:     *handlers.FmtUUID(mobileHomeShipment.ShipmentID),
		Make:           *mobileHomeShipment.Make,
		Model:          *mobileHomeShipment.Model,
		Year:           *handlers.FmtIntPtrToInt64(mobileHomeShipment.Year),
		LengthInInches: *handlers.FmtIntPtrToInt64(mobileHomeShipment.LengthInInches),
		HeightInInches: *handlers.FmtIntPtrToInt64(mobileHomeShipment.HeightInInches),
		WidthInInches:  *handlers.FmtIntPtrToInt64(mobileHomeShipment.WidthInInches),
		CreatedAt:      strfmt.DateTime(mobileHomeShipment.CreatedAt),
		UpdatedAt:      strfmt.DateTime(mobileHomeShipment.UpdatedAt),
		ETag:           etag.GenerateEtag(mobileHomeShipment.UpdatedAt),
	}

	return payloadMobileHomeShipment
}

// ProGearWeightTickets sets up a ProGearWeightTicket slice for the api using model data.
func ProGearWeightTickets(storer storage.FileStorer, proGearWeightTickets models.ProgearWeightTickets) []*ghcmessages.ProGearWeightTicket {
	payload := make([]*ghcmessages.ProGearWeightTicket, len(proGearWeightTickets))
	for i, proGearWeightTicket := range proGearWeightTickets {
		copyOfProGearWeightTicket := proGearWeightTicket
		proGearWeightTicketPayload := ProGearWeightTicket(storer, &copyOfProGearWeightTicket)
		payload[i] = proGearWeightTicketPayload
	}
	return payload
}

// ProGearWeightTicket payload
func ProGearWeightTicket(storer storage.FileStorer, progear *models.ProgearWeightTicket) *ghcmessages.ProGearWeightTicket {
	ppmShipmentID := strfmt.UUID(progear.PPMShipmentID.String())

	document, err := PayloadForDocumentModel(storer, progear.Document)
	if err != nil {
		return nil
	}

	payload := &ghcmessages.ProGearWeightTicket{
		ID:               strfmt.UUID(progear.ID.String()),
		PpmShipmentID:    ppmShipmentID,
		CreatedAt:        *handlers.FmtDateTime(progear.CreatedAt),
		UpdatedAt:        *handlers.FmtDateTime(progear.UpdatedAt),
		DocumentID:       *handlers.FmtUUID(progear.DocumentID),
		Document:         document,
		Weight:           handlers.FmtPoundPtr(progear.Weight),
		BelongsToSelf:    progear.BelongsToSelf,
		HasWeightTickets: progear.HasWeightTickets,
		Description:      progear.Description,
		ETag:             etag.GenerateEtag(progear.UpdatedAt),
	}

	if progear.Status != nil {
		status := ghcmessages.OmittablePPMDocumentStatus(*progear.Status)
		payload.Status = &status
	}

	if progear.Reason != nil {
		reason := ghcmessages.PPMDocumentStatusReason(*progear.Reason)
		payload.Reason = &reason
	}

	return payload
}

// GunSafeWeightTicket payload
func GunSafeWeightTicket(storer storage.FileStorer, gunsafe *models.GunSafeWeightTicket) *ghcmessages.GunSafeWeightTicket {
	ppmShipmentID := strfmt.UUID(gunsafe.PPMShipmentID.String())

	document, err := PayloadForDocumentModel(storer, gunsafe.Document)
	if err != nil {
		return nil
	}

	payload := &ghcmessages.GunSafeWeightTicket{
		ID:               strfmt.UUID(gunsafe.ID.String()),
		PpmShipmentID:    ppmShipmentID,
		CreatedAt:        *handlers.FmtDateTime(gunsafe.CreatedAt),
		UpdatedAt:        *handlers.FmtDateTime(gunsafe.UpdatedAt),
		DocumentID:       *handlers.FmtUUID(gunsafe.DocumentID),
		Document:         document,
		Weight:           handlers.FmtPoundPtr(gunsafe.Weight),
		HasWeightTickets: gunsafe.HasWeightTickets,
		Description:      gunsafe.Description,
		ETag:             etag.GenerateEtag(gunsafe.UpdatedAt),
	}

	if gunsafe.Status != nil {
		status := ghcmessages.OmittablePPMDocumentStatus(*gunsafe.Status)
		payload.Status = &status
	}

	if gunsafe.Reason != nil {
		reason := ghcmessages.PPMDocumentStatusReason(*gunsafe.Reason)
		payload.Reason = &reason
	}

	return payload
}

// GunSafeWeightTickets sets up a GunSafeWeightTicket slice for the api using model data.
func GunSafeWeightTickets(storer storage.FileStorer, gunSafeWeightTickets models.GunSafeWeightTickets) []*ghcmessages.GunSafeWeightTicket {
	payload := make([]*ghcmessages.GunSafeWeightTicket, len(gunSafeWeightTickets))
	for i, gunSafeWeightTicket := range gunSafeWeightTickets {
		copyOfGunSafeWeightTicket := gunSafeWeightTicket
		gunSafeWeightTicketPayload := GunSafeWeightTicket(storer, &copyOfGunSafeWeightTicket)
		payload[i] = gunSafeWeightTicketPayload
	}
	return payload
}

// MovingExpense payload
func MovingExpense(storer storage.FileStorer, movingExpense *models.MovingExpense) *ghcmessages.MovingExpense {

	document, err := PayloadForDocumentModel(storer, movingExpense.Document)
	if err != nil {
		return nil
	}

	payload := &ghcmessages.MovingExpense{
		ID:               *handlers.FmtUUID(movingExpense.ID),
		PpmShipmentID:    *handlers.FmtUUID(movingExpense.PPMShipmentID),
		DocumentID:       *handlers.FmtUUID(movingExpense.DocumentID),
		Document:         document,
		CreatedAt:        strfmt.DateTime(movingExpense.CreatedAt),
		UpdatedAt:        strfmt.DateTime(movingExpense.UpdatedAt),
		Description:      movingExpense.Description,
		PaidWithGtcc:     movingExpense.PaidWithGTCC,
		Amount:           handlers.FmtCost(movingExpense.Amount),
		MissingReceipt:   movingExpense.MissingReceipt,
		ETag:             etag.GenerateEtag(movingExpense.UpdatedAt),
		SitEstimatedCost: handlers.FmtCost(movingExpense.SITEstimatedCost),
	}
	if movingExpense.MovingExpenseType != nil {
		movingExpenseType := ghcmessages.OmittableMovingExpenseType(*movingExpense.MovingExpenseType)
		payload.MovingExpenseType = &movingExpenseType
	}

	if movingExpense.Status != nil {
		status := ghcmessages.OmittablePPMDocumentStatus(*movingExpense.Status)
		payload.Status = &status
	}

	if movingExpense.Reason != nil {
		reason := ghcmessages.PPMDocumentStatusReason(*movingExpense.Reason)
		payload.Reason = &reason
	}

	if movingExpense.SITStartDate != nil {
		payload.SitStartDate = handlers.FmtDatePtr(movingExpense.SITStartDate)
	}

	if movingExpense.SITEndDate != nil {
		payload.SitEndDate = handlers.FmtDatePtr(movingExpense.SITEndDate)
	}

	if movingExpense.WeightStored != nil {
		payload.WeightStored = handlers.FmtPoundPtr(movingExpense.WeightStored)
	}

	if movingExpense.SITLocation != nil {
		sitLocation := ghcmessages.SITLocationType(*movingExpense.SITLocation)
		payload.SitLocation = &sitLocation
	}

	if movingExpense.SITReimburseableAmount != nil {
		payload.SitReimburseableAmount = handlers.FmtCost(movingExpense.SITReimburseableAmount)
	}

	if movingExpense.TrackingNumber != nil {
		payload.TrackingNumber = movingExpense.TrackingNumber
	}

	if movingExpense.WeightShipped != nil {
		payload.WeightShipped = handlers.FmtPoundPtr(movingExpense.WeightShipped)
	}

	if movingExpense.IsProGear != nil {
		payload.IsProGear = movingExpense.IsProGear
	}

	if movingExpense.ProGearBelongsToSelf != nil {
		payload.ProGearBelongsToSelf = movingExpense.ProGearBelongsToSelf
	}

	if movingExpense.ProGearDescription != nil {
		payload.ProGearDescription = *movingExpense.ProGearDescription
	}

	return payload
}

func MovingExpenses(storer storage.FileStorer, movingExpenses models.MovingExpenses) []*ghcmessages.MovingExpense {
	payload := make([]*ghcmessages.MovingExpense, len(movingExpenses))
	for i, movingExpense := range movingExpenses {
		copyOfMovingExpense := movingExpense
		payload[i] = MovingExpense(storer, &copyOfMovingExpense)
	}
	return payload
}

func WeightTickets(storer storage.FileStorer, weightTickets models.WeightTickets) []*ghcmessages.WeightTicket {
	payload := make([]*ghcmessages.WeightTicket, len(weightTickets))
	for i, weightTicket := range weightTickets {
		copyOfWeightTicket := weightTicket
		weightTicketPayload := WeightTicket(storer, &copyOfWeightTicket)
		payload[i] = weightTicketPayload
	}
	return payload
}

// WeightTicket payload
func WeightTicket(storer storage.FileStorer, weightTicket *models.WeightTicket) *ghcmessages.WeightTicket {
	ppmShipment := strfmt.UUID(weightTicket.PPMShipmentID.String())

	emptyDocument, err := PayloadForDocumentModel(storer, weightTicket.EmptyDocument)
	if err != nil {
		return nil
	}

	fullDocument, err := PayloadForDocumentModel(storer, weightTicket.FullDocument)
	if err != nil {
		return nil
	}

	proofOfTrailerOwnershipDocument, err := PayloadForDocumentModel(storer, weightTicket.ProofOfTrailerOwnershipDocument)
	if err != nil {
		return nil
	}

	payload := &ghcmessages.WeightTicket{
		ID:                                strfmt.UUID(weightTicket.ID.String()),
		PpmShipmentID:                     ppmShipment,
		CreatedAt:                         *handlers.FmtDateTime(weightTicket.CreatedAt),
		UpdatedAt:                         *handlers.FmtDateTime(weightTicket.UpdatedAt),
		VehicleDescription:                weightTicket.VehicleDescription,
		EmptyWeight:                       handlers.FmtPoundPtr(weightTicket.EmptyWeight),
		MissingEmptyWeightTicket:          weightTicket.MissingEmptyWeightTicket,
		EmptyDocumentID:                   *handlers.FmtUUID(weightTicket.EmptyDocumentID),
		EmptyDocument:                     emptyDocument,
		FullWeight:                        handlers.FmtPoundPtr(weightTicket.FullWeight),
		MissingFullWeightTicket:           weightTicket.MissingFullWeightTicket,
		FullDocumentID:                    *handlers.FmtUUID(weightTicket.FullDocumentID),
		FullDocument:                      fullDocument,
		OwnsTrailer:                       weightTicket.OwnsTrailer,
		TrailerMeetsCriteria:              weightTicket.TrailerMeetsCriteria,
		ProofOfTrailerOwnershipDocumentID: *handlers.FmtUUID(weightTicket.ProofOfTrailerOwnershipDocumentID),
		ProofOfTrailerOwnershipDocument:   proofOfTrailerOwnershipDocument,
		AdjustedNetWeight:                 handlers.FmtPoundPtr(weightTicket.AdjustedNetWeight),
		NetWeightRemarks:                  weightTicket.NetWeightRemarks,
		ETag:                              etag.GenerateEtag(weightTicket.UpdatedAt),
	}

	if weightTicket.Status != nil {
		status := ghcmessages.OmittablePPMDocumentStatus(*weightTicket.Status)
		payload.Status = &status
	}

	if weightTicket.Reason != nil {
		reason := ghcmessages.PPMDocumentStatusReason(*weightTicket.Reason)
		payload.Reason = &reason
	}

	return payload
}

// PPMDocuments payload
func PPMDocuments(storer storage.FileStorer, ppmDocuments *models.PPMDocuments) *ghcmessages.PPMDocuments {

	if ppmDocuments == nil {
		return nil
	}

	payload := &ghcmessages.PPMDocuments{
		WeightTickets:        WeightTickets(storer, ppmDocuments.WeightTickets),
		MovingExpenses:       MovingExpenses(storer, ppmDocuments.MovingExpenses),
		ProGearWeightTickets: ProGearWeightTickets(storer, ppmDocuments.ProgearWeightTickets),
		GunSafeWeightTickets: GunSafeWeightTickets(storer, ppmDocuments.GunSafeWeightTickets),
	}

	return payload
}

// PPMCloseout payload
func PPMCloseout(ppmCloseout *models.PPMCloseout) *ghcmessages.PPMCloseout {
	if ppmCloseout == nil {
		return nil
	}
	payload := &ghcmessages.PPMCloseout{
		ID:                    strfmt.UUID(ppmCloseout.ID.String()),
		PlannedMoveDate:       handlers.FmtDatePtr(ppmCloseout.PlannedMoveDate),
		ActualMoveDate:        handlers.FmtDatePtr(ppmCloseout.ActualMoveDate),
		Miles:                 handlers.FmtIntPtrToInt64(ppmCloseout.Miles),
		EstimatedWeight:       handlers.FmtPoundPtr(ppmCloseout.EstimatedWeight),
		ActualWeight:          handlers.FmtPoundPtr(ppmCloseout.ActualWeight),
		ProGearWeightCustomer: handlers.FmtPoundPtr(ppmCloseout.ProGearWeightCustomer),
		ProGearWeightSpouse:   handlers.FmtPoundPtr(ppmCloseout.ProGearWeightSpouse),
		GrossIncentive:        handlers.FmtCost(ppmCloseout.GrossIncentive),
		Gcc:                   handlers.FmtCost(ppmCloseout.GCC),
		Aoa:                   handlers.FmtCost(ppmCloseout.AOA),
		RemainingIncentive:    handlers.FmtCost(ppmCloseout.RemainingIncentive),
		HaulType:              (*string)(ppmCloseout.HaulType),
		HaulPrice:             handlers.FmtCost(ppmCloseout.HaulPrice),
		HaulFSC:               handlers.FmtCost(ppmCloseout.HaulFSC),
		Dop:                   handlers.FmtCost(ppmCloseout.DOP),
		Ddp:                   handlers.FmtCost(ppmCloseout.DDP),
		PackPrice:             handlers.FmtCost(ppmCloseout.PackPrice),
		UnpackPrice:           handlers.FmtCost(ppmCloseout.UnpackPrice),
		IntlPackPrice:         handlers.FmtCost((ppmCloseout.IntlPackPrice)),
		IntlUnpackPrice:       handlers.FmtCost((ppmCloseout.IntlUnpackPrice)),
		IntlLinehaulPrice:     handlers.FmtCost((ppmCloseout.IntlLinehaulPrice)),
		SITReimbursement:      handlers.FmtCost(ppmCloseout.SITReimbursement),
	}

	return payload
}

// PPMActualWeight payload
func PPMActualWeight(ppmActualWeight *unit.Pound) *ghcmessages.PPMActualWeight {
	if ppmActualWeight == nil {
		return nil
	}
	payload := &ghcmessages.PPMActualWeight{
		ActualWeight: handlers.FmtPoundPtr(ppmActualWeight),
	}

	return payload
}

func PPMSITEstimatedCostParamsFirstDaySIT(ppmSITFirstDayParams models.PPMSITEstimatedCostParams) *ghcmessages.PPMSITEstimatedCostParamsFirstDaySIT {
	payload := &ghcmessages.PPMSITEstimatedCostParamsFirstDaySIT{
		ContractYearName:       ppmSITFirstDayParams.ContractYearName,
		PriceRateOrFactor:      ppmSITFirstDayParams.PriceRateOrFactor,
		IsPeak:                 ppmSITFirstDayParams.IsPeak,
		EscalationCompounded:   ppmSITFirstDayParams.EscalationCompounded,
		ServiceAreaOrigin:      &ppmSITFirstDayParams.ServiceAreaOrigin,
		ServiceAreaDestination: &ppmSITFirstDayParams.ServiceAreaDestination,
	}
	return payload
}

func PPMSITEstimatedCostParamsAdditionalDaySIT(ppmSITAdditionalDayParams models.PPMSITEstimatedCostParams) *ghcmessages.PPMSITEstimatedCostParamsAdditionalDaySIT {
	payload := &ghcmessages.PPMSITEstimatedCostParamsAdditionalDaySIT{
		ContractYearName:       ppmSITAdditionalDayParams.ContractYearName,
		PriceRateOrFactor:      ppmSITAdditionalDayParams.PriceRateOrFactor,
		IsPeak:                 ppmSITAdditionalDayParams.IsPeak,
		EscalationCompounded:   ppmSITAdditionalDayParams.EscalationCompounded,
		ServiceAreaOrigin:      &ppmSITAdditionalDayParams.ServiceAreaOrigin,
		ServiceAreaDestination: &ppmSITAdditionalDayParams.ServiceAreaDestination,
		NumberDaysSIT:          &ppmSITAdditionalDayParams.NumberDaysSIT,
	}
	return payload
}

func PPMSITEstimatedCost(ppmSITEstimatedCost *models.PPMSITEstimatedCostInfo) *ghcmessages.PPMSITEstimatedCost {
	if ppmSITEstimatedCost == nil {
		return nil
	}
	payload := &ghcmessages.PPMSITEstimatedCost{
		SitCost:                handlers.FmtCost(ppmSITEstimatedCost.EstimatedSITCost),
		PriceFirstDaySIT:       handlers.FmtCost(ppmSITEstimatedCost.PriceFirstDaySIT),
		PriceAdditionalDaySIT:  handlers.FmtCost(ppmSITEstimatedCost.PriceAdditionalDaySIT),
		ParamsFirstDaySIT:      PPMSITEstimatedCostParamsFirstDaySIT(ppmSITEstimatedCost.ParamsFirstDaySIT),
		ParamsAdditionalDaySIT: PPMSITEstimatedCostParamsAdditionalDaySIT(ppmSITEstimatedCost.ParamsAdditionalDaySIT),
	}

	return payload
}

// ShipmentAddressUpdate payload
func ShipmentAddressUpdate(shipmentAddressUpdate *models.ShipmentAddressUpdate) *ghcmessages.ShipmentAddressUpdate {
	if shipmentAddressUpdate == nil || shipmentAddressUpdate.ID.IsNil() {
		return nil
	}

	payload := &ghcmessages.ShipmentAddressUpdate{
		ID:                    strfmt.UUID(shipmentAddressUpdate.ID.String()),
		ShipmentID:            strfmt.UUID(shipmentAddressUpdate.ShipmentID.String()),
		NewAddress:            Address(&shipmentAddressUpdate.NewAddress),
		OriginalAddress:       Address(&shipmentAddressUpdate.OriginalAddress),
		SitOriginalAddress:    Address(shipmentAddressUpdate.SitOriginalAddress),
		ContractorRemarks:     shipmentAddressUpdate.ContractorRemarks,
		OfficeRemarks:         shipmentAddressUpdate.OfficeRemarks,
		Status:                ghcmessages.ShipmentAddressUpdateStatus(shipmentAddressUpdate.Status),
		NewSitDistanceBetween: handlers.FmtIntPtrToInt64(shipmentAddressUpdate.NewSitDistanceBetween),
		OldSitDistanceBetween: handlers.FmtIntPtrToInt64(shipmentAddressUpdate.OldSitDistanceBetween),
	}

	return payload
}

// LineOfAccounting payload
func LineOfAccounting(lineOfAccounting *models.LineOfAccounting) *ghcmessages.LineOfAccounting {
	// Nil check
	if lineOfAccounting == nil {
		return nil
	}

	return &ghcmessages.LineOfAccounting{
		ID:                        strfmt.UUID(lineOfAccounting.ID.String()),
		LoaActvtyID:               lineOfAccounting.LoaActvtyID,
		LoaAgncAcntngCd:           lineOfAccounting.LoaAgncAcntngCd,
		LoaAgncDsbrCd:             lineOfAccounting.LoaAgncDsbrCd,
		LoaAlltSnID:               lineOfAccounting.LoaAlltSnID,
		LoaBafID:                  lineOfAccounting.LoaBafID,
		LoaBdgtAcntClsNm:          lineOfAccounting.LoaBdgtAcntClsNm,
		LoaBetCd:                  lineOfAccounting.LoaBetCd,
		LoaBgFyTx:                 handlers.FmtIntPtrToInt64(lineOfAccounting.LoaBgFyTx),
		LoaBgnDt:                  handlers.FmtDatePtr(lineOfAccounting.LoaBgnDt),
		LoaBgtLnItmID:             lineOfAccounting.LoaBgtLnItmID,
		LoaBgtRstrCd:              lineOfAccounting.LoaBgtRstrCd,
		LoaBgtSubActCd:            lineOfAccounting.LoaBgtSubActCd,
		LoaClsRefID:               lineOfAccounting.LoaClsRefID,
		LoaCstCd:                  lineOfAccounting.LoaCstCd,
		LoaCstCntrID:              lineOfAccounting.LoaCstCntrID,
		LoaCustNm:                 lineOfAccounting.LoaCustNm,
		LoaDfAgncyAlctnRcpntID:    lineOfAccounting.LoaDfAgncyAlctnRcpntID,
		LoaDocID:                  lineOfAccounting.LoaDocID,
		LoaDptID:                  lineOfAccounting.LoaDptID,
		LoaDscTx:                  lineOfAccounting.LoaDscTx,
		LoaDtlRmbsmtSrcID:         lineOfAccounting.LoaDtlRmbsmtSrcID,
		LoaEndDt:                  handlers.FmtDatePtr(lineOfAccounting.LoaEndDt),
		LoaEndFyTx:                handlers.FmtIntPtrToInt64(lineOfAccounting.LoaEndFyTx),
		LoaFmsTrnsactnID:          lineOfAccounting.LoaFmsTrnsactnID,
		LoaFnclArID:               lineOfAccounting.LoaFnclArID,
		LoaFnctPrsNm:              lineOfAccounting.LoaFnctPrsNm,
		LoaFndCntrID:              lineOfAccounting.LoaFndCntrID,
		LoaFndTyFgCd:              lineOfAccounting.LoaFndTyFgCd,
		LoaHistStatCd:             lineOfAccounting.LoaHistStatCd,
		LoaHsGdsCd:                lineOfAccounting.LoaHsGdsCd,
		LoaInstlAcntgActID:        lineOfAccounting.LoaInstlAcntgActID,
		LoaJbOrdNm:                lineOfAccounting.LoaJbOrdNm,
		LoaLclInstlID:             lineOfAccounting.LoaLclInstlID,
		LoaMajClmNm:               lineOfAccounting.LoaMajClmNm,
		LoaMajRmbsmtSrcID:         lineOfAccounting.LoaMajRmbsmtSrcID,
		LoaObjClsID:               lineOfAccounting.LoaObjClsID,
		LoaOpAgncyID:              lineOfAccounting.LoaOpAgncyID,
		LoaPgmElmntID:             lineOfAccounting.LoaPgmElmntID,
		LoaPrjID:                  lineOfAccounting.LoaPrjID,
		LoaSbaltmtRcpntID:         lineOfAccounting.LoaSbaltmtRcpntID,
		LoaScrtyCoopCustCd:        lineOfAccounting.LoaScrtyCoopCustCd,
		LoaScrtyCoopDsgntrCd:      lineOfAccounting.LoaScrtyCoopDsgntrCd,
		LoaScrtyCoopImplAgncCd:    lineOfAccounting.LoaScrtyCoopImplAgncCd,
		LoaScrtyCoopLnItmID:       lineOfAccounting.LoaScrtyCoopLnItmID,
		LoaSpclIntrID:             lineOfAccounting.LoaSpclIntrID,
		LoaSrvSrcID:               lineOfAccounting.LoaSrvSrcID,
		LoaStatCd:                 lineOfAccounting.LoaStatCd,
		LoaSubAcntID:              lineOfAccounting.LoaSubAcntID,
		LoaSysID:                  lineOfAccounting.LoaSysID,
		LoaTnsfrDptNm:             lineOfAccounting.LoaTnsfrDptNm,
		LoaTrnsnID:                lineOfAccounting.LoaTrnsnID,
		LoaTrsySfxTx:              lineOfAccounting.LoaTrsySfxTx,
		LoaTskBdgtSblnTx:          lineOfAccounting.LoaTskBdgtSblnTx,
		LoaUic:                    lineOfAccounting.LoaUic,
		LoaWkCntrRcpntNm:          lineOfAccounting.LoaWkCntrRcpntNm,
		LoaWrkOrdID:               lineOfAccounting.LoaWrkOrdID,
		OrgGrpDfasCd:              lineOfAccounting.OrgGrpDfasCd,
		UpdatedAt:                 strfmt.DateTime(lineOfAccounting.UpdatedAt),
		CreatedAt:                 strfmt.DateTime(lineOfAccounting.CreatedAt),
		ValidLoaForTac:            lineOfAccounting.ValidLoaForTac,
		ValidHhgProgramCodeForLoa: lineOfAccounting.ValidHhgProgramCodeForLoa,
	}
}

// MarketCode payload
func MarketCode(marketCode *models.MarketCode) string {
	if marketCode == nil {
		return "" // Or a default string value
	}
	return string(*marketCode)
}

// MTOShipment payload
func MTOShipment(storer storage.FileStorer, mtoShipment *models.MTOShipment, sitStatusPayload *ghcmessages.SITStatus) *ghcmessages.MTOShipment {

	payload := &ghcmessages.MTOShipment{
		ID:                          strfmt.UUID(mtoShipment.ID.String()),
		MoveTaskOrderID:             strfmt.UUID(mtoShipment.MoveTaskOrderID.String()),
		ShipmentType:                ghcmessages.MTOShipmentType(mtoShipment.ShipmentType),
		Status:                      ghcmessages.MTOShipmentStatus(mtoShipment.Status),
		CounselorRemarks:            mtoShipment.CounselorRemarks,
		CustomerRemarks:             mtoShipment.CustomerRemarks,
		RejectionReason:             mtoShipment.RejectionReason,
		PickupAddress:               Address(mtoShipment.PickupAddress),
		SecondaryDeliveryAddress:    Address(mtoShipment.SecondaryDeliveryAddress),
		SecondaryPickupAddress:      Address(mtoShipment.SecondaryPickupAddress),
		DestinationAddress:          Address(mtoShipment.DestinationAddress),
		HasSecondaryDeliveryAddress: mtoShipment.HasSecondaryDeliveryAddress,
		HasSecondaryPickupAddress:   mtoShipment.HasSecondaryPickupAddress,
		TertiaryDeliveryAddress:     Address(mtoShipment.TertiaryDeliveryAddress),
		TertiaryPickupAddress:       Address(mtoShipment.TertiaryPickupAddress),
		HasTertiaryDeliveryAddress:  mtoShipment.HasTertiaryDeliveryAddress,
		HasTertiaryPickupAddress:    mtoShipment.HasTertiaryPickupAddress,
		ActualProGearWeight:         handlers.FmtPoundPtr(mtoShipment.ActualProGearWeight),
		ActualSpouseProGearWeight:   handlers.FmtPoundPtr(mtoShipment.ActualSpouseProGearWeight),
		PrimeEstimatedWeight:        handlers.FmtPoundPtr(mtoShipment.PrimeEstimatedWeight),
		PrimeActualWeight:           handlers.FmtPoundPtr(mtoShipment.PrimeActualWeight),
		NtsRecordedWeight:           handlers.FmtPoundPtr(mtoShipment.NTSRecordedWeight),
		MtoAgents:                   *MTOAgents(&mtoShipment.MTOAgents),
		MtoServiceItems:             MTOServiceItemModels(mtoShipment.MTOServiceItems, storer),
		Diversion:                   mtoShipment.Diversion,
		DiversionReason:             mtoShipment.DiversionReason,
		Reweigh:                     Reweigh(mtoShipment.Reweigh, sitStatusPayload),
		CreatedAt:                   strfmt.DateTime(mtoShipment.CreatedAt),
		UpdatedAt:                   strfmt.DateTime(mtoShipment.UpdatedAt),
		ETag:                        etag.GenerateEtag(mtoShipment.UpdatedAt),
		DeletedAt:                   handlers.FmtDateTimePtr(mtoShipment.DeletedAt),
		ApprovedDate:                handlers.FmtDateTimePtr(mtoShipment.ApprovedDate),
		SitDaysAllowance:            handlers.FmtIntPtrToInt64(mtoShipment.SITDaysAllowance),
		SitExtensions:               *SITDurationUpdates(&mtoShipment.SITDurationUpdates),
		BillableWeightCap:           handlers.FmtPoundPtr(mtoShipment.BillableWeightCap),
		BillableWeightJustification: mtoShipment.BillableWeightJustification,
		UsesExternalVendor:          mtoShipment.UsesExternalVendor,
		ServiceOrderNumber:          mtoShipment.ServiceOrderNumber,
		StorageFacility:             StorageFacility(mtoShipment.StorageFacility),
		PpmShipment:                 PPMShipment(storer, mtoShipment.PPMShipment),
		BoatShipment:                BoatShipment(storer, mtoShipment.BoatShipment),
		MobileHomeShipment:          MobileHomeShipment(storer, mtoShipment.MobileHome),
		DeliveryAddressUpdate:       ShipmentAddressUpdate(mtoShipment.DeliveryAddressUpdate),
		ShipmentLocator:             handlers.FmtStringPtr(mtoShipment.ShipmentLocator),
		MarketCode:                  MarketCode(&mtoShipment.MarketCode),
		PoeLocation:                 Port(mtoShipment.MTOServiceItems, "POE"),
		PodLocation:                 Port(mtoShipment.MTOServiceItems, "POD"),
		TerminationComments:         handlers.FmtStringPtr(mtoShipment.TerminationComments),
		TerminatedAt:                handlers.FmtDateTimePtr(mtoShipment.TerminatedAt),
	}

	if mtoShipment.Distance != nil {
		payload.Distance = handlers.FmtInt64(int64(*mtoShipment.Distance))
	}

	if sitStatusPayload != nil {
		// If we have a sitStatusPayload, overwrite SitDaysAllowance from the shipment model.
		totalSITAllowance := 0
		if sitStatusPayload.TotalDaysRemaining != nil {
			totalSITAllowance += int(*sitStatusPayload.TotalDaysRemaining)
		}
		if sitStatusPayload.TotalSITDaysUsed != nil {
			totalSITAllowance += int(*sitStatusPayload.TotalSITDaysUsed)
		}
		payload.SitDaysAllowance = handlers.FmtIntPtrToInt64(&totalSITAllowance)
	}

	if len(mtoShipment.SITDurationUpdates) > 0 {
		payload.SitExtensions = *SITDurationUpdates(&mtoShipment.SITDurationUpdates)
	}

	if mtoShipment.RequestedPickupDate != nil && !mtoShipment.RequestedPickupDate.IsZero() {
		payload.RequestedPickupDate = handlers.FmtDatePtr(mtoShipment.RequestedPickupDate)
	}

	if mtoShipment.ActualPickupDate != nil && !mtoShipment.ActualPickupDate.IsZero() {
		payload.ActualPickupDate = handlers.FmtDatePtr(mtoShipment.ActualPickupDate)
	}

	if mtoShipment.ActualDeliveryDate != nil && !mtoShipment.ActualDeliveryDate.IsZero() {
		payload.ActualDeliveryDate = handlers.FmtDatePtr(mtoShipment.ActualDeliveryDate)
	}

	if mtoShipment.RequestedDeliveryDate != nil && !mtoShipment.RequestedDeliveryDate.IsZero() {
		payload.RequestedDeliveryDate = handlers.FmtDatePtr(mtoShipment.RequestedDeliveryDate)
	}

	if mtoShipment.RequiredDeliveryDate != nil && !mtoShipment.RequiredDeliveryDate.IsZero() {
		payload.RequiredDeliveryDate = handlers.FmtDatePtr(mtoShipment.RequiredDeliveryDate)
	}

	if mtoShipment.ScheduledPickupDate != nil {
		payload.ScheduledPickupDate = handlers.FmtDatePtr(mtoShipment.ScheduledPickupDate)
	}

	if mtoShipment.ScheduledDeliveryDate != nil {
		payload.ScheduledDeliveryDate = handlers.FmtDatePtr(mtoShipment.ScheduledDeliveryDate)
	}

	if mtoShipment.DestinationType != nil {
		destinationType := ghcmessages.DestinationType(*mtoShipment.DestinationType)
		payload.DestinationType = &destinationType
	}

	if sitStatusPayload != nil {
		payload.SitStatus = sitStatusPayload
	}

	if mtoShipment.TACType != nil {
		tt := ghcmessages.LOAType(*mtoShipment.TACType)
		payload.TacType = &tt
	}

	if mtoShipment.SACType != nil {
		st := ghcmessages.LOAType(*mtoShipment.SACType)
		payload.SacType = &st
	}

	weightsCalculator := mtoshipment.NewShipmentBillableWeightCalculator()
	calculatedWeights := weightsCalculator.CalculateShipmentBillableWeight(mtoShipment)

	// CalculatedBillableWeight is intentionally not a part of the mto_shipments model
	// because we don't want to store a derived value in the database
	payload.CalculatedBillableWeight = handlers.FmtPoundPtr(calculatedWeights.CalculatedBillableWeight)

	return payload
}

// MTOShipments payload
func MTOShipments(storer storage.FileStorer, mtoShipments *models.MTOShipments, sitStatusPayload map[string]*ghcmessages.SITStatus) *ghcmessages.MTOShipments {
	payload := make(ghcmessages.MTOShipments, len(*mtoShipments))

	for i, m := range *mtoShipments {
		copyOfMtoShipment := m // Make copy to avoid implicit memory aliasing of items from a range statement.
		if sitStatus, ok := sitStatusPayload[copyOfMtoShipment.ID.String()]; ok {
			payload[i] = MTOShipment(storer, &copyOfMtoShipment, sitStatus)
		} else {
			payload[i] = MTOShipment(storer, &copyOfMtoShipment, nil)
		}
	}
	return &payload
}

// InternalServerError describes errors in a standard structure to be returned in the payload.
// If detail is nil, string defaults to "An internal server error has occurred."
func InternalServerError(detail *string, traceID uuid.UUID) *ghcmessages.Error {
	errDetail := handlers.FmtString(handlers.InternalServerErrDetail)

	if detail != nil {
		errDetail = detail
	}

	msg := fmt.Sprintf("%v | Instance: %v", *errDetail, traceID)
	payload := ghcmessages.Error{Message: &msg}

	return &payload
}

// MTOAgent payload
func MTOAgent(mtoAgent *models.MTOAgent) *ghcmessages.MTOAgent {
	payload := &ghcmessages.MTOAgent{
		ID:            strfmt.UUID(mtoAgent.ID.String()),
		MtoShipmentID: strfmt.UUID(mtoAgent.MTOShipmentID.String()),
		CreatedAt:     strfmt.DateTime(mtoAgent.CreatedAt),
		UpdatedAt:     strfmt.DateTime(mtoAgent.UpdatedAt),
		FirstName:     mtoAgent.FirstName,
		LastName:      mtoAgent.LastName,
		AgentType:     string(mtoAgent.MTOAgentType),
		Email:         mtoAgent.Email,
		Phone:         mtoAgent.Phone,
		ETag:          etag.GenerateEtag(mtoAgent.UpdatedAt),
	}
	return payload
}

// MTOAgents payload
func MTOAgents(mtoAgents *models.MTOAgents) *ghcmessages.MTOAgents {
	payload := make(ghcmessages.MTOAgents, len(*mtoAgents))
	for i, m := range *mtoAgents {
		copyOfMtoAgent := m // Make copy to avoid implicit memory aliasing of items from a range statement.
		payload[i] = MTOAgent(&copyOfMtoAgent)
	}
	return &payload
}

// PaymentRequests payload
func PaymentRequests(appCtx appcontext.AppContext, prs *models.PaymentRequests, storer storage.FileStorer) (*ghcmessages.PaymentRequests, error) {
	payload := make(ghcmessages.PaymentRequests, len(*prs))

	for i, p := range *prs {
		paymentRequest := p
		pr, err := PaymentRequest(appCtx, &paymentRequest, storer)
		if err != nil {
			return nil, err
		}
		payload[i] = pr
	}
	return &payload, nil
}

// PaymentRequest payload
func PaymentRequest(appCtx appcontext.AppContext, pr *models.PaymentRequest, storer storage.FileStorer) (*ghcmessages.PaymentRequest, error) {
	serviceDocs := make(ghcmessages.ProofOfServiceDocs, len(pr.ProofOfServiceDocs))

	if len(pr.ProofOfServiceDocs) > 0 {
		for i, proofOfService := range pr.ProofOfServiceDocs {
			payload, err := ProofOfServiceDoc(proofOfService, storer)
			if err != nil {
				return nil, err
			}
			serviceDocs[i] = payload
		}
	}

	move, err := Move(&pr.MoveTaskOrder, storer)
	if err != nil {
		return nil, err
	}

	ediErrorInfoEDIType := ""
	ediErrorInfoEDICode := ""
	ediErrorInfoEDIDescription := ""
	ediErrorInfo := pr.EdiErrors
	if ediErrorInfo != nil {
		mostRecentEdiError := ediErrorInfo[0]
		if mostRecentEdiError.EDIType != "" {
			ediErrorInfoEDIType = string(mostRecentEdiError.EDIType)
		}
		if mostRecentEdiError.Code != nil {
			ediErrorInfoEDICode = *mostRecentEdiError.Code
		}
		if mostRecentEdiError.Description != nil {
			ediErrorInfoEDIDescription = *mostRecentEdiError.Description
		}
	}

	var totalTPPSPaidInvoicePriceMillicents *int64
	var tppsPaidInvoiceSellerPaidDate *time.Time
	var TPPSPaidInvoiceReportsForPR models.TPPSPaidInvoiceReportEntrys
	if pr.TPPSPaidInvoiceReports != nil {
		TPPSPaidInvoiceReportsForPR = pr.TPPSPaidInvoiceReports
		if len(TPPSPaidInvoiceReportsForPR) > 0 {
			if TPPSPaidInvoiceReportsForPR[0].InvoiceTotalChargesInMillicents >= 0 {
				totalTPPSPaidInvoicePriceMillicents = models.Int64Pointer(int64(TPPSPaidInvoiceReportsForPR[0].InvoiceTotalChargesInMillicents))
				tppsPaidInvoiceSellerPaidDate = &TPPSPaidInvoiceReportsForPR[0].SellerPaidDate
			}
		}
	}

	return &ghcmessages.PaymentRequest{
		ID:                                   *handlers.FmtUUID(pr.ID),
		IsFinal:                              &pr.IsFinal,
		MoveTaskOrderID:                      *handlers.FmtUUID(pr.MoveTaskOrderID),
		MoveTaskOrder:                        move,
		PaymentRequestNumber:                 pr.PaymentRequestNumber,
		RecalculationOfPaymentRequestID:      handlers.FmtUUIDPtr(pr.RecalculationOfPaymentRequestID),
		RejectionReason:                      pr.RejectionReason,
		Status:                               ghcmessages.PaymentRequestStatus(pr.Status),
		ETag:                                 etag.GenerateEtag(pr.UpdatedAt),
		ServiceItems:                         *PaymentServiceItems(&pr.PaymentServiceItems, &TPPSPaidInvoiceReportsForPR),
		ReviewedAt:                           handlers.FmtDateTimePtr(pr.ReviewedAt),
		ProofOfServiceDocs:                   serviceDocs,
		CreatedAt:                            strfmt.DateTime(pr.CreatedAt),
		SentToGexAt:                          (*strfmt.DateTime)(pr.SentToGexAt),
		ReceivedByGexAt:                      (*strfmt.DateTime)(pr.ReceivedByGexAt),
		EdiErrorType:                         &ediErrorInfoEDIType,
		EdiErrorCode:                         &ediErrorInfoEDICode,
		EdiErrorDescription:                  &ediErrorInfoEDIDescription,
		TppsInvoiceAmountPaidTotalMillicents: totalTPPSPaidInvoicePriceMillicents,
		TppsInvoiceSellerPaidDate:            (*strfmt.DateTime)(tppsPaidInvoiceSellerPaidDate),
	}, nil
}

// PaymentServiceItem payload
func PaymentServiceItem(ps *models.PaymentServiceItem) *ghcmessages.PaymentServiceItem {
	if ps == nil {
		return nil
	}
	paymentServiceItemParams := PaymentServiceItemParams(&ps.PaymentServiceItemParams)

	return &ghcmessages.PaymentServiceItem{
		ID:                       *handlers.FmtUUID(ps.ID),
		MtoServiceItemID:         *handlers.FmtUUID(ps.MTOServiceItemID),
		MtoServiceItemCode:       string(ps.MTOServiceItem.ReService.Code),
		MtoServiceItemName:       ps.MTOServiceItem.ReService.Name,
		MtoShipmentType:          ghcmessages.MTOShipmentType(ps.MTOServiceItem.MTOShipment.ShipmentType),
		MtoShipmentID:            handlers.FmtUUIDPtr(ps.MTOServiceItem.MTOShipmentID),
		CreatedAt:                strfmt.DateTime(ps.CreatedAt),
		PriceCents:               handlers.FmtCost(ps.PriceCents),
		RejectionReason:          ps.RejectionReason,
		Status:                   ghcmessages.PaymentServiceItemStatus(ps.Status),
		ReferenceID:              ps.ReferenceID,
		ETag:                     etag.GenerateEtag(ps.UpdatedAt),
		PaymentServiceItemParams: *paymentServiceItemParams,
	}
}

// PaymentServiceItems payload
func PaymentServiceItems(paymentServiceItems *models.PaymentServiceItems, tppsPaidReportData *models.TPPSPaidInvoiceReportEntrys) *ghcmessages.PaymentServiceItems {
	payload := make(ghcmessages.PaymentServiceItems, len(*paymentServiceItems))
	for i, m := range *paymentServiceItems {
		copyOfPaymentServiceItem := m // Make copy to avoid implicit memory aliasing of items from a range statement.
		payload[i] = PaymentServiceItem(&copyOfPaymentServiceItem)

		// We process TPPS Paid Invoice Reports to get payment information for each payment service item
		// This report tells us how much TPPS paid HS for each item, then we store and display it
		if *tppsPaidReportData != nil {
			tppsDataForPaymentRequest := *tppsPaidReportData
			for tppsDataRowIndex := range tppsDataForPaymentRequest {
				if tppsDataForPaymentRequest[tppsDataRowIndex].ProductDescription == payload[i].MtoServiceItemCode {
					payload[i].TppsInvoiceAmountPaidPerServiceItemMillicents = handlers.FmtMilliCentsPtr(&tppsDataForPaymentRequest[tppsDataRowIndex].LineNetCharge)
				}
			}
		}
	}
	return &payload
}

// PaymentServiceItemParam payload
func PaymentServiceItemParam(paymentServiceItemParam models.PaymentServiceItemParam) *ghcmessages.PaymentServiceItemParam {
	return &ghcmessages.PaymentServiceItemParam{
		ID:                   strfmt.UUID(paymentServiceItemParam.ID.String()),
		PaymentServiceItemID: strfmt.UUID(paymentServiceItemParam.PaymentServiceItemID.String()),
		Key:                  ghcmessages.ServiceItemParamName(paymentServiceItemParam.ServiceItemParamKey.Key),
		Value:                paymentServiceItemParam.Value,
		Type:                 ghcmessages.ServiceItemParamType(paymentServiceItemParam.ServiceItemParamKey.Type),
		Origin:               ghcmessages.ServiceItemParamOrigin(paymentServiceItemParam.ServiceItemParamKey.Origin),
		ETag:                 etag.GenerateEtag(paymentServiceItemParam.UpdatedAt),
	}
}

// PaymentServiceItemParams payload
func PaymentServiceItemParams(paymentServiceItemParams *models.PaymentServiceItemParams) *ghcmessages.PaymentServiceItemParams {
	if paymentServiceItemParams == nil {
		return nil
	}

	payload := make(ghcmessages.PaymentServiceItemParams, len(*paymentServiceItemParams))

	for i, p := range *paymentServiceItemParams {
		payload[i] = PaymentServiceItemParam(p)
	}
	return &payload
}

func ServiceRequestDoc(serviceRequest models.ServiceRequestDocument, storer storage.FileStorer) (*ghcmessages.ServiceRequestDocument, error) {

	uploads := make([]*ghcmessages.Upload, len(serviceRequest.ServiceRequestDocumentUploads))

	if len(serviceRequest.ServiceRequestDocumentUploads) > 0 {
		for i, serviceRequestUpload := range serviceRequest.ServiceRequestDocumentUploads {
			url, err := storer.PresignedURL(serviceRequestUpload.Upload.StorageKey, serviceRequestUpload.Upload.ContentType, serviceRequestUpload.Upload.Filename)
			if err != nil {
				return nil, err
			}
			uploads[i] = Upload(storer, serviceRequestUpload.Upload, url)
		}
	}

	return &ghcmessages.ServiceRequestDocument{
		Uploads: uploads,
	}, nil

}

// MTOServiceItemSingleModel payload
func MTOServiceItemSingleModel(s *models.MTOServiceItem) *ghcmessages.MTOServiceItemSingle {
	return &ghcmessages.MTOServiceItemSingle{
		SitPostalCode:            handlers.FmtStringPtr(s.SITPostalCode),
		ApprovedAt:               handlers.FmtDateTimePtr(s.ApprovedAt),
		CreatedAt:                *handlers.FmtDateTime(s.CreatedAt),
		ID:                       *handlers.FmtUUID(s.ID),
		MoveTaskOrderID:          *handlers.FmtUUID(s.MoveTaskOrderID),
		MtoShipmentID:            handlers.FmtUUID(*s.MTOShipmentID),
		PickupPostalCode:         handlers.FmtStringPtr(s.PickupPostalCode),
		ReServiceID:              *handlers.FmtUUID(s.ReServiceID),
		RejectedAt:               handlers.FmtDateTimePtr(s.RejectedAt),
		RejectionReason:          handlers.FmtStringPtr(s.RejectionReason),
		SitCustomerContacted:     handlers.FmtDatePtr(s.SITCustomerContacted),
		SitDepartureDate:         handlers.FmtDateTimePtr(s.SITDepartureDate),
		SitEntryDate:             handlers.FmtDateTimePtr(s.SITEntryDate),
		SitRequestedDelivery:     handlers.FmtDatePtr(s.SITRequestedDelivery),
		Status:                   handlers.FmtString(string(s.Status)),
		UpdatedAt:                *handlers.FmtDateTime(s.UpdatedAt),
		ConvertToCustomerExpense: *handlers.FmtBool(s.CustomerExpense),
		CustomerExpenseReason:    handlers.FmtStringPtr(s.CustomerExpenseReason),
	}
}

// MTOServiceItemModel payload
func MTOServiceItemModel(s *models.MTOServiceItem, storer storage.FileStorer) *ghcmessages.MTOServiceItem {
	if s == nil {
		return nil
	}

	serviceRequestDocs := make(ghcmessages.ServiceRequestDocuments, len(s.ServiceRequestDocuments))

	if len(s.ServiceRequestDocuments) > 0 {
		for i, serviceRequest := range s.ServiceRequestDocuments {
			payload, err := ServiceRequestDoc(serviceRequest, storer)
			if err != nil {
				return nil
			}
			serviceRequestDocs[i] = payload
		}
	}
	var sort *string
	if s.ReService.ReServiceItems != nil {
		for _, reServiceItem := range *s.ReService.ReServiceItems {
			if s.MTOShipment.MarketCode == reServiceItem.MarketCode && s.MTOShipment.ShipmentType == reServiceItem.ShipmentType {
				sort = reServiceItem.Sort
				break
			}
		}
	}
	payload := &ghcmessages.MTOServiceItem{
		ID:                            handlers.FmtUUID(s.ID),
		MoveTaskOrderID:               handlers.FmtUUID(s.MoveTaskOrderID),
		MtoShipmentID:                 handlers.FmtUUIDPtr(s.MTOShipmentID),
		ReServiceID:                   handlers.FmtUUID(s.ReServiceID),
		ReServiceCode:                 handlers.FmtString(string(s.ReService.Code)),
		ReServiceName:                 handlers.FmtStringPtr(&s.ReService.Name),
		Reason:                        handlers.FmtStringPtr(s.Reason),
		RejectionReason:               handlers.FmtStringPtr(s.RejectionReason),
		PickupPostalCode:              handlers.FmtStringPtr(s.PickupPostalCode),
		SITPostalCode:                 handlers.FmtStringPtr(s.SITPostalCode),
		SitEntryDate:                  handlers.FmtDateTimePtr(s.SITEntryDate),
		SitDepartureDate:              handlers.FmtDateTimePtr(s.SITDepartureDate),
		SitCustomerContacted:          handlers.FmtDatePtr(s.SITCustomerContacted),
		SitRequestedDelivery:          handlers.FmtDatePtr(s.SITRequestedDelivery),
		Sort:                          sort,
		Status:                        ghcmessages.MTOServiceItemStatus(s.Status),
		Description:                   handlers.FmtStringPtr(s.Description),
		Dimensions:                    MTOServiceItemDimensions(s.Dimensions),
		CustomerContacts:              MTOServiceItemCustomerContacts(s.CustomerContacts),
		SitOriginHHGOriginalAddress:   Address(s.SITOriginHHGOriginalAddress),
		SitOriginHHGActualAddress:     Address(s.SITOriginHHGActualAddress),
		SitDestinationOriginalAddress: Address(s.SITDestinationOriginalAddress),
		SitDestinationFinalAddress:    Address(s.SITDestinationFinalAddress),
		EstimatedWeight:               handlers.FmtPoundPtr(s.EstimatedWeight),
		CreatedAt:                     strfmt.DateTime(s.CreatedAt),
		ApprovedAt:                    handlers.FmtDateTimePtr(s.ApprovedAt),
		RejectedAt:                    handlers.FmtDateTimePtr(s.RejectedAt),
		ETag:                          etag.GenerateEtag(s.UpdatedAt),
		ServiceRequestDocuments:       serviceRequestDocs,
		ConvertToCustomerExpense:      *handlers.FmtBool(s.CustomerExpense),
		CustomerExpenseReason:         handlers.FmtStringPtr(s.CustomerExpenseReason),
		SitDeliveryMiles:              handlers.FmtIntPtrToInt64(s.SITDeliveryMiles),
		EstimatedPrice:                handlers.FmtCost(s.PricingEstimate),
		StandaloneCrate:               s.StandaloneCrate,
		ExternalCrate:                 s.ExternalCrate,
		LockedPriceCents:              handlers.FmtCost(s.LockedPriceCents),
	}

	if s.ReService.Code == models.ReServiceCodeICRT && s.MTOShipment.PickupAddress != nil {
		if *s.MTOShipment.PickupAddress.IsOconus {
			payload.Market = handlers.FmtString(models.MarketOconus.FullString())
		} else {
			payload.Market = handlers.FmtString(models.MarketConus.FullString())
		}
	}

	if s.ReService.Code == models.ReServiceCodeIOSHUT && s.MTOShipment.PickupAddress != nil {
		if *s.MTOShipment.PickupAddress.IsOconus {
			payload.Market = handlers.FmtString(models.MarketOconus.FullString())
		} else {
			payload.Market = handlers.FmtString(models.MarketConus.FullString())
		}
	}

	if s.ReService.Code == models.ReServiceCodeIDSHUT && s.MTOShipment.DestinationAddress != nil {
		if *s.MTOShipment.DestinationAddress.IsOconus {
			payload.Market = handlers.FmtString(models.MarketOconus.FullString())
		} else {
			payload.Market = handlers.FmtString(models.MarketConus.FullString())
		}
	}

	if s.ReService.Code == models.ReServiceCodeIUCRT && s.MTOShipment.DestinationAddress != nil {
		if *s.MTOShipment.DestinationAddress.IsOconus {
			payload.Market = handlers.FmtString(models.MarketOconus.FullString())
		} else {
			payload.Market = handlers.FmtString(models.MarketConus.FullString())
		}
	}

	return payload
}

// SITServiceItemGrouping payload
func SITServiceItemGrouping(s models.SITServiceItemGrouping, storer storage.FileStorer) *ghcmessages.SITServiceItemGrouping {
	if len(s.ServiceItems) == 0 {
		return nil
	}

	summary := ghcmessages.SITSummary{
		FirstDaySITServiceItemID: strfmt.UUID(s.Summary.FirstDaySITServiceItemID.String()),
		Location:                 s.Summary.Location,
		DaysInSIT:                handlers.FmtIntPtrToInt64(&s.Summary.DaysInSIT),
		SitEntryDate:             *handlers.FmtDateTime(s.Summary.SITEntryDate),
		SitDepartureDate:         handlers.FmtDateTimePtr(s.Summary.SITDepartureDate),
		SitAuthorizedEndDate:     *handlers.FmtDateTime(s.Summary.SITAuthorizedEndDate),
		SitCustomerContacted:     handlers.FmtDateTimePtr(s.Summary.SITCustomerContacted),
		SitRequestedDelivery:     handlers.FmtDateTimePtr(s.Summary.SITRequestedDelivery),
	}

	serviceItems := MTOServiceItemModels(s.ServiceItems, storer)

	return &ghcmessages.SITServiceItemGrouping{
		Summary:      &summary,
		ServiceItems: serviceItems,
	}
}

// SITServiceItemGroupings payload
func SITServiceItemGroupings(s models.SITServiceItemGroupings, storer storage.FileStorer) ghcmessages.SITServiceItemGroupings {
	sitGroupings := ghcmessages.SITServiceItemGroupings{}
	for _, sitGroup := range s {
		if sitPayload := SITServiceItemGrouping(sitGroup, storer); sitPayload != nil {
			sitGroupings = append(sitGroupings, sitPayload)
		}
	}
	return sitGroupings
}

// MTOServiceItemModels payload
func MTOServiceItemModels(s models.MTOServiceItems, storer storage.FileStorer) ghcmessages.MTOServiceItems {
	serviceItems := ghcmessages.MTOServiceItems{}
	for _, item := range s {
		copyOfServiceItem := item // Make copy to avoid implicit memory aliasing of items from a range statement.
		serviceItems = append(serviceItems, MTOServiceItemModel(&copyOfServiceItem, storer))
	}

	return serviceItems
}

// MTOServiceItemDimension payload
func MTOServiceItemDimension(d *models.MTOServiceItemDimension) *ghcmessages.MTOServiceItemDimension {
	return &ghcmessages.MTOServiceItemDimension{
		ID:     *handlers.FmtUUID(d.ID),
		Type:   ghcmessages.DimensionType(d.Type),
		Length: *d.Length.Int32Ptr(),
		Height: *d.Height.Int32Ptr(),
		Width:  *d.Width.Int32Ptr(),
	}
}

// MTOServiceItemDimensions payload
func MTOServiceItemDimensions(d models.MTOServiceItemDimensions) ghcmessages.MTOServiceItemDimensions {
	payload := make(ghcmessages.MTOServiceItemDimensions, len(d))
	for i, item := range d {
		copyOfServiceItem := item // Make copy to avoid implicit memory aliasing of items from a range statement.
		payload[i] = MTOServiceItemDimension(&copyOfServiceItem)
	}
	return payload
}

// MTOServiceItemCustomerContact payload
func MTOServiceItemCustomerContact(c *models.MTOServiceItemCustomerContact) *ghcmessages.MTOServiceItemCustomerContact {
	return &ghcmessages.MTOServiceItemCustomerContact{
		Type:                       ghcmessages.CustomerContactType(c.Type),
		DateOfContact:              *handlers.FmtDate(c.DateOfContact),
		TimeMilitary:               c.TimeMilitary,
		FirstAvailableDeliveryDate: *handlers.FmtDate(c.FirstAvailableDeliveryDate),
	}
}

// MTOServiceItemCustomerContacts payload
func MTOServiceItemCustomerContacts(c models.MTOServiceItemCustomerContacts) ghcmessages.MTOServiceItemCustomerContacts {
	payload := make(ghcmessages.MTOServiceItemCustomerContacts, len(c))
	for i, item := range c {
		copyOfServiceItem := item // Make copy to avoid implicit memory aliasing of items from a range statement.
		payload[i] = MTOServiceItemCustomerContact(&copyOfServiceItem)
	}
	return payload
}

// Upload payload
func Upload(storer storage.FileStorer, upload models.Upload, url string) *ghcmessages.Upload {
	uploadPayload := &ghcmessages.Upload{
		ID:          handlers.FmtUUIDValue(upload.ID),
		Filename:    upload.Filename,
		ContentType: upload.ContentType,
		UploadType:  string(upload.UploadType),
		URL:         strfmt.URI(url),
		Bytes:       upload.Bytes,
		CreatedAt:   strfmt.DateTime(upload.CreatedAt),
		UpdatedAt:   strfmt.DateTime(upload.UpdatedAt),
		DeletedAt:   (*strfmt.DateTime)(upload.DeletedAt),
	}

	if upload.Rotation != nil {
		uploadPayload.Rotation = *upload.Rotation
	}

	tags, err := storer.Tags(upload.StorageKey)
	if err != nil {
		uploadPayload.Status = string(models.AVStatusPROCESSING)
	} else {
		uploadPayload.Status = string(models.GetAVStatusFromTags(tags))
	}
	return uploadPayload
}

// Upload payload for when a Proof of Service doc is designated as a weight ticket
// This adds an isWeightTicket key to the payload for the UI to use
func WeightTicketUpload(storer storage.FileStorer, upload models.Upload, url string, isWeightTicket bool) *ghcmessages.Upload {
	uploadPayload := &ghcmessages.Upload{
		ID:             handlers.FmtUUIDValue(upload.ID),
		Filename:       upload.Filename,
		ContentType:    upload.ContentType,
		URL:            strfmt.URI(url),
		Bytes:          upload.Bytes,
		CreatedAt:      strfmt.DateTime(upload.CreatedAt),
		UpdatedAt:      strfmt.DateTime(upload.UpdatedAt),
		IsWeightTicket: isWeightTicket,
	}
	tags, err := storer.Tags(upload.StorageKey)
	if err != nil {
		uploadPayload.Status = string(models.AVStatusPROCESSING)
	} else {
		uploadPayload.Status = string(models.GetAVStatusFromTags(tags))
	}
	return uploadPayload
}

// ProofOfServiceDoc payload from model
func ProofOfServiceDoc(proofOfService models.ProofOfServiceDoc, storer storage.FileStorer) (*ghcmessages.ProofOfServiceDoc, error) {

	uploads := make([]*ghcmessages.Upload, len(proofOfService.PrimeUploads))
	if len(proofOfService.PrimeUploads) > 0 {
		for i, primeUpload := range proofOfService.PrimeUploads {
			url, err := storer.PresignedURL(primeUpload.Upload.StorageKey, primeUpload.Upload.ContentType, primeUpload.Upload.Filename)
			if err != nil {
				return nil, err
			}
			// if the doc is a weight ticket then we need to return a different payload so the UI can differentiate
			weightTicket := proofOfService.IsWeightTicket
			if weightTicket {
				uploads[i] = WeightTicketUpload(storer, primeUpload.Upload, url, proofOfService.IsWeightTicket)
			} else {
				uploads[i] = Upload(storer, primeUpload.Upload, url)
			}
		}
	}

	return &ghcmessages.ProofOfServiceDoc{
		IsWeightTicket: proofOfService.IsWeightTicket,
		Uploads:        uploads,
	}, nil
}

func PayloadForUploadModel(
	storer storage.FileStorer,
	upload models.Upload,
	url string,
) *ghcmessages.Upload {
	uploadPayload := &ghcmessages.Upload{
		ID:          handlers.FmtUUIDValue(upload.ID),
		Filename:    upload.Filename,
		ContentType: upload.ContentType,
		UploadType:  string(upload.UploadType),
		URL:         strfmt.URI(url),
		Bytes:       upload.Bytes,
		CreatedAt:   strfmt.DateTime(upload.CreatedAt),
		UpdatedAt:   strfmt.DateTime(upload.UpdatedAt),
		DeletedAt:   (*strfmt.DateTime)(upload.DeletedAt),
	}

	if upload.Rotation != nil {
		uploadPayload.Rotation = *upload.Rotation
	}

	tags, err := storer.Tags(upload.StorageKey)
	if err != nil {
		uploadPayload.Status = string(models.AVStatusPROCESSING)
	} else {
		uploadPayload.Status = string(models.GetAVStatusFromTags(tags))
	}
	return uploadPayload
}

func PayloadForDocumentModel(storer storage.FileStorer, document models.Document) (*ghcmessages.Document, error) {
	uploads := make([]*ghcmessages.Upload, len(document.UserUploads))
	for i, userUpload := range document.UserUploads {
		if userUpload.Upload.ID == uuid.Nil {
			return nil, errors.New("no uploads for user")
		}
		url, err := storer.PresignedURL(userUpload.Upload.StorageKey, userUpload.Upload.ContentType, userUpload.Upload.Filename)
		if err != nil {
			return nil, err
		}

		uploadPayload := PayloadForUploadModel(storer, userUpload.Upload, url)
		uploads[i] = uploadPayload
	}

	documentPayload := &ghcmessages.Document{
		ID:              handlers.FmtUUID(document.ID),
		ServiceMemberID: handlers.FmtUUID(document.ServiceMemberID),
		Uploads:         uploads,
	}
	return documentPayload, nil
}

// In the TOO queue response we only want to count shipments in these statuses (excluding draft and cancelled)
// For the Services Counseling queue we will find the earliest move date from shipments in these statuses
func queueIncludeShipmentStatus(status models.MTOShipmentStatus) bool {
	return status == models.MTOShipmentStatusSubmitted ||
		status == models.MTOShipmentStatusApproved ||
		status == models.MTOShipmentStatusDiversionRequested ||
		status == models.MTOShipmentStatusCancellationRequested ||
		status == models.MTOShipmentStatusTerminatedForCause
}

func QueueAvailableOfficeUsers(officeUsers []models.OfficeUser) *ghcmessages.AvailableOfficeUsers {
	availableOfficeUsers := make(ghcmessages.AvailableOfficeUsers, len(officeUsers))
	for i, officeUser := range officeUsers {

		availableOfficeUsers[i] = &ghcmessages.AvailableOfficeUser{
			LastName:     officeUser.LastName,
			FirstName:    officeUser.FirstName,
			OfficeUserID: *handlers.FmtUUID(officeUser.ID),
		}
	}

	return &availableOfficeUsers
}

func BulkAssignmentData(appCtx appcontext.AppContext, moves []models.MoveWithEarliestDate, officeUsers []models.OfficeUserWithWorkload, officeId uuid.UUID) ghcmessages.BulkAssignmentData {
	availableOfficeUsers := make(ghcmessages.AvailableOfficeUsers, len(officeUsers))
	availableMoves := make(ghcmessages.BulkAssignmentMoveIDs, len(moves))

	for i, officeUser := range officeUsers {
		availableOfficeUsers[i] = &ghcmessages.AvailableOfficeUser{
			LastName:     officeUser.LastName,
			FirstName:    officeUser.FirstName,
			OfficeUserID: *handlers.FmtUUID(officeUser.ID),
			Workload:     int64(officeUser.Workload),
		}
	}
	for i, move := range moves {
		availableMoves[i] = ghcmessages.BulkAssignmentMoveID(strfmt.UUID(move.ID.String()))
	}

	bulkAssignmentData := &ghcmessages.BulkAssignmentData{
		AvailableOfficeUsers:  availableOfficeUsers,
		BulkAssignmentMoveIDs: availableMoves,
	}

	return *bulkAssignmentData
}

func queueMoveIsAssignable(move models.Move, assignedToUser *ghcmessages.AssignedOfficeUser, isCloseoutQueue bool, officeUser models.OfficeUser, ppmCloseoutGblocs bool, activeRole string) bool {
	// default to false
	isAssignable := false

	// HQ role is read only
	if activeRole == string(roles.RoleTypeHQ) {
		isAssignable = false
		return isAssignable
	}

	// if its unassigned its assignable in all cases
	if assignedToUser == nil {
		isAssignable = true
	}

	isSupervisor := officeUser.User.Privileges.HasPrivilege(roles.PrivilegeTypeSupervisor)
	// in TOO queues, all moves are assignable for supervisor users
	if activeRole == string(roles.RoleTypeTOO) && isSupervisor {
		isAssignable = true
	}

	// if it is assigned in the SCs queue
	// it is only assignable if the user is a supervisor...
	if activeRole == string(roles.RoleTypeServicesCounselor) && isSupervisor {
		// AND we are in the counseling queue AND the move's counseling office is the supervisor's transportation office
		if !isCloseoutQueue && move.CounselingOfficeID != nil && *move.CounselingOfficeID == officeUser.TransportationOfficeID {
			isAssignable = true
		}
		// OR we are in the closeout queue AND the move's closeout office is the supervisor's transportation office
		if isCloseoutQueue && move.CloseoutOfficeID != nil && *move.CloseoutOfficeID == officeUser.TransportationOfficeID {
			isAssignable = true
		}

		// OR theyre a navy, marine, or coast guard supervisor
		if ppmCloseoutGblocs {
			isAssignable = true
		}
	}

	return isAssignable
}

func servicesCounselorAvailableOfficeUsers(move models.Move, officeUsers []models.OfficeUser, officeUser models.OfficeUser, ppmCloseoutGblocs bool, isCloseoutQueue bool) []models.OfficeUser {
	// if the office user currently assigned to the move works outside of the logged in users counseling office
	// add them to the set
	if move.SCAssignedUser != nil && move.SCAssignedUser.TransportationOfficeID != officeUser.TransportationOfficeID {
		officeUsers = append(officeUsers, *move.SCAssignedUser)
	}

	var onlySelfAssign bool

	// if there is no counseling office
	// OR if our current user doesn't work at the move's counseling office
	// only available user should be themself
	onlySelfAssign = (move.CounselingOfficeID == nil) || (move.CounselingOfficeID != nil && *move.CounselingOfficeID != officeUser.TransportationOfficeID)
	if !isCloseoutQueue && onlySelfAssign {
		officeUsers = models.OfficeUsers{officeUser}
	}

	// if its the closeout queue and its not a Navy, Marine, or Coast Guard user
	// and the move doesn't have a closeout office
	// OR the move's closeout office is not the office users office
	// only available user should be themself
	onlySelfAssign = (move.CloseoutOfficeID == nil) || (move.CloseoutOfficeID != nil && *move.CloseoutOfficeID != officeUser.TransportationOfficeID)
	if isCloseoutQueue && !ppmCloseoutGblocs && onlySelfAssign {
		officeUsers = models.OfficeUsers{officeUser}
	}

	return officeUsers
}

func getAssignedUserAndID(activeRole string, queueType string, move models.Move) (*models.OfficeUser, *uuid.UUID) {
	switch activeRole {
	case string(roles.RoleTypeTOO):
		switch queueType {
		case string(models.QueueTypeTaskOrder):
			return move.TOOAssignedUser, move.TOOAssignedID
		case string(models.QueueTypeDestinationRequest):
			return move.TOODestinationAssignedUser, move.TOODestinationAssignedID
		}
	case string(roles.RoleTypeServicesCounselor):
		return move.SCAssignedUser, move.SCAssignedID
	}
	return nil, nil
}

func attachApprovalRequestTypes(move models.Move) []string {
	var requestTypes []string
	for _, item := range move.MTOServiceItems {
		if item.Status == models.MTOServiceItemStatusSubmitted {
			requestTypes = append(requestTypes, string(item.ReService.Code))
		}
	}
	if move.Orders.UploadedAmendedOrdersID != nil && move.Orders.AmendedOrdersAcknowledgedAt == nil {
		requestTypes = append(requestTypes, string(models.ApprovalRequestAmendedOrders))
	}
	if move.ExcessWeightQualifiedAt != nil && move.ExcessWeightAcknowledgedAt == nil {
		requestTypes = append(requestTypes, string(models.ApprovalRequestExcessWeight))
	}
	for _, shipment := range move.MTOShipments {
		if shipment.Status == models.MTOShipmentStatusSubmitted {
			if shipment.Diversion {
				requestTypes = append(requestTypes, string(models.ApprovalRequestDiversion))
			}
			if !shipment.Diversion {
				requestTypes = append(requestTypes, string(models.ApprovalRequestNewShipment))
			}
		}
		if shipment.DeliveryAddressUpdate != nil && shipment.DeliveryAddressUpdate.Status == models.ShipmentAddressUpdateStatusRequested {
			requestTypes = append(requestTypes, string(models.ApprovalRequestDestinationAddressUpdate))
		}
		for _, sitDurationUpdate := range shipment.SITDurationUpdates {
			if sitDurationUpdate.Status == models.SITExtensionStatusPending {
				requestTypes = append(requestTypes, string(models.ApprovalRequestSITExtension))
			}
		}
	}

	return requestTypes
}

// QueueMoves payload
func QueueMoves(moves []models.Move, officeUsers []models.OfficeUser, requestedPpmStatus *models.PPMShipmentStatus, officeUser models.OfficeUser, officeUsersSafety []models.OfficeUser, activeRole string, queueType string) *ghcmessages.QueueMoves {
	queueMoves := make(ghcmessages.QueueMoves, len(moves))
	for i, move := range moves {
		customer := move.Orders.ServiceMember

		var transportationOffice string
		var transportationOfficeId uuid.UUID
		if move.CounselingOffice != nil {
			transportationOffice = move.CounselingOffice.Name
			transportationOfficeId = move.CounselingOffice.ID
		}
		var validMTOShipments []models.MTOShipment
		var earliestRequestedPickup *time.Time
		// we can't easily modify our sql query to find the earliest shipment pickup date so we must do it here
		for _, shipment := range move.MTOShipments {
			if queueIncludeShipmentStatus(shipment.Status) && shipment.DeletedAt == nil {
				earliestDateInCurrentShipment := findEarliestDateForRequestedMoveDate(shipment)
				if earliestRequestedPickup == nil || (earliestDateInCurrentShipment != nil && earliestDateInCurrentShipment.Before(*earliestRequestedPickup)) {
					earliestRequestedPickup = earliestDateInCurrentShipment
				}

				validMTOShipments = append(validMTOShipments, shipment)
			}
		}

		// sorting the dates from earliest -> latest that will be displayed in the destination TOO queue
		var dates []time.Time
		for _, sh := range move.MTOShipments {
			if queueIncludeShipmentStatus(sh.Status) && sh.DeletedAt == nil {
				if d := findEarliestDateForRequestedMoveDate(sh); d != nil {
					dates = append(dates, *d)
				}
			}
		}
		// sorting chronologically before formatting to a string
		sort.Slice(dates, func(i, j int) bool { return dates[i].Before(dates[j]) })

		var formatted []string
		for _, dt := range dates {
			formatted = append(formatted, dt.Format("Jan 2 2006"))
		}
		var requestedDatesStr *string
		if len(formatted) > 0 {
			s := strings.Join(formatted, ", ")
			requestedDatesStr = &s
		}

		var deptIndicator ghcmessages.DeptIndicator
		if move.Orders.DepartmentIndicator != nil {
			deptIndicator = ghcmessages.DeptIndicator(*move.Orders.DepartmentIndicator)
		}

		var originGbloc string
		if move.Status == models.MoveStatusNeedsServiceCounseling {
			originGbloc = swag.StringValue(move.Orders.OriginDutyLocationGBLOC)
		} else if len(move.ShipmentGBLOC) > 0 && move.ShipmentGBLOC[0].GBLOC != nil {
			// There is a Pop bug that prevents us from using a has_one association for
			// Move.ShipmentGBLOC, so we have to treat move.ShipmentGBLOC as an array, even
			// though there can never be more than one GBLOC for a move.
			originGbloc = swag.StringValue(move.ShipmentGBLOC[0].GBLOC)
		} else {
			// If the move's first shipment doesn't have a pickup address (like with an NTS-Release),
			// we need to fall back to the origin duty location GBLOC.  If that's not available for
			// some reason, then we should get the empty string (no GBLOC).
			originGbloc = swag.StringValue(move.Orders.OriginDutyLocationGBLOC)
		}

		var closeoutLocation string
		if move.CloseoutOffice != nil {
			closeoutLocation = move.CloseoutOffice.Name
		}
		var closeoutInitiated time.Time
		var ppmStatus models.PPMShipmentStatus
		for _, shipment := range move.MTOShipments {
			if shipment.PPMShipment != nil {
				if requestedPpmStatus != nil {
					if shipment.PPMShipment.Status == *requestedPpmStatus {
						ppmStatus = shipment.PPMShipment.Status
					}
				} else {
					ppmStatus = shipment.PPMShipment.Status
				}
				if shipment.PPMShipment.SubmittedAt != nil {
					if closeoutInitiated.Before(*shipment.PPMShipment.SubmittedAt) {
						closeoutInitiated = *shipment.PPMShipment.SubmittedAt
					}
				}
			}
		}

		approvalRequestTypes := attachApprovalRequestTypes(move)

		// queue assignment logic below

		// determine if there is an assigned user
		var assignedToUser *ghcmessages.AssignedOfficeUser
		if (activeRole == string(roles.RoleTypeServicesCounselor) || activeRole == string(roles.RoleTypeHQ)) && move.SCAssignedUser != nil {
			assignedToUser = AssignedOfficeUser(move.SCAssignedUser)
		}
		if ((activeRole == string(roles.RoleTypeTOO) && queueType == string(models.QueueTypeTaskOrder)) || activeRole == string(roles.RoleTypeHQ)) && move.TOOAssignedUser != nil {
			assignedToUser = AssignedOfficeUser(move.TOOAssignedUser)
		}
		if activeRole == string(roles.RoleTypeTOO) && queueType == string(models.QueueTypeDestinationRequest) && move.TOODestinationAssignedUser != nil {
			assignedToUser = AssignedOfficeUser(move.TOODestinationAssignedUser)
		}
		// these branches have their own closeout specific offices
		ppmCloseoutGblocs := closeoutLocation == "NAVY" || closeoutLocation == "TVCB" || closeoutLocation == "USCG"
		// requestedPpmStatus also represents if we are viewing the closeout queue
		isCloseoutQueue := requestedPpmStatus != nil && *requestedPpmStatus == models.PPMShipmentStatusNeedsCloseout
		// determine if the move is assignable
		assignable := queueMoveIsAssignable(move, assignedToUser, isCloseoutQueue, officeUser, ppmCloseoutGblocs, activeRole)

		isSupervisor := officeUser.User.Privileges.HasPrivilege(roles.PrivilegeTypeSupervisor)
		// only need to attach available office users if move is assignable
		var apiAvailableOfficeUsers ghcmessages.AvailableOfficeUsers
		if assignable {
			// non SC roles don't need the extra logic, just make availableOfficeUsers = officeUsers
			availableOfficeUsers := officeUsers

			if isSupervisor && move.Orders.OrdersType == "SAFETY" {
				availableOfficeUsers = officeUsersSafety
			}

			// Determine the assigned user and ID based on active role and queue type
			assignedUser, assignedID := getAssignedUserAndID(activeRole, queueType, move)
			// Ensure assignedUser and assignedID are not nil before proceeding
			if assignedUser != nil && assignedID != nil {
				userFound := false
				for _, officeUser := range availableOfficeUsers {
					if officeUser.ID == *assignedID {
						userFound = true
						break
					}
				}
				if !userFound {
					availableOfficeUsers = append(availableOfficeUsers, *assignedUser)
				}
			}
			if activeRole == string(roles.RoleTypeServicesCounselor) {
				availableOfficeUsers = servicesCounselorAvailableOfficeUsers(move, availableOfficeUsers, officeUser, ppmCloseoutGblocs, isCloseoutQueue)
			}

			apiAvailableOfficeUsers = *QueueAvailableOfficeUsers(availableOfficeUsers)
		}

		var destinationDutyLocation *ghcmessages.DutyLocation
		if queueType != string(models.QueueTypeTaskOrder) {
			destinationDutyLocation = DutyLocation(&move.Orders.NewDutyLocation)
		} else {
			destinationDutyLocation = nil
		}

		queueMoves[i] = &ghcmessages.QueueMove{
			Customer:                Customer(&customer),
			Status:                  ghcmessages.MoveStatus(move.Status),
			ID:                      *handlers.FmtUUID(move.ID),
			Locator:                 move.Locator,
			SubmittedAt:             handlers.FmtDateTimePtr(move.SubmittedAt),
			AppearedInTooAt:         handlers.FmtDateTimePtr(findLastSentToTOO(move)),
			RequestedMoveDate:       handlers.FmtDatePtr(earliestRequestedPickup),
			RequestedMoveDates:      requestedDatesStr,
			DepartmentIndicator:     &deptIndicator,
			ShipmentsCount:          int64(len(validMTOShipments)),
			OriginDutyLocation:      DutyLocation(move.Orders.OriginDutyLocation),
			DestinationDutyLocation: destinationDutyLocation,
			OriginGBLOC:             ghcmessages.GBLOC(originGbloc),
			PpmType:                 move.PPMType,
			CloseoutInitiated:       handlers.FmtDateTimePtr(&closeoutInitiated),
			CloseoutLocation:        &closeoutLocation,
			OrderType:               (*string)(move.Orders.OrdersType.Pointer()),
			LockedByOfficeUserID:    handlers.FmtUUIDPtr(move.LockedByOfficeUserID),
			LockedByOfficeUser:      OfficeUser(move.LockedByOfficeUser),
			LockExpiresAt:           handlers.FmtDateTimePtr(move.LockExpiresAt),
			PpmStatus:               ghcmessages.PPMStatus(ppmStatus),
			CounselingOffice:        &transportationOffice,
			CounselingOfficeID:      handlers.FmtUUID(transportationOfficeId),
			AssignedTo:              assignedToUser,
			Assignable:              assignable,
			AvailableOfficeUsers:    apiAvailableOfficeUsers,
			ApprovalRequestTypes:    approvalRequestTypes,
		}
	}
	return &queueMoves
}

func findLastSentToTOO(move models.Move) (latestOccurance *time.Time) {
	possibleValues := [3]*time.Time{move.SubmittedAt, move.ServiceCounselingCompletedAt, move.ApprovalsRequestedAt}
	for _, time := range possibleValues {
		if time != nil && (latestOccurance == nil || time.After(*latestOccurance)) {
			latestOccurance = time
		}
	}
	return latestOccurance
}

func findEarliestDateForRequestedMoveDate(shipment models.MTOShipment) (earliestDate *time.Time) {
	var possibleValues []*time.Time

	if shipment.RequestedPickupDate != nil {
		possibleValues = append(possibleValues, shipment.RequestedPickupDate)
	}
	if shipment.RequestedDeliveryDate != nil {
		possibleValues = append(possibleValues, shipment.RequestedDeliveryDate)
	}
	if shipment.PPMShipment != nil {
		possibleValues = append(possibleValues, &shipment.PPMShipment.ExpectedDepartureDate)
	}

	for _, date := range possibleValues {
		if earliestDate == nil || date.Before(*earliestDate) {
			earliestDate = date
		}
	}

	return earliestDate
}

// This is a helper function to calculate the inferred status needed for QueuePaymentRequest payload
func queuePaymentRequestStatus(paymentRequest models.PaymentRequest) string {
	// If a payment request is in the PENDING state, let's use the term 'payment requested'
	if paymentRequest.Status == models.PaymentRequestStatusPending {
		return models.QueuePaymentRequestPaymentRequested
	}

	// If a payment request is either reviewed, sent_to_gex or recieved_by_gex then we'll use 'reviewed'
	if paymentRequest.Status == models.PaymentRequestStatusSentToGex ||
		paymentRequest.Status == models.PaymentRequestStatusTppsReceived ||
		paymentRequest.Status == models.PaymentRequestStatusReviewed {
		return models.QueuePaymentRequestReviewed
	}

	if paymentRequest.Status == models.PaymentRequestStatusReviewedAllRejected {
		return models.QueuePaymentRequestRejected
	}

	if paymentRequest.Status == models.PaymentRequestStatusPaid {
		return models.QueuePaymentRequestPaid
	}

	if paymentRequest.Status == models.PaymentRequestStatusDeprecated {
		return models.QueuePaymentRequestDeprecated
	}

	return models.QueuePaymentRequestError

}

// QueuePaymentRequests payload
func QueuePaymentRequests(paymentRequests *models.PaymentRequests, officeUsers []models.OfficeUser, officeUser models.OfficeUser, officeUsersSafety []models.OfficeUser, activeRole string) *ghcmessages.QueuePaymentRequests {

	queuePaymentRequests := make(ghcmessages.QueuePaymentRequests, len(*paymentRequests))

	for i, paymentRequest := range *paymentRequests {
		moveTaskOrder := paymentRequest.MoveTaskOrder
		orders := moveTaskOrder.Orders
		var gbloc ghcmessages.GBLOC
		if moveTaskOrder.ShipmentGBLOC[0].GBLOC != nil {
			gbloc = ghcmessages.GBLOC(*moveTaskOrder.ShipmentGBLOC[0].GBLOC)
		}

		queuePaymentRequests[i] = &ghcmessages.QueuePaymentRequest{
			ID:                   *handlers.FmtUUID(paymentRequest.ID),
			MoveID:               *handlers.FmtUUID(moveTaskOrder.ID),
			Customer:             Customer(&orders.ServiceMember),
			Status:               ghcmessages.QueuePaymentRequestStatus(queuePaymentRequestStatus(paymentRequest)),
			Age:                  math.Ceil(time.Since(paymentRequest.CreatedAt).Hours() / 24.0),
			SubmittedAt:          *handlers.FmtDateTime(paymentRequest.CreatedAt),
			Locator:              moveTaskOrder.Locator,
			OriginGBLOC:          gbloc,
			OriginDutyLocation:   DutyLocation(orders.OriginDutyLocation),
			OrderType:            (*string)(orders.OrdersType.Pointer()),
			LockedByOfficeUserID: handlers.FmtUUIDPtr(moveTaskOrder.LockedByOfficeUserID),
			LockExpiresAt:        handlers.FmtDateTimePtr(moveTaskOrder.LockExpiresAt),
		}

		if paymentRequest.MoveTaskOrder.TIOAssignedUser != nil {
			queuePaymentRequests[i].AssignedTo = AssignedOfficeUser(paymentRequest.MoveTaskOrder.TIOAssignedUser)
		}

		if paymentRequest.MoveTaskOrder.CounselingOffice != nil {
			queuePaymentRequests[i].CounselingOffice = &paymentRequest.MoveTaskOrder.CounselingOffice.Name
		}

		isAssignable := false
		if queuePaymentRequests[i].AssignedTo == nil {
			isAssignable = true
		}

		isSupervisor := officeUser.User.Privileges.HasPrivilege(roles.PrivilegeTypeSupervisor)
		if isSupervisor {
			isAssignable = true
		}

		if activeRole == string(roles.RoleTypeHQ) {
			isAssignable = false
		}

		queuePaymentRequests[i].Assignable = isAssignable

		// only need to attach available office users if move is assignable
		if queuePaymentRequests[i].Assignable {
			availableOfficeUsers := officeUsers
			if isSupervisor && orders.OrdersType == "SAFETY" {
				availableOfficeUsers = officeUsersSafety
			}

			// if the assigned user is not in the returned list of available users append them to the end
			if paymentRequest.MoveTaskOrder.TIOAssignedUser != nil {
				userFound := false
				for _, officeUser := range availableOfficeUsers {
					if officeUser.ID == paymentRequest.MoveTaskOrder.TIOAssignedUser.ID {
						userFound = true
						break
					}
				}
				if !userFound {
					availableOfficeUsers = append(availableOfficeUsers, *paymentRequest.MoveTaskOrder.TIOAssignedUser)
				}
			}

			// if they're not a supervisor and it is assignable, the only option should be themself
			if !isSupervisor {
				availableOfficeUsers = models.OfficeUsers{officeUser}
			}

			queuePaymentRequests[i].AvailableOfficeUsers = *QueueAvailableOfficeUsers(availableOfficeUsers)
		}

		if orders.DepartmentIndicator != nil {
			deptIndicator := ghcmessages.DeptIndicator(*orders.DepartmentIndicator)
			queuePaymentRequests[i].DepartmentIndicator = &deptIndicator
		}
	}

	return &queuePaymentRequests
}

// Reweigh payload
func Reweigh(reweigh *models.Reweigh, _ *ghcmessages.SITStatus) *ghcmessages.Reweigh {
	if reweigh == nil || reweigh.ID == uuid.Nil {
		return nil
	}
	payload := &ghcmessages.Reweigh{
		ID:                     strfmt.UUID(reweigh.ID.String()),
		RequestedAt:            strfmt.DateTime(reweigh.RequestedAt),
		RequestedBy:            ghcmessages.ReweighRequester(reweigh.RequestedBy),
		VerificationReason:     reweigh.VerificationReason,
		Weight:                 handlers.FmtPoundPtr(reweigh.Weight),
		VerificationProvidedAt: handlers.FmtDateTimePtr(reweigh.VerificationProvidedAt),
		ShipmentID:             strfmt.UUID(reweigh.ShipmentID.String()),
	}

	return payload
}

// SearchMoves payload
func SearchMoves(appCtx appcontext.AppContext, moves models.Moves) *ghcmessages.SearchMoves {
	searchMoves := make(ghcmessages.SearchMoves, len(moves))
	for i, move := range moves {
		customer := move.Orders.ServiceMember

		numShipments := len(move.MTOShipments)

		var pickupDate, deliveryDate *strfmt.Date

		if numShipments > 0 && move.MTOShipments[0].ScheduledPickupDate != nil {
			pickupDate = handlers.FmtDatePtr(move.MTOShipments[0].ScheduledPickupDate)
		} else {
			pickupDate = nil
		}

		if numShipments > 0 && move.MTOShipments[0].ScheduledDeliveryDate != nil {
			deliveryDate = handlers.FmtDatePtr(move.MTOShipments[0].ScheduledDeliveryDate)
		} else {
			deliveryDate = nil
		}

		var originGBLOC string
		if move.Status == models.MoveStatusNeedsServiceCounseling {
			originGBLOC = swag.StringValue(move.Orders.OriginDutyLocationGBLOC)
		} else if len(move.ShipmentGBLOC) > 0 && move.ShipmentGBLOC[0].GBLOC != nil {
			// There is a Pop bug that prevents us from using a has_one association for
			// Move.ShipmentGBLOC, so we have to treat move.ShipmentGBLOC as an array, even
			// though there can never be more than one GBLOC for a move.
			originGBLOC = swag.StringValue(move.ShipmentGBLOC[0].GBLOC)
		} else {
			// If the move's first shipment doesn't have a pickup address (like with an NTS-Release),
			// we need to fall back to the origin duty location GBLOC.  If that's not available for
			// some reason, then we should get the empty string (no GBLOC).
			originGBLOC = swag.StringValue(move.Orders.OriginDutyLocationGBLOC)
		}

		// populates the destination gbloc of the move
		var destinationGBLOC string
		var err error
		destinationGBLOC, err = move.GetDestinationGBLOC(appCtx.DB())
		if err != nil {
			destinationGBLOC = ""
		}
		if len(destinationGBLOC) > 0 && customer.Affiliation.String() == "MARINES" {
			destinationGBLOC = "USMC/" + destinationGBLOC
		}
		destinationGblocMessage := ghcmessages.GBLOC(destinationGBLOC)

		// populates the destination postal code of the move
		var destinationPostalCode string
		destinationAddress, err := move.GetDestinationAddress(appCtx.DB())
		if err != nil {
			destinationPostalCode = ""
		} else {
			destinationPostalCode = destinationAddress.PostalCode
		}

		searchMoves[i] = &ghcmessages.SearchMove{
			FirstName:                    customer.FirstName,
			LastName:                     customer.LastName,
			Edipi:                        customer.Edipi,
			Emplid:                       customer.Emplid,
			Branch:                       customer.Affiliation.String(),
			Status:                       ghcmessages.MoveStatus(move.Status),
			ID:                           *handlers.FmtUUID(move.ID),
			Locator:                      move.Locator,
			ShipmentsCount:               int64(numShipments),
			OriginDutyLocationPostalCode: move.Orders.OriginDutyLocation.Address.PostalCode,
			DestinationPostalCode:        destinationPostalCode,
			OrderType:                    string(move.Orders.OrdersType),
			RequestedPickupDate:          pickupDate,
			RequestedDeliveryDate:        deliveryDate,
			OriginGBLOC:                  ghcmessages.GBLOC(originGBLOC),
			DestinationGBLOC:             destinationGblocMessage,
			LockedByOfficeUserID:         handlers.FmtUUIDPtr(move.LockedByOfficeUserID),
			LockExpiresAt:                handlers.FmtDateTimePtr(move.LockExpiresAt),
		}
	}
	return &searchMoves
}

// ShipmentPaymentSITBalance payload
func ShipmentPaymentSITBalance(shipmentSITBalance *services.ShipmentPaymentSITBalance) *ghcmessages.ShipmentPaymentSITBalance {
	if shipmentSITBalance == nil {
		return nil
	}

	payload := &ghcmessages.ShipmentPaymentSITBalance{
		PendingBilledStartDate:  handlers.FmtDate(shipmentSITBalance.PendingBilledStartDate),
		PendingBilledEndDate:    handlers.FmtDate(shipmentSITBalance.PendingBilledEndDate),
		PendingSITDaysInvoiced:  int64(shipmentSITBalance.PendingSITDaysInvoiced),
		PreviouslyBilledDays:    handlers.FmtIntPtrToInt64(shipmentSITBalance.PreviouslyBilledDays),
		PreviouslyBilledEndDate: handlers.FmtDatePtr(shipmentSITBalance.PreviouslyBilledEndDate),
		ShipmentID:              *handlers.FmtUUID(shipmentSITBalance.ShipmentID),
		TotalSITDaysAuthorized:  int64(shipmentSITBalance.TotalSITDaysAuthorized),
		TotalSITDaysRemaining:   int64(shipmentSITBalance.TotalSITDaysRemaining),
		TotalSITEndDate:         handlers.FmtDate(shipmentSITBalance.TotalSITEndDate),
	}

	return payload
}

// ShipmentsPaymentSITBalance payload
func ShipmentsPaymentSITBalance(shipmentsSITBalance []services.ShipmentPaymentSITBalance) ghcmessages.ShipmentsPaymentSITBalance {
	if len(shipmentsSITBalance) == 0 {
		return nil
	}

	payload := make(ghcmessages.ShipmentsPaymentSITBalance, len(shipmentsSITBalance))
	for i, shipmentSITBalance := range shipmentsSITBalance {
		shipmentSITBalanceCopy := shipmentSITBalance
		payload[i] = ShipmentPaymentSITBalance(&shipmentSITBalanceCopy)
	}

	return payload
}

func SearchCustomers(customers models.ServiceMemberSearchResults) *ghcmessages.SearchCustomers {
	searchCustomers := make(ghcmessages.SearchCustomers, len(customers))
	for i, customer := range customers {
		searchCustomers[i] = &ghcmessages.SearchCustomer{
			FirstName:     customer.FirstName,
			LastName:      customer.LastName,
			Edipi:         customer.Edipi,
			Emplid:        customer.Emplid,
			Branch:        customer.Affiliation.String(),
			ID:            *handlers.FmtUUID(customer.ID),
			PersonalEmail: customer.PersonalEmail,
			Telephone:     customer.Telephone,
		}
	}
	return &searchCustomers
}

// VLocation payload
func VLocation(vLocation *models.VLocation) *ghcmessages.VLocation {
	if vLocation == nil {
		return nil
	}
	if *vLocation == (models.VLocation{}) {
		return nil
	}

	return &ghcmessages.VLocation{
		City:                 vLocation.CityName,
		State:                vLocation.StateName,
		PostalCode:           vLocation.UsprZipID,
		County:               &vLocation.UsprcCountyNm,
		UsPostRegionCitiesID: *handlers.FmtUUID(*vLocation.UsPostRegionCitiesID),
	}
}

// VLocations payload
func VLocations(vLocations models.VLocations) ghcmessages.VLocations {
	payload := make(ghcmessages.VLocations, len(vLocations))
	for i, vLocation := range vLocations {
		copyOfVLocation := vLocation
		payload[i] = VLocation(&copyOfVLocation)
	}
	return payload
}

// ReServiceItem payload
func ReServiceItem(reServiceItem *models.ReServiceItem) *ghcmessages.ReServiceItem {
	if reServiceItem == nil || *reServiceItem == (models.ReServiceItem{}) {
		return nil
	}
	return &ghcmessages.ReServiceItem{
		IsAutoApproved: reServiceItem.IsAutoApproved,
		MarketCode:     string(reServiceItem.MarketCode),
		ServiceCode:    string(reServiceItem.ReService.Code),
		ShipmentType:   string(reServiceItem.ShipmentType),
		ServiceName:    reServiceItem.ReService.Name,
	}
}

// ReServiceItems payload
func ReServiceItems(reServiceItems models.ReServiceItems) ghcmessages.ReServiceItems {
	payload := make(ghcmessages.ReServiceItems, len(reServiceItems))
	for i, reServiceItem := range reServiceItems {
		copyOfReServiceItem := reServiceItem
		payload[i] = ReServiceItem(&copyOfReServiceItem)
	}
	return payload
}

func Port(mtoServiceItems models.MTOServiceItems, portType string) *ghcmessages.Port {
	if mtoServiceItems == nil {
		return nil
	}

	for _, mtoServiceItem := range mtoServiceItems {
		var portLocation *models.PortLocation
		if portType == "POE" && mtoServiceItem.POELocation != nil {
			portLocation = mtoServiceItem.POELocation
		} else if portType == "POD" && mtoServiceItem.PODLocation != nil {
			portLocation = mtoServiceItem.PODLocation
		}

		if portLocation != nil {
			return &ghcmessages.Port{
				ID:       strfmt.UUID(portLocation.ID.String()),
				PortType: portLocation.Port.PortType.String(),
				PortCode: portLocation.Port.PortCode,
				PortName: portLocation.Port.PortName,
				City:     portLocation.City.CityName,
				County:   portLocation.UsPostRegionCity.UsprcCountyNm,
				State:    portLocation.UsPostRegionCity.UsPostRegion.State.StateName,
				Zip:      portLocation.UsPostRegionCity.UsprZipID,
				Country:  portLocation.Country.CountryName,
			}
		}
	}
	return nil
}<|MERGE_RESOLUTION|>--- conflicted
+++ resolved
@@ -707,10 +707,9 @@
 	if entitlement == nil {
 		return nil
 	}
-	var proGearWeight, proGearWeightSpouse, gunSafeWeight, totalWeight int64
+	var proGearWeight, proGearWeightSpouse, totalWeight int64
 	proGearWeight = int64(entitlement.ProGearWeight)
 	proGearWeightSpouse = int64(entitlement.ProGearWeightSpouse)
-	gunSafeWeight = int64(entitlement.GunSafeWeight)
 
 	if weightAllotment := entitlement.WeightAllotment(); weightAllotment != nil {
 		if *entitlement.DependentsAuthorized {
@@ -719,10 +718,6 @@
 			totalWeight = int64(weightAllotment.TotalWeightSelf)
 		}
 	}
-<<<<<<< HEAD
-	totalWeight = totalWeight + gunSafeWeight
-=======
->>>>>>> f56101b3
 
 	var authorizedWeight *int64
 	if entitlement.AuthorizedWeight() != nil {
