--- conflicted
+++ resolved
@@ -2996,7 +2996,21 @@
 	return nil
 }
 
-<<<<<<< HEAD
+// PayGrades payload
+func PayGrades(payGrades models.PayGrades) []*ghcmessages.OrderPayGrades {
+	var payloadPayGrades []*ghcmessages.OrderPayGrades
+
+	for _, payGrade := range payGrades {
+		tempPayGrade := ghcmessages.OrderPayGrades{
+			Grade:       payGrade.Grade,
+			Description: *payGrade.GradeDescription,
+		}
+		payloadPayGrades = append(payloadPayGrades, &tempPayGrade)
+	}
+
+	return payloadPayGrades
+}
+
 func CountryCodeName(country *models.Country) *ghcmessages.Country {
 	if country == nil || *country == (models.Country{}) {
 		return nil
@@ -3015,19 +3029,4 @@
 		payload[i] = CountryCodeName(&copyOfCountry)
 	}
 	return payload
-=======
-// PayGrades payload
-func PayGrades(payGrades models.PayGrades) []*ghcmessages.OrderPayGrades {
-	var payloadPayGrades []*ghcmessages.OrderPayGrades
-
-	for _, payGrade := range payGrades {
-		tempPayGrade := ghcmessages.OrderPayGrades{
-			Grade:       payGrade.Grade,
-			Description: *payGrade.GradeDescription,
-		}
-		payloadPayGrades = append(payloadPayGrades, &tempPayGrade)
-	}
-
-	return payloadPayGrades
->>>>>>> 069fb730
 }