--- conflicted
+++ resolved
@@ -123,13 +123,8 @@
 		AdditionalDocuments:                            additionalDocumentsPayload,
 		SCCounselingAssignedUser:                       AssignedOfficeUser(move.SCCounselingAssignedUser),
 		SCCloseoutAssignedUser:                         AssignedOfficeUser(move.SCCloseoutAssignedUser),
-<<<<<<< HEAD
 		TOOTaskOrderAssignedUser:                       AssignedOfficeUser(move.TOOTaskOrderAssignedUser),
 		TIOPaymentRequestAssignedUser:                  AssignedOfficeUser(move.TIOPaymentRequestAssignedUser),
-=======
-		TOOAssignedUser:                                AssignedOfficeUser(move.TOOAssignedUser),
-		TIOAssignedUser:                                AssignedOfficeUser(move.TIOAssignedUser),
->>>>>>> d76cc4d8
 		CounselingOfficeID:                             handlers.FmtUUIDPtr(move.CounselingOfficeID),
 		CounselingOffice:                               TransportationOffice(move.CounselingOffice),
 		TOODestinationAssignedUser:                     AssignedOfficeUser(move.TOODestinationAssignedUser),
@@ -2560,13 +2555,8 @@
 		if queueType == string(models.QueueTypeCloseout) && move.SCCloseoutAssignedUser != nil {
 			assignedToUser = move.SCCloseoutAssignedUser
 		}
-<<<<<<< HEAD
 		if queueType == string(models.QueueTypeTaskOrder) && move.TOOTaskOrderAssignedUser != nil {
 			assignedToUser = move.TOOTaskOrderAssignedUser
-=======
-		if queueType == string(models.QueueTypeTaskOrder) && move.TOOAssignedUser != nil {
-			assignedToUser = move.TOOAssignedUser
->>>>>>> d76cc4d8
 		}
 		if queueType == string(models.QueueTypeDestinationRequest) && move.TOODestinationAssignedUser != nil {
 			assignedToUser = move.TOODestinationAssignedUser
