--- conflicted
+++ resolved
@@ -122,11 +122,8 @@
 		SCAssignedUser:                                 AssignedOfficeUser(move.SCAssignedUser),
 		TOOAssignedUser:                                AssignedOfficeUser(move.TOOAssignedUser),
 		TIOAssignedUser:                                AssignedOfficeUser(move.TIOAssignedUser),
-<<<<<<< HEAD
 		CounselingOfficeID:                             handlers.FmtUUIDPtr(move.CounselingOfficeID),
 		CounselingOffice:                               TransportationOffice(move.CounselingOffice),
-=======
->>>>>>> bc588f48
 	}
 
 	return payload, nil
