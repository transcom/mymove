package payloads

import (
	"math"
	"time"

	"github.com/gofrs/uuid"

	"github.com/go-openapi/strfmt"
	"github.com/go-openapi/swag"

	"github.com/transcom/mymove/pkg/etag"
	"github.com/transcom/mymove/pkg/gen/ghcmessages"
	"github.com/transcom/mymove/pkg/handlers"
	"github.com/transcom/mymove/pkg/models"
	"github.com/transcom/mymove/pkg/storage"
)

// Contractor payload
func Contractor(contractor *models.Contractor) *ghcmessages.Contractor {
	if contractor == nil {
		return nil
	}

	payload := &ghcmessages.Contractor{
		ID:             strfmt.UUID(contractor.ID.String()),
		ContractNumber: contractor.ContractNumber,
		Name:           contractor.Name,
		Type:           contractor.Type,
	}

	return payload
}

// Move payload
func Move(move *models.Move) *ghcmessages.Move {
	if move == nil {
		return nil
	}

	payload := &ghcmessages.Move{
		ID:                           strfmt.UUID(move.ID.String()),
		AvailableToPrimeAt:           handlers.FmtDateTimePtr(move.AvailableToPrimeAt),
		ContractorID:                 handlers.FmtUUIDPtr(move.ContractorID),
		Contractor:                   Contractor(move.Contractor),
		Locator:                      move.Locator,
		OrdersID:                     strfmt.UUID(move.OrdersID.String()),
		Orders:                       Order(&move.Orders),
		ReferenceID:                  handlers.FmtStringPtr(move.ReferenceID),
		Status:                       ghcmessages.MoveStatus(move.Status),
		ExcessWeightQualifiedAt:      handlers.FmtDateTimePtr(move.ExcessWeightQualifiedAt),
		CreatedAt:                    strfmt.DateTime(move.CreatedAt),
		SubmittedAt:                  handlers.FmtDateTimePtr(move.SubmittedAt),
		UpdatedAt:                    strfmt.DateTime(move.UpdatedAt),
		ETag:                         etag.GenerateEtag(move.UpdatedAt),
		ServiceCounselingCompletedAt: handlers.FmtDateTimePtr(move.ServiceCounselingCompletedAt),
		ExcessWeightAcknowledgedAt:   handlers.FmtDateTimePtr(move.ExcessWeightAcknowledgedAt),
	}

	return payload
}

// MoveTaskOrder payload
func MoveTaskOrder(moveTaskOrder *models.Move) *ghcmessages.MoveTaskOrder {
	if moveTaskOrder == nil {
		return nil
	}

	payload := &ghcmessages.MoveTaskOrder{
		ID:                 strfmt.UUID(moveTaskOrder.ID.String()),
		CreatedAt:          strfmt.DateTime(moveTaskOrder.CreatedAt),
		AvailableToPrimeAt: handlers.FmtDateTimePtr(moveTaskOrder.AvailableToPrimeAt),
		OrderID:            strfmt.UUID(moveTaskOrder.OrdersID.String()),
		ReferenceID:        *moveTaskOrder.ReferenceID,
		UpdatedAt:          strfmt.DateTime(moveTaskOrder.UpdatedAt),
		ETag:               etag.GenerateEtag(moveTaskOrder.UpdatedAt),
		Locator:            moveTaskOrder.Locator,
	}
	return payload
}

// Customer payload
func Customer(customer *models.ServiceMember) *ghcmessages.Customer {
	if customer == nil {
		return nil
	}

	payload := ghcmessages.Customer{
		Agency:         swag.StringValue((*string)(customer.Affiliation)),
		CurrentAddress: Address(customer.ResidentialAddress),
		DodID:          swag.StringValue(customer.Edipi),
		Email:          customer.PersonalEmail,
		FirstName:      swag.StringValue(customer.FirstName),
		ID:             strfmt.UUID(customer.ID.String()),
		LastName:       swag.StringValue(customer.LastName),
		Phone:          customer.Telephone,
		Suffix:         customer.Suffix,
		MiddleName:     customer.MiddleName,
		UserID:         strfmt.UUID(customer.UserID.String()),
		ETag:           etag.GenerateEtag(customer.UpdatedAt),
		BackupContact:  BackupContact(customer.BackupContacts),
	}
	return &payload
}

// Order payload
func Order(order *models.Order) *ghcmessages.Order {
	if order == nil {
		return nil
	}
	if order.ID == uuid.Nil {
		return nil
	}

	destinationDutyStation := DutyStation(&order.NewDutyStation)
	originDutyStation := DutyStation(order.OriginDutyStation)
	if order.Grade != nil && order.Entitlement != nil {
		order.Entitlement.SetWeightAllotment(*order.Grade)
	}
	entitlements := Entitlement(order.Entitlement)

	var deptIndicator ghcmessages.DeptIndicator
	if order.DepartmentIndicator != nil {
		deptIndicator = ghcmessages.DeptIndicator(*order.DepartmentIndicator)
	}

	var ordersTypeDetail ghcmessages.OrdersTypeDetail
	if order.OrdersTypeDetail != nil {
		ordersTypeDetail = ghcmessages.OrdersTypeDetail(*order.OrdersTypeDetail)
	}

	var grade ghcmessages.Grade
	if order.Grade != nil {
		grade = ghcmessages.Grade(*order.Grade)
	}
	//
	var branch ghcmessages.Branch
	if order.ServiceMember.Affiliation != nil {
		branch = ghcmessages.Branch(*order.ServiceMember.Affiliation)
	}

	var moveCode string
	if order.Moves != nil && len(order.Moves) > 0 {
		moveCode = order.Moves[0].Locator
	}

	payload := ghcmessages.Order{
		DestinationDutyStation:      destinationDutyStation,
		Entitlement:                 entitlements,
		Grade:                       &grade,
		OrderNumber:                 order.OrdersNumber,
		OrderTypeDetail:             &ordersTypeDetail,
		ID:                          strfmt.UUID(order.ID.String()),
		OriginDutyStation:           originDutyStation,
		ETag:                        etag.GenerateEtag(order.UpdatedAt),
		Agency:                      branch,
		CustomerID:                  strfmt.UUID(order.ServiceMemberID.String()),
		Customer:                    Customer(&order.ServiceMember),
		FirstName:                   swag.StringValue(order.ServiceMember.FirstName),
		LastName:                    swag.StringValue(order.ServiceMember.LastName),
		ReportByDate:                strfmt.Date(order.ReportByDate),
		DateIssued:                  strfmt.Date(order.IssueDate),
		OrderType:                   ghcmessages.OrdersType(order.OrdersType),
		DepartmentIndicator:         &deptIndicator,
		Tac:                         handlers.FmtStringPtr(order.TAC),
		Sac:                         handlers.FmtStringPtr(order.SAC),
		UploadedOrderID:             strfmt.UUID(order.UploadedOrdersID.String()),
		UploadedAmendedOrderID:      handlers.FmtUUIDPtr(order.UploadedAmendedOrdersID),
		AmendedOrdersAcknowledgedAt: handlers.FmtDateTimePtr(order.AmendedOrdersAcknowledgedAt),
		MoveCode:                    moveCode,
	}

	return &payload
}

// Entitlement payload
func Entitlement(entitlement *models.Entitlement) *ghcmessages.Entitlements {
	if entitlement == nil {
		return nil
	}
	var proGearWeight, proGearWeightSpouse, totalWeight int64
	proGearWeight = int64(entitlement.ProGearWeight)
	proGearWeightSpouse = int64(entitlement.ProGearWeightSpouse)

	if weightAllotment := entitlement.WeightAllotment(); weightAllotment != nil {
		if *entitlement.DependentsAuthorized {
			totalWeight = int64(weightAllotment.TotalWeightSelfPlusDependents)
		} else {
			totalWeight = int64(weightAllotment.TotalWeightSelf)
		}
	}
	var authorizedWeight *int64
	if entitlement.AuthorizedWeight() != nil {
		aw := int64(*entitlement.AuthorizedWeight())
		authorizedWeight = &aw
	}
	var sit int64
	if entitlement.StorageInTransit != nil {
		sit = int64(*entitlement.StorageInTransit)
	}
	var totalDependents int64
	if entitlement.TotalDependents != nil {
		totalDependents = int64(*entitlement.TotalDependents)
	}
	requiredMedicalEquipmentWeight := int64(entitlement.RequiredMedicalEquipmentWeight)
	return &ghcmessages.Entitlements{
		ID:                             strfmt.UUID(entitlement.ID.String()),
		AuthorizedWeight:               authorizedWeight,
		DependentsAuthorized:           entitlement.DependentsAuthorized,
		NonTemporaryStorage:            entitlement.NonTemporaryStorage,
		PrivatelyOwnedVehicle:          entitlement.PrivatelyOwnedVehicle,
		ProGearWeight:                  proGearWeight,
		ProGearWeightSpouse:            proGearWeightSpouse,
		StorageInTransit:               &sit,
		TotalDependents:                totalDependents,
		TotalWeight:                    totalWeight,
		RequiredMedicalEquipmentWeight: requiredMedicalEquipmentWeight,
		OrganizationalClothingAndIndividualEquipment: entitlement.OrganizationalClothingAndIndividualEquipment,
		ETag: etag.GenerateEtag(entitlement.UpdatedAt),
	}
}

// DutyStation payload
func DutyStation(dutyStation *models.DutyStation) *ghcmessages.DutyStation {
	if dutyStation == nil {
		return nil
	}
	address := Address(&dutyStation.Address)
	payload := ghcmessages.DutyStation{
		Address:   address,
		AddressID: address.ID,
		ID:        strfmt.UUID(dutyStation.ID.String()),
		Name:      dutyStation.Name,
		ETag:      etag.GenerateEtag(dutyStation.UpdatedAt),
	}
	return &payload
}

// Address payload
func Address(address *models.Address) *ghcmessages.Address {
	if address == nil {
		return nil
	}
	return &ghcmessages.Address{
		ID:             strfmt.UUID(address.ID.String()),
		StreetAddress1: &address.StreetAddress1,
		StreetAddress2: address.StreetAddress2,
		StreetAddress3: address.StreetAddress3,
		City:           &address.City,
		State:          &address.State,
		PostalCode:     &address.PostalCode,
		Country:        address.Country,
		ETag:           etag.GenerateEtag(address.UpdatedAt),
	}
}

// BackupContact payload
func BackupContact(contacts models.BackupContacts) *ghcmessages.BackupContact {
	var name, email, phone string

	if len(contacts) != 0 {
		contact := contacts[0]
		name = contact.Name
		email = contact.Email
		phone = ""
		contactPhone := contact.Phone
		if contactPhone != nil {
			phone = *contactPhone
		}
	}

	return &ghcmessages.BackupContact{
		Name:  &name,
		Email: &email,
		Phone: &phone,
	}
}

// SITExtension payload
func SITExtension(sitExtension *models.SITExtension) *ghcmessages.SitExtension {
	if sitExtension == nil {
		return nil
	}

	payload := &ghcmessages.SitExtension{
		ID:            strfmt.UUID(sitExtension.ID.String()),
		ETag:          etag.GenerateEtag(sitExtension.UpdatedAt),
		MtoShipmentID: strfmt.UUID(sitExtension.MTOShipmentID.String()),
		RequestReason: string(sitExtension.RequestReason),
		Status:        string(sitExtension.Status),
		CreatedAt:     strfmt.DateTime(sitExtension.CreatedAt),
		UpdatedAt:     (*strfmt.DateTime)(&sitExtension.UpdatedAt),
	}

	if sitExtension.ApprovedDays != nil && *sitExtension.ApprovedDays > 0 {
		payload.ApprovedDays = int64(*sitExtension.ApprovedDays)
	}

	if sitExtension.ContractorRemarks != nil && len(*sitExtension.ContractorRemarks) > 0 {
		payload.ContractorRemarks = *sitExtension.ContractorRemarks
	}

	if sitExtension.DecisionDate != nil && !sitExtension.DecisionDate.IsZero() {
		payload.DecisionDate = strfmt.DateTime(*sitExtension.DecisionDate)
	}

	if sitExtension.OfficeRemarks != nil && len(*sitExtension.OfficeRemarks) > 0 {
		payload.OfficeRemarks = *sitExtension.OfficeRemarks
	}

	return payload
}

// SITExtensions payload
func SITExtensions(sitExtensions *models.SITExtensions) *ghcmessages.SitExtensions {
	payload := make(ghcmessages.SitExtensions, len(*sitExtensions))

	if len(*sitExtensions) > 0 {
		for i, m := range *sitExtensions {
			copyOfSitExtension := m // Make copy to avoid implicit memory aliasing of items from a range statement.
			payload[i] = SITExtension(&copyOfSitExtension)
		}
	}
	return &payload
}

// MTOShipment payload
func MTOShipment(mtoShipment *models.MTOShipment) *ghcmessages.MTOShipment {
	var sitDaysAllowance *int64
	if mtoShipment.SITDaysAllowance != nil {
		sda := int64(*mtoShipment.SITDaysAllowance)
		sitDaysAllowance = &sda
	}
	payload := &ghcmessages.MTOShipment{
		ID:                       strfmt.UUID(mtoShipment.ID.String()),
		MoveTaskOrderID:          strfmt.UUID(mtoShipment.MoveTaskOrderID.String()),
		ShipmentType:             ghcmessages.MTOShipmentType(mtoShipment.ShipmentType),
		Status:                   ghcmessages.MTOShipmentStatus(mtoShipment.Status),
		CounselorRemarks:         mtoShipment.CounselorRemarks,
		CustomerRemarks:          mtoShipment.CustomerRemarks,
		RejectionReason:          mtoShipment.RejectionReason,
		PickupAddress:            Address(mtoShipment.PickupAddress),
		SecondaryDeliveryAddress: Address(mtoShipment.SecondaryDeliveryAddress),
		SecondaryPickupAddress:   Address(mtoShipment.SecondaryPickupAddress),
		DestinationAddress:       Address(mtoShipment.DestinationAddress),
		PrimeEstimatedWeight:     handlers.FmtPoundPtr(mtoShipment.PrimeEstimatedWeight),
		PrimeActualWeight:        handlers.FmtPoundPtr(mtoShipment.PrimeActualWeight),
		MtoAgents:                *MTOAgents(&mtoShipment.MTOAgents),
		MtoServiceItems:          MTOServiceItemModels(mtoShipment.MTOServiceItems),
		Diversion:                mtoShipment.Diversion,
		Reweigh:                  Reweigh(mtoShipment.Reweigh),
		CreatedAt:                strfmt.DateTime(mtoShipment.CreatedAt),
		UpdatedAt:                strfmt.DateTime(mtoShipment.UpdatedAt),
		ETag:                     etag.GenerateEtag(mtoShipment.UpdatedAt),
		DeletedAt:                handlers.FmtDateTimePtr(mtoShipment.DeletedAt),
		ApprovedDate:             handlers.FmtDateTimePtr(mtoShipment.ApprovedDate),
<<<<<<< HEAD
		SitDaysAllowance:         sitDaysAllowance,
=======
>>>>>>> 62b8aaad
		SitExtensions:            *SITExtensions(&mtoShipment.SITExtensions),
	}

	if mtoShipment.RequestedPickupDate != nil && !mtoShipment.RequestedPickupDate.IsZero() {
		payload.RequestedPickupDate = *handlers.FmtDatePtr(mtoShipment.RequestedPickupDate)
	}

	if mtoShipment.ActualPickupDate != nil && !mtoShipment.ActualPickupDate.IsZero() {
		payload.ActualPickupDate = handlers.FmtDatePtr(mtoShipment.ActualPickupDate)
	}

	if mtoShipment.RequestedDeliveryDate != nil && !mtoShipment.RequestedDeliveryDate.IsZero() {
		payload.RequestedDeliveryDate = *handlers.FmtDatePtr(mtoShipment.RequestedDeliveryDate)
	}

	if mtoShipment.ScheduledPickupDate != nil {
		payload.ScheduledPickupDate = handlers.FmtDatePtr(mtoShipment.ScheduledPickupDate)
	}

	return payload
}

// MTOShipments payload
func MTOShipments(mtoShipments *models.MTOShipments) *ghcmessages.MTOShipments {
	payload := make(ghcmessages.MTOShipments, len(*mtoShipments))

	for i, m := range *mtoShipments {
		copyOfMtoShipment := m // Make copy to avoid implicit memory aliasing of items from a range statement.
		payload[i] = MTOShipment(&copyOfMtoShipment)
	}
	return &payload
}

// MTOAgent payload
func MTOAgent(mtoAgent *models.MTOAgent) *ghcmessages.MTOAgent {
	payload := &ghcmessages.MTOAgent{
		ID:            strfmt.UUID(mtoAgent.ID.String()),
		MtoShipmentID: strfmt.UUID(mtoAgent.MTOShipmentID.String()),
		CreatedAt:     strfmt.DateTime(mtoAgent.CreatedAt),
		UpdatedAt:     strfmt.DateTime(mtoAgent.UpdatedAt),
		FirstName:     mtoAgent.FirstName,
		LastName:      mtoAgent.LastName,
		AgentType:     string(mtoAgent.MTOAgentType),
		Email:         mtoAgent.Email,
		Phone:         mtoAgent.Phone,
		ETag:          etag.GenerateEtag(mtoAgent.UpdatedAt),
	}
	return payload
}

// MTOAgents payload
func MTOAgents(mtoAgents *models.MTOAgents) *ghcmessages.MTOAgents {
	payload := make(ghcmessages.MTOAgents, len(*mtoAgents))
	for i, m := range *mtoAgents {
		copyOfMtoAgent := m // Make copy to avoid implicit memory aliasing of items from a range statement.
		payload[i] = MTOAgent(&copyOfMtoAgent)
	}
	return &payload
}

// SITExtension payload
func SITExtension(sitExtension *models.SITExtension) *ghcmessages.SitExtension {
	payload := &ghcmessages.SitExtension{
		ID:                strfmt.UUID(sitExtension.ID.String()),
		MtoShipmentID:     strfmt.UUID(sitExtension.MTOShipmentID.String()),
		RequestReason:     string(sitExtension.RequestReason),
		ContractorRemarks: string(*sitExtension.ContractorRemarks),
		Status:            string(sitExtension.Status),
		ApprovedDays:      int64(*sitExtension.ApprovedDays),
		DecisionDate:      strfmt.DateTime(*sitExtension.DecisionDate),
		OfficeRemarks:     string(*sitExtension.OfficeRemarks),
		CreatedAt:         strfmt.DateTime(sitExtension.CreatedAt),
		UpdatedAt:         (*strfmt.DateTime)(&sitExtension.UpdatedAt),
	}
	return payload
}

// SITExtensions payload
func SITExtensions(sitExtensions *models.SITExtensions) *ghcmessages.SitExtensions {
	payload := make(ghcmessages.SitExtensions, len(*sitExtensions))

	for i, m := range *sitExtensions {
		copyOfSitExtension := m // Make copy to avoid implicit memory aliasing of items from a range statement.
		payload[i] = SITExtension(&copyOfSitExtension)
	}
	return &payload
}

// PaymentRequests payload
func PaymentRequests(prs *models.PaymentRequests, storer storage.FileStorer) (*ghcmessages.PaymentRequests, error) {
	payload := make(ghcmessages.PaymentRequests, len(*prs))

	for i, p := range *prs {
		paymentRequest := p
		pr, err := PaymentRequest(&paymentRequest, storer)
		if err != nil {
			return nil, err
		}
		payload[i] = pr
	}
	return &payload, nil
}

// PaymentRequest payload
func PaymentRequest(pr *models.PaymentRequest, storer storage.FileStorer) (*ghcmessages.PaymentRequest, error) {
	serviceDocs := make(ghcmessages.ProofOfServiceDocs, len(pr.ProofOfServiceDocs))

	if pr.ProofOfServiceDocs != nil && len(pr.ProofOfServiceDocs) > 0 {
		for i, proofOfService := range pr.ProofOfServiceDocs {
			payload, err := ProofOfServiceDoc(proofOfService, storer)
			if err != nil {
				return nil, err
			}
			serviceDocs[i] = payload
		}
	}

	return &ghcmessages.PaymentRequest{
		ID:                   *handlers.FmtUUID(pr.ID),
		IsFinal:              &pr.IsFinal,
		MoveTaskOrderID:      *handlers.FmtUUID(pr.MoveTaskOrderID),
		MoveTaskOrder:        Move(&pr.MoveTaskOrder),
		PaymentRequestNumber: pr.PaymentRequestNumber,
		RejectionReason:      pr.RejectionReason,
		Status:               ghcmessages.PaymentRequestStatus(pr.Status),
		ETag:                 etag.GenerateEtag(pr.UpdatedAt),
		ServiceItems:         *PaymentServiceItems(&pr.PaymentServiceItems),
		ReviewedAt:           handlers.FmtDateTimePtr(pr.ReviewedAt),
		ProofOfServiceDocs:   serviceDocs,
		CreatedAt:            strfmt.DateTime(pr.CreatedAt),
	}, nil
}

// PaymentServiceItem payload
func PaymentServiceItem(ps *models.PaymentServiceItem) *ghcmessages.PaymentServiceItem {
	if ps == nil {
		return nil
	}
	paymentServiceItemParams := PaymentServiceItemParams(&ps.PaymentServiceItemParams)

	return &ghcmessages.PaymentServiceItem{
		ID:                       *handlers.FmtUUID(ps.ID),
		MtoServiceItemID:         *handlers.FmtUUID(ps.MTOServiceItemID),
		MtoServiceItemCode:       string(ps.MTOServiceItem.ReService.Code),
		MtoServiceItemName:       ps.MTOServiceItem.ReService.Name,
		MtoShipmentType:          ghcmessages.MTOShipmentType(ps.MTOServiceItem.MTOShipment.ShipmentType),
		MtoShipmentID:            handlers.FmtUUIDPtr(ps.MTOServiceItem.MTOShipmentID),
		CreatedAt:                strfmt.DateTime(ps.CreatedAt),
		PriceCents:               handlers.FmtCost(ps.PriceCents),
		RejectionReason:          ps.RejectionReason,
		Status:                   ghcmessages.PaymentServiceItemStatus(ps.Status),
		ReferenceID:              ps.ReferenceID,
		ETag:                     etag.GenerateEtag(ps.UpdatedAt),
		PaymentServiceItemParams: *paymentServiceItemParams,
	}
}

// PaymentServiceItems payload
func PaymentServiceItems(paymentServiceItems *models.PaymentServiceItems) *ghcmessages.PaymentServiceItems {
	payload := make(ghcmessages.PaymentServiceItems, len(*paymentServiceItems))
	for i, m := range *paymentServiceItems {
		copyOfPaymentServiceItem := m // Make copy to avoid implicit memory aliasing of items from a range statement.
		payload[i] = PaymentServiceItem(&copyOfPaymentServiceItem)
	}
	return &payload
}

// PaymentServiceItemParam payload
func PaymentServiceItemParam(paymentServiceItemParam models.PaymentServiceItemParam) *ghcmessages.PaymentServiceItemParam {
	return &ghcmessages.PaymentServiceItemParam{
		ID:                   strfmt.UUID(paymentServiceItemParam.ID.String()),
		PaymentServiceItemID: strfmt.UUID(paymentServiceItemParam.PaymentServiceItemID.String()),
		Key:                  ghcmessages.ServiceItemParamName(paymentServiceItemParam.ServiceItemParamKey.Key),
		Value:                paymentServiceItemParam.Value,
		Type:                 ghcmessages.ServiceItemParamType(paymentServiceItemParam.ServiceItemParamKey.Type),
		Origin:               ghcmessages.ServiceItemParamOrigin(paymentServiceItemParam.ServiceItemParamKey.Origin),
		ETag:                 etag.GenerateEtag(paymentServiceItemParam.UpdatedAt),
	}
}

// PaymentServiceItemParams payload
func PaymentServiceItemParams(paymentServiceItemParams *models.PaymentServiceItemParams) *ghcmessages.PaymentServiceItemParams {
	if paymentServiceItemParams == nil {
		return nil
	}

	payload := make(ghcmessages.PaymentServiceItemParams, len(*paymentServiceItemParams))

	for i, p := range *paymentServiceItemParams {
		payload[i] = PaymentServiceItemParam(p)
	}
	return &payload
}

// MTOServiceItemModel payload
func MTOServiceItemModel(s *models.MTOServiceItem) *ghcmessages.MTOServiceItem {
	if s == nil {
		return nil
	}

	return &ghcmessages.MTOServiceItem{
		ID:               handlers.FmtUUID(s.ID),
		MoveTaskOrderID:  handlers.FmtUUID(s.MoveTaskOrderID),
		MtoShipmentID:    handlers.FmtUUIDPtr(s.MTOShipmentID),
		ReServiceID:      handlers.FmtUUID(s.ReServiceID),
		ReServiceCode:    handlers.FmtString(string(s.ReService.Code)),
		ReServiceName:    handlers.FmtStringPtr(&s.ReService.Name),
		Reason:           handlers.FmtStringPtr(s.Reason),
		RejectionReason:  handlers.FmtStringPtr(s.RejectionReason),
		PickupPostalCode: handlers.FmtStringPtr(s.PickupPostalCode),
		SITPostalCode:    handlers.FmtStringPtr(s.SITPostalCode),
		Status:           ghcmessages.MTOServiceItemStatus(s.Status),
		Description:      handlers.FmtStringPtr(s.Description),
		Dimensions:       MTOServiceItemDimensions(s.Dimensions),
		CustomerContacts: MTOServiceItemCustomerContacts(s.CustomerContacts),
		EstimatedWeight:  handlers.FmtPoundPtr(s.EstimatedWeight),
		CreatedAt:        strfmt.DateTime(s.CreatedAt),
		ApprovedAt:       handlers.FmtDateTimePtr(s.ApprovedAt),
		RejectedAt:       handlers.FmtDateTimePtr(s.RejectedAt),
		ETag:             etag.GenerateEtag(s.UpdatedAt),
	}
}

// MTOServiceItemModels payload
func MTOServiceItemModels(s models.MTOServiceItems) ghcmessages.MTOServiceItems {
	serviceItems := ghcmessages.MTOServiceItems{}
	for _, item := range s {
		copyOfServiceItem := item // Make copy to avoid implicit memory aliasing of items from a range statement.
		serviceItems = append(serviceItems, MTOServiceItemModel(&copyOfServiceItem))
	}

	return serviceItems
}

// MTOServiceItemDimension payload
func MTOServiceItemDimension(d *models.MTOServiceItemDimension) *ghcmessages.MTOServiceItemDimension {
	return &ghcmessages.MTOServiceItemDimension{
		ID:     *handlers.FmtUUID(d.ID),
		Type:   ghcmessages.DimensionType(d.Type),
		Length: *d.Length.Int32Ptr(),
		Height: *d.Height.Int32Ptr(),
		Width:  *d.Width.Int32Ptr(),
	}
}

// MTOServiceItemDimensions payload
func MTOServiceItemDimensions(d models.MTOServiceItemDimensions) ghcmessages.MTOServiceItemDimensions {
	payload := make(ghcmessages.MTOServiceItemDimensions, len(d))
	for i, item := range d {
		copyOfServiceItem := item // Make copy to avoid implicit memory aliasing of items from a range statement.
		payload[i] = MTOServiceItemDimension(&copyOfServiceItem)
	}
	return payload
}

// MTOServiceItemCustomerContact payload
func MTOServiceItemCustomerContact(c *models.MTOServiceItemCustomerContact) *ghcmessages.MTOServiceItemCustomerContact {
	return &ghcmessages.MTOServiceItemCustomerContact{
		Type:                       ghcmessages.CustomerContactType(c.Type),
		TimeMilitary:               c.TimeMilitary,
		FirstAvailableDeliveryDate: *handlers.FmtDate(c.FirstAvailableDeliveryDate),
	}
}

// MTOServiceItemCustomerContacts payload
func MTOServiceItemCustomerContacts(c models.MTOServiceItemCustomerContacts) ghcmessages.MTOServiceItemCustomerContacts {
	payload := make(ghcmessages.MTOServiceItemCustomerContacts, len(c))
	for i, item := range c {
		copyOfServiceItem := item // Make copy to avoid implicit memory aliasing of items from a range statement.
		payload[i] = MTOServiceItemCustomerContact(&copyOfServiceItem)
	}
	return payload
}

// Upload payload
func Upload(storer storage.FileStorer, upload models.Upload, url string) *ghcmessages.Upload {
	uploadPayload := &ghcmessages.Upload{
		ID:          handlers.FmtUUID(upload.ID),
		Filename:    swag.String(upload.Filename),
		ContentType: swag.String(upload.ContentType),
		URL:         handlers.FmtURI(url),
		Bytes:       &upload.Bytes,
		CreatedAt:   handlers.FmtDateTime(upload.CreatedAt),
		UpdatedAt:   handlers.FmtDateTime(upload.UpdatedAt),
	}
	tags, err := storer.Tags(upload.StorageKey)
	if err != nil || len(tags) == 0 {
		uploadPayload.Status = "PROCESSING"
	} else {
		uploadPayload.Status = tags["av-status"]
	}
	return uploadPayload
}

// ProofOfServiceDoc payload from model
func ProofOfServiceDoc(proofOfService models.ProofOfServiceDoc, storer storage.FileStorer) (*ghcmessages.ProofOfServiceDoc, error) {

	uploads := make([]*ghcmessages.Upload, len(proofOfService.PrimeUploads))
	if proofOfService.PrimeUploads != nil && len(proofOfService.PrimeUploads) > 0 {
		for i, primeUpload := range proofOfService.PrimeUploads {
			url, err := storer.PresignedURL(primeUpload.Upload.StorageKey, primeUpload.Upload.ContentType)
			if err != nil {
				return nil, err
			}
			uploads[i] = Upload(storer, primeUpload.Upload, url)
		}
	}

	return &ghcmessages.ProofOfServiceDoc{
		Uploads: uploads,
	}, nil
}

// In the TOO queue response we only want to count shipments in these statuses (excluding draft and cancelled)
// For the Services Counseling queue we will find the earliest move date from shipments in these statuses
func queueIncludeShipmentStatus(status models.MTOShipmentStatus) bool {
	return status == models.MTOShipmentStatusSubmitted ||
		status == models.MTOShipmentStatusApproved ||
		status == models.MTOShipmentStatusDiversionRequested ||
		status == models.MTOShipmentStatusCancellationRequested
}

// QueueMoves payload
func QueueMoves(moves []models.Move) *ghcmessages.QueueMoves {
	queueMoves := make(ghcmessages.QueueMoves, len(moves))
	for i, move := range moves {
		customer := move.Orders.ServiceMember

		var validMTOShipments []models.MTOShipment
		var earliestRequestedPickup *time.Time
		// we can't easily modify our sql query to find the earliest shipment pickup date so we must do it here
		for _, shipment := range move.MTOShipments {
			if queueIncludeShipmentStatus(shipment.Status) {
				if earliestRequestedPickup == nil {
					earliestRequestedPickup = shipment.RequestedPickupDate
				} else if shipment.RequestedPickupDate.Before(*earliestRequestedPickup) {
					earliestRequestedPickup = shipment.RequestedPickupDate
				}
				validMTOShipments = append(validMTOShipments, shipment)
			}
		}

		var deptIndicator ghcmessages.DeptIndicator
		if move.Orders.DepartmentIndicator != nil {
			deptIndicator = ghcmessages.DeptIndicator(*move.Orders.DepartmentIndicator)
		}

		queueMoves[i] = &ghcmessages.QueueMove{
			Customer:               Customer(&customer),
			Status:                 ghcmessages.QueueMoveStatus(move.Status),
			ID:                     *handlers.FmtUUID(move.ID),
			Locator:                move.Locator,
			SubmittedAt:            handlers.FmtDateTimePtr(move.SubmittedAt),
			RequestedMoveDate:      handlers.FmtDatePtr(earliestRequestedPickup),
			DepartmentIndicator:    &deptIndicator,
			ShipmentsCount:         int64(len(validMTOShipments)),
			DestinationDutyStation: DutyStation(&move.Orders.NewDutyStation),
			OriginGBLOC:            ghcmessages.GBLOC(move.Orders.OriginDutyStation.TransportationOffice.Gbloc),
		}
	}
	return &queueMoves
}

var (
	// QueuePaymentRequestPaymentRequested status payment requested
	QueuePaymentRequestPaymentRequested = "Payment requested"
	// QueuePaymentRequestReviewed status Payment request reviewed
	QueuePaymentRequestReviewed = "Reviewed"
	// QueuePaymentRequestRejected status Payment request rejected
	QueuePaymentRequestRejected = "Rejected"
	// QueuePaymentRequestPaid status PaymentRequest paid
	QueuePaymentRequestPaid = "Paid"
)

// This is a helper function to calculate the inferred status needed for QueuePaymentRequest payload
func queuePaymentRequestStatus(paymentRequest models.PaymentRequest) string {
	// If a payment request is in the PENDING state, let's use the term 'payment requested'
	if paymentRequest.Status == models.PaymentRequestStatusPending {
		return QueuePaymentRequestPaymentRequested
	}

	// If a payment request is either reviewed, sent_to_gex or recieved_by_gex then we'll use 'reviewed'
	if paymentRequest.Status == models.PaymentRequestStatusSentToGex ||
		paymentRequest.Status == models.PaymentRequestStatusReceivedByGex ||
		paymentRequest.Status == models.PaymentRequestStatusReviewed {
		return QueuePaymentRequestReviewed
	}

	if paymentRequest.Status == models.PaymentRequestStatusReviewedAllRejected {
		return QueuePaymentRequestRejected
	}

	return QueuePaymentRequestPaid
}

// QueuePaymentRequests payload
func QueuePaymentRequests(paymentRequests *models.PaymentRequests) *ghcmessages.QueuePaymentRequests {
	queuePaymentRequests := make(ghcmessages.QueuePaymentRequests, len(*paymentRequests))

	for i, paymentRequest := range *paymentRequests {
		moveTaskOrder := paymentRequest.MoveTaskOrder
		orders := moveTaskOrder.Orders

		queuePaymentRequests[i] = &ghcmessages.QueuePaymentRequest{
			ID:          *handlers.FmtUUID(paymentRequest.ID),
			MoveID:      *handlers.FmtUUID(moveTaskOrder.ID),
			Customer:    Customer(&orders.ServiceMember),
			Status:      ghcmessages.PaymentRequestStatus(queuePaymentRequestStatus(paymentRequest)),
			Age:         int64(math.Ceil(time.Since(paymentRequest.CreatedAt).Hours() / 24.0)),
			SubmittedAt: *handlers.FmtDateTime(paymentRequest.CreatedAt), // RequestedAt does not seem to be populated
			Locator:     moveTaskOrder.Locator,
			OriginGBLOC: ghcmessages.GBLOC(orders.OriginDutyStation.TransportationOffice.Gbloc),
		}

		if orders.DepartmentIndicator != nil {
			deptIndicator := ghcmessages.DeptIndicator(*orders.DepartmentIndicator)
			queuePaymentRequests[i].DepartmentIndicator = &deptIndicator
		}
	}

	return &queuePaymentRequests
}

// Reweigh payload
func Reweigh(reweigh *models.Reweigh) *ghcmessages.Reweigh {
	if reweigh == nil || reweigh.ID == uuid.Nil {
		return nil
	}
	payload := &ghcmessages.Reweigh{
		ID:                     strfmt.UUID(reweigh.ID.String()),
		RequestedAt:            strfmt.DateTime(reweigh.RequestedAt),
		RequestedBy:            ghcmessages.ReweighRequester(reweigh.RequestedBy),
		VerificationReason:     reweigh.VerificationReason,
		Weight:                 handlers.FmtPoundPtr(reweigh.Weight),
		VerificationProvidedAt: handlers.FmtDateTimePtr(reweigh.VerificationProvidedAt),
		Shipment:               MTOShipment(&reweigh.Shipment),
		ShipmentID:             strfmt.UUID(reweigh.ShipmentID.String()),
	}

	return payload
}<|MERGE_RESOLUTION|>--- conflicted
+++ resolved
@@ -354,10 +354,7 @@
 		ETag:                     etag.GenerateEtag(mtoShipment.UpdatedAt),
 		DeletedAt:                handlers.FmtDateTimePtr(mtoShipment.DeletedAt),
 		ApprovedDate:             handlers.FmtDateTimePtr(mtoShipment.ApprovedDate),
-<<<<<<< HEAD
 		SitDaysAllowance:         sitDaysAllowance,
-=======
->>>>>>> 62b8aaad
 		SitExtensions:            *SITExtensions(&mtoShipment.SITExtensions),
 	}
 
@@ -414,34 +411,6 @@
 	for i, m := range *mtoAgents {
 		copyOfMtoAgent := m // Make copy to avoid implicit memory aliasing of items from a range statement.
 		payload[i] = MTOAgent(&copyOfMtoAgent)
-	}
-	return &payload
-}
-
-// SITExtension payload
-func SITExtension(sitExtension *models.SITExtension) *ghcmessages.SitExtension {
-	payload := &ghcmessages.SitExtension{
-		ID:                strfmt.UUID(sitExtension.ID.String()),
-		MtoShipmentID:     strfmt.UUID(sitExtension.MTOShipmentID.String()),
-		RequestReason:     string(sitExtension.RequestReason),
-		ContractorRemarks: string(*sitExtension.ContractorRemarks),
-		Status:            string(sitExtension.Status),
-		ApprovedDays:      int64(*sitExtension.ApprovedDays),
-		DecisionDate:      strfmt.DateTime(*sitExtension.DecisionDate),
-		OfficeRemarks:     string(*sitExtension.OfficeRemarks),
-		CreatedAt:         strfmt.DateTime(sitExtension.CreatedAt),
-		UpdatedAt:         (*strfmt.DateTime)(&sitExtension.UpdatedAt),
-	}
-	return payload
-}
-
-// SITExtensions payload
-func SITExtensions(sitExtensions *models.SITExtensions) *ghcmessages.SitExtensions {
-	payload := make(ghcmessages.SitExtensions, len(*sitExtensions))
-
-	for i, m := range *sitExtensions {
-		copyOfSitExtension := m // Make copy to avoid implicit memory aliasing of items from a range statement.
-		payload[i] = SITExtension(&copyOfSitExtension)
 	}
 	return &payload
 }
