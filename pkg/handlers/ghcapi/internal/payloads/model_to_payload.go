package payloads

import (
	"encoding/json"
	"errors"
	"math"
	"strings"
	"time"

	"github.com/go-openapi/strfmt"
	"github.com/go-openapi/swag"
	"github.com/gofrs/uuid"
	"go.uber.org/zap"

	"github.com/transcom/mymove/pkg/appcontext"
	"github.com/transcom/mymove/pkg/etag"
	"github.com/transcom/mymove/pkg/gen/ghcmessages"
	"github.com/transcom/mymove/pkg/handlers"
	"github.com/transcom/mymove/pkg/models"
	"github.com/transcom/mymove/pkg/models/roles"
	"github.com/transcom/mymove/pkg/services"
	mtoshipment "github.com/transcom/mymove/pkg/services/mto_shipment"
	"github.com/transcom/mymove/pkg/storage"
	"github.com/transcom/mymove/pkg/unit"
)

// Contractor payload
func Contractor(contractor *models.Contractor) *ghcmessages.Contractor {
	if contractor == nil {
		return nil
	}

	payload := &ghcmessages.Contractor{
		ID:             strfmt.UUID(contractor.ID.String()),
		ContractNumber: contractor.ContractNumber,
		Name:           contractor.Name,
		Type:           contractor.Type,
	}

	return payload
}

func OfficeUser(officeUser *models.OfficeUser) *ghcmessages.LockedOfficeUser {
	if officeUser != nil {
		payload := ghcmessages.LockedOfficeUser{
			FirstName:              officeUser.FirstName,
			LastName:               officeUser.LastName,
			TransportationOfficeID: *handlers.FmtUUID(officeUser.TransportationOfficeID),
			TransportationOffice:   TransportationOffice(&officeUser.TransportationOffice),
		}
		return &payload
	}
	return nil
}

func AssignedOfficeUser(officeUser *models.OfficeUser) *ghcmessages.AssignedOfficeUser {
	if officeUser != nil {
		payload := ghcmessages.AssignedOfficeUser{
			OfficeUserID: strfmt.UUID(officeUser.ID.String()),
			FirstName:    officeUser.FirstName,
			LastName:     officeUser.LastName,
		}
		return &payload
	}
	return nil
}

// Move payload
func Move(move *models.Move, storer storage.FileStorer) (*ghcmessages.Move, error) {
	if move == nil {
		return nil, nil
	}
	// Adds shipmentGBLOC to be used for TOO/TIO's origin GBLOC
	var gbloc ghcmessages.GBLOC
	if len(move.ShipmentGBLOC) > 0 && move.ShipmentGBLOC[0].GBLOC != nil {
		gbloc = ghcmessages.GBLOC(*move.ShipmentGBLOC[0].GBLOC)
	} else if move.Orders.OriginDutyLocationGBLOC != nil {
		gbloc = ghcmessages.GBLOC(*move.Orders.OriginDutyLocationGBLOC)
	}

	var additionalDocumentsPayload *ghcmessages.Document
	var err error
	if move.AdditionalDocuments != nil {
		additionalDocumentsPayload, err = PayloadForDocumentModel(storer, *move.AdditionalDocuments)
	}
	if err != nil {
		return nil, err
	}

	payload := &ghcmessages.Move{
		ID:                           strfmt.UUID(move.ID.String()),
		AvailableToPrimeAt:           handlers.FmtDateTimePtr(move.AvailableToPrimeAt),
		ApprovedAt:                   handlers.FmtDateTimePtr(move.ApprovedAt),
		ContractorID:                 handlers.FmtUUIDPtr(move.ContractorID),
		Contractor:                   Contractor(move.Contractor),
		Locator:                      move.Locator,
		OrdersID:                     strfmt.UUID(move.OrdersID.String()),
		Orders:                       Order(&move.Orders),
		ReferenceID:                  handlers.FmtStringPtr(move.ReferenceID),
		Status:                       ghcmessages.MoveStatus(move.Status),
		ExcessWeightQualifiedAt:      handlers.FmtDateTimePtr(move.ExcessWeightQualifiedAt),
		BillableWeightsReviewedAt:    handlers.FmtDateTimePtr(move.BillableWeightsReviewedAt),
		CreatedAt:                    strfmt.DateTime(move.CreatedAt),
		SubmittedAt:                  handlers.FmtDateTimePtr(move.SubmittedAt),
		ApprovalsRequestedAt:         handlers.FmtDateTimePtr(move.ApprovalsRequestedAt),
		UpdatedAt:                    strfmt.DateTime(move.UpdatedAt),
		ETag:                         etag.GenerateEtag(move.UpdatedAt),
		ServiceCounselingCompletedAt: handlers.FmtDateTimePtr(move.ServiceCounselingCompletedAt),
		ExcessWeightAcknowledgedAt:   handlers.FmtDateTimePtr(move.ExcessWeightAcknowledgedAt),
		TioRemarks:                   handlers.FmtStringPtr(move.TIORemarks),
		FinancialReviewFlag:          move.FinancialReviewFlag,
		FinancialReviewRemarks:       move.FinancialReviewRemarks,
		CloseoutOfficeID:             handlers.FmtUUIDPtr(move.CloseoutOfficeID),
		CloseoutOffice:               TransportationOffice(move.CloseoutOffice),
		ShipmentGBLOC:                gbloc,
		LockedByOfficeUserID:         handlers.FmtUUIDPtr(move.LockedByOfficeUserID),
		LockedByOfficeUser:           OfficeUser(move.LockedByOfficeUser),
		LockExpiresAt:                handlers.FmtDateTimePtr(move.LockExpiresAt),
		AdditionalDocuments:          additionalDocumentsPayload,
		SCAssignedUser:               AssignedOfficeUser(move.SCAssignedUser),
		TOOAssignedUser:              AssignedOfficeUser(move.TOOAssignedUser),
		TIOAssignedUser:              AssignedOfficeUser(move.TIOAssignedUser),
	}

	return payload, nil
}

// ListMove payload
func ListMove(move *models.Move) *ghcmessages.ListPrimeMove {
	if move == nil {
		return nil
	}
	payload := &ghcmessages.ListPrimeMove{
		ID:                 strfmt.UUID(move.ID.String()),
		MoveCode:           move.Locator,
		CreatedAt:          strfmt.DateTime(move.CreatedAt),
		AvailableToPrimeAt: handlers.FmtDateTimePtr(move.AvailableToPrimeAt),
		ApprovedAt:         handlers.FmtDateTimePtr(move.ApprovedAt),
		OrderID:            strfmt.UUID(move.OrdersID.String()),
		ReferenceID:        *move.ReferenceID,
		UpdatedAt:          strfmt.DateTime(move.UpdatedAt),
		ETag:               etag.GenerateEtag(move.UpdatedAt),
		OrderType:          string(move.Orders.OrdersType),
	}

	if move.PPMType != nil {
		payload.PpmType = *move.PPMType
	}

	return payload
}

// ListMoves payload
func ListMoves(moves *models.Moves) []*ghcmessages.ListPrimeMove {
	listMoves := make(ghcmessages.ListPrimeMoves, len(*moves))

	for i, move := range *moves {
		// Create a local copy of the loop variable
		moveCopy := move
		listMoves[i] = ListMove(&moveCopy)
	}
	return listMoves
}

// CustomerSupportRemark payload
func CustomerSupportRemark(customerSupportRemark *models.CustomerSupportRemark) *ghcmessages.CustomerSupportRemark {
	if customerSupportRemark == nil {
		return nil
	}
	id := strfmt.UUID(customerSupportRemark.ID.String())
	moveID := strfmt.UUID(customerSupportRemark.MoveID.String())
	officeUserID := strfmt.UUID(customerSupportRemark.OfficeUserID.String())

	payload := &ghcmessages.CustomerSupportRemark{
		Content:             &customerSupportRemark.Content,
		ID:                  &id,
		CreatedAt:           strfmt.DateTime(customerSupportRemark.CreatedAt),
		UpdatedAt:           strfmt.DateTime(customerSupportRemark.UpdatedAt),
		MoveID:              &moveID,
		OfficeUserEmail:     customerSupportRemark.OfficeUser.Email,
		OfficeUserFirstName: customerSupportRemark.OfficeUser.FirstName,
		OfficeUserID:        &officeUserID,
		OfficeUserLastName:  customerSupportRemark.OfficeUser.LastName,
	}
	return payload
}

// CustomerSupportRemarks payload
func CustomerSupportRemarks(customerSupportRemarks models.CustomerSupportRemarks) ghcmessages.CustomerSupportRemarks {
	payload := make(ghcmessages.CustomerSupportRemarks, len(customerSupportRemarks))
	for i, v := range customerSupportRemarks {
		customerSupportRemark := v
		payload[i] = CustomerSupportRemark(&customerSupportRemark)
	}
	return payload
}

// EvaluationReportList payload
func EvaluationReportList(evaluationReports models.EvaluationReports) ghcmessages.EvaluationReportList {
	payload := make(ghcmessages.EvaluationReportList, len(evaluationReports))
	for i, v := range evaluationReports {
		evaluationReport := v
		payload[i] = EvaluationReport(&evaluationReport)
	}
	return payload
}

func ReportViolations(reportViolations models.ReportViolations) ghcmessages.ReportViolations {
	payload := make(ghcmessages.ReportViolations, len(reportViolations))
	for i, v := range reportViolations {
		reportViolation := v
		payload[i] = ReportViolation(&reportViolation)
	}
	return payload
}

func GsrAppeals(gsrAppeals models.GsrAppeals) ghcmessages.GSRAppeals {
	payload := make(ghcmessages.GSRAppeals, len(gsrAppeals))
	for i, v := range gsrAppeals {
		gsrAppeal := v
		payload[i] = GsrAppeal(&gsrAppeal)
	}
	return payload
}

func EvaluationReportOfficeUser(officeUser models.OfficeUser) ghcmessages.EvaluationReportOfficeUser {
	payload := ghcmessages.EvaluationReportOfficeUser{
		Email:     officeUser.Email,
		FirstName: officeUser.FirstName,
		ID:        strfmt.UUID(officeUser.ID.String()),
		LastName:  officeUser.LastName,
		Phone:     officeUser.Telephone,
	}
	return payload
}

// EvaluationReport payload
func EvaluationReport(evaluationReport *models.EvaluationReport) *ghcmessages.EvaluationReport {
	if evaluationReport == nil {
		return nil
	}
	id := *handlers.FmtUUID(evaluationReport.ID)
	moveID := *handlers.FmtUUID(evaluationReport.MoveID)
	shipmentID := handlers.FmtUUIDPtr(evaluationReport.ShipmentID)

	var inspectionType *ghcmessages.EvaluationReportInspectionType
	if evaluationReport.InspectionType != nil {
		tempInspectionType := ghcmessages.EvaluationReportInspectionType(*evaluationReport.InspectionType)
		inspectionType = &tempInspectionType
	}
	var location *ghcmessages.EvaluationReportLocation
	if evaluationReport.Location != nil {
		tempLocation := ghcmessages.EvaluationReportLocation(*evaluationReport.Location)
		location = &tempLocation
	}
	reportType := ghcmessages.EvaluationReportType(evaluationReport.Type)

	evaluationReportOfficeUserPayload := EvaluationReportOfficeUser(evaluationReport.OfficeUser)

	var timeDepart *string
	if evaluationReport.TimeDepart != nil {
		td := evaluationReport.TimeDepart.Format(timeHHMMFormat)
		timeDepart = &td
	}

	var evalStart *string
	if evaluationReport.EvalStart != nil {
		es := evaluationReport.EvalStart.Format(timeHHMMFormat)
		evalStart = &es
	}

	var evalEnd *string
	if evaluationReport.EvalEnd != nil {
		ee := evaluationReport.EvalEnd.Format(timeHHMMFormat)
		evalEnd = &ee
	}

	payload := &ghcmessages.EvaluationReport{
		CreatedAt:                          strfmt.DateTime(evaluationReport.CreatedAt),
		ID:                                 id,
		InspectionDate:                     handlers.FmtDatePtr(evaluationReport.InspectionDate),
		InspectionType:                     inspectionType,
		Location:                           location,
		LocationDescription:                evaluationReport.LocationDescription,
		MoveID:                             moveID,
		ObservedShipmentPhysicalPickupDate: handlers.FmtDatePtr(evaluationReport.ObservedShipmentPhysicalPickupDate),
		ObservedShipmentDeliveryDate:       handlers.FmtDatePtr(evaluationReport.ObservedShipmentDeliveryDate),
		Remarks:                            evaluationReport.Remarks,
		ShipmentID:                         shipmentID,
		SubmittedAt:                        handlers.FmtDateTimePtr(evaluationReport.SubmittedAt),
		TimeDepart:                         timeDepart,
		EvalStart:                          evalStart,
		EvalEnd:                            evalEnd,
		Type:                               reportType,
		ViolationsObserved:                 evaluationReport.ViolationsObserved,
		MoveReferenceID:                    evaluationReport.Move.ReferenceID,
		OfficeUser:                         &evaluationReportOfficeUserPayload,
		SeriousIncident:                    evaluationReport.SeriousIncident,
		SeriousIncidentDesc:                evaluationReport.SeriousIncidentDesc,
		ObservedClaimsResponseDate:         handlers.FmtDatePtr(evaluationReport.ObservedClaimsResponseDate),
		ObservedPickupDate:                 handlers.FmtDatePtr(evaluationReport.ObservedPickupDate),
		ObservedPickupSpreadStartDate:      handlers.FmtDatePtr(evaluationReport.ObservedPickupSpreadStartDate),
		ObservedPickupSpreadEndDate:        handlers.FmtDatePtr(evaluationReport.ObservedPickupSpreadEndDate),
		ObservedDeliveryDate:               handlers.FmtDatePtr(evaluationReport.ObservedDeliveryDate),
		ETag:                               etag.GenerateEtag(evaluationReport.UpdatedAt),
		UpdatedAt:                          strfmt.DateTime(evaluationReport.UpdatedAt),
		ReportViolations:                   ReportViolations(evaluationReport.ReportViolations),
		GsrAppeals:                         GsrAppeals(evaluationReport.GsrAppeals),
	}
	return payload
}

// PWSViolationItem payload
func PWSViolationItem(violation *models.PWSViolation) *ghcmessages.PWSViolation {
	if violation == nil {
		return nil
	}

	payload := &ghcmessages.PWSViolation{
		ID:                   strfmt.UUID(violation.ID.String()),
		DisplayOrder:         int64(violation.DisplayOrder),
		ParagraphNumber:      violation.ParagraphNumber,
		Title:                violation.Title,
		Category:             string(violation.Category),
		SubCategory:          violation.SubCategory,
		RequirementSummary:   violation.RequirementSummary,
		RequirementStatement: violation.RequirementStatement,
		IsKpi:                violation.IsKpi,
		AdditionalDataElem:   violation.AdditionalDataElem,
	}

	return payload
}

// PWSViolations payload
func PWSViolations(violations models.PWSViolations) ghcmessages.PWSViolations {
	payload := make(ghcmessages.PWSViolations, len(violations))

	for i, v := range violations {
		violation := v
		payload[i] = PWSViolationItem(&violation)
	}
	return payload
}

func ReportViolation(reportViolation *models.ReportViolation) *ghcmessages.ReportViolation {
	if reportViolation == nil {
		return nil
	}
	id := *handlers.FmtUUID(reportViolation.ID)
	violationID := *handlers.FmtUUID(reportViolation.ViolationID)
	reportID := *handlers.FmtUUID(reportViolation.ReportID)

	payload := &ghcmessages.ReportViolation{
		ID:          id,
		ViolationID: violationID,
		ReportID:    reportID,
		Violation:   PWSViolationItem(&reportViolation.Violation),
		GsrAppeals:  GsrAppeals(reportViolation.GsrAppeals),
	}
	return payload
}

func GsrAppeal(gsrAppeal *models.GsrAppeal) *ghcmessages.GSRAppeal {
	if gsrAppeal == nil {
		return nil
	}
	id := *handlers.FmtUUID(gsrAppeal.ID)
	reportID := *handlers.FmtUUID(gsrAppeal.EvaluationReportID)
	officeUserID := *handlers.FmtUUID(gsrAppeal.OfficeUserID)
	officeUser := EvaluationReportOfficeUser(*gsrAppeal.OfficeUser)
	isSeriousIncident := false
	if gsrAppeal.IsSeriousIncidentAppeal != nil {
		isSeriousIncident = *gsrAppeal.IsSeriousIncidentAppeal
	}

	payload := &ghcmessages.GSRAppeal{
		ID:                id,
		ReportID:          reportID,
		OfficeUserID:      officeUserID,
		OfficeUser:        &officeUser,
		IsSeriousIncident: isSeriousIncident,
		AppealStatus:      ghcmessages.GSRAppealStatusType(gsrAppeal.AppealStatus),
		Remarks:           gsrAppeal.Remarks,
		CreatedAt:         strfmt.DateTime(gsrAppeal.CreatedAt),
	}

	if gsrAppeal.ReportViolationID != nil {
		payload.ViolationID = *handlers.FmtUUID(*gsrAppeal.ReportViolationID)
	}
	return payload
}

// TransportationOffice payload
func TransportationOffice(office *models.TransportationOffice) *ghcmessages.TransportationOffice {
	if office == nil || office.ID == uuid.Nil {
		return nil
	}

	phoneLines := []string{}
	for _, phoneLine := range office.PhoneLines {
		if phoneLine.Type == "voice" {
			phoneLines = append(phoneLines, phoneLine.Number)
		}
	}

	payload := &ghcmessages.TransportationOffice{
		ID:         handlers.FmtUUID(office.ID),
		CreatedAt:  handlers.FmtDateTime(office.CreatedAt),
		UpdatedAt:  handlers.FmtDateTime(office.UpdatedAt),
		Name:       models.StringPointer(office.Name),
		Gbloc:      office.Gbloc,
		Address:    Address(&office.Address),
		PhoneLines: phoneLines,
	}
	return payload
}

func TransportationOffices(transportationOffices models.TransportationOffices) ghcmessages.TransportationOffices {
	payload := make(ghcmessages.TransportationOffices, len(transportationOffices))

	for i, to := range transportationOffices {
		transportationOffice := to
		payload[i] = TransportationOffice(&transportationOffice)
	}
	return payload
}

func GBLOCs(gblocs []string) ghcmessages.GBLOCs {
	payload := make(ghcmessages.GBLOCs, len(gblocs))

	for i, gbloc := range gblocs {
		payload[i] = string(gbloc)
	}
	return payload
}

// MoveHistory payload
func MoveHistory(logger *zap.Logger, moveHistory *models.MoveHistory) *ghcmessages.MoveHistory {
	payload := &ghcmessages.MoveHistory{
		HistoryRecords: moveHistoryRecords(logger, moveHistory.AuditHistories),
		ID:             strfmt.UUID(moveHistory.ID.String()),
		Locator:        moveHistory.Locator,
		ReferenceID:    moveHistory.ReferenceID,
	}

	return payload
}

// MoveAuditHistory payload
func MoveAuditHistory(logger *zap.Logger, auditHistory models.AuditHistory) *ghcmessages.MoveAuditHistory {

	payload := &ghcmessages.MoveAuditHistory{
		Action:               auditHistory.Action,
		ActionTstampClk:      strfmt.DateTime(auditHistory.ActionTstampClk),
		ActionTstampStm:      strfmt.DateTime(auditHistory.ActionTstampStm),
		ActionTstampTx:       strfmt.DateTime(auditHistory.ActionTstampTx),
		ChangedValues:        removeEscapeJSONtoObject(logger, auditHistory.ChangedData),
		OldValues:            removeEscapeJSONtoObject(logger, auditHistory.OldData),
		EventName:            auditHistory.EventName,
		ID:                   strfmt.UUID(auditHistory.ID.String()),
		ObjectID:             handlers.FmtUUIDPtr(auditHistory.ObjectID),
		RelID:                auditHistory.RelID,
		SessionUserID:        handlers.FmtUUIDPtr(auditHistory.SessionUserID),
		SessionUserFirstName: auditHistory.SessionUserFirstName,
		SessionUserLastName:  auditHistory.SessionUserLastName,
		SessionUserEmail:     auditHistory.SessionUserEmail,
		SessionUserTelephone: auditHistory.SessionUserTelephone,
		Context:              removeEscapeJSONtoArray(logger, auditHistory.Context),
		ContextID:            auditHistory.ContextID,
		StatementOnly:        auditHistory.StatementOnly,
		TableName:            auditHistory.AuditedTable,
		SchemaName:           auditHistory.SchemaName,
		TransactionID:        auditHistory.TransactionID,
	}

	return payload
}

func removeEscapeJSONtoObject(logger *zap.Logger, data *string) map[string]interface{} {
	var result map[string]interface{}
	if data == nil || *data == "" {
		return result
	}
	var byteData = []byte(*data)

	err := json.Unmarshal(byteData, &result)

	if err != nil {
		logger.Error("error unmarshalling the escaped json to object", zap.Error(err))
	}

	return result

}

func removeEscapeJSONtoArray(logger *zap.Logger, data *string) []map[string]string {
	var result []map[string]string
	if data == nil || *data == "" {
		return result
	}
	var byteData = []byte(*data)

	err := json.Unmarshal(byteData, &result)

	if err != nil {
		logger.Error("error unmarshalling the escaped json to array", zap.Error(err))
	}

	return result
}

func moveHistoryRecords(logger *zap.Logger, auditHistories models.AuditHistories) ghcmessages.MoveAuditHistories {
	payload := make(ghcmessages.MoveAuditHistories, len(auditHistories))

	for i, a := range auditHistories {
		payload[i] = MoveAuditHistory(logger, a)
	}
	return payload
}

// MoveTaskOrder payload
func MoveTaskOrder(moveTaskOrder *models.Move) *ghcmessages.MoveTaskOrder {
	if moveTaskOrder == nil {
		return nil
	}

	payload := &ghcmessages.MoveTaskOrder{
		ID:                 strfmt.UUID(moveTaskOrder.ID.String()),
		CreatedAt:          strfmt.DateTime(moveTaskOrder.CreatedAt),
		AvailableToPrimeAt: handlers.FmtDateTimePtr(moveTaskOrder.AvailableToPrimeAt),
		ApprovedAt:         handlers.FmtDateTimePtr(moveTaskOrder.ApprovedAt),
		OrderID:            strfmt.UUID(moveTaskOrder.OrdersID.String()),
		ReferenceID:        *moveTaskOrder.ReferenceID,
		UpdatedAt:          strfmt.DateTime(moveTaskOrder.UpdatedAt),
		ETag:               etag.GenerateEtag(moveTaskOrder.UpdatedAt),
		Locator:            moveTaskOrder.Locator,
	}
	return payload
}

// Customer payload
func Customer(customer *models.ServiceMember) *ghcmessages.Customer {
	if customer == nil {
		return nil
	}

	payload := ghcmessages.Customer{
		Agency:             swag.StringValue((*string)(customer.Affiliation)),
		CurrentAddress:     Address(customer.ResidentialAddress),
		Edipi:              swag.StringValue(customer.Edipi),
		Email:              customer.PersonalEmail,
		FirstName:          swag.StringValue(customer.FirstName),
		ID:                 strfmt.UUID(customer.ID.String()),
		LastName:           swag.StringValue(customer.LastName),
		Phone:              customer.Telephone,
		Suffix:             customer.Suffix,
		MiddleName:         customer.MiddleName,
		UserID:             strfmt.UUID(customer.UserID.String()),
		ETag:               etag.GenerateEtag(customer.UpdatedAt),
		BackupContact:      BackupContact(customer.BackupContacts),
		BackupAddress:      Address(customer.BackupMailingAddress),
		SecondaryTelephone: customer.SecondaryTelephone,
		PhoneIsPreferred:   swag.BoolValue(customer.PhoneIsPreferred),
		EmailIsPreferred:   swag.BoolValue(customer.EmailIsPreferred),
		CacValidated:       &customer.CacValidated,
		Emplid:             customer.Emplid,
	}
	return &payload
}

func CreatedCustomer(sm *models.ServiceMember, oktaUser *models.CreatedOktaUser, backupContact *models.BackupContact) *ghcmessages.CreatedCustomer {
	if sm == nil || oktaUser == nil || backupContact == nil {
		return nil
	}

	bc := &ghcmessages.BackupContact{
		Name:  &backupContact.Name,
		Email: &backupContact.Email,
		Phone: backupContact.Phone,
	}

	payload := ghcmessages.CreatedCustomer{
		ID:                 strfmt.UUID(sm.ID.String()),
		UserID:             strfmt.UUID(sm.UserID.String()),
		OktaID:             oktaUser.ID,
		OktaEmail:          oktaUser.Profile.Email,
		Affiliation:        swag.StringValue((*string)(sm.Affiliation)),
		Edipi:              sm.Edipi,
		FirstName:          swag.StringValue(sm.FirstName),
		MiddleName:         sm.MiddleName,
		LastName:           swag.StringValue(sm.LastName),
		Suffix:             sm.Suffix,
		ResidentialAddress: Address(sm.ResidentialAddress),
		BackupAddress:      Address(sm.BackupMailingAddress),
		PersonalEmail:      *sm.PersonalEmail,
		Telephone:          sm.Telephone,
		SecondaryTelephone: sm.SecondaryTelephone,
		PhoneIsPreferred:   swag.BoolValue(sm.PhoneIsPreferred),
		EmailIsPreferred:   swag.BoolValue(sm.EmailIsPreferred),
		BackupContact:      bc,
		CacValidated:       swag.BoolValue(&sm.CacValidated),
	}
	return &payload
}

// Order payload
func Order(order *models.Order) *ghcmessages.Order {
	if order == nil {
		return nil
	}
	if order.ID == uuid.Nil {
		return nil
	}

	destinationDutyLocation := DutyLocation(&order.NewDutyLocation)
	originDutyLocation := DutyLocation(order.OriginDutyLocation)
	if order.Grade != nil && order.Entitlement != nil {
		order.Entitlement.SetWeightAllotment(string(*order.Grade), order.OrdersType)
	}
	entitlements := Entitlement(order.Entitlement)

	var deptIndicator ghcmessages.DeptIndicator
	if order.DepartmentIndicator != nil {
		deptIndicator = ghcmessages.DeptIndicator(*order.DepartmentIndicator)
	}

	var ordersTypeDetail ghcmessages.OrdersTypeDetail
	if order.OrdersTypeDetail != nil {
		ordersTypeDetail = ghcmessages.OrdersTypeDetail(*order.OrdersTypeDetail)
	}

	var grade ghcmessages.Grade
	if order.Grade != nil {
		grade = ghcmessages.Grade(*order.Grade)
	}
	//
	var affiliation ghcmessages.Affiliation
	if order.ServiceMember.Affiliation != nil {
		affiliation = ghcmessages.Affiliation(*order.ServiceMember.Affiliation)
	}

	var moveCode string
	var moveTaskOrderID strfmt.UUID
	if len(order.Moves) > 0 {
		moveCode = order.Moves[0].Locator
		moveTaskOrderID = strfmt.UUID(order.Moves[0].ID.String())
	}

	payload := ghcmessages.Order{
		DestinationDutyLocation:        destinationDutyLocation,
		DestinationDutyLocationGBLOC:   ghcmessages.GBLOC(swag.StringValue(order.DestinationGBLOC)),
		Entitlement:                    entitlements,
		Grade:                          &grade,
		OrderNumber:                    order.OrdersNumber,
		OrderTypeDetail:                &ordersTypeDetail,
		ID:                             strfmt.UUID(order.ID.String()),
		OriginDutyLocation:             originDutyLocation,
		ETag:                           etag.GenerateEtag(order.UpdatedAt),
		Agency:                         &affiliation,
		CustomerID:                     strfmt.UUID(order.ServiceMemberID.String()),
		Customer:                       Customer(&order.ServiceMember),
		FirstName:                      swag.StringValue(order.ServiceMember.FirstName),
		LastName:                       swag.StringValue(order.ServiceMember.LastName),
		ReportByDate:                   strfmt.Date(order.ReportByDate),
		DateIssued:                     strfmt.Date(order.IssueDate),
		OrderType:                      ghcmessages.OrdersType(order.OrdersType),
		DepartmentIndicator:            &deptIndicator,
		Tac:                            handlers.FmtStringPtr(order.TAC),
		Sac:                            handlers.FmtStringPtr(order.SAC),
		NtsTac:                         handlers.FmtStringPtr(order.NtsTAC),
		NtsSac:                         handlers.FmtStringPtr(order.NtsSAC),
		SupplyAndServicesCostEstimate:  order.SupplyAndServicesCostEstimate,
		PackingAndShippingInstructions: order.PackingAndShippingInstructions,
		MethodOfPayment:                order.MethodOfPayment,
		Naics:                          order.NAICS,
		UploadedOrderID:                strfmt.UUID(order.UploadedOrdersID.String()),
		UploadedAmendedOrderID:         handlers.FmtUUIDPtr(order.UploadedAmendedOrdersID),
		AmendedOrdersAcknowledgedAt:    handlers.FmtDateTimePtr(order.AmendedOrdersAcknowledgedAt),
		MoveCode:                       moveCode,
		MoveTaskOrderID:                moveTaskOrderID,
		OriginDutyLocationGBLOC:        ghcmessages.GBLOC(swag.StringValue(order.OriginDutyLocationGBLOC)),
	}

	return &payload
}

// Entitlement payload
func Entitlement(entitlement *models.Entitlement) *ghcmessages.Entitlements {
	if entitlement == nil {
		return nil
	}
	var proGearWeight, proGearWeightSpouse, totalWeight int64
	proGearWeight = int64(entitlement.ProGearWeight)
	proGearWeightSpouse = int64(entitlement.ProGearWeightSpouse)

	if weightAllotment := entitlement.WeightAllotment(); weightAllotment != nil {
		if *entitlement.DependentsAuthorized {
			totalWeight = int64(weightAllotment.TotalWeightSelfPlusDependents)
		} else {
			totalWeight = int64(weightAllotment.TotalWeightSelf)
		}
	}
	var authorizedWeight *int64
	if entitlement.AuthorizedWeight() != nil {
		aw := int64(*entitlement.AuthorizedWeight())
		authorizedWeight = &aw
	}
	var sit *int64
	if entitlement.StorageInTransit != nil {
		sitValue := int64(*entitlement.StorageInTransit)
		sit = &sitValue
	}
	var totalDependents int64
	if entitlement.TotalDependents != nil {
		totalDependents = int64(*entitlement.TotalDependents)
	}
	requiredMedicalEquipmentWeight := int64(entitlement.RequiredMedicalEquipmentWeight)
	gunSafe := entitlement.GunSafe
	var accompaniedTour *bool
	if entitlement.AccompaniedTour != nil {
		accompaniedTour = models.BoolPointer(*entitlement.AccompaniedTour)
	}
	var dependentsUnderTwelve *int64
	if entitlement.DependentsUnderTwelve != nil {
		dependentsUnderTwelve = models.Int64Pointer(int64(*entitlement.DependentsUnderTwelve))
	}
	var dependentsTwelveAndOver *int64
	if entitlement.DependentsTwelveAndOver != nil {
		dependentsTwelveAndOver = models.Int64Pointer(int64(*entitlement.DependentsTwelveAndOver))
	}
	var ubAllowance *int64
	if entitlement.UBAllowance != nil {
		ubAllowance = models.Int64Pointer(int64(*entitlement.UBAllowance))
	}
	return &ghcmessages.Entitlements{
		ID:                             strfmt.UUID(entitlement.ID.String()),
		AuthorizedWeight:               authorizedWeight,
		DependentsAuthorized:           entitlement.DependentsAuthorized,
		NonTemporaryStorage:            entitlement.NonTemporaryStorage,
		PrivatelyOwnedVehicle:          entitlement.PrivatelyOwnedVehicle,
		ProGearWeight:                  proGearWeight,
		ProGearWeightSpouse:            proGearWeightSpouse,
		StorageInTransit:               sit,
		TotalDependents:                totalDependents,
		TotalWeight:                    totalWeight,
		RequiredMedicalEquipmentWeight: requiredMedicalEquipmentWeight,
		DependentsUnderTwelve:          dependentsUnderTwelve,
		DependentsTwelveAndOver:        dependentsTwelveAndOver,
		AccompaniedTour:                accompaniedTour,
		UnaccompaniedBaggageAllowance:  ubAllowance,
		OrganizationalClothingAndIndividualEquipment: entitlement.OrganizationalClothingAndIndividualEquipment,
		GunSafe: gunSafe,
		ETag:    etag.GenerateEtag(entitlement.UpdatedAt),
	}
}

// DutyLocation payload
func DutyLocation(dutyLocation *models.DutyLocation) *ghcmessages.DutyLocation {
	if dutyLocation == nil {
		return nil
	}
	address := Address(&dutyLocation.Address)
	payload := ghcmessages.DutyLocation{
		Address:   address,
		AddressID: address.ID,
		ID:        strfmt.UUID(dutyLocation.ID.String()),
		Name:      dutyLocation.Name,
		ETag:      etag.GenerateEtag(dutyLocation.UpdatedAt),
	}
	return &payload
}

// Country payload
func Country(country *models.Country) *string {
	if country == nil {
		return nil
	}
	return &country.Country
}

// Address payload
func Address(address *models.Address) *ghcmessages.Address {
	if address == nil {
		return nil
	}

	payloadAddress := &ghcmessages.Address{
		ID:             strfmt.UUID(address.ID.String()),
		StreetAddress1: &address.StreetAddress1,
		StreetAddress2: address.StreetAddress2,
		StreetAddress3: address.StreetAddress3,
		City:           &address.City,
		State:          &address.State,
		PostalCode:     &address.PostalCode,
		Country:        Country(address.Country),
		County:         address.County,
		ETag:           etag.GenerateEtag(address.UpdatedAt),
		IsOconus:       address.IsOconus,
	}

	if address.UsPostRegionCityID != nil {
		payloadAddress.UsPostRegionCitiesID = strfmt.UUID(address.UsPostRegionCityID.String())
	}

	return payloadAddress
}

// PPM destination Address payload
func PPMDestinationAddress(address *models.Address) *ghcmessages.Address {
	payload := Address(address)

	if payload == nil {
		return nil
	}

	// Street address 1 is optional per business rule but not nullable on the database level.
	// Check if streetAddress 1 is using place holder value to represent 'NULL'.
	// If so return empty string.
	if strings.EqualFold(*payload.StreetAddress1, models.STREET_ADDRESS_1_NOT_PROVIDED) {
		payload.StreetAddress1 = models.StringPointer("")
	}
	return payload
}

// StorageFacility payload
func StorageFacility(storageFacility *models.StorageFacility) *ghcmessages.StorageFacility {
	if storageFacility == nil {
		return nil
	}

	payload := ghcmessages.StorageFacility{
		ID:           strfmt.UUID(storageFacility.ID.String()),
		FacilityName: storageFacility.FacilityName,
		Address:      Address(&storageFacility.Address),
		LotNumber:    storageFacility.LotNumber,
		Phone:        storageFacility.Phone,
		Email:        storageFacility.Email,
		ETag:         etag.GenerateEtag(storageFacility.UpdatedAt),
	}

	return &payload
}

// BackupContact payload
func BackupContact(contacts models.BackupContacts) *ghcmessages.BackupContact {
	if len(contacts) == 0 {
		return nil
	}
	var name, email, phone string

	if len(contacts) != 0 {
		contact := contacts[0]
		name = contact.Name
		email = contact.Email
		phone = ""
		contactPhone := contact.Phone
		if contactPhone != nil {
			phone = *contactPhone
		}
	}

	return &ghcmessages.BackupContact{
		Name:  &name,
		Email: &email,
		Phone: &phone,
	}
}

// SITDurationUpdate payload
func SITDurationUpdate(sitDurationUpdate *models.SITDurationUpdate) *ghcmessages.SITExtension {
	if sitDurationUpdate == nil {
		return nil
	}
	payload := &ghcmessages.SITExtension{
		ID:                strfmt.UUID(sitDurationUpdate.ID.String()),
		ETag:              etag.GenerateEtag(sitDurationUpdate.UpdatedAt),
		MtoShipmentID:     strfmt.UUID(sitDurationUpdate.MTOShipmentID.String()),
		RequestReason:     string(sitDurationUpdate.RequestReason),
		RequestedDays:     int64(sitDurationUpdate.RequestedDays),
		Status:            string(sitDurationUpdate.Status),
		CreatedAt:         strfmt.DateTime(sitDurationUpdate.CreatedAt),
		UpdatedAt:         strfmt.DateTime(sitDurationUpdate.UpdatedAt),
		ApprovedDays:      handlers.FmtIntPtrToInt64(sitDurationUpdate.ApprovedDays),
		ContractorRemarks: handlers.FmtStringPtr(sitDurationUpdate.ContractorRemarks),
		DecisionDate:      handlers.FmtDateTimePtr(sitDurationUpdate.DecisionDate),
		OfficeRemarks:     handlers.FmtStringPtr(sitDurationUpdate.OfficeRemarks),
	}

	return payload
}

// SITDurationUpdates payload
func SITDurationUpdates(sitDurationUpdates *models.SITDurationUpdates) *ghcmessages.SITExtensions {
	payload := make(ghcmessages.SITExtensions, len(*sitDurationUpdates))

	if len(*sitDurationUpdates) > 0 {
		for i, m := range *sitDurationUpdates {
			copyOfSITDurationUpdate := m // Make copy to avoid implicit memory aliasing of items from a range statement.
			payload[i] = SITDurationUpdate(&copyOfSITDurationUpdate)
		}
		// Reversing the SIT duration updates as they are saved in the order
		// they are created and we want to always display them in the reverse
		// order.
		for i, j := 0, len(payload)-1; i < j; i, j = i+1, j-1 {
			payload[i], payload[j] = payload[j], payload[i]
		}
	}
	return &payload
}

func currentSIT(currentSIT *services.CurrentSIT) *ghcmessages.SITStatusCurrentSIT {
	if currentSIT == nil {
		return nil
	}
	return &ghcmessages.SITStatusCurrentSIT{
		ServiceItemID:        *handlers.FmtUUID(currentSIT.ServiceItemID), // TODO: Refactor out service item ID dependence in GHC API. This should be based on SIT groupings / summaries
		Location:             currentSIT.Location,
		DaysInSIT:            handlers.FmtIntPtrToInt64(&currentSIT.DaysInSIT),
		SitEntryDate:         handlers.FmtDate(currentSIT.SITEntryDate),
		SitDepartureDate:     handlers.FmtDatePtr(currentSIT.SITDepartureDate),
		SitAuthorizedEndDate: handlers.FmtDate(currentSIT.SITAuthorizedEndDate),
		SitCustomerContacted: handlers.FmtDatePtr(currentSIT.SITCustomerContacted),
		SitRequestedDelivery: handlers.FmtDatePtr(currentSIT.SITRequestedDelivery),
	}
}

// SITStatus payload
func SITStatus(shipmentSITStatuses *services.SITStatus, storer storage.FileStorer) *ghcmessages.SITStatus {
	if shipmentSITStatuses == nil {
		return nil
	}

	payload := &ghcmessages.SITStatus{
		PastSITServiceItemGroupings: SITServiceItemGroupings(shipmentSITStatuses.PastSITs, storer),
		TotalSITDaysUsed:            handlers.FmtIntPtrToInt64(&shipmentSITStatuses.TotalSITDaysUsed),
		TotalDaysRemaining:          handlers.FmtIntPtrToInt64(&shipmentSITStatuses.TotalDaysRemaining),
		CalculatedTotalDaysInSIT:    handlers.FmtIntPtrToInt64(&shipmentSITStatuses.CalculatedTotalDaysInSIT),
		CurrentSIT:                  currentSIT(shipmentSITStatuses.CurrentSIT),
	}

	return payload
}

// SITStatuses payload
func SITStatuses(shipmentSITStatuses map[string]services.SITStatus, storer storage.FileStorer) map[string]*ghcmessages.SITStatus {
	sitStatuses := map[string]*ghcmessages.SITStatus{}
	if len(shipmentSITStatuses) == 0 {
		return sitStatuses
	}

	for _, sitStatus := range shipmentSITStatuses {
		copyOfSITStatus := sitStatus
		sitStatuses[sitStatus.ShipmentID.String()] = SITStatus(&copyOfSITStatus, storer)
	}

	return sitStatuses
}

// PPMShipment payload
func PPMShipment(_ storage.FileStorer, ppmShipment *models.PPMShipment) *ghcmessages.PPMShipment {
	if ppmShipment == nil || ppmShipment.ID.IsNil() {
		return nil
	}

	payloadPPMShipment := &ghcmessages.PPMShipment{
		ID:                             *handlers.FmtUUID(ppmShipment.ID),
		ShipmentID:                     *handlers.FmtUUID(ppmShipment.ShipmentID),
		CreatedAt:                      strfmt.DateTime(ppmShipment.CreatedAt),
		UpdatedAt:                      strfmt.DateTime(ppmShipment.UpdatedAt),
		Status:                         ghcmessages.PPMShipmentStatus(ppmShipment.Status),
		ExpectedDepartureDate:          handlers.FmtDate(ppmShipment.ExpectedDepartureDate),
		ActualMoveDate:                 handlers.FmtDatePtr(ppmShipment.ActualMoveDate),
		SubmittedAt:                    handlers.FmtDateTimePtr(ppmShipment.SubmittedAt),
		ReviewedAt:                     handlers.FmtDateTimePtr(ppmShipment.ReviewedAt),
		ApprovedAt:                     handlers.FmtDateTimePtr(ppmShipment.ApprovedAt),
		PickupAddress:                  Address(ppmShipment.PickupAddress),
		DestinationAddress:             PPMDestinationAddress(ppmShipment.DestinationAddress),
		ActualPickupPostalCode:         ppmShipment.ActualPickupPostalCode,
		ActualDestinationPostalCode:    ppmShipment.ActualDestinationPostalCode,
		SitExpected:                    ppmShipment.SITExpected,
		HasSecondaryPickupAddress:      ppmShipment.HasSecondaryPickupAddress,
		HasSecondaryDestinationAddress: ppmShipment.HasSecondaryDestinationAddress,
		HasTertiaryPickupAddress:       ppmShipment.HasTertiaryPickupAddress,
		HasTertiaryDestinationAddress:  ppmShipment.HasTertiaryDestinationAddress,
		EstimatedWeight:                handlers.FmtPoundPtr(ppmShipment.EstimatedWeight),
		AllowableWeight:                handlers.FmtPoundPtr(ppmShipment.AllowableWeight),
		HasProGear:                     ppmShipment.HasProGear,
		ProGearWeight:                  handlers.FmtPoundPtr(ppmShipment.ProGearWeight),
		SpouseProGearWeight:            handlers.FmtPoundPtr(ppmShipment.SpouseProGearWeight),
		EstimatedIncentive:             handlers.FmtCost(ppmShipment.EstimatedIncentive),
		MaxIncentive:                   handlers.FmtCost(ppmShipment.MaxIncentive),
		HasRequestedAdvance:            ppmShipment.HasRequestedAdvance,
		AdvanceAmountRequested:         handlers.FmtCost(ppmShipment.AdvanceAmountRequested),
		HasReceivedAdvance:             ppmShipment.HasReceivedAdvance,
		AdvanceAmountReceived:          handlers.FmtCost(ppmShipment.AdvanceAmountReceived),
		SitEstimatedWeight:             handlers.FmtPoundPtr(ppmShipment.SITEstimatedWeight),
		SitEstimatedEntryDate:          handlers.FmtDatePtr(ppmShipment.SITEstimatedEntryDate),
		SitEstimatedDepartureDate:      handlers.FmtDatePtr(ppmShipment.SITEstimatedDepartureDate),
		SitEstimatedCost:               handlers.FmtCost(ppmShipment.SITEstimatedCost),
		IsActualExpenseReimbursement:   ppmShipment.IsActualExpenseReimbursement,
		ETag:                           etag.GenerateEtag(ppmShipment.UpdatedAt),
	}

	if ppmShipment.SITLocation != nil {
		sitLocation := ghcmessages.SITLocationType(*ppmShipment.SITLocation)
		payloadPPMShipment.SitLocation = &sitLocation
	}

	if ppmShipment.AdvanceStatus != nil {
		advanceStatus := ghcmessages.PPMAdvanceStatus(*ppmShipment.AdvanceStatus)
		payloadPPMShipment.AdvanceStatus = &advanceStatus
	}

	if ppmShipment.W2Address != nil {
		payloadPPMShipment.W2Address = Address(ppmShipment.W2Address)
	}

	if ppmShipment.SecondaryPickupAddress != nil {
		payloadPPMShipment.SecondaryPickupAddress = Address(ppmShipment.SecondaryPickupAddress)
	}

	if ppmShipment.SecondaryDestinationAddress != nil {
		payloadPPMShipment.SecondaryDestinationAddress = Address(ppmShipment.SecondaryDestinationAddress)
	}

	if ppmShipment.TertiaryPickupAddress != nil {
		payloadPPMShipment.TertiaryPickupAddress = Address(ppmShipment.TertiaryPickupAddress)
	}

	if ppmShipment.TertiaryDestinationAddress != nil {
		payloadPPMShipment.TertiaryDestinationAddress = Address(ppmShipment.TertiaryDestinationAddress)
	}

	if ppmShipment.IsActualExpenseReimbursement != nil {
		payloadPPMShipment.IsActualExpenseReimbursement = ppmShipment.IsActualExpenseReimbursement
	}

	return payloadPPMShipment
}

// BoatShipment payload
func BoatShipment(storer storage.FileStorer, boatShipment *models.BoatShipment) *ghcmessages.BoatShipment {
	if boatShipment == nil || boatShipment.ID.IsNil() {
		return nil
	}

	payloadBoatShipment := &ghcmessages.BoatShipment{
		ID:             *handlers.FmtUUID(boatShipment.ID),
		ShipmentID:     *handlers.FmtUUID(boatShipment.ShipmentID),
		CreatedAt:      strfmt.DateTime(boatShipment.CreatedAt),
		UpdatedAt:      strfmt.DateTime(boatShipment.UpdatedAt),
		Type:           models.StringPointer(string(boatShipment.Type)),
		Year:           handlers.FmtIntPtrToInt64(boatShipment.Year),
		Make:           boatShipment.Make,
		Model:          boatShipment.Model,
		LengthInInches: handlers.FmtIntPtrToInt64(boatShipment.LengthInInches),
		WidthInInches:  handlers.FmtIntPtrToInt64(boatShipment.WidthInInches),
		HeightInInches: handlers.FmtIntPtrToInt64(boatShipment.HeightInInches),
		HasTrailer:     boatShipment.HasTrailer,
		IsRoadworthy:   boatShipment.IsRoadworthy,
		ETag:           etag.GenerateEtag(boatShipment.UpdatedAt),
	}

	return payloadBoatShipment
}

// MobileHomeShipment payload
func MobileHomeShipment(storer storage.FileStorer, mobileHomeShipment *models.MobileHome) *ghcmessages.MobileHome {
	if mobileHomeShipment == nil || mobileHomeShipment.ID.IsNil() {
		return nil
	}

	payloadMobileHomeShipment := &ghcmessages.MobileHome{
		ID:             *handlers.FmtUUID(mobileHomeShipment.ID),
		ShipmentID:     *handlers.FmtUUID(mobileHomeShipment.ShipmentID),
		Make:           *mobileHomeShipment.Make,
		Model:          *mobileHomeShipment.Model,
		Year:           *handlers.FmtIntPtrToInt64(mobileHomeShipment.Year),
		LengthInInches: *handlers.FmtIntPtrToInt64(mobileHomeShipment.LengthInInches),
		HeightInInches: *handlers.FmtIntPtrToInt64(mobileHomeShipment.HeightInInches),
		WidthInInches:  *handlers.FmtIntPtrToInt64(mobileHomeShipment.WidthInInches),
		CreatedAt:      strfmt.DateTime(mobileHomeShipment.CreatedAt),
		UpdatedAt:      strfmt.DateTime(mobileHomeShipment.UpdatedAt),
		ETag:           etag.GenerateEtag(mobileHomeShipment.UpdatedAt),
	}

	return payloadMobileHomeShipment
}

// ProGearWeightTickets sets up a ProGearWeightTicket slice for the api using model data.
func ProGearWeightTickets(storer storage.FileStorer, proGearWeightTickets models.ProgearWeightTickets) []*ghcmessages.ProGearWeightTicket {
	payload := make([]*ghcmessages.ProGearWeightTicket, len(proGearWeightTickets))
	for i, proGearWeightTicket := range proGearWeightTickets {
		copyOfProGearWeightTicket := proGearWeightTicket
		proGearWeightTicketPayload := ProGearWeightTicket(storer, &copyOfProGearWeightTicket)
		payload[i] = proGearWeightTicketPayload
	}
	return payload
}

// ProGearWeightTicket payload
func ProGearWeightTicket(storer storage.FileStorer, progear *models.ProgearWeightTicket) *ghcmessages.ProGearWeightTicket {
	ppmShipmentID := strfmt.UUID(progear.PPMShipmentID.String())

	document, err := PayloadForDocumentModel(storer, progear.Document)
	if err != nil {
		return nil
	}

	payload := &ghcmessages.ProGearWeightTicket{
		ID:               strfmt.UUID(progear.ID.String()),
		PpmShipmentID:    ppmShipmentID,
		CreatedAt:        *handlers.FmtDateTime(progear.CreatedAt),
		UpdatedAt:        *handlers.FmtDateTime(progear.UpdatedAt),
		DocumentID:       *handlers.FmtUUID(progear.DocumentID),
		Document:         document,
		Weight:           handlers.FmtPoundPtr(progear.Weight),
		BelongsToSelf:    progear.BelongsToSelf,
		HasWeightTickets: progear.HasWeightTickets,
		Description:      progear.Description,
		ETag:             etag.GenerateEtag(progear.UpdatedAt),
	}

	if progear.Status != nil {
		status := ghcmessages.OmittablePPMDocumentStatus(*progear.Status)
		payload.Status = &status
	}

	if progear.Reason != nil {
		reason := ghcmessages.PPMDocumentStatusReason(*progear.Reason)
		payload.Reason = &reason
	}

	return payload
}

// MovingExpense payload
func MovingExpense(storer storage.FileStorer, movingExpense *models.MovingExpense) *ghcmessages.MovingExpense {

	document, err := PayloadForDocumentModel(storer, movingExpense.Document)
	if err != nil {
		return nil
	}

	payload := &ghcmessages.MovingExpense{
		ID:               *handlers.FmtUUID(movingExpense.ID),
		PpmShipmentID:    *handlers.FmtUUID(movingExpense.PPMShipmentID),
		DocumentID:       *handlers.FmtUUID(movingExpense.DocumentID),
		Document:         document,
		CreatedAt:        strfmt.DateTime(movingExpense.CreatedAt),
		UpdatedAt:        strfmt.DateTime(movingExpense.UpdatedAt),
		Description:      movingExpense.Description,
		PaidWithGtcc:     movingExpense.PaidWithGTCC,
		Amount:           handlers.FmtCost(movingExpense.Amount),
		MissingReceipt:   movingExpense.MissingReceipt,
		ETag:             etag.GenerateEtag(movingExpense.UpdatedAt),
		SitEstimatedCost: handlers.FmtCost(movingExpense.SITEstimatedCost),
	}
	if movingExpense.MovingExpenseType != nil {
		movingExpenseType := ghcmessages.OmittableMovingExpenseType(*movingExpense.MovingExpenseType)
		payload.MovingExpenseType = &movingExpenseType
	}

	if movingExpense.Status != nil {
		status := ghcmessages.OmittablePPMDocumentStatus(*movingExpense.Status)
		payload.Status = &status
	}

	if movingExpense.Reason != nil {
		reason := ghcmessages.PPMDocumentStatusReason(*movingExpense.Reason)
		payload.Reason = &reason
	}

	if movingExpense.SITStartDate != nil {
		payload.SitStartDate = handlers.FmtDatePtr(movingExpense.SITStartDate)
	}

	if movingExpense.SITEndDate != nil {
		payload.SitEndDate = handlers.FmtDatePtr(movingExpense.SITEndDate)
	}

	if movingExpense.WeightStored != nil {
		payload.WeightStored = handlers.FmtPoundPtr(movingExpense.WeightStored)
	}

	if movingExpense.SITLocation != nil {
		sitLocation := ghcmessages.SITLocationType(*movingExpense.SITLocation)
		payload.SitLocation = &sitLocation
	}

	if movingExpense.SITReimburseableAmount != nil {
		payload.SitReimburseableAmount = handlers.FmtCost(movingExpense.SITReimburseableAmount)
	}

	return payload
}

func MovingExpenses(storer storage.FileStorer, movingExpenses models.MovingExpenses) []*ghcmessages.MovingExpense {
	payload := make([]*ghcmessages.MovingExpense, len(movingExpenses))
	for i, movingExpense := range movingExpenses {
		copyOfMovingExpense := movingExpense
		payload[i] = MovingExpense(storer, &copyOfMovingExpense)
	}
	return payload
}

func WeightTickets(storer storage.FileStorer, weightTickets models.WeightTickets) []*ghcmessages.WeightTicket {
	payload := make([]*ghcmessages.WeightTicket, len(weightTickets))
	for i, weightTicket := range weightTickets {
		copyOfWeightTicket := weightTicket
		weightTicketPayload := WeightTicket(storer, &copyOfWeightTicket)
		payload[i] = weightTicketPayload
	}
	return payload
}

// WeightTicket payload
func WeightTicket(storer storage.FileStorer, weightTicket *models.WeightTicket) *ghcmessages.WeightTicket {
	ppmShipment := strfmt.UUID(weightTicket.PPMShipmentID.String())

	emptyDocument, err := PayloadForDocumentModel(storer, weightTicket.EmptyDocument)
	if err != nil {
		return nil
	}

	fullDocument, err := PayloadForDocumentModel(storer, weightTicket.FullDocument)
	if err != nil {
		return nil
	}

	proofOfTrailerOwnershipDocument, err := PayloadForDocumentModel(storer, weightTicket.ProofOfTrailerOwnershipDocument)
	if err != nil {
		return nil
	}

	payload := &ghcmessages.WeightTicket{
		ID:                                strfmt.UUID(weightTicket.ID.String()),
		PpmShipmentID:                     ppmShipment,
		CreatedAt:                         *handlers.FmtDateTime(weightTicket.CreatedAt),
		UpdatedAt:                         *handlers.FmtDateTime(weightTicket.UpdatedAt),
		VehicleDescription:                weightTicket.VehicleDescription,
		EmptyWeight:                       handlers.FmtPoundPtr(weightTicket.EmptyWeight),
		MissingEmptyWeightTicket:          weightTicket.MissingEmptyWeightTicket,
		EmptyDocumentID:                   *handlers.FmtUUID(weightTicket.EmptyDocumentID),
		EmptyDocument:                     emptyDocument,
		FullWeight:                        handlers.FmtPoundPtr(weightTicket.FullWeight),
		MissingFullWeightTicket:           weightTicket.MissingFullWeightTicket,
		FullDocumentID:                    *handlers.FmtUUID(weightTicket.FullDocumentID),
		FullDocument:                      fullDocument,
		OwnsTrailer:                       weightTicket.OwnsTrailer,
		TrailerMeetsCriteria:              weightTicket.TrailerMeetsCriteria,
		ProofOfTrailerOwnershipDocumentID: *handlers.FmtUUID(weightTicket.ProofOfTrailerOwnershipDocumentID),
		ProofOfTrailerOwnershipDocument:   proofOfTrailerOwnershipDocument,
		AdjustedNetWeight:                 handlers.FmtPoundPtr(weightTicket.AdjustedNetWeight),
		NetWeightRemarks:                  weightTicket.NetWeightRemarks,
		ETag:                              etag.GenerateEtag(weightTicket.UpdatedAt),
	}

	if weightTicket.Status != nil {
		status := ghcmessages.OmittablePPMDocumentStatus(*weightTicket.Status)
		payload.Status = &status
	}

	if weightTicket.Reason != nil {
		reason := ghcmessages.PPMDocumentStatusReason(*weightTicket.Reason)
		payload.Reason = &reason
	}

	return payload
}

// PPMDocuments payload
func PPMDocuments(storer storage.FileStorer, ppmDocuments *models.PPMDocuments) *ghcmessages.PPMDocuments {

	if ppmDocuments == nil {
		return nil
	}

	payload := &ghcmessages.PPMDocuments{
		WeightTickets:        WeightTickets(storer, ppmDocuments.WeightTickets),
		MovingExpenses:       MovingExpenses(storer, ppmDocuments.MovingExpenses),
		ProGearWeightTickets: ProGearWeightTickets(storer, ppmDocuments.ProgearWeightTickets),
	}

	return payload
}

// PPMCloseout payload
func PPMCloseout(ppmCloseout *models.PPMCloseout) *ghcmessages.PPMCloseout {
	if ppmCloseout == nil {
		return nil
	}
	payload := &ghcmessages.PPMCloseout{
		ID:                    strfmt.UUID(ppmCloseout.ID.String()),
		PlannedMoveDate:       handlers.FmtDatePtr(ppmCloseout.PlannedMoveDate),
		ActualMoveDate:        handlers.FmtDatePtr(ppmCloseout.ActualMoveDate),
		Miles:                 handlers.FmtIntPtrToInt64(ppmCloseout.Miles),
		EstimatedWeight:       handlers.FmtPoundPtr(ppmCloseout.EstimatedWeight),
		ActualWeight:          handlers.FmtPoundPtr(ppmCloseout.ActualWeight),
		ProGearWeightCustomer: handlers.FmtPoundPtr(ppmCloseout.ProGearWeightCustomer),
		ProGearWeightSpouse:   handlers.FmtPoundPtr(ppmCloseout.ProGearWeightSpouse),
		GrossIncentive:        handlers.FmtCost(ppmCloseout.GrossIncentive),
		Gcc:                   handlers.FmtCost(ppmCloseout.GCC),
		Aoa:                   handlers.FmtCost(ppmCloseout.AOA),
		RemainingIncentive:    handlers.FmtCost(ppmCloseout.RemainingIncentive),
		HaulType:              (*string)(&ppmCloseout.HaulType),
		HaulPrice:             handlers.FmtCost(ppmCloseout.HaulPrice),
		HaulFSC:               handlers.FmtCost(ppmCloseout.HaulFSC),
		Dop:                   handlers.FmtCost(ppmCloseout.DOP),
		Ddp:                   handlers.FmtCost(ppmCloseout.DDP),
		PackPrice:             handlers.FmtCost(ppmCloseout.PackPrice),
		UnpackPrice:           handlers.FmtCost(ppmCloseout.UnpackPrice),
		SITReimbursement:      handlers.FmtCost(ppmCloseout.SITReimbursement),
	}

	return payload
}

// PPMActualWeight payload
func PPMActualWeight(ppmActualWeight *unit.Pound) *ghcmessages.PPMActualWeight {
	if ppmActualWeight == nil {
		return nil
	}
	payload := &ghcmessages.PPMActualWeight{
		ActualWeight: handlers.FmtPoundPtr(ppmActualWeight),
	}

	return payload
}

func PPMSITEstimatedCostParamsFirstDaySIT(ppmSITFirstDayParams models.PPMSITEstimatedCostParams) *ghcmessages.PPMSITEstimatedCostParamsFirstDaySIT {
	payload := &ghcmessages.PPMSITEstimatedCostParamsFirstDaySIT{
		ContractYearName:       ppmSITFirstDayParams.ContractYearName,
		PriceRateOrFactor:      ppmSITFirstDayParams.PriceRateOrFactor,
		IsPeak:                 ppmSITFirstDayParams.IsPeak,
		EscalationCompounded:   ppmSITFirstDayParams.EscalationCompounded,
		ServiceAreaOrigin:      &ppmSITFirstDayParams.ServiceAreaOrigin,
		ServiceAreaDestination: &ppmSITFirstDayParams.ServiceAreaDestination,
	}
	return payload
}

func PPMSITEstimatedCostParamsAdditionalDaySIT(ppmSITAdditionalDayParams models.PPMSITEstimatedCostParams) *ghcmessages.PPMSITEstimatedCostParamsAdditionalDaySIT {
	payload := &ghcmessages.PPMSITEstimatedCostParamsAdditionalDaySIT{
		ContractYearName:       ppmSITAdditionalDayParams.ContractYearName,
		PriceRateOrFactor:      ppmSITAdditionalDayParams.PriceRateOrFactor,
		IsPeak:                 ppmSITAdditionalDayParams.IsPeak,
		EscalationCompounded:   ppmSITAdditionalDayParams.EscalationCompounded,
		ServiceAreaOrigin:      &ppmSITAdditionalDayParams.ServiceAreaOrigin,
		ServiceAreaDestination: &ppmSITAdditionalDayParams.ServiceAreaDestination,
		NumberDaysSIT:          &ppmSITAdditionalDayParams.NumberDaysSIT,
	}
	return payload
}

func PPMSITEstimatedCost(ppmSITEstimatedCost *models.PPMSITEstimatedCostInfo) *ghcmessages.PPMSITEstimatedCost {
	if ppmSITEstimatedCost == nil {
		return nil
	}
	payload := &ghcmessages.PPMSITEstimatedCost{
		SitCost:                handlers.FmtCost(ppmSITEstimatedCost.EstimatedSITCost),
		PriceFirstDaySIT:       handlers.FmtCost(ppmSITEstimatedCost.PriceFirstDaySIT),
		PriceAdditionalDaySIT:  handlers.FmtCost(ppmSITEstimatedCost.PriceAdditionalDaySIT),
		ParamsFirstDaySIT:      PPMSITEstimatedCostParamsFirstDaySIT(ppmSITEstimatedCost.ParamsFirstDaySIT),
		ParamsAdditionalDaySIT: PPMSITEstimatedCostParamsAdditionalDaySIT(ppmSITEstimatedCost.ParamsAdditionalDaySIT),
	}

	return payload
}

// ShipmentAddressUpdate payload
func ShipmentAddressUpdate(shipmentAddressUpdate *models.ShipmentAddressUpdate) *ghcmessages.ShipmentAddressUpdate {
	if shipmentAddressUpdate == nil || shipmentAddressUpdate.ID.IsNil() {
		return nil
	}

	payload := &ghcmessages.ShipmentAddressUpdate{
		ID:                    strfmt.UUID(shipmentAddressUpdate.ID.String()),
		ShipmentID:            strfmt.UUID(shipmentAddressUpdate.ShipmentID.String()),
		NewAddress:            Address(&shipmentAddressUpdate.NewAddress),
		OriginalAddress:       Address(&shipmentAddressUpdate.OriginalAddress),
		SitOriginalAddress:    Address(shipmentAddressUpdate.SitOriginalAddress),
		ContractorRemarks:     shipmentAddressUpdate.ContractorRemarks,
		OfficeRemarks:         shipmentAddressUpdate.OfficeRemarks,
		Status:                ghcmessages.ShipmentAddressUpdateStatus(shipmentAddressUpdate.Status),
		NewSitDistanceBetween: handlers.FmtIntPtrToInt64(shipmentAddressUpdate.NewSitDistanceBetween),
		OldSitDistanceBetween: handlers.FmtIntPtrToInt64(shipmentAddressUpdate.OldSitDistanceBetween),
	}

	return payload
}

// LineOfAccounting payload
func LineOfAccounting(lineOfAccounting *models.LineOfAccounting) *ghcmessages.LineOfAccounting {
	// Nil check
	if lineOfAccounting == nil {
		return nil
	}

	return &ghcmessages.LineOfAccounting{
		ID:                        strfmt.UUID(lineOfAccounting.ID.String()),
		LoaActvtyID:               lineOfAccounting.LoaActvtyID,
		LoaAgncAcntngCd:           lineOfAccounting.LoaAgncAcntngCd,
		LoaAgncDsbrCd:             lineOfAccounting.LoaAgncDsbrCd,
		LoaAlltSnID:               lineOfAccounting.LoaAlltSnID,
		LoaBafID:                  lineOfAccounting.LoaBafID,
		LoaBdgtAcntClsNm:          lineOfAccounting.LoaBdgtAcntClsNm,
		LoaBetCd:                  lineOfAccounting.LoaBetCd,
		LoaBgFyTx:                 handlers.FmtIntPtrToInt64(lineOfAccounting.LoaBgFyTx),
		LoaBgnDt:                  handlers.FmtDatePtr(lineOfAccounting.LoaBgnDt),
		LoaBgtLnItmID:             lineOfAccounting.LoaBgtLnItmID,
		LoaBgtRstrCd:              lineOfAccounting.LoaBgtRstrCd,
		LoaBgtSubActCd:            lineOfAccounting.LoaBgtSubActCd,
		LoaClsRefID:               lineOfAccounting.LoaClsRefID,
		LoaCstCd:                  lineOfAccounting.LoaCstCd,
		LoaCstCntrID:              lineOfAccounting.LoaCstCntrID,
		LoaCustNm:                 lineOfAccounting.LoaCustNm,
		LoaDfAgncyAlctnRcpntID:    lineOfAccounting.LoaDfAgncyAlctnRcpntID,
		LoaDocID:                  lineOfAccounting.LoaDocID,
		LoaDptID:                  lineOfAccounting.LoaDptID,
		LoaDscTx:                  lineOfAccounting.LoaDscTx,
		LoaDtlRmbsmtSrcID:         lineOfAccounting.LoaDtlRmbsmtSrcID,
		LoaEndDt:                  handlers.FmtDatePtr(lineOfAccounting.LoaEndDt),
		LoaEndFyTx:                handlers.FmtIntPtrToInt64(lineOfAccounting.LoaEndFyTx),
		LoaFmsTrnsactnID:          lineOfAccounting.LoaFmsTrnsactnID,
		LoaFnclArID:               lineOfAccounting.LoaFnclArID,
		LoaFnctPrsNm:              lineOfAccounting.LoaFnctPrsNm,
		LoaFndCntrID:              lineOfAccounting.LoaFndCntrID,
		LoaFndTyFgCd:              lineOfAccounting.LoaFndTyFgCd,
		LoaHistStatCd:             lineOfAccounting.LoaHistStatCd,
		LoaHsGdsCd:                lineOfAccounting.LoaHsGdsCd,
		LoaInstlAcntgActID:        lineOfAccounting.LoaInstlAcntgActID,
		LoaJbOrdNm:                lineOfAccounting.LoaJbOrdNm,
		LoaLclInstlID:             lineOfAccounting.LoaLclInstlID,
		LoaMajClmNm:               lineOfAccounting.LoaMajClmNm,
		LoaMajRmbsmtSrcID:         lineOfAccounting.LoaMajRmbsmtSrcID,
		LoaObjClsID:               lineOfAccounting.LoaObjClsID,
		LoaOpAgncyID:              lineOfAccounting.LoaOpAgncyID,
		LoaPgmElmntID:             lineOfAccounting.LoaPgmElmntID,
		LoaPrjID:                  lineOfAccounting.LoaPrjID,
		LoaSbaltmtRcpntID:         lineOfAccounting.LoaSbaltmtRcpntID,
		LoaScrtyCoopCustCd:        lineOfAccounting.LoaScrtyCoopCustCd,
		LoaScrtyCoopDsgntrCd:      lineOfAccounting.LoaScrtyCoopDsgntrCd,
		LoaScrtyCoopImplAgncCd:    lineOfAccounting.LoaScrtyCoopImplAgncCd,
		LoaScrtyCoopLnItmID:       lineOfAccounting.LoaScrtyCoopLnItmID,
		LoaSpclIntrID:             lineOfAccounting.LoaSpclIntrID,
		LoaSrvSrcID:               lineOfAccounting.LoaSrvSrcID,
		LoaStatCd:                 lineOfAccounting.LoaStatCd,
		LoaSubAcntID:              lineOfAccounting.LoaSubAcntID,
		LoaSysID:                  lineOfAccounting.LoaSysID,
		LoaTnsfrDptNm:             lineOfAccounting.LoaTnsfrDptNm,
		LoaTrnsnID:                lineOfAccounting.LoaTrnsnID,
		LoaTrsySfxTx:              lineOfAccounting.LoaTrsySfxTx,
		LoaTskBdgtSblnTx:          lineOfAccounting.LoaTskBdgtSblnTx,
		LoaUic:                    lineOfAccounting.LoaUic,
		LoaWkCntrRcpntNm:          lineOfAccounting.LoaWkCntrRcpntNm,
		LoaWrkOrdID:               lineOfAccounting.LoaWrkOrdID,
		OrgGrpDfasCd:              lineOfAccounting.OrgGrpDfasCd,
		UpdatedAt:                 strfmt.DateTime(lineOfAccounting.UpdatedAt),
		CreatedAt:                 strfmt.DateTime(lineOfAccounting.CreatedAt),
		ValidLoaForTac:            lineOfAccounting.ValidLoaForTac,
		ValidHhgProgramCodeForLoa: lineOfAccounting.ValidHhgProgramCodeForLoa,
	}
}

// MarketCode payload
func MarketCode(marketCode *models.MarketCode) string {
	if marketCode == nil {
		return "" // Or a default string value
	}
	return string(*marketCode)
}

// MTOShipment payload
func MTOShipment(storer storage.FileStorer, mtoShipment *models.MTOShipment, sitStatusPayload *ghcmessages.SITStatus) *ghcmessages.MTOShipment {

	payload := &ghcmessages.MTOShipment{
		ID:                          strfmt.UUID(mtoShipment.ID.String()),
		MoveTaskOrderID:             strfmt.UUID(mtoShipment.MoveTaskOrderID.String()),
		ShipmentType:                ghcmessages.MTOShipmentType(mtoShipment.ShipmentType),
		Status:                      ghcmessages.MTOShipmentStatus(mtoShipment.Status),
		CounselorRemarks:            mtoShipment.CounselorRemarks,
		CustomerRemarks:             mtoShipment.CustomerRemarks,
		RejectionReason:             mtoShipment.RejectionReason,
		PickupAddress:               Address(mtoShipment.PickupAddress),
		SecondaryDeliveryAddress:    Address(mtoShipment.SecondaryDeliveryAddress),
		SecondaryPickupAddress:      Address(mtoShipment.SecondaryPickupAddress),
		DestinationAddress:          Address(mtoShipment.DestinationAddress),
		HasSecondaryDeliveryAddress: mtoShipment.HasSecondaryDeliveryAddress,
		HasSecondaryPickupAddress:   mtoShipment.HasSecondaryPickupAddress,
		TertiaryDeliveryAddress:     Address(mtoShipment.TertiaryDeliveryAddress),
		TertiaryPickupAddress:       Address(mtoShipment.TertiaryPickupAddress),
		HasTertiaryDeliveryAddress:  mtoShipment.HasTertiaryDeliveryAddress,
		HasTertiaryPickupAddress:    mtoShipment.HasTertiaryPickupAddress,
		ActualProGearWeight:         handlers.FmtPoundPtr(mtoShipment.ActualProGearWeight),
		ActualSpouseProGearWeight:   handlers.FmtPoundPtr(mtoShipment.ActualSpouseProGearWeight),
		PrimeEstimatedWeight:        handlers.FmtPoundPtr(mtoShipment.PrimeEstimatedWeight),
		PrimeActualWeight:           handlers.FmtPoundPtr(mtoShipment.PrimeActualWeight),
		NtsRecordedWeight:           handlers.FmtPoundPtr(mtoShipment.NTSRecordedWeight),
		MtoAgents:                   *MTOAgents(&mtoShipment.MTOAgents),
		MtoServiceItems:             MTOServiceItemModels(mtoShipment.MTOServiceItems, storer),
		Diversion:                   mtoShipment.Diversion,
		DiversionReason:             mtoShipment.DiversionReason,
		Reweigh:                     Reweigh(mtoShipment.Reweigh, sitStatusPayload),
		CreatedAt:                   strfmt.DateTime(mtoShipment.CreatedAt),
		UpdatedAt:                   strfmt.DateTime(mtoShipment.UpdatedAt),
		ETag:                        etag.GenerateEtag(mtoShipment.UpdatedAt),
		DeletedAt:                   handlers.FmtDateTimePtr(mtoShipment.DeletedAt),
		ApprovedDate:                handlers.FmtDateTimePtr(mtoShipment.ApprovedDate),
		SitDaysAllowance:            handlers.FmtIntPtrToInt64(mtoShipment.SITDaysAllowance),
		SitExtensions:               *SITDurationUpdates(&mtoShipment.SITDurationUpdates),
		BillableWeightCap:           handlers.FmtPoundPtr(mtoShipment.BillableWeightCap),
		BillableWeightJustification: mtoShipment.BillableWeightJustification,
		UsesExternalVendor:          mtoShipment.UsesExternalVendor,
		ServiceOrderNumber:          mtoShipment.ServiceOrderNumber,
		StorageFacility:             StorageFacility(mtoShipment.StorageFacility),
		PpmShipment:                 PPMShipment(storer, mtoShipment.PPMShipment),
		BoatShipment:                BoatShipment(storer, mtoShipment.BoatShipment),
		MobileHomeShipment:          MobileHomeShipment(storer, mtoShipment.MobileHome),
		DeliveryAddressUpdate:       ShipmentAddressUpdate(mtoShipment.DeliveryAddressUpdate),
		ShipmentLocator:             handlers.FmtStringPtr(mtoShipment.ShipmentLocator),
		MarketCode:                  MarketCode(&mtoShipment.MarketCode),
	}

	if mtoShipment.Distance != nil {
		payload.Distance = handlers.FmtInt64(int64(*mtoShipment.Distance))
	}

	if sitStatusPayload != nil {
		// If we have a sitStatusPayload, overwrite SitDaysAllowance from the shipment model.
		totalSITAllowance := 0
		if sitStatusPayload.TotalDaysRemaining != nil {
			totalSITAllowance += int(*sitStatusPayload.TotalDaysRemaining)
		}
		if sitStatusPayload.TotalSITDaysUsed != nil {
			totalSITAllowance += int(*sitStatusPayload.TotalSITDaysUsed)
		}
		payload.SitDaysAllowance = handlers.FmtIntPtrToInt64(&totalSITAllowance)
	}

	if len(mtoShipment.SITDurationUpdates) > 0 {
		payload.SitExtensions = *SITDurationUpdates(&mtoShipment.SITDurationUpdates)
	}

	if mtoShipment.RequestedPickupDate != nil && !mtoShipment.RequestedPickupDate.IsZero() {
		payload.RequestedPickupDate = handlers.FmtDatePtr(mtoShipment.RequestedPickupDate)
	}

	if mtoShipment.ActualPickupDate != nil && !mtoShipment.ActualPickupDate.IsZero() {
		payload.ActualPickupDate = handlers.FmtDatePtr(mtoShipment.ActualPickupDate)
	}

	if mtoShipment.ActualDeliveryDate != nil && !mtoShipment.ActualDeliveryDate.IsZero() {
		payload.ActualDeliveryDate = handlers.FmtDatePtr(mtoShipment.ActualDeliveryDate)
	}

	if mtoShipment.RequestedDeliveryDate != nil && !mtoShipment.RequestedDeliveryDate.IsZero() {
		payload.RequestedDeliveryDate = handlers.FmtDatePtr(mtoShipment.RequestedDeliveryDate)
	}

	if mtoShipment.RequiredDeliveryDate != nil && !mtoShipment.RequiredDeliveryDate.IsZero() {
		payload.RequiredDeliveryDate = handlers.FmtDatePtr(mtoShipment.RequiredDeliveryDate)
	}

	if mtoShipment.ScheduledPickupDate != nil {
		payload.ScheduledPickupDate = handlers.FmtDatePtr(mtoShipment.ScheduledPickupDate)
	}

	if mtoShipment.ScheduledDeliveryDate != nil {
		payload.ScheduledDeliveryDate = handlers.FmtDatePtr(mtoShipment.ScheduledDeliveryDate)
	}

	if mtoShipment.DestinationType != nil {
		destinationType := ghcmessages.DestinationType(*mtoShipment.DestinationType)
		payload.DestinationType = &destinationType
	}

	if sitStatusPayload != nil {
		payload.SitStatus = sitStatusPayload
	}

	if mtoShipment.TACType != nil {
		tt := ghcmessages.LOAType(*mtoShipment.TACType)
		payload.TacType = &tt
	}

	if mtoShipment.SACType != nil {
		st := ghcmessages.LOAType(*mtoShipment.SACType)
		payload.SacType = &st
	}

	weightsCalculator := mtoshipment.NewShipmentBillableWeightCalculator()
	calculatedWeights := weightsCalculator.CalculateShipmentBillableWeight(mtoShipment)

	// CalculatedBillableWeight is intentionally not a part of the mto_shipments model
	// because we don't want to store a derived value in the database
	payload.CalculatedBillableWeight = handlers.FmtPoundPtr(calculatedWeights.CalculatedBillableWeight)

	return payload
}

// MTOShipments payload
func MTOShipments(storer storage.FileStorer, mtoShipments *models.MTOShipments, sitStatusPayload map[string]*ghcmessages.SITStatus) *ghcmessages.MTOShipments {
	payload := make(ghcmessages.MTOShipments, len(*mtoShipments))

	for i, m := range *mtoShipments {
		copyOfMtoShipment := m // Make copy to avoid implicit memory aliasing of items from a range statement.
		if sitStatus, ok := sitStatusPayload[copyOfMtoShipment.ID.String()]; ok {
			payload[i] = MTOShipment(storer, &copyOfMtoShipment, sitStatus)
		} else {
			payload[i] = MTOShipment(storer, &copyOfMtoShipment, nil)
		}
	}
	return &payload
}

// MTOAgent payload
func MTOAgent(mtoAgent *models.MTOAgent) *ghcmessages.MTOAgent {
	payload := &ghcmessages.MTOAgent{
		ID:            strfmt.UUID(mtoAgent.ID.String()),
		MtoShipmentID: strfmt.UUID(mtoAgent.MTOShipmentID.String()),
		CreatedAt:     strfmt.DateTime(mtoAgent.CreatedAt),
		UpdatedAt:     strfmt.DateTime(mtoAgent.UpdatedAt),
		FirstName:     mtoAgent.FirstName,
		LastName:      mtoAgent.LastName,
		AgentType:     string(mtoAgent.MTOAgentType),
		Email:         mtoAgent.Email,
		Phone:         mtoAgent.Phone,
		ETag:          etag.GenerateEtag(mtoAgent.UpdatedAt),
	}
	return payload
}

// MTOAgents payload
func MTOAgents(mtoAgents *models.MTOAgents) *ghcmessages.MTOAgents {
	payload := make(ghcmessages.MTOAgents, len(*mtoAgents))
	for i, m := range *mtoAgents {
		copyOfMtoAgent := m // Make copy to avoid implicit memory aliasing of items from a range statement.
		payload[i] = MTOAgent(&copyOfMtoAgent)
	}
	return &payload
}

// PaymentRequests payload
func PaymentRequests(appCtx appcontext.AppContext, prs *models.PaymentRequests, storer storage.FileStorer) (*ghcmessages.PaymentRequests, error) {
	payload := make(ghcmessages.PaymentRequests, len(*prs))

	for i, p := range *prs {
		paymentRequest := p
		pr, err := PaymentRequest(appCtx, &paymentRequest, storer)
		if err != nil {
			return nil, err
		}
		payload[i] = pr
	}
	return &payload, nil
}

// PaymentRequest payload
func PaymentRequest(appCtx appcontext.AppContext, pr *models.PaymentRequest, storer storage.FileStorer) (*ghcmessages.PaymentRequest, error) {
	serviceDocs := make(ghcmessages.ProofOfServiceDocs, len(pr.ProofOfServiceDocs))

	if len(pr.ProofOfServiceDocs) > 0 {
		for i, proofOfService := range pr.ProofOfServiceDocs {
			payload, err := ProofOfServiceDoc(proofOfService, storer)
			if err != nil {
				return nil, err
			}
			serviceDocs[i] = payload
		}
	}

	move, err := Move(&pr.MoveTaskOrder, storer)
	if err != nil {
		return nil, err
	}

	ediErrorInfoEDIType := ""
	ediErrorInfoEDICode := ""
	ediErrorInfoEDIDescription := ""
	ediErrorInfo := pr.EdiErrors
	if ediErrorInfo != nil {
		mostRecentEdiError := ediErrorInfo[0]
		if mostRecentEdiError.EDIType != "" {
			ediErrorInfoEDIType = string(mostRecentEdiError.EDIType)
		}
		if mostRecentEdiError.Code != nil {
			ediErrorInfoEDICode = *mostRecentEdiError.Code
		}
		if mostRecentEdiError.Description != nil {
			ediErrorInfoEDIDescription = *mostRecentEdiError.Description
		}
	}

	var totalTPPSPaidInvoicePriceMillicents *int64
	var tppsPaidInvoiceSellerPaidDate *time.Time
	var TPPSPaidInvoiceReportsForPR models.TPPSPaidInvoiceReportEntrys
	if pr.TPPSPaidInvoiceReports != nil {
		TPPSPaidInvoiceReportsForPR = pr.TPPSPaidInvoiceReports
		if len(TPPSPaidInvoiceReportsForPR) > 0 {
			if TPPSPaidInvoiceReportsForPR[0].InvoiceTotalChargesInMillicents >= 0 {
				totalTPPSPaidInvoicePriceMillicents = models.Int64Pointer(int64(TPPSPaidInvoiceReportsForPR[0].InvoiceTotalChargesInMillicents))
				tppsPaidInvoiceSellerPaidDate = &TPPSPaidInvoiceReportsForPR[0].SellerPaidDate
			}
		}
	}

	return &ghcmessages.PaymentRequest{
		ID:                                   *handlers.FmtUUID(pr.ID),
		IsFinal:                              &pr.IsFinal,
		MoveTaskOrderID:                      *handlers.FmtUUID(pr.MoveTaskOrderID),
		MoveTaskOrder:                        move,
		PaymentRequestNumber:                 pr.PaymentRequestNumber,
		RecalculationOfPaymentRequestID:      handlers.FmtUUIDPtr(pr.RecalculationOfPaymentRequestID),
		RejectionReason:                      pr.RejectionReason,
		Status:                               ghcmessages.PaymentRequestStatus(pr.Status),
		ETag:                                 etag.GenerateEtag(pr.UpdatedAt),
		ServiceItems:                         *PaymentServiceItems(&pr.PaymentServiceItems, &TPPSPaidInvoiceReportsForPR),
		ReviewedAt:                           handlers.FmtDateTimePtr(pr.ReviewedAt),
		ProofOfServiceDocs:                   serviceDocs,
		CreatedAt:                            strfmt.DateTime(pr.CreatedAt),
		SentToGexAt:                          (*strfmt.DateTime)(pr.SentToGexAt),
		ReceivedByGexAt:                      (*strfmt.DateTime)(pr.ReceivedByGexAt),
		EdiErrorType:                         &ediErrorInfoEDIType,
		EdiErrorCode:                         &ediErrorInfoEDICode,
		EdiErrorDescription:                  &ediErrorInfoEDIDescription,
		TppsInvoiceAmountPaidTotalMillicents: totalTPPSPaidInvoicePriceMillicents,
		TppsInvoiceSellerPaidDate:            (*strfmt.DateTime)(tppsPaidInvoiceSellerPaidDate),
	}, nil
}

// PaymentServiceItem payload
func PaymentServiceItem(ps *models.PaymentServiceItem) *ghcmessages.PaymentServiceItem {
	if ps == nil {
		return nil
	}
	paymentServiceItemParams := PaymentServiceItemParams(&ps.PaymentServiceItemParams)

	return &ghcmessages.PaymentServiceItem{
		ID:                       *handlers.FmtUUID(ps.ID),
		MtoServiceItemID:         *handlers.FmtUUID(ps.MTOServiceItemID),
		MtoServiceItemCode:       string(ps.MTOServiceItem.ReService.Code),
		MtoServiceItemName:       ps.MTOServiceItem.ReService.Name,
		MtoShipmentType:          ghcmessages.MTOShipmentType(ps.MTOServiceItem.MTOShipment.ShipmentType),
		MtoShipmentID:            handlers.FmtUUIDPtr(ps.MTOServiceItem.MTOShipmentID),
		CreatedAt:                strfmt.DateTime(ps.CreatedAt),
		PriceCents:               handlers.FmtCost(ps.PriceCents),
		RejectionReason:          ps.RejectionReason,
		Status:                   ghcmessages.PaymentServiceItemStatus(ps.Status),
		ReferenceID:              ps.ReferenceID,
		ETag:                     etag.GenerateEtag(ps.UpdatedAt),
		PaymentServiceItemParams: *paymentServiceItemParams,
	}
}

// PaymentServiceItems payload
func PaymentServiceItems(paymentServiceItems *models.PaymentServiceItems, tppsPaidReportData *models.TPPSPaidInvoiceReportEntrys) *ghcmessages.PaymentServiceItems {
	payload := make(ghcmessages.PaymentServiceItems, len(*paymentServiceItems))
	for i, m := range *paymentServiceItems {
		copyOfPaymentServiceItem := m // Make copy to avoid implicit memory aliasing of items from a range statement.
		payload[i] = PaymentServiceItem(&copyOfPaymentServiceItem)

		// We process TPPS Paid Invoice Reports to get payment information for each payment service item
		// This report tells us how much TPPS paid HS for each item, then we store and display it
		if *tppsPaidReportData != nil {
			tppsDataForPaymentRequest := *tppsPaidReportData
			for tppsDataRowIndex := range tppsDataForPaymentRequest {
				if tppsDataForPaymentRequest[tppsDataRowIndex].ProductDescription == payload[i].MtoServiceItemCode {
					payload[i].TppsInvoiceAmountPaidPerServiceItemMillicents = handlers.FmtMilliCentsPtr(&tppsDataForPaymentRequest[tppsDataRowIndex].LineNetCharge)
				}
			}
		}
	}
	return &payload
}

// PaymentServiceItemParam payload
func PaymentServiceItemParam(paymentServiceItemParam models.PaymentServiceItemParam) *ghcmessages.PaymentServiceItemParam {
	return &ghcmessages.PaymentServiceItemParam{
		ID:                   strfmt.UUID(paymentServiceItemParam.ID.String()),
		PaymentServiceItemID: strfmt.UUID(paymentServiceItemParam.PaymentServiceItemID.String()),
		Key:                  ghcmessages.ServiceItemParamName(paymentServiceItemParam.ServiceItemParamKey.Key),
		Value:                paymentServiceItemParam.Value,
		Type:                 ghcmessages.ServiceItemParamType(paymentServiceItemParam.ServiceItemParamKey.Type),
		Origin:               ghcmessages.ServiceItemParamOrigin(paymentServiceItemParam.ServiceItemParamKey.Origin),
		ETag:                 etag.GenerateEtag(paymentServiceItemParam.UpdatedAt),
	}
}

// PaymentServiceItemParams payload
func PaymentServiceItemParams(paymentServiceItemParams *models.PaymentServiceItemParams) *ghcmessages.PaymentServiceItemParams {
	if paymentServiceItemParams == nil {
		return nil
	}

	payload := make(ghcmessages.PaymentServiceItemParams, len(*paymentServiceItemParams))

	for i, p := range *paymentServiceItemParams {
		payload[i] = PaymentServiceItemParam(p)
	}
	return &payload
}

func ServiceRequestDoc(serviceRequest models.ServiceRequestDocument, storer storage.FileStorer) (*ghcmessages.ServiceRequestDocument, error) {

	uploads := make([]*ghcmessages.Upload, len(serviceRequest.ServiceRequestDocumentUploads))

	if len(serviceRequest.ServiceRequestDocumentUploads) > 0 {
		for i, serviceRequestUpload := range serviceRequest.ServiceRequestDocumentUploads {
			url, err := storer.PresignedURL(serviceRequestUpload.Upload.StorageKey, serviceRequestUpload.Upload.ContentType, serviceRequestUpload.Upload.Filename)
			if err != nil {
				return nil, err
			}
			uploads[i] = Upload(storer, serviceRequestUpload.Upload, url)
		}
	}

	return &ghcmessages.ServiceRequestDocument{
		Uploads: uploads,
	}, nil

}

// MTOServiceItemSingleModel payload
func MTOServiceItemSingleModel(s *models.MTOServiceItem) *ghcmessages.MTOServiceItemSingle {
	return &ghcmessages.MTOServiceItemSingle{
		SitPostalCode:            handlers.FmtStringPtr(s.SITPostalCode),
		ApprovedAt:               handlers.FmtDateTimePtr(s.ApprovedAt),
		CreatedAt:                *handlers.FmtDateTime(s.CreatedAt),
		ID:                       *handlers.FmtUUID(s.ID),
		MoveTaskOrderID:          *handlers.FmtUUID(s.MoveTaskOrderID),
		MtoShipmentID:            handlers.FmtUUID(*s.MTOShipmentID),
		PickupPostalCode:         handlers.FmtStringPtr(s.PickupPostalCode),
		ReServiceID:              *handlers.FmtUUID(s.ReServiceID),
		RejectedAt:               handlers.FmtDateTimePtr(s.RejectedAt),
		RejectionReason:          handlers.FmtStringPtr(s.RejectionReason),
		SitCustomerContacted:     handlers.FmtDatePtr(s.SITCustomerContacted),
		SitDepartureDate:         handlers.FmtDateTimePtr(s.SITDepartureDate),
		SitEntryDate:             handlers.FmtDateTimePtr(s.SITEntryDate),
		SitRequestedDelivery:     handlers.FmtDatePtr(s.SITRequestedDelivery),
		Status:                   handlers.FmtString(string(s.Status)),
		UpdatedAt:                *handlers.FmtDateTime(s.UpdatedAt),
		ConvertToCustomerExpense: *handlers.FmtBool(s.CustomerExpense),
		CustomerExpenseReason:    handlers.FmtStringPtr(s.CustomerExpenseReason),
	}
}

// MTOServiceItemModel payload
func MTOServiceItemModel(s *models.MTOServiceItem, storer storage.FileStorer) *ghcmessages.MTOServiceItem {
	if s == nil {
		return nil
	}

	serviceRequestDocs := make(ghcmessages.ServiceRequestDocuments, len(s.ServiceRequestDocuments))

	if len(s.ServiceRequestDocuments) > 0 {
		for i, serviceRequest := range s.ServiceRequestDocuments {
			payload, err := ServiceRequestDoc(serviceRequest, storer)
			if err != nil {
				return nil
			}
			serviceRequestDocs[i] = payload
		}
	}
	payload := &ghcmessages.MTOServiceItem{
		ID:                            handlers.FmtUUID(s.ID),
		MoveTaskOrderID:               handlers.FmtUUID(s.MoveTaskOrderID),
		MtoShipmentID:                 handlers.FmtUUIDPtr(s.MTOShipmentID),
		ReServiceID:                   handlers.FmtUUID(s.ReServiceID),
		ReServiceCode:                 handlers.FmtString(string(s.ReService.Code)),
		ReServiceName:                 handlers.FmtStringPtr(&s.ReService.Name),
		Reason:                        handlers.FmtStringPtr(s.Reason),
		RejectionReason:               handlers.FmtStringPtr(s.RejectionReason),
		PickupPostalCode:              handlers.FmtStringPtr(s.PickupPostalCode),
		SITPostalCode:                 handlers.FmtStringPtr(s.SITPostalCode),
		SitEntryDate:                  handlers.FmtDateTimePtr(s.SITEntryDate),
		SitDepartureDate:              handlers.FmtDateTimePtr(s.SITDepartureDate),
		SitCustomerContacted:          handlers.FmtDatePtr(s.SITCustomerContacted),
		SitRequestedDelivery:          handlers.FmtDatePtr(s.SITRequestedDelivery),
		Status:                        ghcmessages.MTOServiceItemStatus(s.Status),
		Description:                   handlers.FmtStringPtr(s.Description),
		Dimensions:                    MTOServiceItemDimensions(s.Dimensions),
		CustomerContacts:              MTOServiceItemCustomerContacts(s.CustomerContacts),
		SitOriginHHGOriginalAddress:   Address(s.SITOriginHHGOriginalAddress),
		SitOriginHHGActualAddress:     Address(s.SITOriginHHGActualAddress),
		SitDestinationOriginalAddress: Address(s.SITDestinationOriginalAddress),
		SitDestinationFinalAddress:    Address(s.SITDestinationFinalAddress),
		EstimatedWeight:               handlers.FmtPoundPtr(s.EstimatedWeight),
		CreatedAt:                     strfmt.DateTime(s.CreatedAt),
		ApprovedAt:                    handlers.FmtDateTimePtr(s.ApprovedAt),
		RejectedAt:                    handlers.FmtDateTimePtr(s.RejectedAt),
		ETag:                          etag.GenerateEtag(s.UpdatedAt),
		ServiceRequestDocuments:       serviceRequestDocs,
		ConvertToCustomerExpense:      *handlers.FmtBool(s.CustomerExpense),
		CustomerExpenseReason:         handlers.FmtStringPtr(s.CustomerExpenseReason),
		SitDeliveryMiles:              handlers.FmtIntPtrToInt64(s.SITDeliveryMiles),
		EstimatedPrice:                handlers.FmtCost(s.PricingEstimate),
		StandaloneCrate:               s.StandaloneCrate,
		ExternalCrate:                 s.ExternalCrate,
		LockedPriceCents:              handlers.FmtCost(s.LockedPriceCents),
	}

	if s.ReService.Code == models.ReServiceCodeICRT && s.MTOShipment.PickupAddress != nil {
		if *s.MTOShipment.PickupAddress.IsOconus {
			payload.Market = handlers.FmtString(models.MarketOconus.FullString())
		} else {
			payload.Market = handlers.FmtString(models.MarketConus.FullString())
		}
	}

	if s.ReService.Code == models.ReServiceCodeIUCRT && s.MTOShipment.DestinationAddress != nil {
		if *s.MTOShipment.DestinationAddress.IsOconus {
			payload.Market = handlers.FmtString(models.MarketOconus.FullString())
		} else {
			payload.Market = handlers.FmtString(models.MarketConus.FullString())
		}
	}

	return payload
}

// SITServiceItemGrouping payload
func SITServiceItemGrouping(s models.SITServiceItemGrouping, storer storage.FileStorer) *ghcmessages.SITServiceItemGrouping {
	if len(s.ServiceItems) == 0 {
		return nil
	}

	summary := ghcmessages.SITSummary{
		FirstDaySITServiceItemID: strfmt.UUID(s.Summary.FirstDaySITServiceItemID.String()),
		Location:                 s.Summary.Location,
		DaysInSIT:                handlers.FmtIntPtrToInt64(&s.Summary.DaysInSIT),
		SitEntryDate:             *handlers.FmtDateTime(s.Summary.SITEntryDate),
		SitDepartureDate:         handlers.FmtDateTimePtr(s.Summary.SITDepartureDate),
		SitAuthorizedEndDate:     *handlers.FmtDateTime(s.Summary.SITAuthorizedEndDate),
		SitCustomerContacted:     handlers.FmtDateTimePtr(s.Summary.SITCustomerContacted),
		SitRequestedDelivery:     handlers.FmtDateTimePtr(s.Summary.SITRequestedDelivery),
	}

	serviceItems := MTOServiceItemModels(s.ServiceItems, storer)

	return &ghcmessages.SITServiceItemGrouping{
		Summary:      &summary,
		ServiceItems: serviceItems,
	}
}

// SITServiceItemGroupings payload
func SITServiceItemGroupings(s models.SITServiceItemGroupings, storer storage.FileStorer) ghcmessages.SITServiceItemGroupings {
	sitGroupings := ghcmessages.SITServiceItemGroupings{}
	for _, sitGroup := range s {
		if sitPayload := SITServiceItemGrouping(sitGroup, storer); sitPayload != nil {
			sitGroupings = append(sitGroupings, sitPayload)
		}
	}
	return sitGroupings
}

// MTOServiceItemModels payload
func MTOServiceItemModels(s models.MTOServiceItems, storer storage.FileStorer) ghcmessages.MTOServiceItems {
	serviceItems := ghcmessages.MTOServiceItems{}
	for _, item := range s {
		copyOfServiceItem := item // Make copy to avoid implicit memory aliasing of items from a range statement.
		serviceItems = append(serviceItems, MTOServiceItemModel(&copyOfServiceItem, storer))
	}

	return serviceItems
}

// MTOServiceItemDimension payload
func MTOServiceItemDimension(d *models.MTOServiceItemDimension) *ghcmessages.MTOServiceItemDimension {
	return &ghcmessages.MTOServiceItemDimension{
		ID:     *handlers.FmtUUID(d.ID),
		Type:   ghcmessages.DimensionType(d.Type),
		Length: *d.Length.Int32Ptr(),
		Height: *d.Height.Int32Ptr(),
		Width:  *d.Width.Int32Ptr(),
	}
}

// MTOServiceItemDimensions payload
func MTOServiceItemDimensions(d models.MTOServiceItemDimensions) ghcmessages.MTOServiceItemDimensions {
	payload := make(ghcmessages.MTOServiceItemDimensions, len(d))
	for i, item := range d {
		copyOfServiceItem := item // Make copy to avoid implicit memory aliasing of items from a range statement.
		payload[i] = MTOServiceItemDimension(&copyOfServiceItem)
	}
	return payload
}

// MTOServiceItemCustomerContact payload
func MTOServiceItemCustomerContact(c *models.MTOServiceItemCustomerContact) *ghcmessages.MTOServiceItemCustomerContact {
	return &ghcmessages.MTOServiceItemCustomerContact{
		Type:                       ghcmessages.CustomerContactType(c.Type),
		DateOfContact:              *handlers.FmtDate(c.DateOfContact),
		TimeMilitary:               c.TimeMilitary,
		FirstAvailableDeliveryDate: *handlers.FmtDate(c.FirstAvailableDeliveryDate),
	}
}

// MTOServiceItemCustomerContacts payload
func MTOServiceItemCustomerContacts(c models.MTOServiceItemCustomerContacts) ghcmessages.MTOServiceItemCustomerContacts {
	payload := make(ghcmessages.MTOServiceItemCustomerContacts, len(c))
	for i, item := range c {
		copyOfServiceItem := item // Make copy to avoid implicit memory aliasing of items from a range statement.
		payload[i] = MTOServiceItemCustomerContact(&copyOfServiceItem)
	}
	return payload
}

// Upload payload
func Upload(storer storage.FileStorer, upload models.Upload, url string) *ghcmessages.Upload {
	uploadPayload := &ghcmessages.Upload{
		ID:          handlers.FmtUUIDValue(upload.ID),
		Filename:    upload.Filename,
		ContentType: upload.ContentType,
		UploadType:  string(upload.UploadType),
		URL:         strfmt.URI(url),
		Bytes:       upload.Bytes,
		CreatedAt:   strfmt.DateTime(upload.CreatedAt),
		UpdatedAt:   strfmt.DateTime(upload.UpdatedAt),
		DeletedAt:   (*strfmt.DateTime)(upload.DeletedAt),
	}

	if upload.Rotation != nil {
		uploadPayload.Rotation = *upload.Rotation
	}

	tags, err := storer.Tags(upload.StorageKey)
	if err != nil || len(tags) == 0 {
		uploadPayload.Status = "PROCESSING"
	} else {
		uploadPayload.Status = tags["av-status"]
	}
	return uploadPayload
}

// Upload payload for when a Proof of Service doc is designated as a weight ticket
// This adds an isWeightTicket key to the payload for the UI to use
func WeightTicketUpload(storer storage.FileStorer, upload models.Upload, url string, isWeightTicket bool) *ghcmessages.Upload {
	uploadPayload := &ghcmessages.Upload{
		ID:             handlers.FmtUUIDValue(upload.ID),
		Filename:       upload.Filename,
		ContentType:    upload.ContentType,
		URL:            strfmt.URI(url),
		Bytes:          upload.Bytes,
		CreatedAt:      strfmt.DateTime(upload.CreatedAt),
		UpdatedAt:      strfmt.DateTime(upload.UpdatedAt),
		IsWeightTicket: isWeightTicket,
	}
	tags, err := storer.Tags(upload.StorageKey)
	if err != nil || len(tags) == 0 {
		uploadPayload.Status = "PROCESSING"
	} else {
		uploadPayload.Status = tags["av-status"]
	}
	return uploadPayload
}

// ProofOfServiceDoc payload from model
func ProofOfServiceDoc(proofOfService models.ProofOfServiceDoc, storer storage.FileStorer) (*ghcmessages.ProofOfServiceDoc, error) {

	uploads := make([]*ghcmessages.Upload, len(proofOfService.PrimeUploads))
	if len(proofOfService.PrimeUploads) > 0 {
		for i, primeUpload := range proofOfService.PrimeUploads {
			url, err := storer.PresignedURL(primeUpload.Upload.StorageKey, primeUpload.Upload.ContentType, primeUpload.Upload.Filename)
			if err != nil {
				return nil, err
			}
			// if the doc is a weight ticket then we need to return a different payload so the UI can differentiate
			weightTicket := proofOfService.IsWeightTicket
			if weightTicket {
				uploads[i] = WeightTicketUpload(storer, primeUpload.Upload, url, proofOfService.IsWeightTicket)
			} else {
				uploads[i] = Upload(storer, primeUpload.Upload, url)
			}
		}
	}

	return &ghcmessages.ProofOfServiceDoc{
		IsWeightTicket: proofOfService.IsWeightTicket,
		Uploads:        uploads,
	}, nil
}

func PayloadForUploadModel(
	storer storage.FileStorer,
	upload models.Upload,
	url string,
) *ghcmessages.Upload {
	uploadPayload := &ghcmessages.Upload{
		ID:          handlers.FmtUUIDValue(upload.ID),
		Filename:    upload.Filename,
		ContentType: upload.ContentType,
		UploadType:  string(upload.UploadType),
		URL:         strfmt.URI(url),
		Bytes:       upload.Bytes,
		CreatedAt:   strfmt.DateTime(upload.CreatedAt),
		UpdatedAt:   strfmt.DateTime(upload.UpdatedAt),
		DeletedAt:   (*strfmt.DateTime)(upload.DeletedAt),
	}

	if upload.Rotation != nil {
		uploadPayload.Rotation = *upload.Rotation
	}

	tags, err := storer.Tags(upload.StorageKey)
	if err != nil || len(tags) == 0 {
		uploadPayload.Status = "PROCESSING"
	} else {
		uploadPayload.Status = tags["av-status"]
	}
	return uploadPayload
}

func PayloadForDocumentModel(storer storage.FileStorer, document models.Document) (*ghcmessages.Document, error) {
	uploads := make([]*ghcmessages.Upload, len(document.UserUploads))
	for i, userUpload := range document.UserUploads {
		if userUpload.Upload.ID == uuid.Nil {
			return nil, errors.New("no uploads for user")
		}
		url, err := storer.PresignedURL(userUpload.Upload.StorageKey, userUpload.Upload.ContentType, userUpload.Upload.Filename)
		if err != nil {
			return nil, err
		}

		uploadPayload := PayloadForUploadModel(storer, userUpload.Upload, url)
		uploads[i] = uploadPayload
	}

	documentPayload := &ghcmessages.Document{
		ID:              handlers.FmtUUID(document.ID),
		ServiceMemberID: handlers.FmtUUID(document.ServiceMemberID),
		Uploads:         uploads,
	}
	return documentPayload, nil
}

// In the TOO queue response we only want to count shipments in these statuses (excluding draft and cancelled)
// For the Services Counseling queue we will find the earliest move date from shipments in these statuses
func queueIncludeShipmentStatus(status models.MTOShipmentStatus) bool {
	return status == models.MTOShipmentStatusSubmitted ||
		status == models.MTOShipmentStatusApproved ||
		status == models.MTOShipmentStatusDiversionRequested ||
		status == models.MTOShipmentStatusCancellationRequested
}

func QueueAvailableOfficeUsers(officeUsers []models.OfficeUser) *ghcmessages.AvailableOfficeUsers {
	availableOfficeUsers := make(ghcmessages.AvailableOfficeUsers, len(officeUsers))
	for i, officeUser := range officeUsers {

		availableOfficeUsers[i] = &ghcmessages.AvailableOfficeUser{
			LastName:     officeUser.LastName,
			FirstName:    officeUser.FirstName,
			OfficeUserID: *handlers.FmtUUID(officeUser.ID),
		}
	}

	return &availableOfficeUsers
}

func queueMoveIsAssignable(move models.Move, assignedToUser *ghcmessages.AssignedOfficeUser, isCloseoutQueue bool, officeUser models.OfficeUser, ppmCloseoutGblocs bool) bool {
	// default to false
	isAssignable := false

	// HQ role is read only
	if officeUser.User.Roles.HasRole(roles.RoleTypeHQ) {
		isAssignable = false
		return isAssignable
	}

	// if its unassigned its assignable in all cases
	if assignedToUser == nil {
		isAssignable = true
	}

	isSupervisor := officeUser.User.Privileges.HasPrivilege(models.PrivilegeTypeSupervisor)
	// in TOO queues, all moves are assignable for supervisor users
	if officeUser.User.Roles.HasRole(roles.RoleTypeTOO) && isSupervisor {
		isAssignable = true
	}

	// if it is assigned in the SCs queue
	// it is only assignable if the user is a supervisor...
	if officeUser.User.Roles.HasRole(roles.RoleTypeServicesCounselor) && isSupervisor {
		// AND we are in the counseling queue AND the move's counseling office is the supervisor's transportation office
		if !isCloseoutQueue && move.CounselingOfficeID != nil && *move.CounselingOfficeID == officeUser.TransportationOfficeID {
			isAssignable = true
		}
		// OR we are in the closeout queue AND the move's closeout office is the supervisor's transportation office
		if isCloseoutQueue && move.CloseoutOfficeID != nil && *move.CloseoutOfficeID == officeUser.TransportationOfficeID {
			isAssignable = true
		}

		// OR theyre a navy, marine, or coast guard supervisor
		if ppmCloseoutGblocs {
			isAssignable = true
		}
	}

	return isAssignable
}

func servicesCounselorAvailableOfficeUsers(move models.Move, officeUsers []models.OfficeUser, officeUser models.OfficeUser, ppmCloseoutGblocs bool, isCloseoutQueue bool) []models.OfficeUser {
	if officeUser.User.Roles.HasRole(roles.RoleTypeServicesCounselor) {
		// if the office user currently assigned to the move works outside of the logged in users counseling office
		// add them to the set
		if move.SCAssignedUser != nil && move.SCAssignedUser.TransportationOfficeID != officeUser.TransportationOfficeID {
			officeUsers = append(officeUsers, *move.SCAssignedUser)
		}

		// if there is no counseling office
		// OR if our current user doesn't work at the move's counseling office
		// only available user should be themself
		if !isCloseoutQueue && (move.CounselingOfficeID == nil) || (move.CounselingOfficeID != nil && *move.CounselingOfficeID != officeUser.TransportationOfficeID) {
			officeUsers = models.OfficeUsers{officeUser}
		}

		// if its the closeout queue and its not a Navy, Marine, or Coast Guard user
		// and the move doesn't have a closeout office
		// OR the move's closeout office is not the office users office
		// only available user should be themself
		if isCloseoutQueue && !ppmCloseoutGblocs && move.CloseoutOfficeID == nil || (move.CloseoutOfficeID != nil && *move.CloseoutOfficeID != officeUser.TransportationOfficeID) {
			officeUsers = models.OfficeUsers{officeUser}

		}
	}

	return officeUsers
}

// QueueMoves payload
func QueueMoves(moves []models.Move, officeUsers []models.OfficeUser, requestedPpmStatus *models.PPMShipmentStatus, officeUser models.OfficeUser, officeUsersSafety []models.OfficeUser) *ghcmessages.QueueMoves {
	queueMoves := make(ghcmessages.QueueMoves, len(moves))
	for i, move := range moves {
		customer := move.Orders.ServiceMember

		var transportationOffice string
		var transportationOfficeId uuid.UUID
		if move.CounselingOffice != nil {
			transportationOffice = move.CounselingOffice.Name
			transportationOfficeId = move.CounselingOffice.ID
		}
		var validMTOShipments []models.MTOShipment
		var earliestRequestedPickup *time.Time
		// we can't easily modify our sql query to find the earliest shipment pickup date so we must do it here
		for _, shipment := range move.MTOShipments {
			if queueIncludeShipmentStatus(shipment.Status) && shipment.DeletedAt == nil {
				earliestDateInCurrentShipment := findEarliestDateForRequestedMoveDate(shipment)
				if earliestRequestedPickup == nil || (earliestDateInCurrentShipment != nil && earliestDateInCurrentShipment.Before(*earliestRequestedPickup)) {
					earliestRequestedPickup = earliestDateInCurrentShipment
				}

				validMTOShipments = append(validMTOShipments, shipment)
			}
		}

		var deptIndicator ghcmessages.DeptIndicator
		if move.Orders.DepartmentIndicator != nil {
			deptIndicator = ghcmessages.DeptIndicator(*move.Orders.DepartmentIndicator)
		}

		var originGbloc string
		if move.Status == models.MoveStatusNeedsServiceCounseling {
			originGbloc = swag.StringValue(move.Orders.OriginDutyLocationGBLOC)
		} else if len(move.ShipmentGBLOC) > 0 && move.ShipmentGBLOC[0].GBLOC != nil {
			// There is a Pop bug that prevents us from using a has_one association for
			// Move.ShipmentGBLOC, so we have to treat move.ShipmentGBLOC as an array, even
			// though there can never be more than one GBLOC for a move.
			originGbloc = swag.StringValue(move.ShipmentGBLOC[0].GBLOC)
		} else {
			// If the move's first shipment doesn't have a pickup address (like with an NTS-Release),
			// we need to fall back to the origin duty location GBLOC.  If that's not available for
			// some reason, then we should get the empty string (no GBLOC).
			originGbloc = swag.StringValue(move.Orders.OriginDutyLocationGBLOC)
		}

		var closeoutLocation string
		if move.CloseoutOffice != nil {
			closeoutLocation = move.CloseoutOffice.Name
		}
		var closeoutInitiated time.Time
		var ppmStatus models.PPMShipmentStatus
		for _, shipment := range move.MTOShipments {
			if shipment.PPMShipment != nil {
				if requestedPpmStatus != nil {
					if shipment.PPMShipment.Status == *requestedPpmStatus {
						ppmStatus = shipment.PPMShipment.Status
					}
				} else {
					ppmStatus = shipment.PPMShipment.Status
				}
				if shipment.PPMShipment.SubmittedAt != nil {
					if closeoutInitiated.Before(*shipment.PPMShipment.SubmittedAt) {
						closeoutInitiated = *shipment.PPMShipment.SubmittedAt
					}
				}
			}
		}

		// queue assignment logic below

		// determine if there is an assigned user
		var assignedToUser *ghcmessages.AssignedOfficeUser
		if officeUser.User.Roles.HasRole(roles.RoleTypeServicesCounselor) && move.SCAssignedUser != nil {
			assignedToUser = AssignedOfficeUser(move.SCAssignedUser)
		}
		if officeUser.User.Roles.HasRole(roles.RoleTypeTOO) && move.TOOAssignedUser != nil {
			assignedToUser = AssignedOfficeUser(move.TOOAssignedUser)
		}

		// these branches have their own closeout specific offices
		ppmCloseoutGblocs := closeoutLocation == "NAVY" || closeoutLocation == "TVCB" || closeoutLocation == "USCG"
		// requestedPpmStatus also represents if we are viewing the closeout queue
		isCloseoutQueue := requestedPpmStatus != nil && *requestedPpmStatus == models.PPMShipmentStatusNeedsCloseout
		// determine if the move is assignable
		assignable := queueMoveIsAssignable(move, assignedToUser, isCloseoutQueue, officeUser, ppmCloseoutGblocs)

		isSupervisor := officeUser.User.Privileges.HasPrivilege(models.PrivilegeTypeSupervisor)
		// only need to attach available office users if move is assignable
		var apiAvailableOfficeUsers ghcmessages.AvailableOfficeUsers
		if assignable {
			// non SC roles don't need the extra logic, just make availableOfficeUsers = officeUsers
			availableOfficeUsers := officeUsers

			if isSupervisor && move.Orders.OrdersType == "SAFETY" {
				availableOfficeUsers = officeUsersSafety
			}
			if officeUser.User.Roles.HasRole(roles.RoleTypeServicesCounselor) {
				availableOfficeUsers = servicesCounselorAvailableOfficeUsers(move, availableOfficeUsers, officeUser, ppmCloseoutGblocs, isCloseoutQueue)
			}

			apiAvailableOfficeUsers = *QueueAvailableOfficeUsers(availableOfficeUsers)
		}

		queueMoves[i] = &ghcmessages.QueueMove{
			Customer:                Customer(&customer),
			Status:                  ghcmessages.MoveStatus(move.Status),
			ID:                      *handlers.FmtUUID(move.ID),
			Locator:                 move.Locator,
			SubmittedAt:             handlers.FmtDateTimePtr(move.SubmittedAt),
			AppearedInTooAt:         handlers.FmtDateTimePtr(findLastSentToTOO(move)),
			RequestedMoveDate:       handlers.FmtDatePtr(earliestRequestedPickup),
			DepartmentIndicator:     &deptIndicator,
			ShipmentsCount:          int64(len(validMTOShipments)),
			OriginDutyLocation:      DutyLocation(move.Orders.OriginDutyLocation),
			DestinationDutyLocation: DutyLocation(&move.Orders.NewDutyLocation), // #nosec G601 new in 1.22.2
			OriginGBLOC:             ghcmessages.GBLOC(originGbloc),
			PpmType:                 move.PPMType,
			CloseoutInitiated:       handlers.FmtDateTimePtr(&closeoutInitiated),
			CloseoutLocation:        &closeoutLocation,
			OrderType:               (*string)(move.Orders.OrdersType.Pointer()),
			LockedByOfficeUserID:    handlers.FmtUUIDPtr(move.LockedByOfficeUserID),
			LockedByOfficeUser:      OfficeUser(move.LockedByOfficeUser),
			LockExpiresAt:           handlers.FmtDateTimePtr(move.LockExpiresAt),
			PpmStatus:               ghcmessages.PPMStatus(ppmStatus),
			CounselingOffice:        &transportationOffice,
			CounselingOfficeID:      handlers.FmtUUID(transportationOfficeId),
			AssignedTo:              assignedToUser,
			Assignable:              assignable,
			AvailableOfficeUsers:    apiAvailableOfficeUsers,
		}
	}
	return &queueMoves
}

func findLastSentToTOO(move models.Move) (latestOccurance *time.Time) {
	possibleValues := [3]*time.Time{move.SubmittedAt, move.ServiceCounselingCompletedAt, move.ApprovalsRequestedAt}
	for _, time := range possibleValues {
		if time != nil && (latestOccurance == nil || time.After(*latestOccurance)) {
			latestOccurance = time
		}
	}
	return latestOccurance
}

func findEarliestDateForRequestedMoveDate(shipment models.MTOShipment) (earliestDate *time.Time) {
	var possibleValues []*time.Time

	if shipment.RequestedPickupDate != nil {
		possibleValues = append(possibleValues, shipment.RequestedPickupDate)
	}
	if shipment.RequestedDeliveryDate != nil {
		possibleValues = append(possibleValues, shipment.RequestedDeliveryDate)
	}
	if shipment.PPMShipment != nil {
		possibleValues = append(possibleValues, &shipment.PPMShipment.ExpectedDepartureDate)
	}

	for _, date := range possibleValues {
		if earliestDate == nil || date.Before(*earliestDate) {
			earliestDate = date
		}
	}

	return earliestDate
}

// This is a helper function to calculate the inferred status needed for QueuePaymentRequest payload
func queuePaymentRequestStatus(paymentRequest models.PaymentRequest) string {
	// If a payment request is in the PENDING state, let's use the term 'payment requested'
	if paymentRequest.Status == models.PaymentRequestStatusPending {
		return models.QueuePaymentRequestPaymentRequested
	}

	// If a payment request is either reviewed, sent_to_gex or recieved_by_gex then we'll use 'reviewed'
	if paymentRequest.Status == models.PaymentRequestStatusSentToGex ||
		paymentRequest.Status == models.PaymentRequestStatusTppsReceived ||
		paymentRequest.Status == models.PaymentRequestStatusReviewed {
		return models.QueuePaymentRequestReviewed
	}

	if paymentRequest.Status == models.PaymentRequestStatusReviewedAllRejected {
		return models.QueuePaymentRequestRejected
	}

	if paymentRequest.Status == models.PaymentRequestStatusPaid {
		return models.QueuePaymentRequestPaid
	}

	if paymentRequest.Status == models.PaymentRequestStatusDeprecated {
		return models.QueuePaymentRequestDeprecated
	}

	return models.QueuePaymentRequestError

}

// QueuePaymentRequests payload
func QueuePaymentRequests(paymentRequests *models.PaymentRequests, officeUsers []models.OfficeUser, officeUser models.OfficeUser, officeUsersSafety []models.OfficeUser) *ghcmessages.QueuePaymentRequests {

	queuePaymentRequests := make(ghcmessages.QueuePaymentRequests, len(*paymentRequests))

	for i, paymentRequest := range *paymentRequests {
		moveTaskOrder := paymentRequest.MoveTaskOrder
		orders := moveTaskOrder.Orders
		var gbloc ghcmessages.GBLOC
		if moveTaskOrder.ShipmentGBLOC[0].GBLOC != nil {
			gbloc = ghcmessages.GBLOC(*moveTaskOrder.ShipmentGBLOC[0].GBLOC)
		}

		queuePaymentRequests[i] = &ghcmessages.QueuePaymentRequest{
			ID:                   *handlers.FmtUUID(paymentRequest.ID),
			MoveID:               *handlers.FmtUUID(moveTaskOrder.ID),
			Customer:             Customer(&orders.ServiceMember),
			Status:               ghcmessages.QueuePaymentRequestStatus(queuePaymentRequestStatus(paymentRequest)),
			Age:                  math.Ceil(time.Since(paymentRequest.CreatedAt).Hours() / 24.0),
			SubmittedAt:          *handlers.FmtDateTime(paymentRequest.CreatedAt),
			Locator:              moveTaskOrder.Locator,
			OriginGBLOC:          gbloc,
			OriginDutyLocation:   DutyLocation(orders.OriginDutyLocation),
			OrderType:            (*string)(orders.OrdersType.Pointer()),
			LockedByOfficeUserID: handlers.FmtUUIDPtr(moveTaskOrder.LockedByOfficeUserID),
			LockExpiresAt:        handlers.FmtDateTimePtr(moveTaskOrder.LockExpiresAt),
		}

		if paymentRequest.MoveTaskOrder.TIOAssignedUser != nil {
			queuePaymentRequests[i].AssignedTo = AssignedOfficeUser(paymentRequest.MoveTaskOrder.TIOAssignedUser)
		}

		if paymentRequest.MoveTaskOrder.CounselingOffice != nil {
			queuePaymentRequests[i].CounselingOffice = &paymentRequest.MoveTaskOrder.CounselingOffice.Name
		}

		isAssignable := false
		if queuePaymentRequests[i].AssignedTo == nil {
			isAssignable = true
		}

		isSupervisor := officeUser.User.Privileges.HasPrivilege(models.PrivilegeTypeSupervisor)
		if isSupervisor {
			isAssignable = true
		}

		if officeUser.User.Roles.HasRole(roles.RoleTypeHQ) {
			isAssignable = false
		}

		queuePaymentRequests[i].Assignable = isAssignable

		// only need to attach available office users if move is assignable
		if queuePaymentRequests[i].Assignable {
			availableOfficeUsers := officeUsers
			if isSupervisor && orders.OrdersType == "SAFETY" {
				availableOfficeUsers = officeUsersSafety
			}
			if !isSupervisor {
				availableOfficeUsers = models.OfficeUsers{officeUser}
			}

			queuePaymentRequests[i].AvailableOfficeUsers = *QueueAvailableOfficeUsers(availableOfficeUsers)
		}

		if orders.DepartmentIndicator != nil {
			deptIndicator := ghcmessages.DeptIndicator(*orders.DepartmentIndicator)
			queuePaymentRequests[i].DepartmentIndicator = &deptIndicator
		}
	}

	return &queuePaymentRequests
}

// Reweigh payload
func Reweigh(reweigh *models.Reweigh, _ *ghcmessages.SITStatus) *ghcmessages.Reweigh {
	if reweigh == nil || reweigh.ID == uuid.Nil {
		return nil
	}
	payload := &ghcmessages.Reweigh{
		ID:                     strfmt.UUID(reweigh.ID.String()),
		RequestedAt:            strfmt.DateTime(reweigh.RequestedAt),
		RequestedBy:            ghcmessages.ReweighRequester(reweigh.RequestedBy),
		VerificationReason:     reweigh.VerificationReason,
		Weight:                 handlers.FmtPoundPtr(reweigh.Weight),
		VerificationProvidedAt: handlers.FmtDateTimePtr(reweigh.VerificationProvidedAt),
		ShipmentID:             strfmt.UUID(reweigh.ShipmentID.String()),
	}

	return payload
}

// SearchMoves payload
func SearchMoves(appCtx appcontext.AppContext, moves models.Moves) *ghcmessages.SearchMoves {
	searchMoves := make(ghcmessages.SearchMoves, len(moves))
	for i, move := range moves {
		customer := move.Orders.ServiceMember

		numShipments := 0

		for _, shipment := range move.MTOShipments {
			if shipment.Status != models.MTOShipmentStatusDraft {
				numShipments++
			}
		}

		var pickupDate, deliveryDate *strfmt.Date

		if numShipments > 0 && move.MTOShipments[0].ScheduledPickupDate != nil {
			pickupDate = handlers.FmtDatePtr(move.MTOShipments[0].ScheduledPickupDate)
		} else {
			pickupDate = nil
		}

		if numShipments > 0 && move.MTOShipments[0].ScheduledDeliveryDate != nil {
			deliveryDate = handlers.FmtDatePtr(move.MTOShipments[0].ScheduledDeliveryDate)
		} else {
			deliveryDate = nil
		}

		var originGBLOC string
		if move.Status == models.MoveStatusNeedsServiceCounseling {
			originGBLOC = swag.StringValue(move.Orders.OriginDutyLocationGBLOC)
		} else if len(move.ShipmentGBLOC) > 0 && move.ShipmentGBLOC[0].GBLOC != nil {
			// There is a Pop bug that prevents us from using a has_one association for
			// Move.ShipmentGBLOC, so we have to treat move.ShipmentGBLOC as an array, even
			// though there can never be more than one GBLOC for a move.
			originGBLOC = swag.StringValue(move.ShipmentGBLOC[0].GBLOC)
		} else {
			// If the move's first shipment doesn't have a pickup address (like with an NTS-Release),
			// we need to fall back to the origin duty location GBLOC.  If that's not available for
			// some reason, then we should get the empty string (no GBLOC).
			originGBLOC = swag.StringValue(move.Orders.OriginDutyLocationGBLOC)
		}

<<<<<<< HEAD
		var destinationGBLOC ghcmessages.GBLOC
		var postalCodeGBLOC string
		if numShipments > 0 && move.MTOShipments[0].DestinationAddress != nil {
			if *move.MTOShipments[0].DestinationAddress.IsOconus {
				destAddrGBLOCOConus, err := models.FetchOconusAddressGbloc(appCtx.DB(), *move.MTOShipments[0].DestinationAddress, customer)
				if err != nil {
					postalCodeGBLOC = ""
				} else {
					postalCodeGBLOC = destAddrGBLOCOConus.Gbloc
				}
			} else {
				destAddrGBLOCConus, err := models.FetchGBLOCForPostalCode(appCtx.DB(), move.MTOShipments[0].DestinationAddress.PostalCode)
				if err != nil {
					postalCodeGBLOC = ""
				} else {
					postalCodeGBLOC = destAddrGBLOCConus.GBLOC
				}
			}
		} else {
			// If the move has no shipments or the shipment has no destination address fall back to the destination duty location GBLOC
			if *move.Orders.NewDutyLocation.Address.IsOconus {
				newDutyLocationGBLOCOconus, err := models.FetchOconusAddressGbloc(appCtx.DB(), move.Orders.NewDutyLocation.Address, customer)
				if err != nil {
					postalCodeGBLOC = ""
				} else {
					postalCodeGBLOC = newDutyLocationGBLOCOconus.Gbloc
				}
			} else {
				newDutyLocationGBLOCConus, err := models.FetchGBLOCForPostalCode(appCtx.DB(), move.Orders.NewDutyLocation.Address.PostalCode)
				if err != nil {
					postalCodeGBLOC = ""
				} else {
					postalCodeGBLOC = newDutyLocationGBLOCConus.GBLOC
				}
			}
=======
		// populates the destination gbloc of the move
		var destinationGBLOC string
		var err error
		destinationGBLOC, err = move.GetDestinationGBLOC(appCtx.DB())
		if err != nil {
			destinationGBLOC = ""
>>>>>>> 5083c0f0
		}
		if len(destinationGBLOC) > 0 && customer.Affiliation.String() == "MARINES" {
			destinationGBLOC = "USMC/" + destinationGBLOC
		}
		destinationGblocMessage := ghcmessages.GBLOC(destinationGBLOC)

<<<<<<< HEAD
		if customer.Affiliation.String() == "MARINES" {
			destinationGBLOC = ghcmessages.GBLOC("USMC/" + swag.StringValue(&postalCodeGBLOC))
		} else {
			destinationGBLOC = ghcmessages.GBLOC(swag.StringValue(&postalCodeGBLOC))
=======
		// populates the destination postal code of the move
		var destinationPostalCode string
		destinationPostalCode, err = move.GetDestinationPostalCode(appCtx.DB())
		if err != nil {
			destinationPostalCode = ""
>>>>>>> 5083c0f0
		}

		searchMoves[i] = &ghcmessages.SearchMove{
			FirstName:                    customer.FirstName,
			LastName:                     customer.LastName,
			Edipi:                        customer.Edipi,
			Emplid:                       customer.Emplid,
			Branch:                       customer.Affiliation.String(),
			Status:                       ghcmessages.MoveStatus(move.Status),
			ID:                           *handlers.FmtUUID(move.ID),
			Locator:                      move.Locator,
			ShipmentsCount:               int64(numShipments),
			OriginDutyLocationPostalCode: move.Orders.OriginDutyLocation.Address.PostalCode,
			DestinationPostalCode:        destinationPostalCode,
			OrderType:                    string(move.Orders.OrdersType),
			RequestedPickupDate:          pickupDate,
			RequestedDeliveryDate:        deliveryDate,
			OriginGBLOC:                  ghcmessages.GBLOC(originGBLOC),
			DestinationGBLOC:             destinationGblocMessage,
			LockedByOfficeUserID:         handlers.FmtUUIDPtr(move.LockedByOfficeUserID),
			LockExpiresAt:                handlers.FmtDateTimePtr(move.LockExpiresAt),
		}
	}
	return &searchMoves
}

// ShipmentPaymentSITBalance payload
func ShipmentPaymentSITBalance(shipmentSITBalance *services.ShipmentPaymentSITBalance) *ghcmessages.ShipmentPaymentSITBalance {
	if shipmentSITBalance == nil {
		return nil
	}

	payload := &ghcmessages.ShipmentPaymentSITBalance{
		PendingBilledStartDate:  handlers.FmtDate(shipmentSITBalance.PendingBilledStartDate),
		PendingBilledEndDate:    handlers.FmtDate(shipmentSITBalance.PendingBilledEndDate),
		PendingSITDaysInvoiced:  int64(shipmentSITBalance.PendingSITDaysInvoiced),
		PreviouslyBilledDays:    handlers.FmtIntPtrToInt64(shipmentSITBalance.PreviouslyBilledDays),
		PreviouslyBilledEndDate: handlers.FmtDatePtr(shipmentSITBalance.PreviouslyBilledEndDate),
		ShipmentID:              *handlers.FmtUUID(shipmentSITBalance.ShipmentID),
		TotalSITDaysAuthorized:  int64(shipmentSITBalance.TotalSITDaysAuthorized),
		TotalSITDaysRemaining:   int64(shipmentSITBalance.TotalSITDaysRemaining),
		TotalSITEndDate:         handlers.FmtDate(shipmentSITBalance.TotalSITEndDate),
	}

	return payload
}

// ShipmentsPaymentSITBalance payload
func ShipmentsPaymentSITBalance(shipmentsSITBalance []services.ShipmentPaymentSITBalance) ghcmessages.ShipmentsPaymentSITBalance {
	if len(shipmentsSITBalance) == 0 {
		return nil
	}

	payload := make(ghcmessages.ShipmentsPaymentSITBalance, len(shipmentsSITBalance))
	for i, shipmentSITBalance := range shipmentsSITBalance {
		shipmentSITBalanceCopy := shipmentSITBalance
		payload[i] = ShipmentPaymentSITBalance(&shipmentSITBalanceCopy)
	}

	return payload
}

func SearchCustomers(customers models.ServiceMemberSearchResults) *ghcmessages.SearchCustomers {
	searchCustomers := make(ghcmessages.SearchCustomers, len(customers))
	for i, customer := range customers {
		searchCustomers[i] = &ghcmessages.SearchCustomer{
			FirstName:     customer.FirstName,
			LastName:      customer.LastName,
			Edipi:         customer.Edipi,
			Emplid:        customer.Emplid,
			Branch:        customer.Affiliation.String(),
			ID:            *handlers.FmtUUID(customer.ID),
			PersonalEmail: customer.PersonalEmail,
			Telephone:     customer.Telephone,
		}
	}
	return &searchCustomers
}

// VLocation payload
func VLocation(vLocation *models.VLocation) *ghcmessages.VLocation {
	if vLocation == nil {
		return nil
	}
	if *vLocation == (models.VLocation{}) {
		return nil
	}

	return &ghcmessages.VLocation{
		City:                 vLocation.CityName,
		State:                vLocation.StateName,
		PostalCode:           vLocation.UsprZipID,
		County:               &vLocation.UsprcCountyNm,
		UsPostRegionCitiesID: *handlers.FmtUUID(*vLocation.UsPostRegionCitiesID),
	}
}

// VLocations payload
func VLocations(vLocations models.VLocations) ghcmessages.VLocations {
	payload := make(ghcmessages.VLocations, len(vLocations))
	for i, vLocation := range vLocations {
		copyOfVLocation := vLocation
		payload[i] = VLocation(&copyOfVLocation)
	}
	return payload
}

// ReServiceItem payload
func ReServiceItem(reServiceItem *models.ReServiceItem) *ghcmessages.ReServiceItem {
	if reServiceItem == nil || *reServiceItem == (models.ReServiceItem{}) {
		return nil
	}
	return &ghcmessages.ReServiceItem{
		IsAutoApproved: reServiceItem.IsAutoApproved,
		MarketCode:     string(reServiceItem.MarketCode),
		ServiceCode:    string(reServiceItem.ReService.Code),
		ShipmentType:   string(reServiceItem.ShipmentType),
		ServiceName:    reServiceItem.ReService.Name,
	}
}

// ReServiceItems payload
func ReServiceItems(reServiceItems models.ReServiceItems) ghcmessages.ReServiceItems {
	payload := make(ghcmessages.ReServiceItems, len(reServiceItems))
	for i, reServiceItem := range reServiceItems {
		copyOfReServiceItem := reServiceItem
		payload[i] = ReServiceItem(&copyOfReServiceItem)
	}
	return payload
}<|MERGE_RESOLUTION|>--- conflicted
+++ resolved
@@ -2561,68 +2561,23 @@
 			originGBLOC = swag.StringValue(move.Orders.OriginDutyLocationGBLOC)
 		}
 
-<<<<<<< HEAD
-		var destinationGBLOC ghcmessages.GBLOC
-		var postalCodeGBLOC string
-		if numShipments > 0 && move.MTOShipments[0].DestinationAddress != nil {
-			if *move.MTOShipments[0].DestinationAddress.IsOconus {
-				destAddrGBLOCOConus, err := models.FetchOconusAddressGbloc(appCtx.DB(), *move.MTOShipments[0].DestinationAddress, customer)
-				if err != nil {
-					postalCodeGBLOC = ""
-				} else {
-					postalCodeGBLOC = destAddrGBLOCOConus.Gbloc
-				}
-			} else {
-				destAddrGBLOCConus, err := models.FetchGBLOCForPostalCode(appCtx.DB(), move.MTOShipments[0].DestinationAddress.PostalCode)
-				if err != nil {
-					postalCodeGBLOC = ""
-				} else {
-					postalCodeGBLOC = destAddrGBLOCConus.GBLOC
-				}
-			}
-		} else {
-			// If the move has no shipments or the shipment has no destination address fall back to the destination duty location GBLOC
-			if *move.Orders.NewDutyLocation.Address.IsOconus {
-				newDutyLocationGBLOCOconus, err := models.FetchOconusAddressGbloc(appCtx.DB(), move.Orders.NewDutyLocation.Address, customer)
-				if err != nil {
-					postalCodeGBLOC = ""
-				} else {
-					postalCodeGBLOC = newDutyLocationGBLOCOconus.Gbloc
-				}
-			} else {
-				newDutyLocationGBLOCConus, err := models.FetchGBLOCForPostalCode(appCtx.DB(), move.Orders.NewDutyLocation.Address.PostalCode)
-				if err != nil {
-					postalCodeGBLOC = ""
-				} else {
-					postalCodeGBLOC = newDutyLocationGBLOCConus.GBLOC
-				}
-			}
-=======
 		// populates the destination gbloc of the move
 		var destinationGBLOC string
 		var err error
 		destinationGBLOC, err = move.GetDestinationGBLOC(appCtx.DB())
 		if err != nil {
 			destinationGBLOC = ""
->>>>>>> 5083c0f0
 		}
 		if len(destinationGBLOC) > 0 && customer.Affiliation.String() == "MARINES" {
 			destinationGBLOC = "USMC/" + destinationGBLOC
 		}
 		destinationGblocMessage := ghcmessages.GBLOC(destinationGBLOC)
 
-<<<<<<< HEAD
-		if customer.Affiliation.String() == "MARINES" {
-			destinationGBLOC = ghcmessages.GBLOC("USMC/" + swag.StringValue(&postalCodeGBLOC))
-		} else {
-			destinationGBLOC = ghcmessages.GBLOC(swag.StringValue(&postalCodeGBLOC))
-=======
 		// populates the destination postal code of the move
 		var destinationPostalCode string
 		destinationPostalCode, err = move.GetDestinationPostalCode(appCtx.DB())
 		if err != nil {
 			destinationPostalCode = ""
->>>>>>> 5083c0f0
 		}
 
 		searchMoves[i] = &ghcmessages.SearchMove{
