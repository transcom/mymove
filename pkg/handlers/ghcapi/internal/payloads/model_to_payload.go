package payloads

import (
	"encoding/json"
	"errors"
	"math"
	"strings"
	"time"

	"github.com/go-openapi/strfmt"
	"github.com/go-openapi/swag"
	"github.com/gofrs/uuid"
	"go.uber.org/zap"

	"github.com/transcom/mymove/pkg/appcontext"
	"github.com/transcom/mymove/pkg/etag"
	"github.com/transcom/mymove/pkg/gen/ghcmessages"
	"github.com/transcom/mymove/pkg/handlers"
	"github.com/transcom/mymove/pkg/models"
	"github.com/transcom/mymove/pkg/models/roles"
	"github.com/transcom/mymove/pkg/services"
	mtoshipment "github.com/transcom/mymove/pkg/services/mto_shipment"
	"github.com/transcom/mymove/pkg/storage"
	"github.com/transcom/mymove/pkg/unit"
)

// Contractor payload
func Contractor(contractor *models.Contractor) *ghcmessages.Contractor {
	if contractor == nil {
		return nil
	}

	payload := &ghcmessages.Contractor{
		ID:             strfmt.UUID(contractor.ID.String()),
		ContractNumber: contractor.ContractNumber,
		Name:           contractor.Name,
		Type:           contractor.Type,
	}

	return payload
}

func OfficeUser(officeUser *models.OfficeUser) *ghcmessages.LockedOfficeUser {
	if officeUser != nil {
		payload := ghcmessages.LockedOfficeUser{
			FirstName:              officeUser.FirstName,
			LastName:               officeUser.LastName,
			TransportationOfficeID: *handlers.FmtUUID(officeUser.TransportationOfficeID),
			TransportationOffice:   TransportationOffice(&officeUser.TransportationOffice),
		}
		return &payload
	}
	return nil
}

func AssignedOfficeUser(officeUser *models.OfficeUser) *ghcmessages.AssignedOfficeUser {
	if officeUser != nil {
		payload := ghcmessages.AssignedOfficeUser{
			OfficeUserID: strfmt.UUID(officeUser.ID.String()),
			FirstName:    officeUser.FirstName,
			LastName:     officeUser.LastName,
		}
		return &payload
	}
	return nil
}

// Move payload
func Move(move *models.Move, storer storage.FileStorer) (*ghcmessages.Move, error) {
	if move == nil {
		return nil, nil
	}
	// Adds shipmentGBLOC to be used for TOO/TIO's origin GBLOC
	var gbloc ghcmessages.GBLOC
	if len(move.ShipmentGBLOC) > 0 && move.ShipmentGBLOC[0].GBLOC != nil {
		gbloc = ghcmessages.GBLOC(*move.ShipmentGBLOC[0].GBLOC)
	} else if move.Orders.OriginDutyLocationGBLOC != nil {
		gbloc = ghcmessages.GBLOC(*move.Orders.OriginDutyLocationGBLOC)
	}

	var additionalDocumentsPayload *ghcmessages.Document
	var err error
	if move.AdditionalDocuments != nil {
		additionalDocumentsPayload, err = PayloadForDocumentModel(storer, *move.AdditionalDocuments)
	}
	if err != nil {
		return nil, err
	}

	payload := &ghcmessages.Move{
		ID:                      strfmt.UUID(move.ID.String()),
		AvailableToPrimeAt:      handlers.FmtDateTimePtr(move.AvailableToPrimeAt),
		ApprovedAt:              handlers.FmtDateTimePtr(move.ApprovedAt),
		ContractorID:            handlers.FmtUUIDPtr(move.ContractorID),
		Contractor:              Contractor(move.Contractor),
		Locator:                 move.Locator,
		OrdersID:                strfmt.UUID(move.OrdersID.String()),
		Orders:                  Order(&move.Orders),
		ReferenceID:             handlers.FmtStringPtr(move.ReferenceID),
		Status:                  ghcmessages.MoveStatus(move.Status),
		ExcessWeightQualifiedAt: handlers.FmtDateTimePtr(move.ExcessWeightQualifiedAt),
		ExcessUnaccompaniedBaggageWeightQualifiedAt: handlers.FmtDateTimePtr(move.ExcessUnaccompaniedBaggageWeightQualifiedAt),
		BillableWeightsReviewedAt:                   handlers.FmtDateTimePtr(move.BillableWeightsReviewedAt),
		CreatedAt:                                   strfmt.DateTime(move.CreatedAt),
		SubmittedAt:                                 handlers.FmtDateTimePtr(move.SubmittedAt),
		ApprovalsRequestedAt:                        handlers.FmtDateTimePtr(move.ApprovalsRequestedAt),
		UpdatedAt:                                   strfmt.DateTime(move.UpdatedAt),
		ETag:                                        etag.GenerateEtag(move.UpdatedAt),
		ServiceCounselingCompletedAt:                handlers.FmtDateTimePtr(move.ServiceCounselingCompletedAt),
		ExcessUnaccompaniedBaggageWeightAcknowledgedAt: handlers.FmtDateTimePtr(move.ExcessUnaccompaniedBaggageWeightAcknowledgedAt),
		ExcessWeightAcknowledgedAt:                     handlers.FmtDateTimePtr(move.ExcessWeightAcknowledgedAt),
		TioRemarks:                                     handlers.FmtStringPtr(move.TIORemarks),
		FinancialReviewFlag:                            move.FinancialReviewFlag,
		FinancialReviewRemarks:                         move.FinancialReviewRemarks,
		CloseoutOfficeID:                               handlers.FmtUUIDPtr(move.CloseoutOfficeID),
		CloseoutOffice:                                 TransportationOffice(move.CloseoutOffice),
		ShipmentGBLOC:                                  gbloc,
		LockedByOfficeUserID:                           handlers.FmtUUIDPtr(move.LockedByOfficeUserID),
		LockedByOfficeUser:                             OfficeUser(move.LockedByOfficeUser),
		LockExpiresAt:                                  handlers.FmtDateTimePtr(move.LockExpiresAt),
		AdditionalDocuments:                            additionalDocumentsPayload,
		SCAssignedUser:                                 AssignedOfficeUser(move.SCAssignedUser),
		TOOAssignedUser:                                AssignedOfficeUser(move.TOOAssignedUser),
		TIOAssignedUser:                                AssignedOfficeUser(move.TIOAssignedUser),
	}

	return payload, nil
}

// ListMove payload
func ListMove(move *models.Move) *ghcmessages.ListPrimeMove {
	if move == nil {
		return nil
	}
	payload := &ghcmessages.ListPrimeMove{
		ID:                 strfmt.UUID(move.ID.String()),
		MoveCode:           move.Locator,
		CreatedAt:          strfmt.DateTime(move.CreatedAt),
		AvailableToPrimeAt: handlers.FmtDateTimePtr(move.AvailableToPrimeAt),
		ApprovedAt:         handlers.FmtDateTimePtr(move.ApprovedAt),
		OrderID:            strfmt.UUID(move.OrdersID.String()),
		ReferenceID:        *move.ReferenceID,
		UpdatedAt:          strfmt.DateTime(move.UpdatedAt),
		ETag:               etag.GenerateEtag(move.UpdatedAt),
		OrderType:          string(move.Orders.OrdersType),
	}

	if move.PPMType != nil {
		payload.PpmType = *move.PPMType
	}

	return payload
}

// ListMoves payload
func ListMoves(moves *models.Moves) []*ghcmessages.ListPrimeMove {
	listMoves := make(ghcmessages.ListPrimeMoves, len(*moves))

	for i, move := range *moves {
		// Create a local copy of the loop variable
		moveCopy := move
		listMoves[i] = ListMove(&moveCopy)
	}
	return listMoves
}

// CustomerSupportRemark payload
func CustomerSupportRemark(customerSupportRemark *models.CustomerSupportRemark) *ghcmessages.CustomerSupportRemark {
	if customerSupportRemark == nil {
		return nil
	}
	id := strfmt.UUID(customerSupportRemark.ID.String())
	moveID := strfmt.UUID(customerSupportRemark.MoveID.String())
	officeUserID := strfmt.UUID(customerSupportRemark.OfficeUserID.String())

	payload := &ghcmessages.CustomerSupportRemark{
		Content:             &customerSupportRemark.Content,
		ID:                  &id,
		CreatedAt:           strfmt.DateTime(customerSupportRemark.CreatedAt),
		UpdatedAt:           strfmt.DateTime(customerSupportRemark.UpdatedAt),
		MoveID:              &moveID,
		OfficeUserEmail:     customerSupportRemark.OfficeUser.Email,
		OfficeUserFirstName: customerSupportRemark.OfficeUser.FirstName,
		OfficeUserID:        &officeUserID,
		OfficeUserLastName:  customerSupportRemark.OfficeUser.LastName,
	}
	return payload
}

// CustomerSupportRemarks payload
func CustomerSupportRemarks(customerSupportRemarks models.CustomerSupportRemarks) ghcmessages.CustomerSupportRemarks {
	payload := make(ghcmessages.CustomerSupportRemarks, len(customerSupportRemarks))
	for i, v := range customerSupportRemarks {
		customerSupportRemark := v
		payload[i] = CustomerSupportRemark(&customerSupportRemark)
	}
	return payload
}

// EvaluationReportList payload
func EvaluationReportList(evaluationReports models.EvaluationReports) ghcmessages.EvaluationReportList {
	payload := make(ghcmessages.EvaluationReportList, len(evaluationReports))
	for i, v := range evaluationReports {
		evaluationReport := v
		payload[i] = EvaluationReport(&evaluationReport)
	}
	return payload
}

func ReportViolations(reportViolations models.ReportViolations) ghcmessages.ReportViolations {
	payload := make(ghcmessages.ReportViolations, len(reportViolations))
	for i, v := range reportViolations {
		reportViolation := v
		payload[i] = ReportViolation(&reportViolation)
	}
	return payload
}

func GsrAppeals(gsrAppeals models.GsrAppeals) ghcmessages.GSRAppeals {
	payload := make(ghcmessages.GSRAppeals, len(gsrAppeals))
	for i, v := range gsrAppeals {
		gsrAppeal := v
		payload[i] = GsrAppeal(&gsrAppeal)
	}
	return payload
}

func EvaluationReportOfficeUser(officeUser models.OfficeUser) ghcmessages.EvaluationReportOfficeUser {
	payload := ghcmessages.EvaluationReportOfficeUser{
		Email:     officeUser.Email,
		FirstName: officeUser.FirstName,
		ID:        strfmt.UUID(officeUser.ID.String()),
		LastName:  officeUser.LastName,
		Phone:     officeUser.Telephone,
	}
	return payload
}

// EvaluationReport payload
func EvaluationReport(evaluationReport *models.EvaluationReport) *ghcmessages.EvaluationReport {
	if evaluationReport == nil {
		return nil
	}
	id := *handlers.FmtUUID(evaluationReport.ID)
	moveID := *handlers.FmtUUID(evaluationReport.MoveID)
	shipmentID := handlers.FmtUUIDPtr(evaluationReport.ShipmentID)

	var inspectionType *ghcmessages.EvaluationReportInspectionType
	if evaluationReport.InspectionType != nil {
		tempInspectionType := ghcmessages.EvaluationReportInspectionType(*evaluationReport.InspectionType)
		inspectionType = &tempInspectionType
	}
	var location *ghcmessages.EvaluationReportLocation
	if evaluationReport.Location != nil {
		tempLocation := ghcmessages.EvaluationReportLocation(*evaluationReport.Location)
		location = &tempLocation
	}
	reportType := ghcmessages.EvaluationReportType(evaluationReport.Type)

	evaluationReportOfficeUserPayload := EvaluationReportOfficeUser(evaluationReport.OfficeUser)

	var timeDepart *string
	if evaluationReport.TimeDepart != nil {
		td := evaluationReport.TimeDepart.Format(timeHHMMFormat)
		timeDepart = &td
	}

	var evalStart *string
	if evaluationReport.EvalStart != nil {
		es := evaluationReport.EvalStart.Format(timeHHMMFormat)
		evalStart = &es
	}

	var evalEnd *string
	if evaluationReport.EvalEnd != nil {
		ee := evaluationReport.EvalEnd.Format(timeHHMMFormat)
		evalEnd = &ee
	}

	payload := &ghcmessages.EvaluationReport{
		CreatedAt:                          strfmt.DateTime(evaluationReport.CreatedAt),
		ID:                                 id,
		InspectionDate:                     handlers.FmtDatePtr(evaluationReport.InspectionDate),
		InspectionType:                     inspectionType,
		Location:                           location,
		LocationDescription:                evaluationReport.LocationDescription,
		MoveID:                             moveID,
		ObservedShipmentPhysicalPickupDate: handlers.FmtDatePtr(evaluationReport.ObservedShipmentPhysicalPickupDate),
		ObservedShipmentDeliveryDate:       handlers.FmtDatePtr(evaluationReport.ObservedShipmentDeliveryDate),
		Remarks:                            evaluationReport.Remarks,
		ShipmentID:                         shipmentID,
		SubmittedAt:                        handlers.FmtDateTimePtr(evaluationReport.SubmittedAt),
		TimeDepart:                         timeDepart,
		EvalStart:                          evalStart,
		EvalEnd:                            evalEnd,
		Type:                               reportType,
		ViolationsObserved:                 evaluationReport.ViolationsObserved,
		MoveReferenceID:                    evaluationReport.Move.ReferenceID,
		OfficeUser:                         &evaluationReportOfficeUserPayload,
		SeriousIncident:                    evaluationReport.SeriousIncident,
		SeriousIncidentDesc:                evaluationReport.SeriousIncidentDesc,
		ObservedClaimsResponseDate:         handlers.FmtDatePtr(evaluationReport.ObservedClaimsResponseDate),
		ObservedPickupDate:                 handlers.FmtDatePtr(evaluationReport.ObservedPickupDate),
		ObservedPickupSpreadStartDate:      handlers.FmtDatePtr(evaluationReport.ObservedPickupSpreadStartDate),
		ObservedPickupSpreadEndDate:        handlers.FmtDatePtr(evaluationReport.ObservedPickupSpreadEndDate),
		ObservedDeliveryDate:               handlers.FmtDatePtr(evaluationReport.ObservedDeliveryDate),
		ETag:                               etag.GenerateEtag(evaluationReport.UpdatedAt),
		UpdatedAt:                          strfmt.DateTime(evaluationReport.UpdatedAt),
		ReportViolations:                   ReportViolations(evaluationReport.ReportViolations),
		GsrAppeals:                         GsrAppeals(evaluationReport.GsrAppeals),
	}
	return payload
}

// PWSViolationItem payload
func PWSViolationItem(violation *models.PWSViolation) *ghcmessages.PWSViolation {
	if violation == nil {
		return nil
	}

	payload := &ghcmessages.PWSViolation{
		ID:                   strfmt.UUID(violation.ID.String()),
		DisplayOrder:         int64(violation.DisplayOrder),
		ParagraphNumber:      violation.ParagraphNumber,
		Title:                violation.Title,
		Category:             string(violation.Category),
		SubCategory:          violation.SubCategory,
		RequirementSummary:   violation.RequirementSummary,
		RequirementStatement: violation.RequirementStatement,
		IsKpi:                violation.IsKpi,
		AdditionalDataElem:   violation.AdditionalDataElem,
	}

	return payload
}

// PWSViolations payload
func PWSViolations(violations models.PWSViolations) ghcmessages.PWSViolations {
	payload := make(ghcmessages.PWSViolations, len(violations))

	for i, v := range violations {
		violation := v
		payload[i] = PWSViolationItem(&violation)
	}
	return payload
}

func ReportViolation(reportViolation *models.ReportViolation) *ghcmessages.ReportViolation {
	if reportViolation == nil {
		return nil
	}
	id := *handlers.FmtUUID(reportViolation.ID)
	violationID := *handlers.FmtUUID(reportViolation.ViolationID)
	reportID := *handlers.FmtUUID(reportViolation.ReportID)

	payload := &ghcmessages.ReportViolation{
		ID:          id,
		ViolationID: violationID,
		ReportID:    reportID,
		Violation:   PWSViolationItem(&reportViolation.Violation),
		GsrAppeals:  GsrAppeals(reportViolation.GsrAppeals),
	}
	return payload
}

func GsrAppeal(gsrAppeal *models.GsrAppeal) *ghcmessages.GSRAppeal {
	if gsrAppeal == nil {
		return nil
	}
	id := *handlers.FmtUUID(gsrAppeal.ID)
	reportID := *handlers.FmtUUID(gsrAppeal.EvaluationReportID)
	officeUserID := *handlers.FmtUUID(gsrAppeal.OfficeUserID)
	officeUser := EvaluationReportOfficeUser(*gsrAppeal.OfficeUser)
	isSeriousIncident := false
	if gsrAppeal.IsSeriousIncidentAppeal != nil {
		isSeriousIncident = *gsrAppeal.IsSeriousIncidentAppeal
	}

	payload := &ghcmessages.GSRAppeal{
		ID:                id,
		ReportID:          reportID,
		OfficeUserID:      officeUserID,
		OfficeUser:        &officeUser,
		IsSeriousIncident: isSeriousIncident,
		AppealStatus:      ghcmessages.GSRAppealStatusType(gsrAppeal.AppealStatus),
		Remarks:           gsrAppeal.Remarks,
		CreatedAt:         strfmt.DateTime(gsrAppeal.CreatedAt),
	}

	if gsrAppeal.ReportViolationID != nil {
		payload.ViolationID = *handlers.FmtUUID(*gsrAppeal.ReportViolationID)
	}
	return payload
}

// TransportationOffice payload
func TransportationOffice(office *models.TransportationOffice) *ghcmessages.TransportationOffice {
	if office == nil || office.ID == uuid.Nil {
		return nil
	}

	phoneLines := []string{}
	for _, phoneLine := range office.PhoneLines {
		if phoneLine.Type == "voice" {
			phoneLines = append(phoneLines, phoneLine.Number)
		}
	}

	payload := &ghcmessages.TransportationOffice{
		ID:         handlers.FmtUUID(office.ID),
		CreatedAt:  handlers.FmtDateTime(office.CreatedAt),
		UpdatedAt:  handlers.FmtDateTime(office.UpdatedAt),
		Name:       models.StringPointer(office.Name),
		Gbloc:      office.Gbloc,
		Address:    Address(&office.Address),
		PhoneLines: phoneLines,
	}
	return payload
}

func TransportationOffices(transportationOffices models.TransportationOffices) ghcmessages.TransportationOffices {
	payload := make(ghcmessages.TransportationOffices, len(transportationOffices))

	for i, to := range transportationOffices {
		transportationOffice := to
		payload[i] = TransportationOffice(&transportationOffice)
	}
	return payload
}

func GBLOCs(gblocs []string) ghcmessages.GBLOCs {
	payload := make(ghcmessages.GBLOCs, len(gblocs))

	for i, gbloc := range gblocs {
		payload[i] = string(gbloc)
	}
	return payload
}

// MoveHistory payload
func MoveHistory(logger *zap.Logger, moveHistory *models.MoveHistory) *ghcmessages.MoveHistory {
	payload := &ghcmessages.MoveHistory{
		HistoryRecords: moveHistoryRecords(logger, moveHistory.AuditHistories),
		ID:             strfmt.UUID(moveHistory.ID.String()),
		Locator:        moveHistory.Locator,
		ReferenceID:    moveHistory.ReferenceID,
	}

	return payload
}

// MoveAuditHistory payload
func MoveAuditHistory(logger *zap.Logger, auditHistory models.AuditHistory) *ghcmessages.MoveAuditHistory {

	payload := &ghcmessages.MoveAuditHistory{
		Action:               auditHistory.Action,
		ActionTstampClk:      strfmt.DateTime(auditHistory.ActionTstampClk),
		ActionTstampStm:      strfmt.DateTime(auditHistory.ActionTstampStm),
		ActionTstampTx:       strfmt.DateTime(auditHistory.ActionTstampTx),
		ChangedValues:        removeEscapeJSONtoObject(logger, auditHistory.ChangedData),
		OldValues:            removeEscapeJSONtoObject(logger, auditHistory.OldData),
		EventName:            auditHistory.EventName,
		ID:                   strfmt.UUID(auditHistory.ID.String()),
		ObjectID:             handlers.FmtUUIDPtr(auditHistory.ObjectID),
		RelID:                auditHistory.RelID,
		SessionUserID:        handlers.FmtUUIDPtr(auditHistory.SessionUserID),
		SessionUserFirstName: auditHistory.SessionUserFirstName,
		SessionUserLastName:  auditHistory.SessionUserLastName,
		SessionUserEmail:     auditHistory.SessionUserEmail,
		SessionUserTelephone: auditHistory.SessionUserTelephone,
		Context:              removeEscapeJSONtoArray(logger, auditHistory.Context),
		ContextID:            auditHistory.ContextID,
		StatementOnly:        auditHistory.StatementOnly,
		TableName:            auditHistory.AuditedTable,
		SchemaName:           auditHistory.SchemaName,
		TransactionID:        auditHistory.TransactionID,
	}

	return payload
}

func removeEscapeJSONtoObject(logger *zap.Logger, data *string) map[string]interface{} {
	var result map[string]interface{}
	if data == nil || *data == "" {
		return result
	}
	var byteData = []byte(*data)

	err := json.Unmarshal(byteData, &result)

	if err != nil {
		logger.Error("error unmarshalling the escaped json to object", zap.Error(err))
	}

	return result

}

func removeEscapeJSONtoArray(logger *zap.Logger, data *string) []map[string]string {
	var result []map[string]string
	if data == nil || *data == "" {
		return result
	}
	var byteData = []byte(*data)

	err := json.Unmarshal(byteData, &result)

	if err != nil {
		logger.Error("error unmarshalling the escaped json to array", zap.Error(err))
	}

	return result
}

func moveHistoryRecords(logger *zap.Logger, auditHistories models.AuditHistories) ghcmessages.MoveAuditHistories {
	payload := make(ghcmessages.MoveAuditHistories, len(auditHistories))

	for i, a := range auditHistories {
		payload[i] = MoveAuditHistory(logger, a)
	}
	return payload
}

// MoveTaskOrder payload
func MoveTaskOrder(moveTaskOrder *models.Move) *ghcmessages.MoveTaskOrder {
	if moveTaskOrder == nil {
		return nil
	}

	payload := &ghcmessages.MoveTaskOrder{
		ID:                 strfmt.UUID(moveTaskOrder.ID.String()),
		CreatedAt:          strfmt.DateTime(moveTaskOrder.CreatedAt),
		AvailableToPrimeAt: handlers.FmtDateTimePtr(moveTaskOrder.AvailableToPrimeAt),
		ApprovedAt:         handlers.FmtDateTimePtr(moveTaskOrder.ApprovedAt),
		OrderID:            strfmt.UUID(moveTaskOrder.OrdersID.String()),
		ReferenceID:        *moveTaskOrder.ReferenceID,
		UpdatedAt:          strfmt.DateTime(moveTaskOrder.UpdatedAt),
		ETag:               etag.GenerateEtag(moveTaskOrder.UpdatedAt),
		Locator:            moveTaskOrder.Locator,
	}
	return payload
}

// Customer payload
func Customer(customer *models.ServiceMember) *ghcmessages.Customer {
	if customer == nil {
		return nil
	}

	payload := ghcmessages.Customer{
		Agency:             swag.StringValue((*string)(customer.Affiliation)),
		CurrentAddress:     Address(customer.ResidentialAddress),
		Edipi:              swag.StringValue(customer.Edipi),
		Email:              customer.PersonalEmail,
		FirstName:          swag.StringValue(customer.FirstName),
		ID:                 strfmt.UUID(customer.ID.String()),
		LastName:           swag.StringValue(customer.LastName),
		Phone:              customer.Telephone,
		Suffix:             customer.Suffix,
		MiddleName:         customer.MiddleName,
		UserID:             strfmt.UUID(customer.UserID.String()),
		ETag:               etag.GenerateEtag(customer.UpdatedAt),
		BackupContact:      BackupContact(customer.BackupContacts),
		BackupAddress:      Address(customer.BackupMailingAddress),
		SecondaryTelephone: customer.SecondaryTelephone,
		PhoneIsPreferred:   swag.BoolValue(customer.PhoneIsPreferred),
		EmailIsPreferred:   swag.BoolValue(customer.EmailIsPreferred),
		CacValidated:       &customer.CacValidated,
		Emplid:             customer.Emplid,
	}
	return &payload
}

func CreatedCustomer(sm *models.ServiceMember, oktaUser *models.CreatedOktaUser, backupContact *models.BackupContact) *ghcmessages.CreatedCustomer {
	if sm == nil || oktaUser == nil || backupContact == nil {
		return nil
	}

	bc := &ghcmessages.BackupContact{
		Name:  &backupContact.Name,
		Email: &backupContact.Email,
		Phone: &backupContact.Phone,
	}

	payload := ghcmessages.CreatedCustomer{
		ID:                 strfmt.UUID(sm.ID.String()),
		UserID:             strfmt.UUID(sm.UserID.String()),
		OktaID:             oktaUser.ID,
		OktaEmail:          oktaUser.Profile.Email,
		Affiliation:        swag.StringValue((*string)(sm.Affiliation)),
		Edipi:              sm.Edipi,
		FirstName:          swag.StringValue(sm.FirstName),
		MiddleName:         sm.MiddleName,
		LastName:           swag.StringValue(sm.LastName),
		Suffix:             sm.Suffix,
		ResidentialAddress: Address(sm.ResidentialAddress),
		BackupAddress:      Address(sm.BackupMailingAddress),
		PersonalEmail:      *sm.PersonalEmail,
		Telephone:          sm.Telephone,
		SecondaryTelephone: sm.SecondaryTelephone,
		PhoneIsPreferred:   swag.BoolValue(sm.PhoneIsPreferred),
		EmailIsPreferred:   swag.BoolValue(sm.EmailIsPreferred),
		BackupContact:      bc,
		CacValidated:       swag.BoolValue(&sm.CacValidated),
	}
	return &payload
}

// Order payload
func Order(order *models.Order) *ghcmessages.Order {
	if order == nil {
		return nil
	}
	if order.ID == uuid.Nil {
		return nil
	}

	destinationDutyLocation := DutyLocation(&order.NewDutyLocation)
	originDutyLocation := DutyLocation(order.OriginDutyLocation)
	entitlements := Entitlement(order.Entitlement)

	var deptIndicator ghcmessages.DeptIndicator
	if order.DepartmentIndicator != nil {
		deptIndicator = ghcmessages.DeptIndicator(*order.DepartmentIndicator)
	}

	var ordersTypeDetail ghcmessages.OrdersTypeDetail
	if order.OrdersTypeDetail != nil {
		ordersTypeDetail = ghcmessages.OrdersTypeDetail(*order.OrdersTypeDetail)
	}

	var grade ghcmessages.Grade
	if order.Grade != nil {
		grade = ghcmessages.Grade(*order.Grade)
	}
	//
	var affiliation ghcmessages.Affiliation
	if order.ServiceMember.Affiliation != nil {
		affiliation = ghcmessages.Affiliation(*order.ServiceMember.Affiliation)
	}

	var moveCode string
	var moveTaskOrderID strfmt.UUID
	if len(order.Moves) > 0 {
		moveCode = order.Moves[0].Locator
		moveTaskOrderID = strfmt.UUID(order.Moves[0].ID.String())
	}

	payload := ghcmessages.Order{
		DestinationDutyLocation:        destinationDutyLocation,
		DestinationDutyLocationGBLOC:   ghcmessages.GBLOC(swag.StringValue(order.DestinationGBLOC)),
		Entitlement:                    entitlements,
		Grade:                          &grade,
		OrderNumber:                    order.OrdersNumber,
		OrderTypeDetail:                &ordersTypeDetail,
		ID:                             strfmt.UUID(order.ID.String()),
		OriginDutyLocation:             originDutyLocation,
		ETag:                           etag.GenerateEtag(order.UpdatedAt),
		Agency:                         &affiliation,
		CustomerID:                     strfmt.UUID(order.ServiceMemberID.String()),
		Customer:                       Customer(&order.ServiceMember),
		FirstName:                      swag.StringValue(order.ServiceMember.FirstName),
		LastName:                       swag.StringValue(order.ServiceMember.LastName),
		ReportByDate:                   strfmt.Date(order.ReportByDate),
		DateIssued:                     strfmt.Date(order.IssueDate),
		OrderType:                      ghcmessages.OrdersType(order.OrdersType),
		DepartmentIndicator:            &deptIndicator,
		Tac:                            handlers.FmtStringPtr(order.TAC),
		Sac:                            handlers.FmtStringPtr(order.SAC),
		NtsTac:                         handlers.FmtStringPtr(order.NtsTAC),
		NtsSac:                         handlers.FmtStringPtr(order.NtsSAC),
		SupplyAndServicesCostEstimate:  order.SupplyAndServicesCostEstimate,
		PackingAndShippingInstructions: order.PackingAndShippingInstructions,
		MethodOfPayment:                order.MethodOfPayment,
		Naics:                          order.NAICS,
		UploadedOrderID:                strfmt.UUID(order.UploadedOrdersID.String()),
		UploadedAmendedOrderID:         handlers.FmtUUIDPtr(order.UploadedAmendedOrdersID),
		AmendedOrdersAcknowledgedAt:    handlers.FmtDateTimePtr(order.AmendedOrdersAcknowledgedAt),
		MoveCode:                       moveCode,
		MoveTaskOrderID:                moveTaskOrderID,
		OriginDutyLocationGBLOC:        ghcmessages.GBLOC(swag.StringValue(order.OriginDutyLocationGBLOC)),
		HasDependents:                  order.HasDependents,
	}

	return &payload
}

// Entitlement payload
func Entitlement(entitlement *models.Entitlement) *ghcmessages.Entitlements {
	if entitlement == nil {
		return nil
	}
	var proGearWeight, proGearWeightSpouse, totalWeight int64
	proGearWeight = int64(entitlement.ProGearWeight)
	proGearWeightSpouse = int64(entitlement.ProGearWeightSpouse)

	if weightAllotment := entitlement.WeightAllotment(); weightAllotment != nil {
		if *entitlement.DependentsAuthorized {
			totalWeight = int64(weightAllotment.TotalWeightSelfPlusDependents)
		} else {
			totalWeight = int64(weightAllotment.TotalWeightSelf)
		}
	}
	var authorizedWeight *int64
	if entitlement.AuthorizedWeight() != nil {
		aw := int64(*entitlement.AuthorizedWeight())
		authorizedWeight = &aw
	}
	var sit *int64
	if entitlement.StorageInTransit != nil {
		sitValue := int64(*entitlement.StorageInTransit)
		sit = &sitValue
	}
	var totalDependents int64
	if entitlement.TotalDependents != nil {
		totalDependents = int64(*entitlement.TotalDependents)
	}
	requiredMedicalEquipmentWeight := int64(entitlement.RequiredMedicalEquipmentWeight)
	gunSafe := entitlement.GunSafe
	var accompaniedTour *bool
	if entitlement.AccompaniedTour != nil {
		accompaniedTour = models.BoolPointer(*entitlement.AccompaniedTour)
	}
	var dependentsUnderTwelve *int64
	if entitlement.DependentsUnderTwelve != nil {
		dependentsUnderTwelve = models.Int64Pointer(int64(*entitlement.DependentsUnderTwelve))
	}
	var dependentsTwelveAndOver *int64
	if entitlement.DependentsTwelveAndOver != nil {
		dependentsTwelveAndOver = models.Int64Pointer(int64(*entitlement.DependentsTwelveAndOver))
	}
	var ubAllowance *int64
	if entitlement.UBAllowance != nil {
		ubAllowance = models.Int64Pointer(int64(*entitlement.UBAllowance))
	}
	return &ghcmessages.Entitlements{
		ID:                             strfmt.UUID(entitlement.ID.String()),
		AuthorizedWeight:               authorizedWeight,
		DependentsAuthorized:           entitlement.DependentsAuthorized,
		NonTemporaryStorage:            entitlement.NonTemporaryStorage,
		PrivatelyOwnedVehicle:          entitlement.PrivatelyOwnedVehicle,
		ProGearWeight:                  proGearWeight,
		ProGearWeightSpouse:            proGearWeightSpouse,
		StorageInTransit:               sit,
		TotalDependents:                totalDependents,
		TotalWeight:                    totalWeight,
		RequiredMedicalEquipmentWeight: requiredMedicalEquipmentWeight,
		DependentsUnderTwelve:          dependentsUnderTwelve,
		DependentsTwelveAndOver:        dependentsTwelveAndOver,
		AccompaniedTour:                accompaniedTour,
		UnaccompaniedBaggageAllowance:  ubAllowance,
		OrganizationalClothingAndIndividualEquipment: entitlement.OrganizationalClothingAndIndividualEquipment,
		GunSafe: gunSafe,
		ETag:    etag.GenerateEtag(entitlement.UpdatedAt),
	}
}

// DutyLocation payload
func DutyLocation(dutyLocation *models.DutyLocation) *ghcmessages.DutyLocation {
	if dutyLocation == nil {
		return nil
	}
	address := Address(&dutyLocation.Address)
	payload := ghcmessages.DutyLocation{
		Address:   address,
		AddressID: address.ID,
		ID:        strfmt.UUID(dutyLocation.ID.String()),
		Name:      dutyLocation.Name,
		ETag:      etag.GenerateEtag(dutyLocation.UpdatedAt),
	}
	return &payload
}

// Country payload
func Country(country *models.Country) *string {
	if country == nil {
		return nil
	}
	return &country.Country
}

// Address payload
func Address(address *models.Address) *ghcmessages.Address {
	if address == nil {
		return nil
	}

	payloadAddress := &ghcmessages.Address{
		ID:             strfmt.UUID(address.ID.String()),
		StreetAddress1: &address.StreetAddress1,
		StreetAddress2: address.StreetAddress2,
		StreetAddress3: address.StreetAddress3,
		City:           &address.City,
		State:          &address.State,
		PostalCode:     &address.PostalCode,
		Country:        Country(address.Country),
		County:         address.County,
		ETag:           etag.GenerateEtag(address.UpdatedAt),
		IsOconus:       address.IsOconus,
	}

	if address.UsPostRegionCityID != nil {
		payloadAddress.UsPostRegionCitiesID = strfmt.UUID(address.UsPostRegionCityID.String())
	}

	return payloadAddress
}

// PPM destination Address payload
func PPMDestinationAddress(address *models.Address) *ghcmessages.Address {
	payload := Address(address)

	if payload == nil {
		return nil
	}

	// Street address 1 is optional per business rule but not nullable on the database level.
	// Check if streetAddress 1 is using place holder value to represent 'NULL'.
	// If so return empty string.
	if strings.EqualFold(*payload.StreetAddress1, models.STREET_ADDRESS_1_NOT_PROVIDED) {
		payload.StreetAddress1 = models.StringPointer("")
	}
	return payload
}

// StorageFacility payload
func StorageFacility(storageFacility *models.StorageFacility) *ghcmessages.StorageFacility {
	if storageFacility == nil {
		return nil
	}

	payload := ghcmessages.StorageFacility{
		ID:           strfmt.UUID(storageFacility.ID.String()),
		FacilityName: storageFacility.FacilityName,
		Address:      Address(&storageFacility.Address),
		LotNumber:    storageFacility.LotNumber,
		Phone:        storageFacility.Phone,
		Email:        storageFacility.Email,
		ETag:         etag.GenerateEtag(storageFacility.UpdatedAt),
	}

	return &payload
}

// BackupContact payload
func BackupContact(contacts models.BackupContacts) *ghcmessages.BackupContact {
	if len(contacts) == 0 {
		return nil
	}
	var name, email, phone string

	if len(contacts) != 0 {
		contact := contacts[0]
		name = contact.Name
		email = contact.Email
		phone = contact.Phone
	}

	return &ghcmessages.BackupContact{
		Name:  &name,
		Email: &email,
		Phone: &phone,
	}
}

// SITDurationUpdate payload
func SITDurationUpdate(sitDurationUpdate *models.SITDurationUpdate) *ghcmessages.SITExtension {
	if sitDurationUpdate == nil {
		return nil
	}
	payload := &ghcmessages.SITExtension{
		ID:                strfmt.UUID(sitDurationUpdate.ID.String()),
		ETag:              etag.GenerateEtag(sitDurationUpdate.UpdatedAt),
		MtoShipmentID:     strfmt.UUID(sitDurationUpdate.MTOShipmentID.String()),
		RequestReason:     string(sitDurationUpdate.RequestReason),
		RequestedDays:     int64(sitDurationUpdate.RequestedDays),
		Status:            string(sitDurationUpdate.Status),
		CreatedAt:         strfmt.DateTime(sitDurationUpdate.CreatedAt),
		UpdatedAt:         strfmt.DateTime(sitDurationUpdate.UpdatedAt),
		ApprovedDays:      handlers.FmtIntPtrToInt64(sitDurationUpdate.ApprovedDays),
		ContractorRemarks: handlers.FmtStringPtr(sitDurationUpdate.ContractorRemarks),
		DecisionDate:      handlers.FmtDateTimePtr(sitDurationUpdate.DecisionDate),
		OfficeRemarks:     handlers.FmtStringPtr(sitDurationUpdate.OfficeRemarks),
	}

	return payload
}

// SITDurationUpdates payload
func SITDurationUpdates(sitDurationUpdates *models.SITDurationUpdates) *ghcmessages.SITExtensions {
	payload := make(ghcmessages.SITExtensions, len(*sitDurationUpdates))

	if len(*sitDurationUpdates) > 0 {
		for i, m := range *sitDurationUpdates {
			copyOfSITDurationUpdate := m // Make copy to avoid implicit memory aliasing of items from a range statement.
			payload[i] = SITDurationUpdate(&copyOfSITDurationUpdate)
		}
		// Reversing the SIT duration updates as they are saved in the order
		// they are created and we want to always display them in the reverse
		// order.
		for i, j := 0, len(payload)-1; i < j; i, j = i+1, j-1 {
			payload[i], payload[j] = payload[j], payload[i]
		}
	}
	return &payload
}

func currentSIT(currentSIT *services.CurrentSIT) *ghcmessages.SITStatusCurrentSIT {
	if currentSIT == nil {
		return nil
	}
	return &ghcmessages.SITStatusCurrentSIT{
		ServiceItemID:        *handlers.FmtUUID(currentSIT.ServiceItemID), // TODO: Refactor out service item ID dependence in GHC API. This should be based on SIT groupings / summaries
		Location:             currentSIT.Location,
		DaysInSIT:            handlers.FmtIntPtrToInt64(&currentSIT.DaysInSIT),
		SitEntryDate:         handlers.FmtDate(currentSIT.SITEntryDate),
		SitDepartureDate:     handlers.FmtDatePtr(currentSIT.SITDepartureDate),
		SitAuthorizedEndDate: handlers.FmtDate(currentSIT.SITAuthorizedEndDate),
		SitCustomerContacted: handlers.FmtDatePtr(currentSIT.SITCustomerContacted),
		SitRequestedDelivery: handlers.FmtDatePtr(currentSIT.SITRequestedDelivery),
	}
}

// SITStatus payload
func SITStatus(shipmentSITStatuses *services.SITStatus, storer storage.FileStorer) *ghcmessages.SITStatus {
	if shipmentSITStatuses == nil {
		return nil
	}

	payload := &ghcmessages.SITStatus{
		PastSITServiceItemGroupings: SITServiceItemGroupings(shipmentSITStatuses.PastSITs, storer),
		TotalSITDaysUsed:            handlers.FmtIntPtrToInt64(&shipmentSITStatuses.TotalSITDaysUsed),
		TotalDaysRemaining:          handlers.FmtIntPtrToInt64(&shipmentSITStatuses.TotalDaysRemaining),
		CalculatedTotalDaysInSIT:    handlers.FmtIntPtrToInt64(&shipmentSITStatuses.CalculatedTotalDaysInSIT),
		CurrentSIT:                  currentSIT(shipmentSITStatuses.CurrentSIT),
	}

	return payload
}

// SITStatuses payload
func SITStatuses(shipmentSITStatuses map[string]services.SITStatus, storer storage.FileStorer) map[string]*ghcmessages.SITStatus {
	sitStatuses := map[string]*ghcmessages.SITStatus{}
	if len(shipmentSITStatuses) == 0 {
		return sitStatuses
	}

	for _, sitStatus := range shipmentSITStatuses {
		copyOfSITStatus := sitStatus
		sitStatuses[sitStatus.ShipmentID.String()] = SITStatus(&copyOfSITStatus, storer)
	}

	return sitStatuses
}

// PPMShipment payload
func PPMShipment(_ storage.FileStorer, ppmShipment *models.PPMShipment) *ghcmessages.PPMShipment {
	if ppmShipment == nil || ppmShipment.ID.IsNil() {
		return nil
	}

	payloadPPMShipment := &ghcmessages.PPMShipment{
		ID:                             *handlers.FmtUUID(ppmShipment.ID),
		ShipmentID:                     *handlers.FmtUUID(ppmShipment.ShipmentID),
		CreatedAt:                      strfmt.DateTime(ppmShipment.CreatedAt),
		UpdatedAt:                      strfmt.DateTime(ppmShipment.UpdatedAt),
		Status:                         ghcmessages.PPMShipmentStatus(ppmShipment.Status),
		ExpectedDepartureDate:          handlers.FmtDate(ppmShipment.ExpectedDepartureDate),
		ActualMoveDate:                 handlers.FmtDatePtr(ppmShipment.ActualMoveDate),
		SubmittedAt:                    handlers.FmtDateTimePtr(ppmShipment.SubmittedAt),
		ReviewedAt:                     handlers.FmtDateTimePtr(ppmShipment.ReviewedAt),
		ApprovedAt:                     handlers.FmtDateTimePtr(ppmShipment.ApprovedAt),
		PickupAddress:                  Address(ppmShipment.PickupAddress),
		DestinationAddress:             PPMDestinationAddress(ppmShipment.DestinationAddress),
		ActualPickupPostalCode:         ppmShipment.ActualPickupPostalCode,
		ActualDestinationPostalCode:    ppmShipment.ActualDestinationPostalCode,
		SitExpected:                    ppmShipment.SITExpected,
		HasSecondaryPickupAddress:      ppmShipment.HasSecondaryPickupAddress,
		HasSecondaryDestinationAddress: ppmShipment.HasSecondaryDestinationAddress,
		HasTertiaryPickupAddress:       ppmShipment.HasTertiaryPickupAddress,
		HasTertiaryDestinationAddress:  ppmShipment.HasTertiaryDestinationAddress,
		EstimatedWeight:                handlers.FmtPoundPtr(ppmShipment.EstimatedWeight),
		AllowableWeight:                handlers.FmtPoundPtr(ppmShipment.AllowableWeight),
		HasProGear:                     ppmShipment.HasProGear,
		ProGearWeight:                  handlers.FmtPoundPtr(ppmShipment.ProGearWeight),
		SpouseProGearWeight:            handlers.FmtPoundPtr(ppmShipment.SpouseProGearWeight),
		EstimatedIncentive:             handlers.FmtCost(ppmShipment.EstimatedIncentive),
		MaxIncentive:                   handlers.FmtCost(ppmShipment.MaxIncentive),
		HasRequestedAdvance:            ppmShipment.HasRequestedAdvance,
		AdvanceAmountRequested:         handlers.FmtCost(ppmShipment.AdvanceAmountRequested),
		HasReceivedAdvance:             ppmShipment.HasReceivedAdvance,
		AdvanceAmountReceived:          handlers.FmtCost(ppmShipment.AdvanceAmountReceived),
		SitEstimatedWeight:             handlers.FmtPoundPtr(ppmShipment.SITEstimatedWeight),
		SitEstimatedEntryDate:          handlers.FmtDatePtr(ppmShipment.SITEstimatedEntryDate),
		SitEstimatedDepartureDate:      handlers.FmtDatePtr(ppmShipment.SITEstimatedDepartureDate),
		SitEstimatedCost:               handlers.FmtCost(ppmShipment.SITEstimatedCost),
		IsActualExpenseReimbursement:   ppmShipment.IsActualExpenseReimbursement,
		ETag:                           etag.GenerateEtag(ppmShipment.UpdatedAt),
	}

	if ppmShipment.SITLocation != nil {
		sitLocation := ghcmessages.SITLocationType(*ppmShipment.SITLocation)
		payloadPPMShipment.SitLocation = &sitLocation
	}

	if ppmShipment.AdvanceStatus != nil {
		advanceStatus := ghcmessages.PPMAdvanceStatus(*ppmShipment.AdvanceStatus)
		payloadPPMShipment.AdvanceStatus = &advanceStatus
	}

	if ppmShipment.W2Address != nil {
		payloadPPMShipment.W2Address = Address(ppmShipment.W2Address)
	}

	if ppmShipment.SecondaryPickupAddress != nil {
		payloadPPMShipment.SecondaryPickupAddress = Address(ppmShipment.SecondaryPickupAddress)
	}

	if ppmShipment.SecondaryDestinationAddress != nil {
		payloadPPMShipment.SecondaryDestinationAddress = Address(ppmShipment.SecondaryDestinationAddress)
	}

	if ppmShipment.TertiaryPickupAddress != nil {
		payloadPPMShipment.TertiaryPickupAddress = Address(ppmShipment.TertiaryPickupAddress)
	}

	if ppmShipment.TertiaryDestinationAddress != nil {
		payloadPPMShipment.TertiaryDestinationAddress = Address(ppmShipment.TertiaryDestinationAddress)
	}

	if ppmShipment.IsActualExpenseReimbursement != nil {
		payloadPPMShipment.IsActualExpenseReimbursement = ppmShipment.IsActualExpenseReimbursement
	}

	return payloadPPMShipment
}

// BoatShipment payload
func BoatShipment(storer storage.FileStorer, boatShipment *models.BoatShipment) *ghcmessages.BoatShipment {
	if boatShipment == nil || boatShipment.ID.IsNil() {
		return nil
	}

	payloadBoatShipment := &ghcmessages.BoatShipment{
		ID:             *handlers.FmtUUID(boatShipment.ID),
		ShipmentID:     *handlers.FmtUUID(boatShipment.ShipmentID),
		CreatedAt:      strfmt.DateTime(boatShipment.CreatedAt),
		UpdatedAt:      strfmt.DateTime(boatShipment.UpdatedAt),
		Type:           models.StringPointer(string(boatShipment.Type)),
		Year:           handlers.FmtIntPtrToInt64(boatShipment.Year),
		Make:           boatShipment.Make,
		Model:          boatShipment.Model,
		LengthInInches: handlers.FmtIntPtrToInt64(boatShipment.LengthInInches),
		WidthInInches:  handlers.FmtIntPtrToInt64(boatShipment.WidthInInches),
		HeightInInches: handlers.FmtIntPtrToInt64(boatShipment.HeightInInches),
		HasTrailer:     boatShipment.HasTrailer,
		IsRoadworthy:   boatShipment.IsRoadworthy,
		ETag:           etag.GenerateEtag(boatShipment.UpdatedAt),
	}

	return payloadBoatShipment
}

// MobileHomeShipment payload
func MobileHomeShipment(storer storage.FileStorer, mobileHomeShipment *models.MobileHome) *ghcmessages.MobileHome {
	if mobileHomeShipment == nil || mobileHomeShipment.ID.IsNil() {
		return nil
	}

	payloadMobileHomeShipment := &ghcmessages.MobileHome{
		ID:             *handlers.FmtUUID(mobileHomeShipment.ID),
		ShipmentID:     *handlers.FmtUUID(mobileHomeShipment.ShipmentID),
		Make:           *mobileHomeShipment.Make,
		Model:          *mobileHomeShipment.Model,
		Year:           *handlers.FmtIntPtrToInt64(mobileHomeShipment.Year),
		LengthInInches: *handlers.FmtIntPtrToInt64(mobileHomeShipment.LengthInInches),
		HeightInInches: *handlers.FmtIntPtrToInt64(mobileHomeShipment.HeightInInches),
		WidthInInches:  *handlers.FmtIntPtrToInt64(mobileHomeShipment.WidthInInches),
		CreatedAt:      strfmt.DateTime(mobileHomeShipment.CreatedAt),
		UpdatedAt:      strfmt.DateTime(mobileHomeShipment.UpdatedAt),
		ETag:           etag.GenerateEtag(mobileHomeShipment.UpdatedAt),
	}

	return payloadMobileHomeShipment
}

// ProGearWeightTickets sets up a ProGearWeightTicket slice for the api using model data.
func ProGearWeightTickets(storer storage.FileStorer, proGearWeightTickets models.ProgearWeightTickets) []*ghcmessages.ProGearWeightTicket {
	payload := make([]*ghcmessages.ProGearWeightTicket, len(proGearWeightTickets))
	for i, proGearWeightTicket := range proGearWeightTickets {
		copyOfProGearWeightTicket := proGearWeightTicket
		proGearWeightTicketPayload := ProGearWeightTicket(storer, &copyOfProGearWeightTicket)
		payload[i] = proGearWeightTicketPayload
	}
	return payload
}

// ProGearWeightTicket payload
func ProGearWeightTicket(storer storage.FileStorer, progear *models.ProgearWeightTicket) *ghcmessages.ProGearWeightTicket {
	ppmShipmentID := strfmt.UUID(progear.PPMShipmentID.String())

	document, err := PayloadForDocumentModel(storer, progear.Document)
	if err != nil {
		return nil
	}

	payload := &ghcmessages.ProGearWeightTicket{
		ID:               strfmt.UUID(progear.ID.String()),
		PpmShipmentID:    ppmShipmentID,
		CreatedAt:        *handlers.FmtDateTime(progear.CreatedAt),
		UpdatedAt:        *handlers.FmtDateTime(progear.UpdatedAt),
		DocumentID:       *handlers.FmtUUID(progear.DocumentID),
		Document:         document,
		Weight:           handlers.FmtPoundPtr(progear.Weight),
		BelongsToSelf:    progear.BelongsToSelf,
		HasWeightTickets: progear.HasWeightTickets,
		Description:      progear.Description,
		ETag:             etag.GenerateEtag(progear.UpdatedAt),
	}

	if progear.Status != nil {
		status := ghcmessages.OmittablePPMDocumentStatus(*progear.Status)
		payload.Status = &status
	}

	if progear.Reason != nil {
		reason := ghcmessages.PPMDocumentStatusReason(*progear.Reason)
		payload.Reason = &reason
	}

	return payload
}

// MovingExpense payload
func MovingExpense(storer storage.FileStorer, movingExpense *models.MovingExpense) *ghcmessages.MovingExpense {

	document, err := PayloadForDocumentModel(storer, movingExpense.Document)
	if err != nil {
		return nil
	}

	payload := &ghcmessages.MovingExpense{
		ID:               *handlers.FmtUUID(movingExpense.ID),
		PpmShipmentID:    *handlers.FmtUUID(movingExpense.PPMShipmentID),
		DocumentID:       *handlers.FmtUUID(movingExpense.DocumentID),
		Document:         document,
		CreatedAt:        strfmt.DateTime(movingExpense.CreatedAt),
		UpdatedAt:        strfmt.DateTime(movingExpense.UpdatedAt),
		Description:      movingExpense.Description,
		PaidWithGtcc:     movingExpense.PaidWithGTCC,
		Amount:           handlers.FmtCost(movingExpense.Amount),
		MissingReceipt:   movingExpense.MissingReceipt,
		ETag:             etag.GenerateEtag(movingExpense.UpdatedAt),
		SitEstimatedCost: handlers.FmtCost(movingExpense.SITEstimatedCost),
	}
	if movingExpense.MovingExpenseType != nil {
		movingExpenseType := ghcmessages.OmittableMovingExpenseType(*movingExpense.MovingExpenseType)
		payload.MovingExpenseType = &movingExpenseType
	}

	if movingExpense.Status != nil {
		status := ghcmessages.OmittablePPMDocumentStatus(*movingExpense.Status)
		payload.Status = &status
	}

	if movingExpense.Reason != nil {
		reason := ghcmessages.PPMDocumentStatusReason(*movingExpense.Reason)
		payload.Reason = &reason
	}

	if movingExpense.SITStartDate != nil {
		payload.SitStartDate = handlers.FmtDatePtr(movingExpense.SITStartDate)
	}

	if movingExpense.SITEndDate != nil {
		payload.SitEndDate = handlers.FmtDatePtr(movingExpense.SITEndDate)
	}

	if movingExpense.WeightStored != nil {
		payload.WeightStored = handlers.FmtPoundPtr(movingExpense.WeightStored)
	}

	if movingExpense.SITLocation != nil {
		sitLocation := ghcmessages.SITLocationType(*movingExpense.SITLocation)
		payload.SitLocation = &sitLocation
	}

	if movingExpense.SITReimburseableAmount != nil {
		payload.SitReimburseableAmount = handlers.FmtCost(movingExpense.SITReimburseableAmount)
	}

	return payload
}

func MovingExpenses(storer storage.FileStorer, movingExpenses models.MovingExpenses) []*ghcmessages.MovingExpense {
	payload := make([]*ghcmessages.MovingExpense, len(movingExpenses))
	for i, movingExpense := range movingExpenses {
		copyOfMovingExpense := movingExpense
		payload[i] = MovingExpense(storer, &copyOfMovingExpense)
	}
	return payload
}

func WeightTickets(storer storage.FileStorer, weightTickets models.WeightTickets) []*ghcmessages.WeightTicket {
	payload := make([]*ghcmessages.WeightTicket, len(weightTickets))
	for i, weightTicket := range weightTickets {
		copyOfWeightTicket := weightTicket
		weightTicketPayload := WeightTicket(storer, &copyOfWeightTicket)
		payload[i] = weightTicketPayload
	}
	return payload
}

// WeightTicket payload
func WeightTicket(storer storage.FileStorer, weightTicket *models.WeightTicket) *ghcmessages.WeightTicket {
	ppmShipment := strfmt.UUID(weightTicket.PPMShipmentID.String())

	emptyDocument, err := PayloadForDocumentModel(storer, weightTicket.EmptyDocument)
	if err != nil {
		return nil
	}

	fullDocument, err := PayloadForDocumentModel(storer, weightTicket.FullDocument)
	if err != nil {
		return nil
	}

	proofOfTrailerOwnershipDocument, err := PayloadForDocumentModel(storer, weightTicket.ProofOfTrailerOwnershipDocument)
	if err != nil {
		return nil
	}

	payload := &ghcmessages.WeightTicket{
		ID:                                strfmt.UUID(weightTicket.ID.String()),
		PpmShipmentID:                     ppmShipment,
		CreatedAt:                         *handlers.FmtDateTime(weightTicket.CreatedAt),
		UpdatedAt:                         *handlers.FmtDateTime(weightTicket.UpdatedAt),
		VehicleDescription:                weightTicket.VehicleDescription,
		EmptyWeight:                       handlers.FmtPoundPtr(weightTicket.EmptyWeight),
		MissingEmptyWeightTicket:          weightTicket.MissingEmptyWeightTicket,
		EmptyDocumentID:                   *handlers.FmtUUID(weightTicket.EmptyDocumentID),
		EmptyDocument:                     emptyDocument,
		FullWeight:                        handlers.FmtPoundPtr(weightTicket.FullWeight),
		MissingFullWeightTicket:           weightTicket.MissingFullWeightTicket,
		FullDocumentID:                    *handlers.FmtUUID(weightTicket.FullDocumentID),
		FullDocument:                      fullDocument,
		OwnsTrailer:                       weightTicket.OwnsTrailer,
		TrailerMeetsCriteria:              weightTicket.TrailerMeetsCriteria,
		ProofOfTrailerOwnershipDocumentID: *handlers.FmtUUID(weightTicket.ProofOfTrailerOwnershipDocumentID),
		ProofOfTrailerOwnershipDocument:   proofOfTrailerOwnershipDocument,
		AdjustedNetWeight:                 handlers.FmtPoundPtr(weightTicket.AdjustedNetWeight),
		NetWeightRemarks:                  weightTicket.NetWeightRemarks,
		ETag:                              etag.GenerateEtag(weightTicket.UpdatedAt),
	}

	if weightTicket.Status != nil {
		status := ghcmessages.OmittablePPMDocumentStatus(*weightTicket.Status)
		payload.Status = &status
	}

	if weightTicket.Reason != nil {
		reason := ghcmessages.PPMDocumentStatusReason(*weightTicket.Reason)
		payload.Reason = &reason
	}

	return payload
}

// PPMDocuments payload
func PPMDocuments(storer storage.FileStorer, ppmDocuments *models.PPMDocuments) *ghcmessages.PPMDocuments {

	if ppmDocuments == nil {
		return nil
	}

	payload := &ghcmessages.PPMDocuments{
		WeightTickets:        WeightTickets(storer, ppmDocuments.WeightTickets),
		MovingExpenses:       MovingExpenses(storer, ppmDocuments.MovingExpenses),
		ProGearWeightTickets: ProGearWeightTickets(storer, ppmDocuments.ProgearWeightTickets),
	}

	return payload
}

// PPMCloseout payload
func PPMCloseout(ppmCloseout *models.PPMCloseout) *ghcmessages.PPMCloseout {
	if ppmCloseout == nil {
		return nil
	}
	payload := &ghcmessages.PPMCloseout{
		ID:                    strfmt.UUID(ppmCloseout.ID.String()),
		PlannedMoveDate:       handlers.FmtDatePtr(ppmCloseout.PlannedMoveDate),
		ActualMoveDate:        handlers.FmtDatePtr(ppmCloseout.ActualMoveDate),
		Miles:                 handlers.FmtIntPtrToInt64(ppmCloseout.Miles),
		EstimatedWeight:       handlers.FmtPoundPtr(ppmCloseout.EstimatedWeight),
		ActualWeight:          handlers.FmtPoundPtr(ppmCloseout.ActualWeight),
		ProGearWeightCustomer: handlers.FmtPoundPtr(ppmCloseout.ProGearWeightCustomer),
		ProGearWeightSpouse:   handlers.FmtPoundPtr(ppmCloseout.ProGearWeightSpouse),
		GrossIncentive:        handlers.FmtCost(ppmCloseout.GrossIncentive),
		Gcc:                   handlers.FmtCost(ppmCloseout.GCC),
		Aoa:                   handlers.FmtCost(ppmCloseout.AOA),
		RemainingIncentive:    handlers.FmtCost(ppmCloseout.RemainingIncentive),
		HaulType:              (*string)(&ppmCloseout.HaulType),
		HaulPrice:             handlers.FmtCost(ppmCloseout.HaulPrice),
		HaulFSC:               handlers.FmtCost(ppmCloseout.HaulFSC),
		Dop:                   handlers.FmtCost(ppmCloseout.DOP),
		Ddp:                   handlers.FmtCost(ppmCloseout.DDP),
		PackPrice:             handlers.FmtCost(ppmCloseout.PackPrice),
		UnpackPrice:           handlers.FmtCost(ppmCloseout.UnpackPrice),
		SITReimbursement:      handlers.FmtCost(ppmCloseout.SITReimbursement),
	}

	return payload
}

// PPMActualWeight payload
func PPMActualWeight(ppmActualWeight *unit.Pound) *ghcmessages.PPMActualWeight {
	if ppmActualWeight == nil {
		return nil
	}
	payload := &ghcmessages.PPMActualWeight{
		ActualWeight: handlers.FmtPoundPtr(ppmActualWeight),
	}

	return payload
}

func PPMSITEstimatedCostParamsFirstDaySIT(ppmSITFirstDayParams models.PPMSITEstimatedCostParams) *ghcmessages.PPMSITEstimatedCostParamsFirstDaySIT {
	payload := &ghcmessages.PPMSITEstimatedCostParamsFirstDaySIT{
		ContractYearName:       ppmSITFirstDayParams.ContractYearName,
		PriceRateOrFactor:      ppmSITFirstDayParams.PriceRateOrFactor,
		IsPeak:                 ppmSITFirstDayParams.IsPeak,
		EscalationCompounded:   ppmSITFirstDayParams.EscalationCompounded,
		ServiceAreaOrigin:      &ppmSITFirstDayParams.ServiceAreaOrigin,
		ServiceAreaDestination: &ppmSITFirstDayParams.ServiceAreaDestination,
	}
	return payload
}

func PPMSITEstimatedCostParamsAdditionalDaySIT(ppmSITAdditionalDayParams models.PPMSITEstimatedCostParams) *ghcmessages.PPMSITEstimatedCostParamsAdditionalDaySIT {
	payload := &ghcmessages.PPMSITEstimatedCostParamsAdditionalDaySIT{
		ContractYearName:       ppmSITAdditionalDayParams.ContractYearName,
		PriceRateOrFactor:      ppmSITAdditionalDayParams.PriceRateOrFactor,
		IsPeak:                 ppmSITAdditionalDayParams.IsPeak,
		EscalationCompounded:   ppmSITAdditionalDayParams.EscalationCompounded,
		ServiceAreaOrigin:      &ppmSITAdditionalDayParams.ServiceAreaOrigin,
		ServiceAreaDestination: &ppmSITAdditionalDayParams.ServiceAreaDestination,
		NumberDaysSIT:          &ppmSITAdditionalDayParams.NumberDaysSIT,
	}
	return payload
}

func PPMSITEstimatedCost(ppmSITEstimatedCost *models.PPMSITEstimatedCostInfo) *ghcmessages.PPMSITEstimatedCost {
	if ppmSITEstimatedCost == nil {
		return nil
	}
	payload := &ghcmessages.PPMSITEstimatedCost{
		SitCost:                handlers.FmtCost(ppmSITEstimatedCost.EstimatedSITCost),
		PriceFirstDaySIT:       handlers.FmtCost(ppmSITEstimatedCost.PriceFirstDaySIT),
		PriceAdditionalDaySIT:  handlers.FmtCost(ppmSITEstimatedCost.PriceAdditionalDaySIT),
		ParamsFirstDaySIT:      PPMSITEstimatedCostParamsFirstDaySIT(ppmSITEstimatedCost.ParamsFirstDaySIT),
		ParamsAdditionalDaySIT: PPMSITEstimatedCostParamsAdditionalDaySIT(ppmSITEstimatedCost.ParamsAdditionalDaySIT),
	}

	return payload
}

// ShipmentAddressUpdate payload
func ShipmentAddressUpdate(shipmentAddressUpdate *models.ShipmentAddressUpdate) *ghcmessages.ShipmentAddressUpdate {
	if shipmentAddressUpdate == nil || shipmentAddressUpdate.ID.IsNil() {
		return nil
	}

	payload := &ghcmessages.ShipmentAddressUpdate{
		ID:                    strfmt.UUID(shipmentAddressUpdate.ID.String()),
		ShipmentID:            strfmt.UUID(shipmentAddressUpdate.ShipmentID.String()),
		NewAddress:            Address(&shipmentAddressUpdate.NewAddress),
		OriginalAddress:       Address(&shipmentAddressUpdate.OriginalAddress),
		SitOriginalAddress:    Address(shipmentAddressUpdate.SitOriginalAddress),
		ContractorRemarks:     shipmentAddressUpdate.ContractorRemarks,
		OfficeRemarks:         shipmentAddressUpdate.OfficeRemarks,
		Status:                ghcmessages.ShipmentAddressUpdateStatus(shipmentAddressUpdate.Status),
		NewSitDistanceBetween: handlers.FmtIntPtrToInt64(shipmentAddressUpdate.NewSitDistanceBetween),
		OldSitDistanceBetween: handlers.FmtIntPtrToInt64(shipmentAddressUpdate.OldSitDistanceBetween),
	}

	return payload
}

// LineOfAccounting payload
func LineOfAccounting(lineOfAccounting *models.LineOfAccounting) *ghcmessages.LineOfAccounting {
	// Nil check
	if lineOfAccounting == nil {
		return nil
	}

	return &ghcmessages.LineOfAccounting{
		ID:                        strfmt.UUID(lineOfAccounting.ID.String()),
		LoaActvtyID:               lineOfAccounting.LoaActvtyID,
		LoaAgncAcntngCd:           lineOfAccounting.LoaAgncAcntngCd,
		LoaAgncDsbrCd:             lineOfAccounting.LoaAgncDsbrCd,
		LoaAlltSnID:               lineOfAccounting.LoaAlltSnID,
		LoaBafID:                  lineOfAccounting.LoaBafID,
		LoaBdgtAcntClsNm:          lineOfAccounting.LoaBdgtAcntClsNm,
		LoaBetCd:                  lineOfAccounting.LoaBetCd,
		LoaBgFyTx:                 handlers.FmtIntPtrToInt64(lineOfAccounting.LoaBgFyTx),
		LoaBgnDt:                  handlers.FmtDatePtr(lineOfAccounting.LoaBgnDt),
		LoaBgtLnItmID:             lineOfAccounting.LoaBgtLnItmID,
		LoaBgtRstrCd:              lineOfAccounting.LoaBgtRstrCd,
		LoaBgtSubActCd:            lineOfAccounting.LoaBgtSubActCd,
		LoaClsRefID:               lineOfAccounting.LoaClsRefID,
		LoaCstCd:                  lineOfAccounting.LoaCstCd,
		LoaCstCntrID:              lineOfAccounting.LoaCstCntrID,
		LoaCustNm:                 lineOfAccounting.LoaCustNm,
		LoaDfAgncyAlctnRcpntID:    lineOfAccounting.LoaDfAgncyAlctnRcpntID,
		LoaDocID:                  lineOfAccounting.LoaDocID,
		LoaDptID:                  lineOfAccounting.LoaDptID,
		LoaDscTx:                  lineOfAccounting.LoaDscTx,
		LoaDtlRmbsmtSrcID:         lineOfAccounting.LoaDtlRmbsmtSrcID,
		LoaEndDt:                  handlers.FmtDatePtr(lineOfAccounting.LoaEndDt),
		LoaEndFyTx:                handlers.FmtIntPtrToInt64(lineOfAccounting.LoaEndFyTx),
		LoaFmsTrnsactnID:          lineOfAccounting.LoaFmsTrnsactnID,
		LoaFnclArID:               lineOfAccounting.LoaFnclArID,
		LoaFnctPrsNm:              lineOfAccounting.LoaFnctPrsNm,
		LoaFndCntrID:              lineOfAccounting.LoaFndCntrID,
		LoaFndTyFgCd:              lineOfAccounting.LoaFndTyFgCd,
		LoaHistStatCd:             lineOfAccounting.LoaHistStatCd,
		LoaHsGdsCd:                lineOfAccounting.LoaHsGdsCd,
		LoaInstlAcntgActID:        lineOfAccounting.LoaInstlAcntgActID,
		LoaJbOrdNm:                lineOfAccounting.LoaJbOrdNm,
		LoaLclInstlID:             lineOfAccounting.LoaLclInstlID,
		LoaMajClmNm:               lineOfAccounting.LoaMajClmNm,
		LoaMajRmbsmtSrcID:         lineOfAccounting.LoaMajRmbsmtSrcID,
		LoaObjClsID:               lineOfAccounting.LoaObjClsID,
		LoaOpAgncyID:              lineOfAccounting.LoaOpAgncyID,
		LoaPgmElmntID:             lineOfAccounting.LoaPgmElmntID,
		LoaPrjID:                  lineOfAccounting.LoaPrjID,
		LoaSbaltmtRcpntID:         lineOfAccounting.LoaSbaltmtRcpntID,
		LoaScrtyCoopCustCd:        lineOfAccounting.LoaScrtyCoopCustCd,
		LoaScrtyCoopDsgntrCd:      lineOfAccounting.LoaScrtyCoopDsgntrCd,
		LoaScrtyCoopImplAgncCd:    lineOfAccounting.LoaScrtyCoopImplAgncCd,
		LoaScrtyCoopLnItmID:       lineOfAccounting.LoaScrtyCoopLnItmID,
		LoaSpclIntrID:             lineOfAccounting.LoaSpclIntrID,
		LoaSrvSrcID:               lineOfAccounting.LoaSrvSrcID,
		LoaStatCd:                 lineOfAccounting.LoaStatCd,
		LoaSubAcntID:              lineOfAccounting.LoaSubAcntID,
		LoaSysID:                  lineOfAccounting.LoaSysID,
		LoaTnsfrDptNm:             lineOfAccounting.LoaTnsfrDptNm,
		LoaTrnsnID:                lineOfAccounting.LoaTrnsnID,
		LoaTrsySfxTx:              lineOfAccounting.LoaTrsySfxTx,
		LoaTskBdgtSblnTx:          lineOfAccounting.LoaTskBdgtSblnTx,
		LoaUic:                    lineOfAccounting.LoaUic,
		LoaWkCntrRcpntNm:          lineOfAccounting.LoaWkCntrRcpntNm,
		LoaWrkOrdID:               lineOfAccounting.LoaWrkOrdID,
		OrgGrpDfasCd:              lineOfAccounting.OrgGrpDfasCd,
		UpdatedAt:                 strfmt.DateTime(lineOfAccounting.UpdatedAt),
		CreatedAt:                 strfmt.DateTime(lineOfAccounting.CreatedAt),
		ValidLoaForTac:            lineOfAccounting.ValidLoaForTac,
		ValidHhgProgramCodeForLoa: lineOfAccounting.ValidHhgProgramCodeForLoa,
	}
}

// MarketCode payload
func MarketCode(marketCode *models.MarketCode) string {
	if marketCode == nil {
		return "" // Or a default string value
	}
	return string(*marketCode)
}

// MTOShipment payload
func MTOShipment(storer storage.FileStorer, mtoShipment *models.MTOShipment, sitStatusPayload *ghcmessages.SITStatus) *ghcmessages.MTOShipment {

	payload := &ghcmessages.MTOShipment{
		ID:                          strfmt.UUID(mtoShipment.ID.String()),
		MoveTaskOrderID:             strfmt.UUID(mtoShipment.MoveTaskOrderID.String()),
		ShipmentType:                ghcmessages.MTOShipmentType(mtoShipment.ShipmentType),
		Status:                      ghcmessages.MTOShipmentStatus(mtoShipment.Status),
		CounselorRemarks:            mtoShipment.CounselorRemarks,
		CustomerRemarks:             mtoShipment.CustomerRemarks,
		RejectionReason:             mtoShipment.RejectionReason,
		PickupAddress:               Address(mtoShipment.PickupAddress),
		SecondaryDeliveryAddress:    Address(mtoShipment.SecondaryDeliveryAddress),
		SecondaryPickupAddress:      Address(mtoShipment.SecondaryPickupAddress),
		DestinationAddress:          Address(mtoShipment.DestinationAddress),
		HasSecondaryDeliveryAddress: mtoShipment.HasSecondaryDeliveryAddress,
		HasSecondaryPickupAddress:   mtoShipment.HasSecondaryPickupAddress,
		TertiaryDeliveryAddress:     Address(mtoShipment.TertiaryDeliveryAddress),
		TertiaryPickupAddress:       Address(mtoShipment.TertiaryPickupAddress),
		HasTertiaryDeliveryAddress:  mtoShipment.HasTertiaryDeliveryAddress,
		HasTertiaryPickupAddress:    mtoShipment.HasTertiaryPickupAddress,
		ActualProGearWeight:         handlers.FmtPoundPtr(mtoShipment.ActualProGearWeight),
		ActualSpouseProGearWeight:   handlers.FmtPoundPtr(mtoShipment.ActualSpouseProGearWeight),
		PrimeEstimatedWeight:        handlers.FmtPoundPtr(mtoShipment.PrimeEstimatedWeight),
		PrimeActualWeight:           handlers.FmtPoundPtr(mtoShipment.PrimeActualWeight),
		NtsRecordedWeight:           handlers.FmtPoundPtr(mtoShipment.NTSRecordedWeight),
		MtoAgents:                   *MTOAgents(&mtoShipment.MTOAgents),
		MtoServiceItems:             MTOServiceItemModels(mtoShipment.MTOServiceItems, storer),
		Diversion:                   mtoShipment.Diversion,
		DiversionReason:             mtoShipment.DiversionReason,
		Reweigh:                     Reweigh(mtoShipment.Reweigh, sitStatusPayload),
		CreatedAt:                   strfmt.DateTime(mtoShipment.CreatedAt),
		UpdatedAt:                   strfmt.DateTime(mtoShipment.UpdatedAt),
		ETag:                        etag.GenerateEtag(mtoShipment.UpdatedAt),
		DeletedAt:                   handlers.FmtDateTimePtr(mtoShipment.DeletedAt),
		ApprovedDate:                handlers.FmtDateTimePtr(mtoShipment.ApprovedDate),
		SitDaysAllowance:            handlers.FmtIntPtrToInt64(mtoShipment.SITDaysAllowance),
		SitExtensions:               *SITDurationUpdates(&mtoShipment.SITDurationUpdates),
		BillableWeightCap:           handlers.FmtPoundPtr(mtoShipment.BillableWeightCap),
		BillableWeightJustification: mtoShipment.BillableWeightJustification,
		UsesExternalVendor:          mtoShipment.UsesExternalVendor,
		ServiceOrderNumber:          mtoShipment.ServiceOrderNumber,
		StorageFacility:             StorageFacility(mtoShipment.StorageFacility),
		PpmShipment:                 PPMShipment(storer, mtoShipment.PPMShipment),
		BoatShipment:                BoatShipment(storer, mtoShipment.BoatShipment),
		MobileHomeShipment:          MobileHomeShipment(storer, mtoShipment.MobileHome),
		DeliveryAddressUpdate:       ShipmentAddressUpdate(mtoShipment.DeliveryAddressUpdate),
		ShipmentLocator:             handlers.FmtStringPtr(mtoShipment.ShipmentLocator),
		MarketCode:                  MarketCode(&mtoShipment.MarketCode),
		PoeLocation:                 Port(mtoShipment.MTOServiceItems, "POE"),
		PodLocation:                 Port(mtoShipment.MTOServiceItems, "POD"),
	}

	if mtoShipment.Distance != nil {
		payload.Distance = handlers.FmtInt64(int64(*mtoShipment.Distance))
	}

	if sitStatusPayload != nil {
		// If we have a sitStatusPayload, overwrite SitDaysAllowance from the shipment model.
		totalSITAllowance := 0
		if sitStatusPayload.TotalDaysRemaining != nil {
			totalSITAllowance += int(*sitStatusPayload.TotalDaysRemaining)
		}
		if sitStatusPayload.TotalSITDaysUsed != nil {
			totalSITAllowance += int(*sitStatusPayload.TotalSITDaysUsed)
		}
		payload.SitDaysAllowance = handlers.FmtIntPtrToInt64(&totalSITAllowance)
	}

	if len(mtoShipment.SITDurationUpdates) > 0 {
		payload.SitExtensions = *SITDurationUpdates(&mtoShipment.SITDurationUpdates)
	}

	if mtoShipment.RequestedPickupDate != nil && !mtoShipment.RequestedPickupDate.IsZero() {
		payload.RequestedPickupDate = handlers.FmtDatePtr(mtoShipment.RequestedPickupDate)
	}

	if mtoShipment.ActualPickupDate != nil && !mtoShipment.ActualPickupDate.IsZero() {
		payload.ActualPickupDate = handlers.FmtDatePtr(mtoShipment.ActualPickupDate)
	}

	if mtoShipment.ActualDeliveryDate != nil && !mtoShipment.ActualDeliveryDate.IsZero() {
		payload.ActualDeliveryDate = handlers.FmtDatePtr(mtoShipment.ActualDeliveryDate)
	}

	if mtoShipment.RequestedDeliveryDate != nil && !mtoShipment.RequestedDeliveryDate.IsZero() {
		payload.RequestedDeliveryDate = handlers.FmtDatePtr(mtoShipment.RequestedDeliveryDate)
	}

	if mtoShipment.RequiredDeliveryDate != nil && !mtoShipment.RequiredDeliveryDate.IsZero() {
		payload.RequiredDeliveryDate = handlers.FmtDatePtr(mtoShipment.RequiredDeliveryDate)
	}

	if mtoShipment.ScheduledPickupDate != nil {
		payload.ScheduledPickupDate = handlers.FmtDatePtr(mtoShipment.ScheduledPickupDate)
	}

	if mtoShipment.ScheduledDeliveryDate != nil {
		payload.ScheduledDeliveryDate = handlers.FmtDatePtr(mtoShipment.ScheduledDeliveryDate)
	}

	if mtoShipment.DestinationType != nil {
		destinationType := ghcmessages.DestinationType(*mtoShipment.DestinationType)
		payload.DestinationType = &destinationType
	}

	if sitStatusPayload != nil {
		payload.SitStatus = sitStatusPayload
	}

	if mtoShipment.TACType != nil {
		tt := ghcmessages.LOAType(*mtoShipment.TACType)
		payload.TacType = &tt
	}

	if mtoShipment.SACType != nil {
		st := ghcmessages.LOAType(*mtoShipment.SACType)
		payload.SacType = &st
	}

	weightsCalculator := mtoshipment.NewShipmentBillableWeightCalculator()
	calculatedWeights := weightsCalculator.CalculateShipmentBillableWeight(mtoShipment)

	// CalculatedBillableWeight is intentionally not a part of the mto_shipments model
	// because we don't want to store a derived value in the database
	payload.CalculatedBillableWeight = handlers.FmtPoundPtr(calculatedWeights.CalculatedBillableWeight)

	return payload
}

// MTOShipments payload
func MTOShipments(storer storage.FileStorer, mtoShipments *models.MTOShipments, sitStatusPayload map[string]*ghcmessages.SITStatus) *ghcmessages.MTOShipments {
	payload := make(ghcmessages.MTOShipments, len(*mtoShipments))

	for i, m := range *mtoShipments {
		copyOfMtoShipment := m // Make copy to avoid implicit memory aliasing of items from a range statement.
		if sitStatus, ok := sitStatusPayload[copyOfMtoShipment.ID.String()]; ok {
			payload[i] = MTOShipment(storer, &copyOfMtoShipment, sitStatus)
		} else {
			payload[i] = MTOShipment(storer, &copyOfMtoShipment, nil)
		}
	}
	return &payload
}

// MTOAgent payload
func MTOAgent(mtoAgent *models.MTOAgent) *ghcmessages.MTOAgent {
	payload := &ghcmessages.MTOAgent{
		ID:            strfmt.UUID(mtoAgent.ID.String()),
		MtoShipmentID: strfmt.UUID(mtoAgent.MTOShipmentID.String()),
		CreatedAt:     strfmt.DateTime(mtoAgent.CreatedAt),
		UpdatedAt:     strfmt.DateTime(mtoAgent.UpdatedAt),
		FirstName:     mtoAgent.FirstName,
		LastName:      mtoAgent.LastName,
		AgentType:     string(mtoAgent.MTOAgentType),
		Email:         mtoAgent.Email,
		Phone:         mtoAgent.Phone,
		ETag:          etag.GenerateEtag(mtoAgent.UpdatedAt),
	}
	return payload
}

// MTOAgents payload
func MTOAgents(mtoAgents *models.MTOAgents) *ghcmessages.MTOAgents {
	payload := make(ghcmessages.MTOAgents, len(*mtoAgents))
	for i, m := range *mtoAgents {
		copyOfMtoAgent := m // Make copy to avoid implicit memory aliasing of items from a range statement.
		payload[i] = MTOAgent(&copyOfMtoAgent)
	}
	return &payload
}

// PaymentRequests payload
func PaymentRequests(appCtx appcontext.AppContext, prs *models.PaymentRequests, storer storage.FileStorer) (*ghcmessages.PaymentRequests, error) {
	payload := make(ghcmessages.PaymentRequests, len(*prs))

	for i, p := range *prs {
		paymentRequest := p
		pr, err := PaymentRequest(appCtx, &paymentRequest, storer)
		if err != nil {
			return nil, err
		}
		payload[i] = pr
	}
	return &payload, nil
}

// PaymentRequest payload
func PaymentRequest(appCtx appcontext.AppContext, pr *models.PaymentRequest, storer storage.FileStorer) (*ghcmessages.PaymentRequest, error) {
	serviceDocs := make(ghcmessages.ProofOfServiceDocs, len(pr.ProofOfServiceDocs))

	if len(pr.ProofOfServiceDocs) > 0 {
		for i, proofOfService := range pr.ProofOfServiceDocs {
			payload, err := ProofOfServiceDoc(proofOfService, storer)
			if err != nil {
				return nil, err
			}
			serviceDocs[i] = payload
		}
	}

	move, err := Move(&pr.MoveTaskOrder, storer)
	if err != nil {
		return nil, err
	}

	ediErrorInfoEDIType := ""
	ediErrorInfoEDICode := ""
	ediErrorInfoEDIDescription := ""
	ediErrorInfo := pr.EdiErrors
	if ediErrorInfo != nil {
		mostRecentEdiError := ediErrorInfo[0]
		if mostRecentEdiError.EDIType != "" {
			ediErrorInfoEDIType = string(mostRecentEdiError.EDIType)
		}
		if mostRecentEdiError.Code != nil {
			ediErrorInfoEDICode = *mostRecentEdiError.Code
		}
		if mostRecentEdiError.Description != nil {
			ediErrorInfoEDIDescription = *mostRecentEdiError.Description
		}
	}

	var totalTPPSPaidInvoicePriceMillicents *int64
	var tppsPaidInvoiceSellerPaidDate *time.Time
	var TPPSPaidInvoiceReportsForPR models.TPPSPaidInvoiceReportEntrys
	if pr.TPPSPaidInvoiceReports != nil {
		TPPSPaidInvoiceReportsForPR = pr.TPPSPaidInvoiceReports
		if len(TPPSPaidInvoiceReportsForPR) > 0 {
			if TPPSPaidInvoiceReportsForPR[0].InvoiceTotalChargesInMillicents >= 0 {
				totalTPPSPaidInvoicePriceMillicents = models.Int64Pointer(int64(TPPSPaidInvoiceReportsForPR[0].InvoiceTotalChargesInMillicents))
				tppsPaidInvoiceSellerPaidDate = &TPPSPaidInvoiceReportsForPR[0].SellerPaidDate
			}
		}
	}

	return &ghcmessages.PaymentRequest{
		ID:                                   *handlers.FmtUUID(pr.ID),
		IsFinal:                              &pr.IsFinal,
		MoveTaskOrderID:                      *handlers.FmtUUID(pr.MoveTaskOrderID),
		MoveTaskOrder:                        move,
		PaymentRequestNumber:                 pr.PaymentRequestNumber,
		RecalculationOfPaymentRequestID:      handlers.FmtUUIDPtr(pr.RecalculationOfPaymentRequestID),
		RejectionReason:                      pr.RejectionReason,
		Status:                               ghcmessages.PaymentRequestStatus(pr.Status),
		ETag:                                 etag.GenerateEtag(pr.UpdatedAt),
		ServiceItems:                         *PaymentServiceItems(&pr.PaymentServiceItems, &TPPSPaidInvoiceReportsForPR),
		ReviewedAt:                           handlers.FmtDateTimePtr(pr.ReviewedAt),
		ProofOfServiceDocs:                   serviceDocs,
		CreatedAt:                            strfmt.DateTime(pr.CreatedAt),
		SentToGexAt:                          (*strfmt.DateTime)(pr.SentToGexAt),
		ReceivedByGexAt:                      (*strfmt.DateTime)(pr.ReceivedByGexAt),
		EdiErrorType:                         &ediErrorInfoEDIType,
		EdiErrorCode:                         &ediErrorInfoEDICode,
		EdiErrorDescription:                  &ediErrorInfoEDIDescription,
		TppsInvoiceAmountPaidTotalMillicents: totalTPPSPaidInvoicePriceMillicents,
		TppsInvoiceSellerPaidDate:            (*strfmt.DateTime)(tppsPaidInvoiceSellerPaidDate),
	}, nil
}

// PaymentServiceItem payload
func PaymentServiceItem(ps *models.PaymentServiceItem) *ghcmessages.PaymentServiceItem {
	if ps == nil {
		return nil
	}
	paymentServiceItemParams := PaymentServiceItemParams(&ps.PaymentServiceItemParams)

	return &ghcmessages.PaymentServiceItem{
		ID:                       *handlers.FmtUUID(ps.ID),
		MtoServiceItemID:         *handlers.FmtUUID(ps.MTOServiceItemID),
		MtoServiceItemCode:       string(ps.MTOServiceItem.ReService.Code),
		MtoServiceItemName:       ps.MTOServiceItem.ReService.Name,
		MtoShipmentType:          ghcmessages.MTOShipmentType(ps.MTOServiceItem.MTOShipment.ShipmentType),
		MtoShipmentID:            handlers.FmtUUIDPtr(ps.MTOServiceItem.MTOShipmentID),
		CreatedAt:                strfmt.DateTime(ps.CreatedAt),
		PriceCents:               handlers.FmtCost(ps.PriceCents),
		RejectionReason:          ps.RejectionReason,
		Status:                   ghcmessages.PaymentServiceItemStatus(ps.Status),
		ReferenceID:              ps.ReferenceID,
		ETag:                     etag.GenerateEtag(ps.UpdatedAt),
		PaymentServiceItemParams: *paymentServiceItemParams,
	}
}

// PaymentServiceItems payload
func PaymentServiceItems(paymentServiceItems *models.PaymentServiceItems, tppsPaidReportData *models.TPPSPaidInvoiceReportEntrys) *ghcmessages.PaymentServiceItems {
	payload := make(ghcmessages.PaymentServiceItems, len(*paymentServiceItems))
	for i, m := range *paymentServiceItems {
		copyOfPaymentServiceItem := m // Make copy to avoid implicit memory aliasing of items from a range statement.
		payload[i] = PaymentServiceItem(&copyOfPaymentServiceItem)

		// We process TPPS Paid Invoice Reports to get payment information for each payment service item
		// This report tells us how much TPPS paid HS for each item, then we store and display it
		if *tppsPaidReportData != nil {
			tppsDataForPaymentRequest := *tppsPaidReportData
			for tppsDataRowIndex := range tppsDataForPaymentRequest {
				if tppsDataForPaymentRequest[tppsDataRowIndex].ProductDescription == payload[i].MtoServiceItemCode {
					payload[i].TppsInvoiceAmountPaidPerServiceItemMillicents = handlers.FmtMilliCentsPtr(&tppsDataForPaymentRequest[tppsDataRowIndex].LineNetCharge)
				}
			}
		}
	}
	return &payload
}

// PaymentServiceItemParam payload
func PaymentServiceItemParam(paymentServiceItemParam models.PaymentServiceItemParam) *ghcmessages.PaymentServiceItemParam {
	return &ghcmessages.PaymentServiceItemParam{
		ID:                   strfmt.UUID(paymentServiceItemParam.ID.String()),
		PaymentServiceItemID: strfmt.UUID(paymentServiceItemParam.PaymentServiceItemID.String()),
		Key:                  ghcmessages.ServiceItemParamName(paymentServiceItemParam.ServiceItemParamKey.Key),
		Value:                paymentServiceItemParam.Value,
		Type:                 ghcmessages.ServiceItemParamType(paymentServiceItemParam.ServiceItemParamKey.Type),
		Origin:               ghcmessages.ServiceItemParamOrigin(paymentServiceItemParam.ServiceItemParamKey.Origin),
		ETag:                 etag.GenerateEtag(paymentServiceItemParam.UpdatedAt),
	}
}

// PaymentServiceItemParams payload
func PaymentServiceItemParams(paymentServiceItemParams *models.PaymentServiceItemParams) *ghcmessages.PaymentServiceItemParams {
	if paymentServiceItemParams == nil {
		return nil
	}

	payload := make(ghcmessages.PaymentServiceItemParams, len(*paymentServiceItemParams))

	for i, p := range *paymentServiceItemParams {
		payload[i] = PaymentServiceItemParam(p)
	}
	return &payload
}

func ServiceRequestDoc(serviceRequest models.ServiceRequestDocument, storer storage.FileStorer) (*ghcmessages.ServiceRequestDocument, error) {

	uploads := make([]*ghcmessages.Upload, len(serviceRequest.ServiceRequestDocumentUploads))

	if len(serviceRequest.ServiceRequestDocumentUploads) > 0 {
		for i, serviceRequestUpload := range serviceRequest.ServiceRequestDocumentUploads {
			url, err := storer.PresignedURL(serviceRequestUpload.Upload.StorageKey, serviceRequestUpload.Upload.ContentType, serviceRequestUpload.Upload.Filename)
			if err != nil {
				return nil, err
			}
			uploads[i] = Upload(storer, serviceRequestUpload.Upload, url)
		}
	}

	return &ghcmessages.ServiceRequestDocument{
		Uploads: uploads,
	}, nil

}

// MTOServiceItemSingleModel payload
func MTOServiceItemSingleModel(s *models.MTOServiceItem) *ghcmessages.MTOServiceItemSingle {
	return &ghcmessages.MTOServiceItemSingle{
		SitPostalCode:            handlers.FmtStringPtr(s.SITPostalCode),
		ApprovedAt:               handlers.FmtDateTimePtr(s.ApprovedAt),
		CreatedAt:                *handlers.FmtDateTime(s.CreatedAt),
		ID:                       *handlers.FmtUUID(s.ID),
		MoveTaskOrderID:          *handlers.FmtUUID(s.MoveTaskOrderID),
		MtoShipmentID:            handlers.FmtUUID(*s.MTOShipmentID),
		PickupPostalCode:         handlers.FmtStringPtr(s.PickupPostalCode),
		ReServiceID:              *handlers.FmtUUID(s.ReServiceID),
		RejectedAt:               handlers.FmtDateTimePtr(s.RejectedAt),
		RejectionReason:          handlers.FmtStringPtr(s.RejectionReason),
		SitCustomerContacted:     handlers.FmtDatePtr(s.SITCustomerContacted),
		SitDepartureDate:         handlers.FmtDateTimePtr(s.SITDepartureDate),
		SitEntryDate:             handlers.FmtDateTimePtr(s.SITEntryDate),
		SitRequestedDelivery:     handlers.FmtDatePtr(s.SITRequestedDelivery),
		Status:                   handlers.FmtString(string(s.Status)),
		UpdatedAt:                *handlers.FmtDateTime(s.UpdatedAt),
		ConvertToCustomerExpense: *handlers.FmtBool(s.CustomerExpense),
		CustomerExpenseReason:    handlers.FmtStringPtr(s.CustomerExpenseReason),
	}
}

// MTOServiceItemModel payload
func MTOServiceItemModel(s *models.MTOServiceItem, storer storage.FileStorer) *ghcmessages.MTOServiceItem {
	if s == nil {
		return nil
	}

	serviceRequestDocs := make(ghcmessages.ServiceRequestDocuments, len(s.ServiceRequestDocuments))

	if len(s.ServiceRequestDocuments) > 0 {
		for i, serviceRequest := range s.ServiceRequestDocuments {
			payload, err := ServiceRequestDoc(serviceRequest, storer)
			if err != nil {
				return nil
			}
			serviceRequestDocs[i] = payload
		}
	}
	payload := &ghcmessages.MTOServiceItem{
		ID:                            handlers.FmtUUID(s.ID),
		MoveTaskOrderID:               handlers.FmtUUID(s.MoveTaskOrderID),
		MtoShipmentID:                 handlers.FmtUUIDPtr(s.MTOShipmentID),
		ReServiceID:                   handlers.FmtUUID(s.ReServiceID),
		ReServiceCode:                 handlers.FmtString(string(s.ReService.Code)),
		ReServiceName:                 handlers.FmtStringPtr(&s.ReService.Name),
		Reason:                        handlers.FmtStringPtr(s.Reason),
		RejectionReason:               handlers.FmtStringPtr(s.RejectionReason),
		PickupPostalCode:              handlers.FmtStringPtr(s.PickupPostalCode),
		SITPostalCode:                 handlers.FmtStringPtr(s.SITPostalCode),
		SitEntryDate:                  handlers.FmtDateTimePtr(s.SITEntryDate),
		SitDepartureDate:              handlers.FmtDateTimePtr(s.SITDepartureDate),
		SitCustomerContacted:          handlers.FmtDatePtr(s.SITCustomerContacted),
		SitRequestedDelivery:          handlers.FmtDatePtr(s.SITRequestedDelivery),
		Status:                        ghcmessages.MTOServiceItemStatus(s.Status),
		Description:                   handlers.FmtStringPtr(s.Description),
		Dimensions:                    MTOServiceItemDimensions(s.Dimensions),
		CustomerContacts:              MTOServiceItemCustomerContacts(s.CustomerContacts),
		SitOriginHHGOriginalAddress:   Address(s.SITOriginHHGOriginalAddress),
		SitOriginHHGActualAddress:     Address(s.SITOriginHHGActualAddress),
		SitDestinationOriginalAddress: Address(s.SITDestinationOriginalAddress),
		SitDestinationFinalAddress:    Address(s.SITDestinationFinalAddress),
		EstimatedWeight:               handlers.FmtPoundPtr(s.EstimatedWeight),
		CreatedAt:                     strfmt.DateTime(s.CreatedAt),
		ApprovedAt:                    handlers.FmtDateTimePtr(s.ApprovedAt),
		RejectedAt:                    handlers.FmtDateTimePtr(s.RejectedAt),
		ETag:                          etag.GenerateEtag(s.UpdatedAt),
		ServiceRequestDocuments:       serviceRequestDocs,
		ConvertToCustomerExpense:      *handlers.FmtBool(s.CustomerExpense),
		CustomerExpenseReason:         handlers.FmtStringPtr(s.CustomerExpenseReason),
		SitDeliveryMiles:              handlers.FmtIntPtrToInt64(s.SITDeliveryMiles),
		EstimatedPrice:                handlers.FmtCost(s.PricingEstimate),
		StandaloneCrate:               s.StandaloneCrate,
		ExternalCrate:                 s.ExternalCrate,
		LockedPriceCents:              handlers.FmtCost(s.LockedPriceCents),
	}

	if s.ReService.Code == models.ReServiceCodeICRT && s.MTOShipment.PickupAddress != nil {
		if *s.MTOShipment.PickupAddress.IsOconus {
			payload.Market = handlers.FmtString(models.MarketOconus.FullString())
		} else {
			payload.Market = handlers.FmtString(models.MarketConus.FullString())
		}
	}

	if s.ReService.Code == models.ReServiceCodeIOSHUT && s.MTOShipment.PickupAddress != nil {
		if *s.MTOShipment.PickupAddress.IsOconus {
			payload.Market = handlers.FmtString(models.MarketOconus.FullString())
		} else {
			payload.Market = handlers.FmtString(models.MarketConus.FullString())
		}
	}

<<<<<<< HEAD
	if s.ReService.Code == models.ReServiceCodeIDSHUT && s.MTOShipment.PickupAddress != nil {
=======
	if s.ReService.Code == models.ReServiceCodeIDSHUT && s.MTOShipment.DestinationAddress != nil {
>>>>>>> 5e13c496
		if *s.MTOShipment.DestinationAddress.IsOconus {
			payload.Market = handlers.FmtString(models.MarketOconus.FullString())
		} else {
			payload.Market = handlers.FmtString(models.MarketConus.FullString())
		}
	}

	if s.ReService.Code == models.ReServiceCodeIUCRT && s.MTOShipment.DestinationAddress != nil {
		if *s.MTOShipment.DestinationAddress.IsOconus {
			payload.Market = handlers.FmtString(models.MarketOconus.FullString())
		} else {
			payload.Market = handlers.FmtString(models.MarketConus.FullString())
		}
	}

	return payload
}

// SITServiceItemGrouping payload
func SITServiceItemGrouping(s models.SITServiceItemGrouping, storer storage.FileStorer) *ghcmessages.SITServiceItemGrouping {
	if len(s.ServiceItems) == 0 {
		return nil
	}

	summary := ghcmessages.SITSummary{
		FirstDaySITServiceItemID: strfmt.UUID(s.Summary.FirstDaySITServiceItemID.String()),
		Location:                 s.Summary.Location,
		DaysInSIT:                handlers.FmtIntPtrToInt64(&s.Summary.DaysInSIT),
		SitEntryDate:             *handlers.FmtDateTime(s.Summary.SITEntryDate),
		SitDepartureDate:         handlers.FmtDateTimePtr(s.Summary.SITDepartureDate),
		SitAuthorizedEndDate:     *handlers.FmtDateTime(s.Summary.SITAuthorizedEndDate),
		SitCustomerContacted:     handlers.FmtDateTimePtr(s.Summary.SITCustomerContacted),
		SitRequestedDelivery:     handlers.FmtDateTimePtr(s.Summary.SITRequestedDelivery),
	}

	serviceItems := MTOServiceItemModels(s.ServiceItems, storer)

	return &ghcmessages.SITServiceItemGrouping{
		Summary:      &summary,
		ServiceItems: serviceItems,
	}
}

// SITServiceItemGroupings payload
func SITServiceItemGroupings(s models.SITServiceItemGroupings, storer storage.FileStorer) ghcmessages.SITServiceItemGroupings {
	sitGroupings := ghcmessages.SITServiceItemGroupings{}
	for _, sitGroup := range s {
		if sitPayload := SITServiceItemGrouping(sitGroup, storer); sitPayload != nil {
			sitGroupings = append(sitGroupings, sitPayload)
		}
	}
	return sitGroupings
}

// MTOServiceItemModels payload
func MTOServiceItemModels(s models.MTOServiceItems, storer storage.FileStorer) ghcmessages.MTOServiceItems {
	serviceItems := ghcmessages.MTOServiceItems{}
	for _, item := range s {
		copyOfServiceItem := item // Make copy to avoid implicit memory aliasing of items from a range statement.
		serviceItems = append(serviceItems, MTOServiceItemModel(&copyOfServiceItem, storer))
	}

	return serviceItems
}

// MTOServiceItemDimension payload
func MTOServiceItemDimension(d *models.MTOServiceItemDimension) *ghcmessages.MTOServiceItemDimension {
	return &ghcmessages.MTOServiceItemDimension{
		ID:     *handlers.FmtUUID(d.ID),
		Type:   ghcmessages.DimensionType(d.Type),
		Length: *d.Length.Int32Ptr(),
		Height: *d.Height.Int32Ptr(),
		Width:  *d.Width.Int32Ptr(),
	}
}

// MTOServiceItemDimensions payload
func MTOServiceItemDimensions(d models.MTOServiceItemDimensions) ghcmessages.MTOServiceItemDimensions {
	payload := make(ghcmessages.MTOServiceItemDimensions, len(d))
	for i, item := range d {
		copyOfServiceItem := item // Make copy to avoid implicit memory aliasing of items from a range statement.
		payload[i] = MTOServiceItemDimension(&copyOfServiceItem)
	}
	return payload
}

// MTOServiceItemCustomerContact payload
func MTOServiceItemCustomerContact(c *models.MTOServiceItemCustomerContact) *ghcmessages.MTOServiceItemCustomerContact {
	return &ghcmessages.MTOServiceItemCustomerContact{
		Type:                       ghcmessages.CustomerContactType(c.Type),
		DateOfContact:              *handlers.FmtDate(c.DateOfContact),
		TimeMilitary:               c.TimeMilitary,
		FirstAvailableDeliveryDate: *handlers.FmtDate(c.FirstAvailableDeliveryDate),
	}
}

// MTOServiceItemCustomerContacts payload
func MTOServiceItemCustomerContacts(c models.MTOServiceItemCustomerContacts) ghcmessages.MTOServiceItemCustomerContacts {
	payload := make(ghcmessages.MTOServiceItemCustomerContacts, len(c))
	for i, item := range c {
		copyOfServiceItem := item // Make copy to avoid implicit memory aliasing of items from a range statement.
		payload[i] = MTOServiceItemCustomerContact(&copyOfServiceItem)
	}
	return payload
}

// Upload payload
func Upload(storer storage.FileStorer, upload models.Upload, url string) *ghcmessages.Upload {
	uploadPayload := &ghcmessages.Upload{
		ID:          handlers.FmtUUIDValue(upload.ID),
		Filename:    upload.Filename,
		ContentType: upload.ContentType,
		UploadType:  string(upload.UploadType),
		URL:         strfmt.URI(url),
		Bytes:       upload.Bytes,
		CreatedAt:   strfmt.DateTime(upload.CreatedAt),
		UpdatedAt:   strfmt.DateTime(upload.UpdatedAt),
		DeletedAt:   (*strfmt.DateTime)(upload.DeletedAt),
	}

	if upload.Rotation != nil {
		uploadPayload.Rotation = *upload.Rotation
	}

	tags, err := storer.Tags(upload.StorageKey)
	if err != nil || len(tags) == 0 {
		uploadPayload.Status = "PROCESSING"
	} else {
		uploadPayload.Status = tags["av-status"]
	}
	return uploadPayload
}

// Upload payload for when a Proof of Service doc is designated as a weight ticket
// This adds an isWeightTicket key to the payload for the UI to use
func WeightTicketUpload(storer storage.FileStorer, upload models.Upload, url string, isWeightTicket bool) *ghcmessages.Upload {
	uploadPayload := &ghcmessages.Upload{
		ID:             handlers.FmtUUIDValue(upload.ID),
		Filename:       upload.Filename,
		ContentType:    upload.ContentType,
		URL:            strfmt.URI(url),
		Bytes:          upload.Bytes,
		CreatedAt:      strfmt.DateTime(upload.CreatedAt),
		UpdatedAt:      strfmt.DateTime(upload.UpdatedAt),
		IsWeightTicket: isWeightTicket,
	}
	tags, err := storer.Tags(upload.StorageKey)
	if err != nil || len(tags) == 0 {
		uploadPayload.Status = "PROCESSING"
	} else {
		uploadPayload.Status = tags["av-status"]
	}
	return uploadPayload
}

// ProofOfServiceDoc payload from model
func ProofOfServiceDoc(proofOfService models.ProofOfServiceDoc, storer storage.FileStorer) (*ghcmessages.ProofOfServiceDoc, error) {

	uploads := make([]*ghcmessages.Upload, len(proofOfService.PrimeUploads))
	if len(proofOfService.PrimeUploads) > 0 {
		for i, primeUpload := range proofOfService.PrimeUploads {
			url, err := storer.PresignedURL(primeUpload.Upload.StorageKey, primeUpload.Upload.ContentType, primeUpload.Upload.Filename)
			if err != nil {
				return nil, err
			}
			// if the doc is a weight ticket then we need to return a different payload so the UI can differentiate
			weightTicket := proofOfService.IsWeightTicket
			if weightTicket {
				uploads[i] = WeightTicketUpload(storer, primeUpload.Upload, url, proofOfService.IsWeightTicket)
			} else {
				uploads[i] = Upload(storer, primeUpload.Upload, url)
			}
		}
	}

	return &ghcmessages.ProofOfServiceDoc{
		IsWeightTicket: proofOfService.IsWeightTicket,
		Uploads:        uploads,
	}, nil
}

func PayloadForUploadModel(
	storer storage.FileStorer,
	upload models.Upload,
	url string,
) *ghcmessages.Upload {
	uploadPayload := &ghcmessages.Upload{
		ID:          handlers.FmtUUIDValue(upload.ID),
		Filename:    upload.Filename,
		ContentType: upload.ContentType,
		UploadType:  string(upload.UploadType),
		URL:         strfmt.URI(url),
		Bytes:       upload.Bytes,
		CreatedAt:   strfmt.DateTime(upload.CreatedAt),
		UpdatedAt:   strfmt.DateTime(upload.UpdatedAt),
		DeletedAt:   (*strfmt.DateTime)(upload.DeletedAt),
	}

	if upload.Rotation != nil {
		uploadPayload.Rotation = *upload.Rotation
	}

	tags, err := storer.Tags(upload.StorageKey)
	if err != nil || len(tags) == 0 {
		uploadPayload.Status = "PROCESSING"
	} else {
		uploadPayload.Status = tags["av-status"]
	}
	return uploadPayload
}

func PayloadForDocumentModel(storer storage.FileStorer, document models.Document) (*ghcmessages.Document, error) {
	uploads := make([]*ghcmessages.Upload, len(document.UserUploads))
	for i, userUpload := range document.UserUploads {
		if userUpload.Upload.ID == uuid.Nil {
			return nil, errors.New("no uploads for user")
		}
		url, err := storer.PresignedURL(userUpload.Upload.StorageKey, userUpload.Upload.ContentType, userUpload.Upload.Filename)
		if err != nil {
			return nil, err
		}

		uploadPayload := PayloadForUploadModel(storer, userUpload.Upload, url)
		uploads[i] = uploadPayload
	}

	documentPayload := &ghcmessages.Document{
		ID:              handlers.FmtUUID(document.ID),
		ServiceMemberID: handlers.FmtUUID(document.ServiceMemberID),
		Uploads:         uploads,
	}
	return documentPayload, nil
}

// In the TOO queue response we only want to count shipments in these statuses (excluding draft and cancelled)
// For the Services Counseling queue we will find the earliest move date from shipments in these statuses
func queueIncludeShipmentStatus(status models.MTOShipmentStatus) bool {
	return status == models.MTOShipmentStatusSubmitted ||
		status == models.MTOShipmentStatusApproved ||
		status == models.MTOShipmentStatusDiversionRequested ||
		status == models.MTOShipmentStatusCancellationRequested
}

func QueueAvailableOfficeUsers(officeUsers []models.OfficeUser) *ghcmessages.AvailableOfficeUsers {
	availableOfficeUsers := make(ghcmessages.AvailableOfficeUsers, len(officeUsers))
	for i, officeUser := range officeUsers {

		availableOfficeUsers[i] = &ghcmessages.AvailableOfficeUser{
			LastName:     officeUser.LastName,
			FirstName:    officeUser.FirstName,
			OfficeUserID: *handlers.FmtUUID(officeUser.ID),
		}
	}

	return &availableOfficeUsers
}

func BulkAssignmentData(appCtx appcontext.AppContext, moves []models.MoveWithEarliestDate, officeUsers []models.OfficeUserWithWorkload, officeId uuid.UUID) ghcmessages.BulkAssignmentData {
	availableOfficeUsers := make(ghcmessages.AvailableOfficeUsers, len(officeUsers))
	availableMoves := make(ghcmessages.BulkAssignmentMoveIDs, len(moves))

	for i, officeUser := range officeUsers {
		availableOfficeUsers[i] = &ghcmessages.AvailableOfficeUser{
			LastName:     officeUser.LastName,
			FirstName:    officeUser.FirstName,
			OfficeUserID: *handlers.FmtUUID(officeUser.ID),
			Workload:     int64(officeUser.Workload),
		}
	}
	for i, move := range moves {
		availableMoves[i] = ghcmessages.BulkAssignmentMoveID(strfmt.UUID(move.ID.String()))
	}

	bulkAssignmentData := &ghcmessages.BulkAssignmentData{
		AvailableOfficeUsers:  availableOfficeUsers,
		BulkAssignmentMoveIDs: availableMoves,
	}

	return *bulkAssignmentData
}

func queueMoveIsAssignable(move models.Move, assignedToUser *ghcmessages.AssignedOfficeUser, isCloseoutQueue bool, officeUser models.OfficeUser, ppmCloseoutGblocs bool) bool {
	// default to false
	isAssignable := false

	// HQ role is read only
	if officeUser.User.Roles.HasRole(roles.RoleTypeHQ) {
		isAssignable = false
		return isAssignable
	}

	// if its unassigned its assignable in all cases
	if assignedToUser == nil {
		isAssignable = true
	}

	isSupervisor := officeUser.User.Privileges.HasPrivilege(models.PrivilegeTypeSupervisor)
	// in TOO queues, all moves are assignable for supervisor users
	if officeUser.User.Roles.HasRole(roles.RoleTypeTOO) && isSupervisor {
		isAssignable = true
	}

	// if it is assigned in the SCs queue
	// it is only assignable if the user is a supervisor...
	if officeUser.User.Roles.HasRole(roles.RoleTypeServicesCounselor) && isSupervisor {
		// AND we are in the counseling queue AND the move's counseling office is the supervisor's transportation office
		if !isCloseoutQueue && move.CounselingOfficeID != nil && *move.CounselingOfficeID == officeUser.TransportationOfficeID {
			isAssignable = true
		}
		// OR we are in the closeout queue AND the move's closeout office is the supervisor's transportation office
		if isCloseoutQueue && move.CloseoutOfficeID != nil && *move.CloseoutOfficeID == officeUser.TransportationOfficeID {
			isAssignable = true
		}

		// OR theyre a navy, marine, or coast guard supervisor
		if ppmCloseoutGblocs {
			isAssignable = true
		}
	}

	return isAssignable
}

func servicesCounselorAvailableOfficeUsers(move models.Move, officeUsers []models.OfficeUser, officeUser models.OfficeUser, ppmCloseoutGblocs bool, isCloseoutQueue bool) []models.OfficeUser {
	if officeUser.User.Roles.HasRole(roles.RoleTypeServicesCounselor) {
		// if the office user currently assigned to the move works outside of the logged in users counseling office
		// add them to the set
		if move.SCAssignedUser != nil && move.SCAssignedUser.TransportationOfficeID != officeUser.TransportationOfficeID {
			officeUsers = append(officeUsers, *move.SCAssignedUser)
		}

		// if there is no counseling office
		// OR if our current user doesn't work at the move's counseling office
		// only available user should be themself
		if !isCloseoutQueue && (move.CounselingOfficeID == nil) || (move.CounselingOfficeID != nil && *move.CounselingOfficeID != officeUser.TransportationOfficeID) {
			officeUsers = models.OfficeUsers{officeUser}
		}

		// if its the closeout queue and its not a Navy, Marine, or Coast Guard user
		// and the move doesn't have a closeout office
		// OR the move's closeout office is not the office users office
		// only available user should be themself
		if isCloseoutQueue && !ppmCloseoutGblocs && move.CloseoutOfficeID == nil || (move.CloseoutOfficeID != nil && *move.CloseoutOfficeID != officeUser.TransportationOfficeID) {
			officeUsers = models.OfficeUsers{officeUser}

		}
	}

	return officeUsers
}

// QueueMoves payload
func QueueMoves(moves []models.Move, officeUsers []models.OfficeUser, requestedPpmStatus *models.PPMShipmentStatus, officeUser models.OfficeUser, officeUsersSafety []models.OfficeUser) *ghcmessages.QueueMoves {
	queueMoves := make(ghcmessages.QueueMoves, len(moves))
	for i, move := range moves {
		customer := move.Orders.ServiceMember

		var transportationOffice string
		var transportationOfficeId uuid.UUID
		if move.CounselingOffice != nil {
			transportationOffice = move.CounselingOffice.Name
			transportationOfficeId = move.CounselingOffice.ID
		}
		var validMTOShipments []models.MTOShipment
		var earliestRequestedPickup *time.Time
		// we can't easily modify our sql query to find the earliest shipment pickup date so we must do it here
		for _, shipment := range move.MTOShipments {
			if queueIncludeShipmentStatus(shipment.Status) && shipment.DeletedAt == nil {
				earliestDateInCurrentShipment := findEarliestDateForRequestedMoveDate(shipment)
				if earliestRequestedPickup == nil || (earliestDateInCurrentShipment != nil && earliestDateInCurrentShipment.Before(*earliestRequestedPickup)) {
					earliestRequestedPickup = earliestDateInCurrentShipment
				}

				validMTOShipments = append(validMTOShipments, shipment)
			}
		}

		var deptIndicator ghcmessages.DeptIndicator
		if move.Orders.DepartmentIndicator != nil {
			deptIndicator = ghcmessages.DeptIndicator(*move.Orders.DepartmentIndicator)
		}

		var originGbloc string
		if move.Status == models.MoveStatusNeedsServiceCounseling {
			originGbloc = swag.StringValue(move.Orders.OriginDutyLocationGBLOC)
		} else if len(move.ShipmentGBLOC) > 0 && move.ShipmentGBLOC[0].GBLOC != nil {
			// There is a Pop bug that prevents us from using a has_one association for
			// Move.ShipmentGBLOC, so we have to treat move.ShipmentGBLOC as an array, even
			// though there can never be more than one GBLOC for a move.
			originGbloc = swag.StringValue(move.ShipmentGBLOC[0].GBLOC)
		} else {
			// If the move's first shipment doesn't have a pickup address (like with an NTS-Release),
			// we need to fall back to the origin duty location GBLOC.  If that's not available for
			// some reason, then we should get the empty string (no GBLOC).
			originGbloc = swag.StringValue(move.Orders.OriginDutyLocationGBLOC)
		}

		var closeoutLocation string
		if move.CloseoutOffice != nil {
			closeoutLocation = move.CloseoutOffice.Name
		}
		var closeoutInitiated time.Time
		var ppmStatus models.PPMShipmentStatus
		for _, shipment := range move.MTOShipments {
			if shipment.PPMShipment != nil {
				if requestedPpmStatus != nil {
					if shipment.PPMShipment.Status == *requestedPpmStatus {
						ppmStatus = shipment.PPMShipment.Status
					}
				} else {
					ppmStatus = shipment.PPMShipment.Status
				}
				if shipment.PPMShipment.SubmittedAt != nil {
					if closeoutInitiated.Before(*shipment.PPMShipment.SubmittedAt) {
						closeoutInitiated = *shipment.PPMShipment.SubmittedAt
					}
				}
			}
		}

		// queue assignment logic below

		// determine if there is an assigned user
		var assignedToUser *ghcmessages.AssignedOfficeUser
		if officeUser.User.Roles.HasRole(roles.RoleTypeServicesCounselor) && move.SCAssignedUser != nil {
			assignedToUser = AssignedOfficeUser(move.SCAssignedUser)
		}
		if officeUser.User.Roles.HasRole(roles.RoleTypeTOO) && move.TOOAssignedUser != nil {
			assignedToUser = AssignedOfficeUser(move.TOOAssignedUser)
		}

		// these branches have their own closeout specific offices
		ppmCloseoutGblocs := closeoutLocation == "NAVY" || closeoutLocation == "TVCB" || closeoutLocation == "USCG"
		// requestedPpmStatus also represents if we are viewing the closeout queue
		isCloseoutQueue := requestedPpmStatus != nil && *requestedPpmStatus == models.PPMShipmentStatusNeedsCloseout
		// determine if the move is assignable
		assignable := queueMoveIsAssignable(move, assignedToUser, isCloseoutQueue, officeUser, ppmCloseoutGblocs)

		isSupervisor := officeUser.User.Privileges.HasPrivilege(models.PrivilegeTypeSupervisor)
		// only need to attach available office users if move is assignable
		var apiAvailableOfficeUsers ghcmessages.AvailableOfficeUsers
		if assignable {
			// non SC roles don't need the extra logic, just make availableOfficeUsers = officeUsers
			availableOfficeUsers := officeUsers

			if isSupervisor && move.Orders.OrdersType == "SAFETY" {
				availableOfficeUsers = officeUsersSafety
			}
			if officeUser.User.Roles.HasRole(roles.RoleTypeServicesCounselor) {
				availableOfficeUsers = servicesCounselorAvailableOfficeUsers(move, availableOfficeUsers, officeUser, ppmCloseoutGblocs, isCloseoutQueue)
			}

			apiAvailableOfficeUsers = *QueueAvailableOfficeUsers(availableOfficeUsers)
		}

		queueMoves[i] = &ghcmessages.QueueMove{
			Customer:                Customer(&customer),
			Status:                  ghcmessages.MoveStatus(move.Status),
			ID:                      *handlers.FmtUUID(move.ID),
			Locator:                 move.Locator,
			SubmittedAt:             handlers.FmtDateTimePtr(move.SubmittedAt),
			AppearedInTooAt:         handlers.FmtDateTimePtr(findLastSentToTOO(move)),
			RequestedMoveDate:       handlers.FmtDatePtr(earliestRequestedPickup),
			DepartmentIndicator:     &deptIndicator,
			ShipmentsCount:          int64(len(validMTOShipments)),
			OriginDutyLocation:      DutyLocation(move.Orders.OriginDutyLocation),
			DestinationDutyLocation: DutyLocation(&move.Orders.NewDutyLocation), // #nosec G601 new in 1.22.2
			OriginGBLOC:             ghcmessages.GBLOC(originGbloc),
			PpmType:                 move.PPMType,
			CloseoutInitiated:       handlers.FmtDateTimePtr(&closeoutInitiated),
			CloseoutLocation:        &closeoutLocation,
			OrderType:               (*string)(move.Orders.OrdersType.Pointer()),
			LockedByOfficeUserID:    handlers.FmtUUIDPtr(move.LockedByOfficeUserID),
			LockedByOfficeUser:      OfficeUser(move.LockedByOfficeUser),
			LockExpiresAt:           handlers.FmtDateTimePtr(move.LockExpiresAt),
			PpmStatus:               ghcmessages.PPMStatus(ppmStatus),
			CounselingOffice:        &transportationOffice,
			CounselingOfficeID:      handlers.FmtUUID(transportationOfficeId),
			AssignedTo:              assignedToUser,
			Assignable:              assignable,
			AvailableOfficeUsers:    apiAvailableOfficeUsers,
		}
	}
	return &queueMoves
}

func findLastSentToTOO(move models.Move) (latestOccurance *time.Time) {
	possibleValues := [3]*time.Time{move.SubmittedAt, move.ServiceCounselingCompletedAt, move.ApprovalsRequestedAt}
	for _, time := range possibleValues {
		if time != nil && (latestOccurance == nil || time.After(*latestOccurance)) {
			latestOccurance = time
		}
	}
	return latestOccurance
}

func findEarliestDateForRequestedMoveDate(shipment models.MTOShipment) (earliestDate *time.Time) {
	var possibleValues []*time.Time

	if shipment.RequestedPickupDate != nil {
		possibleValues = append(possibleValues, shipment.RequestedPickupDate)
	}
	if shipment.RequestedDeliveryDate != nil {
		possibleValues = append(possibleValues, shipment.RequestedDeliveryDate)
	}
	if shipment.PPMShipment != nil {
		possibleValues = append(possibleValues, &shipment.PPMShipment.ExpectedDepartureDate)
	}

	for _, date := range possibleValues {
		if earliestDate == nil || date.Before(*earliestDate) {
			earliestDate = date
		}
	}

	return earliestDate
}

// This is a helper function to calculate the inferred status needed for QueuePaymentRequest payload
func queuePaymentRequestStatus(paymentRequest models.PaymentRequest) string {
	// If a payment request is in the PENDING state, let's use the term 'payment requested'
	if paymentRequest.Status == models.PaymentRequestStatusPending {
		return models.QueuePaymentRequestPaymentRequested
	}

	// If a payment request is either reviewed, sent_to_gex or recieved_by_gex then we'll use 'reviewed'
	if paymentRequest.Status == models.PaymentRequestStatusSentToGex ||
		paymentRequest.Status == models.PaymentRequestStatusTppsReceived ||
		paymentRequest.Status == models.PaymentRequestStatusReviewed {
		return models.QueuePaymentRequestReviewed
	}

	if paymentRequest.Status == models.PaymentRequestStatusReviewedAllRejected {
		return models.QueuePaymentRequestRejected
	}

	if paymentRequest.Status == models.PaymentRequestStatusPaid {
		return models.QueuePaymentRequestPaid
	}

	if paymentRequest.Status == models.PaymentRequestStatusDeprecated {
		return models.QueuePaymentRequestDeprecated
	}

	return models.QueuePaymentRequestError

}

// QueuePaymentRequests payload
func QueuePaymentRequests(paymentRequests *models.PaymentRequests, officeUsers []models.OfficeUser, officeUser models.OfficeUser, officeUsersSafety []models.OfficeUser) *ghcmessages.QueuePaymentRequests {

	queuePaymentRequests := make(ghcmessages.QueuePaymentRequests, len(*paymentRequests))

	for i, paymentRequest := range *paymentRequests {
		moveTaskOrder := paymentRequest.MoveTaskOrder
		orders := moveTaskOrder.Orders
		var gbloc ghcmessages.GBLOC
		if moveTaskOrder.ShipmentGBLOC[0].GBLOC != nil {
			gbloc = ghcmessages.GBLOC(*moveTaskOrder.ShipmentGBLOC[0].GBLOC)
		}

		queuePaymentRequests[i] = &ghcmessages.QueuePaymentRequest{
			ID:                   *handlers.FmtUUID(paymentRequest.ID),
			MoveID:               *handlers.FmtUUID(moveTaskOrder.ID),
			Customer:             Customer(&orders.ServiceMember),
			Status:               ghcmessages.QueuePaymentRequestStatus(queuePaymentRequestStatus(paymentRequest)),
			Age:                  math.Ceil(time.Since(paymentRequest.CreatedAt).Hours() / 24.0),
			SubmittedAt:          *handlers.FmtDateTime(paymentRequest.CreatedAt),
			Locator:              moveTaskOrder.Locator,
			OriginGBLOC:          gbloc,
			OriginDutyLocation:   DutyLocation(orders.OriginDutyLocation),
			OrderType:            (*string)(orders.OrdersType.Pointer()),
			LockedByOfficeUserID: handlers.FmtUUIDPtr(moveTaskOrder.LockedByOfficeUserID),
			LockExpiresAt:        handlers.FmtDateTimePtr(moveTaskOrder.LockExpiresAt),
		}

		if paymentRequest.MoveTaskOrder.TIOAssignedUser != nil {
			queuePaymentRequests[i].AssignedTo = AssignedOfficeUser(paymentRequest.MoveTaskOrder.TIOAssignedUser)
		}

		if paymentRequest.MoveTaskOrder.CounselingOffice != nil {
			queuePaymentRequests[i].CounselingOffice = &paymentRequest.MoveTaskOrder.CounselingOffice.Name
		}

		isAssignable := false
		if queuePaymentRequests[i].AssignedTo == nil {
			isAssignable = true
		}

		isSupervisor := officeUser.User.Privileges.HasPrivilege(models.PrivilegeTypeSupervisor)
		if isSupervisor {
			isAssignable = true
		}

		if officeUser.User.Roles.HasRole(roles.RoleTypeHQ) {
			isAssignable = false
		}

		queuePaymentRequests[i].Assignable = isAssignable

		// only need to attach available office users if move is assignable
		if queuePaymentRequests[i].Assignable {
			availableOfficeUsers := officeUsers
			if isSupervisor && orders.OrdersType == "SAFETY" {
				availableOfficeUsers = officeUsersSafety
			}
			if !isSupervisor {
				availableOfficeUsers = models.OfficeUsers{officeUser}
			}

			queuePaymentRequests[i].AvailableOfficeUsers = *QueueAvailableOfficeUsers(availableOfficeUsers)
		}

		if orders.DepartmentIndicator != nil {
			deptIndicator := ghcmessages.DeptIndicator(*orders.DepartmentIndicator)
			queuePaymentRequests[i].DepartmentIndicator = &deptIndicator
		}
	}

	return &queuePaymentRequests
}

// Reweigh payload
func Reweigh(reweigh *models.Reweigh, _ *ghcmessages.SITStatus) *ghcmessages.Reweigh {
	if reweigh == nil || reweigh.ID == uuid.Nil {
		return nil
	}
	payload := &ghcmessages.Reweigh{
		ID:                     strfmt.UUID(reweigh.ID.String()),
		RequestedAt:            strfmt.DateTime(reweigh.RequestedAt),
		RequestedBy:            ghcmessages.ReweighRequester(reweigh.RequestedBy),
		VerificationReason:     reweigh.VerificationReason,
		Weight:                 handlers.FmtPoundPtr(reweigh.Weight),
		VerificationProvidedAt: handlers.FmtDateTimePtr(reweigh.VerificationProvidedAt),
		ShipmentID:             strfmt.UUID(reweigh.ShipmentID.String()),
	}

	return payload
}

// SearchMoves payload
func SearchMoves(appCtx appcontext.AppContext, moves models.Moves) *ghcmessages.SearchMoves {
	searchMoves := make(ghcmessages.SearchMoves, len(moves))
	for i, move := range moves {
		customer := move.Orders.ServiceMember

		numShipments := 0

		for _, shipment := range move.MTOShipments {
			if shipment.Status != models.MTOShipmentStatusDraft {
				numShipments++
			}
		}

		var pickupDate, deliveryDate *strfmt.Date

		if numShipments > 0 && move.MTOShipments[0].ScheduledPickupDate != nil {
			pickupDate = handlers.FmtDatePtr(move.MTOShipments[0].ScheduledPickupDate)
		} else {
			pickupDate = nil
		}

		if numShipments > 0 && move.MTOShipments[0].ScheduledDeliveryDate != nil {
			deliveryDate = handlers.FmtDatePtr(move.MTOShipments[0].ScheduledDeliveryDate)
		} else {
			deliveryDate = nil
		}

		var originGBLOC string
		if move.Status == models.MoveStatusNeedsServiceCounseling {
			originGBLOC = swag.StringValue(move.Orders.OriginDutyLocationGBLOC)
		} else if len(move.ShipmentGBLOC) > 0 && move.ShipmentGBLOC[0].GBLOC != nil {
			// There is a Pop bug that prevents us from using a has_one association for
			// Move.ShipmentGBLOC, so we have to treat move.ShipmentGBLOC as an array, even
			// though there can never be more than one GBLOC for a move.
			originGBLOC = swag.StringValue(move.ShipmentGBLOC[0].GBLOC)
		} else {
			// If the move's first shipment doesn't have a pickup address (like with an NTS-Release),
			// we need to fall back to the origin duty location GBLOC.  If that's not available for
			// some reason, then we should get the empty string (no GBLOC).
			originGBLOC = swag.StringValue(move.Orders.OriginDutyLocationGBLOC)
		}

		// populates the destination gbloc of the move
		var destinationGBLOC string
		var err error
		destinationGBLOC, err = move.GetDestinationGBLOC(appCtx.DB())
		if err != nil {
			destinationGBLOC = ""
		}
		if len(destinationGBLOC) > 0 && customer.Affiliation.String() == "MARINES" {
			destinationGBLOC = "USMC/" + destinationGBLOC
		}
		destinationGblocMessage := ghcmessages.GBLOC(destinationGBLOC)

		// populates the destination postal code of the move
		var destinationPostalCode string
		destinationPostalCode, err = move.GetDestinationPostalCode(appCtx.DB())
		if err != nil {
			destinationPostalCode = ""
		}

		searchMoves[i] = &ghcmessages.SearchMove{
			FirstName:                    customer.FirstName,
			LastName:                     customer.LastName,
			Edipi:                        customer.Edipi,
			Emplid:                       customer.Emplid,
			Branch:                       customer.Affiliation.String(),
			Status:                       ghcmessages.MoveStatus(move.Status),
			ID:                           *handlers.FmtUUID(move.ID),
			Locator:                      move.Locator,
			ShipmentsCount:               int64(numShipments),
			OriginDutyLocationPostalCode: move.Orders.OriginDutyLocation.Address.PostalCode,
			DestinationPostalCode:        destinationPostalCode,
			OrderType:                    string(move.Orders.OrdersType),
			RequestedPickupDate:          pickupDate,
			RequestedDeliveryDate:        deliveryDate,
			OriginGBLOC:                  ghcmessages.GBLOC(originGBLOC),
			DestinationGBLOC:             destinationGblocMessage,
			LockedByOfficeUserID:         handlers.FmtUUIDPtr(move.LockedByOfficeUserID),
			LockExpiresAt:                handlers.FmtDateTimePtr(move.LockExpiresAt),
		}
	}
	return &searchMoves
}

// ShipmentPaymentSITBalance payload
func ShipmentPaymentSITBalance(shipmentSITBalance *services.ShipmentPaymentSITBalance) *ghcmessages.ShipmentPaymentSITBalance {
	if shipmentSITBalance == nil {
		return nil
	}

	payload := &ghcmessages.ShipmentPaymentSITBalance{
		PendingBilledStartDate:  handlers.FmtDate(shipmentSITBalance.PendingBilledStartDate),
		PendingBilledEndDate:    handlers.FmtDate(shipmentSITBalance.PendingBilledEndDate),
		PendingSITDaysInvoiced:  int64(shipmentSITBalance.PendingSITDaysInvoiced),
		PreviouslyBilledDays:    handlers.FmtIntPtrToInt64(shipmentSITBalance.PreviouslyBilledDays),
		PreviouslyBilledEndDate: handlers.FmtDatePtr(shipmentSITBalance.PreviouslyBilledEndDate),
		ShipmentID:              *handlers.FmtUUID(shipmentSITBalance.ShipmentID),
		TotalSITDaysAuthorized:  int64(shipmentSITBalance.TotalSITDaysAuthorized),
		TotalSITDaysRemaining:   int64(shipmentSITBalance.TotalSITDaysRemaining),
		TotalSITEndDate:         handlers.FmtDate(shipmentSITBalance.TotalSITEndDate),
	}

	return payload
}

// ShipmentsPaymentSITBalance payload
func ShipmentsPaymentSITBalance(shipmentsSITBalance []services.ShipmentPaymentSITBalance) ghcmessages.ShipmentsPaymentSITBalance {
	if len(shipmentsSITBalance) == 0 {
		return nil
	}

	payload := make(ghcmessages.ShipmentsPaymentSITBalance, len(shipmentsSITBalance))
	for i, shipmentSITBalance := range shipmentsSITBalance {
		shipmentSITBalanceCopy := shipmentSITBalance
		payload[i] = ShipmentPaymentSITBalance(&shipmentSITBalanceCopy)
	}

	return payload
}

func SearchCustomers(customers models.ServiceMemberSearchResults) *ghcmessages.SearchCustomers {
	searchCustomers := make(ghcmessages.SearchCustomers, len(customers))
	for i, customer := range customers {
		searchCustomers[i] = &ghcmessages.SearchCustomer{
			FirstName:     customer.FirstName,
			LastName:      customer.LastName,
			Edipi:         customer.Edipi,
			Emplid:        customer.Emplid,
			Branch:        customer.Affiliation.String(),
			ID:            *handlers.FmtUUID(customer.ID),
			PersonalEmail: customer.PersonalEmail,
			Telephone:     customer.Telephone,
		}
	}
	return &searchCustomers
}

// VLocation payload
func VLocation(vLocation *models.VLocation) *ghcmessages.VLocation {
	if vLocation == nil {
		return nil
	}
	if *vLocation == (models.VLocation{}) {
		return nil
	}

	return &ghcmessages.VLocation{
		City:                 vLocation.CityName,
		State:                vLocation.StateName,
		PostalCode:           vLocation.UsprZipID,
		County:               &vLocation.UsprcCountyNm,
		UsPostRegionCitiesID: *handlers.FmtUUID(*vLocation.UsPostRegionCitiesID),
	}
}

// VLocations payload
func VLocations(vLocations models.VLocations) ghcmessages.VLocations {
	payload := make(ghcmessages.VLocations, len(vLocations))
	for i, vLocation := range vLocations {
		copyOfVLocation := vLocation
		payload[i] = VLocation(&copyOfVLocation)
	}
	return payload
}

// ReServiceItem payload
func ReServiceItem(reServiceItem *models.ReServiceItem) *ghcmessages.ReServiceItem {
	if reServiceItem == nil || *reServiceItem == (models.ReServiceItem{}) {
		return nil
	}
	return &ghcmessages.ReServiceItem{
		IsAutoApproved: reServiceItem.IsAutoApproved,
		MarketCode:     string(reServiceItem.MarketCode),
		ServiceCode:    string(reServiceItem.ReService.Code),
		ShipmentType:   string(reServiceItem.ShipmentType),
		ServiceName:    reServiceItem.ReService.Name,
	}
}

// ReServiceItems payload
func ReServiceItems(reServiceItems models.ReServiceItems) ghcmessages.ReServiceItems {
	payload := make(ghcmessages.ReServiceItems, len(reServiceItems))
	for i, reServiceItem := range reServiceItems {
		copyOfReServiceItem := reServiceItem
		payload[i] = ReServiceItem(&copyOfReServiceItem)
	}
	return payload
}

func Port(mtoServiceItems models.MTOServiceItems, portType string) *ghcmessages.Port {
	if mtoServiceItems == nil {
		return nil
	}

	for _, mtoServiceItem := range mtoServiceItems {
		var portLocation *models.PortLocation
		if portType == "POE" && mtoServiceItem.POELocation != nil {
			portLocation = mtoServiceItem.POELocation
		} else if portType == "POD" && mtoServiceItem.PODLocation != nil {
			portLocation = mtoServiceItem.PODLocation
		}

		if portLocation != nil {
			return &ghcmessages.Port{
				ID:       strfmt.UUID(portLocation.ID.String()),
				PortType: portLocation.Port.PortType.String(),
				PortCode: portLocation.Port.PortCode,
				PortName: portLocation.Port.PortName,
				City:     portLocation.City.CityName,
				County:   portLocation.UsPostRegionCity.UsprcCountyNm,
				State:    portLocation.UsPostRegionCity.UsPostRegion.State.StateName,
				Zip:      portLocation.UsPostRegionCity.UsprZipID,
				Country:  portLocation.Country.CountryName,
			}
		}
	}
	return nil
}<|MERGE_RESOLUTION|>--- conflicted
+++ resolved
@@ -1915,11 +1915,7 @@
 		}
 	}
 
-<<<<<<< HEAD
-	if s.ReService.Code == models.ReServiceCodeIDSHUT && s.MTOShipment.PickupAddress != nil {
-=======
 	if s.ReService.Code == models.ReServiceCodeIDSHUT && s.MTOShipment.DestinationAddress != nil {
->>>>>>> 5e13c496
 		if *s.MTOShipment.DestinationAddress.IsOconus {
 			payload.Market = handlers.FmtString(models.MarketOconus.FullString())
 		} else {
