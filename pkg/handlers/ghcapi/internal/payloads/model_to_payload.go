--- conflicted
+++ resolved
@@ -2309,7 +2309,6 @@
 	return officeUsers
 }
 
-<<<<<<< HEAD
 func getAssignedUserAndID(activeRole string, queueType string, move models.Move) (*models.OfficeUser, *uuid.UUID) {
 	switch activeRole {
 	case string(roles.RoleTypeTOO):
@@ -2323,7 +2322,8 @@
 		return move.SCAssignedUser, move.SCAssignedID
 	}
 	return nil, nil
-=======
+}
+
 func attachApprovalRequestTypes(move models.Move) []string {
 	var requestTypes []string
 	for _, item := range move.MTOServiceItems {
@@ -2333,7 +2333,6 @@
 	}
 
 	return requestTypes
->>>>>>> 9752ed68
 }
 
 // QueueMoves payload
