--- conflicted
+++ resolved
@@ -2400,12 +2400,6 @@
 				availableOfficeUsers = officeUsersSafety
 			}
 
-<<<<<<< HEAD
-			// if the assigned user does not work at the logged in users transportation office
-			// append them to the office users
-			if activeRole == string(roles.RoleTypeTOO) {
-				if move.TOOAssignedUser != nil && move.TOOAssignedUser.TransportationOfficeID != officeUser.TransportationOfficeID {
-=======
 			// if the assigned user is not in the returned list of available users append them to the end
 			if (activeRole == string(roles.RoleTypeTOO)) && (move.TOOAssignedUser != nil) {
 				userFound := false
@@ -2416,7 +2410,6 @@
 					}
 				}
 				if !userFound {
->>>>>>> 52137a28
 					availableOfficeUsers = append(availableOfficeUsers, *move.TOOAssignedUser)
 				}
 			}
@@ -2580,11 +2573,6 @@
 				availableOfficeUsers = officeUsersSafety
 			}
 
-<<<<<<< HEAD
-			// if the assigned TIO doesn't work at the user's counseling office, append them
-			if queuePaymentRequests[i].AssignedTo != nil && paymentRequest.MoveTaskOrder.TIOAssignedUser.TransportationOfficeID != officeUser.TransportationOfficeID {
-				availableOfficeUsers = append(availableOfficeUsers, *paymentRequest.MoveTaskOrder.TIOAssignedUser)
-=======
 			// if the assigned user is not in the returned list of available users append them to the end
 			if paymentRequest.MoveTaskOrder.TIOAssignedUser != nil {
 				userFound := false
@@ -2597,7 +2585,6 @@
 				if !userFound {
 					availableOfficeUsers = append(availableOfficeUsers, *paymentRequest.MoveTaskOrder.TIOAssignedUser)
 				}
->>>>>>> 52137a28
 			}
 
 			// if they're not a supervisor and it is assignable, the only option should be themself
