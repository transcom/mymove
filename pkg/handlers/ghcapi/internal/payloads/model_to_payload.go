package payloads

import (
	"encoding/json"
	"errors"
	"math"
	"time"

	"github.com/go-openapi/strfmt"
	"github.com/go-openapi/swag"
	"github.com/gofrs/uuid"
	"go.uber.org/zap"

	"github.com/transcom/mymove/pkg/appcontext"
	"github.com/transcom/mymove/pkg/etag"
	"github.com/transcom/mymove/pkg/gen/ghcmessages"
	"github.com/transcom/mymove/pkg/handlers"
	"github.com/transcom/mymove/pkg/models"
	"github.com/transcom/mymove/pkg/services"
	mtoshipment "github.com/transcom/mymove/pkg/services/mto_shipment"
	"github.com/transcom/mymove/pkg/storage"
	"github.com/transcom/mymove/pkg/unit"
)

// Contractor payload
func Contractor(contractor *models.Contractor) *ghcmessages.Contractor {
	if contractor == nil {
		return nil
	}

	payload := &ghcmessages.Contractor{
		ID:             strfmt.UUID(contractor.ID.String()),
		ContractNumber: contractor.ContractNumber,
		Name:           contractor.Name,
		Type:           contractor.Type,
	}

	return payload
}

func OfficeUser(officeUser *models.OfficeUser) *ghcmessages.LockedOfficeUser {
	if officeUser != nil {
		payload := ghcmessages.LockedOfficeUser{
			FirstName:              officeUser.FirstName,
			LastName:               officeUser.LastName,
			TransportationOfficeID: *handlers.FmtUUID(officeUser.TransportationOfficeID),
			TransportationOffice:   TransportationOffice(&officeUser.TransportationOffice),
		}
		return &payload
	}
	return nil
}

func AssignedOfficeUser(officeUser *models.OfficeUser) *ghcmessages.AssignedOfficeUser {
	if officeUser != nil {
		payload := ghcmessages.AssignedOfficeUser{
			ID:        strfmt.UUID(officeUser.ID.String()),
			FirstName: officeUser.FirstName,
			LastName:  officeUser.LastName,
		}
		return &payload
	}
	return nil
}

// Move payload
func Move(move *models.Move, storer storage.FileStorer) (*ghcmessages.Move, error) {
	if move == nil {
		return nil, nil
	}
	// Adds shipmentGBLOC to be used for TOO/TIO's origin GBLOC
	var gbloc ghcmessages.GBLOC
	if len(move.ShipmentGBLOC) > 0 && move.ShipmentGBLOC[0].GBLOC != nil {
		gbloc = ghcmessages.GBLOC(*move.ShipmentGBLOC[0].GBLOC)
	} else if move.Orders.OriginDutyLocationGBLOC != nil {
		gbloc = ghcmessages.GBLOC(*move.Orders.OriginDutyLocationGBLOC)
	}

	var additionalDocumentsPayload *ghcmessages.Document
	var err error
	if move.AdditionalDocuments != nil {
		additionalDocumentsPayload, err = PayloadForDocumentModel(storer, *move.AdditionalDocuments)
	}
	if err != nil {
		return nil, err
	}

	payload := &ghcmessages.Move{
		ID:                           strfmt.UUID(move.ID.String()),
		AvailableToPrimeAt:           handlers.FmtDateTimePtr(move.AvailableToPrimeAt),
		ApprovedAt:                   handlers.FmtDateTimePtr(move.ApprovedAt),
		ContractorID:                 handlers.FmtUUIDPtr(move.ContractorID),
		Contractor:                   Contractor(move.Contractor),
		Locator:                      move.Locator,
		OrdersID:                     strfmt.UUID(move.OrdersID.String()),
		Orders:                       Order(&move.Orders),
		ReferenceID:                  handlers.FmtStringPtr(move.ReferenceID),
		Status:                       ghcmessages.MoveStatus(move.Status),
		ExcessWeightQualifiedAt:      handlers.FmtDateTimePtr(move.ExcessWeightQualifiedAt),
		BillableWeightsReviewedAt:    handlers.FmtDateTimePtr(move.BillableWeightsReviewedAt),
		CreatedAt:                    strfmt.DateTime(move.CreatedAt),
		SubmittedAt:                  handlers.FmtDateTimePtr(move.SubmittedAt),
		ApprovalsRequestedAt:         handlers.FmtDateTimePtr(move.ApprovalsRequestedAt),
		UpdatedAt:                    strfmt.DateTime(move.UpdatedAt),
		ETag:                         etag.GenerateEtag(move.UpdatedAt),
		ServiceCounselingCompletedAt: handlers.FmtDateTimePtr(move.ServiceCounselingCompletedAt),
		ExcessWeightAcknowledgedAt:   handlers.FmtDateTimePtr(move.ExcessWeightAcknowledgedAt),
		TioRemarks:                   handlers.FmtStringPtr(move.TIORemarks),
		FinancialReviewFlag:          move.FinancialReviewFlag,
		FinancialReviewRemarks:       move.FinancialReviewRemarks,
		CloseoutOfficeID:             handlers.FmtUUIDPtr(move.CloseoutOfficeID),
		CloseoutOffice:               TransportationOffice(move.CloseoutOffice),
		ShipmentGBLOC:                gbloc,
		LockedByOfficeUserID:         handlers.FmtUUIDPtr(move.LockedByOfficeUserID),
		LockedByOfficeUser:           OfficeUser(move.LockedByOfficeUser),
		LockExpiresAt:                handlers.FmtDateTimePtr(move.LockExpiresAt),
		AdditionalDocuments:          additionalDocumentsPayload,
		SCAssignedUser:               AssignedOfficeUser(move.SCAssignedUser),
		TOOAssignedUser:              AssignedOfficeUser(move.TOOAssignedUser),
		TIOAssignedUser:              AssignedOfficeUser(move.TIOAssignedUser),
	}

	return payload, nil
}

// ListMove payload
func ListMove(move *models.Move) *ghcmessages.ListPrimeMove {
	if move == nil {
		return nil
	}
	payload := &ghcmessages.ListPrimeMove{
		ID:                 strfmt.UUID(move.ID.String()),
		MoveCode:           move.Locator,
		CreatedAt:          strfmt.DateTime(move.CreatedAt),
		AvailableToPrimeAt: handlers.FmtDateTimePtr(move.AvailableToPrimeAt),
		ApprovedAt:         handlers.FmtDateTimePtr(move.ApprovedAt),
		OrderID:            strfmt.UUID(move.OrdersID.String()),
		ReferenceID:        *move.ReferenceID,
		UpdatedAt:          strfmt.DateTime(move.UpdatedAt),
		ETag:               etag.GenerateEtag(move.UpdatedAt),
		OrderType:          string(move.Orders.OrdersType),
	}

	if move.PPMType != nil {
		payload.PpmType = *move.PPMType
	}

	return payload
}

// ListMoves payload
func ListMoves(moves *models.Moves) []*ghcmessages.ListPrimeMove {
	listMoves := make(ghcmessages.ListPrimeMoves, len(*moves))

	for i, move := range *moves {
		// Create a local copy of the loop variable
		moveCopy := move
		listMoves[i] = ListMove(&moveCopy)
	}
	return listMoves
}

// CustomerSupportRemark payload
func CustomerSupportRemark(customerSupportRemark *models.CustomerSupportRemark) *ghcmessages.CustomerSupportRemark {
	if customerSupportRemark == nil {
		return nil
	}
	id := strfmt.UUID(customerSupportRemark.ID.String())
	moveID := strfmt.UUID(customerSupportRemark.MoveID.String())
	officeUserID := strfmt.UUID(customerSupportRemark.OfficeUserID.String())

	payload := &ghcmessages.CustomerSupportRemark{
		Content:             &customerSupportRemark.Content,
		ID:                  &id,
		CreatedAt:           strfmt.DateTime(customerSupportRemark.CreatedAt),
		UpdatedAt:           strfmt.DateTime(customerSupportRemark.UpdatedAt),
		MoveID:              &moveID,
		OfficeUserEmail:     customerSupportRemark.OfficeUser.Email,
		OfficeUserFirstName: customerSupportRemark.OfficeUser.FirstName,
		OfficeUserID:        &officeUserID,
		OfficeUserLastName:  customerSupportRemark.OfficeUser.LastName,
	}
	return payload
}

// CustomerSupportRemarks payload
func CustomerSupportRemarks(customerSupportRemarks models.CustomerSupportRemarks) ghcmessages.CustomerSupportRemarks {
	payload := make(ghcmessages.CustomerSupportRemarks, len(customerSupportRemarks))
	for i, v := range customerSupportRemarks {
		customerSupportRemark := v
		payload[i] = CustomerSupportRemark(&customerSupportRemark)
	}
	return payload
}

// EvaluationReportList payload
func EvaluationReportList(evaluationReports models.EvaluationReports) ghcmessages.EvaluationReportList {
	payload := make(ghcmessages.EvaluationReportList, len(evaluationReports))
	for i, v := range evaluationReports {
		evaluationReport := v
		payload[i] = EvaluationReport(&evaluationReport)
	}
	return payload
}

func ReportViolations(reportViolations models.ReportViolations) ghcmessages.ReportViolations {
	payload := make(ghcmessages.ReportViolations, len(reportViolations))
	for i, v := range reportViolations {
		reportViolation := v
		payload[i] = ReportViolation(&reportViolation)
	}
	return payload
}

func EvaluationReportOfficeUser(officeUser models.OfficeUser) ghcmessages.EvaluationReportOfficeUser {
	payload := ghcmessages.EvaluationReportOfficeUser{
		Email:     officeUser.Email,
		FirstName: officeUser.FirstName,
		ID:        strfmt.UUID(officeUser.ID.String()),
		LastName:  officeUser.LastName,
		Phone:     officeUser.Telephone,
	}
	return payload
}

// EvaluationReport payload
func EvaluationReport(evaluationReport *models.EvaluationReport) *ghcmessages.EvaluationReport {
	if evaluationReport == nil {
		return nil
	}
	id := *handlers.FmtUUID(evaluationReport.ID)
	moveID := *handlers.FmtUUID(evaluationReport.MoveID)
	shipmentID := handlers.FmtUUIDPtr(evaluationReport.ShipmentID)

	var inspectionType *ghcmessages.EvaluationReportInspectionType
	if evaluationReport.InspectionType != nil {
		tempInspectionType := ghcmessages.EvaluationReportInspectionType(*evaluationReport.InspectionType)
		inspectionType = &tempInspectionType
	}
	var location *ghcmessages.EvaluationReportLocation
	if evaluationReport.Location != nil {
		tempLocation := ghcmessages.EvaluationReportLocation(*evaluationReport.Location)
		location = &tempLocation
	}
	reportType := ghcmessages.EvaluationReportType(evaluationReport.Type)

	evaluationReportOfficeUserPayload := EvaluationReportOfficeUser(evaluationReport.OfficeUser)

	var timeDepart *string
	if evaluationReport.TimeDepart != nil {
		td := evaluationReport.TimeDepart.Format(timeHHMMFormat)
		timeDepart = &td
	}

	var evalStart *string
	if evaluationReport.EvalStart != nil {
		es := evaluationReport.EvalStart.Format(timeHHMMFormat)
		evalStart = &es
	}

	var evalEnd *string
	if evaluationReport.EvalEnd != nil {
		ee := evaluationReport.EvalEnd.Format(timeHHMMFormat)
		evalEnd = &ee
	}

	payload := &ghcmessages.EvaluationReport{
		CreatedAt:                          strfmt.DateTime(evaluationReport.CreatedAt),
		ID:                                 id,
		InspectionDate:                     handlers.FmtDatePtr(evaluationReport.InspectionDate),
		InspectionType:                     inspectionType,
		Location:                           location,
		LocationDescription:                evaluationReport.LocationDescription,
		MoveID:                             moveID,
		ObservedShipmentPhysicalPickupDate: handlers.FmtDatePtr(evaluationReport.ObservedShipmentPhysicalPickupDate),
		ObservedShipmentDeliveryDate:       handlers.FmtDatePtr(evaluationReport.ObservedShipmentDeliveryDate),
		Remarks:                            evaluationReport.Remarks,
		ShipmentID:                         shipmentID,
		SubmittedAt:                        handlers.FmtDateTimePtr(evaluationReport.SubmittedAt),
		TimeDepart:                         timeDepart,
		EvalStart:                          evalStart,
		EvalEnd:                            evalEnd,
		Type:                               reportType,
		ViolationsObserved:                 evaluationReport.ViolationsObserved,
		MoveReferenceID:                    evaluationReport.Move.ReferenceID,
		OfficeUser:                         &evaluationReportOfficeUserPayload,
		SeriousIncident:                    evaluationReport.SeriousIncident,
		SeriousIncidentDesc:                evaluationReport.SeriousIncidentDesc,
		ObservedClaimsResponseDate:         handlers.FmtDatePtr(evaluationReport.ObservedClaimsResponseDate),
		ObservedPickupDate:                 handlers.FmtDatePtr(evaluationReport.ObservedPickupDate),
		ObservedPickupSpreadStartDate:      handlers.FmtDatePtr(evaluationReport.ObservedPickupSpreadStartDate),
		ObservedPickupSpreadEndDate:        handlers.FmtDatePtr(evaluationReport.ObservedPickupSpreadEndDate),
		ObservedDeliveryDate:               handlers.FmtDatePtr(evaluationReport.ObservedDeliveryDate),
		ETag:                               etag.GenerateEtag(evaluationReport.UpdatedAt),
		UpdatedAt:                          strfmt.DateTime(evaluationReport.UpdatedAt),
		ReportViolations:                   ReportViolations(evaluationReport.ReportViolations),
	}
	return payload
}

// PWSViolationItem payload
func PWSViolationItem(violation *models.PWSViolation) *ghcmessages.PWSViolation {
	if violation == nil {
		return nil
	}

	payload := &ghcmessages.PWSViolation{
		ID:                   strfmt.UUID(violation.ID.String()),
		DisplayOrder:         int64(violation.DisplayOrder),
		ParagraphNumber:      violation.ParagraphNumber,
		Title:                violation.Title,
		Category:             string(violation.Category),
		SubCategory:          violation.SubCategory,
		RequirementSummary:   violation.RequirementSummary,
		RequirementStatement: violation.RequirementStatement,
		IsKpi:                violation.IsKpi,
		AdditionalDataElem:   violation.AdditionalDataElem,
	}

	return payload
}

// PWSViolations payload
func PWSViolations(violations models.PWSViolations) ghcmessages.PWSViolations {
	payload := make(ghcmessages.PWSViolations, len(violations))

	for i, v := range violations {
		violation := v
		payload[i] = PWSViolationItem(&violation)
	}
	return payload
}

func ReportViolation(reportViolation *models.ReportViolation) *ghcmessages.ReportViolation {
	if reportViolation == nil {
		return nil
	}
	id := *handlers.FmtUUID(reportViolation.ID)
	violationID := *handlers.FmtUUID(reportViolation.ViolationID)
	reportID := *handlers.FmtUUID(reportViolation.ReportID)

	payload := &ghcmessages.ReportViolation{
		ID:          id,
		ViolationID: violationID,
		ReportID:    reportID,
		Violation:   PWSViolationItem(&reportViolation.Violation),
	}
	return payload
}

// TransportationOffice payload
func TransportationOffice(office *models.TransportationOffice) *ghcmessages.TransportationOffice {
	if office == nil || office.ID == uuid.Nil {
		return nil
	}

	phoneLines := []string{}
	for _, phoneLine := range office.PhoneLines {
		if phoneLine.Type == "voice" {
			phoneLines = append(phoneLines, phoneLine.Number)
		}
	}

	payload := &ghcmessages.TransportationOffice{
		ID:         handlers.FmtUUID(office.ID),
		CreatedAt:  handlers.FmtDateTime(office.CreatedAt),
		UpdatedAt:  handlers.FmtDateTime(office.UpdatedAt),
		Name:       models.StringPointer(office.Name),
		Gbloc:      office.Gbloc,
		Address:    Address(&office.Address),
		PhoneLines: phoneLines,
	}
	return payload
}

func TransportationOffices(transportationOffices models.TransportationOffices) ghcmessages.TransportationOffices {
	payload := make(ghcmessages.TransportationOffices, len(transportationOffices))

	for i, to := range transportationOffices {
		transportationOffice := to
		payload[i] = TransportationOffice(&transportationOffice)
	}
	return payload
}

func GBLOCs(gblocs []string) ghcmessages.GBLOCs {
	payload := make(ghcmessages.GBLOCs, len(gblocs))

	for i, gbloc := range gblocs {
		payload[i] = string(gbloc)
	}
	return payload
}

// MoveHistory payload
func MoveHistory(logger *zap.Logger, moveHistory *models.MoveHistory) *ghcmessages.MoveHistory {
	payload := &ghcmessages.MoveHistory{
		HistoryRecords: moveHistoryRecords(logger, moveHistory.AuditHistories),
		ID:             strfmt.UUID(moveHistory.ID.String()),
		Locator:        moveHistory.Locator,
		ReferenceID:    moveHistory.ReferenceID,
	}

	return payload
}

// MoveAuditHistory payload
func MoveAuditHistory(logger *zap.Logger, auditHistory models.AuditHistory) *ghcmessages.MoveAuditHistory {

	payload := &ghcmessages.MoveAuditHistory{
		Action:               auditHistory.Action,
		ActionTstampClk:      strfmt.DateTime(auditHistory.ActionTstampClk),
		ActionTstampStm:      strfmt.DateTime(auditHistory.ActionTstampStm),
		ActionTstampTx:       strfmt.DateTime(auditHistory.ActionTstampTx),
		ChangedValues:        removeEscapeJSONtoObject(logger, auditHistory.ChangedData),
		OldValues:            removeEscapeJSONtoObject(logger, auditHistory.OldData),
		EventName:            auditHistory.EventName,
		ID:                   strfmt.UUID(auditHistory.ID.String()),
		ObjectID:             handlers.FmtUUIDPtr(auditHistory.ObjectID),
		RelID:                auditHistory.RelID,
		SessionUserID:        handlers.FmtUUIDPtr(auditHistory.SessionUserID),
		SessionUserFirstName: auditHistory.SessionUserFirstName,
		SessionUserLastName:  auditHistory.SessionUserLastName,
		SessionUserEmail:     auditHistory.SessionUserEmail,
		SessionUserTelephone: auditHistory.SessionUserTelephone,
		Context:              removeEscapeJSONtoArray(logger, auditHistory.Context),
		ContextID:            auditHistory.ContextID,
		StatementOnly:        auditHistory.StatementOnly,
		TableName:            auditHistory.AuditedTable,
		SchemaName:           auditHistory.SchemaName,
		TransactionID:        auditHistory.TransactionID,
	}

	return payload
}

func removeEscapeJSONtoObject(logger *zap.Logger, data *string) map[string]interface{} {
	var result map[string]interface{}
	if data == nil || *data == "" {
		return result
	}
	var byteData = []byte(*data)

	err := json.Unmarshal(byteData, &result)

	if err != nil {
		logger.Error("error unmarshalling the escaped json to object", zap.Error(err))
	}

	return result

}

func removeEscapeJSONtoArray(logger *zap.Logger, data *string) []map[string]string {
	var result []map[string]string
	if data == nil || *data == "" {
		return result
	}
	var byteData = []byte(*data)

	err := json.Unmarshal(byteData, &result)

	if err != nil {
		logger.Error("error unmarshalling the escaped json to array", zap.Error(err))
	}

	return result
}

func moveHistoryRecords(logger *zap.Logger, auditHistories models.AuditHistories) ghcmessages.MoveAuditHistories {
	payload := make(ghcmessages.MoveAuditHistories, len(auditHistories))

	for i, a := range auditHistories {
		payload[i] = MoveAuditHistory(logger, a)
	}
	return payload
}

// MoveTaskOrder payload
func MoveTaskOrder(moveTaskOrder *models.Move) *ghcmessages.MoveTaskOrder {
	if moveTaskOrder == nil {
		return nil
	}

	payload := &ghcmessages.MoveTaskOrder{
		ID:                 strfmt.UUID(moveTaskOrder.ID.String()),
		CreatedAt:          strfmt.DateTime(moveTaskOrder.CreatedAt),
		AvailableToPrimeAt: handlers.FmtDateTimePtr(moveTaskOrder.AvailableToPrimeAt),
		ApprovedAt:         handlers.FmtDateTimePtr(moveTaskOrder.ApprovedAt),
		OrderID:            strfmt.UUID(moveTaskOrder.OrdersID.String()),
		ReferenceID:        *moveTaskOrder.ReferenceID,
		UpdatedAt:          strfmt.DateTime(moveTaskOrder.UpdatedAt),
		ETag:               etag.GenerateEtag(moveTaskOrder.UpdatedAt),
		Locator:            moveTaskOrder.Locator,
	}
	return payload
}

// Customer payload
func Customer(customer *models.ServiceMember) *ghcmessages.Customer {
	if customer == nil {
		return nil
	}

	payload := ghcmessages.Customer{
		Agency:             swag.StringValue((*string)(customer.Affiliation)),
		CurrentAddress:     Address(customer.ResidentialAddress),
		Edipi:              swag.StringValue(customer.Edipi),
		Email:              customer.PersonalEmail,
		FirstName:          swag.StringValue(customer.FirstName),
		ID:                 strfmt.UUID(customer.ID.String()),
		LastName:           swag.StringValue(customer.LastName),
		Phone:              customer.Telephone,
		Suffix:             customer.Suffix,
		MiddleName:         customer.MiddleName,
		UserID:             strfmt.UUID(customer.UserID.String()),
		ETag:               etag.GenerateEtag(customer.UpdatedAt),
		BackupContact:      BackupContact(customer.BackupContacts),
		BackupAddress:      Address(customer.BackupMailingAddress),
		SecondaryTelephone: customer.SecondaryTelephone,
		PhoneIsPreferred:   swag.BoolValue(customer.PhoneIsPreferred),
		EmailIsPreferred:   swag.BoolValue(customer.EmailIsPreferred),
		CacValidated:       &customer.CacValidated,
		Emplid:             customer.Emplid,
	}
	return &payload
}

func CreatedCustomer(sm *models.ServiceMember, oktaUser *models.CreatedOktaUser, backupContact *models.BackupContact) *ghcmessages.CreatedCustomer {
	if sm == nil || oktaUser == nil || backupContact == nil {
		return nil
	}

	bc := &ghcmessages.BackupContact{
		Name:  &backupContact.Name,
		Email: &backupContact.Email,
		Phone: backupContact.Phone,
	}

	payload := ghcmessages.CreatedCustomer{
		ID:                 strfmt.UUID(sm.ID.String()),
		UserID:             strfmt.UUID(sm.UserID.String()),
		OktaID:             oktaUser.ID,
		OktaEmail:          oktaUser.Profile.Email,
		Affiliation:        swag.StringValue((*string)(sm.Affiliation)),
		Edipi:              sm.Edipi,
		FirstName:          swag.StringValue(sm.FirstName),
		MiddleName:         sm.MiddleName,
		LastName:           swag.StringValue(sm.LastName),
		Suffix:             sm.Suffix,
		ResidentialAddress: Address(sm.ResidentialAddress),
		BackupAddress:      Address(sm.BackupMailingAddress),
		PersonalEmail:      *sm.PersonalEmail,
		Telephone:          sm.Telephone,
		SecondaryTelephone: sm.SecondaryTelephone,
		PhoneIsPreferred:   swag.BoolValue(sm.PhoneIsPreferred),
		EmailIsPreferred:   swag.BoolValue(sm.EmailIsPreferred),
		BackupContact:      bc,
		CacValidated:       swag.BoolValue(&sm.CacValidated),
	}
	return &payload
}

// Order payload
func Order(order *models.Order) *ghcmessages.Order {
	if order == nil {
		return nil
	}
	if order.ID == uuid.Nil {
		return nil
	}

	destinationDutyLocation := DutyLocation(&order.NewDutyLocation)
	originDutyLocation := DutyLocation(order.OriginDutyLocation)
	if order.Grade != nil && order.Entitlement != nil {
		order.Entitlement.SetWeightAllotment(string(*order.Grade))
	}
	entitlements := Entitlement(order.Entitlement)

	var deptIndicator ghcmessages.DeptIndicator
	if order.DepartmentIndicator != nil {
		deptIndicator = ghcmessages.DeptIndicator(*order.DepartmentIndicator)
	}

	var ordersTypeDetail ghcmessages.OrdersTypeDetail
	if order.OrdersTypeDetail != nil {
		ordersTypeDetail = ghcmessages.OrdersTypeDetail(*order.OrdersTypeDetail)
	}

	var grade ghcmessages.Grade
	if order.Grade != nil {
		grade = ghcmessages.Grade(*order.Grade)
	}
	//
	var affiliation ghcmessages.Affiliation
	if order.ServiceMember.Affiliation != nil {
		affiliation = ghcmessages.Affiliation(*order.ServiceMember.Affiliation)
	}

	var moveCode string
	var moveTaskOrderID strfmt.UUID
	if order.Moves != nil && len(order.Moves) > 0 {
		moveCode = order.Moves[0].Locator
		moveTaskOrderID = strfmt.UUID(order.Moves[0].ID.String())
	}

	payload := ghcmessages.Order{
		DestinationDutyLocation:        destinationDutyLocation,
		DestinationDutyLocationGBLOC:   ghcmessages.GBLOC(swag.StringValue(order.DestinationGBLOC)),
		Entitlement:                    entitlements,
		Grade:                          &grade,
		OrderNumber:                    order.OrdersNumber,
		OrderTypeDetail:                &ordersTypeDetail,
		ID:                             strfmt.UUID(order.ID.String()),
		OriginDutyLocation:             originDutyLocation,
		ETag:                           etag.GenerateEtag(order.UpdatedAt),
		Agency:                         &affiliation,
		CustomerID:                     strfmt.UUID(order.ServiceMemberID.String()),
		Customer:                       Customer(&order.ServiceMember),
		FirstName:                      swag.StringValue(order.ServiceMember.FirstName),
		LastName:                       swag.StringValue(order.ServiceMember.LastName),
		ReportByDate:                   strfmt.Date(order.ReportByDate),
		DateIssued:                     strfmt.Date(order.IssueDate),
		OrderType:                      ghcmessages.OrdersType(order.OrdersType),
		DepartmentIndicator:            &deptIndicator,
		Tac:                            handlers.FmtStringPtr(order.TAC),
		Sac:                            handlers.FmtStringPtr(order.SAC),
		NtsTac:                         handlers.FmtStringPtr(order.NtsTAC),
		NtsSac:                         handlers.FmtStringPtr(order.NtsSAC),
		SupplyAndServicesCostEstimate:  order.SupplyAndServicesCostEstimate,
		PackingAndShippingInstructions: order.PackingAndShippingInstructions,
		MethodOfPayment:                order.MethodOfPayment,
		Naics:                          order.NAICS,
		UploadedOrderID:                strfmt.UUID(order.UploadedOrdersID.String()),
		UploadedAmendedOrderID:         handlers.FmtUUIDPtr(order.UploadedAmendedOrdersID),
		AmendedOrdersAcknowledgedAt:    handlers.FmtDateTimePtr(order.AmendedOrdersAcknowledgedAt),
		MoveCode:                       moveCode,
		MoveTaskOrderID:                moveTaskOrderID,
		OriginDutyLocationGBLOC:        ghcmessages.GBLOC(swag.StringValue(order.OriginDutyLocationGBLOC)),
	}

	return &payload
}

// Entitlement payload
func Entitlement(entitlement *models.Entitlement) *ghcmessages.Entitlements {
	if entitlement == nil {
		return nil
	}
	var proGearWeight, proGearWeightSpouse, totalWeight int64
	proGearWeight = int64(entitlement.ProGearWeight)
	proGearWeightSpouse = int64(entitlement.ProGearWeightSpouse)

	if weightAllotment := entitlement.WeightAllotment(); weightAllotment != nil {
		if *entitlement.DependentsAuthorized {
			totalWeight = int64(weightAllotment.TotalWeightSelfPlusDependents)
		} else {
			totalWeight = int64(weightAllotment.TotalWeightSelf)
		}
	}
	var authorizedWeight *int64
	if entitlement.AuthorizedWeight() != nil {
		aw := int64(*entitlement.AuthorizedWeight())
		authorizedWeight = &aw
	}
	var sit *int64
	if entitlement.StorageInTransit != nil {
		sitValue := int64(*entitlement.StorageInTransit)
		sit = &sitValue
	}
	var totalDependents int64
	if entitlement.TotalDependents != nil {
		totalDependents = int64(*entitlement.TotalDependents)
	}
	requiredMedicalEquipmentWeight := int64(entitlement.RequiredMedicalEquipmentWeight)
	gunSafe := entitlement.GunSafe
	return &ghcmessages.Entitlements{
		ID:                             strfmt.UUID(entitlement.ID.String()),
		AuthorizedWeight:               authorizedWeight,
		DependentsAuthorized:           entitlement.DependentsAuthorized,
		NonTemporaryStorage:            entitlement.NonTemporaryStorage,
		PrivatelyOwnedVehicle:          entitlement.PrivatelyOwnedVehicle,
		ProGearWeight:                  proGearWeight,
		ProGearWeightSpouse:            proGearWeightSpouse,
		StorageInTransit:               sit,
		TotalDependents:                totalDependents,
		TotalWeight:                    totalWeight,
		RequiredMedicalEquipmentWeight: requiredMedicalEquipmentWeight,
		OrganizationalClothingAndIndividualEquipment: entitlement.OrganizationalClothingAndIndividualEquipment,
		GunSafe: gunSafe,
		ETag:    etag.GenerateEtag(entitlement.UpdatedAt),
	}
}

// DutyLocation payload
func DutyLocation(dutyLocation *models.DutyLocation) *ghcmessages.DutyLocation {
	if dutyLocation == nil {
		return nil
	}
	address := Address(&dutyLocation.Address)
	payload := ghcmessages.DutyLocation{
		Address:   address,
		AddressID: address.ID,
		ID:        strfmt.UUID(dutyLocation.ID.String()),
		Name:      dutyLocation.Name,
		ETag:      etag.GenerateEtag(dutyLocation.UpdatedAt),
	}
	return &payload
}

// Address payload
func Address(address *models.Address) *ghcmessages.Address {
	if address == nil {
		return nil
	}
	return &ghcmessages.Address{
		ID:             strfmt.UUID(address.ID.String()),
		StreetAddress1: &address.StreetAddress1,
		StreetAddress2: address.StreetAddress2,
		StreetAddress3: address.StreetAddress3,
		City:           &address.City,
		State:          &address.State,
		PostalCode:     &address.PostalCode,
		Country:        address.Country,
		County:         &address.County,
		ETag:           etag.GenerateEtag(address.UpdatedAt),
	}
}

// StorageFacility payload
func StorageFacility(storageFacility *models.StorageFacility) *ghcmessages.StorageFacility {
	if storageFacility == nil {
		return nil
	}

	payload := ghcmessages.StorageFacility{
		ID:           strfmt.UUID(storageFacility.ID.String()),
		FacilityName: storageFacility.FacilityName,
		Address:      Address(&storageFacility.Address),
		LotNumber:    storageFacility.LotNumber,
		Phone:        storageFacility.Phone,
		Email:        storageFacility.Email,
		ETag:         etag.GenerateEtag(storageFacility.UpdatedAt),
	}

	return &payload
}

// BackupContact payload
func BackupContact(contacts models.BackupContacts) *ghcmessages.BackupContact {
	if len(contacts) == 0 {
		return nil
	}
	var name, email, phone string

	if len(contacts) != 0 {
		contact := contacts[0]
		name = contact.Name
		email = contact.Email
		phone = ""
		contactPhone := contact.Phone
		if contactPhone != nil {
			phone = *contactPhone
		}
	}

	return &ghcmessages.BackupContact{
		Name:  &name,
		Email: &email,
		Phone: &phone,
	}
}

// SITDurationUpdate payload
func SITDurationUpdate(sitDurationUpdate *models.SITDurationUpdate) *ghcmessages.SITExtension {
	if sitDurationUpdate == nil {
		return nil
	}
	payload := &ghcmessages.SITExtension{
		ID:                strfmt.UUID(sitDurationUpdate.ID.String()),
		ETag:              etag.GenerateEtag(sitDurationUpdate.UpdatedAt),
		MtoShipmentID:     strfmt.UUID(sitDurationUpdate.MTOShipmentID.String()),
		RequestReason:     string(sitDurationUpdate.RequestReason),
		RequestedDays:     int64(sitDurationUpdate.RequestedDays),
		Status:            string(sitDurationUpdate.Status),
		CreatedAt:         strfmt.DateTime(sitDurationUpdate.CreatedAt),
		UpdatedAt:         strfmt.DateTime(sitDurationUpdate.UpdatedAt),
		ApprovedDays:      handlers.FmtIntPtrToInt64(sitDurationUpdate.ApprovedDays),
		ContractorRemarks: handlers.FmtStringPtr(sitDurationUpdate.ContractorRemarks),
		DecisionDate:      handlers.FmtDateTimePtr(sitDurationUpdate.DecisionDate),
		OfficeRemarks:     handlers.FmtStringPtr(sitDurationUpdate.OfficeRemarks),
	}

	return payload
}

// SITDurationUpdates payload
func SITDurationUpdates(sitDurationUpdates *models.SITDurationUpdates) *ghcmessages.SITExtensions {
	payload := make(ghcmessages.SITExtensions, len(*sitDurationUpdates))

	if len(*sitDurationUpdates) > 0 {
		for i, m := range *sitDurationUpdates {
			copyOfSITDurationUpdate := m // Make copy to avoid implicit memory aliasing of items from a range statement.
			payload[i] = SITDurationUpdate(&copyOfSITDurationUpdate)
		}
		// Reversing the SIT duration updates as they are saved in the order
		// they are created and we want to always display them in the reverse
		// order.
		for i, j := 0, len(payload)-1; i < j; i, j = i+1, j-1 {
			payload[i], payload[j] = payload[j], payload[i]
		}
	}
	return &payload
}

func currentSIT(currentSIT *services.CurrentSIT) *ghcmessages.SITStatusCurrentSIT {
	if currentSIT == nil {
		return nil
	}
	return &ghcmessages.SITStatusCurrentSIT{
		ServiceItemID:        *handlers.FmtUUID(currentSIT.ServiceItemID), // TODO: Refactor out service item ID dependence in GHC API. This should be based on SIT groupings / summaries
		Location:             currentSIT.Location,
		DaysInSIT:            handlers.FmtIntPtrToInt64(&currentSIT.DaysInSIT),
		SitEntryDate:         handlers.FmtDate(currentSIT.SITEntryDate),
		SitDepartureDate:     handlers.FmtDatePtr(currentSIT.SITDepartureDate),
		SitAuthorizedEndDate: handlers.FmtDate(currentSIT.SITAuthorizedEndDate),
		SitCustomerContacted: handlers.FmtDatePtr(currentSIT.SITCustomerContacted),
		SitRequestedDelivery: handlers.FmtDatePtr(currentSIT.SITRequestedDelivery),
	}
}

// SITStatus payload
func SITStatus(shipmentSITStatuses *services.SITStatus, storer storage.FileStorer) *ghcmessages.SITStatus {
	if shipmentSITStatuses == nil {
		return nil
	}

	payload := &ghcmessages.SITStatus{
		PastSITServiceItemGroupings: SITServiceItemGroupings(shipmentSITStatuses.PastSITs, storer),
		TotalSITDaysUsed:            handlers.FmtIntPtrToInt64(&shipmentSITStatuses.TotalSITDaysUsed),
		TotalDaysRemaining:          handlers.FmtIntPtrToInt64(&shipmentSITStatuses.TotalDaysRemaining),
		CalculatedTotalDaysInSIT:    handlers.FmtIntPtrToInt64(&shipmentSITStatuses.CalculatedTotalDaysInSIT),
		CurrentSIT:                  currentSIT(shipmentSITStatuses.CurrentSIT),
	}

	return payload
}

// SITStatuses payload
func SITStatuses(shipmentSITStatuses map[string]services.SITStatus, storer storage.FileStorer) map[string]*ghcmessages.SITStatus {
	sitStatuses := map[string]*ghcmessages.SITStatus{}
	if len(shipmentSITStatuses) == 0 {
		return sitStatuses
	}

	for _, sitStatus := range shipmentSITStatuses {
		copyOfSITStatus := sitStatus
		sitStatuses[sitStatus.ShipmentID.String()] = SITStatus(&copyOfSITStatus, storer)
	}

	return sitStatuses
}

// PPMShipment payload
func PPMShipment(_ storage.FileStorer, ppmShipment *models.PPMShipment) *ghcmessages.PPMShipment {
	if ppmShipment == nil || ppmShipment.ID.IsNil() {
		return nil
	}

	payloadPPMShipment := &ghcmessages.PPMShipment{
		ID:                             *handlers.FmtUUID(ppmShipment.ID),
		ShipmentID:                     *handlers.FmtUUID(ppmShipment.ShipmentID),
		CreatedAt:                      strfmt.DateTime(ppmShipment.CreatedAt),
		UpdatedAt:                      strfmt.DateTime(ppmShipment.UpdatedAt),
		Status:                         ghcmessages.PPMShipmentStatus(ppmShipment.Status),
		ExpectedDepartureDate:          handlers.FmtDate(ppmShipment.ExpectedDepartureDate),
		ActualMoveDate:                 handlers.FmtDatePtr(ppmShipment.ActualMoveDate),
		SubmittedAt:                    handlers.FmtDateTimePtr(ppmShipment.SubmittedAt),
		ReviewedAt:                     handlers.FmtDateTimePtr(ppmShipment.ReviewedAt),
		ApprovedAt:                     handlers.FmtDateTimePtr(ppmShipment.ApprovedAt),
		PickupAddress:                  Address(ppmShipment.PickupAddress),
		DestinationAddress:             Address(ppmShipment.DestinationAddress),
		ActualPickupPostalCode:         ppmShipment.ActualPickupPostalCode,
		ActualDestinationPostalCode:    ppmShipment.ActualDestinationPostalCode,
		SitExpected:                    ppmShipment.SITExpected,
		HasSecondaryPickupAddress:      ppmShipment.HasSecondaryPickupAddress,
		HasSecondaryDestinationAddress: ppmShipment.HasSecondaryDestinationAddress,
		HasTertiaryPickupAddress:       ppmShipment.HasTertiaryPickupAddress,
		HasTertiaryDestinationAddress:  ppmShipment.HasTertiaryDestinationAddress,
		EstimatedWeight:                handlers.FmtPoundPtr(ppmShipment.EstimatedWeight),
		HasProGear:                     ppmShipment.HasProGear,
		ProGearWeight:                  handlers.FmtPoundPtr(ppmShipment.ProGearWeight),
		SpouseProGearWeight:            handlers.FmtPoundPtr(ppmShipment.SpouseProGearWeight),
		EstimatedIncentive:             handlers.FmtCost(ppmShipment.EstimatedIncentive),
		HasRequestedAdvance:            ppmShipment.HasRequestedAdvance,
		AdvanceAmountRequested:         handlers.FmtCost(ppmShipment.AdvanceAmountRequested),
		HasReceivedAdvance:             ppmShipment.HasReceivedAdvance,
		AdvanceAmountReceived:          handlers.FmtCost(ppmShipment.AdvanceAmountReceived),
		SitEstimatedWeight:             handlers.FmtPoundPtr(ppmShipment.SITEstimatedWeight),
		SitEstimatedEntryDate:          handlers.FmtDatePtr(ppmShipment.SITEstimatedEntryDate),
		SitEstimatedDepartureDate:      handlers.FmtDatePtr(ppmShipment.SITEstimatedDepartureDate),
		SitEstimatedCost:               handlers.FmtCost(ppmShipment.SITEstimatedCost),
		ETag:                           etag.GenerateEtag(ppmShipment.UpdatedAt),
	}

	if ppmShipment.SITLocation != nil {
		sitLocation := ghcmessages.SITLocationType(*ppmShipment.SITLocation)
		payloadPPMShipment.SitLocation = &sitLocation
	}

	if ppmShipment.AdvanceStatus != nil {
		advanceStatus := ghcmessages.PPMAdvanceStatus(*ppmShipment.AdvanceStatus)
		payloadPPMShipment.AdvanceStatus = &advanceStatus
	}

	if ppmShipment.W2Address != nil {
		payloadPPMShipment.W2Address = Address(ppmShipment.W2Address)
	}

	if ppmShipment.SecondaryPickupAddress != nil {
		payloadPPMShipment.SecondaryPickupAddress = Address(ppmShipment.SecondaryPickupAddress)
	}

	if ppmShipment.SecondaryDestinationAddress != nil {
		payloadPPMShipment.SecondaryDestinationAddress = Address(ppmShipment.SecondaryDestinationAddress)
	}

	if ppmShipment.TertiaryPickupAddress != nil {
		payloadPPMShipment.TertiaryPickupAddress = Address(ppmShipment.TertiaryPickupAddress)
	}

	if ppmShipment.TertiaryDestinationAddress != nil {
		payloadPPMShipment.TertiaryDestinationAddress = Address(ppmShipment.TertiaryDestinationAddress)
	}

	return payloadPPMShipment
}

// BoatShipment payload
func BoatShipment(storer storage.FileStorer, boatShipment *models.BoatShipment) *ghcmessages.BoatShipment {
	if boatShipment == nil || boatShipment.ID.IsNil() {
		return nil
	}

	payloadBoatShipment := &ghcmessages.BoatShipment{
		ID:             *handlers.FmtUUID(boatShipment.ID),
		ShipmentID:     *handlers.FmtUUID(boatShipment.ShipmentID),
		CreatedAt:      strfmt.DateTime(boatShipment.CreatedAt),
		UpdatedAt:      strfmt.DateTime(boatShipment.UpdatedAt),
		Type:           models.StringPointer(string(boatShipment.Type)),
		Year:           handlers.FmtIntPtrToInt64(boatShipment.Year),
		Make:           boatShipment.Make,
		Model:          boatShipment.Model,
		LengthInInches: handlers.FmtIntPtrToInt64(boatShipment.LengthInInches),
		WidthInInches:  handlers.FmtIntPtrToInt64(boatShipment.WidthInInches),
		HeightInInches: handlers.FmtIntPtrToInt64(boatShipment.HeightInInches),
		HasTrailer:     boatShipment.HasTrailer,
		IsRoadworthy:   boatShipment.IsRoadworthy,
		ETag:           etag.GenerateEtag(boatShipment.UpdatedAt),
	}

	return payloadBoatShipment
}

// MobileHomeShipment payload
func MobileHomeShipment(storer storage.FileStorer, mobileHomeShipment *models.MobileHome) *ghcmessages.MobileHome {
	if mobileHomeShipment == nil || mobileHomeShipment.ID.IsNil() {
		return nil
	}

	payloadMobileHomeShipment := &ghcmessages.MobileHome{
		ID:             *handlers.FmtUUID(mobileHomeShipment.ID),
		ShipmentID:     *handlers.FmtUUID(mobileHomeShipment.ShipmentID),
		Make:           *mobileHomeShipment.Make,
		Model:          *mobileHomeShipment.Model,
		Year:           *handlers.FmtIntPtrToInt64(mobileHomeShipment.Year),
		LengthInInches: *handlers.FmtIntPtrToInt64(mobileHomeShipment.LengthInInches),
		HeightInInches: *handlers.FmtIntPtrToInt64(mobileHomeShipment.HeightInInches),
		WidthInInches:  *handlers.FmtIntPtrToInt64(mobileHomeShipment.WidthInInches),
		CreatedAt:      strfmt.DateTime(mobileHomeShipment.CreatedAt),
		UpdatedAt:      strfmt.DateTime(mobileHomeShipment.UpdatedAt),
		ETag:           etag.GenerateEtag(mobileHomeShipment.UpdatedAt),
	}

	return payloadMobileHomeShipment
}

// ProGearWeightTickets sets up a ProGearWeightTicket slice for the api using model data.
func ProGearWeightTickets(storer storage.FileStorer, proGearWeightTickets models.ProgearWeightTickets) []*ghcmessages.ProGearWeightTicket {
	payload := make([]*ghcmessages.ProGearWeightTicket, len(proGearWeightTickets))
	for i, proGearWeightTicket := range proGearWeightTickets {
		copyOfProGearWeightTicket := proGearWeightTicket
		proGearWeightTicketPayload := ProGearWeightTicket(storer, &copyOfProGearWeightTicket)
		payload[i] = proGearWeightTicketPayload
	}
	return payload
}

// ProGearWeightTicket payload
func ProGearWeightTicket(storer storage.FileStorer, progear *models.ProgearWeightTicket) *ghcmessages.ProGearWeightTicket {
	ppmShipmentID := strfmt.UUID(progear.PPMShipmentID.String())

	document, err := PayloadForDocumentModel(storer, progear.Document)
	if err != nil {
		return nil
	}

	payload := &ghcmessages.ProGearWeightTicket{
		ID:               strfmt.UUID(progear.ID.String()),
		PpmShipmentID:    ppmShipmentID,
		CreatedAt:        *handlers.FmtDateTime(progear.CreatedAt),
		UpdatedAt:        *handlers.FmtDateTime(progear.UpdatedAt),
		DocumentID:       *handlers.FmtUUID(progear.DocumentID),
		Document:         document,
		Weight:           handlers.FmtPoundPtr(progear.Weight),
		BelongsToSelf:    progear.BelongsToSelf,
		HasWeightTickets: progear.HasWeightTickets,
		Description:      progear.Description,
		ETag:             etag.GenerateEtag(progear.UpdatedAt),
	}

	if progear.Status != nil {
		status := ghcmessages.OmittablePPMDocumentStatus(*progear.Status)
		payload.Status = &status
	}

	if progear.Reason != nil {
		reason := ghcmessages.PPMDocumentStatusReason(*progear.Reason)
		payload.Reason = &reason
	}

	return payload
}

// MovingExpense payload
func MovingExpense(storer storage.FileStorer, movingExpense *models.MovingExpense) *ghcmessages.MovingExpense {

	document, err := PayloadForDocumentModel(storer, movingExpense.Document)
	if err != nil {
		return nil
	}

	payload := &ghcmessages.MovingExpense{
		ID:               *handlers.FmtUUID(movingExpense.ID),
		PpmShipmentID:    *handlers.FmtUUID(movingExpense.PPMShipmentID),
		DocumentID:       *handlers.FmtUUID(movingExpense.DocumentID),
		Document:         document,
		CreatedAt:        strfmt.DateTime(movingExpense.CreatedAt),
		UpdatedAt:        strfmt.DateTime(movingExpense.UpdatedAt),
		Description:      movingExpense.Description,
		PaidWithGtcc:     movingExpense.PaidWithGTCC,
		Amount:           handlers.FmtCost(movingExpense.Amount),
		MissingReceipt:   movingExpense.MissingReceipt,
		ETag:             etag.GenerateEtag(movingExpense.UpdatedAt),
		SitEstimatedCost: handlers.FmtCost(movingExpense.SITEstimatedCost),
	}
	if movingExpense.MovingExpenseType != nil {
		movingExpenseType := ghcmessages.OmittableMovingExpenseType(*movingExpense.MovingExpenseType)
		payload.MovingExpenseType = &movingExpenseType
	}

	if movingExpense.Status != nil {
		status := ghcmessages.OmittablePPMDocumentStatus(*movingExpense.Status)
		payload.Status = &status
	}

	if movingExpense.Reason != nil {
		reason := ghcmessages.PPMDocumentStatusReason(*movingExpense.Reason)
		payload.Reason = &reason
	}

	if movingExpense.SITStartDate != nil {
		payload.SitStartDate = handlers.FmtDatePtr(movingExpense.SITStartDate)
	}

	if movingExpense.SITEndDate != nil {
		payload.SitEndDate = handlers.FmtDatePtr(movingExpense.SITEndDate)
	}

	if movingExpense.WeightStored != nil {
		payload.WeightStored = handlers.FmtPoundPtr(movingExpense.WeightStored)
	}

	if movingExpense.SITLocation != nil {
		sitLocation := ghcmessages.SITLocationType(*movingExpense.SITLocation)
		payload.SitLocation = &sitLocation
	}

	if movingExpense.SITReimburseableAmount != nil {
		payload.SitReimburseableAmount = handlers.FmtCost(movingExpense.SITReimburseableAmount)
	}

	return payload
}

func MovingExpenses(storer storage.FileStorer, movingExpenses models.MovingExpenses) []*ghcmessages.MovingExpense {
	payload := make([]*ghcmessages.MovingExpense, len(movingExpenses))
	for i, movingExpense := range movingExpenses {
		copyOfMovingExpense := movingExpense
		payload[i] = MovingExpense(storer, &copyOfMovingExpense)
	}
	return payload
}

func WeightTickets(storer storage.FileStorer, weightTickets models.WeightTickets) []*ghcmessages.WeightTicket {
	payload := make([]*ghcmessages.WeightTicket, len(weightTickets))
	for i, weightTicket := range weightTickets {
		copyOfWeightTicket := weightTicket
		weightTicketPayload := WeightTicket(storer, &copyOfWeightTicket)
		payload[i] = weightTicketPayload
	}
	return payload
}

// WeightTicket payload
func WeightTicket(storer storage.FileStorer, weightTicket *models.WeightTicket) *ghcmessages.WeightTicket {
	ppmShipment := strfmt.UUID(weightTicket.PPMShipmentID.String())

	emptyDocument, err := PayloadForDocumentModel(storer, weightTicket.EmptyDocument)
	if err != nil {
		return nil
	}

	fullDocument, err := PayloadForDocumentModel(storer, weightTicket.FullDocument)
	if err != nil {
		return nil
	}

	proofOfTrailerOwnershipDocument, err := PayloadForDocumentModel(storer, weightTicket.ProofOfTrailerOwnershipDocument)
	if err != nil {
		return nil
	}

	payload := &ghcmessages.WeightTicket{
		ID:                                strfmt.UUID(weightTicket.ID.String()),
		PpmShipmentID:                     ppmShipment,
		CreatedAt:                         *handlers.FmtDateTime(weightTicket.CreatedAt),
		UpdatedAt:                         *handlers.FmtDateTime(weightTicket.UpdatedAt),
		VehicleDescription:                weightTicket.VehicleDescription,
		EmptyWeight:                       handlers.FmtPoundPtr(weightTicket.EmptyWeight),
		MissingEmptyWeightTicket:          weightTicket.MissingEmptyWeightTicket,
		EmptyDocumentID:                   *handlers.FmtUUID(weightTicket.EmptyDocumentID),
		EmptyDocument:                     emptyDocument,
		FullWeight:                        handlers.FmtPoundPtr(weightTicket.FullWeight),
		MissingFullWeightTicket:           weightTicket.MissingFullWeightTicket,
		FullDocumentID:                    *handlers.FmtUUID(weightTicket.FullDocumentID),
		FullDocument:                      fullDocument,
		OwnsTrailer:                       weightTicket.OwnsTrailer,
		TrailerMeetsCriteria:              weightTicket.TrailerMeetsCriteria,
		ProofOfTrailerOwnershipDocumentID: *handlers.FmtUUID(weightTicket.ProofOfTrailerOwnershipDocumentID),
		ProofOfTrailerOwnershipDocument:   proofOfTrailerOwnershipDocument,
		AdjustedNetWeight:                 handlers.FmtPoundPtr(weightTicket.AdjustedNetWeight),
		AllowableWeight:                   handlers.FmtPoundPtr(weightTicket.AllowableWeight),
		NetWeightRemarks:                  weightTicket.NetWeightRemarks,
		ETag:                              etag.GenerateEtag(weightTicket.UpdatedAt),
	}

	if weightTicket.Status != nil {
		status := ghcmessages.OmittablePPMDocumentStatus(*weightTicket.Status)
		payload.Status = &status
	}

	if weightTicket.Reason != nil {
		reason := ghcmessages.PPMDocumentStatusReason(*weightTicket.Reason)
		payload.Reason = &reason
	}

	return payload
}

// PPMDocuments payload
func PPMDocuments(storer storage.FileStorer, ppmDocuments *models.PPMDocuments) *ghcmessages.PPMDocuments {

	if ppmDocuments == nil {
		return nil
	}

	payload := &ghcmessages.PPMDocuments{
		WeightTickets:        WeightTickets(storer, ppmDocuments.WeightTickets),
		MovingExpenses:       MovingExpenses(storer, ppmDocuments.MovingExpenses),
		ProGearWeightTickets: ProGearWeightTickets(storer, ppmDocuments.ProgearWeightTickets),
	}

	return payload
}

// PPMCloseout payload
func PPMCloseout(ppmCloseout *models.PPMCloseout) *ghcmessages.PPMCloseout {
	if ppmCloseout == nil {
		return nil
	}
	payload := &ghcmessages.PPMCloseout{
		ID:                    strfmt.UUID(ppmCloseout.ID.String()),
		PlannedMoveDate:       handlers.FmtDatePtr(ppmCloseout.PlannedMoveDate),
		ActualMoveDate:        handlers.FmtDatePtr(ppmCloseout.ActualMoveDate),
		Miles:                 handlers.FmtIntPtrToInt64(ppmCloseout.Miles),
		EstimatedWeight:       handlers.FmtPoundPtr(ppmCloseout.EstimatedWeight),
		ActualWeight:          handlers.FmtPoundPtr(ppmCloseout.ActualWeight),
		ProGearWeightCustomer: handlers.FmtPoundPtr(ppmCloseout.ProGearWeightCustomer),
		ProGearWeightSpouse:   handlers.FmtPoundPtr(ppmCloseout.ProGearWeightSpouse),
		GrossIncentive:        handlers.FmtCost(ppmCloseout.GrossIncentive),
		Gcc:                   handlers.FmtCost(ppmCloseout.GCC),
		Aoa:                   handlers.FmtCost(ppmCloseout.AOA),
		RemainingIncentive:    handlers.FmtCost(ppmCloseout.RemainingIncentive),
		HaulType:              (*string)(&ppmCloseout.HaulType),
		HaulPrice:             handlers.FmtCost(ppmCloseout.HaulPrice),
		HaulFSC:               handlers.FmtCost(ppmCloseout.HaulFSC),
		Dop:                   handlers.FmtCost(ppmCloseout.DOP),
		Ddp:                   handlers.FmtCost(ppmCloseout.DDP),
		PackPrice:             handlers.FmtCost(ppmCloseout.PackPrice),
		UnpackPrice:           handlers.FmtCost(ppmCloseout.UnpackPrice),
		SITReimbursement:      handlers.FmtCost(ppmCloseout.SITReimbursement),
	}

	return payload
}

// PPMActualWeight payload
func PPMActualWeight(ppmActualWeight *unit.Pound) *ghcmessages.PPMActualWeight {
	if ppmActualWeight == nil {
		return nil
	}
	payload := &ghcmessages.PPMActualWeight{
		ActualWeight: handlers.FmtPoundPtr(ppmActualWeight),
	}

	return payload
}

func PPMSITEstimatedCostParamsFirstDaySIT(ppmSITFirstDayParams models.PPMSITEstimatedCostParams) *ghcmessages.PPMSITEstimatedCostParamsFirstDaySIT {
	payload := &ghcmessages.PPMSITEstimatedCostParamsFirstDaySIT{
		ContractYearName:       ppmSITFirstDayParams.ContractYearName,
		PriceRateOrFactor:      ppmSITFirstDayParams.PriceRateOrFactor,
		IsPeak:                 ppmSITFirstDayParams.IsPeak,
		EscalationCompounded:   ppmSITFirstDayParams.EscalationCompounded,
		ServiceAreaOrigin:      &ppmSITFirstDayParams.ServiceAreaOrigin,
		ServiceAreaDestination: &ppmSITFirstDayParams.ServiceAreaDestination,
	}
	return payload
}

func PPMSITEstimatedCostParamsAdditionalDaySIT(ppmSITAdditionalDayParams models.PPMSITEstimatedCostParams) *ghcmessages.PPMSITEstimatedCostParamsAdditionalDaySIT {
	payload := &ghcmessages.PPMSITEstimatedCostParamsAdditionalDaySIT{
		ContractYearName:       ppmSITAdditionalDayParams.ContractYearName,
		PriceRateOrFactor:      ppmSITAdditionalDayParams.PriceRateOrFactor,
		IsPeak:                 ppmSITAdditionalDayParams.IsPeak,
		EscalationCompounded:   ppmSITAdditionalDayParams.EscalationCompounded,
		ServiceAreaOrigin:      &ppmSITAdditionalDayParams.ServiceAreaOrigin,
		ServiceAreaDestination: &ppmSITAdditionalDayParams.ServiceAreaDestination,
		NumberDaysSIT:          &ppmSITAdditionalDayParams.NumberDaysSIT,
	}
	return payload
}

func PPMSITEstimatedCost(ppmSITEstimatedCost *models.PPMSITEstimatedCostInfo) *ghcmessages.PPMSITEstimatedCost {
	if ppmSITEstimatedCost == nil {
		return nil
	}
	payload := &ghcmessages.PPMSITEstimatedCost{
		SitCost:                handlers.FmtCost(ppmSITEstimatedCost.EstimatedSITCost),
		PriceFirstDaySIT:       handlers.FmtCost(ppmSITEstimatedCost.PriceFirstDaySIT),
		PriceAdditionalDaySIT:  handlers.FmtCost(ppmSITEstimatedCost.PriceAdditionalDaySIT),
		ParamsFirstDaySIT:      PPMSITEstimatedCostParamsFirstDaySIT(ppmSITEstimatedCost.ParamsFirstDaySIT),
		ParamsAdditionalDaySIT: PPMSITEstimatedCostParamsAdditionalDaySIT(ppmSITEstimatedCost.ParamsAdditionalDaySIT),
	}

	return payload
}

// ShipmentAddressUpdate payload
func ShipmentAddressUpdate(shipmentAddressUpdate *models.ShipmentAddressUpdate) *ghcmessages.ShipmentAddressUpdate {
	if shipmentAddressUpdate == nil || shipmentAddressUpdate.ID.IsNil() {
		return nil
	}

	payload := &ghcmessages.ShipmentAddressUpdate{
		ID:                    strfmt.UUID(shipmentAddressUpdate.ID.String()),
		ShipmentID:            strfmt.UUID(shipmentAddressUpdate.ShipmentID.String()),
		NewAddress:            Address(&shipmentAddressUpdate.NewAddress),
		OriginalAddress:       Address(&shipmentAddressUpdate.OriginalAddress),
		SitOriginalAddress:    Address(shipmentAddressUpdate.SitOriginalAddress),
		ContractorRemarks:     shipmentAddressUpdate.ContractorRemarks,
		OfficeRemarks:         shipmentAddressUpdate.OfficeRemarks,
		Status:                ghcmessages.ShipmentAddressUpdateStatus(shipmentAddressUpdate.Status),
		NewSitDistanceBetween: handlers.FmtIntPtrToInt64(shipmentAddressUpdate.NewSitDistanceBetween),
		OldSitDistanceBetween: handlers.FmtIntPtrToInt64(shipmentAddressUpdate.OldSitDistanceBetween),
	}

	return payload
}

// LineOfAccounting payload
func LineOfAccounting(lineOfAccounting *models.LineOfAccounting) *ghcmessages.LineOfAccounting {
	// Nil check
	if lineOfAccounting == nil {
		return nil
	}

	return &ghcmessages.LineOfAccounting{
		ID:                        strfmt.UUID(lineOfAccounting.ID.String()),
		LoaActvtyID:               lineOfAccounting.LoaActvtyID,
		LoaAgncAcntngCd:           lineOfAccounting.LoaAgncAcntngCd,
		LoaAgncDsbrCd:             lineOfAccounting.LoaAgncDsbrCd,
		LoaAlltSnID:               lineOfAccounting.LoaAlltSnID,
		LoaBafID:                  lineOfAccounting.LoaBafID,
		LoaBdgtAcntClsNm:          lineOfAccounting.LoaBdgtAcntClsNm,
		LoaBetCd:                  lineOfAccounting.LoaBetCd,
		LoaBgFyTx:                 handlers.FmtIntPtrToInt64(lineOfAccounting.LoaBgFyTx),
		LoaBgnDt:                  handlers.FmtDatePtr(lineOfAccounting.LoaBgnDt),
		LoaBgtLnItmID:             lineOfAccounting.LoaBgtLnItmID,
		LoaBgtRstrCd:              lineOfAccounting.LoaBgtRstrCd,
		LoaBgtSubActCd:            lineOfAccounting.LoaBgtSubActCd,
		LoaClsRefID:               lineOfAccounting.LoaClsRefID,
		LoaCstCd:                  lineOfAccounting.LoaCstCd,
		LoaCstCntrID:              lineOfAccounting.LoaCstCntrID,
		LoaCustNm:                 lineOfAccounting.LoaCustNm,
		LoaDfAgncyAlctnRcpntID:    lineOfAccounting.LoaDfAgncyAlctnRcpntID,
		LoaDocID:                  lineOfAccounting.LoaDocID,
		LoaDptID:                  lineOfAccounting.LoaDptID,
		LoaDscTx:                  lineOfAccounting.LoaDscTx,
		LoaDtlRmbsmtSrcID:         lineOfAccounting.LoaDtlRmbsmtSrcID,
		LoaEndDt:                  handlers.FmtDatePtr(lineOfAccounting.LoaEndDt),
		LoaEndFyTx:                handlers.FmtIntPtrToInt64(lineOfAccounting.LoaEndFyTx),
		LoaFmsTrnsactnID:          lineOfAccounting.LoaFmsTrnsactnID,
		LoaFnclArID:               lineOfAccounting.LoaFnclArID,
		LoaFnctPrsNm:              lineOfAccounting.LoaFnctPrsNm,
		LoaFndCntrID:              lineOfAccounting.LoaFndCntrID,
		LoaFndTyFgCd:              lineOfAccounting.LoaFndTyFgCd,
		LoaHistStatCd:             lineOfAccounting.LoaHistStatCd,
		LoaHsGdsCd:                lineOfAccounting.LoaHsGdsCd,
		LoaInstlAcntgActID:        lineOfAccounting.LoaInstlAcntgActID,
		LoaJbOrdNm:                lineOfAccounting.LoaJbOrdNm,
		LoaLclInstlID:             lineOfAccounting.LoaLclInstlID,
		LoaMajClmNm:               lineOfAccounting.LoaMajClmNm,
		LoaMajRmbsmtSrcID:         lineOfAccounting.LoaMajRmbsmtSrcID,
		LoaObjClsID:               lineOfAccounting.LoaObjClsID,
		LoaOpAgncyID:              lineOfAccounting.LoaOpAgncyID,
		LoaPgmElmntID:             lineOfAccounting.LoaPgmElmntID,
		LoaPrjID:                  lineOfAccounting.LoaPrjID,
		LoaSbaltmtRcpntID:         lineOfAccounting.LoaSbaltmtRcpntID,
		LoaScrtyCoopCustCd:        lineOfAccounting.LoaScrtyCoopCustCd,
		LoaScrtyCoopDsgntrCd:      lineOfAccounting.LoaScrtyCoopDsgntrCd,
		LoaScrtyCoopImplAgncCd:    lineOfAccounting.LoaScrtyCoopImplAgncCd,
		LoaScrtyCoopLnItmID:       lineOfAccounting.LoaScrtyCoopLnItmID,
		LoaSpclIntrID:             lineOfAccounting.LoaSpclIntrID,
		LoaSrvSrcID:               lineOfAccounting.LoaSrvSrcID,
		LoaStatCd:                 lineOfAccounting.LoaStatCd,
		LoaSubAcntID:              lineOfAccounting.LoaSubAcntID,
		LoaSysID:                  lineOfAccounting.LoaSysID,
		LoaTnsfrDptNm:             lineOfAccounting.LoaTnsfrDptNm,
		LoaTrnsnID:                lineOfAccounting.LoaTrnsnID,
		LoaTrsySfxTx:              lineOfAccounting.LoaTrsySfxTx,
		LoaTskBdgtSblnTx:          lineOfAccounting.LoaTskBdgtSblnTx,
		LoaUic:                    lineOfAccounting.LoaUic,
		LoaWkCntrRcpntNm:          lineOfAccounting.LoaWkCntrRcpntNm,
		LoaWrkOrdID:               lineOfAccounting.LoaWrkOrdID,
		OrgGrpDfasCd:              lineOfAccounting.OrgGrpDfasCd,
		UpdatedAt:                 strfmt.DateTime(lineOfAccounting.UpdatedAt),
		CreatedAt:                 strfmt.DateTime(lineOfAccounting.CreatedAt),
		ValidLoaForTac:            lineOfAccounting.ValidLoaForTac,
		ValidHhgProgramCodeForLoa: lineOfAccounting.ValidHhgProgramCodeForLoa,
	}
}

// MTOShipment payload
func MTOShipment(storer storage.FileStorer, mtoShipment *models.MTOShipment, sitStatusPayload *ghcmessages.SITStatus) *ghcmessages.MTOShipment {

	payload := &ghcmessages.MTOShipment{
		ID:                          strfmt.UUID(mtoShipment.ID.String()),
		MoveTaskOrderID:             strfmt.UUID(mtoShipment.MoveTaskOrderID.String()),
		ShipmentType:                ghcmessages.MTOShipmentType(mtoShipment.ShipmentType),
		Status:                      ghcmessages.MTOShipmentStatus(mtoShipment.Status),
		CounselorRemarks:            mtoShipment.CounselorRemarks,
		CustomerRemarks:             mtoShipment.CustomerRemarks,
		RejectionReason:             mtoShipment.RejectionReason,
		PickupAddress:               Address(mtoShipment.PickupAddress),
		SecondaryDeliveryAddress:    Address(mtoShipment.SecondaryDeliveryAddress),
		SecondaryPickupAddress:      Address(mtoShipment.SecondaryPickupAddress),
		DestinationAddress:          Address(mtoShipment.DestinationAddress),
		HasSecondaryDeliveryAddress: mtoShipment.HasSecondaryDeliveryAddress,
		HasSecondaryPickupAddress:   mtoShipment.HasSecondaryPickupAddress,
		TertiaryDeliveryAddress:     Address(mtoShipment.TertiaryDeliveryAddress),
		TertiaryPickupAddress:       Address(mtoShipment.TertiaryPickupAddress),
		HasTertiaryDeliveryAddress:  mtoShipment.HasTertiaryDeliveryAddress,
		HasTertiaryPickupAddress:    mtoShipment.HasTertiaryPickupAddress,
		ActualProGearWeight:         handlers.FmtPoundPtr(mtoShipment.ActualProGearWeight),
		ActualSpouseProGearWeight:   handlers.FmtPoundPtr(mtoShipment.ActualSpouseProGearWeight),
		PrimeEstimatedWeight:        handlers.FmtPoundPtr(mtoShipment.PrimeEstimatedWeight),
		PrimeActualWeight:           handlers.FmtPoundPtr(mtoShipment.PrimeActualWeight),
		NtsRecordedWeight:           handlers.FmtPoundPtr(mtoShipment.NTSRecordedWeight),
		MtoAgents:                   *MTOAgents(&mtoShipment.MTOAgents),
		MtoServiceItems:             MTOServiceItemModels(mtoShipment.MTOServiceItems, storer),
		Diversion:                   mtoShipment.Diversion,
		DiversionReason:             mtoShipment.DiversionReason,
		Reweigh:                     Reweigh(mtoShipment.Reweigh, sitStatusPayload),
		CreatedAt:                   strfmt.DateTime(mtoShipment.CreatedAt),
		UpdatedAt:                   strfmt.DateTime(mtoShipment.UpdatedAt),
		ETag:                        etag.GenerateEtag(mtoShipment.UpdatedAt),
		DeletedAt:                   handlers.FmtDateTimePtr(mtoShipment.DeletedAt),
		ApprovedDate:                handlers.FmtDateTimePtr(mtoShipment.ApprovedDate),
		SitDaysAllowance:            handlers.FmtIntPtrToInt64(mtoShipment.SITDaysAllowance),
		SitExtensions:               *SITDurationUpdates(&mtoShipment.SITDurationUpdates),
		BillableWeightCap:           handlers.FmtPoundPtr(mtoShipment.BillableWeightCap),
		BillableWeightJustification: mtoShipment.BillableWeightJustification,
		UsesExternalVendor:          mtoShipment.UsesExternalVendor,
		ServiceOrderNumber:          mtoShipment.ServiceOrderNumber,
		StorageFacility:             StorageFacility(mtoShipment.StorageFacility),
		PpmShipment:                 PPMShipment(storer, mtoShipment.PPMShipment),
		BoatShipment:                BoatShipment(storer, mtoShipment.BoatShipment),
		MobileHomeShipment:          MobileHomeShipment(storer, mtoShipment.MobileHome),
		DeliveryAddressUpdate:       ShipmentAddressUpdate(mtoShipment.DeliveryAddressUpdate),
		ShipmentLocator:             handlers.FmtStringPtr(mtoShipment.ShipmentLocator),
	}

	if mtoShipment.Distance != nil {
		payload.Distance = handlers.FmtInt64(int64(*mtoShipment.Distance))
	}

	if sitStatusPayload != nil {
		// If we have a sitStatusPayload, overwrite SitDaysAllowance from the shipment model.
		totalSITAllowance := 0
		if sitStatusPayload.TotalDaysRemaining != nil {
			totalSITAllowance += int(*sitStatusPayload.TotalDaysRemaining)
		}
		if sitStatusPayload.TotalSITDaysUsed != nil {
			totalSITAllowance += int(*sitStatusPayload.TotalSITDaysUsed)
		}
		payload.SitDaysAllowance = handlers.FmtIntPtrToInt64(&totalSITAllowance)
	}

	if mtoShipment.SITDurationUpdates != nil && len(mtoShipment.SITDurationUpdates) > 0 {
		payload.SitExtensions = *SITDurationUpdates(&mtoShipment.SITDurationUpdates)
	}

	if mtoShipment.RequestedPickupDate != nil && !mtoShipment.RequestedPickupDate.IsZero() {
		payload.RequestedPickupDate = handlers.FmtDatePtr(mtoShipment.RequestedPickupDate)
	}

	if mtoShipment.ActualPickupDate != nil && !mtoShipment.ActualPickupDate.IsZero() {
		payload.ActualPickupDate = handlers.FmtDatePtr(mtoShipment.ActualPickupDate)
	}

	if mtoShipment.ActualDeliveryDate != nil && !mtoShipment.ActualDeliveryDate.IsZero() {
		payload.ActualDeliveryDate = handlers.FmtDatePtr(mtoShipment.ActualDeliveryDate)
	}

	if mtoShipment.RequestedDeliveryDate != nil && !mtoShipment.RequestedDeliveryDate.IsZero() {
		payload.RequestedDeliveryDate = handlers.FmtDatePtr(mtoShipment.RequestedDeliveryDate)
	}

	if mtoShipment.RequiredDeliveryDate != nil && !mtoShipment.RequiredDeliveryDate.IsZero() {
		payload.RequiredDeliveryDate = handlers.FmtDatePtr(mtoShipment.RequiredDeliveryDate)
	}

	if mtoShipment.ScheduledPickupDate != nil {
		payload.ScheduledPickupDate = handlers.FmtDatePtr(mtoShipment.ScheduledPickupDate)
	}

	if mtoShipment.ScheduledDeliveryDate != nil {
		payload.ScheduledDeliveryDate = handlers.FmtDatePtr(mtoShipment.ScheduledDeliveryDate)
	}

	if mtoShipment.DestinationType != nil {
		destinationType := ghcmessages.DestinationType(*mtoShipment.DestinationType)
		payload.DestinationType = &destinationType
	}

	if sitStatusPayload != nil {
		payload.SitStatus = sitStatusPayload
	}

	if mtoShipment.TACType != nil {
		tt := ghcmessages.LOAType(*mtoShipment.TACType)
		payload.TacType = &tt
	}

	if mtoShipment.SACType != nil {
		st := ghcmessages.LOAType(*mtoShipment.SACType)
		payload.SacType = &st
	}

	weightsCalculator := mtoshipment.NewShipmentBillableWeightCalculator()
	calculatedWeights := weightsCalculator.CalculateShipmentBillableWeight(mtoShipment)

	// CalculatedBillableWeight is intentionally not a part of the mto_shipments model
	// because we don't want to store a derived value in the database
	payload.CalculatedBillableWeight = handlers.FmtPoundPtr(calculatedWeights.CalculatedBillableWeight)

	return payload
}

// MTOShipments payload
func MTOShipments(storer storage.FileStorer, mtoShipments *models.MTOShipments, sitStatusPayload map[string]*ghcmessages.SITStatus) *ghcmessages.MTOShipments {
	payload := make(ghcmessages.MTOShipments, len(*mtoShipments))

	for i, m := range *mtoShipments {
		copyOfMtoShipment := m // Make copy to avoid implicit memory aliasing of items from a range statement.
		if sitStatus, ok := sitStatusPayload[copyOfMtoShipment.ID.String()]; ok {
			payload[i] = MTOShipment(storer, &copyOfMtoShipment, sitStatus)
		} else {
			payload[i] = MTOShipment(storer, &copyOfMtoShipment, nil)
		}
	}
	return &payload
}

// MTOAgent payload
func MTOAgent(mtoAgent *models.MTOAgent) *ghcmessages.MTOAgent {
	payload := &ghcmessages.MTOAgent{
		ID:            strfmt.UUID(mtoAgent.ID.String()),
		MtoShipmentID: strfmt.UUID(mtoAgent.MTOShipmentID.String()),
		CreatedAt:     strfmt.DateTime(mtoAgent.CreatedAt),
		UpdatedAt:     strfmt.DateTime(mtoAgent.UpdatedAt),
		FirstName:     mtoAgent.FirstName,
		LastName:      mtoAgent.LastName,
		AgentType:     string(mtoAgent.MTOAgentType),
		Email:         mtoAgent.Email,
		Phone:         mtoAgent.Phone,
		ETag:          etag.GenerateEtag(mtoAgent.UpdatedAt),
	}
	return payload
}

// MTOAgents payload
func MTOAgents(mtoAgents *models.MTOAgents) *ghcmessages.MTOAgents {
	payload := make(ghcmessages.MTOAgents, len(*mtoAgents))
	for i, m := range *mtoAgents {
		copyOfMtoAgent := m // Make copy to avoid implicit memory aliasing of items from a range statement.
		payload[i] = MTOAgent(&copyOfMtoAgent)
	}
	return &payload
}

// PaymentRequests payload
func PaymentRequests(appCtx appcontext.AppContext, prs *models.PaymentRequests, storer storage.FileStorer) (*ghcmessages.PaymentRequests, error) {
	payload := make(ghcmessages.PaymentRequests, len(*prs))

	for i, p := range *prs {
		paymentRequest := p
		pr, err := PaymentRequest(appCtx, &paymentRequest, storer)
		if err != nil {
			return nil, err
		}
		payload[i] = pr
	}
	return &payload, nil
}

// PaymentRequest payload
func PaymentRequest(appCtx appcontext.AppContext, pr *models.PaymentRequest, storer storage.FileStorer) (*ghcmessages.PaymentRequest, error) {
	serviceDocs := make(ghcmessages.ProofOfServiceDocs, len(pr.ProofOfServiceDocs))

	if pr.ProofOfServiceDocs != nil && len(pr.ProofOfServiceDocs) > 0 {
		for i, proofOfService := range pr.ProofOfServiceDocs {
			payload, err := ProofOfServiceDoc(proofOfService, storer)
			if err != nil {
				return nil, err
			}
			serviceDocs[i] = payload
		}
	}

	move, err := Move(&pr.MoveTaskOrder, storer)
	if err != nil {
		return nil, err
	}

	ediErrorInfoEDIType := ""
	ediErrorInfoEDICode := ""
	ediErrorInfoEDIDescription := ""
	ediErrorInfo := pr.EdiErrors
	if ediErrorInfo != nil {
		mostRecentEdiError := ediErrorInfo[0]
		if mostRecentEdiError.EDIType != "" {
			ediErrorInfoEDIType = string(mostRecentEdiError.EDIType)
		}
		if mostRecentEdiError.Code != nil {
			ediErrorInfoEDICode = *mostRecentEdiError.Code
		}
		if mostRecentEdiError.Description != nil {
			ediErrorInfoEDIDescription = *mostRecentEdiError.Description
		}
	}

	var totalTPPSPaidInvoicePriceMillicents *int64
	var tppsPaidInvoiceSellerPaidDate *time.Time
	var TPPSPaidInvoiceReportsForPR models.TPPSPaidInvoiceReportEntrys
	if pr.TPPSPaidInvoiceReports != nil {
		TPPSPaidInvoiceReportsForPR = pr.TPPSPaidInvoiceReports
		if len(TPPSPaidInvoiceReportsForPR) > 0 {
			if TPPSPaidInvoiceReportsForPR[0].InvoiceTotalChargesInMillicents >= 0 {
				totalTPPSPaidInvoicePriceMillicents = models.Int64Pointer(int64(TPPSPaidInvoiceReportsForPR[0].InvoiceTotalChargesInMillicents))
				tppsPaidInvoiceSellerPaidDate = &TPPSPaidInvoiceReportsForPR[0].SellerPaidDate
			}
		}
	}

	return &ghcmessages.PaymentRequest{
		ID:                                   *handlers.FmtUUID(pr.ID),
		IsFinal:                              &pr.IsFinal,
		MoveTaskOrderID:                      *handlers.FmtUUID(pr.MoveTaskOrderID),
		MoveTaskOrder:                        move,
		PaymentRequestNumber:                 pr.PaymentRequestNumber,
		RecalculationOfPaymentRequestID:      handlers.FmtUUIDPtr(pr.RecalculationOfPaymentRequestID),
		RejectionReason:                      pr.RejectionReason,
		Status:                               ghcmessages.PaymentRequestStatus(pr.Status),
		ETag:                                 etag.GenerateEtag(pr.UpdatedAt),
		ServiceItems:                         *PaymentServiceItems(&pr.PaymentServiceItems, &TPPSPaidInvoiceReportsForPR),
		ReviewedAt:                           handlers.FmtDateTimePtr(pr.ReviewedAt),
		ProofOfServiceDocs:                   serviceDocs,
		CreatedAt:                            strfmt.DateTime(pr.CreatedAt),
		SentToGexAt:                          (*strfmt.DateTime)(pr.SentToGexAt),
		ReceivedByGexAt:                      (*strfmt.DateTime)(pr.ReceivedByGexAt),
		EdiErrorType:                         &ediErrorInfoEDIType,
		EdiErrorCode:                         &ediErrorInfoEDICode,
		EdiErrorDescription:                  &ediErrorInfoEDIDescription,
		TppsInvoiceAmountPaidTotalMillicents: totalTPPSPaidInvoicePriceMillicents,
		TppsInvoiceSellerPaidDate:            (*strfmt.DateTime)(tppsPaidInvoiceSellerPaidDate),
	}, nil
}

// PaymentServiceItem payload
func PaymentServiceItem(ps *models.PaymentServiceItem) *ghcmessages.PaymentServiceItem {
	if ps == nil {
		return nil
	}
	paymentServiceItemParams := PaymentServiceItemParams(&ps.PaymentServiceItemParams)

	return &ghcmessages.PaymentServiceItem{
		ID:                       *handlers.FmtUUID(ps.ID),
		MtoServiceItemID:         *handlers.FmtUUID(ps.MTOServiceItemID),
		MtoServiceItemCode:       string(ps.MTOServiceItem.ReService.Code),
		MtoServiceItemName:       ps.MTOServiceItem.ReService.Name,
		MtoShipmentType:          ghcmessages.MTOShipmentType(ps.MTOServiceItem.MTOShipment.ShipmentType),
		MtoShipmentID:            handlers.FmtUUIDPtr(ps.MTOServiceItem.MTOShipmentID),
		CreatedAt:                strfmt.DateTime(ps.CreatedAt),
		PriceCents:               handlers.FmtCost(ps.PriceCents),
		RejectionReason:          ps.RejectionReason,
		Status:                   ghcmessages.PaymentServiceItemStatus(ps.Status),
		ReferenceID:              ps.ReferenceID,
		ETag:                     etag.GenerateEtag(ps.UpdatedAt),
		PaymentServiceItemParams: *paymentServiceItemParams,
	}
}

// PaymentServiceItems payload
func PaymentServiceItems(paymentServiceItems *models.PaymentServiceItems, tppsPaidReportData *models.TPPSPaidInvoiceReportEntrys) *ghcmessages.PaymentServiceItems {
	payload := make(ghcmessages.PaymentServiceItems, len(*paymentServiceItems))
	for i, m := range *paymentServiceItems {
		copyOfPaymentServiceItem := m // Make copy to avoid implicit memory aliasing of items from a range statement.
		payload[i] = PaymentServiceItem(&copyOfPaymentServiceItem)

		// We process TPPS Paid Invoice Reports to get payment information for each payment service item
		// This report tells us how much TPPS paid HS for each item, then we store and display it
		if *tppsPaidReportData != nil {
			tppsDataForPaymentRequest := *tppsPaidReportData
			for tppsDataRowIndex := range tppsDataForPaymentRequest {
				if tppsDataForPaymentRequest[tppsDataRowIndex].ProductDescription == payload[i].MtoServiceItemCode {
					payload[i].TppsInvoiceAmountPaidPerServiceItemMillicents = handlers.FmtMilliCentsPtr(&tppsDataForPaymentRequest[tppsDataRowIndex].LineNetCharge)
				}
			}
		}
	}
	return &payload
}

// PaymentServiceItemParam payload
func PaymentServiceItemParam(paymentServiceItemParam models.PaymentServiceItemParam) *ghcmessages.PaymentServiceItemParam {
	return &ghcmessages.PaymentServiceItemParam{
		ID:                   strfmt.UUID(paymentServiceItemParam.ID.String()),
		PaymentServiceItemID: strfmt.UUID(paymentServiceItemParam.PaymentServiceItemID.String()),
		Key:                  ghcmessages.ServiceItemParamName(paymentServiceItemParam.ServiceItemParamKey.Key),
		Value:                paymentServiceItemParam.Value,
		Type:                 ghcmessages.ServiceItemParamType(paymentServiceItemParam.ServiceItemParamKey.Type),
		Origin:               ghcmessages.ServiceItemParamOrigin(paymentServiceItemParam.ServiceItemParamKey.Origin),
		ETag:                 etag.GenerateEtag(paymentServiceItemParam.UpdatedAt),
	}
}

// PaymentServiceItemParams payload
func PaymentServiceItemParams(paymentServiceItemParams *models.PaymentServiceItemParams) *ghcmessages.PaymentServiceItemParams {
	if paymentServiceItemParams == nil {
		return nil
	}

	payload := make(ghcmessages.PaymentServiceItemParams, len(*paymentServiceItemParams))

	for i, p := range *paymentServiceItemParams {
		payload[i] = PaymentServiceItemParam(p)
	}
	return &payload
}

func ServiceRequestDoc(serviceRequest models.ServiceRequestDocument, storer storage.FileStorer) (*ghcmessages.ServiceRequestDocument, error) {

	uploads := make([]*ghcmessages.Upload, len(serviceRequest.ServiceRequestDocumentUploads))

	if serviceRequest.ServiceRequestDocumentUploads != nil && len(serviceRequest.ServiceRequestDocumentUploads) > 0 {
		for i, serviceRequestUpload := range serviceRequest.ServiceRequestDocumentUploads {
			url, err := storer.PresignedURL(serviceRequestUpload.Upload.StorageKey, serviceRequestUpload.Upload.ContentType)
			if err != nil {
				return nil, err
			}
			uploads[i] = Upload(storer, serviceRequestUpload.Upload, url)
		}
	}

	return &ghcmessages.ServiceRequestDocument{
		Uploads: uploads,
	}, nil

}

// MTOServiceItemSingleModel payload
func MTOServiceItemSingleModel(s *models.MTOServiceItem) *ghcmessages.MTOServiceItemSingle {
	return &ghcmessages.MTOServiceItemSingle{
		SitPostalCode:            handlers.FmtStringPtr(s.SITPostalCode),
		ApprovedAt:               handlers.FmtDateTimePtr(s.ApprovedAt),
		CreatedAt:                *handlers.FmtDateTime(s.CreatedAt),
		ID:                       *handlers.FmtUUID(s.ID),
		MoveTaskOrderID:          *handlers.FmtUUID(s.MoveTaskOrderID),
		MtoShipmentID:            handlers.FmtUUID(*s.MTOShipmentID),
		PickupPostalCode:         handlers.FmtStringPtr(s.PickupPostalCode),
		ReServiceID:              *handlers.FmtUUID(s.ReServiceID),
		RejectedAt:               handlers.FmtDateTimePtr(s.RejectedAt),
		RejectionReason:          handlers.FmtStringPtr(s.RejectionReason),
		SitCustomerContacted:     handlers.FmtDatePtr(s.SITCustomerContacted),
		SitDepartureDate:         handlers.FmtDateTimePtr(s.SITDepartureDate),
		SitEntryDate:             handlers.FmtDateTimePtr(s.SITEntryDate),
		SitRequestedDelivery:     handlers.FmtDatePtr(s.SITRequestedDelivery),
		Status:                   handlers.FmtString(string(s.Status)),
		UpdatedAt:                *handlers.FmtDateTime(s.UpdatedAt),
		ConvertToCustomerExpense: *handlers.FmtBool(s.CustomerExpense),
		CustomerExpenseReason:    handlers.FmtStringPtr(s.CustomerExpenseReason),
	}
}

// MTOServiceItemModel payload
func MTOServiceItemModel(s *models.MTOServiceItem, storer storage.FileStorer) *ghcmessages.MTOServiceItem {
	if s == nil {
		return nil
	}

	serviceRequestDocs := make(ghcmessages.ServiceRequestDocuments, len(s.ServiceRequestDocuments))

	if s.ServiceRequestDocuments != nil && len(s.ServiceRequestDocuments) > 0 {
		for i, serviceRequest := range s.ServiceRequestDocuments {
			payload, err := ServiceRequestDoc(serviceRequest, storer)
			if err != nil {
				return nil
			}
			serviceRequestDocs[i] = payload
		}
	}

	return &ghcmessages.MTOServiceItem{
		ID:                            handlers.FmtUUID(s.ID),
		MoveTaskOrderID:               handlers.FmtUUID(s.MoveTaskOrderID),
		MtoShipmentID:                 handlers.FmtUUIDPtr(s.MTOShipmentID),
		ReServiceID:                   handlers.FmtUUID(s.ReServiceID),
		ReServiceCode:                 handlers.FmtString(string(s.ReService.Code)),
		ReServiceName:                 handlers.FmtStringPtr(&s.ReService.Name),
		Reason:                        handlers.FmtStringPtr(s.Reason),
		RejectionReason:               handlers.FmtStringPtr(s.RejectionReason),
		PickupPostalCode:              handlers.FmtStringPtr(s.PickupPostalCode),
		SITPostalCode:                 handlers.FmtStringPtr(s.SITPostalCode),
		SitEntryDate:                  handlers.FmtDateTimePtr(s.SITEntryDate),
		SitDepartureDate:              handlers.FmtDateTimePtr(s.SITDepartureDate),
		SitCustomerContacted:          handlers.FmtDatePtr(s.SITCustomerContacted),
		SitRequestedDelivery:          handlers.FmtDatePtr(s.SITRequestedDelivery),
		Status:                        ghcmessages.MTOServiceItemStatus(s.Status),
		Description:                   handlers.FmtStringPtr(s.Description),
		Dimensions:                    MTOServiceItemDimensions(s.Dimensions),
		CustomerContacts:              MTOServiceItemCustomerContacts(s.CustomerContacts),
		SitOriginHHGOriginalAddress:   Address(s.SITOriginHHGOriginalAddress),
		SitOriginHHGActualAddress:     Address(s.SITOriginHHGActualAddress),
		SitDestinationOriginalAddress: Address(s.SITDestinationOriginalAddress),
		SitDestinationFinalAddress:    Address(s.SITDestinationFinalAddress),
		EstimatedWeight:               handlers.FmtPoundPtr(s.EstimatedWeight),
		CreatedAt:                     strfmt.DateTime(s.CreatedAt),
		ApprovedAt:                    handlers.FmtDateTimePtr(s.ApprovedAt),
		RejectedAt:                    handlers.FmtDateTimePtr(s.RejectedAt),
		ETag:                          etag.GenerateEtag(s.UpdatedAt),
		ServiceRequestDocuments:       serviceRequestDocs,
		ConvertToCustomerExpense:      *handlers.FmtBool(s.CustomerExpense),
		CustomerExpenseReason:         handlers.FmtStringPtr(s.CustomerExpenseReason),
		SitDeliveryMiles:              handlers.FmtIntPtrToInt64(s.SITDeliveryMiles),
		EstimatedPrice:                handlers.FmtCost(s.PricingEstimate),
		StandaloneCrate:               s.StandaloneCrate,
		LockedPriceCents:              handlers.FmtCost(s.LockedPriceCents),
	}
}

// SITServiceItemGrouping payload
func SITServiceItemGrouping(s models.SITServiceItemGrouping, storer storage.FileStorer) *ghcmessages.SITServiceItemGrouping {
	if len(s.ServiceItems) == 0 {
		return nil
	}

	summary := ghcmessages.SITSummary{
		FirstDaySITServiceItemID: strfmt.UUID(s.Summary.FirstDaySITServiceItemID.String()),
		Location:                 s.Summary.Location,
		DaysInSIT:                handlers.FmtIntPtrToInt64(&s.Summary.DaysInSIT),
		SitEntryDate:             *handlers.FmtDateTime(s.Summary.SITEntryDate),
		SitDepartureDate:         handlers.FmtDateTimePtr(s.Summary.SITDepartureDate),
		SitAuthorizedEndDate:     *handlers.FmtDateTime(s.Summary.SITAuthorizedEndDate),
		SitCustomerContacted:     handlers.FmtDateTimePtr(s.Summary.SITCustomerContacted),
		SitRequestedDelivery:     handlers.FmtDateTimePtr(s.Summary.SITRequestedDelivery),
	}

	serviceItems := MTOServiceItemModels(s.ServiceItems, storer)

	return &ghcmessages.SITServiceItemGrouping{
		Summary:      &summary,
		ServiceItems: serviceItems,
	}
}

// SITServiceItemGroupings payload
func SITServiceItemGroupings(s models.SITServiceItemGroupings, storer storage.FileStorer) ghcmessages.SITServiceItemGroupings {
	sitGroupings := ghcmessages.SITServiceItemGroupings{}
	for _, sitGroup := range s {
		if sitPayload := SITServiceItemGrouping(sitGroup, storer); sitPayload != nil {
			sitGroupings = append(sitGroupings, sitPayload)
		}
	}
	return sitGroupings
}

// MTOServiceItemModels payload
func MTOServiceItemModels(s models.MTOServiceItems, storer storage.FileStorer) ghcmessages.MTOServiceItems {
	serviceItems := ghcmessages.MTOServiceItems{}
	for _, item := range s {
		copyOfServiceItem := item // Make copy to avoid implicit memory aliasing of items from a range statement.
		serviceItems = append(serviceItems, MTOServiceItemModel(&copyOfServiceItem, storer))
	}

	return serviceItems
}

// MTOServiceItemDimension payload
func MTOServiceItemDimension(d *models.MTOServiceItemDimension) *ghcmessages.MTOServiceItemDimension {
	return &ghcmessages.MTOServiceItemDimension{
		ID:     *handlers.FmtUUID(d.ID),
		Type:   ghcmessages.DimensionType(d.Type),
		Length: *d.Length.Int32Ptr(),
		Height: *d.Height.Int32Ptr(),
		Width:  *d.Width.Int32Ptr(),
	}
}

// MTOServiceItemDimensions payload
func MTOServiceItemDimensions(d models.MTOServiceItemDimensions) ghcmessages.MTOServiceItemDimensions {
	payload := make(ghcmessages.MTOServiceItemDimensions, len(d))
	for i, item := range d {
		copyOfServiceItem := item // Make copy to avoid implicit memory aliasing of items from a range statement.
		payload[i] = MTOServiceItemDimension(&copyOfServiceItem)
	}
	return payload
}

// MTOServiceItemCustomerContact payload
func MTOServiceItemCustomerContact(c *models.MTOServiceItemCustomerContact) *ghcmessages.MTOServiceItemCustomerContact {
	return &ghcmessages.MTOServiceItemCustomerContact{
		Type:                       ghcmessages.CustomerContactType(c.Type),
		DateOfContact:              *handlers.FmtDate(c.DateOfContact),
		TimeMilitary:               c.TimeMilitary,
		FirstAvailableDeliveryDate: *handlers.FmtDate(c.FirstAvailableDeliveryDate),
	}
}

// MTOServiceItemCustomerContacts payload
func MTOServiceItemCustomerContacts(c models.MTOServiceItemCustomerContacts) ghcmessages.MTOServiceItemCustomerContacts {
	payload := make(ghcmessages.MTOServiceItemCustomerContacts, len(c))
	for i, item := range c {
		copyOfServiceItem := item // Make copy to avoid implicit memory aliasing of items from a range statement.
		payload[i] = MTOServiceItemCustomerContact(&copyOfServiceItem)
	}
	return payload
}

// Upload payload
func Upload(storer storage.FileStorer, upload models.Upload, url string) *ghcmessages.Upload {
	uploadPayload := &ghcmessages.Upload{
		ID:          handlers.FmtUUIDValue(upload.ID),
		Filename:    upload.Filename,
		ContentType: upload.ContentType,
		UploadType:  string(upload.UploadType),
		URL:         strfmt.URI(url),
		Bytes:       upload.Bytes,
		CreatedAt:   strfmt.DateTime(upload.CreatedAt),
		UpdatedAt:   strfmt.DateTime(upload.UpdatedAt),
		DeletedAt:   (*strfmt.DateTime)(upload.DeletedAt),
	}

	if upload.Rotation != nil {
		uploadPayload.Rotation = *upload.Rotation
	}

	tags, err := storer.Tags(upload.StorageKey)
	if err != nil || len(tags) == 0 {
		uploadPayload.Status = "PROCESSING"
	} else {
		uploadPayload.Status = tags["av-status"]
	}
	return uploadPayload
}

// Upload payload for when a Proof of Service doc is designated as a weight ticket
// This adds an isWeightTicket key to the payload for the UI to use
func WeightTicketUpload(storer storage.FileStorer, upload models.Upload, url string, isWeightTicket bool) *ghcmessages.Upload {
	uploadPayload := &ghcmessages.Upload{
		ID:             handlers.FmtUUIDValue(upload.ID),
		Filename:       upload.Filename,
		ContentType:    upload.ContentType,
		URL:            strfmt.URI(url),
		Bytes:          upload.Bytes,
		CreatedAt:      strfmt.DateTime(upload.CreatedAt),
		UpdatedAt:      strfmt.DateTime(upload.UpdatedAt),
		IsWeightTicket: isWeightTicket,
	}
	tags, err := storer.Tags(upload.StorageKey)
	if err != nil || len(tags) == 0 {
		uploadPayload.Status = "PROCESSING"
	} else {
		uploadPayload.Status = tags["av-status"]
	}
	return uploadPayload
}

// ProofOfServiceDoc payload from model
func ProofOfServiceDoc(proofOfService models.ProofOfServiceDoc, storer storage.FileStorer) (*ghcmessages.ProofOfServiceDoc, error) {

	uploads := make([]*ghcmessages.Upload, len(proofOfService.PrimeUploads))
	if proofOfService.PrimeUploads != nil && len(proofOfService.PrimeUploads) > 0 {
		for i, primeUpload := range proofOfService.PrimeUploads {
			url, err := storer.PresignedURL(primeUpload.Upload.StorageKey, primeUpload.Upload.ContentType)
			if err != nil {
				return nil, err
			}
			// if the doc is a weight ticket then we need to return a different payload so the UI can differentiate
			weightTicket := proofOfService.IsWeightTicket
			if weightTicket {
				uploads[i] = WeightTicketUpload(storer, primeUpload.Upload, url, proofOfService.IsWeightTicket)
			} else {
				uploads[i] = Upload(storer, primeUpload.Upload, url)
			}
		}
	}

	return &ghcmessages.ProofOfServiceDoc{
		IsWeightTicket: proofOfService.IsWeightTicket,
		Uploads:        uploads,
	}, nil
}

func PayloadForUploadModel(
	storer storage.FileStorer,
	upload models.Upload,
	url string,
) *ghcmessages.Upload {
	uploadPayload := &ghcmessages.Upload{
		ID:          handlers.FmtUUIDValue(upload.ID),
		Filename:    upload.Filename,
		ContentType: upload.ContentType,
		UploadType:  string(upload.UploadType),
		URL:         strfmt.URI(url),
		Bytes:       upload.Bytes,
		CreatedAt:   strfmt.DateTime(upload.CreatedAt),
		UpdatedAt:   strfmt.DateTime(upload.UpdatedAt),
		DeletedAt:   (*strfmt.DateTime)(upload.DeletedAt),
	}

	if upload.Rotation != nil {
		uploadPayload.Rotation = *upload.Rotation
	}

	tags, err := storer.Tags(upload.StorageKey)
	if err != nil || len(tags) == 0 {
		uploadPayload.Status = "PROCESSING"
	} else {
		uploadPayload.Status = tags["av-status"]
	}
	return uploadPayload
}

func PayloadForDocumentModel(storer storage.FileStorer, document models.Document) (*ghcmessages.Document, error) {
	uploads := make([]*ghcmessages.Upload, len(document.UserUploads))
	for i, userUpload := range document.UserUploads {
		if userUpload.Upload.ID == uuid.Nil {
			return nil, errors.New("no uploads for user")
		}
		url, err := storer.PresignedURL(userUpload.Upload.StorageKey, userUpload.Upload.ContentType)
		if err != nil {
			return nil, err
		}

		uploadPayload := PayloadForUploadModel(storer, userUpload.Upload, url)
		uploads[i] = uploadPayload
	}

	documentPayload := &ghcmessages.Document{
		ID:              handlers.FmtUUID(document.ID),
		ServiceMemberID: handlers.FmtUUID(document.ServiceMemberID),
		Uploads:         uploads,
	}
	return documentPayload, nil
}

// In the TOO queue response we only want to count shipments in these statuses (excluding draft and cancelled)
// For the Services Counseling queue we will find the earliest move date from shipments in these statuses
func queueIncludeShipmentStatus(status models.MTOShipmentStatus) bool {
	return status == models.MTOShipmentStatusSubmitted ||
		status == models.MTOShipmentStatusApproved ||
		status == models.MTOShipmentStatusDiversionRequested ||
		status == models.MTOShipmentStatusCancellationRequested
}

func QueueAvailableOfficeUsers(officeUsers []models.OfficeUser) *ghcmessages.AvailableOfficeUsers {
	availableOfficeUsers := make(ghcmessages.AvailableOfficeUsers, len(officeUsers))
	for i, officeUser := range officeUsers {

		hasSafety := officeUser.User.Privileges.HasPrivilege(models.PrivilegeTypeSafety)

		availableOfficeUsers[i] = &ghcmessages.AvailableOfficeUser{
			LastName:           officeUser.LastName,
			FirstName:          officeUser.FirstName,
			OfficeUserID:       *handlers.FmtUUID(officeUser.ID),
			HasSafetyPrivilege: swag.BoolValue(&hasSafety),
		}
	}

	return &availableOfficeUsers
}

// QueueMoves payload
func QueueMoves(moves []models.Move) *ghcmessages.QueueMoves {
	queueMoves := make(ghcmessages.QueueMoves, len(moves))
	for i, move := range moves {
		customer := move.Orders.ServiceMember

		var transportationOffice string
		if move.CounselingOffice != nil {
			transportationOffice = move.CounselingOffice.Name
		}
		var validMTOShipments []models.MTOShipment
		var earliestRequestedPickup *time.Time
		// we can't easily modify our sql query to find the earliest shipment pickup date so we must do it here
		for _, shipment := range move.MTOShipments {
			if queueIncludeShipmentStatus(shipment.Status) && shipment.DeletedAt == nil {
				earliestDateInCurrentShipment := findEarliestDateForRequestedMoveDate(shipment)
				if earliestRequestedPickup == nil || (earliestDateInCurrentShipment != nil && earliestDateInCurrentShipment.Before(*earliestRequestedPickup)) {
					earliestRequestedPickup = earliestDateInCurrentShipment
				}

				validMTOShipments = append(validMTOShipments, shipment)
			}
		}

		var deptIndicator ghcmessages.DeptIndicator
		if move.Orders.DepartmentIndicator != nil {
			deptIndicator = ghcmessages.DeptIndicator(*move.Orders.DepartmentIndicator)
		}

		var gbloc string
		if move.Status == models.MoveStatusNeedsServiceCounseling {
			gbloc = swag.StringValue(move.Orders.OriginDutyLocationGBLOC)
		} else if len(move.ShipmentGBLOC) > 0 && move.ShipmentGBLOC[0].GBLOC != nil {
			// There is a Pop bug that prevents us from using a has_one association for
			// Move.ShipmentGBLOC, so we have to treat move.ShipmentGBLOC as an array, even
			// though there can never be more than one GBLOC for a move.
			gbloc = swag.StringValue(move.ShipmentGBLOC[0].GBLOC)
		} else {
			// If the move's first shipment doesn't have a pickup address (like with an NTS-Release),
			// we need to fall back to the origin duty location GBLOC.  If that's not available for
			// some reason, then we should get the empty string (no GBLOC).
			gbloc = swag.StringValue(move.Orders.OriginDutyLocationGBLOC)
		}
		var closeoutLocation string
		if move.CloseoutOffice != nil {
			closeoutLocation = move.CloseoutOffice.Name
		}
		var closeoutInitiated time.Time
		var ppmStatus models.PPMShipmentStatus
		for _, shipment := range move.MTOShipments {
			if shipment.PPMShipment != nil {
				ppmStatus = shipment.PPMShipment.Status
				if shipment.PPMShipment.SubmittedAt != nil {
					if closeoutInitiated.Before(*shipment.PPMShipment.SubmittedAt) {
						closeoutInitiated = *shipment.PPMShipment.SubmittedAt
					}
				}
			}
		}

		queueMoves[i] = &ghcmessages.QueueMove{
			Customer:                Customer(&customer),
			Status:                  ghcmessages.MoveStatus(move.Status),
			ID:                      *handlers.FmtUUID(move.ID),
			Locator:                 move.Locator,
			SubmittedAt:             handlers.FmtDateTimePtr(move.SubmittedAt),
			AppearedInTooAt:         handlers.FmtDateTimePtr(findLastSentToTOO(move)),
			RequestedMoveDate:       handlers.FmtDatePtr(earliestRequestedPickup),
			DepartmentIndicator:     &deptIndicator,
			ShipmentsCount:          int64(len(validMTOShipments)),
			OriginDutyLocation:      DutyLocation(move.Orders.OriginDutyLocation),
			DestinationDutyLocation: DutyLocation(&move.Orders.NewDutyLocation), // #nosec G601 new in 1.22.2
			OriginGBLOC:             ghcmessages.GBLOC(gbloc),
			PpmType:                 move.PPMType,
			CloseoutInitiated:       handlers.FmtDateTimePtr(&closeoutInitiated),
			CloseoutLocation:        &closeoutLocation,
			OrderType:               (*string)(move.Orders.OrdersType.Pointer()),
			LockedByOfficeUserID:    handlers.FmtUUIDPtr(move.LockedByOfficeUserID),
			LockedByOfficeUser:      OfficeUser(move.LockedByOfficeUser),
			LockExpiresAt:           handlers.FmtDateTimePtr(move.LockExpiresAt),
			PpmStatus:               ghcmessages.PPMStatus(ppmStatus),
<<<<<<< HEAD
=======
			CounselingOffice:        &transportationOffice,
>>>>>>> 9df187bf
			AssignedTo:              AssignedOfficeUser(move.SCAssignedUser),
		}
	}
	return &queueMoves
}

func findLastSentToTOO(move models.Move) (latestOccurance *time.Time) {
	possibleValues := [3]*time.Time{move.SubmittedAt, move.ServiceCounselingCompletedAt, move.ApprovalsRequestedAt}
	for _, time := range possibleValues {
		if time != nil && (latestOccurance == nil || time.After(*latestOccurance)) {
			latestOccurance = time
		}
	}
	return latestOccurance
}

func findEarliestDateForRequestedMoveDate(shipment models.MTOShipment) (earliestDate *time.Time) {
	var possibleValues []*time.Time

	if shipment.RequestedPickupDate != nil {
		possibleValues = append(possibleValues, shipment.RequestedPickupDate)
	}
	if shipment.RequestedDeliveryDate != nil {
		possibleValues = append(possibleValues, shipment.RequestedDeliveryDate)
	}
	if shipment.PPMShipment != nil {
		possibleValues = append(possibleValues, &shipment.PPMShipment.ExpectedDepartureDate)
	}

	for _, date := range possibleValues {
		if earliestDate == nil || date.Before(*earliestDate) {
			earliestDate = date
		}
	}

	return earliestDate
}

// This is a helper function to calculate the inferred status needed for QueuePaymentRequest payload
func queuePaymentRequestStatus(paymentRequest models.PaymentRequest) string {
	// If a payment request is in the PENDING state, let's use the term 'payment requested'
	if paymentRequest.Status == models.PaymentRequestStatusPending {
		return models.QueuePaymentRequestPaymentRequested
	}

	// If a payment request is either reviewed, sent_to_gex or recieved_by_gex then we'll use 'reviewed'
	if paymentRequest.Status == models.PaymentRequestStatusSentToGex ||
		paymentRequest.Status == models.PaymentRequestStatusTppsReceived ||
		paymentRequest.Status == models.PaymentRequestStatusReviewed {
		return models.QueuePaymentRequestReviewed
	}

	if paymentRequest.Status == models.PaymentRequestStatusReviewedAllRejected {
		return models.QueuePaymentRequestRejected
	}

	if paymentRequest.Status == models.PaymentRequestStatusPaid {
		return models.QueuePaymentRequestPaid
	}

	if paymentRequest.Status == models.PaymentRequestStatusDeprecated {
		return models.QueuePaymentRequestDeprecated
	}

	return models.QueuePaymentRequestError

}

// QueuePaymentRequests payload
func QueuePaymentRequests(paymentRequests *models.PaymentRequests) *ghcmessages.QueuePaymentRequests {
	queuePaymentRequests := make(ghcmessages.QueuePaymentRequests, len(*paymentRequests))

	for i, paymentRequest := range *paymentRequests {
		moveTaskOrder := paymentRequest.MoveTaskOrder
		orders := moveTaskOrder.Orders
		var gbloc ghcmessages.GBLOC
		if moveTaskOrder.ShipmentGBLOC[0].GBLOC != nil {
			gbloc = ghcmessages.GBLOC(*moveTaskOrder.ShipmentGBLOC[0].GBLOC)
		}

		queuePaymentRequests[i] = &ghcmessages.QueuePaymentRequest{
			ID:                   *handlers.FmtUUID(paymentRequest.ID),
			MoveID:               *handlers.FmtUUID(moveTaskOrder.ID),
			Customer:             Customer(&orders.ServiceMember),
			Status:               ghcmessages.QueuePaymentRequestStatus(queuePaymentRequestStatus(paymentRequest)),
			Age:                  math.Ceil(time.Since(paymentRequest.CreatedAt).Hours() / 24.0),
			SubmittedAt:          *handlers.FmtDateTime(paymentRequest.CreatedAt),
			Locator:              moveTaskOrder.Locator,
			OriginGBLOC:          gbloc,
			OriginDutyLocation:   DutyLocation(orders.OriginDutyLocation),
			OrderType:            (*string)(orders.OrdersType.Pointer()),
			LockedByOfficeUserID: handlers.FmtUUIDPtr(moveTaskOrder.LockedByOfficeUserID),
			LockExpiresAt:        handlers.FmtDateTimePtr(moveTaskOrder.LockExpiresAt),
		}

		if orders.DepartmentIndicator != nil {
			deptIndicator := ghcmessages.DeptIndicator(*orders.DepartmentIndicator)
			queuePaymentRequests[i].DepartmentIndicator = &deptIndicator
		}
	}

	return &queuePaymentRequests
}

// Reweigh payload
func Reweigh(reweigh *models.Reweigh, _ *ghcmessages.SITStatus) *ghcmessages.Reweigh {
	if reweigh == nil || reweigh.ID == uuid.Nil {
		return nil
	}
	payload := &ghcmessages.Reweigh{
		ID:                     strfmt.UUID(reweigh.ID.String()),
		RequestedAt:            strfmt.DateTime(reweigh.RequestedAt),
		RequestedBy:            ghcmessages.ReweighRequester(reweigh.RequestedBy),
		VerificationReason:     reweigh.VerificationReason,
		Weight:                 handlers.FmtPoundPtr(reweigh.Weight),
		VerificationProvidedAt: handlers.FmtDateTimePtr(reweigh.VerificationProvidedAt),
		ShipmentID:             strfmt.UUID(reweigh.ShipmentID.String()),
	}

	return payload
}

// SearchMoves payload
func SearchMoves(appCtx appcontext.AppContext, moves models.Moves) *ghcmessages.SearchMoves {
	searchMoves := make(ghcmessages.SearchMoves, len(moves))
	for i, move := range moves {
		customer := move.Orders.ServiceMember

		numShipments := 0
		for _, shipment := range move.MTOShipments {
			if shipment.Status != models.MTOShipmentStatusDraft {
				numShipments++
			}
		}

		var pickupDate, deliveryDate *strfmt.Date

		if numShipments > 0 && move.MTOShipments[0].ScheduledPickupDate != nil {
			pickupDate = handlers.FmtDatePtr(move.MTOShipments[0].ScheduledPickupDate)
		} else {
			pickupDate = nil
		}

		if numShipments > 0 && move.MTOShipments[0].ScheduledDeliveryDate != nil {
			deliveryDate = handlers.FmtDatePtr(move.MTOShipments[0].ScheduledDeliveryDate)
		} else {
			deliveryDate = nil
		}

		var originGBLOC string
		if move.Status == models.MoveStatusNeedsServiceCounseling {
			originGBLOC = swag.StringValue(move.Orders.OriginDutyLocationGBLOC)
		} else if len(move.ShipmentGBLOC) > 0 && move.ShipmentGBLOC[0].GBLOC != nil {
			// There is a Pop bug that prevents us from using a has_one association for
			// Move.ShipmentGBLOC, so we have to treat move.ShipmentGBLOC as an array, even
			// though there can never be more than one GBLOC for a move.
			originGBLOC = swag.StringValue(move.ShipmentGBLOC[0].GBLOC)
		} else {
			// If the move's first shipment doesn't have a pickup address (like with an NTS-Release),
			// we need to fall back to the origin duty location GBLOC.  If that's not available for
			// some reason, then we should get the empty string (no GBLOC).
			originGBLOC = swag.StringValue(move.Orders.OriginDutyLocationGBLOC)
		}

		var destinationGBLOC ghcmessages.GBLOC
		var PostalCodeToGBLOC models.PostalCodeToGBLOC
		var err error
		if numShipments > 0 && move.MTOShipments[0].DestinationAddress != nil {
			PostalCodeToGBLOC, err = models.FetchGBLOCForPostalCode(appCtx.DB(), move.MTOShipments[0].DestinationAddress.PostalCode)
		} else {
			// If the move has no shipments or the shipment has no destination address fall back to the origin duty location GBLOC
			PostalCodeToGBLOC, err = models.FetchGBLOCForPostalCode(appCtx.DB(), move.Orders.NewDutyLocation.Address.PostalCode)
		}

		if err != nil {
			destinationGBLOC = *ghcmessages.NewGBLOC("")
		} else {
			destinationGBLOC = ghcmessages.GBLOC(PostalCodeToGBLOC.GBLOC)
		}

		searchMoves[i] = &ghcmessages.SearchMove{
			FirstName:                         customer.FirstName,
			LastName:                          customer.LastName,
			DodID:                             customer.Edipi,
			Emplid:                            customer.Emplid,
			Branch:                            customer.Affiliation.String(),
			Status:                            ghcmessages.MoveStatus(move.Status),
			ID:                                *handlers.FmtUUID(move.ID),
			Locator:                           move.Locator,
			ShipmentsCount:                    int64(numShipments),
			OriginDutyLocationPostalCode:      move.Orders.OriginDutyLocation.Address.PostalCode,
			DestinationDutyLocationPostalCode: move.Orders.NewDutyLocation.Address.PostalCode,
			OrderType:                         string(move.Orders.OrdersType),
			RequestedPickupDate:               pickupDate,
			RequestedDeliveryDate:             deliveryDate,
			OriginGBLOC:                       ghcmessages.GBLOC(originGBLOC),
			DestinationGBLOC:                  destinationGBLOC,
			LockedByOfficeUserID:              handlers.FmtUUIDPtr(move.LockedByOfficeUserID),
			LockExpiresAt:                     handlers.FmtDateTimePtr(move.LockExpiresAt),
		}
	}
	return &searchMoves
}

// ShipmentPaymentSITBalance payload
func ShipmentPaymentSITBalance(shipmentSITBalance *services.ShipmentPaymentSITBalance) *ghcmessages.ShipmentPaymentSITBalance {
	if shipmentSITBalance == nil {
		return nil
	}

	payload := &ghcmessages.ShipmentPaymentSITBalance{
		PendingBilledStartDate:  handlers.FmtDate(shipmentSITBalance.PendingBilledStartDate),
		PendingBilledEndDate:    handlers.FmtDate(shipmentSITBalance.PendingBilledEndDate),
		PendingSITDaysInvoiced:  int64(shipmentSITBalance.PendingSITDaysInvoiced),
		PreviouslyBilledDays:    handlers.FmtIntPtrToInt64(shipmentSITBalance.PreviouslyBilledDays),
		PreviouslyBilledEndDate: handlers.FmtDatePtr(shipmentSITBalance.PreviouslyBilledEndDate),
		ShipmentID:              *handlers.FmtUUID(shipmentSITBalance.ShipmentID),
		TotalSITDaysAuthorized:  int64(shipmentSITBalance.TotalSITDaysAuthorized),
		TotalSITDaysRemaining:   int64(shipmentSITBalance.TotalSITDaysRemaining),
		TotalSITEndDate:         handlers.FmtDate(shipmentSITBalance.TotalSITEndDate),
	}

	return payload
}

// ShipmentsPaymentSITBalance payload
func ShipmentsPaymentSITBalance(shipmentsSITBalance []services.ShipmentPaymentSITBalance) ghcmessages.ShipmentsPaymentSITBalance {
	if len(shipmentsSITBalance) == 0 {
		return nil
	}

	payload := make(ghcmessages.ShipmentsPaymentSITBalance, len(shipmentsSITBalance))
	for i, shipmentSITBalance := range shipmentsSITBalance {
		shipmentSITBalanceCopy := shipmentSITBalance
		payload[i] = ShipmentPaymentSITBalance(&shipmentSITBalanceCopy)
	}

	return payload
}

func SearchCustomers(customers models.ServiceMemberSearchResults) *ghcmessages.SearchCustomers {
	searchCustomers := make(ghcmessages.SearchCustomers, len(customers))
	for i, customer := range customers {
		searchCustomers[i] = &ghcmessages.SearchCustomer{
			FirstName:     customer.FirstName,
			LastName:      customer.LastName,
			DodID:         customer.Edipi,
			Emplid:        customer.Emplid,
			Branch:        customer.Affiliation.String(),
			ID:            *handlers.FmtUUID(customer.ID),
			PersonalEmail: customer.PersonalEmail,
			Telephone:     customer.Telephone,
		}
	}
	return &searchCustomers
}<|MERGE_RESOLUTION|>--- conflicted
+++ resolved
@@ -2114,10 +2114,7 @@
 			LockedByOfficeUser:      OfficeUser(move.LockedByOfficeUser),
 			LockExpiresAt:           handlers.FmtDateTimePtr(move.LockExpiresAt),
 			PpmStatus:               ghcmessages.PPMStatus(ppmStatus),
-<<<<<<< HEAD
-=======
 			CounselingOffice:        &transportationOffice,
->>>>>>> 9df187bf
 			AssignedTo:              AssignedOfficeUser(move.SCAssignedUser),
 		}
 	}
