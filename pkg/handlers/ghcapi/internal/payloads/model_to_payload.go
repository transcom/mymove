--- conflicted
+++ resolved
@@ -2678,8 +2678,6 @@
 		payload[i] = ReServiceItem(&copyOfReServiceItem)
 	}
 	return payload
-<<<<<<< HEAD
-=======
 }
 
 // VLocation payload
@@ -2708,5 +2706,4 @@
 		payload[i] = VLocation(&copyOfVLocation)
 	}
 	return payload
->>>>>>> 06931ff8
 }