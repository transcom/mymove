package payloads

import (
	"encoding/json"
	"errors"
	"math"
	"time"

	"github.com/go-openapi/strfmt"
	"github.com/go-openapi/swag"
	"github.com/gofrs/uuid"
	"go.uber.org/zap"

	"github.com/transcom/mymove/pkg/appcontext"
	"github.com/transcom/mymove/pkg/etag"
	"github.com/transcom/mymove/pkg/gen/ghcmessages"
	"github.com/transcom/mymove/pkg/handlers"
	"github.com/transcom/mymove/pkg/models"
	"github.com/transcom/mymove/pkg/services"
	mtoshipment "github.com/transcom/mymove/pkg/services/mto_shipment"
	"github.com/transcom/mymove/pkg/storage"
	"github.com/transcom/mymove/pkg/unit"
)

// Contractor payload
func Contractor(contractor *models.Contractor) *ghcmessages.Contractor {
	if contractor == nil {
		return nil
	}

	payload := &ghcmessages.Contractor{
		ID:             strfmt.UUID(contractor.ID.String()),
		ContractNumber: contractor.ContractNumber,
		Name:           contractor.Name,
		Type:           contractor.Type,
	}

	return payload
}

func OfficeUser(officeUser *models.OfficeUser) *ghcmessages.LockedOfficeUser {
	if officeUser != nil {
		payload := ghcmessages.LockedOfficeUser{
			FirstName:              officeUser.FirstName,
			LastName:               officeUser.LastName,
			TransportationOfficeID: *handlers.FmtUUID(officeUser.TransportationOfficeID),
			TransportationOffice:   TransportationOffice(&officeUser.TransportationOffice),
		}
		return &payload
	}
	return nil
}

// Move payload
func Move(move *models.Move) *ghcmessages.Move {
	if move == nil {
		return nil
	}
	// Adds shipmentGBLOC to be used for TOO/TIO's origin GBLOC
	var gbloc ghcmessages.GBLOC
	if len(move.ShipmentGBLOC) > 0 && move.ShipmentGBLOC[0].GBLOC != nil {
		gbloc = ghcmessages.GBLOC(*move.ShipmentGBLOC[0].GBLOC)
	} else if move.Orders.OriginDutyLocationGBLOC != nil {
		gbloc = ghcmessages.GBLOC(*move.Orders.OriginDutyLocationGBLOC)
	}

	payload := &ghcmessages.Move{
		ID:                           strfmt.UUID(move.ID.String()),
		AvailableToPrimeAt:           handlers.FmtDateTimePtr(move.AvailableToPrimeAt),
		ContractorID:                 handlers.FmtUUIDPtr(move.ContractorID),
		Contractor:                   Contractor(move.Contractor),
		Locator:                      move.Locator,
		OrdersID:                     strfmt.UUID(move.OrdersID.String()),
		Orders:                       Order(&move.Orders),
		ReferenceID:                  handlers.FmtStringPtr(move.ReferenceID),
		Status:                       ghcmessages.MoveStatus(move.Status),
		ExcessWeightQualifiedAt:      handlers.FmtDateTimePtr(move.ExcessWeightQualifiedAt),
		BillableWeightsReviewedAt:    handlers.FmtDateTimePtr(move.BillableWeightsReviewedAt),
		CreatedAt:                    strfmt.DateTime(move.CreatedAt),
		SubmittedAt:                  handlers.FmtDateTimePtr(move.SubmittedAt),
		ApprovalsRequestedAt:         handlers.FmtDateTimePtr(move.ApprovalsRequestedAt),
		UpdatedAt:                    strfmt.DateTime(move.UpdatedAt),
		ETag:                         etag.GenerateEtag(move.UpdatedAt),
		ServiceCounselingCompletedAt: handlers.FmtDateTimePtr(move.ServiceCounselingCompletedAt),
		ExcessWeightAcknowledgedAt:   handlers.FmtDateTimePtr(move.ExcessWeightAcknowledgedAt),
		TioRemarks:                   handlers.FmtStringPtr(move.TIORemarks),
		FinancialReviewFlag:          move.FinancialReviewFlag,
		FinancialReviewRemarks:       move.FinancialReviewRemarks,
		CloseoutOfficeID:             handlers.FmtUUIDPtr(move.CloseoutOfficeID),
		CloseoutOffice:               TransportationOffice(move.CloseoutOffice),
		ShipmentGBLOC:                gbloc,
		LockedByOfficeUserID:         handlers.FmtUUIDPtr(move.LockedByOfficeUserID),
		LockedByOfficeUser:           OfficeUser(move.LockedByOfficeUser),
		LockExpiresAt:                handlers.FmtDateTimePtr(move.LockExpiresAt),
	}

	return payload
}

// ListMove payload
func ListMove(move *models.Move) *ghcmessages.ListPrimeMove {
	if move == nil {
		return nil
	}
	payload := &ghcmessages.ListPrimeMove{
		ID:                 strfmt.UUID(move.ID.String()),
		MoveCode:           move.Locator,
		CreatedAt:          strfmt.DateTime(move.CreatedAt),
		AvailableToPrimeAt: handlers.FmtDateTimePtr(move.AvailableToPrimeAt),
		OrderID:            strfmt.UUID(move.OrdersID.String()),
		ReferenceID:        *move.ReferenceID,
		UpdatedAt:          strfmt.DateTime(move.UpdatedAt),
		ETag:               etag.GenerateEtag(move.UpdatedAt),
		OrderType:          string(move.Orders.OrdersType),
	}

	if move.PPMType != nil {
		payload.PpmType = *move.PPMType
	}

	return payload
}

// ListMoves payload
func ListMoves(moves *models.Moves) []*ghcmessages.ListPrimeMove {
	listMoves := make(ghcmessages.ListPrimeMoves, len(*moves))

	for i, move := range *moves {
		// Create a local copy of the loop variable
		moveCopy := move
		listMoves[i] = ListMove(&moveCopy)
	}
	return listMoves
}

// CustomerSupportRemark payload
func CustomerSupportRemark(customerSupportRemark *models.CustomerSupportRemark) *ghcmessages.CustomerSupportRemark {
	if customerSupportRemark == nil {
		return nil
	}
	id := strfmt.UUID(customerSupportRemark.ID.String())
	moveID := strfmt.UUID(customerSupportRemark.MoveID.String())
	officeUserID := strfmt.UUID(customerSupportRemark.OfficeUserID.String())

	payload := &ghcmessages.CustomerSupportRemark{
		Content:             &customerSupportRemark.Content,
		ID:                  &id,
		CreatedAt:           strfmt.DateTime(customerSupportRemark.CreatedAt),
		UpdatedAt:           strfmt.DateTime(customerSupportRemark.UpdatedAt),
		MoveID:              &moveID,
		OfficeUserEmail:     customerSupportRemark.OfficeUser.Email,
		OfficeUserFirstName: customerSupportRemark.OfficeUser.FirstName,
		OfficeUserID:        &officeUserID,
		OfficeUserLastName:  customerSupportRemark.OfficeUser.LastName,
	}
	return payload
}

// CustomerSupportRemarks payload
func CustomerSupportRemarks(customerSupportRemarks models.CustomerSupportRemarks) ghcmessages.CustomerSupportRemarks {
	payload := make(ghcmessages.CustomerSupportRemarks, len(customerSupportRemarks))
	for i, v := range customerSupportRemarks {
		customerSupportRemark := v
		payload[i] = CustomerSupportRemark(&customerSupportRemark)
	}
	return payload
}

// EvaluationReportList payload
func EvaluationReportList(evaluationReports models.EvaluationReports) ghcmessages.EvaluationReportList {
	payload := make(ghcmessages.EvaluationReportList, len(evaluationReports))
	for i, v := range evaluationReports {
		evaluationReport := v
		payload[i] = EvaluationReport(&evaluationReport)
	}
	return payload
}

func ReportViolations(reportViolations models.ReportViolations) ghcmessages.ReportViolations {
	payload := make(ghcmessages.ReportViolations, len(reportViolations))
	for i, v := range reportViolations {
		reportViolation := v
		payload[i] = ReportViolation(&reportViolation)
	}
	return payload
}

func EvaluationReportOfficeUser(officeUser models.OfficeUser) ghcmessages.EvaluationReportOfficeUser {
	payload := ghcmessages.EvaluationReportOfficeUser{
		Email:     officeUser.Email,
		FirstName: officeUser.FirstName,
		ID:        strfmt.UUID(officeUser.ID.String()),
		LastName:  officeUser.LastName,
		Phone:     officeUser.Telephone,
	}
	return payload
}

// EvaluationReport payload
func EvaluationReport(evaluationReport *models.EvaluationReport) *ghcmessages.EvaluationReport {
	if evaluationReport == nil {
		return nil
	}
	id := *handlers.FmtUUID(evaluationReport.ID)
	moveID := *handlers.FmtUUID(evaluationReport.MoveID)
	shipmentID := handlers.FmtUUIDPtr(evaluationReport.ShipmentID)

	var inspectionType *ghcmessages.EvaluationReportInspectionType
	if evaluationReport.InspectionType != nil {
		tempInspectionType := ghcmessages.EvaluationReportInspectionType(*evaluationReport.InspectionType)
		inspectionType = &tempInspectionType
	}
	var location *ghcmessages.EvaluationReportLocation
	if evaluationReport.Location != nil {
		tempLocation := ghcmessages.EvaluationReportLocation(*evaluationReport.Location)
		location = &tempLocation
	}
	reportType := ghcmessages.EvaluationReportType(evaluationReport.Type)

	evaluationReportOfficeUserPayload := EvaluationReportOfficeUser(evaluationReport.OfficeUser)

	var timeDepart *string
	if evaluationReport.TimeDepart != nil {
		td := evaluationReport.TimeDepart.Format(timeHHMMFormat)
		timeDepart = &td
	}

	var evalStart *string
	if evaluationReport.EvalStart != nil {
		es := evaluationReport.EvalStart.Format(timeHHMMFormat)
		evalStart = &es
	}

	var evalEnd *string
	if evaluationReport.EvalEnd != nil {
		ee := evaluationReport.EvalEnd.Format(timeHHMMFormat)
		evalEnd = &ee
	}

	payload := &ghcmessages.EvaluationReport{
		CreatedAt:                          strfmt.DateTime(evaluationReport.CreatedAt),
		ID:                                 id,
		InspectionDate:                     handlers.FmtDatePtr(evaluationReport.InspectionDate),
		InspectionType:                     inspectionType,
		Location:                           location,
		LocationDescription:                evaluationReport.LocationDescription,
		MoveID:                             moveID,
		ObservedShipmentPhysicalPickupDate: handlers.FmtDatePtr(evaluationReport.ObservedShipmentPhysicalPickupDate),
		ObservedShipmentDeliveryDate:       handlers.FmtDatePtr(evaluationReport.ObservedShipmentDeliveryDate),
		Remarks:                            evaluationReport.Remarks,
		ShipmentID:                         shipmentID,
		SubmittedAt:                        handlers.FmtDateTimePtr(evaluationReport.SubmittedAt),
		TimeDepart:                         timeDepart,
		EvalStart:                          evalStart,
		EvalEnd:                            evalEnd,
		Type:                               reportType,
		ViolationsObserved:                 evaluationReport.ViolationsObserved,
		MoveReferenceID:                    evaluationReport.Move.ReferenceID,
		OfficeUser:                         &evaluationReportOfficeUserPayload,
		SeriousIncident:                    evaluationReport.SeriousIncident,
		SeriousIncidentDesc:                evaluationReport.SeriousIncidentDesc,
		ObservedClaimsResponseDate:         handlers.FmtDatePtr(evaluationReport.ObservedClaimsResponseDate),
		ObservedPickupDate:                 handlers.FmtDatePtr(evaluationReport.ObservedPickupDate),
		ObservedPickupSpreadStartDate:      handlers.FmtDatePtr(evaluationReport.ObservedPickupSpreadStartDate),
		ObservedPickupSpreadEndDate:        handlers.FmtDatePtr(evaluationReport.ObservedPickupSpreadEndDate),
		ObservedDeliveryDate:               handlers.FmtDatePtr(evaluationReport.ObservedDeliveryDate),
		ETag:                               etag.GenerateEtag(evaluationReport.UpdatedAt),
		UpdatedAt:                          strfmt.DateTime(evaluationReport.UpdatedAt),
		ReportViolations:                   ReportViolations(evaluationReport.ReportViolations),
	}
	return payload
}

// PWSViolationItem payload
func PWSViolationItem(violation *models.PWSViolation) *ghcmessages.PWSViolation {
	if violation == nil {
		return nil
	}

	payload := &ghcmessages.PWSViolation{
		ID:                   strfmt.UUID(violation.ID.String()),
		DisplayOrder:         int64(violation.DisplayOrder),
		ParagraphNumber:      violation.ParagraphNumber,
		Title:                violation.Title,
		Category:             string(violation.Category),
		SubCategory:          violation.SubCategory,
		RequirementSummary:   violation.RequirementSummary,
		RequirementStatement: violation.RequirementStatement,
		IsKpi:                violation.IsKpi,
		AdditionalDataElem:   violation.AdditionalDataElem,
	}

	return payload
}

// PWSViolations payload
func PWSViolations(violations models.PWSViolations) ghcmessages.PWSViolations {
	payload := make(ghcmessages.PWSViolations, len(violations))

	for i, v := range violations {
		violation := v
		payload[i] = PWSViolationItem(&violation)
	}
	return payload
}

func ReportViolation(reportViolation *models.ReportViolation) *ghcmessages.ReportViolation {
	if reportViolation == nil {
		return nil
	}
	id := *handlers.FmtUUID(reportViolation.ID)
	violationID := *handlers.FmtUUID(reportViolation.ViolationID)
	reportID := *handlers.FmtUUID(reportViolation.ReportID)

	payload := &ghcmessages.ReportViolation{
		ID:          id,
		ViolationID: violationID,
		ReportID:    reportID,
		Violation:   PWSViolationItem(&reportViolation.Violation),
	}
	return payload
}

// TransportationOffice payload
func TransportationOffice(office *models.TransportationOffice) *ghcmessages.TransportationOffice {
	if office == nil || office.ID == uuid.Nil {
		return nil
	}

	phoneLines := []string{}
	for _, phoneLine := range office.PhoneLines {
		if phoneLine.Type == "voice" {
			phoneLines = append(phoneLines, phoneLine.Number)
		}
	}

	payload := &ghcmessages.TransportationOffice{
		ID:         handlers.FmtUUID(office.ID),
		CreatedAt:  handlers.FmtDateTime(office.CreatedAt),
		UpdatedAt:  handlers.FmtDateTime(office.UpdatedAt),
		Name:       models.StringPointer(office.Name),
		Gbloc:      office.Gbloc,
		Address:    Address(&office.Address),
		PhoneLines: phoneLines,
	}
	return payload
}

func TransportationOffices(transportationOffices models.TransportationOffices) ghcmessages.TransportationOffices {
	payload := make(ghcmessages.TransportationOffices, len(transportationOffices))

	for i, to := range transportationOffices {
		transportationOffice := to
		payload[i] = TransportationOffice(&transportationOffice)
	}
	return payload
}

// MoveHistory payload
func MoveHistory(logger *zap.Logger, moveHistory *models.MoveHistory) *ghcmessages.MoveHistory {
	payload := &ghcmessages.MoveHistory{
		HistoryRecords: moveHistoryRecords(logger, moveHistory.AuditHistories),
		ID:             strfmt.UUID(moveHistory.ID.String()),
		Locator:        moveHistory.Locator,
		ReferenceID:    moveHistory.ReferenceID,
	}

	return payload
}

// MoveAuditHistory payload
func MoveAuditHistory(logger *zap.Logger, auditHistory models.AuditHistory) *ghcmessages.MoveAuditHistory {

	payload := &ghcmessages.MoveAuditHistory{
		Action:               auditHistory.Action,
		ActionTstampClk:      strfmt.DateTime(auditHistory.ActionTstampClk),
		ActionTstampStm:      strfmt.DateTime(auditHistory.ActionTstampStm),
		ActionTstampTx:       strfmt.DateTime(auditHistory.ActionTstampTx),
		ChangedValues:        removeEscapeJSONtoObject(logger, auditHistory.ChangedData),
		OldValues:            removeEscapeJSONtoObject(logger, auditHistory.OldData),
		EventName:            auditHistory.EventName,
		ID:                   strfmt.UUID(auditHistory.ID.String()),
		ObjectID:             handlers.FmtUUIDPtr(auditHistory.ObjectID),
		RelID:                auditHistory.RelID,
		SessionUserID:        handlers.FmtUUIDPtr(auditHistory.SessionUserID),
		SessionUserFirstName: auditHistory.SessionUserFirstName,
		SessionUserLastName:  auditHistory.SessionUserLastName,
		SessionUserEmail:     auditHistory.SessionUserEmail,
		SessionUserTelephone: auditHistory.SessionUserTelephone,
		Context:              removeEscapeJSONtoArray(logger, auditHistory.Context),
		ContextID:            auditHistory.ContextID,
		StatementOnly:        auditHistory.StatementOnly,
		TableName:            auditHistory.AuditedTable,
		SchemaName:           auditHistory.SchemaName,
		TransactionID:        auditHistory.TransactionID,
	}

	return payload
}

func removeEscapeJSONtoObject(logger *zap.Logger, data *string) map[string]interface{} {
	var result map[string]interface{}
	if data == nil || *data == "" {
		return result
	}
	var byteData = []byte(*data)

	err := json.Unmarshal(byteData, &result)

	if err != nil {
		logger.Error("error unmarshalling the escaped json to object", zap.Error(err))
	}

	return result

}

func removeEscapeJSONtoArray(logger *zap.Logger, data *string) []map[string]string {
	var result []map[string]string
	if data == nil || *data == "" {
		return result
	}
	var byteData = []byte(*data)

	err := json.Unmarshal(byteData, &result)

	if err != nil {
		logger.Error("error unmarshalling the escaped json to array", zap.Error(err))
	}

	return result
}

func moveHistoryRecords(logger *zap.Logger, auditHistories models.AuditHistories) ghcmessages.MoveAuditHistories {
	payload := make(ghcmessages.MoveAuditHistories, len(auditHistories))

	for i, a := range auditHistories {
		payload[i] = MoveAuditHistory(logger, a)
	}
	return payload
}

// MoveTaskOrder payload
func MoveTaskOrder(moveTaskOrder *models.Move) *ghcmessages.MoveTaskOrder {
	if moveTaskOrder == nil {
		return nil
	}

	payload := &ghcmessages.MoveTaskOrder{
		ID:                 strfmt.UUID(moveTaskOrder.ID.String()),
		CreatedAt:          strfmt.DateTime(moveTaskOrder.CreatedAt),
		AvailableToPrimeAt: handlers.FmtDateTimePtr(moveTaskOrder.AvailableToPrimeAt),
		OrderID:            strfmt.UUID(moveTaskOrder.OrdersID.String()),
		ReferenceID:        *moveTaskOrder.ReferenceID,
		UpdatedAt:          strfmt.DateTime(moveTaskOrder.UpdatedAt),
		ETag:               etag.GenerateEtag(moveTaskOrder.UpdatedAt),
		Locator:            moveTaskOrder.Locator,
	}
	return payload
}

// Customer payload
func Customer(customer *models.ServiceMember) *ghcmessages.Customer {
	if customer == nil {
		return nil
	}

	payload := ghcmessages.Customer{
		Agency:             swag.StringValue((*string)(customer.Affiliation)),
		CurrentAddress:     Address(customer.ResidentialAddress),
		DodID:              swag.StringValue(customer.Edipi),
		Email:              customer.PersonalEmail,
		FirstName:          swag.StringValue(customer.FirstName),
		ID:                 strfmt.UUID(customer.ID.String()),
		LastName:           swag.StringValue(customer.LastName),
		Phone:              customer.Telephone,
		Suffix:             customer.Suffix,
		MiddleName:         customer.MiddleName,
		UserID:             strfmt.UUID(customer.UserID.String()),
		ETag:               etag.GenerateEtag(customer.UpdatedAt),
		BackupContact:      BackupContact(customer.BackupContacts),
		BackupAddress:      Address(customer.BackupMailingAddress),
		SecondaryTelephone: customer.SecondaryTelephone,
		PhoneIsPreferred:   swag.BoolValue(customer.PhoneIsPreferred),
		EmailIsPreferred:   swag.BoolValue(customer.EmailIsPreferred),
		CacValidated:       swag.BoolValue(&customer.CacValidated),
	}
	return &payload
}

func CreatedCustomer(sm *models.ServiceMember, oktaUser *models.CreatedOktaUser, backupContact *models.BackupContact) *ghcmessages.CreatedCustomer {
	if sm == nil || oktaUser == nil || backupContact == nil {
		return nil
	}

	bc := &ghcmessages.BackupContact{
		Name:  &backupContact.Name,
		Email: &backupContact.Email,
		Phone: backupContact.Phone,
	}

	payload := ghcmessages.CreatedCustomer{
		ID:                 strfmt.UUID(sm.ID.String()),
		UserID:             strfmt.UUID(sm.UserID.String()),
		OktaID:             oktaUser.ID,
		OktaEmail:          oktaUser.Profile.Email,
		Affiliation:        swag.StringValue((*string)(sm.Affiliation)),
		Edipi:              sm.Edipi,
		FirstName:          swag.StringValue(sm.FirstName),
		MiddleName:         sm.MiddleName,
		LastName:           swag.StringValue(sm.LastName),
		Suffix:             sm.Suffix,
		ResidentialAddress: Address(sm.ResidentialAddress),
		BackupAddress:      Address(sm.BackupMailingAddress),
		PersonalEmail:      *sm.PersonalEmail,
		Telephone:          sm.Telephone,
		SecondaryTelephone: sm.SecondaryTelephone,
		PhoneIsPreferred:   swag.BoolValue(sm.PhoneIsPreferred),
		EmailIsPreferred:   swag.BoolValue(sm.EmailIsPreferred),
		BackupContact:      bc,
		CacValidated:       swag.BoolValue(&sm.CacValidated),
	}
	return &payload
}

// Order payload
func Order(order *models.Order) *ghcmessages.Order {
	if order == nil {
		return nil
	}
	if order.ID == uuid.Nil {
		return nil
	}

	destinationDutyLocation := DutyLocation(&order.NewDutyLocation)
	originDutyLocation := DutyLocation(order.OriginDutyLocation)
	if order.Grade != nil && order.Entitlement != nil {
		order.Entitlement.SetWeightAllotment(string(*order.Grade))
	}
	entitlements := Entitlement(order.Entitlement)

	var deptIndicator ghcmessages.DeptIndicator
	if order.DepartmentIndicator != nil {
		deptIndicator = ghcmessages.DeptIndicator(*order.DepartmentIndicator)
	}

	var ordersTypeDetail ghcmessages.OrdersTypeDetail
	if order.OrdersTypeDetail != nil {
		ordersTypeDetail = ghcmessages.OrdersTypeDetail(*order.OrdersTypeDetail)
	}

	var grade ghcmessages.Grade
	if order.Grade != nil {
		grade = ghcmessages.Grade(*order.Grade)
	}
	//
	var affiliation ghcmessages.Affiliation
	if order.ServiceMember.Affiliation != nil {
		affiliation = ghcmessages.Affiliation(*order.ServiceMember.Affiliation)
	}

	var moveCode string
	var moveTaskOrderID strfmt.UUID
	if order.Moves != nil && len(order.Moves) > 0 {
		moveCode = order.Moves[0].Locator
		moveTaskOrderID = strfmt.UUID(order.Moves[0].ID.String())
	}

	payload := ghcmessages.Order{
		DestinationDutyLocation:        destinationDutyLocation,
		Entitlement:                    entitlements,
		Grade:                          &grade,
		OrderNumber:                    order.OrdersNumber,
		OrderTypeDetail:                &ordersTypeDetail,
		ID:                             strfmt.UUID(order.ID.String()),
		OriginDutyLocation:             originDutyLocation,
		ETag:                           etag.GenerateEtag(order.UpdatedAt),
		Agency:                         &affiliation,
		CustomerID:                     strfmt.UUID(order.ServiceMemberID.String()),
		Customer:                       Customer(&order.ServiceMember),
		FirstName:                      swag.StringValue(order.ServiceMember.FirstName),
		LastName:                       swag.StringValue(order.ServiceMember.LastName),
		ReportByDate:                   strfmt.Date(order.ReportByDate),
		DateIssued:                     strfmt.Date(order.IssueDate),
		OrderType:                      ghcmessages.OrdersType(order.OrdersType),
		DepartmentIndicator:            &deptIndicator,
		Tac:                            handlers.FmtStringPtr(order.TAC),
		Sac:                            handlers.FmtStringPtr(order.SAC),
		NtsTac:                         handlers.FmtStringPtr(order.NtsTAC),
		NtsSac:                         handlers.FmtStringPtr(order.NtsSAC),
		SupplyAndServicesCostEstimate:  order.SupplyAndServicesCostEstimate,
		PackingAndShippingInstructions: order.PackingAndShippingInstructions,
		MethodOfPayment:                order.MethodOfPayment,
		Naics:                          order.NAICS,
		UploadedOrderID:                strfmt.UUID(order.UploadedOrdersID.String()),
		UploadedAmendedOrderID:         handlers.FmtUUIDPtr(order.UploadedAmendedOrdersID),
		AmendedOrdersAcknowledgedAt:    handlers.FmtDateTimePtr(order.AmendedOrdersAcknowledgedAt),
		MoveCode:                       moveCode,
		MoveTaskOrderID:                moveTaskOrderID,
		OriginDutyLocationGBLOC:        ghcmessages.GBLOC(swag.StringValue(order.OriginDutyLocationGBLOC)),
	}

	return &payload
}

// Entitlement payload
func Entitlement(entitlement *models.Entitlement) *ghcmessages.Entitlements {
	if entitlement == nil {
		return nil
	}
	var proGearWeight, proGearWeightSpouse, totalWeight int64
	proGearWeight = int64(entitlement.ProGearWeight)
	proGearWeightSpouse = int64(entitlement.ProGearWeightSpouse)

	if weightAllotment := entitlement.WeightAllotment(); weightAllotment != nil {
		if *entitlement.DependentsAuthorized {
			totalWeight = int64(weightAllotment.TotalWeightSelfPlusDependents)
		} else {
			totalWeight = int64(weightAllotment.TotalWeightSelf)
		}
	}
	var authorizedWeight *int64
	if entitlement.AuthorizedWeight() != nil {
		aw := int64(*entitlement.AuthorizedWeight())
		authorizedWeight = &aw
	}
	var sit *int64
	if entitlement.StorageInTransit != nil {
		sitValue := int64(*entitlement.StorageInTransit)
		sit = &sitValue
	}
	var totalDependents int64
	if entitlement.TotalDependents != nil {
		totalDependents = int64(*entitlement.TotalDependents)
	}
	requiredMedicalEquipmentWeight := int64(entitlement.RequiredMedicalEquipmentWeight)
	gunSafe := entitlement.GunSafe
	return &ghcmessages.Entitlements{
		ID:                             strfmt.UUID(entitlement.ID.String()),
		AuthorizedWeight:               authorizedWeight,
		DependentsAuthorized:           entitlement.DependentsAuthorized,
		NonTemporaryStorage:            entitlement.NonTemporaryStorage,
		PrivatelyOwnedVehicle:          entitlement.PrivatelyOwnedVehicle,
		ProGearWeight:                  proGearWeight,
		ProGearWeightSpouse:            proGearWeightSpouse,
		StorageInTransit:               sit,
		TotalDependents:                totalDependents,
		TotalWeight:                    totalWeight,
		RequiredMedicalEquipmentWeight: requiredMedicalEquipmentWeight,
		OrganizationalClothingAndIndividualEquipment: entitlement.OrganizationalClothingAndIndividualEquipment,
		GunSafe: gunSafe,
		ETag:    etag.GenerateEtag(entitlement.UpdatedAt),
	}
}

// DutyLocation payload
func DutyLocation(dutyLocation *models.DutyLocation) *ghcmessages.DutyLocation {
	if dutyLocation == nil {
		return nil
	}
	address := Address(&dutyLocation.Address)
	payload := ghcmessages.DutyLocation{
		Address:   address,
		AddressID: address.ID,
		ID:        strfmt.UUID(dutyLocation.ID.String()),
		Name:      dutyLocation.Name,
		ETag:      etag.GenerateEtag(dutyLocation.UpdatedAt),
	}
	return &payload
}

// Address payload
func Address(address *models.Address) *ghcmessages.Address {
	if address == nil {
		return nil
	}
	return &ghcmessages.Address{
		ID:             strfmt.UUID(address.ID.String()),
		StreetAddress1: &address.StreetAddress1,
		StreetAddress2: address.StreetAddress2,
		StreetAddress3: address.StreetAddress3,
		City:           &address.City,
		State:          &address.State,
		PostalCode:     &address.PostalCode,
		Country:        address.Country,
		County:         &address.County,
		ETag:           etag.GenerateEtag(address.UpdatedAt),
	}
}

// StorageFacility payload
func StorageFacility(storageFacility *models.StorageFacility) *ghcmessages.StorageFacility {
	if storageFacility == nil {
		return nil
	}

	payload := ghcmessages.StorageFacility{
		ID:           strfmt.UUID(storageFacility.ID.String()),
		FacilityName: storageFacility.FacilityName,
		Address:      Address(&storageFacility.Address),
		LotNumber:    storageFacility.LotNumber,
		Phone:        storageFacility.Phone,
		Email:        storageFacility.Email,
		ETag:         etag.GenerateEtag(storageFacility.UpdatedAt),
	}

	return &payload
}

// BackupContact payload
func BackupContact(contacts models.BackupContacts) *ghcmessages.BackupContact {
	if len(contacts) == 0 {
		return nil
	}
	var name, email, phone string

	if len(contacts) != 0 {
		contact := contacts[0]
		name = contact.Name
		email = contact.Email
		phone = ""
		contactPhone := contact.Phone
		if contactPhone != nil {
			phone = *contactPhone
		}
	}

	return &ghcmessages.BackupContact{
		Name:  &name,
		Email: &email,
		Phone: &phone,
	}
}

// SITDurationUpdate payload
func SITDurationUpdate(sitDurationUpdate *models.SITDurationUpdate) *ghcmessages.SITExtension {
	if sitDurationUpdate == nil {
		return nil
	}
	payload := &ghcmessages.SITExtension{
		ID:                strfmt.UUID(sitDurationUpdate.ID.String()),
		ETag:              etag.GenerateEtag(sitDurationUpdate.UpdatedAt),
		MtoShipmentID:     strfmt.UUID(sitDurationUpdate.MTOShipmentID.String()),
		RequestReason:     string(sitDurationUpdate.RequestReason),
		RequestedDays:     int64(sitDurationUpdate.RequestedDays),
		Status:            string(sitDurationUpdate.Status),
		CreatedAt:         strfmt.DateTime(sitDurationUpdate.CreatedAt),
		UpdatedAt:         strfmt.DateTime(sitDurationUpdate.UpdatedAt),
		ApprovedDays:      handlers.FmtIntPtrToInt64(sitDurationUpdate.ApprovedDays),
		ContractorRemarks: handlers.FmtStringPtr(sitDurationUpdate.ContractorRemarks),
		DecisionDate:      handlers.FmtDateTimePtr(sitDurationUpdate.DecisionDate),
		OfficeRemarks:     handlers.FmtStringPtr(sitDurationUpdate.OfficeRemarks),
	}

	return payload
}

// SITDurationUpdates payload
func SITDurationUpdates(sitDurationUpdates *models.SITDurationUpdates) *ghcmessages.SITExtensions {
	payload := make(ghcmessages.SITExtensions, len(*sitDurationUpdates))

	if len(*sitDurationUpdates) > 0 {
		for i, m := range *sitDurationUpdates {
			copyOfSITDurationUpdate := m // Make copy to avoid implicit memory aliasing of items from a range statement.
			payload[i] = SITDurationUpdate(&copyOfSITDurationUpdate)
		}
		// Reversing the SIT duration updates as they are saved in the order
		// they are created and we want to always display them in the reverse
		// order.
		for i, j := 0, len(payload)-1; i < j; i, j = i+1, j-1 {
			payload[i], payload[j] = payload[j], payload[i]
		}
	}
	return &payload
}

func currentSIT(currentSIT *services.CurrentSIT) *ghcmessages.SITStatusCurrentSIT {
	if currentSIT == nil {
		return nil
	}
	return &ghcmessages.SITStatusCurrentSIT{
		ServiceItemID:        *handlers.FmtUUID(currentSIT.ServiceItemID),
		Location:             currentSIT.Location,
		DaysInSIT:            handlers.FmtIntPtrToInt64(&currentSIT.DaysInSIT),
		SitEntryDate:         handlers.FmtDate(currentSIT.SITEntryDate),
		SitDepartureDate:     handlers.FmtDatePtr(currentSIT.SITDepartureDate),
		SitAllowanceEndDate:  handlers.FmtDate(currentSIT.SITAllowanceEndDate),
		SitCustomerContacted: handlers.FmtDatePtr(currentSIT.SITCustomerContacted),
		SitRequestedDelivery: handlers.FmtDatePtr(currentSIT.SITRequestedDelivery),
	}
}

// SITStatus payload
func SITStatus(shipmentSITStatuses *services.SITStatus, storer storage.FileStorer) *ghcmessages.SITStatus {
	if shipmentSITStatuses == nil {
		return nil
	}
	payload := &ghcmessages.SITStatus{
		PastSITServiceItems:      MTOServiceItemModels(shipmentSITStatuses.PastSITs, storer),
		TotalSITDaysUsed:         handlers.FmtIntPtrToInt64(&shipmentSITStatuses.TotalSITDaysUsed),
		TotalDaysRemaining:       handlers.FmtIntPtrToInt64(&shipmentSITStatuses.TotalDaysRemaining),
		CalculatedTotalDaysInSIT: handlers.FmtIntPtrToInt64(&shipmentSITStatuses.CalculatedTotalDaysInSIT),
		CurrentSIT:               currentSIT(shipmentSITStatuses.CurrentSIT),
	}

	return payload
}

// SITStatuses payload
func SITStatuses(shipmentSITStatuses map[string]services.SITStatus, storer storage.FileStorer) map[string]*ghcmessages.SITStatus {
	sitStatuses := map[string]*ghcmessages.SITStatus{}
	if len(shipmentSITStatuses) == 0 {
		return sitStatuses
	}

	for _, sitStatus := range shipmentSITStatuses {
		copyOfSITStatus := sitStatus
		sitStatuses[sitStatus.ShipmentID.String()] = SITStatus(&copyOfSITStatus, storer)
	}

	return sitStatuses
}

// PPMShipment payload
func PPMShipment(_ storage.FileStorer, ppmShipment *models.PPMShipment) *ghcmessages.PPMShipment {
	if ppmShipment == nil || ppmShipment.ID.IsNil() {
		return nil
	}

	payloadPPMShipment := &ghcmessages.PPMShipment{
		ID:                             *handlers.FmtUUID(ppmShipment.ID),
		ShipmentID:                     *handlers.FmtUUID(ppmShipment.ShipmentID),
		CreatedAt:                      strfmt.DateTime(ppmShipment.CreatedAt),
		UpdatedAt:                      strfmt.DateTime(ppmShipment.UpdatedAt),
		Status:                         ghcmessages.PPMShipmentStatus(ppmShipment.Status),
		ExpectedDepartureDate:          handlers.FmtDate(ppmShipment.ExpectedDepartureDate),
		ActualMoveDate:                 handlers.FmtDatePtr(ppmShipment.ActualMoveDate),
		SubmittedAt:                    handlers.FmtDateTimePtr(ppmShipment.SubmittedAt),
		ReviewedAt:                     handlers.FmtDateTimePtr(ppmShipment.ReviewedAt),
		ApprovedAt:                     handlers.FmtDateTimePtr(ppmShipment.ApprovedAt),
		PickupPostalCode:               &ppmShipment.PickupPostalCode,
		PickupAddress:                  Address(ppmShipment.PickupAddress),
		DestinationAddress:             Address(ppmShipment.DestinationAddress),
		SecondaryPickupPostalCode:      ppmShipment.SecondaryPickupPostalCode,
		ActualPickupPostalCode:         ppmShipment.ActualPickupPostalCode,
		DestinationPostalCode:          &ppmShipment.DestinationPostalCode,
		SecondaryDestinationPostalCode: ppmShipment.SecondaryDestinationPostalCode,
		ActualDestinationPostalCode:    ppmShipment.ActualDestinationPostalCode,
		SitExpected:                    ppmShipment.SITExpected,
		HasSecondaryPickupAddress:      ppmShipment.HasSecondaryPickupAddress,
		HasSecondaryDestinationAddress: ppmShipment.HasSecondaryDestinationAddress,
		EstimatedWeight:                handlers.FmtPoundPtr(ppmShipment.EstimatedWeight),
		HasProGear:                     ppmShipment.HasProGear,
		ProGearWeight:                  handlers.FmtPoundPtr(ppmShipment.ProGearWeight),
		SpouseProGearWeight:            handlers.FmtPoundPtr(ppmShipment.SpouseProGearWeight),
		EstimatedIncentive:             handlers.FmtCost(ppmShipment.EstimatedIncentive),
		HasRequestedAdvance:            ppmShipment.HasRequestedAdvance,
		AdvanceAmountRequested:         handlers.FmtCost(ppmShipment.AdvanceAmountRequested),
		HasReceivedAdvance:             ppmShipment.HasReceivedAdvance,
		AdvanceAmountReceived:          handlers.FmtCost(ppmShipment.AdvanceAmountReceived),
		SitEstimatedWeight:             handlers.FmtPoundPtr(ppmShipment.SITEstimatedWeight),
		SitEstimatedEntryDate:          handlers.FmtDatePtr(ppmShipment.SITEstimatedEntryDate),
		SitEstimatedDepartureDate:      handlers.FmtDatePtr(ppmShipment.SITEstimatedDepartureDate),
		SitEstimatedCost:               handlers.FmtCost(ppmShipment.SITEstimatedCost),
		ETag:                           etag.GenerateEtag(ppmShipment.UpdatedAt),
	}

	if ppmShipment.SITLocation != nil {
		sitLocation := ghcmessages.SITLocationType(*ppmShipment.SITLocation)
		payloadPPMShipment.SitLocation = &sitLocation
	}

	if ppmShipment.AdvanceStatus != nil {
		advanceStatus := ghcmessages.PPMAdvanceStatus(*ppmShipment.AdvanceStatus)
		payloadPPMShipment.AdvanceStatus = &advanceStatus
	}

	if ppmShipment.W2Address != nil {
		payloadPPMShipment.W2Address = Address(ppmShipment.W2Address)
	}

	if ppmShipment.SecondaryPickupAddress != nil {
		payloadPPMShipment.SecondaryPickupAddress = Address(ppmShipment.SecondaryPickupAddress)
	}

	if ppmShipment.SecondaryDestinationAddress != nil {
		payloadPPMShipment.SecondaryDestinationAddress = Address(ppmShipment.SecondaryDestinationAddress)
	}

	return payloadPPMShipment
}

// ProGearWeightTickets sets up a ProGearWeightTicket slice for the api using model data.
func ProGearWeightTickets(storer storage.FileStorer, proGearWeightTickets models.ProgearWeightTickets) []*ghcmessages.ProGearWeightTicket {
	payload := make([]*ghcmessages.ProGearWeightTicket, len(proGearWeightTickets))
	for i, proGearWeightTicket := range proGearWeightTickets {
		copyOfProGearWeightTicket := proGearWeightTicket
		proGearWeightTicketPayload := ProGearWeightTicket(storer, &copyOfProGearWeightTicket)
		payload[i] = proGearWeightTicketPayload
	}
	return payload
}

// ProGearWeightTicket payload
func ProGearWeightTicket(storer storage.FileStorer, progear *models.ProgearWeightTicket) *ghcmessages.ProGearWeightTicket {
	ppmShipmentID := strfmt.UUID(progear.PPMShipmentID.String())

	document, err := PayloadForDocumentModel(storer, progear.Document)
	if err != nil {
		return nil
	}

	payload := &ghcmessages.ProGearWeightTicket{
		ID:               strfmt.UUID(progear.ID.String()),
		PpmShipmentID:    ppmShipmentID,
		CreatedAt:        *handlers.FmtDateTime(progear.CreatedAt),
		UpdatedAt:        *handlers.FmtDateTime(progear.UpdatedAt),
		DocumentID:       *handlers.FmtUUID(progear.DocumentID),
		Document:         document,
		Weight:           handlers.FmtPoundPtr(progear.Weight),
		BelongsToSelf:    progear.BelongsToSelf,
		HasWeightTickets: progear.HasWeightTickets,
		Description:      progear.Description,
		ETag:             etag.GenerateEtag(progear.UpdatedAt),
	}

	if progear.Status != nil {
		status := ghcmessages.OmittablePPMDocumentStatus(*progear.Status)
		payload.Status = &status
	}

	if progear.Reason != nil {
		reason := ghcmessages.PPMDocumentStatusReason(*progear.Reason)
		payload.Reason = &reason
	}

	return payload
}

// MovingExpense payload
func MovingExpense(storer storage.FileStorer, movingExpense *models.MovingExpense) *ghcmessages.MovingExpense {

	document, err := PayloadForDocumentModel(storer, movingExpense.Document)
	if err != nil {
		return nil
	}

	payload := &ghcmessages.MovingExpense{
		ID:             *handlers.FmtUUID(movingExpense.ID),
		PpmShipmentID:  *handlers.FmtUUID(movingExpense.PPMShipmentID),
		DocumentID:     *handlers.FmtUUID(movingExpense.DocumentID),
		Document:       document,
		CreatedAt:      strfmt.DateTime(movingExpense.CreatedAt),
		UpdatedAt:      strfmt.DateTime(movingExpense.UpdatedAt),
		Description:    movingExpense.Description,
		PaidWithGtcc:   movingExpense.PaidWithGTCC,
		Amount:         handlers.FmtCost(movingExpense.Amount),
		MissingReceipt: movingExpense.MissingReceipt,
		ETag:           etag.GenerateEtag(movingExpense.UpdatedAt),
	}
	if movingExpense.MovingExpenseType != nil {
		movingExpenseType := ghcmessages.OmittableMovingExpenseType(*movingExpense.MovingExpenseType)
		payload.MovingExpenseType = &movingExpenseType
	}

	if movingExpense.Status != nil {
		status := ghcmessages.OmittablePPMDocumentStatus(*movingExpense.Status)
		payload.Status = &status
	}

	if movingExpense.Reason != nil {
		reason := ghcmessages.PPMDocumentStatusReason(*movingExpense.Reason)
		payload.Reason = &reason
	}

	if movingExpense.SITStartDate != nil {
		payload.SitStartDate = handlers.FmtDatePtr(movingExpense.SITStartDate)
	}

	if movingExpense.SITEndDate != nil {
		payload.SitEndDate = handlers.FmtDatePtr(movingExpense.SITEndDate)
	}

	return payload
}

func MovingExpenses(storer storage.FileStorer, movingExpenses models.MovingExpenses) []*ghcmessages.MovingExpense {
	payload := make([]*ghcmessages.MovingExpense, len(movingExpenses))
	for i, movingExpense := range movingExpenses {
		copyOfMovingExpense := movingExpense
		payload[i] = MovingExpense(storer, &copyOfMovingExpense)
	}
	return payload
}

func WeightTickets(storer storage.FileStorer, weightTickets models.WeightTickets) []*ghcmessages.WeightTicket {
	payload := make([]*ghcmessages.WeightTicket, len(weightTickets))
	for i, weightTicket := range weightTickets {
		copyOfWeightTicket := weightTicket
		weightTicketPayload := WeightTicket(storer, &copyOfWeightTicket)
		payload[i] = weightTicketPayload
	}
	return payload
}

// WeightTicket payload
func WeightTicket(storer storage.FileStorer, weightTicket *models.WeightTicket) *ghcmessages.WeightTicket {
	ppmShipment := strfmt.UUID(weightTicket.PPMShipmentID.String())

	emptyDocument, err := PayloadForDocumentModel(storer, weightTicket.EmptyDocument)
	if err != nil {
		return nil
	}

	fullDocument, err := PayloadForDocumentModel(storer, weightTicket.FullDocument)
	if err != nil {
		return nil
	}

	proofOfTrailerOwnershipDocument, err := PayloadForDocumentModel(storer, weightTicket.ProofOfTrailerOwnershipDocument)
	if err != nil {
		return nil
	}

	payload := &ghcmessages.WeightTicket{
		ID:                                strfmt.UUID(weightTicket.ID.String()),
		PpmShipmentID:                     ppmShipment,
		CreatedAt:                         *handlers.FmtDateTime(weightTicket.CreatedAt),
		UpdatedAt:                         *handlers.FmtDateTime(weightTicket.UpdatedAt),
		VehicleDescription:                weightTicket.VehicleDescription,
		EmptyWeight:                       handlers.FmtPoundPtr(weightTicket.EmptyWeight),
		MissingEmptyWeightTicket:          weightTicket.MissingEmptyWeightTicket,
		EmptyDocumentID:                   *handlers.FmtUUID(weightTicket.EmptyDocumentID),
		EmptyDocument:                     emptyDocument,
		FullWeight:                        handlers.FmtPoundPtr(weightTicket.FullWeight),
		MissingFullWeightTicket:           weightTicket.MissingFullWeightTicket,
		FullDocumentID:                    *handlers.FmtUUID(weightTicket.FullDocumentID),
		FullDocument:                      fullDocument,
		OwnsTrailer:                       weightTicket.OwnsTrailer,
		TrailerMeetsCriteria:              weightTicket.TrailerMeetsCriteria,
		ProofOfTrailerOwnershipDocumentID: *handlers.FmtUUID(weightTicket.ProofOfTrailerOwnershipDocumentID),
		ProofOfTrailerOwnershipDocument:   proofOfTrailerOwnershipDocument,
		AdjustedNetWeight:                 handlers.FmtPoundPtr(weightTicket.AdjustedNetWeight),
		AllowableWeight:                   handlers.FmtPoundPtr(weightTicket.AllowableWeight),
		NetWeightRemarks:                  weightTicket.NetWeightRemarks,
		ETag:                              etag.GenerateEtag(weightTicket.UpdatedAt),
	}

	if weightTicket.Status != nil {
		status := ghcmessages.OmittablePPMDocumentStatus(*weightTicket.Status)
		payload.Status = &status
	}

	if weightTicket.Reason != nil {
		reason := ghcmessages.PPMDocumentStatusReason(*weightTicket.Reason)
		payload.Reason = &reason
	}

	return payload
}

// PPMDocuments payload
func PPMDocuments(storer storage.FileStorer, ppmDocuments *models.PPMDocuments) *ghcmessages.PPMDocuments {

	if ppmDocuments == nil {
		return nil
	}

	payload := &ghcmessages.PPMDocuments{
		WeightTickets:        WeightTickets(storer, ppmDocuments.WeightTickets),
		MovingExpenses:       MovingExpenses(storer, ppmDocuments.MovingExpenses),
		ProGearWeightTickets: ProGearWeightTickets(storer, ppmDocuments.ProgearWeightTickets),
	}

	return payload
}

// PPMCloseout payload
func PPMCloseout(ppmCloseout *models.PPMCloseout) *ghcmessages.PPMCloseout {
	if ppmCloseout == nil {
		return nil
	}
	payload := &ghcmessages.PPMCloseout{
		ID:                    strfmt.UUID(ppmCloseout.ID.String()),
		PlannedMoveDate:       handlers.FmtDatePtr(ppmCloseout.PlannedMoveDate),
		ActualMoveDate:        handlers.FmtDatePtr(ppmCloseout.ActualMoveDate),
		Miles:                 handlers.FmtIntPtrToInt64(ppmCloseout.Miles),
		EstimatedWeight:       handlers.FmtPoundPtr(ppmCloseout.EstimatedWeight),
		ActualWeight:          handlers.FmtPoundPtr(ppmCloseout.ActualWeight),
		ProGearWeightCustomer: handlers.FmtPoundPtr(ppmCloseout.ProGearWeightCustomer),
		ProGearWeightSpouse:   handlers.FmtPoundPtr(ppmCloseout.ProGearWeightSpouse),
		GrossIncentive:        handlers.FmtCost(ppmCloseout.GrossIncentive),
		Gcc:                   handlers.FmtCost(ppmCloseout.GCC),
		Aoa:                   handlers.FmtCost(ppmCloseout.AOA),
		RemainingIncentive:    handlers.FmtCost(ppmCloseout.RemainingIncentive),
		HaulPrice:             handlers.FmtCost(ppmCloseout.HaulPrice),
		HaulFSC:               handlers.FmtCost(ppmCloseout.HaulFSC),
		Dop:                   handlers.FmtCost(ppmCloseout.DOP),
		Ddp:                   handlers.FmtCost(ppmCloseout.DDP),
		PackPrice:             handlers.FmtCost(ppmCloseout.PackPrice),
		UnpackPrice:           handlers.FmtCost(ppmCloseout.UnpackPrice),
		SITReimbursement:      handlers.FmtCost(ppmCloseout.SITReimbursement),
	}

	return payload
}

// PPMActualWeight payload
func PPMActualWeight(ppmActualWeight *unit.Pound) *ghcmessages.PPMActualWeight {
	if ppmActualWeight == nil {
		return nil
	}
	payload := &ghcmessages.PPMActualWeight{
		ActualWeight: handlers.FmtPoundPtr(ppmActualWeight),
	}

	return payload
}

// ShipmentAddressUpdate payload
func ShipmentAddressUpdate(shipmentAddressUpdate *models.ShipmentAddressUpdate) *ghcmessages.ShipmentAddressUpdate {
	if shipmentAddressUpdate == nil || shipmentAddressUpdate.ID.IsNil() {
		return nil
	}

	payload := &ghcmessages.ShipmentAddressUpdate{
		ID:                    strfmt.UUID(shipmentAddressUpdate.ID.String()),
		ShipmentID:            strfmt.UUID(shipmentAddressUpdate.ShipmentID.String()),
		NewAddress:            Address(&shipmentAddressUpdate.NewAddress),
		OriginalAddress:       Address(&shipmentAddressUpdate.OriginalAddress),
		SitOriginalAddress:    Address(shipmentAddressUpdate.SitOriginalAddress),
		ContractorRemarks:     shipmentAddressUpdate.ContractorRemarks,
		OfficeRemarks:         shipmentAddressUpdate.OfficeRemarks,
		Status:                ghcmessages.ShipmentAddressUpdateStatus(shipmentAddressUpdate.Status),
		NewSitDistanceBetween: handlers.FmtIntPtrToInt64(shipmentAddressUpdate.NewSitDistanceBetween),
		OldSitDistanceBetween: handlers.FmtIntPtrToInt64(shipmentAddressUpdate.OldSitDistanceBetween),
	}

	return payload
}

// MTOShipment payload
func MTOShipment(storer storage.FileStorer, mtoShipment *models.MTOShipment, sitStatusPayload *ghcmessages.SITStatus) *ghcmessages.MTOShipment {

	payload := &ghcmessages.MTOShipment{
		ID:                          strfmt.UUID(mtoShipment.ID.String()),
		MoveTaskOrderID:             strfmt.UUID(mtoShipment.MoveTaskOrderID.String()),
		ShipmentType:                ghcmessages.MTOShipmentType(mtoShipment.ShipmentType),
		Status:                      ghcmessages.MTOShipmentStatus(mtoShipment.Status),
		CounselorRemarks:            mtoShipment.CounselorRemarks,
		CustomerRemarks:             mtoShipment.CustomerRemarks,
		RejectionReason:             mtoShipment.RejectionReason,
		PickupAddress:               Address(mtoShipment.PickupAddress),
		SecondaryDeliveryAddress:    Address(mtoShipment.SecondaryDeliveryAddress),
		SecondaryPickupAddress:      Address(mtoShipment.SecondaryPickupAddress),
		DestinationAddress:          Address(mtoShipment.DestinationAddress),
		HasSecondaryDeliveryAddress: mtoShipment.HasSecondaryDeliveryAddress,
		HasSecondaryPickupAddress:   mtoShipment.HasSecondaryPickupAddress,
		ActualProGearWeight:         handlers.FmtPoundPtr(mtoShipment.ActualProGearWeight),
		ActualSpouseProGearWeight:   handlers.FmtPoundPtr(mtoShipment.ActualSpouseProGearWeight),
		PrimeEstimatedWeight:        handlers.FmtPoundPtr(mtoShipment.PrimeEstimatedWeight),
		PrimeActualWeight:           handlers.FmtPoundPtr(mtoShipment.PrimeActualWeight),
		NtsRecordedWeight:           handlers.FmtPoundPtr(mtoShipment.NTSRecordedWeight),
		MtoAgents:                   *MTOAgents(&mtoShipment.MTOAgents),
		MtoServiceItems:             MTOServiceItemModels(mtoShipment.MTOServiceItems, storer),
		Diversion:                   mtoShipment.Diversion,
		Reweigh:                     Reweigh(mtoShipment.Reweigh, sitStatusPayload),
		CreatedAt:                   strfmt.DateTime(mtoShipment.CreatedAt),
		UpdatedAt:                   strfmt.DateTime(mtoShipment.UpdatedAt),
		ETag:                        etag.GenerateEtag(mtoShipment.UpdatedAt),
		DeletedAt:                   handlers.FmtDateTimePtr(mtoShipment.DeletedAt),
		ApprovedDate:                handlers.FmtDateTimePtr(mtoShipment.ApprovedDate),
		SitDaysAllowance:            handlers.FmtIntPtrToInt64(mtoShipment.SITDaysAllowance),
		SitExtensions:               *SITDurationUpdates(&mtoShipment.SITDurationUpdates),
		BillableWeightCap:           handlers.FmtPoundPtr(mtoShipment.BillableWeightCap),
		BillableWeightJustification: mtoShipment.BillableWeightJustification,
		UsesExternalVendor:          mtoShipment.UsesExternalVendor,
		ServiceOrderNumber:          mtoShipment.ServiceOrderNumber,
		StorageFacility:             StorageFacility(mtoShipment.StorageFacility),
		PpmShipment:                 PPMShipment(storer, mtoShipment.PPMShipment),
		DeliveryAddressUpdate:       ShipmentAddressUpdate(mtoShipment.DeliveryAddressUpdate),
		ShipmentLocator:             handlers.FmtStringPtr(mtoShipment.ShipmentLocator),
	}

	if mtoShipment.Distance != nil {
		payload.Distance = handlers.FmtInt64(int64(*mtoShipment.Distance))
	}

	if sitStatusPayload != nil {
		// If we have a sitStatusPayload, overwrite SitDaysAllowance from the shipment model.
		totalSITAllowance := 0
		if sitStatusPayload.TotalDaysRemaining != nil {
			totalSITAllowance += int(*sitStatusPayload.TotalDaysRemaining)
		}
		if sitStatusPayload.TotalSITDaysUsed != nil {
			totalSITAllowance += int(*sitStatusPayload.TotalSITDaysUsed)
		}
		payload.SitDaysAllowance = handlers.FmtIntPtrToInt64(&totalSITAllowance)
	}

	if mtoShipment.SITDurationUpdates != nil && len(mtoShipment.SITDurationUpdates) > 0 {
		payload.SitExtensions = *SITDurationUpdates(&mtoShipment.SITDurationUpdates)
	}

	if mtoShipment.RequestedPickupDate != nil && !mtoShipment.RequestedPickupDate.IsZero() {
		payload.RequestedPickupDate = handlers.FmtDatePtr(mtoShipment.RequestedPickupDate)
	}

	if mtoShipment.ActualPickupDate != nil && !mtoShipment.ActualPickupDate.IsZero() {
		payload.ActualPickupDate = handlers.FmtDatePtr(mtoShipment.ActualPickupDate)
	}

	if mtoShipment.ActualDeliveryDate != nil && !mtoShipment.ActualDeliveryDate.IsZero() {
		payload.ActualDeliveryDate = handlers.FmtDatePtr(mtoShipment.ActualDeliveryDate)
	}

	if mtoShipment.RequestedDeliveryDate != nil && !mtoShipment.RequestedDeliveryDate.IsZero() {
		payload.RequestedDeliveryDate = handlers.FmtDatePtr(mtoShipment.RequestedDeliveryDate)
	}

	if mtoShipment.RequiredDeliveryDate != nil && !mtoShipment.RequiredDeliveryDate.IsZero() {
		payload.RequiredDeliveryDate = handlers.FmtDatePtr(mtoShipment.RequiredDeliveryDate)
	}

	if mtoShipment.ScheduledPickupDate != nil {
		payload.ScheduledPickupDate = handlers.FmtDatePtr(mtoShipment.ScheduledPickupDate)
	}

	if mtoShipment.ScheduledDeliveryDate != nil {
		payload.ScheduledDeliveryDate = handlers.FmtDatePtr(mtoShipment.ScheduledDeliveryDate)
	}

	if mtoShipment.DestinationType != nil {
		destinationType := ghcmessages.DestinationType(*mtoShipment.DestinationType)
		payload.DestinationType = &destinationType
	}

	if sitStatusPayload != nil {
		payload.SitStatus = sitStatusPayload
	}

	if mtoShipment.TACType != nil {
		tt := ghcmessages.LOAType(*mtoShipment.TACType)
		payload.TacType = &tt
	}

	if mtoShipment.SACType != nil {
		st := ghcmessages.LOAType(*mtoShipment.SACType)
		payload.SacType = &st
	}

	weightsCalculator := mtoshipment.NewShipmentBillableWeightCalculator()
	calculatedWeights := weightsCalculator.CalculateShipmentBillableWeight(mtoShipment)

	// CalculatedBillableWeight is intentionally not a part of the mto_shipments model
	// because we don't want to store a derived value in the database
	payload.CalculatedBillableWeight = handlers.FmtPoundPtr(calculatedWeights.CalculatedBillableWeight)

	return payload
}

// MTOShipments payload
func MTOShipments(storer storage.FileStorer, mtoShipments *models.MTOShipments, sitStatusPayload map[string]*ghcmessages.SITStatus) *ghcmessages.MTOShipments {
	payload := make(ghcmessages.MTOShipments, len(*mtoShipments))

	for i, m := range *mtoShipments {
		copyOfMtoShipment := m // Make copy to avoid implicit memory aliasing of items from a range statement.
		if sitStatus, ok := sitStatusPayload[copyOfMtoShipment.ID.String()]; ok {
			payload[i] = MTOShipment(storer, &copyOfMtoShipment, sitStatus)
		} else {
			payload[i] = MTOShipment(storer, &copyOfMtoShipment, nil)
		}
	}
	return &payload
}

// MTOAgent payload
func MTOAgent(mtoAgent *models.MTOAgent) *ghcmessages.MTOAgent {
	payload := &ghcmessages.MTOAgent{
		ID:            strfmt.UUID(mtoAgent.ID.String()),
		MtoShipmentID: strfmt.UUID(mtoAgent.MTOShipmentID.String()),
		CreatedAt:     strfmt.DateTime(mtoAgent.CreatedAt),
		UpdatedAt:     strfmt.DateTime(mtoAgent.UpdatedAt),
		FirstName:     mtoAgent.FirstName,
		LastName:      mtoAgent.LastName,
		AgentType:     string(mtoAgent.MTOAgentType),
		Email:         mtoAgent.Email,
		Phone:         mtoAgent.Phone,
		ETag:          etag.GenerateEtag(mtoAgent.UpdatedAt),
	}
	return payload
}

// MTOAgents payload
func MTOAgents(mtoAgents *models.MTOAgents) *ghcmessages.MTOAgents {
	payload := make(ghcmessages.MTOAgents, len(*mtoAgents))
	for i, m := range *mtoAgents {
		copyOfMtoAgent := m // Make copy to avoid implicit memory aliasing of items from a range statement.
		payload[i] = MTOAgent(&copyOfMtoAgent)
	}
	return &payload
}

// PaymentRequests payload
func PaymentRequests(prs *models.PaymentRequests, storer storage.FileStorer) (*ghcmessages.PaymentRequests, error) {
	payload := make(ghcmessages.PaymentRequests, len(*prs))

	for i, p := range *prs {
		paymentRequest := p
		pr, err := PaymentRequest(&paymentRequest, storer)
		if err != nil {
			return nil, err
		}
		payload[i] = pr
	}
	return &payload, nil
}

// PaymentRequest payload
func PaymentRequest(pr *models.PaymentRequest, storer storage.FileStorer) (*ghcmessages.PaymentRequest, error) {
	serviceDocs := make(ghcmessages.ProofOfServiceDocs, len(pr.ProofOfServiceDocs))

	if pr.ProofOfServiceDocs != nil && len(pr.ProofOfServiceDocs) > 0 {
		for i, proofOfService := range pr.ProofOfServiceDocs {
			payload, err := ProofOfServiceDoc(proofOfService, storer)
			if err != nil {
				return nil, err
			}
			serviceDocs[i] = payload
		}
	}

	return &ghcmessages.PaymentRequest{
		ID:                              *handlers.FmtUUID(pr.ID),
		IsFinal:                         &pr.IsFinal,
		MoveTaskOrderID:                 *handlers.FmtUUID(pr.MoveTaskOrderID),
		MoveTaskOrder:                   Move(&pr.MoveTaskOrder),
		PaymentRequestNumber:            pr.PaymentRequestNumber,
		RecalculationOfPaymentRequestID: handlers.FmtUUIDPtr(pr.RecalculationOfPaymentRequestID),
		RejectionReason:                 pr.RejectionReason,
		Status:                          ghcmessages.PaymentRequestStatus(pr.Status),
		ETag:                            etag.GenerateEtag(pr.UpdatedAt),
		ServiceItems:                    *PaymentServiceItems(&pr.PaymentServiceItems),
		ReviewedAt:                      handlers.FmtDateTimePtr(pr.ReviewedAt),
		ProofOfServiceDocs:              serviceDocs,
		CreatedAt:                       strfmt.DateTime(pr.CreatedAt),
	}, nil
}

// PaymentServiceItem payload
func PaymentServiceItem(ps *models.PaymentServiceItem) *ghcmessages.PaymentServiceItem {
	if ps == nil {
		return nil
	}
	paymentServiceItemParams := PaymentServiceItemParams(&ps.PaymentServiceItemParams)

	return &ghcmessages.PaymentServiceItem{
		ID:                       *handlers.FmtUUID(ps.ID),
		MtoServiceItemID:         *handlers.FmtUUID(ps.MTOServiceItemID),
		MtoServiceItemCode:       string(ps.MTOServiceItem.ReService.Code),
		MtoServiceItemName:       ps.MTOServiceItem.ReService.Name,
		MtoShipmentType:          ghcmessages.MTOShipmentType(ps.MTOServiceItem.MTOShipment.ShipmentType),
		MtoShipmentID:            handlers.FmtUUIDPtr(ps.MTOServiceItem.MTOShipmentID),
		CreatedAt:                strfmt.DateTime(ps.CreatedAt),
		PriceCents:               handlers.FmtCost(ps.PriceCents),
		RejectionReason:          ps.RejectionReason,
		Status:                   ghcmessages.PaymentServiceItemStatus(ps.Status),
		ReferenceID:              ps.ReferenceID,
		ETag:                     etag.GenerateEtag(ps.UpdatedAt),
		PaymentServiceItemParams: *paymentServiceItemParams,
	}
}

// PaymentServiceItems payload
func PaymentServiceItems(paymentServiceItems *models.PaymentServiceItems) *ghcmessages.PaymentServiceItems {
	payload := make(ghcmessages.PaymentServiceItems, len(*paymentServiceItems))
	for i, m := range *paymentServiceItems {
		copyOfPaymentServiceItem := m // Make copy to avoid implicit memory aliasing of items from a range statement.
		payload[i] = PaymentServiceItem(&copyOfPaymentServiceItem)
	}
	return &payload
}

// PaymentServiceItemParam payload
func PaymentServiceItemParam(paymentServiceItemParam models.PaymentServiceItemParam) *ghcmessages.PaymentServiceItemParam {
	return &ghcmessages.PaymentServiceItemParam{
		ID:                   strfmt.UUID(paymentServiceItemParam.ID.String()),
		PaymentServiceItemID: strfmt.UUID(paymentServiceItemParam.PaymentServiceItemID.String()),
		Key:                  ghcmessages.ServiceItemParamName(paymentServiceItemParam.ServiceItemParamKey.Key),
		Value:                paymentServiceItemParam.Value,
		Type:                 ghcmessages.ServiceItemParamType(paymentServiceItemParam.ServiceItemParamKey.Type),
		Origin:               ghcmessages.ServiceItemParamOrigin(paymentServiceItemParam.ServiceItemParamKey.Origin),
		ETag:                 etag.GenerateEtag(paymentServiceItemParam.UpdatedAt),
	}
}

// PaymentServiceItemParams payload
func PaymentServiceItemParams(paymentServiceItemParams *models.PaymentServiceItemParams) *ghcmessages.PaymentServiceItemParams {
	if paymentServiceItemParams == nil {
		return nil
	}

	payload := make(ghcmessages.PaymentServiceItemParams, len(*paymentServiceItemParams))

	for i, p := range *paymentServiceItemParams {
		payload[i] = PaymentServiceItemParam(p)
	}
	return &payload
}

func ServiceRequestDoc(serviceRequest models.ServiceRequestDocument, storer storage.FileStorer) (*ghcmessages.ServiceRequestDocument, error) {

	uploads := make([]*ghcmessages.Upload, len(serviceRequest.ServiceRequestDocumentUploads))

	if serviceRequest.ServiceRequestDocumentUploads != nil && len(serviceRequest.ServiceRequestDocumentUploads) > 0 {
		for i, serviceRequestUpload := range serviceRequest.ServiceRequestDocumentUploads {
			url, err := storer.PresignedURL(serviceRequestUpload.Upload.StorageKey, serviceRequestUpload.Upload.ContentType)
			if err != nil {
				return nil, err
			}
			uploads[i] = Upload(storer, serviceRequestUpload.Upload, url)
		}
	}

	return &ghcmessages.ServiceRequestDocument{
		Uploads: uploads,
	}, nil

}

// MTOServiceItemSingleModel payload
func MTOServiceItemSingleModel(s *models.MTOServiceItem) *ghcmessages.MTOServiceItemSingle {
	return &ghcmessages.MTOServiceItemSingle{
		SitPostalCode:            handlers.FmtStringPtr(s.SITPostalCode),
		ApprovedAt:               handlers.FmtDateTimePtr(s.ApprovedAt),
		CreatedAt:                *handlers.FmtDateTime(s.CreatedAt),
		ID:                       *handlers.FmtUUID(s.ID),
		MoveTaskOrderID:          *handlers.FmtUUID(s.MoveTaskOrderID),
		MtoShipmentID:            handlers.FmtUUID(*s.MTOShipmentID),
		PickupPostalCode:         handlers.FmtStringPtr(s.PickupPostalCode),
		ReServiceID:              *handlers.FmtUUID(s.ReServiceID),
		RejectedAt:               handlers.FmtDateTimePtr(s.RejectedAt),
		RejectionReason:          handlers.FmtStringPtr(s.RejectionReason),
		SitCustomerContacted:     handlers.FmtDatePtr(s.SITCustomerContacted),
		SitDepartureDate:         handlers.FmtDateTimePtr(s.SITDepartureDate),
		SitEntryDate:             handlers.FmtDateTimePtr(s.SITEntryDate),
		SitRequestedDelivery:     handlers.FmtDatePtr(s.SITRequestedDelivery),
		Status:                   handlers.FmtString(string(s.Status)),
		UpdatedAt:                *handlers.FmtDateTime(s.UpdatedAt),
		ConvertToCustomerExpense: *handlers.FmtBool(s.CustomerExpense),
		CustomerExpenseReason:    handlers.FmtStringPtr(s.CustomerExpenseReason),
	}
}

// MTOServiceItemModel payload
func MTOServiceItemModel(s *models.MTOServiceItem, storer storage.FileStorer) *ghcmessages.MTOServiceItem {
	if s == nil {
		return nil
	}

	serviceRequestDocs := make(ghcmessages.ServiceRequestDocuments, len(s.ServiceRequestDocuments))

	if s.ServiceRequestDocuments != nil && len(s.ServiceRequestDocuments) > 0 {
		for i, serviceRequest := range s.ServiceRequestDocuments {
			payload, err := ServiceRequestDoc(serviceRequest, storer)
			if err != nil {
				return nil
			}
			serviceRequestDocs[i] = payload
		}
	}

	return &ghcmessages.MTOServiceItem{
		ID:                            handlers.FmtUUID(s.ID),
		MoveTaskOrderID:               handlers.FmtUUID(s.MoveTaskOrderID),
		MtoShipmentID:                 handlers.FmtUUIDPtr(s.MTOShipmentID),
		ReServiceID:                   handlers.FmtUUID(s.ReServiceID),
		ReServiceCode:                 handlers.FmtString(string(s.ReService.Code)),
		ReServiceName:                 handlers.FmtStringPtr(&s.ReService.Name),
		Reason:                        handlers.FmtStringPtr(s.Reason),
		RejectionReason:               handlers.FmtStringPtr(s.RejectionReason),
		PickupPostalCode:              handlers.FmtStringPtr(s.PickupPostalCode),
		SITPostalCode:                 handlers.FmtStringPtr(s.SITPostalCode),
		SitEntryDate:                  handlers.FmtDateTimePtr(s.SITEntryDate),
		SitDepartureDate:              handlers.FmtDateTimePtr(s.SITDepartureDate),
		SitCustomerContacted:          handlers.FmtDatePtr(s.SITCustomerContacted),
		SitRequestedDelivery:          handlers.FmtDatePtr(s.SITRequestedDelivery),
		Status:                        ghcmessages.MTOServiceItemStatus(s.Status),
		Description:                   handlers.FmtStringPtr(s.Description),
		Dimensions:                    MTOServiceItemDimensions(s.Dimensions),
		CustomerContacts:              MTOServiceItemCustomerContacts(s.CustomerContacts),
		SitAddressUpdates:             SITAddressUpdates(s.SITAddressUpdates),
		SitOriginHHGOriginalAddress:   Address(s.SITOriginHHGOriginalAddress),
		SitOriginHHGActualAddress:     Address(s.SITOriginHHGActualAddress),
		SitDestinationOriginalAddress: Address(s.SITDestinationOriginalAddress),
		SitDestinationFinalAddress:    Address(s.SITDestinationFinalAddress),
		EstimatedWeight:               handlers.FmtPoundPtr(s.EstimatedWeight),
		CreatedAt:                     strfmt.DateTime(s.CreatedAt),
		ApprovedAt:                    handlers.FmtDateTimePtr(s.ApprovedAt),
		RejectedAt:                    handlers.FmtDateTimePtr(s.RejectedAt),
		ETag:                          etag.GenerateEtag(s.UpdatedAt),
		ServiceRequestDocuments:       serviceRequestDocs,
		ConvertToCustomerExpense:      *handlers.FmtBool(s.CustomerExpense),
		CustomerExpenseReason:         handlers.FmtStringPtr(s.CustomerExpenseReason),
		SitDeliveryMiles:              handlers.FmtIntPtrToInt64(s.SITDeliveryMiles),
	}
}

// MTOServiceItemModels payload
func MTOServiceItemModels(s models.MTOServiceItems, storer storage.FileStorer) ghcmessages.MTOServiceItems {
	serviceItems := ghcmessages.MTOServiceItems{}
	for _, item := range s {
		copyOfServiceItem := item // Make copy to avoid implicit memory aliasing of items from a range statement.
		serviceItems = append(serviceItems, MTOServiceItemModel(&copyOfServiceItem, storer))
	}

	return serviceItems
}

// MTOServiceItemDimension payload
func MTOServiceItemDimension(d *models.MTOServiceItemDimension) *ghcmessages.MTOServiceItemDimension {
	return &ghcmessages.MTOServiceItemDimension{
		ID:     *handlers.FmtUUID(d.ID),
		Type:   ghcmessages.DimensionType(d.Type),
		Length: *d.Length.Int32Ptr(),
		Height: *d.Height.Int32Ptr(),
		Width:  *d.Width.Int32Ptr(),
	}
}

// MTOServiceItemDimensions payload
func MTOServiceItemDimensions(d models.MTOServiceItemDimensions) ghcmessages.MTOServiceItemDimensions {
	payload := make(ghcmessages.MTOServiceItemDimensions, len(d))
	for i, item := range d {
		copyOfServiceItem := item // Make copy to avoid implicit memory aliasing of items from a range statement.
		payload[i] = MTOServiceItemDimension(&copyOfServiceItem)
	}
	return payload
}

// MTOServiceItemCustomerContact payload
func MTOServiceItemCustomerContact(c *models.MTOServiceItemCustomerContact) *ghcmessages.MTOServiceItemCustomerContact {
	return &ghcmessages.MTOServiceItemCustomerContact{
		Type:                       ghcmessages.CustomerContactType(c.Type),
		DateOfContact:              *handlers.FmtDate(c.DateOfContact),
		TimeMilitary:               c.TimeMilitary,
		FirstAvailableDeliveryDate: *handlers.FmtDate(c.FirstAvailableDeliveryDate),
	}
}

// MTOServiceItemCustomerContacts payload
func MTOServiceItemCustomerContacts(c models.MTOServiceItemCustomerContacts) ghcmessages.MTOServiceItemCustomerContacts {
	payload := make(ghcmessages.MTOServiceItemCustomerContacts, len(c))
	for i, item := range c {
		copyOfServiceItem := item // Make copy to avoid implicit memory aliasing of items from a range statement.
		payload[i] = MTOServiceItemCustomerContact(&copyOfServiceItem)
	}
	return payload
}

// SITAddressUpdate payload
func SITAddressUpdate(u models.SITAddressUpdate) *ghcmessages.SITAddressUpdate {
	return &ghcmessages.SITAddressUpdate{
		ID:                *handlers.FmtUUID(u.ID),
		MtoServiceItemID:  *handlers.FmtUUID(u.MTOServiceItemID),
		Distance:          handlers.FmtInt64(int64(u.Distance)),
		ContractorRemarks: u.ContractorRemarks,
		OfficeRemarks:     u.OfficeRemarks,
		Status:            u.Status,
		OldAddress:        Address(&u.OldAddress),
		NewAddress:        Address(&u.NewAddress),
		CreatedAt:         strfmt.DateTime(u.CreatedAt),
		UpdatedAt:         strfmt.DateTime(u.UpdatedAt),
		ETag:              etag.GenerateEtag(u.UpdatedAt)}
}

// SITAddressUpdates payload
func SITAddressUpdates(u models.SITAddressUpdates) ghcmessages.SITAddressUpdates {
	payload := make(ghcmessages.SITAddressUpdates, len(u))
	for i, item := range u {
		payload[i] = SITAddressUpdate(item)
	}
	return payload
}

// Upload payload
func Upload(storer storage.FileStorer, upload models.Upload, url string) *ghcmessages.Upload {
	uploadPayload := &ghcmessages.Upload{
		ID:          handlers.FmtUUIDValue(upload.ID),
		Filename:    upload.Filename,
		ContentType: upload.ContentType,
		URL:         strfmt.URI(url),
		Bytes:       upload.Bytes,
		CreatedAt:   strfmt.DateTime(upload.CreatedAt),
		UpdatedAt:   strfmt.DateTime(upload.UpdatedAt),
	}
	tags, err := storer.Tags(upload.StorageKey)
	if err != nil || len(tags) == 0 {
		uploadPayload.Status = "PROCESSING"
	} else {
		uploadPayload.Status = tags["av-status"]
	}
	return uploadPayload
}

// Upload payload for when a Proof of Service doc is designated as a weight ticket
// This adds an isWeightTicket key to the payload for the UI to use
func WeightTicketUpload(storer storage.FileStorer, upload models.Upload, url string, isWeightTicket bool) *ghcmessages.Upload {
	uploadPayload := &ghcmessages.Upload{
		ID:             handlers.FmtUUIDValue(upload.ID),
		Filename:       upload.Filename,
		ContentType:    upload.ContentType,
		URL:            strfmt.URI(url),
		Bytes:          upload.Bytes,
		CreatedAt:      strfmt.DateTime(upload.CreatedAt),
		UpdatedAt:      strfmt.DateTime(upload.UpdatedAt),
		IsWeightTicket: isWeightTicket,
	}
	tags, err := storer.Tags(upload.StorageKey)
	if err != nil || len(tags) == 0 {
		uploadPayload.Status = "PROCESSING"
	} else {
		uploadPayload.Status = tags["av-status"]
	}
	return uploadPayload
}

// ProofOfServiceDoc payload from model
func ProofOfServiceDoc(proofOfService models.ProofOfServiceDoc, storer storage.FileStorer) (*ghcmessages.ProofOfServiceDoc, error) {

	uploads := make([]*ghcmessages.Upload, len(proofOfService.PrimeUploads))
	if proofOfService.PrimeUploads != nil && len(proofOfService.PrimeUploads) > 0 {
		for i, primeUpload := range proofOfService.PrimeUploads {
			url, err := storer.PresignedURL(primeUpload.Upload.StorageKey, primeUpload.Upload.ContentType)
			if err != nil {
				return nil, err
			}
			// if the doc is a weight ticket then we need to return a different payload so the UI can differentiate
			weightTicket := proofOfService.IsWeightTicket
			if weightTicket {
				uploads[i] = WeightTicketUpload(storer, primeUpload.Upload, url, proofOfService.IsWeightTicket)
			} else {
				uploads[i] = Upload(storer, primeUpload.Upload, url)
			}
		}
	}

	return &ghcmessages.ProofOfServiceDoc{
		IsWeightTicket: proofOfService.IsWeightTicket,
		Uploads:        uploads,
	}, nil
}

func PayloadForUploadModel(
	storer storage.FileStorer,
	upload models.Upload,
	url string,
) *ghcmessages.Upload {
	uploadPayload := &ghcmessages.Upload{
		ID:          handlers.FmtUUIDValue(upload.ID),
		Filename:    upload.Filename,
		ContentType: upload.ContentType,
		URL:         strfmt.URI(url),
		Bytes:       upload.Bytes,
		CreatedAt:   strfmt.DateTime(upload.CreatedAt),
		UpdatedAt:   strfmt.DateTime(upload.UpdatedAt),
	}
	tags, err := storer.Tags(upload.StorageKey)
	if err != nil || len(tags) == 0 {
		uploadPayload.Status = "PROCESSING"
	} else {
		uploadPayload.Status = tags["av-status"]
	}
	return uploadPayload
}

func PayloadForDocumentModel(storer storage.FileStorer, document models.Document) (*ghcmessages.Document, error) {
	uploads := make([]*ghcmessages.Upload, len(document.UserUploads))
	for i, userUpload := range document.UserUploads {
		if userUpload.Upload.ID == uuid.Nil {
			return nil, errors.New("no uploads for user")
		}
		url, err := storer.PresignedURL(userUpload.Upload.StorageKey, userUpload.Upload.ContentType)
		if err != nil {
			return nil, err
		}

		uploadPayload := PayloadForUploadModel(storer, userUpload.Upload, url)
		uploads[i] = uploadPayload
	}

	documentPayload := &ghcmessages.Document{
		ID:              handlers.FmtUUID(document.ID),
		ServiceMemberID: handlers.FmtUUID(document.ServiceMemberID),
		Uploads:         uploads,
	}
	return documentPayload, nil
}

// In the TOO queue response we only want to count shipments in these statuses (excluding draft and cancelled)
// For the Services Counseling queue we will find the earliest move date from shipments in these statuses
func queueIncludeShipmentStatus(status models.MTOShipmentStatus) bool {
	return status == models.MTOShipmentStatusSubmitted ||
		status == models.MTOShipmentStatusApproved ||
		status == models.MTOShipmentStatusDiversionRequested ||
		status == models.MTOShipmentStatusCancellationRequested
}

// QueueMoves payload
func QueueMoves(moves []models.Move) *ghcmessages.QueueMoves {
	queueMoves := make(ghcmessages.QueueMoves, len(moves))
	for i, move := range moves {
		customer := move.Orders.ServiceMember

		var validMTOShipments []models.MTOShipment
		var earliestRequestedPickup *time.Time
		// we can't easily modify our sql query to find the earliest shipment pickup date so we must do it here
		for _, shipment := range move.MTOShipments {
			if queueIncludeShipmentStatus(shipment.Status) && shipment.DeletedAt == nil {
				earliestDateInCurrentShipment := findEarliestDateForRequestedMoveDate(shipment)
				if earliestRequestedPickup == nil || (earliestDateInCurrentShipment != nil && earliestDateInCurrentShipment.Before(*earliestRequestedPickup)) {
					earliestRequestedPickup = earliestDateInCurrentShipment
				}

				validMTOShipments = append(validMTOShipments, shipment)
			}
		}

		var deptIndicator ghcmessages.DeptIndicator
		if move.Orders.DepartmentIndicator != nil {
			deptIndicator = ghcmessages.DeptIndicator(*move.Orders.DepartmentIndicator)
		}

		var gbloc string
		if move.Status == models.MoveStatusNeedsServiceCounseling {
			gbloc = swag.StringValue(move.Orders.OriginDutyLocationGBLOC)
		} else if len(move.ShipmentGBLOC) > 0 && move.ShipmentGBLOC[0].GBLOC != nil {
			// There is a Pop bug that prevents us from using a has_one association for
			// Move.ShipmentGBLOC, so we have to treat move.ShipmentGBLOC as an array, even
			// though there can never be more than one GBLOC for a move.
			gbloc = swag.StringValue(move.ShipmentGBLOC[0].GBLOC)
		} else {
			// If the move's first shipment doesn't have a pickup address (like with an NTS-Release),
			// we need to fall back to the origin duty location GBLOC.  If that's not available for
			// some reason, then we should get the empty string (no GBLOC).
			gbloc = swag.StringValue(move.Orders.OriginDutyLocationGBLOC)
		}
		var closeoutLocation string
		if move.CloseoutOffice != nil {
			closeoutLocation = move.CloseoutOffice.Name
		}
		var closeoutInitiated time.Time
		for _, shipment := range move.MTOShipments {
			if shipment.PPMShipment != nil && shipment.PPMShipment.SubmittedAt != nil {
				if closeoutInitiated.Before(*shipment.PPMShipment.SubmittedAt) {
					closeoutInitiated = *shipment.PPMShipment.SubmittedAt
				}
			}
		}

		queueMoves[i] = &ghcmessages.QueueMove{
			Customer:                Customer(&customer),
			Status:                  ghcmessages.MoveStatus(move.Status),
			ID:                      *handlers.FmtUUID(move.ID),
			Locator:                 move.Locator,
			SubmittedAt:             handlers.FmtDateTimePtr(move.SubmittedAt),
			AppearedInTooAt:         handlers.FmtDateTimePtr(findLastSentToTOO(move)),
			RequestedMoveDate:       handlers.FmtDatePtr(earliestRequestedPickup),
			DepartmentIndicator:     &deptIndicator,
			ShipmentsCount:          int64(len(validMTOShipments)),
			OriginDutyLocation:      DutyLocation(move.Orders.OriginDutyLocation),
<<<<<<< HEAD
			DestinationDutyLocation: DutyLocation(&move.Orders.NewDutyLocation),
			OriginGBLOC:             ghcmessages.GBLOC(gbloc),
=======
			DestinationDutyLocation: DutyLocation(&move.Orders.NewDutyLocation), // #nosec G601 new in 1.22.2
			OriginGBLOC:             gbloc,
>>>>>>> acc34384
			PpmType:                 move.PPMType,
			CloseoutInitiated:       handlers.FmtDateTimePtr(&closeoutInitiated),
			CloseoutLocation:        &closeoutLocation,
			OrderType:               (*string)(move.Orders.OrdersType.Pointer()),
			LockedByOfficeUserID:    handlers.FmtUUIDPtr(move.LockedByOfficeUserID),
			LockedByOfficeUser:      OfficeUser(move.LockedByOfficeUser),
			LockExpiresAt:           handlers.FmtDateTimePtr(move.LockExpiresAt),
		}
	}
	return &queueMoves
}

func findLastSentToTOO(move models.Move) (latestOccurance *time.Time) {
	possibleValues := [3]*time.Time{move.SubmittedAt, move.ServiceCounselingCompletedAt, move.ApprovalsRequestedAt}
	for _, time := range possibleValues {
		if time != nil && (latestOccurance == nil || time.After(*latestOccurance)) {
			latestOccurance = time
		}
	}
	return latestOccurance
}

func findEarliestDateForRequestedMoveDate(shipment models.MTOShipment) (earliestDate *time.Time) {
	var possibleValues []*time.Time

	if shipment.RequestedPickupDate != nil {
		possibleValues = append(possibleValues, shipment.RequestedPickupDate)
	}
	if shipment.RequestedDeliveryDate != nil {
		possibleValues = append(possibleValues, shipment.RequestedDeliveryDate)
	}
	if shipment.PPMShipment != nil {
		possibleValues = append(possibleValues, &shipment.PPMShipment.ExpectedDepartureDate)
	}

	for _, date := range possibleValues {
		if earliestDate == nil || date.Before(*earliestDate) {
			earliestDate = date
		}
	}

	return earliestDate
}

var (
	// QueuePaymentRequestPaymentRequested status payment requested
	QueuePaymentRequestPaymentRequested = "Payment requested"
	// QueuePaymentRequestReviewed status Payment request reviewed
	QueuePaymentRequestReviewed = "Reviewed"
	// QueuePaymentRequestRejected status Payment request rejected
	QueuePaymentRequestRejected = "Rejected"
	// QueuePaymentRequestPaid status PaymentRequest paid
	QueuePaymentRequestPaid = "Paid"
	// QueuePaymentRequestDeprecated status PaymentRequest deprecated
	QueuePaymentRequestDeprecated = "Deprecated"
	// QueuePaymentRequestError status PaymentRequest error
	QueuePaymentRequestError = "Error"
)

// This is a helper function to calculate the inferred status needed for QueuePaymentRequest payload
func queuePaymentRequestStatus(paymentRequest models.PaymentRequest) string {
	// If a payment request is in the PENDING state, let's use the term 'payment requested'
	if paymentRequest.Status == models.PaymentRequestStatusPending {
		return QueuePaymentRequestPaymentRequested
	}

	// If a payment request is either reviewed, sent_to_gex or recieved_by_gex then we'll use 'reviewed'
	if paymentRequest.Status == models.PaymentRequestStatusSentToGex ||
		paymentRequest.Status == models.PaymentRequestStatusReceivedByGex ||
		paymentRequest.Status == models.PaymentRequestStatusReviewed {
		return QueuePaymentRequestReviewed
	}

	if paymentRequest.Status == models.PaymentRequestStatusReviewedAllRejected {
		return QueuePaymentRequestRejected
	}

	if paymentRequest.Status == models.PaymentRequestStatusPaid {
		return QueuePaymentRequestPaid
	}

	if paymentRequest.Status == models.PaymentRequestStatusDeprecated {
		return QueuePaymentRequestDeprecated
	}

	return QueuePaymentRequestError

}

// QueuePaymentRequests payload
func QueuePaymentRequests(paymentRequests *models.PaymentRequests) *ghcmessages.QueuePaymentRequests {
	queuePaymentRequests := make(ghcmessages.QueuePaymentRequests, len(*paymentRequests))

	for i, paymentRequest := range *paymentRequests {
		moveTaskOrder := paymentRequest.MoveTaskOrder
		orders := moveTaskOrder.Orders
		var gbloc ghcmessages.GBLOC
		if moveTaskOrder.ShipmentGBLOC[0].GBLOC != nil {
			gbloc = ghcmessages.GBLOC(*moveTaskOrder.ShipmentGBLOC[0].GBLOC)
		}

		queuePaymentRequests[i] = &ghcmessages.QueuePaymentRequest{
			ID:                   *handlers.FmtUUID(paymentRequest.ID),
			MoveID:               *handlers.FmtUUID(moveTaskOrder.ID),
			Customer:             Customer(&orders.ServiceMember),
			Status:               ghcmessages.QueuePaymentRequestStatus(queuePaymentRequestStatus(paymentRequest)),
			Age:                  math.Ceil(time.Since(paymentRequest.CreatedAt).Hours() / 24.0),
			SubmittedAt:          *handlers.FmtDateTime(paymentRequest.CreatedAt),
			Locator:              moveTaskOrder.Locator,
			OriginGBLOC:          gbloc,
			OriginDutyLocation:   DutyLocation(orders.OriginDutyLocation),
			OrderType:            (*string)(orders.OrdersType.Pointer()),
			LockedByOfficeUserID: handlers.FmtUUIDPtr(moveTaskOrder.LockedByOfficeUserID),
			LockExpiresAt:        handlers.FmtDateTimePtr(moveTaskOrder.LockExpiresAt),
		}

		if orders.DepartmentIndicator != nil {
			deptIndicator := ghcmessages.DeptIndicator(*orders.DepartmentIndicator)
			queuePaymentRequests[i].DepartmentIndicator = &deptIndicator
		}
	}

	return &queuePaymentRequests
}

// Reweigh payload
func Reweigh(reweigh *models.Reweigh, _ *ghcmessages.SITStatus) *ghcmessages.Reweigh {
	if reweigh == nil || reweigh.ID == uuid.Nil {
		return nil
	}
	payload := &ghcmessages.Reweigh{
		ID:                     strfmt.UUID(reweigh.ID.String()),
		RequestedAt:            strfmt.DateTime(reweigh.RequestedAt),
		RequestedBy:            ghcmessages.ReweighRequester(reweigh.RequestedBy),
		VerificationReason:     reweigh.VerificationReason,
		Weight:                 handlers.FmtPoundPtr(reweigh.Weight),
		VerificationProvidedAt: handlers.FmtDateTimePtr(reweigh.VerificationProvidedAt),
		ShipmentID:             strfmt.UUID(reweigh.ShipmentID.String()),
	}

	return payload
}

// SearchMoves payload
func SearchMoves(appCtx appcontext.AppContext, moves models.Moves) *ghcmessages.SearchMoves {
	searchMoves := make(ghcmessages.SearchMoves, len(moves))
	for i, move := range moves {
		customer := move.Orders.ServiceMember

		numShipments := 0
		for _, shipment := range move.MTOShipments {
			if shipment.Status != models.MTOShipmentStatusDraft {
				numShipments++
			}
		}

		var pickupDate, deliveryDate *strfmt.Date

		if numShipments > 0 && move.MTOShipments[0].ScheduledPickupDate != nil {
			pickupDate = handlers.FmtDatePtr(move.MTOShipments[0].ScheduledPickupDate)
		} else {
			pickupDate = nil
		}

		if numShipments > 0 && move.MTOShipments[0].ScheduledDeliveryDate != nil {
			deliveryDate = handlers.FmtDatePtr(move.MTOShipments[0].ScheduledDeliveryDate)
		} else {
			deliveryDate = nil
		}

		var originGBLOC string
		if move.Status == models.MoveStatusNeedsServiceCounseling {
			originGBLOC = swag.StringValue(move.Orders.OriginDutyLocationGBLOC)
		} else if len(move.ShipmentGBLOC) > 0 && move.ShipmentGBLOC[0].GBLOC != nil {
			// There is a Pop bug that prevents us from using a has_one association for
			// Move.ShipmentGBLOC, so we have to treat move.ShipmentGBLOC as an array, even
			// though there can never be more than one GBLOC for a move.
			originGBLOC = swag.StringValue(move.ShipmentGBLOC[0].GBLOC)
		} else {
			// If the move's first shipment doesn't have a pickup address (like with an NTS-Release),
			// we need to fall back to the origin duty location GBLOC.  If that's not available for
			// some reason, then we should get the empty string (no GBLOC).
			originGBLOC = swag.StringValue(move.Orders.OriginDutyLocationGBLOC)
		}

		var destinationGBLOC ghcmessages.GBLOC
		var PostalCodeToGBLOC models.PostalCodeToGBLOC
		var err error
		if numShipments > 0 && move.MTOShipments[0].DestinationAddress != nil {
			PostalCodeToGBLOC, err = models.FetchGBLOCForPostalCode(appCtx.DB(), move.MTOShipments[0].DestinationAddress.PostalCode)
		} else {
			// If the move has no shipments or the shipment has no destination address fall back to the origin duty location GBLOC
			PostalCodeToGBLOC, err = models.FetchGBLOCForPostalCode(appCtx.DB(), move.Orders.NewDutyLocation.Address.PostalCode)
		}

		if err != nil {
			destinationGBLOC = *ghcmessages.NewGBLOC("")
		} else {
			destinationGBLOC = ghcmessages.GBLOC(PostalCodeToGBLOC.GBLOC)
		}

		searchMoves[i] = &ghcmessages.SearchMove{
			FirstName:                         customer.FirstName,
			LastName:                          customer.LastName,
			DodID:                             customer.Edipi,
			Branch:                            customer.Affiliation.String(),
			Status:                            ghcmessages.MoveStatus(move.Status),
			ID:                                *handlers.FmtUUID(move.ID),
			Locator:                           move.Locator,
			ShipmentsCount:                    int64(numShipments),
			OriginDutyLocationPostalCode:      move.Orders.OriginDutyLocation.Address.PostalCode,
			DestinationDutyLocationPostalCode: move.Orders.NewDutyLocation.Address.PostalCode,
			OrderType:                         string(move.Orders.OrdersType),
			RequestedPickupDate:               pickupDate,
			RequestedDeliveryDate:             deliveryDate,
			OriginGBLOC:                       ghcmessages.GBLOC(originGBLOC),
			DestinationGBLOC:                  destinationGBLOC,
			LockedByOfficeUserID:              handlers.FmtUUIDPtr(move.LockedByOfficeUserID),
			LockExpiresAt:                     handlers.FmtDateTimePtr(move.LockExpiresAt),
		}
	}
	return &searchMoves
}

// ShipmentPaymentSITBalance payload
func ShipmentPaymentSITBalance(shipmentSITBalance *services.ShipmentPaymentSITBalance) *ghcmessages.ShipmentPaymentSITBalance {
	if shipmentSITBalance == nil {
		return nil
	}

	payload := &ghcmessages.ShipmentPaymentSITBalance{
		PendingBilledStartDate:  handlers.FmtDate(shipmentSITBalance.PendingBilledStartDate),
		PendingBilledEndDate:    handlers.FmtDate(shipmentSITBalance.PendingBilledEndDate),
		PendingSITDaysInvoiced:  int64(shipmentSITBalance.PendingSITDaysInvoiced),
		PreviouslyBilledDays:    handlers.FmtIntPtrToInt64(shipmentSITBalance.PreviouslyBilledDays),
		PreviouslyBilledEndDate: handlers.FmtDatePtr(shipmentSITBalance.PreviouslyBilledEndDate),
		ShipmentID:              *handlers.FmtUUID(shipmentSITBalance.ShipmentID),
		TotalSITDaysAuthorized:  int64(shipmentSITBalance.TotalSITDaysAuthorized),
		TotalSITDaysRemaining:   int64(shipmentSITBalance.TotalSITDaysRemaining),
		TotalSITEndDate:         handlers.FmtDate(shipmentSITBalance.TotalSITEndDate),
	}

	return payload
}

// ShipmentsPaymentSITBalance payload
func ShipmentsPaymentSITBalance(shipmentsSITBalance []services.ShipmentPaymentSITBalance) ghcmessages.ShipmentsPaymentSITBalance {
	if len(shipmentsSITBalance) == 0 {
		return nil
	}

	payload := make(ghcmessages.ShipmentsPaymentSITBalance, len(shipmentsSITBalance))
	for i, shipmentSITBalance := range shipmentsSITBalance {
		shipmentSITBalanceCopy := shipmentSITBalance
		payload[i] = ShipmentPaymentSITBalance(&shipmentSITBalanceCopy)
	}

	return payload
}

func SearchCustomers(customers models.ServiceMembers) *ghcmessages.SearchCustomers {
	searchCustomers := make(ghcmessages.SearchCustomers, len(customers))
	for i, customer := range customers {
		searchCustomers[i] = &ghcmessages.SearchCustomer{
			FirstName:     customer.FirstName,
			LastName:      customer.LastName,
			DodID:         customer.Edipi,
			Branch:        customer.Affiliation.String(),
			ID:            *handlers.FmtUUID(customer.ID),
			PersonalEmail: *customer.PersonalEmail,
			Telephone:     customer.Telephone,
		}
	}
	return &searchCustomers
}<|MERGE_RESOLUTION|>--- conflicted
+++ resolved
@@ -1769,13 +1769,8 @@
 			DepartmentIndicator:     &deptIndicator,
 			ShipmentsCount:          int64(len(validMTOShipments)),
 			OriginDutyLocation:      DutyLocation(move.Orders.OriginDutyLocation),
-<<<<<<< HEAD
-			DestinationDutyLocation: DutyLocation(&move.Orders.NewDutyLocation),
+			DestinationDutyLocation: DutyLocation(&move.Orders.NewDutyLocation), // #nosec G601 new in 1.22.2
 			OriginGBLOC:             ghcmessages.GBLOC(gbloc),
-=======
-			DestinationDutyLocation: DutyLocation(&move.Orders.NewDutyLocation), // #nosec G601 new in 1.22.2
-			OriginGBLOC:             gbloc,
->>>>>>> acc34384
 			PpmType:                 move.PPMType,
 			CloseoutInitiated:       handlers.FmtDateTimePtr(&closeoutInitiated),
 			CloseoutLocation:        &closeoutLocation,
