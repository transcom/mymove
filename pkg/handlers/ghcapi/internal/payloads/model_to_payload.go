--- conflicted
+++ resolved
@@ -1885,10 +1885,7 @@
 			ShipmentsCount:                    int64(numShipments),
 			OriginDutyLocationPostalCode:      move.Orders.OriginDutyLocation.Address.PostalCode,
 			DestinationDutyLocationPostalCode: move.Orders.NewDutyLocation.Address.PostalCode,
-<<<<<<< HEAD
-=======
 			OrderType:                         string(move.Orders.OrdersType),
->>>>>>> 705dd2d8
 			RequestedPickupDate:               pickupDate,
 			RequestedDeliveryDate:             deliveryDate,
 			OriginGBLOC:                       originGBLOC,
