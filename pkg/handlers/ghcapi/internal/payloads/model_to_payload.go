--- conflicted
+++ resolved
@@ -87,6 +87,7 @@
 		ReferenceID:        *move.ReferenceID,
 		UpdatedAt:          strfmt.DateTime(move.UpdatedAt),
 		ETag:               etag.GenerateEtag(move.UpdatedAt),
+		OrderType:          string(move.Orders.OrdersType),
 		OrderType:          string(move.Orders.OrdersType),
 	}
 
@@ -1836,7 +1837,6 @@
 				numShipments++
 			}
 		}
-<<<<<<< HEAD
 
 		var pickupDate, deliveryDate *strfmt.Date
 
@@ -1885,8 +1885,6 @@
 			destinationGBLOC = ghcmessages.GBLOC(PostalCodeToGBLOC.GBLOC)
 		}
 
-=======
->>>>>>> cb874f67
 		searchMoves[i] = &ghcmessages.SearchMove{
 			FirstName:                         customer.FirstName,
 			LastName:                          customer.LastName,
@@ -1899,13 +1897,10 @@
 			OriginDutyLocationPostalCode:      move.Orders.OriginDutyLocation.Address.PostalCode,
 			DestinationDutyLocationPostalCode: move.Orders.NewDutyLocation.Address.PostalCode,
 			OrderType:                         string(move.Orders.OrdersType),
-<<<<<<< HEAD
 			RequestedPickupDate:               pickupDate,
 			RequestedDeliveryDate:             deliveryDate,
 			OriginGBLOC:                       originGBLOC,
 			DestinationGBLOC:                  destinationGBLOC,
-=======
->>>>>>> cb874f67
 		}
 	}
 	return &searchMoves
