package payloads

import (
	"encoding/json"
	"errors"
	"math"
	"time"

	"github.com/go-openapi/strfmt"
	"github.com/go-openapi/swag"
	"github.com/gofrs/uuid"
	"go.uber.org/zap"
	"golang.org/x/exp/slices"

	"github.com/transcom/mymove/pkg/appcontext"
	"github.com/transcom/mymove/pkg/etag"
	"github.com/transcom/mymove/pkg/gen/ghcmessages"
	"github.com/transcom/mymove/pkg/handlers"
	"github.com/transcom/mymove/pkg/models"
	"github.com/transcom/mymove/pkg/services"
	mtoshipment "github.com/transcom/mymove/pkg/services/mto_shipment"
	"github.com/transcom/mymove/pkg/storage"
	"github.com/transcom/mymove/pkg/unit"
)

// Contractor payload
func Contractor(contractor *models.Contractor) *ghcmessages.Contractor {
	if contractor == nil {
		return nil
	}

	payload := &ghcmessages.Contractor{
		ID:             strfmt.UUID(contractor.ID.String()),
		ContractNumber: contractor.ContractNumber,
		Name:           contractor.Name,
		Type:           contractor.Type,
	}

	return payload
}

// Move payload
func Move(move *models.Move) *ghcmessages.Move {
	if move == nil {
		return nil
	}

	payload := &ghcmessages.Move{
		ID:                           strfmt.UUID(move.ID.String()),
		AvailableToPrimeAt:           handlers.FmtDateTimePtr(move.AvailableToPrimeAt),
		ContractorID:                 handlers.FmtUUIDPtr(move.ContractorID),
		Contractor:                   Contractor(move.Contractor),
		Locator:                      move.Locator,
		OrdersID:                     strfmt.UUID(move.OrdersID.String()),
		Orders:                       Order(&move.Orders),
		ReferenceID:                  handlers.FmtStringPtr(move.ReferenceID),
		Status:                       ghcmessages.MoveStatus(move.Status),
		ExcessWeightQualifiedAt:      handlers.FmtDateTimePtr(move.ExcessWeightQualifiedAt),
		BillableWeightsReviewedAt:    handlers.FmtDateTimePtr(move.BillableWeightsReviewedAt),
		CreatedAt:                    strfmt.DateTime(move.CreatedAt),
		SubmittedAt:                  handlers.FmtDateTimePtr(move.SubmittedAt),
		ApprovalsRequestedAt:         handlers.FmtDateTimePtr(move.ApprovalsRequestedAt),
		UpdatedAt:                    strfmt.DateTime(move.UpdatedAt),
		ETag:                         etag.GenerateEtag(move.UpdatedAt),
		ServiceCounselingCompletedAt: handlers.FmtDateTimePtr(move.ServiceCounselingCompletedAt),
		ExcessWeightAcknowledgedAt:   handlers.FmtDateTimePtr(move.ExcessWeightAcknowledgedAt),
		TioRemarks:                   handlers.FmtStringPtr(move.TIORemarks),
		FinancialReviewFlag:          move.FinancialReviewFlag,
		FinancialReviewRemarks:       move.FinancialReviewRemarks,
		CloseoutOfficeID:             handlers.FmtUUIDPtr(move.CloseoutOfficeID),
		CloseoutOffice:               TransportationOffice(move.CloseoutOffice),
	}

	return payload
}

// ListMove payload
func ListMove(move *models.Move) *ghcmessages.ListPrimeMove {
	if move == nil {
		return nil
	}
	payload := &ghcmessages.ListPrimeMove{
		ID:                 strfmt.UUID(move.ID.String()),
		MoveCode:           move.Locator,
		CreatedAt:          strfmt.DateTime(move.CreatedAt),
		AvailableToPrimeAt: handlers.FmtDateTimePtr(move.AvailableToPrimeAt),
		OrderID:            strfmt.UUID(move.OrdersID.String()),
		ReferenceID:        *move.ReferenceID,
		UpdatedAt:          strfmt.DateTime(move.UpdatedAt),
		ETag:               etag.GenerateEtag(move.UpdatedAt),
		OrderType:          string(move.Orders.OrdersType),
	}

	if move.PPMType != nil {
		payload.PpmType = *move.PPMType
	}

	return payload
}

// ListMoves payload
func ListMoves(moves *models.Moves) []*ghcmessages.ListPrimeMove {
	listMoves := make(ghcmessages.ListPrimeMoves, len(*moves))

	for i, move := range *moves {
		// Create a local copy of the loop variable
		moveCopy := move
		listMoves[i] = ListMove(&moveCopy)
	}
	return listMoves
}

// CustomerSupportRemark payload
func CustomerSupportRemark(customerSupportRemark *models.CustomerSupportRemark) *ghcmessages.CustomerSupportRemark {
	if customerSupportRemark == nil {
		return nil
	}
	id := strfmt.UUID(customerSupportRemark.ID.String())
	moveID := strfmt.UUID(customerSupportRemark.MoveID.String())
	officeUserID := strfmt.UUID(customerSupportRemark.OfficeUserID.String())

	payload := &ghcmessages.CustomerSupportRemark{
		Content:             &customerSupportRemark.Content,
		ID:                  &id,
		CreatedAt:           strfmt.DateTime(customerSupportRemark.CreatedAt),
		UpdatedAt:           strfmt.DateTime(customerSupportRemark.UpdatedAt),
		MoveID:              &moveID,
		OfficeUserEmail:     customerSupportRemark.OfficeUser.Email,
		OfficeUserFirstName: customerSupportRemark.OfficeUser.FirstName,
		OfficeUserID:        &officeUserID,
		OfficeUserLastName:  customerSupportRemark.OfficeUser.LastName,
	}
	return payload
}

// CustomerSupportRemarks payload
func CustomerSupportRemarks(customerSupportRemarks models.CustomerSupportRemarks) ghcmessages.CustomerSupportRemarks {
	payload := make(ghcmessages.CustomerSupportRemarks, len(customerSupportRemarks))
	for i, v := range customerSupportRemarks {
		customerSupportRemark := v
		payload[i] = CustomerSupportRemark(&customerSupportRemark)
	}
	return payload
}

// EvaluationReportList payload
func EvaluationReportList(evaluationReports models.EvaluationReports) ghcmessages.EvaluationReportList {
	payload := make(ghcmessages.EvaluationReportList, len(evaluationReports))
	for i, v := range evaluationReports {
		evaluationReport := v
		payload[i] = EvaluationReport(&evaluationReport)
	}
	return payload
}

func ReportViolations(reportViolations models.ReportViolations) ghcmessages.ReportViolations {
	payload := make(ghcmessages.ReportViolations, len(reportViolations))
	for i, v := range reportViolations {
		reportViolation := v
		payload[i] = ReportViolation(&reportViolation)
	}
	return payload
}

func EvaluationReportOfficeUser(officeUser models.OfficeUser) ghcmessages.EvaluationReportOfficeUser {
	payload := ghcmessages.EvaluationReportOfficeUser{
		Email:     officeUser.Email,
		FirstName: officeUser.FirstName,
		ID:        strfmt.UUID(officeUser.ID.String()),
		LastName:  officeUser.LastName,
		Phone:     officeUser.Telephone,
	}
	return payload
}

// EvaluationReport payload
func EvaluationReport(evaluationReport *models.EvaluationReport) *ghcmessages.EvaluationReport {
	if evaluationReport == nil {
		return nil
	}
	id := *handlers.FmtUUID(evaluationReport.ID)
	moveID := *handlers.FmtUUID(evaluationReport.MoveID)
	shipmentID := handlers.FmtUUIDPtr(evaluationReport.ShipmentID)

	var inspectionType *ghcmessages.EvaluationReportInspectionType
	if evaluationReport.InspectionType != nil {
		tempInspectionType := ghcmessages.EvaluationReportInspectionType(*evaluationReport.InspectionType)
		inspectionType = &tempInspectionType
	}
	var location *ghcmessages.EvaluationReportLocation
	if evaluationReport.Location != nil {
		tempLocation := ghcmessages.EvaluationReportLocation(*evaluationReport.Location)
		location = &tempLocation
	}
	reportType := ghcmessages.EvaluationReportType(evaluationReport.Type)

	evaluationReportOfficeUserPayload := EvaluationReportOfficeUser(evaluationReport.OfficeUser)

	var timeDepart *string
	if evaluationReport.TimeDepart != nil {
		td := evaluationReport.TimeDepart.Format(timeHHMMFormat)
		timeDepart = &td
	}

	var evalStart *string
	if evaluationReport.EvalStart != nil {
		es := evaluationReport.EvalStart.Format(timeHHMMFormat)
		evalStart = &es
	}

	var evalEnd *string
	if evaluationReport.EvalEnd != nil {
		ee := evaluationReport.EvalEnd.Format(timeHHMMFormat)
		evalEnd = &ee
	}

	payload := &ghcmessages.EvaluationReport{
		CreatedAt:                          strfmt.DateTime(evaluationReport.CreatedAt),
		ID:                                 id,
		InspectionDate:                     handlers.FmtDatePtr(evaluationReport.InspectionDate),
		InspectionType:                     inspectionType,
		Location:                           location,
		LocationDescription:                evaluationReport.LocationDescription,
		MoveID:                             moveID,
		ObservedShipmentPhysicalPickupDate: handlers.FmtDatePtr(evaluationReport.ObservedShipmentPhysicalPickupDate),
		ObservedShipmentDeliveryDate:       handlers.FmtDatePtr(evaluationReport.ObservedShipmentDeliveryDate),
		Remarks:                            evaluationReport.Remarks,
		ShipmentID:                         shipmentID,
		SubmittedAt:                        handlers.FmtDateTimePtr(evaluationReport.SubmittedAt),
		TimeDepart:                         timeDepart,
		EvalStart:                          evalStart,
		EvalEnd:                            evalEnd,
		Type:                               reportType,
		ViolationsObserved:                 evaluationReport.ViolationsObserved,
		MoveReferenceID:                    evaluationReport.Move.ReferenceID,
		OfficeUser:                         &evaluationReportOfficeUserPayload,
		SeriousIncident:                    evaluationReport.SeriousIncident,
		SeriousIncidentDesc:                evaluationReport.SeriousIncidentDesc,
		ObservedClaimsResponseDate:         handlers.FmtDatePtr(evaluationReport.ObservedClaimsResponseDate),
		ObservedPickupDate:                 handlers.FmtDatePtr(evaluationReport.ObservedPickupDate),
		ObservedPickupSpreadStartDate:      handlers.FmtDatePtr(evaluationReport.ObservedPickupSpreadStartDate),
		ObservedPickupSpreadEndDate:        handlers.FmtDatePtr(evaluationReport.ObservedPickupSpreadEndDate),
		ObservedDeliveryDate:               handlers.FmtDatePtr(evaluationReport.ObservedDeliveryDate),
		ETag:                               etag.GenerateEtag(evaluationReport.UpdatedAt),
		UpdatedAt:                          strfmt.DateTime(evaluationReport.UpdatedAt),
		ReportViolations:                   ReportViolations(evaluationReport.ReportViolations),
	}
	return payload
}

// PWSViolationItem payload
func PWSViolationItem(violation *models.PWSViolation) *ghcmessages.PWSViolation {
	if violation == nil {
		return nil
	}

	payload := &ghcmessages.PWSViolation{
		ID:                   strfmt.UUID(violation.ID.String()),
		DisplayOrder:         int64(violation.DisplayOrder),
		ParagraphNumber:      violation.ParagraphNumber,
		Title:                violation.Title,
		Category:             string(violation.Category),
		SubCategory:          violation.SubCategory,
		RequirementSummary:   violation.RequirementSummary,
		RequirementStatement: violation.RequirementStatement,
		IsKpi:                violation.IsKpi,
		AdditionalDataElem:   violation.AdditionalDataElem,
	}

	return payload
}

// PWSViolations payload
func PWSViolations(violations models.PWSViolations) ghcmessages.PWSViolations {
	payload := make(ghcmessages.PWSViolations, len(violations))

	for i, v := range violations {
		violation := v
		payload[i] = PWSViolationItem(&violation)
	}
	return payload
}

func ReportViolation(reportViolation *models.ReportViolation) *ghcmessages.ReportViolation {
	if reportViolation == nil {
		return nil
	}
	id := *handlers.FmtUUID(reportViolation.ID)
	violationID := *handlers.FmtUUID(reportViolation.ViolationID)
	reportID := *handlers.FmtUUID(reportViolation.ReportID)

	payload := &ghcmessages.ReportViolation{
		ID:          id,
		ViolationID: violationID,
		ReportID:    reportID,
		Violation:   PWSViolationItem(&reportViolation.Violation),
	}
	return payload
}

// TransportationOffice payload
func TransportationOffice(office *models.TransportationOffice) *ghcmessages.TransportationOffice {
	if office == nil || office.ID == uuid.Nil {
		return nil
	}

	phoneLines := []string{}
	for _, phoneLine := range office.PhoneLines {
		if phoneLine.Type == "voice" {
			phoneLines = append(phoneLines, phoneLine.Number)
		}
	}

	payload := &ghcmessages.TransportationOffice{
		ID:         handlers.FmtUUID(office.ID),
		CreatedAt:  handlers.FmtDateTime(office.CreatedAt),
		UpdatedAt:  handlers.FmtDateTime(office.UpdatedAt),
		Name:       models.StringPointer(office.Name),
		Gbloc:      office.Gbloc,
		Address:    Address(&office.Address),
		PhoneLines: phoneLines,
	}
	return payload
}

func TransportationOffices(transportationOffices models.TransportationOffices) ghcmessages.TransportationOffices {
	payload := make(ghcmessages.TransportationOffices, len(transportationOffices))

	for i, to := range transportationOffices {
		transportationOffice := to
		payload[i] = TransportationOffice(&transportationOffice)
	}
	return payload
}

// MoveHistory payload
func MoveHistory(logger *zap.Logger, moveHistory *models.MoveHistory) *ghcmessages.MoveHistory {
	payload := &ghcmessages.MoveHistory{
		HistoryRecords: moveHistoryRecords(logger, moveHistory.AuditHistories),
		ID:             strfmt.UUID(moveHistory.ID.String()),
		Locator:        moveHistory.Locator,
		ReferenceID:    moveHistory.ReferenceID,
	}

	return payload
}

// MoveAuditHistory payload
func MoveAuditHistory(logger *zap.Logger, auditHistory models.AuditHistory) *ghcmessages.MoveAuditHistory {

	payload := &ghcmessages.MoveAuditHistory{
		Action:               auditHistory.Action,
		ActionTstampClk:      strfmt.DateTime(auditHistory.ActionTstampClk),
		ActionTstampStm:      strfmt.DateTime(auditHistory.ActionTstampStm),
		ActionTstampTx:       strfmt.DateTime(auditHistory.ActionTstampTx),
		ChangedValues:        removeEscapeJSONtoObject(logger, auditHistory.ChangedData),
		OldValues:            removeEscapeJSONtoObject(logger, auditHistory.OldData),
		EventName:            auditHistory.EventName,
		ID:                   strfmt.UUID(auditHistory.ID.String()),
		ObjectID:             handlers.FmtUUIDPtr(auditHistory.ObjectID),
		RelID:                auditHistory.RelID,
		SessionUserID:        handlers.FmtUUIDPtr(auditHistory.SessionUserID),
		SessionUserFirstName: auditHistory.SessionUserFirstName,
		SessionUserLastName:  auditHistory.SessionUserLastName,
		SessionUserEmail:     auditHistory.SessionUserEmail,
		SessionUserTelephone: auditHistory.SessionUserTelephone,
		Context:              removeEscapeJSONtoArray(logger, auditHistory.Context),
		ContextID:            auditHistory.ContextID,
		StatementOnly:        auditHistory.StatementOnly,
		TableName:            auditHistory.AuditedTable,
		SchemaName:           auditHistory.SchemaName,
		TransactionID:        auditHistory.TransactionID,
	}

	return payload
}

func removeEscapeJSONtoObject(logger *zap.Logger, data *string) map[string]interface{} {
	var result map[string]interface{}
	if data == nil || *data == "" {
		return result
	}
	var byteData = []byte(*data)

	err := json.Unmarshal(byteData, &result)

	if err != nil {
		logger.Error("error unmarshalling the escaped json to object", zap.Error(err))
	}

	return result

}

func removeEscapeJSONtoArray(logger *zap.Logger, data *string) []map[string]string {
	var result []map[string]string
	if data == nil || *data == "" {
		return result
	}
	var byteData = []byte(*data)

	err := json.Unmarshal(byteData, &result)

	if err != nil {
		logger.Error("error unmarshalling the escaped json to array", zap.Error(err))
	}

	return result
}

func moveHistoryRecords(logger *zap.Logger, auditHistories models.AuditHistories) ghcmessages.MoveAuditHistories {
	payload := make(ghcmessages.MoveAuditHistories, len(auditHistories))

	for i, a := range auditHistories {
		payload[i] = MoveAuditHistory(logger, a)
	}
	return payload
}

// MoveTaskOrder payload
func MoveTaskOrder(moveTaskOrder *models.Move) *ghcmessages.MoveTaskOrder {
	if moveTaskOrder == nil {
		return nil
	}

	payload := &ghcmessages.MoveTaskOrder{
		ID:                 strfmt.UUID(moveTaskOrder.ID.String()),
		CreatedAt:          strfmt.DateTime(moveTaskOrder.CreatedAt),
		AvailableToPrimeAt: handlers.FmtDateTimePtr(moveTaskOrder.AvailableToPrimeAt),
		OrderID:            strfmt.UUID(moveTaskOrder.OrdersID.String()),
		ReferenceID:        *moveTaskOrder.ReferenceID,
		UpdatedAt:          strfmt.DateTime(moveTaskOrder.UpdatedAt),
		ETag:               etag.GenerateEtag(moveTaskOrder.UpdatedAt),
		Locator:            moveTaskOrder.Locator,
	}
	return payload
}

// Customer payload
func Customer(customer *models.ServiceMember) *ghcmessages.Customer {
	if customer == nil {
		return nil
	}

	payload := ghcmessages.Customer{
		Agency:             swag.StringValue((*string)(customer.Affiliation)),
		CurrentAddress:     Address(customer.ResidentialAddress),
		DodID:              swag.StringValue(customer.Edipi),
		Email:              customer.PersonalEmail,
		FirstName:          swag.StringValue(customer.FirstName),
		ID:                 strfmt.UUID(customer.ID.String()),
		LastName:           swag.StringValue(customer.LastName),
		Phone:              customer.Telephone,
		Suffix:             customer.Suffix,
		MiddleName:         customer.MiddleName,
		UserID:             strfmt.UUID(customer.UserID.String()),
		ETag:               etag.GenerateEtag(customer.UpdatedAt),
		BackupContact:      BackupContact(customer.BackupContacts),
		BackupAddress:      Address(customer.BackupMailingAddress),
		SecondaryTelephone: customer.SecondaryTelephone,
		PhoneIsPreferred:   swag.BoolValue(customer.PhoneIsPreferred),
		EmailIsPreferred:   swag.BoolValue(customer.EmailIsPreferred),
<<<<<<< HEAD
=======
	}
	return &payload
}

func CreatedCustomer(sm *models.ServiceMember, oktaUser *models.CreatedOktaUser, backupContact *models.BackupContact) *ghcmessages.CreatedCustomer {
	if sm == nil || oktaUser == nil || backupContact == nil {
		return nil
	}

	bc := &ghcmessages.BackupContact{
		Name:  &backupContact.Name,
		Email: &backupContact.Email,
		Phone: backupContact.Phone,
	}

	payload := ghcmessages.CreatedCustomer{
		ID:                 strfmt.UUID(sm.ID.String()),
		UserID:             strfmt.UUID(sm.UserID.String()),
		OktaID:             oktaUser.ID,
		OktaEmail:          oktaUser.Profile.Email,
		Affiliation:        swag.StringValue((*string)(sm.Affiliation)),
		Edipi:              sm.Edipi,
		FirstName:          swag.StringValue(sm.FirstName),
		MiddleName:         sm.MiddleName,
		LastName:           swag.StringValue(sm.LastName),
		Suffix:             sm.Suffix,
		ResidentialAddress: Address(sm.ResidentialAddress),
		BackupAddress:      Address(sm.BackupMailingAddress),
		PersonalEmail:      *sm.PersonalEmail,
		Telephone:          sm.Telephone,
		SecondaryTelephone: sm.SecondaryTelephone,
		PhoneIsPreferred:   swag.BoolValue(sm.PhoneIsPreferred),
		EmailIsPreferred:   swag.BoolValue(sm.EmailIsPreferred),
		BackupContact:      bc,
>>>>>>> 1fe4f06d
	}
	return &payload
}

// Order payload
func Order(order *models.Order) *ghcmessages.Order {
	if order == nil {
		return nil
	}
	if order.ID == uuid.Nil {
		return nil
	}

	destinationDutyLocation := DutyLocation(&order.NewDutyLocation)
	originDutyLocation := DutyLocation(order.OriginDutyLocation)
	if order.Grade != nil && order.Entitlement != nil {
		order.Entitlement.SetWeightAllotment(string(*order.Grade))
	}
	entitlements := Entitlement(order.Entitlement)

	var deptIndicator ghcmessages.DeptIndicator
	if order.DepartmentIndicator != nil {
		deptIndicator = ghcmessages.DeptIndicator(*order.DepartmentIndicator)
	}

	var ordersTypeDetail ghcmessages.OrdersTypeDetail
	if order.OrdersTypeDetail != nil {
		ordersTypeDetail = ghcmessages.OrdersTypeDetail(*order.OrdersTypeDetail)
	}

	var grade ghcmessages.Grade
	if order.Grade != nil {
		grade = ghcmessages.Grade(*order.Grade)
	}
	//
	var affiliation ghcmessages.Affiliation
	if order.ServiceMember.Affiliation != nil {
		affiliation = ghcmessages.Affiliation(*order.ServiceMember.Affiliation)
	}

	var moveCode string
	var moveTaskOrderID strfmt.UUID
	if order.Moves != nil && len(order.Moves) > 0 {
		moveCode = order.Moves[0].Locator
		moveTaskOrderID = strfmt.UUID(order.Moves[0].ID.String())
	}

	payload := ghcmessages.Order{
		DestinationDutyLocation:        destinationDutyLocation,
		Entitlement:                    entitlements,
		Grade:                          &grade,
		OrderNumber:                    order.OrdersNumber,
		OrderTypeDetail:                &ordersTypeDetail,
		ID:                             strfmt.UUID(order.ID.String()),
		OriginDutyLocation:             originDutyLocation,
		ETag:                           etag.GenerateEtag(order.UpdatedAt),
		Agency:                         &affiliation,
		CustomerID:                     strfmt.UUID(order.ServiceMemberID.String()),
		Customer:                       Customer(&order.ServiceMember),
		FirstName:                      swag.StringValue(order.ServiceMember.FirstName),
		LastName:                       swag.StringValue(order.ServiceMember.LastName),
		ReportByDate:                   strfmt.Date(order.ReportByDate),
		DateIssued:                     strfmt.Date(order.IssueDate),
		OrderType:                      ghcmessages.OrdersType(order.OrdersType),
		DepartmentIndicator:            &deptIndicator,
		Tac:                            handlers.FmtStringPtr(order.TAC),
		Sac:                            handlers.FmtStringPtr(order.SAC),
		NtsTac:                         handlers.FmtStringPtr(order.NtsTAC),
		NtsSac:                         handlers.FmtStringPtr(order.NtsSAC),
		SupplyAndServicesCostEstimate:  order.SupplyAndServicesCostEstimate,
		PackingAndShippingInstructions: order.PackingAndShippingInstructions,
		MethodOfPayment:                order.MethodOfPayment,
		Naics:                          order.NAICS,
		UploadedOrderID:                strfmt.UUID(order.UploadedOrdersID.String()),
		UploadedAmendedOrderID:         handlers.FmtUUIDPtr(order.UploadedAmendedOrdersID),
		AmendedOrdersAcknowledgedAt:    handlers.FmtDateTimePtr(order.AmendedOrdersAcknowledgedAt),
		MoveCode:                       moveCode,
		MoveTaskOrderID:                moveTaskOrderID,
		OriginDutyLocationGBLOC:        ghcmessages.GBLOC(*order.OriginDutyLocationGBLOC),
	}

	return &payload
}

// Entitlement payload
func Entitlement(entitlement *models.Entitlement) *ghcmessages.Entitlements {
	if entitlement == nil {
		return nil
	}
	var proGearWeight, proGearWeightSpouse, totalWeight int64
	proGearWeight = int64(entitlement.ProGearWeight)
	proGearWeightSpouse = int64(entitlement.ProGearWeightSpouse)

	if weightAllotment := entitlement.WeightAllotment(); weightAllotment != nil {
		if *entitlement.DependentsAuthorized {
			totalWeight = int64(weightAllotment.TotalWeightSelfPlusDependents)
		} else {
			totalWeight = int64(weightAllotment.TotalWeightSelf)
		}
	}
	var authorizedWeight *int64
	if entitlement.AuthorizedWeight() != nil {
		aw := int64(*entitlement.AuthorizedWeight())
		authorizedWeight = &aw
	}
	var sit *int64
	if entitlement.StorageInTransit != nil {
		sitValue := int64(*entitlement.StorageInTransit)
		sit = &sitValue
	}
	var totalDependents int64
	if entitlement.TotalDependents != nil {
		totalDependents = int64(*entitlement.TotalDependents)
	}
	requiredMedicalEquipmentWeight := int64(entitlement.RequiredMedicalEquipmentWeight)
	return &ghcmessages.Entitlements{
		ID:                             strfmt.UUID(entitlement.ID.String()),
		AuthorizedWeight:               authorizedWeight,
		DependentsAuthorized:           entitlement.DependentsAuthorized,
		NonTemporaryStorage:            entitlement.NonTemporaryStorage,
		PrivatelyOwnedVehicle:          entitlement.PrivatelyOwnedVehicle,
		ProGearWeight:                  proGearWeight,
		ProGearWeightSpouse:            proGearWeightSpouse,
		StorageInTransit:               sit,
		TotalDependents:                totalDependents,
		TotalWeight:                    totalWeight,
		RequiredMedicalEquipmentWeight: requiredMedicalEquipmentWeight,
		OrganizationalClothingAndIndividualEquipment: entitlement.OrganizationalClothingAndIndividualEquipment,
		ETag: etag.GenerateEtag(entitlement.UpdatedAt),
	}
}

// DutyLocation payload
func DutyLocation(dutyLocation *models.DutyLocation) *ghcmessages.DutyLocation {
	if dutyLocation == nil {
		return nil
	}
	address := Address(&dutyLocation.Address)
	payload := ghcmessages.DutyLocation{
		Address:   address,
		AddressID: address.ID,
		ID:        strfmt.UUID(dutyLocation.ID.String()),
		Name:      dutyLocation.Name,
		ETag:      etag.GenerateEtag(dutyLocation.UpdatedAt),
	}
	return &payload
}

// Address payload
func Address(address *models.Address) *ghcmessages.Address {
	if address == nil {
		return nil
	}
	return &ghcmessages.Address{
		ID:             strfmt.UUID(address.ID.String()),
		StreetAddress1: &address.StreetAddress1,
		StreetAddress2: address.StreetAddress2,
		StreetAddress3: address.StreetAddress3,
		City:           &address.City,
		State:          &address.State,
		PostalCode:     &address.PostalCode,
		Country:        address.Country,
		ETag:           etag.GenerateEtag(address.UpdatedAt),
	}
}

// StorageFacility payload
func StorageFacility(storageFacility *models.StorageFacility) *ghcmessages.StorageFacility {
	if storageFacility == nil {
		return nil
	}

	payload := ghcmessages.StorageFacility{
		ID:           strfmt.UUID(storageFacility.ID.String()),
		FacilityName: storageFacility.FacilityName,
		Address:      Address(&storageFacility.Address),
		LotNumber:    storageFacility.LotNumber,
		Phone:        storageFacility.Phone,
		Email:        storageFacility.Email,
		ETag:         etag.GenerateEtag(storageFacility.UpdatedAt),
	}

	return &payload
}

// BackupContact payload
func BackupContact(contacts models.BackupContacts) *ghcmessages.BackupContact {
	if len(contacts) == 0 {
		return nil
	}
	var name, email, phone string

	if len(contacts) != 0 {
		contact := contacts[0]
		name = contact.Name
		email = contact.Email
		phone = ""
		contactPhone := contact.Phone
		if contactPhone != nil {
			phone = *contactPhone
		}
	}

	return &ghcmessages.BackupContact{
		Name:  &name,
		Email: &email,
		Phone: &phone,
	}
}

// SITDurationUpdate payload
func SITDurationUpdate(sitDurationUpdate *models.SITDurationUpdate) *ghcmessages.SITExtension {
	if sitDurationUpdate == nil {
		return nil
	}
	payload := &ghcmessages.SITExtension{
		ID:                strfmt.UUID(sitDurationUpdate.ID.String()),
		ETag:              etag.GenerateEtag(sitDurationUpdate.UpdatedAt),
		MtoShipmentID:     strfmt.UUID(sitDurationUpdate.MTOShipmentID.String()),
		RequestReason:     string(sitDurationUpdate.RequestReason),
		RequestedDays:     int64(sitDurationUpdate.RequestedDays),
		Status:            string(sitDurationUpdate.Status),
		CreatedAt:         strfmt.DateTime(sitDurationUpdate.CreatedAt),
		UpdatedAt:         strfmt.DateTime(sitDurationUpdate.UpdatedAt),
		ApprovedDays:      handlers.FmtIntPtrToInt64(sitDurationUpdate.ApprovedDays),
		ContractorRemarks: handlers.FmtStringPtr(sitDurationUpdate.ContractorRemarks),
		DecisionDate:      handlers.FmtDateTimePtr(sitDurationUpdate.DecisionDate),
		OfficeRemarks:     handlers.FmtStringPtr(sitDurationUpdate.OfficeRemarks),
	}

	return payload
}

// SITDurationUpdates payload
func SITDurationUpdates(sitDurationUpdates *models.SITDurationUpdates) *ghcmessages.SITExtensions {
	payload := make(ghcmessages.SITExtensions, len(*sitDurationUpdates))

	if len(*sitDurationUpdates) > 0 {
		for i, m := range *sitDurationUpdates {
			copyOfSITDurationUpdate := m // Make copy to avoid implicit memory aliasing of items from a range statement.
			payload[i] = SITDurationUpdate(&copyOfSITDurationUpdate)
		}
		// Reversing the SIT duration updates as they are saved in the order
		// they are created and we want to always display them in the reverse
		// order.
		for i, j := 0, len(payload)-1; i < j; i, j = i+1, j-1 {
			payload[i], payload[j] = payload[j], payload[i]
		}
	}
	return &payload
}

func currentSIT(currentSIT *services.CurrentSIT) *ghcmessages.SITStatusCurrentSIT {
	if currentSIT == nil {
		return nil
	}
	return &ghcmessages.SITStatusCurrentSIT{
		ServiceItemID:        *handlers.FmtUUID(currentSIT.ServiceItemID),
		Location:             currentSIT.Location,
		DaysInSIT:            handlers.FmtIntPtrToInt64(&currentSIT.DaysInSIT),
		SitEntryDate:         handlers.FmtDate(currentSIT.SITEntryDate),
		SitDepartureDate:     handlers.FmtDatePtr(currentSIT.SITDepartureDate),
		SitAllowanceEndDate:  handlers.FmtDate(currentSIT.SITAllowanceEndDate),
		SitCustomerContacted: handlers.FmtDatePtr(currentSIT.SITCustomerContacted),
		SitRequestedDelivery: handlers.FmtDatePtr(currentSIT.SITRequestedDelivery),
	}
}

// SITStatus payload
func SITStatus(shipmentSITStatuses *services.SITStatus, storer storage.FileStorer) *ghcmessages.SITStatus {
	if shipmentSITStatuses == nil {
		return nil
	}
	payload := &ghcmessages.SITStatus{
		PastSITServiceItems:      MTOServiceItemModels(shipmentSITStatuses.PastSITs, storer),
		TotalSITDaysUsed:         handlers.FmtIntPtrToInt64(&shipmentSITStatuses.TotalSITDaysUsed),
		TotalDaysRemaining:       handlers.FmtIntPtrToInt64(&shipmentSITStatuses.TotalDaysRemaining),
		CalculatedTotalDaysInSIT: handlers.FmtIntPtrToInt64(&shipmentSITStatuses.CalculatedTotalDaysInSIT),
		CurrentSIT:               currentSIT(shipmentSITStatuses.CurrentSIT),
	}

	return payload
}

// SITStatuses payload
func SITStatuses(shipmentSITStatuses map[string]services.SITStatus, storer storage.FileStorer) map[string]*ghcmessages.SITStatus {
	sitStatuses := map[string]*ghcmessages.SITStatus{}
	if len(shipmentSITStatuses) == 0 {
		return sitStatuses
	}

	for _, sitStatus := range shipmentSITStatuses {
		copyOfSITStatus := sitStatus
		sitStatuses[sitStatus.ShipmentID.String()] = SITStatus(&copyOfSITStatus, storer)
	}

	return sitStatuses
}

// PPMShipment payload
func PPMShipment(_ storage.FileStorer, ppmShipment *models.PPMShipment) *ghcmessages.PPMShipment {
	if ppmShipment == nil || ppmShipment.ID.IsNil() {
		return nil
	}

	payloadPPMShipment := &ghcmessages.PPMShipment{
		ID:                             *handlers.FmtUUID(ppmShipment.ID),
		ShipmentID:                     *handlers.FmtUUID(ppmShipment.ShipmentID),
		CreatedAt:                      strfmt.DateTime(ppmShipment.CreatedAt),
		UpdatedAt:                      strfmt.DateTime(ppmShipment.UpdatedAt),
		Status:                         ghcmessages.PPMShipmentStatus(ppmShipment.Status),
		ExpectedDepartureDate:          handlers.FmtDate(ppmShipment.ExpectedDepartureDate),
		ActualMoveDate:                 handlers.FmtDatePtr(ppmShipment.ActualMoveDate),
		SubmittedAt:                    handlers.FmtDateTimePtr(ppmShipment.SubmittedAt),
		ReviewedAt:                     handlers.FmtDateTimePtr(ppmShipment.ReviewedAt),
		ApprovedAt:                     handlers.FmtDateTimePtr(ppmShipment.ApprovedAt),
		PickupPostalCode:               &ppmShipment.PickupPostalCode,
		PickupAddress:                  Address(ppmShipment.PickupAddress),
		DestinationAddress:             Address(ppmShipment.DestinationAddress),
		SecondaryPickupPostalCode:      ppmShipment.SecondaryPickupPostalCode,
		ActualPickupPostalCode:         ppmShipment.ActualPickupPostalCode,
		DestinationPostalCode:          &ppmShipment.DestinationPostalCode,
		SecondaryDestinationPostalCode: ppmShipment.SecondaryDestinationPostalCode,
		ActualDestinationPostalCode:    ppmShipment.ActualDestinationPostalCode,
		SitExpected:                    ppmShipment.SITExpected,
		EstimatedWeight:                handlers.FmtPoundPtr(ppmShipment.EstimatedWeight),
		HasProGear:                     ppmShipment.HasProGear,
		ProGearWeight:                  handlers.FmtPoundPtr(ppmShipment.ProGearWeight),
		SpouseProGearWeight:            handlers.FmtPoundPtr(ppmShipment.SpouseProGearWeight),
		EstimatedIncentive:             handlers.FmtCost(ppmShipment.EstimatedIncentive),
		HasRequestedAdvance:            ppmShipment.HasRequestedAdvance,
		AdvanceAmountRequested:         handlers.FmtCost(ppmShipment.AdvanceAmountRequested),
		HasReceivedAdvance:             ppmShipment.HasReceivedAdvance,
		AdvanceAmountReceived:          handlers.FmtCost(ppmShipment.AdvanceAmountReceived),
		SitEstimatedWeight:             handlers.FmtPoundPtr(ppmShipment.SITEstimatedWeight),
		SitEstimatedEntryDate:          handlers.FmtDatePtr(ppmShipment.SITEstimatedEntryDate),
		SitEstimatedDepartureDate:      handlers.FmtDatePtr(ppmShipment.SITEstimatedDepartureDate),
		SitEstimatedCost:               handlers.FmtCost(ppmShipment.SITEstimatedCost),
		ETag:                           etag.GenerateEtag(ppmShipment.UpdatedAt),
	}

	if ppmShipment.SITLocation != nil {
		sitLocation := ghcmessages.SITLocationType(*ppmShipment.SITLocation)
		payloadPPMShipment.SitLocation = &sitLocation
	}

	if ppmShipment.AdvanceStatus != nil {
		advanceStatus := ghcmessages.PPMAdvanceStatus(*ppmShipment.AdvanceStatus)
		payloadPPMShipment.AdvanceStatus = &advanceStatus
	}

	if ppmShipment.W2Address != nil {
		payloadPPMShipment.W2Address = Address(ppmShipment.W2Address)
	}

	return payloadPPMShipment
}

// ProGearWeightTickets sets up a ProGearWeightTicket slice for the api using model data.
func ProGearWeightTickets(storer storage.FileStorer, proGearWeightTickets models.ProgearWeightTickets) []*ghcmessages.ProGearWeightTicket {
	payload := make([]*ghcmessages.ProGearWeightTicket, len(proGearWeightTickets))
	for i, proGearWeightTicket := range proGearWeightTickets {
		copyOfProGearWeightTicket := proGearWeightTicket
		proGearWeightTicketPayload := ProGearWeightTicket(storer, &copyOfProGearWeightTicket)
		payload[i] = proGearWeightTicketPayload
	}
	return payload
}

// ProGearWeightTicket payload
func ProGearWeightTicket(storer storage.FileStorer, progear *models.ProgearWeightTicket) *ghcmessages.ProGearWeightTicket {
	ppmShipmentID := strfmt.UUID(progear.PPMShipmentID.String())

	document, err := PayloadForDocumentModel(storer, progear.Document)
	if err != nil {
		return nil
	}

	payload := &ghcmessages.ProGearWeightTicket{
		ID:               strfmt.UUID(progear.ID.String()),
		PpmShipmentID:    ppmShipmentID,
		CreatedAt:        *handlers.FmtDateTime(progear.CreatedAt),
		UpdatedAt:        *handlers.FmtDateTime(progear.UpdatedAt),
		DocumentID:       *handlers.FmtUUID(progear.DocumentID),
		Document:         document,
		Weight:           handlers.FmtPoundPtr(progear.Weight),
		BelongsToSelf:    progear.BelongsToSelf,
		HasWeightTickets: progear.HasWeightTickets,
		Description:      progear.Description,
		ETag:             etag.GenerateEtag(progear.UpdatedAt),
	}

	if progear.Status != nil {
		status := ghcmessages.OmittablePPMDocumentStatus(*progear.Status)
		payload.Status = &status
	}

	if progear.Reason != nil {
		reason := ghcmessages.PPMDocumentStatusReason(*progear.Reason)
		payload.Reason = &reason
	}

	return payload
}

// MovingExpense payload
func MovingExpense(storer storage.FileStorer, movingExpense *models.MovingExpense) *ghcmessages.MovingExpense {

	document, err := PayloadForDocumentModel(storer, movingExpense.Document)
	if err != nil {
		return nil
	}

	payload := &ghcmessages.MovingExpense{
		ID:             *handlers.FmtUUID(movingExpense.ID),
		PpmShipmentID:  *handlers.FmtUUID(movingExpense.PPMShipmentID),
		DocumentID:     *handlers.FmtUUID(movingExpense.DocumentID),
		Document:       document,
		CreatedAt:      strfmt.DateTime(movingExpense.CreatedAt),
		UpdatedAt:      strfmt.DateTime(movingExpense.UpdatedAt),
		Description:    movingExpense.Description,
		PaidWithGtcc:   movingExpense.PaidWithGTCC,
		Amount:         handlers.FmtCost(movingExpense.Amount),
		MissingReceipt: movingExpense.MissingReceipt,
		ETag:           etag.GenerateEtag(movingExpense.UpdatedAt),
	}
	if movingExpense.MovingExpenseType != nil {
		movingExpenseType := ghcmessages.OmittableMovingExpenseType(*movingExpense.MovingExpenseType)
		payload.MovingExpenseType = &movingExpenseType
	}

	if movingExpense.Status != nil {
		status := ghcmessages.OmittablePPMDocumentStatus(*movingExpense.Status)
		payload.Status = &status
	}

	if movingExpense.Reason != nil {
		reason := ghcmessages.PPMDocumentStatusReason(*movingExpense.Reason)
		payload.Reason = &reason
	}

	if movingExpense.SITStartDate != nil {
		payload.SitStartDate = handlers.FmtDatePtr(movingExpense.SITStartDate)
	}

	if movingExpense.SITEndDate != nil {
		payload.SitEndDate = handlers.FmtDatePtr(movingExpense.SITEndDate)
	}

	return payload
}

func MovingExpenses(storer storage.FileStorer, movingExpenses models.MovingExpenses) []*ghcmessages.MovingExpense {
	payload := make([]*ghcmessages.MovingExpense, len(movingExpenses))
	for i, movingExpense := range movingExpenses {
		copyOfMovingExpense := movingExpense
		payload[i] = MovingExpense(storer, &copyOfMovingExpense)
	}
	return payload
}

func WeightTickets(storer storage.FileStorer, weightTickets models.WeightTickets) []*ghcmessages.WeightTicket {
	payload := make([]*ghcmessages.WeightTicket, len(weightTickets))
	for i, weightTicket := range weightTickets {
		copyOfWeightTicket := weightTicket
		weightTicketPayload := WeightTicket(storer, &copyOfWeightTicket)
		payload[i] = weightTicketPayload
	}
	return payload
}

// WeightTicket payload
func WeightTicket(storer storage.FileStorer, weightTicket *models.WeightTicket) *ghcmessages.WeightTicket {
	ppmShipment := strfmt.UUID(weightTicket.PPMShipmentID.String())

	emptyDocument, err := PayloadForDocumentModel(storer, weightTicket.EmptyDocument)
	if err != nil {
		return nil
	}

	fullDocument, err := PayloadForDocumentModel(storer, weightTicket.FullDocument)
	if err != nil {
		return nil
	}

	proofOfTrailerOwnershipDocument, err := PayloadForDocumentModel(storer, weightTicket.ProofOfTrailerOwnershipDocument)
	if err != nil {
		return nil
	}

	payload := &ghcmessages.WeightTicket{
		ID:                                strfmt.UUID(weightTicket.ID.String()),
		PpmShipmentID:                     ppmShipment,
		CreatedAt:                         *handlers.FmtDateTime(weightTicket.CreatedAt),
		UpdatedAt:                         *handlers.FmtDateTime(weightTicket.UpdatedAt),
		VehicleDescription:                weightTicket.VehicleDescription,
		EmptyWeight:                       handlers.FmtPoundPtr(weightTicket.EmptyWeight),
		MissingEmptyWeightTicket:          weightTicket.MissingEmptyWeightTicket,
		EmptyDocumentID:                   *handlers.FmtUUID(weightTicket.EmptyDocumentID),
		EmptyDocument:                     emptyDocument,
		FullWeight:                        handlers.FmtPoundPtr(weightTicket.FullWeight),
		MissingFullWeightTicket:           weightTicket.MissingFullWeightTicket,
		FullDocumentID:                    *handlers.FmtUUID(weightTicket.FullDocumentID),
		FullDocument:                      fullDocument,
		OwnsTrailer:                       weightTicket.OwnsTrailer,
		TrailerMeetsCriteria:              weightTicket.TrailerMeetsCriteria,
		ProofOfTrailerOwnershipDocumentID: *handlers.FmtUUID(weightTicket.ProofOfTrailerOwnershipDocumentID),
		ProofOfTrailerOwnershipDocument:   proofOfTrailerOwnershipDocument,
		AdjustedNetWeight:                 handlers.FmtPoundPtr(weightTicket.AdjustedNetWeight),
		AllowableWeight:                   handlers.FmtPoundPtr(weightTicket.AllowableWeight),
		NetWeightRemarks:                  weightTicket.NetWeightRemarks,
		ETag:                              etag.GenerateEtag(weightTicket.UpdatedAt),
	}

	if weightTicket.Status != nil {
		status := ghcmessages.OmittablePPMDocumentStatus(*weightTicket.Status)
		payload.Status = &status
	}

	if weightTicket.Reason != nil {
		reason := ghcmessages.PPMDocumentStatusReason(*weightTicket.Reason)
		payload.Reason = &reason
	}

	return payload
}

// PPMDocuments payload
func PPMDocuments(storer storage.FileStorer, ppmDocuments *models.PPMDocuments) *ghcmessages.PPMDocuments {

	if ppmDocuments == nil {
		return nil
	}

	payload := &ghcmessages.PPMDocuments{
		WeightTickets:        WeightTickets(storer, ppmDocuments.WeightTickets),
		MovingExpenses:       MovingExpenses(storer, ppmDocuments.MovingExpenses),
		ProGearWeightTickets: ProGearWeightTickets(storer, ppmDocuments.ProgearWeightTickets),
	}

	return payload
}

// PPMCloseout payload
func PPMCloseout(ppmCloseout *models.PPMCloseout) *ghcmessages.PPMCloseout {
	if ppmCloseout == nil {
		return nil
	}
	payload := &ghcmessages.PPMCloseout{
		ID:                    strfmt.UUID(ppmCloseout.ID.String()),
		PlannedMoveDate:       handlers.FmtDatePtr(ppmCloseout.PlannedMoveDate),
		ActualMoveDate:        handlers.FmtDatePtr(ppmCloseout.ActualMoveDate),
		Miles:                 handlers.FmtIntPtrToInt64(ppmCloseout.Miles),
		EstimatedWeight:       handlers.FmtPoundPtr(ppmCloseout.EstimatedWeight),
		ActualWeight:          handlers.FmtPoundPtr(ppmCloseout.ActualWeight),
		ProGearWeightCustomer: handlers.FmtPoundPtr(ppmCloseout.ProGearWeightCustomer),
		ProGearWeightSpouse:   handlers.FmtPoundPtr(ppmCloseout.ProGearWeightSpouse),
		GrossIncentive:        handlers.FmtCost(ppmCloseout.GrossIncentive),
		Gcc:                   handlers.FmtCost(ppmCloseout.GCC),
		Aoa:                   handlers.FmtCost(ppmCloseout.AOA),
		RemainingIncentive:    handlers.FmtCost(ppmCloseout.RemainingIncentive),
		HaulPrice:             handlers.FmtCost(ppmCloseout.HaulPrice),
		HaulFSC:               handlers.FmtCost(ppmCloseout.HaulFSC),
		Dop:                   handlers.FmtCost(ppmCloseout.DOP),
		Ddp:                   handlers.FmtCost(ppmCloseout.DDP),
		PackPrice:             handlers.FmtCost(ppmCloseout.PackPrice),
		UnpackPrice:           handlers.FmtCost(ppmCloseout.UnpackPrice),
		SITReimbursement:      handlers.FmtCost(ppmCloseout.SITReimbursement),
	}

	return payload
}

// PPMActualWeight payload
func PPMActualWeight(ppmActualWeight *unit.Pound) *ghcmessages.PPMActualWeight {
	if ppmActualWeight == nil {
		return nil
	}
	payload := &ghcmessages.PPMActualWeight{
		ActualWeight: handlers.FmtPoundPtr(ppmActualWeight),
	}

	return payload
}

// ShipmentAddressUpdate payload
func ShipmentAddressUpdate(shipmentAddressUpdate *models.ShipmentAddressUpdate) *ghcmessages.ShipmentAddressUpdate {
	if shipmentAddressUpdate == nil || shipmentAddressUpdate.ID.IsNil() {
		return nil
	}

	payload := &ghcmessages.ShipmentAddressUpdate{
		ID:                    strfmt.UUID(shipmentAddressUpdate.ID.String()),
		ShipmentID:            strfmt.UUID(shipmentAddressUpdate.ShipmentID.String()),
		NewAddress:            Address(&shipmentAddressUpdate.NewAddress),
		OriginalAddress:       Address(&shipmentAddressUpdate.OriginalAddress),
		SitOriginalAddress:    Address(shipmentAddressUpdate.SitOriginalAddress),
		ContractorRemarks:     shipmentAddressUpdate.ContractorRemarks,
		OfficeRemarks:         shipmentAddressUpdate.OfficeRemarks,
		Status:                ghcmessages.ShipmentAddressUpdateStatus(shipmentAddressUpdate.Status),
		NewSitDistanceBetween: handlers.FmtIntPtrToInt64(shipmentAddressUpdate.NewSitDistanceBetween),
		OldSitDistanceBetween: handlers.FmtIntPtrToInt64(shipmentAddressUpdate.OldSitDistanceBetween),
	}

	return payload
}

// MTOShipment payload
func MTOShipment(storer storage.FileStorer, mtoShipment *models.MTOShipment, sitStatusPayload *ghcmessages.SITStatus) *ghcmessages.MTOShipment {

	payload := &ghcmessages.MTOShipment{
		ID:                          strfmt.UUID(mtoShipment.ID.String()),
		MoveTaskOrderID:             strfmt.UUID(mtoShipment.MoveTaskOrderID.String()),
		ShipmentType:                ghcmessages.MTOShipmentType(mtoShipment.ShipmentType),
		Status:                      ghcmessages.MTOShipmentStatus(mtoShipment.Status),
		CounselorRemarks:            mtoShipment.CounselorRemarks,
		CustomerRemarks:             mtoShipment.CustomerRemarks,
		RejectionReason:             mtoShipment.RejectionReason,
		PickupAddress:               Address(mtoShipment.PickupAddress),
		SecondaryDeliveryAddress:    Address(mtoShipment.SecondaryDeliveryAddress),
		SecondaryPickupAddress:      Address(mtoShipment.SecondaryPickupAddress),
		DestinationAddress:          Address(mtoShipment.DestinationAddress),
		HasSecondaryDeliveryAddress: mtoShipment.HasSecondaryDeliveryAddress,
		HasSecondaryPickupAddress:   mtoShipment.HasSecondaryPickupAddress,
		ActualProGearWeight:         handlers.FmtPoundPtr(mtoShipment.ActualProGearWeight),
		ActualSpouseProGearWeight:   handlers.FmtPoundPtr(mtoShipment.ActualSpouseProGearWeight),
		PrimeEstimatedWeight:        handlers.FmtPoundPtr(mtoShipment.PrimeEstimatedWeight),
		PrimeActualWeight:           handlers.FmtPoundPtr(mtoShipment.PrimeActualWeight),
		NtsRecordedWeight:           handlers.FmtPoundPtr(mtoShipment.NTSRecordedWeight),
		MtoAgents:                   *MTOAgents(&mtoShipment.MTOAgents),
		MtoServiceItems:             MTOServiceItemModels(mtoShipment.MTOServiceItems, storer),
		Diversion:                   mtoShipment.Diversion,
		Reweigh:                     Reweigh(mtoShipment.Reweigh, sitStatusPayload),
		CreatedAt:                   strfmt.DateTime(mtoShipment.CreatedAt),
		UpdatedAt:                   strfmt.DateTime(mtoShipment.UpdatedAt),
		ETag:                        etag.GenerateEtag(mtoShipment.UpdatedAt),
		DeletedAt:                   handlers.FmtDateTimePtr(mtoShipment.DeletedAt),
		ApprovedDate:                handlers.FmtDateTimePtr(mtoShipment.ApprovedDate),
		SitDaysAllowance:            handlers.FmtIntPtrToInt64(mtoShipment.SITDaysAllowance),
		SitExtensions:               *SITDurationUpdates(&mtoShipment.SITDurationUpdates),
		BillableWeightCap:           handlers.FmtPoundPtr(mtoShipment.BillableWeightCap),
		BillableWeightJustification: mtoShipment.BillableWeightJustification,
		UsesExternalVendor:          mtoShipment.UsesExternalVendor,
		ServiceOrderNumber:          mtoShipment.ServiceOrderNumber,
		StorageFacility:             StorageFacility(mtoShipment.StorageFacility),
		PpmShipment:                 PPMShipment(storer, mtoShipment.PPMShipment),
		DeliveryAddressUpdate:       ShipmentAddressUpdate(mtoShipment.DeliveryAddressUpdate),
	}

	if mtoShipment.Distance != nil {
		payload.Distance = handlers.FmtInt64(int64(*mtoShipment.Distance))
	}

	if sitStatusPayload != nil {
		// If we have a sitStatusPayload, overwrite SitDaysAllowance from the shipment model.
		totalSITAllowance := 0
		if sitStatusPayload.TotalDaysRemaining != nil {
			totalSITAllowance += int(*sitStatusPayload.TotalDaysRemaining)
		}
		if sitStatusPayload.TotalSITDaysUsed != nil {
			totalSITAllowance += int(*sitStatusPayload.TotalSITDaysUsed)
		}
		payload.SitDaysAllowance = handlers.FmtIntPtrToInt64(&totalSITAllowance)
	}

	if mtoShipment.SITDurationUpdates != nil && len(mtoShipment.SITDurationUpdates) > 0 {
		payload.SitExtensions = *SITDurationUpdates(&mtoShipment.SITDurationUpdates)
	}

	if mtoShipment.RequestedPickupDate != nil && !mtoShipment.RequestedPickupDate.IsZero() {
		payload.RequestedPickupDate = handlers.FmtDatePtr(mtoShipment.RequestedPickupDate)
	}

	if mtoShipment.ActualPickupDate != nil && !mtoShipment.ActualPickupDate.IsZero() {
		payload.ActualPickupDate = handlers.FmtDatePtr(mtoShipment.ActualPickupDate)
	}

	if mtoShipment.ActualDeliveryDate != nil && !mtoShipment.ActualDeliveryDate.IsZero() {
		payload.ActualDeliveryDate = handlers.FmtDatePtr(mtoShipment.ActualDeliveryDate)
	}

	if mtoShipment.RequestedDeliveryDate != nil && !mtoShipment.RequestedDeliveryDate.IsZero() {
		payload.RequestedDeliveryDate = handlers.FmtDatePtr(mtoShipment.RequestedDeliveryDate)
	}

	if mtoShipment.RequiredDeliveryDate != nil && !mtoShipment.RequiredDeliveryDate.IsZero() {
		payload.RequiredDeliveryDate = handlers.FmtDatePtr(mtoShipment.RequiredDeliveryDate)
	}

	if mtoShipment.ScheduledPickupDate != nil {
		payload.ScheduledPickupDate = handlers.FmtDatePtr(mtoShipment.ScheduledPickupDate)
	}

	if mtoShipment.ScheduledDeliveryDate != nil {
		payload.ScheduledDeliveryDate = handlers.FmtDatePtr(mtoShipment.ScheduledDeliveryDate)
	}

	if mtoShipment.DestinationType != nil {
		destinationType := ghcmessages.DestinationType(*mtoShipment.DestinationType)
		payload.DestinationType = &destinationType
	}

	if sitStatusPayload != nil {
		payload.SitStatus = sitStatusPayload
	}

	if mtoShipment.TACType != nil {
		tt := ghcmessages.LOAType(*mtoShipment.TACType)
		payload.TacType = &tt
	}

	if mtoShipment.SACType != nil {
		st := ghcmessages.LOAType(*mtoShipment.SACType)
		payload.SacType = &st
	}

	weightsCalculator := mtoshipment.NewShipmentBillableWeightCalculator()
	calculatedWeights := weightsCalculator.CalculateShipmentBillableWeight(mtoShipment)

	// CalculatedBillableWeight is intentionally not a part of the mto_shipments model
	// because we don't want to store a derived value in the database
	payload.CalculatedBillableWeight = handlers.FmtPoundPtr(calculatedWeights.CalculatedBillableWeight)

	return payload
}

// MTOShipments payload
func MTOShipments(storer storage.FileStorer, mtoShipments *models.MTOShipments, sitStatusPayload map[string]*ghcmessages.SITStatus) *ghcmessages.MTOShipments {
	payload := make(ghcmessages.MTOShipments, len(*mtoShipments))

	for i, m := range *mtoShipments {
		copyOfMtoShipment := m // Make copy to avoid implicit memory aliasing of items from a range statement.
		if sitStatus, ok := sitStatusPayload[copyOfMtoShipment.ID.String()]; ok {
			payload[i] = MTOShipment(storer, &copyOfMtoShipment, sitStatus)
		} else {
			payload[i] = MTOShipment(storer, &copyOfMtoShipment, nil)
		}
	}
	return &payload
}

// MTOAgent payload
func MTOAgent(mtoAgent *models.MTOAgent) *ghcmessages.MTOAgent {
	payload := &ghcmessages.MTOAgent{
		ID:            strfmt.UUID(mtoAgent.ID.String()),
		MtoShipmentID: strfmt.UUID(mtoAgent.MTOShipmentID.String()),
		CreatedAt:     strfmt.DateTime(mtoAgent.CreatedAt),
		UpdatedAt:     strfmt.DateTime(mtoAgent.UpdatedAt),
		FirstName:     mtoAgent.FirstName,
		LastName:      mtoAgent.LastName,
		AgentType:     string(mtoAgent.MTOAgentType),
		Email:         mtoAgent.Email,
		Phone:         mtoAgent.Phone,
		ETag:          etag.GenerateEtag(mtoAgent.UpdatedAt),
	}
	return payload
}

// MTOAgents payload
func MTOAgents(mtoAgents *models.MTOAgents) *ghcmessages.MTOAgents {
	payload := make(ghcmessages.MTOAgents, len(*mtoAgents))
	for i, m := range *mtoAgents {
		copyOfMtoAgent := m // Make copy to avoid implicit memory aliasing of items from a range statement.
		payload[i] = MTOAgent(&copyOfMtoAgent)
	}
	return &payload
}

// PaymentRequests payload
func PaymentRequests(prs *models.PaymentRequests, storer storage.FileStorer) (*ghcmessages.PaymentRequests, error) {
	payload := make(ghcmessages.PaymentRequests, len(*prs))

	for i, p := range *prs {
		paymentRequest := p
		pr, err := PaymentRequest(&paymentRequest, storer)
		if err != nil {
			return nil, err
		}
		payload[i] = pr
	}
	return &payload, nil
}

// PaymentRequest payload
func PaymentRequest(pr *models.PaymentRequest, storer storage.FileStorer) (*ghcmessages.PaymentRequest, error) {
	serviceDocs := make(ghcmessages.ProofOfServiceDocs, len(pr.ProofOfServiceDocs))

	if pr.ProofOfServiceDocs != nil && len(pr.ProofOfServiceDocs) > 0 {
		for i, proofOfService := range pr.ProofOfServiceDocs {
			payload, err := ProofOfServiceDoc(proofOfService, storer)
			if err != nil {
				return nil, err
			}
			serviceDocs[i] = payload
		}
	}

	return &ghcmessages.PaymentRequest{
		ID:                              *handlers.FmtUUID(pr.ID),
		IsFinal:                         &pr.IsFinal,
		MoveTaskOrderID:                 *handlers.FmtUUID(pr.MoveTaskOrderID),
		MoveTaskOrder:                   Move(&pr.MoveTaskOrder),
		PaymentRequestNumber:            pr.PaymentRequestNumber,
		RecalculationOfPaymentRequestID: handlers.FmtUUIDPtr(pr.RecalculationOfPaymentRequestID),
		RejectionReason:                 pr.RejectionReason,
		Status:                          ghcmessages.PaymentRequestStatus(pr.Status),
		ETag:                            etag.GenerateEtag(pr.UpdatedAt),
		ServiceItems:                    *PaymentServiceItems(&pr.PaymentServiceItems),
		ReviewedAt:                      handlers.FmtDateTimePtr(pr.ReviewedAt),
		ProofOfServiceDocs:              serviceDocs,
		CreatedAt:                       strfmt.DateTime(pr.CreatedAt),
	}, nil
}

// PaymentServiceItem payload
func PaymentServiceItem(ps *models.PaymentServiceItem) *ghcmessages.PaymentServiceItem {
	if ps == nil {
		return nil
	}
	paymentServiceItemParams := PaymentServiceItemParams(&ps.PaymentServiceItemParams)

	return &ghcmessages.PaymentServiceItem{
		ID:                       *handlers.FmtUUID(ps.ID),
		MtoServiceItemID:         *handlers.FmtUUID(ps.MTOServiceItemID),
		MtoServiceItemCode:       string(ps.MTOServiceItem.ReService.Code),
		MtoServiceItemName:       ps.MTOServiceItem.ReService.Name,
		MtoShipmentType:          ghcmessages.MTOShipmentType(ps.MTOServiceItem.MTOShipment.ShipmentType),
		MtoShipmentID:            handlers.FmtUUIDPtr(ps.MTOServiceItem.MTOShipmentID),
		CreatedAt:                strfmt.DateTime(ps.CreatedAt),
		PriceCents:               handlers.FmtCost(ps.PriceCents),
		RejectionReason:          ps.RejectionReason,
		Status:                   ghcmessages.PaymentServiceItemStatus(ps.Status),
		ReferenceID:              ps.ReferenceID,
		ETag:                     etag.GenerateEtag(ps.UpdatedAt),
		PaymentServiceItemParams: *paymentServiceItemParams,
	}
}

// PaymentServiceItems payload
func PaymentServiceItems(paymentServiceItems *models.PaymentServiceItems) *ghcmessages.PaymentServiceItems {
	payload := make(ghcmessages.PaymentServiceItems, len(*paymentServiceItems))
	for i, m := range *paymentServiceItems {
		copyOfPaymentServiceItem := m // Make copy to avoid implicit memory aliasing of items from a range statement.
		payload[i] = PaymentServiceItem(&copyOfPaymentServiceItem)
	}
	return &payload
}

// PaymentServiceItemParam payload
func PaymentServiceItemParam(paymentServiceItemParam models.PaymentServiceItemParam) *ghcmessages.PaymentServiceItemParam {
	return &ghcmessages.PaymentServiceItemParam{
		ID:                   strfmt.UUID(paymentServiceItemParam.ID.String()),
		PaymentServiceItemID: strfmt.UUID(paymentServiceItemParam.PaymentServiceItemID.String()),
		Key:                  ghcmessages.ServiceItemParamName(paymentServiceItemParam.ServiceItemParamKey.Key),
		Value:                paymentServiceItemParam.Value,
		Type:                 ghcmessages.ServiceItemParamType(paymentServiceItemParam.ServiceItemParamKey.Type),
		Origin:               ghcmessages.ServiceItemParamOrigin(paymentServiceItemParam.ServiceItemParamKey.Origin),
		ETag:                 etag.GenerateEtag(paymentServiceItemParam.UpdatedAt),
	}
}

// PaymentServiceItemParams payload
func PaymentServiceItemParams(paymentServiceItemParams *models.PaymentServiceItemParams) *ghcmessages.PaymentServiceItemParams {
	if paymentServiceItemParams == nil {
		return nil
	}

	payload := make(ghcmessages.PaymentServiceItemParams, len(*paymentServiceItemParams))

	for i, p := range *paymentServiceItemParams {
		payload[i] = PaymentServiceItemParam(p)
	}
	return &payload
}

func ServiceRequestDoc(serviceRequest models.ServiceRequestDocument, storer storage.FileStorer) (*ghcmessages.ServiceRequestDocument, error) {

	uploads := make([]*ghcmessages.Upload, len(serviceRequest.ServiceRequestDocumentUploads))

	if serviceRequest.ServiceRequestDocumentUploads != nil && len(serviceRequest.ServiceRequestDocumentUploads) > 0 {
		for i, serviceRequestUpload := range serviceRequest.ServiceRequestDocumentUploads {
			url, err := storer.PresignedURL(serviceRequestUpload.Upload.StorageKey, serviceRequestUpload.Upload.ContentType)
			if err != nil {
				return nil, err
			}
			uploads[i] = Upload(storer, serviceRequestUpload.Upload, url)
		}
	}

	return &ghcmessages.ServiceRequestDocument{
		Uploads: uploads,
	}, nil

}

// MTOServiceItemSingleModel payload
func MTOServiceItemSingleModel(s *models.MTOServiceItem) *ghcmessages.MTOServiceItemSingle {
	return &ghcmessages.MTOServiceItemSingle{
		SitPostalCode:            handlers.FmtStringPtr(s.SITPostalCode),
		ApprovedAt:               handlers.FmtDateTimePtr(s.ApprovedAt),
		CreatedAt:                *handlers.FmtDateTime(s.CreatedAt),
		ID:                       *handlers.FmtUUID(s.ID),
		MoveTaskOrderID:          *handlers.FmtUUID(s.MoveTaskOrderID),
		MtoShipmentID:            handlers.FmtUUID(*s.MTOShipmentID),
		PickupPostalCode:         handlers.FmtStringPtr(s.PickupPostalCode),
		ReServiceID:              *handlers.FmtUUID(s.ReServiceID),
		RejectedAt:               handlers.FmtDateTimePtr(s.RejectedAt),
		RejectionReason:          handlers.FmtStringPtr(s.RejectionReason),
		SitCustomerContacted:     handlers.FmtDatePtr(s.SITCustomerContacted),
		SitDepartureDate:         handlers.FmtDateTimePtr(s.SITDepartureDate),
		SitEntryDate:             handlers.FmtDateTimePtr(s.SITEntryDate),
		SitRequestedDelivery:     handlers.FmtDatePtr(s.SITRequestedDelivery),
		Status:                   handlers.FmtString(string(s.Status)),
		UpdatedAt:                *handlers.FmtDateTime(s.UpdatedAt),
		ConvertToCustomerExpense: *handlers.FmtBool(s.CustomerExpense),
		CustomerExpenseReason:    handlers.FmtStringPtr(s.CustomerExpenseReason),
	}
}

// MTOServiceItemModel payload
func MTOServiceItemModel(s *models.MTOServiceItem, storer storage.FileStorer) *ghcmessages.MTOServiceItem {
	if s == nil {
		return nil
	}

	serviceRequestDocs := make(ghcmessages.ServiceRequestDocuments, len(s.ServiceRequestDocuments))

	if s.ServiceRequestDocuments != nil && len(s.ServiceRequestDocuments) > 0 {
		for i, serviceRequest := range s.ServiceRequestDocuments {
			payload, err := ServiceRequestDoc(serviceRequest, storer)
			if err != nil {
				return nil
			}
			serviceRequestDocs[i] = payload
		}
	}

	return &ghcmessages.MTOServiceItem{
		ID:                            handlers.FmtUUID(s.ID),
		MoveTaskOrderID:               handlers.FmtUUID(s.MoveTaskOrderID),
		MtoShipmentID:                 handlers.FmtUUIDPtr(s.MTOShipmentID),
		ReServiceID:                   handlers.FmtUUID(s.ReServiceID),
		ReServiceCode:                 handlers.FmtString(string(s.ReService.Code)),
		ReServiceName:                 handlers.FmtStringPtr(&s.ReService.Name),
		Reason:                        handlers.FmtStringPtr(s.Reason),
		RejectionReason:               handlers.FmtStringPtr(s.RejectionReason),
		PickupPostalCode:              handlers.FmtStringPtr(s.PickupPostalCode),
		SITPostalCode:                 handlers.FmtStringPtr(s.SITPostalCode),
		SitEntryDate:                  handlers.FmtDateTimePtr(s.SITEntryDate),
		SitDepartureDate:              handlers.FmtDateTimePtr(s.SITDepartureDate),
		SitCustomerContacted:          handlers.FmtDatePtr(s.SITCustomerContacted),
		SitRequestedDelivery:          handlers.FmtDatePtr(s.SITRequestedDelivery),
		Status:                        ghcmessages.MTOServiceItemStatus(s.Status),
		Description:                   handlers.FmtStringPtr(s.Description),
		Dimensions:                    MTOServiceItemDimensions(s.Dimensions),
		CustomerContacts:              MTOServiceItemCustomerContacts(s.CustomerContacts),
		SitAddressUpdates:             SITAddressUpdates(s.SITAddressUpdates),
		SitOriginHHGOriginalAddress:   Address(s.SITOriginHHGOriginalAddress),
		SitOriginHHGActualAddress:     Address(s.SITOriginHHGActualAddress),
		SitDestinationOriginalAddress: Address(s.SITDestinationOriginalAddress),
		SitDestinationFinalAddress:    Address(s.SITDestinationFinalAddress),
		EstimatedWeight:               handlers.FmtPoundPtr(s.EstimatedWeight),
		CreatedAt:                     strfmt.DateTime(s.CreatedAt),
		ApprovedAt:                    handlers.FmtDateTimePtr(s.ApprovedAt),
		RejectedAt:                    handlers.FmtDateTimePtr(s.RejectedAt),
		ETag:                          etag.GenerateEtag(s.UpdatedAt),
		ServiceRequestDocuments:       serviceRequestDocs,
		ConvertToCustomerExpense:      *handlers.FmtBool(s.CustomerExpense),
		CustomerExpenseReason:         handlers.FmtStringPtr(s.CustomerExpenseReason),
		SitDeliveryMiles:              handlers.FmtIntPtrToInt64(s.SITDeliveryMiles),
	}
}

// MTOServiceItemModels payload
func MTOServiceItemModels(s models.MTOServiceItems, storer storage.FileStorer) ghcmessages.MTOServiceItems {
	serviceItems := ghcmessages.MTOServiceItems{}
	for _, item := range s {
		copyOfServiceItem := item // Make copy to avoid implicit memory aliasing of items from a range statement.
		serviceItems = append(serviceItems, MTOServiceItemModel(&copyOfServiceItem, storer))
	}

	return serviceItems
}

// MTOServiceItemDimension payload
func MTOServiceItemDimension(d *models.MTOServiceItemDimension) *ghcmessages.MTOServiceItemDimension {
	return &ghcmessages.MTOServiceItemDimension{
		ID:     *handlers.FmtUUID(d.ID),
		Type:   ghcmessages.DimensionType(d.Type),
		Length: *d.Length.Int32Ptr(),
		Height: *d.Height.Int32Ptr(),
		Width:  *d.Width.Int32Ptr(),
	}
}

// MTOServiceItemDimensions payload
func MTOServiceItemDimensions(d models.MTOServiceItemDimensions) ghcmessages.MTOServiceItemDimensions {
	payload := make(ghcmessages.MTOServiceItemDimensions, len(d))
	for i, item := range d {
		copyOfServiceItem := item // Make copy to avoid implicit memory aliasing of items from a range statement.
		payload[i] = MTOServiceItemDimension(&copyOfServiceItem)
	}
	return payload
}

// MTOServiceItemCustomerContact payload
func MTOServiceItemCustomerContact(c *models.MTOServiceItemCustomerContact) *ghcmessages.MTOServiceItemCustomerContact {
	return &ghcmessages.MTOServiceItemCustomerContact{
		Type:                       ghcmessages.CustomerContactType(c.Type),
		DateOfContact:              *handlers.FmtDate(c.DateOfContact),
		TimeMilitary:               c.TimeMilitary,
		FirstAvailableDeliveryDate: *handlers.FmtDate(c.FirstAvailableDeliveryDate),
	}
}

// MTOServiceItemCustomerContacts payload
func MTOServiceItemCustomerContacts(c models.MTOServiceItemCustomerContacts) ghcmessages.MTOServiceItemCustomerContacts {
	payload := make(ghcmessages.MTOServiceItemCustomerContacts, len(c))
	for i, item := range c {
		copyOfServiceItem := item // Make copy to avoid implicit memory aliasing of items from a range statement.
		payload[i] = MTOServiceItemCustomerContact(&copyOfServiceItem)
	}
	return payload
}

// SITAddressUpdate payload
func SITAddressUpdate(u models.SITAddressUpdate) *ghcmessages.SITAddressUpdate {
	return &ghcmessages.SITAddressUpdate{
		ID:                *handlers.FmtUUID(u.ID),
		MtoServiceItemID:  *handlers.FmtUUID(u.MTOServiceItemID),
		Distance:          handlers.FmtInt64(int64(u.Distance)),
		ContractorRemarks: u.ContractorRemarks,
		OfficeRemarks:     u.OfficeRemarks,
		Status:            u.Status,
		OldAddress:        Address(&u.OldAddress),
		NewAddress:        Address(&u.NewAddress),
		CreatedAt:         strfmt.DateTime(u.CreatedAt),
		UpdatedAt:         strfmt.DateTime(u.UpdatedAt),
		ETag:              etag.GenerateEtag(u.UpdatedAt)}
}

// SITAddressUpdates payload
func SITAddressUpdates(u models.SITAddressUpdates) ghcmessages.SITAddressUpdates {
	payload := make(ghcmessages.SITAddressUpdates, len(u))
	for i, item := range u {
		payload[i] = SITAddressUpdate(item)
	}
	return payload
}

// Upload payload
func Upload(storer storage.FileStorer, upload models.Upload, url string) *ghcmessages.Upload {
	uploadPayload := &ghcmessages.Upload{
		ID:          handlers.FmtUUIDValue(upload.ID),
		Filename:    upload.Filename,
		ContentType: upload.ContentType,
		URL:         strfmt.URI(url),
		Bytes:       upload.Bytes,
		CreatedAt:   strfmt.DateTime(upload.CreatedAt),
		UpdatedAt:   strfmt.DateTime(upload.UpdatedAt),
	}
	tags, err := storer.Tags(upload.StorageKey)
	if err != nil || len(tags) == 0 {
		uploadPayload.Status = "PROCESSING"
	} else {
		uploadPayload.Status = tags["av-status"]
	}
	return uploadPayload
}

// Upload payload for when a Proof of Service doc is designated as a weight ticket
// This adds an isWeightTicket key to the payload for the UI to use
func WeightTicketUpload(storer storage.FileStorer, upload models.Upload, url string, isWeightTicket bool) *ghcmessages.Upload {
	uploadPayload := &ghcmessages.Upload{
		ID:             handlers.FmtUUIDValue(upload.ID),
		Filename:       upload.Filename,
		ContentType:    upload.ContentType,
		URL:            strfmt.URI(url),
		Bytes:          upload.Bytes,
		CreatedAt:      strfmt.DateTime(upload.CreatedAt),
		UpdatedAt:      strfmt.DateTime(upload.UpdatedAt),
		IsWeightTicket: isWeightTicket,
	}
	tags, err := storer.Tags(upload.StorageKey)
	if err != nil || len(tags) == 0 {
		uploadPayload.Status = "PROCESSING"
	} else {
		uploadPayload.Status = tags["av-status"]
	}
	return uploadPayload
}

// ProofOfServiceDoc payload from model
func ProofOfServiceDoc(proofOfService models.ProofOfServiceDoc, storer storage.FileStorer) (*ghcmessages.ProofOfServiceDoc, error) {

	uploads := make([]*ghcmessages.Upload, len(proofOfService.PrimeUploads))
	if proofOfService.PrimeUploads != nil && len(proofOfService.PrimeUploads) > 0 {
		for i, primeUpload := range proofOfService.PrimeUploads {
			url, err := storer.PresignedURL(primeUpload.Upload.StorageKey, primeUpload.Upload.ContentType)
			if err != nil {
				return nil, err
			}
			// if the doc is a weight ticket then we need to return a different payload so the UI can differentiate
			weightTicket := proofOfService.IsWeightTicket
			if weightTicket {
				uploads[i] = WeightTicketUpload(storer, primeUpload.Upload, url, proofOfService.IsWeightTicket)
			} else {
				uploads[i] = Upload(storer, primeUpload.Upload, url)
			}
		}
	}

	return &ghcmessages.ProofOfServiceDoc{
		IsWeightTicket: proofOfService.IsWeightTicket,
		Uploads:        uploads,
	}, nil
}

func PayloadForUploadModel(
	storer storage.FileStorer,
	upload models.Upload,
	url string,
) *ghcmessages.Upload {
	uploadPayload := &ghcmessages.Upload{
		ID:          handlers.FmtUUIDValue(upload.ID),
		Filename:    upload.Filename,
		ContentType: upload.ContentType,
		URL:         strfmt.URI(url),
		Bytes:       upload.Bytes,
		CreatedAt:   strfmt.DateTime(upload.CreatedAt),
		UpdatedAt:   strfmt.DateTime(upload.UpdatedAt),
	}
	tags, err := storer.Tags(upload.StorageKey)
	if err != nil || len(tags) == 0 {
		uploadPayload.Status = "PROCESSING"
	} else {
		uploadPayload.Status = tags["av-status"]
	}
	return uploadPayload
}

func PayloadForDocumentModel(storer storage.FileStorer, document models.Document) (*ghcmessages.Document, error) {
	uploads := make([]*ghcmessages.Upload, len(document.UserUploads))
	for i, userUpload := range document.UserUploads {
		if userUpload.Upload.ID == uuid.Nil {
			return nil, errors.New("no uploads for user")
		}
		url, err := storer.PresignedURL(userUpload.Upload.StorageKey, userUpload.Upload.ContentType)
		if err != nil {
			return nil, err
		}

		uploadPayload := PayloadForUploadModel(storer, userUpload.Upload, url)
		uploads[i] = uploadPayload
	}

	documentPayload := &ghcmessages.Document{
		ID:              handlers.FmtUUID(document.ID),
		ServiceMemberID: handlers.FmtUUID(document.ServiceMemberID),
		Uploads:         uploads,
	}
	return documentPayload, nil
}

// In the TOO queue response we only want to count shipments in these statuses (excluding draft and cancelled)
// For the Services Counseling queue we will find the earliest move date from shipments in these statuses
func queueIncludeShipmentStatus(status models.MTOShipmentStatus) bool {
	return status == models.MTOShipmentStatusSubmitted ||
		status == models.MTOShipmentStatusApproved ||
		status == models.MTOShipmentStatusDiversionRequested ||
		status == models.MTOShipmentStatusCancellationRequested
}

// QueueMoves payload
func QueueMoves(moves []models.Move) *ghcmessages.QueueMoves {
	queueMoves := make(ghcmessages.QueueMoves, len(moves))
	for i, move := range moves {
		customer := move.Orders.ServiceMember

		var validMTOShipments []models.MTOShipment
		var earliestRequestedPickup *time.Time
		// we can't easily modify our sql query to find the earliest shipment pickup date so we must do it here
		for _, shipment := range move.MTOShipments {
			if queueIncludeShipmentStatus(shipment.Status) && shipment.DeletedAt == nil {
				earliestDateInCurrentShipment := findEarliestDateForRequestedMoveDate(shipment)
				if earliestRequestedPickup == nil || (earliestDateInCurrentShipment != nil && earliestDateInCurrentShipment.Before(*earliestRequestedPickup)) {
					earliestRequestedPickup = earliestDateInCurrentShipment
				}

				validMTOShipments = append(validMTOShipments, shipment)
			}
		}

		var deptIndicator ghcmessages.DeptIndicator
		if move.Orders.DepartmentIndicator != nil {
			deptIndicator = ghcmessages.DeptIndicator(*move.Orders.DepartmentIndicator)
		}

		var gbloc ghcmessages.GBLOC
		if move.Status == models.MoveStatusNeedsServiceCounseling {
			gbloc = ghcmessages.GBLOC(*move.Orders.OriginDutyLocationGBLOC)
		} else if len(move.ShipmentGBLOC) > 0 {
			// There is a Pop bug that prevents us from using a has_one association for
			// Move.ShipmentGBLOC, so we have to treat move.ShipmentGBLOC as an array, even
			// though there can never be more than one GBLOC for a move.
			if move.ShipmentGBLOC[0].GBLOC != nil {
				gbloc = ghcmessages.GBLOC(*move.ShipmentGBLOC[0].GBLOC)
			}
		} else {
			// If the move's first shipment doesn't have a pickup address (like with an NTS-Release),
			// we need to fall back to the origin duty location GBLOC.  If that's not available for
			// some reason, then we should get the empty string (no GBLOC).
			gbloc = ghcmessages.GBLOC(*move.Orders.OriginDutyLocationGBLOC)
		}
		var closeoutLocation string
		if move.CloseoutOffice != nil {
			closeoutLocation = move.CloseoutOffice.Name
		}
		var closeoutInitiated time.Time
		for _, shipment := range move.MTOShipments {
			if shipment.PPMShipment != nil && shipment.PPMShipment.SubmittedAt != nil {
				if closeoutInitiated.Before(*shipment.PPMShipment.SubmittedAt) {
					closeoutInitiated = *shipment.PPMShipment.SubmittedAt
				}
			}
		}

		queueMoves[i] = &ghcmessages.QueueMove{
			Customer:                Customer(&customer),
			Status:                  ghcmessages.MoveStatus(move.Status),
			ID:                      *handlers.FmtUUID(move.ID),
			Locator:                 move.Locator,
			SubmittedAt:             handlers.FmtDateTimePtr(move.SubmittedAt),
			AppearedInTooAt:         handlers.FmtDateTimePtr(findLastSentToTOO(move)),
			RequestedMoveDate:       handlers.FmtDatePtr(earliestRequestedPickup),
			DepartmentIndicator:     &deptIndicator,
			ShipmentsCount:          int64(len(validMTOShipments)),
			OriginDutyLocation:      DutyLocation(move.Orders.OriginDutyLocation),
			DestinationDutyLocation: DutyLocation(&move.Orders.NewDutyLocation),
			OriginGBLOC:             gbloc,
			PpmType:                 move.PPMType,
			CloseoutInitiated:       handlers.FmtDateTimePtr(&closeoutInitiated),
			CloseoutLocation:        &closeoutLocation,
			OrderType:               (*string)(move.Orders.OrdersType.Pointer()),
		}
	}
	return &queueMoves
}

func findLastSentToTOO(move models.Move) (latestOccurance *time.Time) {
	possibleValues := [3]*time.Time{move.SubmittedAt, move.ServiceCounselingCompletedAt, move.ApprovalsRequestedAt}
	for _, time := range possibleValues {
		if time != nil && (latestOccurance == nil || time.After(*latestOccurance)) {
			latestOccurance = time
		}
	}
	return latestOccurance
}

func findEarliestDateForRequestedMoveDate(shipment models.MTOShipment) (earliestDate *time.Time) {
	var possibleValues []*time.Time

	if shipment.RequestedPickupDate != nil {
		possibleValues = append(possibleValues, shipment.RequestedPickupDate)
	}
	if shipment.RequestedDeliveryDate != nil {
		possibleValues = append(possibleValues, shipment.RequestedDeliveryDate)
	}
	if shipment.PPMShipment != nil {
		possibleValues = append(possibleValues, &shipment.PPMShipment.ExpectedDepartureDate)
	}

	for _, date := range possibleValues {
		if earliestDate == nil || date.Before(*earliestDate) {
			earliestDate = date
		}
	}

	return earliestDate
}

var (
	// QueuePaymentRequestPaymentRequested status payment requested
	QueuePaymentRequestPaymentRequested = "Payment requested"
	// QueuePaymentRequestReviewed status Payment request reviewed
	QueuePaymentRequestReviewed = "Reviewed"
	// QueuePaymentRequestRejected status Payment request rejected
	QueuePaymentRequestRejected = "Rejected"
	// QueuePaymentRequestPaid status PaymentRequest paid
	QueuePaymentRequestPaid = "Paid"
	// QueuePaymentRequestDeprecated status PaymentRequest deprecated
	QueuePaymentRequestDeprecated = "Deprecated"
	// QueuePaymentRequestError status PaymentRequest error
	QueuePaymentRequestError = "Error"
)

// This is a helper function to calculate the inferred status needed for QueuePaymentRequest payload
func queuePaymentRequestStatus(paymentRequest models.PaymentRequest) string {
	// If a payment request is in the PENDING state, let's use the term 'payment requested'
	if paymentRequest.Status == models.PaymentRequestStatusPending {
		return QueuePaymentRequestPaymentRequested
	}

	// If a payment request is either reviewed, sent_to_gex or recieved_by_gex then we'll use 'reviewed'
	if paymentRequest.Status == models.PaymentRequestStatusSentToGex ||
		paymentRequest.Status == models.PaymentRequestStatusReceivedByGex ||
		paymentRequest.Status == models.PaymentRequestStatusReviewed {
		return QueuePaymentRequestReviewed
	}

	if paymentRequest.Status == models.PaymentRequestStatusReviewedAllRejected {
		return QueuePaymentRequestRejected
	}

	if paymentRequest.Status == models.PaymentRequestStatusPaid {
		return QueuePaymentRequestPaid
	}

	if paymentRequest.Status == models.PaymentRequestStatusDeprecated {
		return QueuePaymentRequestDeprecated
	}

	return QueuePaymentRequestError

}

// QueuePaymentRequests payload
func QueuePaymentRequests(paymentRequests *models.PaymentRequests) *ghcmessages.QueuePaymentRequests {
	queuePaymentRequests := make(ghcmessages.QueuePaymentRequests, len(*paymentRequests))

	for i, paymentRequest := range *paymentRequests {
		moveTaskOrder := paymentRequest.MoveTaskOrder
		orders := moveTaskOrder.Orders
		var gbloc ghcmessages.GBLOC
		if moveTaskOrder.ShipmentGBLOC[0].GBLOC != nil {
			gbloc = ghcmessages.GBLOC(*moveTaskOrder.ShipmentGBLOC[0].GBLOC)
		}

		queuePaymentRequests[i] = &ghcmessages.QueuePaymentRequest{
			ID:                 *handlers.FmtUUID(paymentRequest.ID),
			MoveID:             *handlers.FmtUUID(moveTaskOrder.ID),
			Customer:           Customer(&orders.ServiceMember),
			Status:             ghcmessages.QueuePaymentRequestStatus(queuePaymentRequestStatus(paymentRequest)),
			Age:                math.Ceil(time.Since(paymentRequest.CreatedAt).Hours() / 24.0),
			SubmittedAt:        *handlers.FmtDateTime(paymentRequest.CreatedAt), // RequestedAt does not seem to be populated
			Locator:            moveTaskOrder.Locator,
			OriginGBLOC:        gbloc,
			OriginDutyLocation: DutyLocation(orders.OriginDutyLocation),
			OrderType:          (*string)(orders.OrdersType.Pointer()),
		}

		if orders.DepartmentIndicator != nil {
			deptIndicator := ghcmessages.DeptIndicator(*orders.DepartmentIndicator)
			queuePaymentRequests[i].DepartmentIndicator = &deptIndicator
		}
	}

	return &queuePaymentRequests
}

// Reweigh payload
func Reweigh(reweigh *models.Reweigh, _ *ghcmessages.SITStatus) *ghcmessages.Reweigh {
	if reweigh == nil || reweigh.ID == uuid.Nil {
		return nil
	}
	payload := &ghcmessages.Reweigh{
		ID:                     strfmt.UUID(reweigh.ID.String()),
		RequestedAt:            strfmt.DateTime(reweigh.RequestedAt),
		RequestedBy:            ghcmessages.ReweighRequester(reweigh.RequestedBy),
		VerificationReason:     reweigh.VerificationReason,
		Weight:                 handlers.FmtPoundPtr(reweigh.Weight),
		VerificationProvidedAt: handlers.FmtDateTimePtr(reweigh.VerificationProvidedAt),
		ShipmentID:             strfmt.UUID(reweigh.ShipmentID.String()),
	}

	return payload
}

// SearchMoves payload
func SearchMoves(appCtx appcontext.AppContext, moves models.Moves) *ghcmessages.SearchMoves {
	searchMoves := make(ghcmessages.SearchMoves, len(moves))
	for i, move := range moves {
		customer := move.Orders.ServiceMember

		numShipments := 0
		for _, shipment := range move.MTOShipments {
			if shipment.Status != models.MTOShipmentStatusDraft {
				numShipments++
			}
		}

		var pickupDate, deliveryDate *strfmt.Date

		if numShipments > 0 && move.MTOShipments[0].ScheduledPickupDate != nil {
			pickupDate = handlers.FmtDatePtr(move.MTOShipments[0].ScheduledPickupDate)
		} else {
			pickupDate = nil
		}

		if numShipments > 0 && move.MTOShipments[0].ScheduledDeliveryDate != nil {
			deliveryDate = handlers.FmtDatePtr(move.MTOShipments[0].ScheduledDeliveryDate)
		} else {
			deliveryDate = nil
		}

		var originGBLOC ghcmessages.GBLOC
		if move.Status == models.MoveStatusNeedsServiceCounseling {
			originGBLOC = ghcmessages.GBLOC(*move.Orders.OriginDutyLocationGBLOC)
		} else if len(move.ShipmentGBLOC) > 0 {
			// There is a Pop bug that prevents us from using a has_one association for
			// Move.ShipmentGBLOC, so we have to treat move.ShipmentGBLOC as an array, even
			// though there can never be more than one GBLOC for a move.
			if move.ShipmentGBLOC[0].GBLOC != nil {
				originGBLOC = ghcmessages.GBLOC(*move.ShipmentGBLOC[0].GBLOC)
			}
		} else {
			// If the move's first shipment doesn't have a pickup address (like with an NTS-Release),
			// we need to fall back to the origin duty location GBLOC.  If that's not available for
			// some reason, then we should get the empty string (no GBLOC).
			originGBLOC = ghcmessages.GBLOC(*move.Orders.OriginDutyLocationGBLOC)
		}

		var destinationGBLOC ghcmessages.GBLOC
		var PostalCodeToGBLOC models.PostalCodeToGBLOC
		var err error
		if numShipments > 0 && move.MTOShipments[0].DestinationAddress != nil {
			PostalCodeToGBLOC, err = models.FetchGBLOCForPostalCode(appCtx.DB(), move.MTOShipments[0].DestinationAddress.PostalCode)
		} else {
			// If the move has no shipments or the shipment has no destination address fall back to the origin duty location GBLOC
			PostalCodeToGBLOC, err = models.FetchGBLOCForPostalCode(appCtx.DB(), move.Orders.NewDutyLocation.Address.PostalCode)
		}

		if err != nil {
			destinationGBLOC = *ghcmessages.NewGBLOC("")
		} else {
			destinationGBLOC = ghcmessages.GBLOC(PostalCodeToGBLOC.GBLOC)
		}

		searchMoves[i] = &ghcmessages.SearchMove{
			FirstName:                         customer.FirstName,
			LastName:                          customer.LastName,
			OriginDutyLocationPostalCode:      move.Orders.OriginDutyLocation.Address.PostalCode,
			DestinationDutyLocationPostalCode: move.Orders.NewDutyLocation.Address.PostalCode,
			OrderType:                         string(move.Orders.OrdersType),
			RequestedPickupDate:               pickupDate,
			RequestedDeliveryDate:             deliveryDate,
			OriginGBLOC:                       originGBLOC,
			DestinationGBLOC:                  destinationGBLOC,
<<<<<<< HEAD
		}
	}
	return &searchMoves
}

func SearchMovesWithPaymentRequestAttributes(moves models.Moves, ProvidedStatusParameters []string) *ghcmessages.SearchMoves {
	var searchMoves ghcmessages.SearchMoves
	for _, move := range moves {
		customer := move.Orders.ServiceMember

		numShipments := 0

		for _, shipment := range move.MTOShipments {
			if shipment.Status != models.MTOShipmentStatusDraft {
				numShipments++
			}
=======
>>>>>>> 1fe4f06d
		}
		for _, PaymentAttribute := range move.PaymentRequests {
			// If status parameters are provided, and PRQ status does not match status parameters, then skip adding this payment request to the payload.
			// This is due to a bug in the search query if a move contains multiple payment requests of different status.
			StatusProvidedButPRQSNotMatch := len(ProvidedStatusParameters) > 0 && !slices.Contains(ProvidedStatusParameters, PaymentAttribute.Status.String())
			if !(StatusProvidedButPRQSNotMatch) {
				tempMove := ghcmessages.SearchMove{
					FirstName:                         customer.FirstName,
					LastName:                          customer.LastName,
					DodID:                             customer.Edipi,
					Branch:                            customer.Affiliation.String(),
					Status:                            ghcmessages.MoveStatus(PaymentAttribute.Status),
					ID:                                *handlers.FmtUUID(move.ID),
					Locator:                           move.Locator,
					ShipmentsCount:                    int64(numShipments),
					OriginDutyLocationPostalCode:      move.Orders.OriginDutyLocation.Address.PostalCode,
					DestinationDutyLocationPostalCode: move.Orders.NewDutyLocation.Address.PostalCode,
				}
				searchMoves = append(searchMoves, &tempMove)
			}

		}

	}
	return &searchMoves
}

// ShipmentPaymentSITBalance payload
func ShipmentPaymentSITBalance(shipmentSITBalance *services.ShipmentPaymentSITBalance) *ghcmessages.ShipmentPaymentSITBalance {
	if shipmentSITBalance == nil {
		return nil
	}

	payload := &ghcmessages.ShipmentPaymentSITBalance{
		PendingBilledStartDate:  handlers.FmtDate(shipmentSITBalance.PendingBilledStartDate),
		PendingBilledEndDate:    handlers.FmtDate(shipmentSITBalance.PendingBilledEndDate),
		PendingSITDaysInvoiced:  int64(shipmentSITBalance.PendingSITDaysInvoiced),
		PreviouslyBilledDays:    handlers.FmtIntPtrToInt64(shipmentSITBalance.PreviouslyBilledDays),
		PreviouslyBilledEndDate: handlers.FmtDatePtr(shipmentSITBalance.PreviouslyBilledEndDate),
		ShipmentID:              *handlers.FmtUUID(shipmentSITBalance.ShipmentID),
		TotalSITDaysAuthorized:  int64(shipmentSITBalance.TotalSITDaysAuthorized),
		TotalSITDaysRemaining:   int64(shipmentSITBalance.TotalSITDaysRemaining),
		TotalSITEndDate:         handlers.FmtDate(shipmentSITBalance.TotalSITEndDate),
	}

	return payload
}

// ShipmentsPaymentSITBalance payload
func ShipmentsPaymentSITBalance(shipmentsSITBalance []services.ShipmentPaymentSITBalance) ghcmessages.ShipmentsPaymentSITBalance {
	if len(shipmentsSITBalance) == 0 {
		return nil
	}

	payload := make(ghcmessages.ShipmentsPaymentSITBalance, len(shipmentsSITBalance))
	for i, shipmentSITBalance := range shipmentsSITBalance {
		shipmentSITBalanceCopy := shipmentSITBalance
		payload[i] = ShipmentPaymentSITBalance(&shipmentSITBalanceCopy)
	}

	return payload
}<|MERGE_RESOLUTION|>--- conflicted
+++ resolved
@@ -460,8 +460,6 @@
 		SecondaryTelephone: customer.SecondaryTelephone,
 		PhoneIsPreferred:   swag.BoolValue(customer.PhoneIsPreferred),
 		EmailIsPreferred:   swag.BoolValue(customer.EmailIsPreferred),
-<<<<<<< HEAD
-=======
 	}
 	return &payload
 }
@@ -496,7 +494,6 @@
 		PhoneIsPreferred:   swag.BoolValue(sm.PhoneIsPreferred),
 		EmailIsPreferred:   swag.BoolValue(sm.EmailIsPreferred),
 		BackupContact:      bc,
->>>>>>> 1fe4f06d
 	}
 	return &payload
 }
@@ -1945,7 +1942,6 @@
 			RequestedDeliveryDate:             deliveryDate,
 			OriginGBLOC:                       originGBLOC,
 			DestinationGBLOC:                  destinationGBLOC,
-<<<<<<< HEAD
 		}
 	}
 	return &searchMoves
@@ -1962,8 +1958,6 @@
 			if shipment.Status != models.MTOShipmentStatusDraft {
 				numShipments++
 			}
-=======
->>>>>>> 1fe4f06d
 		}
 		for _, PaymentAttribute := range move.PaymentRequests {
 			// If status parameters are provided, and PRQ status does not match status parameters, then skip adding this payment request to the payload.
