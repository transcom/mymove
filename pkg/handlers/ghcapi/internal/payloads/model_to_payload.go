--- conflicted
+++ resolved
@@ -2438,11 +2438,8 @@
 			requestedDatesStr = &s
 		}
 
-<<<<<<< HEAD
 		closeoutInitiatedStr := FormatPPMCloseoutInitiatedStr(move)
 
-=======
->>>>>>> 447f1add
 		var deptIndicator ghcmessages.DeptIndicator
 		if move.Orders.DepartmentIndicator != nil {
 			deptIndicator = ghcmessages.DeptIndicator(*move.Orders.DepartmentIndicator)
