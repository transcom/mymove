package payloads

import (
	"encoding/json"
	"errors"
	"math"
	"strings"
	"time"

	"github.com/go-openapi/strfmt"
	"github.com/go-openapi/swag"
	"github.com/gofrs/uuid"
	"go.uber.org/zap"

	"github.com/transcom/mymove/pkg/appcontext"
	"github.com/transcom/mymove/pkg/etag"
	"github.com/transcom/mymove/pkg/gen/ghcmessages"
	"github.com/transcom/mymove/pkg/handlers"
	"github.com/transcom/mymove/pkg/models"
	"github.com/transcom/mymove/pkg/models/roles"
	"github.com/transcom/mymove/pkg/services"
	mtoshipment "github.com/transcom/mymove/pkg/services/mto_shipment"
	"github.com/transcom/mymove/pkg/storage"
	"github.com/transcom/mymove/pkg/unit"
)

// Contractor payload
func Contractor(contractor *models.Contractor) *ghcmessages.Contractor {
	if contractor == nil {
		return nil
	}

	payload := &ghcmessages.Contractor{
		ID:             strfmt.UUID(contractor.ID.String()),
		ContractNumber: contractor.ContractNumber,
		Name:           contractor.Name,
		Type:           contractor.Type,
	}

	return payload
}

func OfficeUser(officeUser *models.OfficeUser) *ghcmessages.LockedOfficeUser {
	if officeUser != nil {
		payload := ghcmessages.LockedOfficeUser{
			FirstName:              officeUser.FirstName,
			LastName:               officeUser.LastName,
			TransportationOfficeID: *handlers.FmtUUID(officeUser.TransportationOfficeID),
			TransportationOffice:   TransportationOffice(&officeUser.TransportationOffice),
		}
		return &payload
	}
	return nil
}

func AssignedOfficeUser(officeUser *models.OfficeUser) *ghcmessages.AssignedOfficeUser {
	if officeUser != nil && officeUser.FirstName != "" && officeUser.LastName != "" {
		payload := ghcmessages.AssignedOfficeUser{
			OfficeUserID: strfmt.UUID(officeUser.ID.String()),
			FirstName:    officeUser.FirstName,
			LastName:     officeUser.LastName,
		}
		return &payload
	}
	return nil
}

// Move payload
func Move(move *models.Move, storer storage.FileStorer) (*ghcmessages.Move, error) {
	if move == nil {
		return nil, nil
	}
	// Adds shipmentGBLOC to be used for TOO/TIO's origin GBLOC
	var gbloc ghcmessages.GBLOC
	if len(move.ShipmentGBLOC) > 0 && move.ShipmentGBLOC[0].GBLOC != nil {
		gbloc = ghcmessages.GBLOC(*move.ShipmentGBLOC[0].GBLOC)
	} else if move.Orders.OriginDutyLocationGBLOC != nil {
		gbloc = ghcmessages.GBLOC(*move.Orders.OriginDutyLocationGBLOC)
	}

	var additionalDocumentsPayload *ghcmessages.Document
	var err error
	if move.AdditionalDocuments != nil {
		additionalDocumentsPayload, err = PayloadForDocumentModel(storer, *move.AdditionalDocuments)
	}
	if err != nil {
		return nil, err
	}

	payload := &ghcmessages.Move{
		ID:                      strfmt.UUID(move.ID.String()),
		AvailableToPrimeAt:      handlers.FmtDateTimePtr(move.AvailableToPrimeAt),
		ApprovedAt:              handlers.FmtDateTimePtr(move.ApprovedAt),
		ContractorID:            handlers.FmtUUIDPtr(move.ContractorID),
		Contractor:              Contractor(move.Contractor),
		Locator:                 move.Locator,
		OrdersID:                strfmt.UUID(move.OrdersID.String()),
		Orders:                  Order(&move.Orders),
		ReferenceID:             handlers.FmtStringPtr(move.ReferenceID),
		Status:                  ghcmessages.MoveStatus(move.Status),
		ExcessWeightQualifiedAt: handlers.FmtDateTimePtr(move.ExcessWeightQualifiedAt),
		ExcessUnaccompaniedBaggageWeightQualifiedAt: handlers.FmtDateTimePtr(move.ExcessUnaccompaniedBaggageWeightQualifiedAt),
		BillableWeightsReviewedAt:                   handlers.FmtDateTimePtr(move.BillableWeightsReviewedAt),
		CreatedAt:                                   strfmt.DateTime(move.CreatedAt),
		SubmittedAt:                                 handlers.FmtDateTimePtr(move.SubmittedAt),
		ApprovalsRequestedAt:                        handlers.FmtDateTimePtr(move.ApprovalsRequestedAt),
		UpdatedAt:                                   strfmt.DateTime(move.UpdatedAt),
		ETag:                                        etag.GenerateEtag(move.UpdatedAt),
		ServiceCounselingCompletedAt:                handlers.FmtDateTimePtr(move.ServiceCounselingCompletedAt),
		ExcessUnaccompaniedBaggageWeightAcknowledgedAt: handlers.FmtDateTimePtr(move.ExcessUnaccompaniedBaggageWeightAcknowledgedAt),
		ExcessWeightAcknowledgedAt:                     handlers.FmtDateTimePtr(move.ExcessWeightAcknowledgedAt),
		TioRemarks:                                     handlers.FmtStringPtr(move.TIORemarks),
		FinancialReviewFlag:                            move.FinancialReviewFlag,
		FinancialReviewRemarks:                         move.FinancialReviewRemarks,
		CloseoutOfficeID:                               handlers.FmtUUIDPtr(move.CloseoutOfficeID),
		CloseoutOffice:                                 TransportationOffice(move.CloseoutOffice),
		ShipmentGBLOC:                                  gbloc,
		LockedByOfficeUserID:                           handlers.FmtUUIDPtr(move.LockedByOfficeUserID),
		LockedByOfficeUser:                             OfficeUser(move.LockedByOfficeUser),
		LockExpiresAt:                                  handlers.FmtDateTimePtr(move.LockExpiresAt),
		AdditionalDocuments:                            additionalDocumentsPayload,
		SCAssignedUser:                                 AssignedOfficeUser(move.SCAssignedUser),
		TOOAssignedUser:                                AssignedOfficeUser(move.TOOAssignedUser),
		TIOAssignedUser:                                AssignedOfficeUser(move.TIOAssignedUser),
		CounselingOfficeID:                             handlers.FmtUUIDPtr(move.CounselingOfficeID),
		CounselingOffice:                               TransportationOffice(move.CounselingOffice),
		TOODestinationAssignedUser:                     AssignedOfficeUser(move.TOODestinationAssignedUser),
	}

	return payload, nil
}

// ListMove payload
func ListMove(move *models.Move) *ghcmessages.ListPrimeMove {
	if move == nil {
		return nil
	}
	payload := &ghcmessages.ListPrimeMove{
		ID:                 strfmt.UUID(move.ID.String()),
		MoveCode:           move.Locator,
		CreatedAt:          strfmt.DateTime(move.CreatedAt),
		AvailableToPrimeAt: handlers.FmtDateTimePtr(move.AvailableToPrimeAt),
		ApprovedAt:         handlers.FmtDateTimePtr(move.ApprovedAt),
		OrderID:            strfmt.UUID(move.OrdersID.String()),
		ReferenceID:        *move.ReferenceID,
		UpdatedAt:          strfmt.DateTime(move.UpdatedAt),
		ETag:               etag.GenerateEtag(move.UpdatedAt),
		OrderType:          string(move.Orders.OrdersType),
	}

	if move.PPMType != nil {
		payload.PpmType = *move.PPMType
	}

	return payload
}

// ListMoves payload
func ListMoves(moves *models.Moves) []*ghcmessages.ListPrimeMove {
	listMoves := make(ghcmessages.ListPrimeMoves, len(*moves))

	for i, move := range *moves {
		// Create a local copy of the loop variable
		moveCopy := move
		listMoves[i] = ListMove(&moveCopy)
	}
	return listMoves
}

// CustomerSupportRemark payload
func CustomerSupportRemark(customerSupportRemark *models.CustomerSupportRemark) *ghcmessages.CustomerSupportRemark {
	if customerSupportRemark == nil {
		return nil
	}
	id := strfmt.UUID(customerSupportRemark.ID.String())
	moveID := strfmt.UUID(customerSupportRemark.MoveID.String())
	officeUserID := strfmt.UUID(customerSupportRemark.OfficeUserID.String())

	payload := &ghcmessages.CustomerSupportRemark{
		Content:             &customerSupportRemark.Content,
		ID:                  &id,
		CreatedAt:           strfmt.DateTime(customerSupportRemark.CreatedAt),
		UpdatedAt:           strfmt.DateTime(customerSupportRemark.UpdatedAt),
		MoveID:              &moveID,
		OfficeUserEmail:     customerSupportRemark.OfficeUser.Email,
		OfficeUserFirstName: customerSupportRemark.OfficeUser.FirstName,
		OfficeUserID:        &officeUserID,
		OfficeUserLastName:  customerSupportRemark.OfficeUser.LastName,
	}
	return payload
}

// CustomerSupportRemarks payload
func CustomerSupportRemarks(customerSupportRemarks models.CustomerSupportRemarks) ghcmessages.CustomerSupportRemarks {
	payload := make(ghcmessages.CustomerSupportRemarks, len(customerSupportRemarks))
	for i, v := range customerSupportRemarks {
		customerSupportRemark := v
		payload[i] = CustomerSupportRemark(&customerSupportRemark)
	}
	return payload
}

// EvaluationReportList payload
func EvaluationReportList(evaluationReports models.EvaluationReports) ghcmessages.EvaluationReportList {
	payload := make(ghcmessages.EvaluationReportList, len(evaluationReports))
	for i, v := range evaluationReports {
		evaluationReport := v
		payload[i] = EvaluationReport(&evaluationReport)
	}
	return payload
}

func ReportViolations(reportViolations models.ReportViolations) ghcmessages.ReportViolations {
	payload := make(ghcmessages.ReportViolations, len(reportViolations))
	for i, v := range reportViolations {
		reportViolation := v
		payload[i] = ReportViolation(&reportViolation)
	}
	return payload
}

func GsrAppeals(gsrAppeals models.GsrAppeals) ghcmessages.GSRAppeals {
	payload := make(ghcmessages.GSRAppeals, len(gsrAppeals))
	for i, v := range gsrAppeals {
		gsrAppeal := v
		payload[i] = GsrAppeal(&gsrAppeal)
	}
	return payload
}

func EvaluationReportOfficeUser(officeUser models.OfficeUser) ghcmessages.EvaluationReportOfficeUser {
	payload := ghcmessages.EvaluationReportOfficeUser{
		Email:     officeUser.Email,
		FirstName: officeUser.FirstName,
		ID:        strfmt.UUID(officeUser.ID.String()),
		LastName:  officeUser.LastName,
		Phone:     officeUser.Telephone,
	}
	return payload
}

// EvaluationReport payload
func EvaluationReport(evaluationReport *models.EvaluationReport) *ghcmessages.EvaluationReport {
	if evaluationReport == nil {
		return nil
	}
	id := *handlers.FmtUUID(evaluationReport.ID)
	moveID := *handlers.FmtUUID(evaluationReport.MoveID)
	shipmentID := handlers.FmtUUIDPtr(evaluationReport.ShipmentID)

	var inspectionType *ghcmessages.EvaluationReportInspectionType
	if evaluationReport.InspectionType != nil {
		tempInspectionType := ghcmessages.EvaluationReportInspectionType(*evaluationReport.InspectionType)
		inspectionType = &tempInspectionType
	}
	var location *ghcmessages.EvaluationReportLocation
	if evaluationReport.Location != nil {
		tempLocation := ghcmessages.EvaluationReportLocation(*evaluationReport.Location)
		location = &tempLocation
	}
	reportType := ghcmessages.EvaluationReportType(evaluationReport.Type)

	evaluationReportOfficeUserPayload := EvaluationReportOfficeUser(evaluationReport.OfficeUser)

	var timeDepart *string
	if evaluationReport.TimeDepart != nil {
		td := evaluationReport.TimeDepart.Format(timeHHMMFormat)
		timeDepart = &td
	}

	var evalStart *string
	if evaluationReport.EvalStart != nil {
		es := evaluationReport.EvalStart.Format(timeHHMMFormat)
		evalStart = &es
	}

	var evalEnd *string
	if evaluationReport.EvalEnd != nil {
		ee := evaluationReport.EvalEnd.Format(timeHHMMFormat)
		evalEnd = &ee
	}

	payload := &ghcmessages.EvaluationReport{
		CreatedAt:                          strfmt.DateTime(evaluationReport.CreatedAt),
		ID:                                 id,
		InspectionDate:                     handlers.FmtDatePtr(evaluationReport.InspectionDate),
		InspectionType:                     inspectionType,
		Location:                           location,
		LocationDescription:                evaluationReport.LocationDescription,
		MoveID:                             moveID,
		ObservedShipmentPhysicalPickupDate: handlers.FmtDatePtr(evaluationReport.ObservedShipmentPhysicalPickupDate),
		ObservedShipmentDeliveryDate:       handlers.FmtDatePtr(evaluationReport.ObservedShipmentDeliveryDate),
		Remarks:                            evaluationReport.Remarks,
		ShipmentID:                         shipmentID,
		SubmittedAt:                        handlers.FmtDateTimePtr(evaluationReport.SubmittedAt),
		TimeDepart:                         timeDepart,
		EvalStart:                          evalStart,
		EvalEnd:                            evalEnd,
		Type:                               reportType,
		ViolationsObserved:                 evaluationReport.ViolationsObserved,
		MoveReferenceID:                    evaluationReport.Move.ReferenceID,
		OfficeUser:                         &evaluationReportOfficeUserPayload,
		SeriousIncident:                    evaluationReport.SeriousIncident,
		SeriousIncidentDesc:                evaluationReport.SeriousIncidentDesc,
		ObservedClaimsResponseDate:         handlers.FmtDatePtr(evaluationReport.ObservedClaimsResponseDate),
		ObservedPickupDate:                 handlers.FmtDatePtr(evaluationReport.ObservedPickupDate),
		ObservedPickupSpreadStartDate:      handlers.FmtDatePtr(evaluationReport.ObservedPickupSpreadStartDate),
		ObservedPickupSpreadEndDate:        handlers.FmtDatePtr(evaluationReport.ObservedPickupSpreadEndDate),
		ObservedDeliveryDate:               handlers.FmtDatePtr(evaluationReport.ObservedDeliveryDate),
		ETag:                               etag.GenerateEtag(evaluationReport.UpdatedAt),
		UpdatedAt:                          strfmt.DateTime(evaluationReport.UpdatedAt),
		ReportViolations:                   ReportViolations(evaluationReport.ReportViolations),
		GsrAppeals:                         GsrAppeals(evaluationReport.GsrAppeals),
	}
	return payload
}

// PWSViolationItem payload
func PWSViolationItem(violation *models.PWSViolation) *ghcmessages.PWSViolation {
	if violation == nil {
		return nil
	}

	payload := &ghcmessages.PWSViolation{
		ID:                   strfmt.UUID(violation.ID.String()),
		DisplayOrder:         int64(violation.DisplayOrder),
		ParagraphNumber:      violation.ParagraphNumber,
		Title:                violation.Title,
		Category:             string(violation.Category),
		SubCategory:          violation.SubCategory,
		RequirementSummary:   violation.RequirementSummary,
		RequirementStatement: violation.RequirementStatement,
		IsKpi:                violation.IsKpi,
		AdditionalDataElem:   violation.AdditionalDataElem,
	}

	return payload
}

// PWSViolations payload
func PWSViolations(violations models.PWSViolations) ghcmessages.PWSViolations {
	payload := make(ghcmessages.PWSViolations, len(violations))

	for i, v := range violations {
		violation := v
		payload[i] = PWSViolationItem(&violation)
	}
	return payload
}

func ReportViolation(reportViolation *models.ReportViolation) *ghcmessages.ReportViolation {
	if reportViolation == nil {
		return nil
	}
	id := *handlers.FmtUUID(reportViolation.ID)
	violationID := *handlers.FmtUUID(reportViolation.ViolationID)
	reportID := *handlers.FmtUUID(reportViolation.ReportID)

	payload := &ghcmessages.ReportViolation{
		ID:          id,
		ViolationID: violationID,
		ReportID:    reportID,
		Violation:   PWSViolationItem(&reportViolation.Violation),
		GsrAppeals:  GsrAppeals(reportViolation.GsrAppeals),
	}
	return payload
}

func GsrAppeal(gsrAppeal *models.GsrAppeal) *ghcmessages.GSRAppeal {
	if gsrAppeal == nil {
		return nil
	}
	id := *handlers.FmtUUID(gsrAppeal.ID)
	reportID := *handlers.FmtUUID(gsrAppeal.EvaluationReportID)
	officeUserID := *handlers.FmtUUID(gsrAppeal.OfficeUserID)
	officeUser := EvaluationReportOfficeUser(*gsrAppeal.OfficeUser)
	isSeriousIncident := false
	if gsrAppeal.IsSeriousIncidentAppeal != nil {
		isSeriousIncident = *gsrAppeal.IsSeriousIncidentAppeal
	}

	payload := &ghcmessages.GSRAppeal{
		ID:                id,
		ReportID:          reportID,
		OfficeUserID:      officeUserID,
		OfficeUser:        &officeUser,
		IsSeriousIncident: isSeriousIncident,
		AppealStatus:      ghcmessages.GSRAppealStatusType(gsrAppeal.AppealStatus),
		Remarks:           gsrAppeal.Remarks,
		CreatedAt:         strfmt.DateTime(gsrAppeal.CreatedAt),
	}

	if gsrAppeal.ReportViolationID != nil {
		payload.ViolationID = *handlers.FmtUUID(*gsrAppeal.ReportViolationID)
	}
	return payload
}

// TransportationOffice payload
func TransportationOffice(office *models.TransportationOffice) *ghcmessages.TransportationOffice {
	if office == nil || office.ID == uuid.Nil {
		return nil
	}

	phoneLines := []string{}
	for _, phoneLine := range office.PhoneLines {
		if phoneLine.Type == "voice" {
			phoneLines = append(phoneLines, phoneLine.Number)
		}
	}

	payload := &ghcmessages.TransportationOffice{
		ID:         handlers.FmtUUID(office.ID),
		CreatedAt:  handlers.FmtDateTime(office.CreatedAt),
		UpdatedAt:  handlers.FmtDateTime(office.UpdatedAt),
		Name:       models.StringPointer(office.Name),
		Gbloc:      office.Gbloc,
		Address:    Address(&office.Address),
		PhoneLines: phoneLines,
	}
	return payload
}

func TransportationOffices(transportationOffices models.TransportationOffices) ghcmessages.TransportationOffices {
	payload := make(ghcmessages.TransportationOffices, len(transportationOffices))

	for i, to := range transportationOffices {
		transportationOffice := to
		payload[i] = TransportationOffice(&transportationOffice)
	}
	return payload
}

func GBLOCs(gblocs []string) ghcmessages.GBLOCs {
	payload := make(ghcmessages.GBLOCs, len(gblocs))

	for i, gbloc := range gblocs {
		payload[i] = string(gbloc)
	}
	return payload
}

func CounselingOffices(counselingOffices models.TransportationOffices) ghcmessages.CounselingOffices {
	payload := make(ghcmessages.CounselingOffices, len(counselingOffices))

	for i, counselingOffice := range counselingOffices {
		payload[i] = &ghcmessages.CounselingOffice{
			ID:   handlers.FmtUUID(counselingOffice.ID),
			Name: models.StringPointer(counselingOffice.Name),
		}
	}
	return payload
}

// MoveHistory payload
func MoveHistory(logger *zap.Logger, moveHistory *models.MoveHistory) *ghcmessages.MoveHistory {
	payload := &ghcmessages.MoveHistory{
		HistoryRecords: moveHistoryRecords(logger, moveHistory.AuditHistories),
		ID:             strfmt.UUID(moveHistory.ID.String()),
		Locator:        moveHistory.Locator,
		ReferenceID:    moveHistory.ReferenceID,
	}

	return payload
}

// MoveAuditHistory payload
func MoveAuditHistory(logger *zap.Logger, auditHistory models.AuditHistory) *ghcmessages.MoveAuditHistory {

	payload := &ghcmessages.MoveAuditHistory{
		Action:               auditHistory.Action,
		ActionTstampClk:      strfmt.DateTime(auditHistory.ActionTstampClk),
		ActionTstampStm:      strfmt.DateTime(auditHistory.ActionTstampStm),
		ActionTstampTx:       strfmt.DateTime(auditHistory.ActionTstampTx),
		ChangedValues:        removeEscapeJSONtoObject(logger, auditHistory.ChangedData),
		OldValues:            removeEscapeJSONtoObject(logger, auditHistory.OldData),
		EventName:            auditHistory.EventName,
		ID:                   strfmt.UUID(auditHistory.ID.String()),
		ObjectID:             handlers.FmtUUIDPtr(auditHistory.ObjectID),
		RelID:                auditHistory.RelID,
		SessionUserID:        handlers.FmtUUIDPtr(auditHistory.SessionUserID),
		SessionUserFirstName: auditHistory.SessionUserFirstName,
		SessionUserLastName:  auditHistory.SessionUserLastName,
		SessionUserEmail:     auditHistory.SessionUserEmail,
		SessionUserTelephone: auditHistory.SessionUserTelephone,
		Context:              removeEscapeJSONtoArray(logger, auditHistory.Context),
		ContextID:            auditHistory.ContextID,
		StatementOnly:        auditHistory.StatementOnly,
		TableName:            auditHistory.AuditedTable,
		SchemaName:           auditHistory.SchemaName,
		TransactionID:        auditHistory.TransactionID,
	}

	return payload
}

func removeEscapeJSONtoObject(logger *zap.Logger, data *string) map[string]interface{} {
	var result map[string]interface{}
	if data == nil || *data == "" {
		return result
	}
	var byteData = []byte(*data)

	err := json.Unmarshal(byteData, &result)

	if err != nil {
		logger.Error("error unmarshalling the escaped json to object", zap.Error(err))
	}

	return result

}

func removeEscapeJSONtoArray(logger *zap.Logger, data *string) []map[string]string {
	var result []map[string]string
	if data == nil || *data == "" {
		return result
	}
	var byteData = []byte(*data)

	err := json.Unmarshal(byteData, &result)

	if err != nil {
		logger.Error("error unmarshalling the escaped json to array", zap.Error(err))
	}

	return result
}

func moveHistoryRecords(logger *zap.Logger, auditHistories models.AuditHistories) ghcmessages.MoveAuditHistories {
	payload := make(ghcmessages.MoveAuditHistories, len(auditHistories))

	for i, a := range auditHistories {
		payload[i] = MoveAuditHistory(logger, a)
	}
	return payload
}

// MoveTaskOrder payload
func MoveTaskOrder(moveTaskOrder *models.Move) *ghcmessages.MoveTaskOrder {
	if moveTaskOrder == nil {
		return nil
	}

	payload := &ghcmessages.MoveTaskOrder{
		ID:                 strfmt.UUID(moveTaskOrder.ID.String()),
		CreatedAt:          strfmt.DateTime(moveTaskOrder.CreatedAt),
		AvailableToPrimeAt: handlers.FmtDateTimePtr(moveTaskOrder.AvailableToPrimeAt),
		ApprovedAt:         handlers.FmtDateTimePtr(moveTaskOrder.ApprovedAt),
		OrderID:            strfmt.UUID(moveTaskOrder.OrdersID.String()),
		ReferenceID:        *moveTaskOrder.ReferenceID,
		UpdatedAt:          strfmt.DateTime(moveTaskOrder.UpdatedAt),
		ETag:               etag.GenerateEtag(moveTaskOrder.UpdatedAt),
		Locator:            moveTaskOrder.Locator,
	}
	return payload
}

// Customer payload
func Customer(customer *models.ServiceMember) *ghcmessages.Customer {
	if customer == nil {
		return nil
	}

	payload := ghcmessages.Customer{
		Agency:             swag.StringValue((*string)(customer.Affiliation)),
		CurrentAddress:     Address(customer.ResidentialAddress),
		Edipi:              swag.StringValue(customer.Edipi),
		Email:              customer.PersonalEmail,
		FirstName:          swag.StringValue(customer.FirstName),
		ID:                 strfmt.UUID(customer.ID.String()),
		LastName:           swag.StringValue(customer.LastName),
		Phone:              customer.Telephone,
		Suffix:             customer.Suffix,
		MiddleName:         customer.MiddleName,
		UserID:             strfmt.UUID(customer.UserID.String()),
		ETag:               etag.GenerateEtag(customer.UpdatedAt),
		BackupContact:      BackupContact(customer.BackupContacts),
		BackupAddress:      Address(customer.BackupMailingAddress),
		SecondaryTelephone: customer.SecondaryTelephone,
		PhoneIsPreferred:   swag.BoolValue(customer.PhoneIsPreferred),
		EmailIsPreferred:   swag.BoolValue(customer.EmailIsPreferred),
		CacValidated:       &customer.CacValidated,
		Emplid:             customer.Emplid,
	}
	return &payload
}

func CreatedCustomer(sm *models.ServiceMember, oktaUser *models.CreatedOktaUser, backupContact *models.BackupContact) *ghcmessages.CreatedCustomer {
	if sm == nil || oktaUser == nil || backupContact == nil {
		return nil
	}

	bc := &ghcmessages.BackupContact{
		Name:  &backupContact.Name,
		Email: &backupContact.Email,
		Phone: &backupContact.Phone,
	}

	payload := ghcmessages.CreatedCustomer{
		ID:                 strfmt.UUID(sm.ID.String()),
		UserID:             strfmt.UUID(sm.UserID.String()),
		OktaID:             oktaUser.ID,
		OktaEmail:          oktaUser.Profile.Email,
		Affiliation:        swag.StringValue((*string)(sm.Affiliation)),
		Edipi:              sm.Edipi,
		FirstName:          swag.StringValue(sm.FirstName),
		MiddleName:         sm.MiddleName,
		LastName:           swag.StringValue(sm.LastName),
		Suffix:             sm.Suffix,
		ResidentialAddress: Address(sm.ResidentialAddress),
		BackupAddress:      Address(sm.BackupMailingAddress),
		PersonalEmail:      *sm.PersonalEmail,
		Telephone:          sm.Telephone,
		SecondaryTelephone: sm.SecondaryTelephone,
		PhoneIsPreferred:   swag.BoolValue(sm.PhoneIsPreferred),
		EmailIsPreferred:   swag.BoolValue(sm.EmailIsPreferred),
		BackupContact:      bc,
		CacValidated:       swag.BoolValue(&sm.CacValidated),
	}
	return &payload
}

// Order payload
func Order(order *models.Order) *ghcmessages.Order {
	if order == nil {
		return nil
	}
	if order.ID == uuid.Nil {
		return nil
	}

	destinationDutyLocation := DutyLocation(&order.NewDutyLocation)
	originDutyLocation := DutyLocation(order.OriginDutyLocation)
	entitlements := Entitlement(order.Entitlement)

	var deptIndicator ghcmessages.DeptIndicator
	if order.DepartmentIndicator != nil {
		deptIndicator = ghcmessages.DeptIndicator(*order.DepartmentIndicator)
	}

	var ordersTypeDetail ghcmessages.OrdersTypeDetail
	if order.OrdersTypeDetail != nil {
		ordersTypeDetail = ghcmessages.OrdersTypeDetail(*order.OrdersTypeDetail)
	}

	var grade ghcmessages.Grade
	if order.Grade != nil {
		grade = ghcmessages.Grade(*order.Grade)
	}
	//
	var affiliation ghcmessages.Affiliation
	if order.ServiceMember.Affiliation != nil {
		affiliation = ghcmessages.Affiliation(*order.ServiceMember.Affiliation)
	}

	var moveCode string
	var moveTaskOrderID strfmt.UUID
	if len(order.Moves) > 0 {
		moveCode = order.Moves[0].Locator
		moveTaskOrderID = strfmt.UUID(order.Moves[0].ID.String())
	}

	payload := ghcmessages.Order{
		DestinationDutyLocation:        destinationDutyLocation,
		DestinationDutyLocationGBLOC:   ghcmessages.GBLOC(swag.StringValue(order.DestinationGBLOC)),
		Entitlement:                    entitlements,
		Grade:                          &grade,
		OrderNumber:                    order.OrdersNumber,
		OrderTypeDetail:                &ordersTypeDetail,
		ID:                             strfmt.UUID(order.ID.String()),
		OriginDutyLocation:             originDutyLocation,
		ETag:                           etag.GenerateEtag(order.UpdatedAt),
		Agency:                         &affiliation,
		CustomerID:                     strfmt.UUID(order.ServiceMemberID.String()),
		Customer:                       Customer(&order.ServiceMember),
		FirstName:                      swag.StringValue(order.ServiceMember.FirstName),
		LastName:                       swag.StringValue(order.ServiceMember.LastName),
		ReportByDate:                   strfmt.Date(order.ReportByDate),
		DateIssued:                     strfmt.Date(order.IssueDate),
		OrderType:                      ghcmessages.OrdersType(order.OrdersType),
		DepartmentIndicator:            &deptIndicator,
		Tac:                            handlers.FmtStringPtr(order.TAC),
		Sac:                            handlers.FmtStringPtr(order.SAC),
		NtsTac:                         handlers.FmtStringPtr(order.NtsTAC),
		NtsSac:                         handlers.FmtStringPtr(order.NtsSAC),
		SupplyAndServicesCostEstimate:  order.SupplyAndServicesCostEstimate,
		PackingAndShippingInstructions: order.PackingAndShippingInstructions,
		MethodOfPayment:                order.MethodOfPayment,
		Naics:                          order.NAICS,
		UploadedOrderID:                strfmt.UUID(order.UploadedOrdersID.String()),
		UploadedAmendedOrderID:         handlers.FmtUUIDPtr(order.UploadedAmendedOrdersID),
		AmendedOrdersAcknowledgedAt:    handlers.FmtDateTimePtr(order.AmendedOrdersAcknowledgedAt),
		MoveCode:                       moveCode,
		MoveTaskOrderID:                moveTaskOrderID,
		OriginDutyLocationGBLOC:        ghcmessages.GBLOC(swag.StringValue(order.OriginDutyLocationGBLOC)),
		HasDependents:                  order.HasDependents,
	}

	return &payload
}

// Entitlement payload
func Entitlement(entitlement *models.Entitlement) *ghcmessages.Entitlements {
	if entitlement == nil {
		return nil
	}
	var proGearWeight, proGearWeightSpouse, totalWeight int64
	proGearWeight = int64(entitlement.ProGearWeight)
	proGearWeightSpouse = int64(entitlement.ProGearWeightSpouse)

	if weightAllotment := entitlement.WeightAllotment(); weightAllotment != nil {
		if *entitlement.DependentsAuthorized {
			totalWeight = int64(weightAllotment.TotalWeightSelfPlusDependents)
		} else {
			totalWeight = int64(weightAllotment.TotalWeightSelf)
		}
	}
	var authorizedWeight *int64
	if entitlement.AuthorizedWeight() != nil {
		aw := int64(*entitlement.AuthorizedWeight())
		authorizedWeight = &aw
	}
	var sit *int64
	if entitlement.StorageInTransit != nil {
		sitValue := int64(*entitlement.StorageInTransit)
		sit = &sitValue
	}
	var totalDependents int64
	if entitlement.TotalDependents != nil {
		totalDependents = int64(*entitlement.TotalDependents)
	}
	requiredMedicalEquipmentWeight := int64(entitlement.RequiredMedicalEquipmentWeight)
	gunSafe := entitlement.GunSafe
	var accompaniedTour *bool
	if entitlement.AccompaniedTour != nil {
		accompaniedTour = models.BoolPointer(*entitlement.AccompaniedTour)
	}
	var dependentsUnderTwelve *int64
	if entitlement.DependentsUnderTwelve != nil {
		dependentsUnderTwelve = models.Int64Pointer(int64(*entitlement.DependentsUnderTwelve))
	}
	var dependentsTwelveAndOver *int64
	if entitlement.DependentsTwelveAndOver != nil {
		dependentsTwelveAndOver = models.Int64Pointer(int64(*entitlement.DependentsTwelveAndOver))
	}
	var ubAllowance *int64
	if entitlement.UBAllowance != nil {
		ubAllowance = models.Int64Pointer(int64(*entitlement.UBAllowance))
	}
	var weightRestriction *int64
	if entitlement.WeightRestriction != nil {
		weightRestriction = models.Int64Pointer(int64(*entitlement.WeightRestriction))
	}
	var ubWeightRestriction *int64
	if entitlement.UBWeightRestriction != nil {
		ubWeightRestriction = models.Int64Pointer(int64(*entitlement.UBWeightRestriction))
	}

	return &ghcmessages.Entitlements{
		ID:                             strfmt.UUID(entitlement.ID.String()),
		AuthorizedWeight:               authorizedWeight,
		DependentsAuthorized:           entitlement.DependentsAuthorized,
		NonTemporaryStorage:            entitlement.NonTemporaryStorage,
		PrivatelyOwnedVehicle:          entitlement.PrivatelyOwnedVehicle,
		ProGearWeight:                  proGearWeight,
		ProGearWeightSpouse:            proGearWeightSpouse,
		StorageInTransit:               sit,
		TotalDependents:                totalDependents,
		TotalWeight:                    totalWeight,
		RequiredMedicalEquipmentWeight: requiredMedicalEquipmentWeight,
		DependentsUnderTwelve:          dependentsUnderTwelve,
		DependentsTwelveAndOver:        dependentsTwelveAndOver,
		AccompaniedTour:                accompaniedTour,
		UnaccompaniedBaggageAllowance:  ubAllowance,
		OrganizationalClothingAndIndividualEquipment: entitlement.OrganizationalClothingAndIndividualEquipment,
		GunSafe:             gunSafe,
		WeightRestriction:   weightRestriction,
		UbWeightRestriction: ubWeightRestriction,
		ETag:                etag.GenerateEtag(entitlement.UpdatedAt),
	}

}

// DutyLocation payload
func DutyLocation(dutyLocation *models.DutyLocation) *ghcmessages.DutyLocation {
	if dutyLocation == nil {
		return nil
	}
	address := Address(&dutyLocation.Address)
	payload := ghcmessages.DutyLocation{
		Address:   address,
		AddressID: address.ID,
		ID:        strfmt.UUID(dutyLocation.ID.String()),
		Name:      dutyLocation.Name,
		ETag:      etag.GenerateEtag(dutyLocation.UpdatedAt),
	}
	return &payload
}

// Country payload
func Country(country *models.Country) *string {
	if country == nil {
		return nil
	}
	return &country.Country
}

// Address payload
func Address(address *models.Address) *ghcmessages.Address {
	if address == nil {
		return nil
	}

	payloadAddress := &ghcmessages.Address{
		ID:             strfmt.UUID(address.ID.String()),
		StreetAddress1: &address.StreetAddress1,
		StreetAddress2: address.StreetAddress2,
		StreetAddress3: address.StreetAddress3,
		City:           &address.City,
		State:          &address.State,
		PostalCode:     &address.PostalCode,
		Country:        Country(address.Country),
		County:         address.County,
		ETag:           etag.GenerateEtag(address.UpdatedAt),
		IsOconus:       address.IsOconus,
	}

	if address.UsPostRegionCityID != nil {
		payloadAddress.UsPostRegionCitiesID = strfmt.UUID(address.UsPostRegionCityID.String())
	}

	return payloadAddress
}

// PPM destination Address payload
func PPMDestinationAddress(address *models.Address) *ghcmessages.Address {
	payload := Address(address)

	if payload == nil {
		return nil
	}

	// Street address 1 is optional per business rule but not nullable on the database level.
	// Check if streetAddress 1 is using place holder value to represent 'NULL'.
	// If so return empty string.
	if strings.EqualFold(*payload.StreetAddress1, models.STREET_ADDRESS_1_NOT_PROVIDED) {
		payload.StreetAddress1 = models.StringPointer("")
	}
	return payload
}

// StorageFacility payload
func StorageFacility(storageFacility *models.StorageFacility) *ghcmessages.StorageFacility {
	if storageFacility == nil {
		return nil
	}

	payload := ghcmessages.StorageFacility{
		ID:           strfmt.UUID(storageFacility.ID.String()),
		FacilityName: storageFacility.FacilityName,
		Address:      Address(&storageFacility.Address),
		LotNumber:    storageFacility.LotNumber,
		Phone:        storageFacility.Phone,
		Email:        storageFacility.Email,
		ETag:         etag.GenerateEtag(storageFacility.UpdatedAt),
	}

	return &payload
}

// BackupContact payload
func BackupContact(contacts models.BackupContacts) *ghcmessages.BackupContact {
	if len(contacts) == 0 {
		return nil
	}
	var name, email, phone string

	if len(contacts) != 0 {
		contact := contacts[0]
		name = contact.Name
		email = contact.Email
		phone = contact.Phone
	}

	return &ghcmessages.BackupContact{
		Name:  &name,
		Email: &email,
		Phone: &phone,
	}
}

// SITDurationUpdate payload
func SITDurationUpdate(sitDurationUpdate *models.SITDurationUpdate) *ghcmessages.SITExtension {
	if sitDurationUpdate == nil {
		return nil
	}
	payload := &ghcmessages.SITExtension{
		ID:                strfmt.UUID(sitDurationUpdate.ID.String()),
		ETag:              etag.GenerateEtag(sitDurationUpdate.UpdatedAt),
		MtoShipmentID:     strfmt.UUID(sitDurationUpdate.MTOShipmentID.String()),
		RequestReason:     string(sitDurationUpdate.RequestReason),
		RequestedDays:     int64(sitDurationUpdate.RequestedDays),
		Status:            string(sitDurationUpdate.Status),
		CreatedAt:         strfmt.DateTime(sitDurationUpdate.CreatedAt),
		UpdatedAt:         strfmt.DateTime(sitDurationUpdate.UpdatedAt),
		ApprovedDays:      handlers.FmtIntPtrToInt64(sitDurationUpdate.ApprovedDays),
		ContractorRemarks: handlers.FmtStringPtr(sitDurationUpdate.ContractorRemarks),
		DecisionDate:      handlers.FmtDateTimePtr(sitDurationUpdate.DecisionDate),
		OfficeRemarks:     handlers.FmtStringPtr(sitDurationUpdate.OfficeRemarks),
	}

	return payload
}

// SITDurationUpdates payload
func SITDurationUpdates(sitDurationUpdates *models.SITDurationUpdates) *ghcmessages.SITExtensions {
	payload := make(ghcmessages.SITExtensions, len(*sitDurationUpdates))

	if len(*sitDurationUpdates) > 0 {
		for i, m := range *sitDurationUpdates {
			copyOfSITDurationUpdate := m // Make copy to avoid implicit memory aliasing of items from a range statement.
			payload[i] = SITDurationUpdate(&copyOfSITDurationUpdate)
		}
		// Reversing the SIT duration updates as they are saved in the order
		// they are created and we want to always display them in the reverse
		// order.
		for i, j := 0, len(payload)-1; i < j; i, j = i+1, j-1 {
			payload[i], payload[j] = payload[j], payload[i]
		}
	}
	return &payload
}

func currentSIT(currentSIT *services.CurrentSIT) *ghcmessages.SITStatusCurrentSIT {
	if currentSIT == nil {
		return nil
	}
	return &ghcmessages.SITStatusCurrentSIT{
		ServiceItemID:        *handlers.FmtUUID(currentSIT.ServiceItemID), // TODO: Refactor out service item ID dependence in GHC API. This should be based on SIT groupings / summaries
		Location:             currentSIT.Location,
		DaysInSIT:            handlers.FmtIntPtrToInt64(&currentSIT.DaysInSIT),
		SitEntryDate:         handlers.FmtDate(currentSIT.SITEntryDate),
		SitDepartureDate:     handlers.FmtDatePtr(currentSIT.SITDepartureDate),
		SitAuthorizedEndDate: handlers.FmtDate(currentSIT.SITAuthorizedEndDate),
		SitCustomerContacted: handlers.FmtDatePtr(currentSIT.SITCustomerContacted),
		SitRequestedDelivery: handlers.FmtDatePtr(currentSIT.SITRequestedDelivery),
	}
}

// SITStatus payload
func SITStatus(shipmentSITStatuses *services.SITStatus, storer storage.FileStorer) *ghcmessages.SITStatus {
	if shipmentSITStatuses == nil {
		return nil
	}

	payload := &ghcmessages.SITStatus{
		PastSITServiceItemGroupings: SITServiceItemGroupings(shipmentSITStatuses.PastSITs, storer),
		TotalSITDaysUsed:            handlers.FmtIntPtrToInt64(&shipmentSITStatuses.TotalSITDaysUsed),
		TotalDaysRemaining:          handlers.FmtIntPtrToInt64(&shipmentSITStatuses.TotalDaysRemaining),
		CalculatedTotalDaysInSIT:    handlers.FmtIntPtrToInt64(&shipmentSITStatuses.CalculatedTotalDaysInSIT),
		CurrentSIT:                  currentSIT(shipmentSITStatuses.CurrentSIT),
	}

	return payload
}

// SITStatuses payload
func SITStatuses(shipmentSITStatuses map[string]services.SITStatus, storer storage.FileStorer) map[string]*ghcmessages.SITStatus {
	sitStatuses := map[string]*ghcmessages.SITStatus{}
	if len(shipmentSITStatuses) == 0 {
		return sitStatuses
	}

	for _, sitStatus := range shipmentSITStatuses {
		copyOfSITStatus := sitStatus
		sitStatuses[sitStatus.ShipmentID.String()] = SITStatus(&copyOfSITStatus, storer)
	}

	return sitStatuses
}

// PPMShipment payload
func PPMShipment(_ storage.FileStorer, ppmShipment *models.PPMShipment) *ghcmessages.PPMShipment {
	if ppmShipment == nil || ppmShipment.ID.IsNil() {
		return nil
	}

	payloadPPMShipment := &ghcmessages.PPMShipment{
		ID:                             *handlers.FmtUUID(ppmShipment.ID),
		PpmType:                        ghcmessages.PPMType(ppmShipment.PPMType),
		ShipmentID:                     *handlers.FmtUUID(ppmShipment.ShipmentID),
		CreatedAt:                      strfmt.DateTime(ppmShipment.CreatedAt),
		UpdatedAt:                      strfmt.DateTime(ppmShipment.UpdatedAt),
		Status:                         ghcmessages.PPMShipmentStatus(ppmShipment.Status),
		ExpectedDepartureDate:          handlers.FmtDate(ppmShipment.ExpectedDepartureDate),
		ActualMoveDate:                 handlers.FmtDatePtr(ppmShipment.ActualMoveDate),
		SubmittedAt:                    handlers.FmtDateTimePtr(ppmShipment.SubmittedAt),
		ReviewedAt:                     handlers.FmtDateTimePtr(ppmShipment.ReviewedAt),
		ApprovedAt:                     handlers.FmtDateTimePtr(ppmShipment.ApprovedAt),
		PickupAddress:                  Address(ppmShipment.PickupAddress),
		DestinationAddress:             PPMDestinationAddress(ppmShipment.DestinationAddress),
		ActualPickupPostalCode:         ppmShipment.ActualPickupPostalCode,
		ActualDestinationPostalCode:    ppmShipment.ActualDestinationPostalCode,
		SitExpected:                    ppmShipment.SITExpected,
		HasSecondaryPickupAddress:      ppmShipment.HasSecondaryPickupAddress,
		HasSecondaryDestinationAddress: ppmShipment.HasSecondaryDestinationAddress,
		HasTertiaryPickupAddress:       ppmShipment.HasTertiaryPickupAddress,
		HasTertiaryDestinationAddress:  ppmShipment.HasTertiaryDestinationAddress,
		EstimatedWeight:                handlers.FmtPoundPtr(ppmShipment.EstimatedWeight),
		AllowableWeight:                handlers.FmtPoundPtr(ppmShipment.AllowableWeight),
		HasProGear:                     ppmShipment.HasProGear,
		ProGearWeight:                  handlers.FmtPoundPtr(ppmShipment.ProGearWeight),
		SpouseProGearWeight:            handlers.FmtPoundPtr(ppmShipment.SpouseProGearWeight),
		EstimatedIncentive:             handlers.FmtCost(ppmShipment.EstimatedIncentive),
		MaxIncentive:                   handlers.FmtCost(ppmShipment.MaxIncentive),
		HasRequestedAdvance:            ppmShipment.HasRequestedAdvance,
		AdvanceAmountRequested:         handlers.FmtCost(ppmShipment.AdvanceAmountRequested),
		HasReceivedAdvance:             ppmShipment.HasReceivedAdvance,
		AdvanceAmountReceived:          handlers.FmtCost(ppmShipment.AdvanceAmountReceived),
		SitEstimatedWeight:             handlers.FmtPoundPtr(ppmShipment.SITEstimatedWeight),
		SitEstimatedEntryDate:          handlers.FmtDatePtr(ppmShipment.SITEstimatedEntryDate),
		SitEstimatedDepartureDate:      handlers.FmtDatePtr(ppmShipment.SITEstimatedDepartureDate),
		SitEstimatedCost:               handlers.FmtCost(ppmShipment.SITEstimatedCost),
		IsActualExpenseReimbursement:   ppmShipment.IsActualExpenseReimbursement,
		ETag:                           etag.GenerateEtag(ppmShipment.UpdatedAt),
	}

	if ppmShipment.SITLocation != nil {
		sitLocation := ghcmessages.SITLocationType(*ppmShipment.SITLocation)
		payloadPPMShipment.SitLocation = &sitLocation
	}

	if ppmShipment.AdvanceStatus != nil {
		advanceStatus := ghcmessages.PPMAdvanceStatus(*ppmShipment.AdvanceStatus)
		payloadPPMShipment.AdvanceStatus = &advanceStatus
	}

	if ppmShipment.W2Address != nil {
		payloadPPMShipment.W2Address = Address(ppmShipment.W2Address)
	}

	if ppmShipment.SecondaryPickupAddress != nil {
		payloadPPMShipment.SecondaryPickupAddress = Address(ppmShipment.SecondaryPickupAddress)
	}

	if ppmShipment.SecondaryDestinationAddress != nil {
		payloadPPMShipment.SecondaryDestinationAddress = Address(ppmShipment.SecondaryDestinationAddress)
	}

	if ppmShipment.TertiaryPickupAddress != nil {
		payloadPPMShipment.TertiaryPickupAddress = Address(ppmShipment.TertiaryPickupAddress)
	}

	if ppmShipment.TertiaryDestinationAddress != nil {
		payloadPPMShipment.TertiaryDestinationAddress = Address(ppmShipment.TertiaryDestinationAddress)
	}

	if ppmShipment.IsActualExpenseReimbursement != nil {
		payloadPPMShipment.IsActualExpenseReimbursement = ppmShipment.IsActualExpenseReimbursement
	}

	return payloadPPMShipment
}

// BoatShipment payload
func BoatShipment(storer storage.FileStorer, boatShipment *models.BoatShipment) *ghcmessages.BoatShipment {
	if boatShipment == nil || boatShipment.ID.IsNil() {
		return nil
	}

	payloadBoatShipment := &ghcmessages.BoatShipment{
		ID:             *handlers.FmtUUID(boatShipment.ID),
		ShipmentID:     *handlers.FmtUUID(boatShipment.ShipmentID),
		CreatedAt:      strfmt.DateTime(boatShipment.CreatedAt),
		UpdatedAt:      strfmt.DateTime(boatShipment.UpdatedAt),
		Type:           models.StringPointer(string(boatShipment.Type)),
		Year:           handlers.FmtIntPtrToInt64(boatShipment.Year),
		Make:           boatShipment.Make,
		Model:          boatShipment.Model,
		LengthInInches: handlers.FmtIntPtrToInt64(boatShipment.LengthInInches),
		WidthInInches:  handlers.FmtIntPtrToInt64(boatShipment.WidthInInches),
		HeightInInches: handlers.FmtIntPtrToInt64(boatShipment.HeightInInches),
		HasTrailer:     boatShipment.HasTrailer,
		IsRoadworthy:   boatShipment.IsRoadworthy,
		ETag:           etag.GenerateEtag(boatShipment.UpdatedAt),
	}

	return payloadBoatShipment
}

// MobileHomeShipment payload
func MobileHomeShipment(storer storage.FileStorer, mobileHomeShipment *models.MobileHome) *ghcmessages.MobileHome {
	if mobileHomeShipment == nil || mobileHomeShipment.ID.IsNil() {
		return nil
	}

	payloadMobileHomeShipment := &ghcmessages.MobileHome{
		ID:             *handlers.FmtUUID(mobileHomeShipment.ID),
		ShipmentID:     *handlers.FmtUUID(mobileHomeShipment.ShipmentID),
		Make:           *mobileHomeShipment.Make,
		Model:          *mobileHomeShipment.Model,
		Year:           *handlers.FmtIntPtrToInt64(mobileHomeShipment.Year),
		LengthInInches: *handlers.FmtIntPtrToInt64(mobileHomeShipment.LengthInInches),
		HeightInInches: *handlers.FmtIntPtrToInt64(mobileHomeShipment.HeightInInches),
		WidthInInches:  *handlers.FmtIntPtrToInt64(mobileHomeShipment.WidthInInches),
		CreatedAt:      strfmt.DateTime(mobileHomeShipment.CreatedAt),
		UpdatedAt:      strfmt.DateTime(mobileHomeShipment.UpdatedAt),
		ETag:           etag.GenerateEtag(mobileHomeShipment.UpdatedAt),
	}

	return payloadMobileHomeShipment
}

// ProGearWeightTickets sets up a ProGearWeightTicket slice for the api using model data.
func ProGearWeightTickets(storer storage.FileStorer, proGearWeightTickets models.ProgearWeightTickets) []*ghcmessages.ProGearWeightTicket {
	payload := make([]*ghcmessages.ProGearWeightTicket, len(proGearWeightTickets))
	for i, proGearWeightTicket := range proGearWeightTickets {
		copyOfProGearWeightTicket := proGearWeightTicket
		proGearWeightTicketPayload := ProGearWeightTicket(storer, &copyOfProGearWeightTicket)
		payload[i] = proGearWeightTicketPayload
	}
	return payload
}

// ProGearWeightTicket payload
func ProGearWeightTicket(storer storage.FileStorer, progear *models.ProgearWeightTicket) *ghcmessages.ProGearWeightTicket {
	ppmShipmentID := strfmt.UUID(progear.PPMShipmentID.String())

	document, err := PayloadForDocumentModel(storer, progear.Document)
	if err != nil {
		return nil
	}

	payload := &ghcmessages.ProGearWeightTicket{
		ID:               strfmt.UUID(progear.ID.String()),
		PpmShipmentID:    ppmShipmentID,
		CreatedAt:        *handlers.FmtDateTime(progear.CreatedAt),
		UpdatedAt:        *handlers.FmtDateTime(progear.UpdatedAt),
		DocumentID:       *handlers.FmtUUID(progear.DocumentID),
		Document:         document,
		Weight:           handlers.FmtPoundPtr(progear.Weight),
		BelongsToSelf:    progear.BelongsToSelf,
		HasWeightTickets: progear.HasWeightTickets,
		Description:      progear.Description,
		ETag:             etag.GenerateEtag(progear.UpdatedAt),
	}

	if progear.Status != nil {
		status := ghcmessages.OmittablePPMDocumentStatus(*progear.Status)
		payload.Status = &status
	}

	if progear.Reason != nil {
		reason := ghcmessages.PPMDocumentStatusReason(*progear.Reason)
		payload.Reason = &reason
	}

	return payload
}

// MovingExpense payload
func MovingExpense(storer storage.FileStorer, movingExpense *models.MovingExpense) *ghcmessages.MovingExpense {

	document, err := PayloadForDocumentModel(storer, movingExpense.Document)
	if err != nil {
		return nil
	}

	payload := &ghcmessages.MovingExpense{
		ID:               *handlers.FmtUUID(movingExpense.ID),
		PpmShipmentID:    *handlers.FmtUUID(movingExpense.PPMShipmentID),
		DocumentID:       *handlers.FmtUUID(movingExpense.DocumentID),
		Document:         document,
		CreatedAt:        strfmt.DateTime(movingExpense.CreatedAt),
		UpdatedAt:        strfmt.DateTime(movingExpense.UpdatedAt),
		Description:      movingExpense.Description,
		PaidWithGtcc:     movingExpense.PaidWithGTCC,
		Amount:           handlers.FmtCost(movingExpense.Amount),
		MissingReceipt:   movingExpense.MissingReceipt,
		ETag:             etag.GenerateEtag(movingExpense.UpdatedAt),
		SitEstimatedCost: handlers.FmtCost(movingExpense.SITEstimatedCost),
	}
	if movingExpense.MovingExpenseType != nil {
		movingExpenseType := ghcmessages.OmittableMovingExpenseType(*movingExpense.MovingExpenseType)
		payload.MovingExpenseType = &movingExpenseType
	}

	if movingExpense.Status != nil {
		status := ghcmessages.OmittablePPMDocumentStatus(*movingExpense.Status)
		payload.Status = &status
	}

	if movingExpense.Reason != nil {
		reason := ghcmessages.PPMDocumentStatusReason(*movingExpense.Reason)
		payload.Reason = &reason
	}

	if movingExpense.SITStartDate != nil {
		payload.SitStartDate = handlers.FmtDatePtr(movingExpense.SITStartDate)
	}

	if movingExpense.SITEndDate != nil {
		payload.SitEndDate = handlers.FmtDatePtr(movingExpense.SITEndDate)
	}

	if movingExpense.WeightStored != nil {
		payload.WeightStored = handlers.FmtPoundPtr(movingExpense.WeightStored)
	}

	if movingExpense.SITLocation != nil {
		sitLocation := ghcmessages.SITLocationType(*movingExpense.SITLocation)
		payload.SitLocation = &sitLocation
	}

	if movingExpense.SITReimburseableAmount != nil {
		payload.SitReimburseableAmount = handlers.FmtCost(movingExpense.SITReimburseableAmount)
	}

	return payload
}

func MovingExpenses(storer storage.FileStorer, movingExpenses models.MovingExpenses) []*ghcmessages.MovingExpense {
	payload := make([]*ghcmessages.MovingExpense, len(movingExpenses))
	for i, movingExpense := range movingExpenses {
		copyOfMovingExpense := movingExpense
		payload[i] = MovingExpense(storer, &copyOfMovingExpense)
	}
	return payload
}

func WeightTickets(storer storage.FileStorer, weightTickets models.WeightTickets) []*ghcmessages.WeightTicket {
	payload := make([]*ghcmessages.WeightTicket, len(weightTickets))
	for i, weightTicket := range weightTickets {
		copyOfWeightTicket := weightTicket
		weightTicketPayload := WeightTicket(storer, &copyOfWeightTicket)
		payload[i] = weightTicketPayload
	}
	return payload
}

// WeightTicket payload
func WeightTicket(storer storage.FileStorer, weightTicket *models.WeightTicket) *ghcmessages.WeightTicket {
	ppmShipment := strfmt.UUID(weightTicket.PPMShipmentID.String())

	emptyDocument, err := PayloadForDocumentModel(storer, weightTicket.EmptyDocument)
	if err != nil {
		return nil
	}

	fullDocument, err := PayloadForDocumentModel(storer, weightTicket.FullDocument)
	if err != nil {
		return nil
	}

	proofOfTrailerOwnershipDocument, err := PayloadForDocumentModel(storer, weightTicket.ProofOfTrailerOwnershipDocument)
	if err != nil {
		return nil
	}

	payload := &ghcmessages.WeightTicket{
		ID:                                strfmt.UUID(weightTicket.ID.String()),
		PpmShipmentID:                     ppmShipment,
		CreatedAt:                         *handlers.FmtDateTime(weightTicket.CreatedAt),
		UpdatedAt:                         *handlers.FmtDateTime(weightTicket.UpdatedAt),
		VehicleDescription:                weightTicket.VehicleDescription,
		EmptyWeight:                       handlers.FmtPoundPtr(weightTicket.EmptyWeight),
		MissingEmptyWeightTicket:          weightTicket.MissingEmptyWeightTicket,
		EmptyDocumentID:                   *handlers.FmtUUID(weightTicket.EmptyDocumentID),
		EmptyDocument:                     emptyDocument,
		FullWeight:                        handlers.FmtPoundPtr(weightTicket.FullWeight),
		MissingFullWeightTicket:           weightTicket.MissingFullWeightTicket,
		FullDocumentID:                    *handlers.FmtUUID(weightTicket.FullDocumentID),
		FullDocument:                      fullDocument,
		OwnsTrailer:                       weightTicket.OwnsTrailer,
		TrailerMeetsCriteria:              weightTicket.TrailerMeetsCriteria,
		ProofOfTrailerOwnershipDocumentID: *handlers.FmtUUID(weightTicket.ProofOfTrailerOwnershipDocumentID),
		ProofOfTrailerOwnershipDocument:   proofOfTrailerOwnershipDocument,
		AdjustedNetWeight:                 handlers.FmtPoundPtr(weightTicket.AdjustedNetWeight),
		NetWeightRemarks:                  weightTicket.NetWeightRemarks,
		ETag:                              etag.GenerateEtag(weightTicket.UpdatedAt),
	}

	if weightTicket.Status != nil {
		status := ghcmessages.OmittablePPMDocumentStatus(*weightTicket.Status)
		payload.Status = &status
	}

	if weightTicket.Reason != nil {
		reason := ghcmessages.PPMDocumentStatusReason(*weightTicket.Reason)
		payload.Reason = &reason
	}

	return payload
}

// PPMDocuments payload
func PPMDocuments(storer storage.FileStorer, ppmDocuments *models.PPMDocuments) *ghcmessages.PPMDocuments {

	if ppmDocuments == nil {
		return nil
	}

	payload := &ghcmessages.PPMDocuments{
		WeightTickets:        WeightTickets(storer, ppmDocuments.WeightTickets),
		MovingExpenses:       MovingExpenses(storer, ppmDocuments.MovingExpenses),
		ProGearWeightTickets: ProGearWeightTickets(storer, ppmDocuments.ProgearWeightTickets),
	}

	return payload
}

// PPMCloseout payload
func PPMCloseout(ppmCloseout *models.PPMCloseout) *ghcmessages.PPMCloseout {
	if ppmCloseout == nil {
		return nil
	}
	payload := &ghcmessages.PPMCloseout{
		ID:                    strfmt.UUID(ppmCloseout.ID.String()),
		PlannedMoveDate:       handlers.FmtDatePtr(ppmCloseout.PlannedMoveDate),
		ActualMoveDate:        handlers.FmtDatePtr(ppmCloseout.ActualMoveDate),
		Miles:                 handlers.FmtIntPtrToInt64(ppmCloseout.Miles),
		EstimatedWeight:       handlers.FmtPoundPtr(ppmCloseout.EstimatedWeight),
		ActualWeight:          handlers.FmtPoundPtr(ppmCloseout.ActualWeight),
		ProGearWeightCustomer: handlers.FmtPoundPtr(ppmCloseout.ProGearWeightCustomer),
		ProGearWeightSpouse:   handlers.FmtPoundPtr(ppmCloseout.ProGearWeightSpouse),
		GrossIncentive:        handlers.FmtCost(ppmCloseout.GrossIncentive),
		Gcc:                   handlers.FmtCost(ppmCloseout.GCC),
		Aoa:                   handlers.FmtCost(ppmCloseout.AOA),
		RemainingIncentive:    handlers.FmtCost(ppmCloseout.RemainingIncentive),
		HaulType:              (*string)(ppmCloseout.HaulType),
		HaulPrice:             handlers.FmtCost(ppmCloseout.HaulPrice),
		HaulFSC:               handlers.FmtCost(ppmCloseout.HaulFSC),
		Dop:                   handlers.FmtCost(ppmCloseout.DOP),
		Ddp:                   handlers.FmtCost(ppmCloseout.DDP),
		PackPrice:             handlers.FmtCost(ppmCloseout.PackPrice),
		UnpackPrice:           handlers.FmtCost(ppmCloseout.UnpackPrice),
		IntlPackPrice:         handlers.FmtCost((ppmCloseout.IntlPackPrice)),
		IntlUnpackPrice:       handlers.FmtCost((ppmCloseout.IntlUnpackPrice)),
		IntlLinehaulPrice:     handlers.FmtCost((ppmCloseout.IntlLinehaulPrice)),
		SITReimbursement:      handlers.FmtCost(ppmCloseout.SITReimbursement),
	}

	return payload
}

// PPMActualWeight payload
func PPMActualWeight(ppmActualWeight *unit.Pound) *ghcmessages.PPMActualWeight {
	if ppmActualWeight == nil {
		return nil
	}
	payload := &ghcmessages.PPMActualWeight{
		ActualWeight: handlers.FmtPoundPtr(ppmActualWeight),
	}

	return payload
}

func PPMSITEstimatedCostParamsFirstDaySIT(ppmSITFirstDayParams models.PPMSITEstimatedCostParams) *ghcmessages.PPMSITEstimatedCostParamsFirstDaySIT {
	payload := &ghcmessages.PPMSITEstimatedCostParamsFirstDaySIT{
		ContractYearName:       ppmSITFirstDayParams.ContractYearName,
		PriceRateOrFactor:      ppmSITFirstDayParams.PriceRateOrFactor,
		IsPeak:                 ppmSITFirstDayParams.IsPeak,
		EscalationCompounded:   ppmSITFirstDayParams.EscalationCompounded,
		ServiceAreaOrigin:      &ppmSITFirstDayParams.ServiceAreaOrigin,
		ServiceAreaDestination: &ppmSITFirstDayParams.ServiceAreaDestination,
	}
	return payload
}

func PPMSITEstimatedCostParamsAdditionalDaySIT(ppmSITAdditionalDayParams models.PPMSITEstimatedCostParams) *ghcmessages.PPMSITEstimatedCostParamsAdditionalDaySIT {
	payload := &ghcmessages.PPMSITEstimatedCostParamsAdditionalDaySIT{
		ContractYearName:       ppmSITAdditionalDayParams.ContractYearName,
		PriceRateOrFactor:      ppmSITAdditionalDayParams.PriceRateOrFactor,
		IsPeak:                 ppmSITAdditionalDayParams.IsPeak,
		EscalationCompounded:   ppmSITAdditionalDayParams.EscalationCompounded,
		ServiceAreaOrigin:      &ppmSITAdditionalDayParams.ServiceAreaOrigin,
		ServiceAreaDestination: &ppmSITAdditionalDayParams.ServiceAreaDestination,
		NumberDaysSIT:          &ppmSITAdditionalDayParams.NumberDaysSIT,
	}
	return payload
}

func PPMSITEstimatedCost(ppmSITEstimatedCost *models.PPMSITEstimatedCostInfo) *ghcmessages.PPMSITEstimatedCost {
	if ppmSITEstimatedCost == nil {
		return nil
	}
	payload := &ghcmessages.PPMSITEstimatedCost{
		SitCost:                handlers.FmtCost(ppmSITEstimatedCost.EstimatedSITCost),
		PriceFirstDaySIT:       handlers.FmtCost(ppmSITEstimatedCost.PriceFirstDaySIT),
		PriceAdditionalDaySIT:  handlers.FmtCost(ppmSITEstimatedCost.PriceAdditionalDaySIT),
		ParamsFirstDaySIT:      PPMSITEstimatedCostParamsFirstDaySIT(ppmSITEstimatedCost.ParamsFirstDaySIT),
		ParamsAdditionalDaySIT: PPMSITEstimatedCostParamsAdditionalDaySIT(ppmSITEstimatedCost.ParamsAdditionalDaySIT),
	}

	return payload
}

// ShipmentAddressUpdate payload
func ShipmentAddressUpdate(shipmentAddressUpdate *models.ShipmentAddressUpdate) *ghcmessages.ShipmentAddressUpdate {
	if shipmentAddressUpdate == nil || shipmentAddressUpdate.ID.IsNil() {
		return nil
	}

	payload := &ghcmessages.ShipmentAddressUpdate{
		ID:                    strfmt.UUID(shipmentAddressUpdate.ID.String()),
		ShipmentID:            strfmt.UUID(shipmentAddressUpdate.ShipmentID.String()),
		NewAddress:            Address(&shipmentAddressUpdate.NewAddress),
		OriginalAddress:       Address(&shipmentAddressUpdate.OriginalAddress),
		SitOriginalAddress:    Address(shipmentAddressUpdate.SitOriginalAddress),
		ContractorRemarks:     shipmentAddressUpdate.ContractorRemarks,
		OfficeRemarks:         shipmentAddressUpdate.OfficeRemarks,
		Status:                ghcmessages.ShipmentAddressUpdateStatus(shipmentAddressUpdate.Status),
		NewSitDistanceBetween: handlers.FmtIntPtrToInt64(shipmentAddressUpdate.NewSitDistanceBetween),
		OldSitDistanceBetween: handlers.FmtIntPtrToInt64(shipmentAddressUpdate.OldSitDistanceBetween),
	}

	return payload
}

// LineOfAccounting payload
func LineOfAccounting(lineOfAccounting *models.LineOfAccounting) *ghcmessages.LineOfAccounting {
	// Nil check
	if lineOfAccounting == nil {
		return nil
	}

	return &ghcmessages.LineOfAccounting{
		ID:                        strfmt.UUID(lineOfAccounting.ID.String()),
		LoaActvtyID:               lineOfAccounting.LoaActvtyID,
		LoaAgncAcntngCd:           lineOfAccounting.LoaAgncAcntngCd,
		LoaAgncDsbrCd:             lineOfAccounting.LoaAgncDsbrCd,
		LoaAlltSnID:               lineOfAccounting.LoaAlltSnID,
		LoaBafID:                  lineOfAccounting.LoaBafID,
		LoaBdgtAcntClsNm:          lineOfAccounting.LoaBdgtAcntClsNm,
		LoaBetCd:                  lineOfAccounting.LoaBetCd,
		LoaBgFyTx:                 handlers.FmtIntPtrToInt64(lineOfAccounting.LoaBgFyTx),
		LoaBgnDt:                  handlers.FmtDatePtr(lineOfAccounting.LoaBgnDt),
		LoaBgtLnItmID:             lineOfAccounting.LoaBgtLnItmID,
		LoaBgtRstrCd:              lineOfAccounting.LoaBgtRstrCd,
		LoaBgtSubActCd:            lineOfAccounting.LoaBgtSubActCd,
		LoaClsRefID:               lineOfAccounting.LoaClsRefID,
		LoaCstCd:                  lineOfAccounting.LoaCstCd,
		LoaCstCntrID:              lineOfAccounting.LoaCstCntrID,
		LoaCustNm:                 lineOfAccounting.LoaCustNm,
		LoaDfAgncyAlctnRcpntID:    lineOfAccounting.LoaDfAgncyAlctnRcpntID,
		LoaDocID:                  lineOfAccounting.LoaDocID,
		LoaDptID:                  lineOfAccounting.LoaDptID,
		LoaDscTx:                  lineOfAccounting.LoaDscTx,
		LoaDtlRmbsmtSrcID:         lineOfAccounting.LoaDtlRmbsmtSrcID,
		LoaEndDt:                  handlers.FmtDatePtr(lineOfAccounting.LoaEndDt),
		LoaEndFyTx:                handlers.FmtIntPtrToInt64(lineOfAccounting.LoaEndFyTx),
		LoaFmsTrnsactnID:          lineOfAccounting.LoaFmsTrnsactnID,
		LoaFnclArID:               lineOfAccounting.LoaFnclArID,
		LoaFnctPrsNm:              lineOfAccounting.LoaFnctPrsNm,
		LoaFndCntrID:              lineOfAccounting.LoaFndCntrID,
		LoaFndTyFgCd:              lineOfAccounting.LoaFndTyFgCd,
		LoaHistStatCd:             lineOfAccounting.LoaHistStatCd,
		LoaHsGdsCd:                lineOfAccounting.LoaHsGdsCd,
		LoaInstlAcntgActID:        lineOfAccounting.LoaInstlAcntgActID,
		LoaJbOrdNm:                lineOfAccounting.LoaJbOrdNm,
		LoaLclInstlID:             lineOfAccounting.LoaLclInstlID,
		LoaMajClmNm:               lineOfAccounting.LoaMajClmNm,
		LoaMajRmbsmtSrcID:         lineOfAccounting.LoaMajRmbsmtSrcID,
		LoaObjClsID:               lineOfAccounting.LoaObjClsID,
		LoaOpAgncyID:              lineOfAccounting.LoaOpAgncyID,
		LoaPgmElmntID:             lineOfAccounting.LoaPgmElmntID,
		LoaPrjID:                  lineOfAccounting.LoaPrjID,
		LoaSbaltmtRcpntID:         lineOfAccounting.LoaSbaltmtRcpntID,
		LoaScrtyCoopCustCd:        lineOfAccounting.LoaScrtyCoopCustCd,
		LoaScrtyCoopDsgntrCd:      lineOfAccounting.LoaScrtyCoopDsgntrCd,
		LoaScrtyCoopImplAgncCd:    lineOfAccounting.LoaScrtyCoopImplAgncCd,
		LoaScrtyCoopLnItmID:       lineOfAccounting.LoaScrtyCoopLnItmID,
		LoaSpclIntrID:             lineOfAccounting.LoaSpclIntrID,
		LoaSrvSrcID:               lineOfAccounting.LoaSrvSrcID,
		LoaStatCd:                 lineOfAccounting.LoaStatCd,
		LoaSubAcntID:              lineOfAccounting.LoaSubAcntID,
		LoaSysID:                  lineOfAccounting.LoaSysID,
		LoaTnsfrDptNm:             lineOfAccounting.LoaTnsfrDptNm,
		LoaTrnsnID:                lineOfAccounting.LoaTrnsnID,
		LoaTrsySfxTx:              lineOfAccounting.LoaTrsySfxTx,
		LoaTskBdgtSblnTx:          lineOfAccounting.LoaTskBdgtSblnTx,
		LoaUic:                    lineOfAccounting.LoaUic,
		LoaWkCntrRcpntNm:          lineOfAccounting.LoaWkCntrRcpntNm,
		LoaWrkOrdID:               lineOfAccounting.LoaWrkOrdID,
		OrgGrpDfasCd:              lineOfAccounting.OrgGrpDfasCd,
		UpdatedAt:                 strfmt.DateTime(lineOfAccounting.UpdatedAt),
		CreatedAt:                 strfmt.DateTime(lineOfAccounting.CreatedAt),
		ValidLoaForTac:            lineOfAccounting.ValidLoaForTac,
		ValidHhgProgramCodeForLoa: lineOfAccounting.ValidHhgProgramCodeForLoa,
	}
}

// MarketCode payload
func MarketCode(marketCode *models.MarketCode) string {
	if marketCode == nil {
		return "" // Or a default string value
	}
	return string(*marketCode)
}

// MTOShipment payload
func MTOShipment(storer storage.FileStorer, mtoShipment *models.MTOShipment, sitStatusPayload *ghcmessages.SITStatus) *ghcmessages.MTOShipment {

	payload := &ghcmessages.MTOShipment{
		ID:                          strfmt.UUID(mtoShipment.ID.String()),
		MoveTaskOrderID:             strfmt.UUID(mtoShipment.MoveTaskOrderID.String()),
		ShipmentType:                ghcmessages.MTOShipmentType(mtoShipment.ShipmentType),
		Status:                      ghcmessages.MTOShipmentStatus(mtoShipment.Status),
		CounselorRemarks:            mtoShipment.CounselorRemarks,
		CustomerRemarks:             mtoShipment.CustomerRemarks,
		RejectionReason:             mtoShipment.RejectionReason,
		PickupAddress:               Address(mtoShipment.PickupAddress),
		SecondaryDeliveryAddress:    Address(mtoShipment.SecondaryDeliveryAddress),
		SecondaryPickupAddress:      Address(mtoShipment.SecondaryPickupAddress),
		DestinationAddress:          Address(mtoShipment.DestinationAddress),
		HasSecondaryDeliveryAddress: mtoShipment.HasSecondaryDeliveryAddress,
		HasSecondaryPickupAddress:   mtoShipment.HasSecondaryPickupAddress,
		TertiaryDeliveryAddress:     Address(mtoShipment.TertiaryDeliveryAddress),
		TertiaryPickupAddress:       Address(mtoShipment.TertiaryPickupAddress),
		HasTertiaryDeliveryAddress:  mtoShipment.HasTertiaryDeliveryAddress,
		HasTertiaryPickupAddress:    mtoShipment.HasTertiaryPickupAddress,
		ActualProGearWeight:         handlers.FmtPoundPtr(mtoShipment.ActualProGearWeight),
		ActualSpouseProGearWeight:   handlers.FmtPoundPtr(mtoShipment.ActualSpouseProGearWeight),
		PrimeEstimatedWeight:        handlers.FmtPoundPtr(mtoShipment.PrimeEstimatedWeight),
		PrimeActualWeight:           handlers.FmtPoundPtr(mtoShipment.PrimeActualWeight),
		NtsRecordedWeight:           handlers.FmtPoundPtr(mtoShipment.NTSRecordedWeight),
		MtoAgents:                   *MTOAgents(&mtoShipment.MTOAgents),
		MtoServiceItems:             MTOServiceItemModels(mtoShipment.MTOServiceItems, storer),
		Diversion:                   mtoShipment.Diversion,
		DiversionReason:             mtoShipment.DiversionReason,
		Reweigh:                     Reweigh(mtoShipment.Reweigh, sitStatusPayload),
		CreatedAt:                   strfmt.DateTime(mtoShipment.CreatedAt),
		UpdatedAt:                   strfmt.DateTime(mtoShipment.UpdatedAt),
		ETag:                        etag.GenerateEtag(mtoShipment.UpdatedAt),
		DeletedAt:                   handlers.FmtDateTimePtr(mtoShipment.DeletedAt),
		ApprovedDate:                handlers.FmtDateTimePtr(mtoShipment.ApprovedDate),
		SitDaysAllowance:            handlers.FmtIntPtrToInt64(mtoShipment.SITDaysAllowance),
		SitExtensions:               *SITDurationUpdates(&mtoShipment.SITDurationUpdates),
		BillableWeightCap:           handlers.FmtPoundPtr(mtoShipment.BillableWeightCap),
		BillableWeightJustification: mtoShipment.BillableWeightJustification,
		UsesExternalVendor:          mtoShipment.UsesExternalVendor,
		ServiceOrderNumber:          mtoShipment.ServiceOrderNumber,
		StorageFacility:             StorageFacility(mtoShipment.StorageFacility),
		PpmShipment:                 PPMShipment(storer, mtoShipment.PPMShipment),
		BoatShipment:                BoatShipment(storer, mtoShipment.BoatShipment),
		MobileHomeShipment:          MobileHomeShipment(storer, mtoShipment.MobileHome),
		DeliveryAddressUpdate:       ShipmentAddressUpdate(mtoShipment.DeliveryAddressUpdate),
		ShipmentLocator:             handlers.FmtStringPtr(mtoShipment.ShipmentLocator),
		MarketCode:                  MarketCode(&mtoShipment.MarketCode),
		PoeLocation:                 Port(mtoShipment.MTOServiceItems, "POE"),
		PodLocation:                 Port(mtoShipment.MTOServiceItems, "POD"),
	}

	if mtoShipment.Distance != nil {
		payload.Distance = handlers.FmtInt64(int64(*mtoShipment.Distance))
	}

	if sitStatusPayload != nil {
		// If we have a sitStatusPayload, overwrite SitDaysAllowance from the shipment model.
		totalSITAllowance := 0
		if sitStatusPayload.TotalDaysRemaining != nil {
			totalSITAllowance += int(*sitStatusPayload.TotalDaysRemaining)
		}
		if sitStatusPayload.TotalSITDaysUsed != nil {
			totalSITAllowance += int(*sitStatusPayload.TotalSITDaysUsed)
		}
		payload.SitDaysAllowance = handlers.FmtIntPtrToInt64(&totalSITAllowance)
	}

	if len(mtoShipment.SITDurationUpdates) > 0 {
		payload.SitExtensions = *SITDurationUpdates(&mtoShipment.SITDurationUpdates)
	}

	if mtoShipment.RequestedPickupDate != nil && !mtoShipment.RequestedPickupDate.IsZero() {
		payload.RequestedPickupDate = handlers.FmtDatePtr(mtoShipment.RequestedPickupDate)
	}

	if mtoShipment.ActualPickupDate != nil && !mtoShipment.ActualPickupDate.IsZero() {
		payload.ActualPickupDate = handlers.FmtDatePtr(mtoShipment.ActualPickupDate)
	}

	if mtoShipment.ActualDeliveryDate != nil && !mtoShipment.ActualDeliveryDate.IsZero() {
		payload.ActualDeliveryDate = handlers.FmtDatePtr(mtoShipment.ActualDeliveryDate)
	}

	if mtoShipment.RequestedDeliveryDate != nil && !mtoShipment.RequestedDeliveryDate.IsZero() {
		payload.RequestedDeliveryDate = handlers.FmtDatePtr(mtoShipment.RequestedDeliveryDate)
	}

	if mtoShipment.RequiredDeliveryDate != nil && !mtoShipment.RequiredDeliveryDate.IsZero() {
		payload.RequiredDeliveryDate = handlers.FmtDatePtr(mtoShipment.RequiredDeliveryDate)
	}

	if mtoShipment.ScheduledPickupDate != nil {
		payload.ScheduledPickupDate = handlers.FmtDatePtr(mtoShipment.ScheduledPickupDate)
	}

	if mtoShipment.ScheduledDeliveryDate != nil {
		payload.ScheduledDeliveryDate = handlers.FmtDatePtr(mtoShipment.ScheduledDeliveryDate)
	}

	if mtoShipment.DestinationType != nil {
		destinationType := ghcmessages.DestinationType(*mtoShipment.DestinationType)
		payload.DestinationType = &destinationType
	}

	if sitStatusPayload != nil {
		payload.SitStatus = sitStatusPayload
	}

	if mtoShipment.TACType != nil {
		tt := ghcmessages.LOAType(*mtoShipment.TACType)
		payload.TacType = &tt
	}

	if mtoShipment.SACType != nil {
		st := ghcmessages.LOAType(*mtoShipment.SACType)
		payload.SacType = &st
	}

	weightsCalculator := mtoshipment.NewShipmentBillableWeightCalculator()
	calculatedWeights := weightsCalculator.CalculateShipmentBillableWeight(mtoShipment)

	// CalculatedBillableWeight is intentionally not a part of the mto_shipments model
	// because we don't want to store a derived value in the database
	payload.CalculatedBillableWeight = handlers.FmtPoundPtr(calculatedWeights.CalculatedBillableWeight)

	return payload
}

// MTOShipments payload
func MTOShipments(storer storage.FileStorer, mtoShipments *models.MTOShipments, sitStatusPayload map[string]*ghcmessages.SITStatus) *ghcmessages.MTOShipments {
	payload := make(ghcmessages.MTOShipments, len(*mtoShipments))

	for i, m := range *mtoShipments {
		copyOfMtoShipment := m // Make copy to avoid implicit memory aliasing of items from a range statement.
		if sitStatus, ok := sitStatusPayload[copyOfMtoShipment.ID.String()]; ok {
			payload[i] = MTOShipment(storer, &copyOfMtoShipment, sitStatus)
		} else {
			payload[i] = MTOShipment(storer, &copyOfMtoShipment, nil)
		}
	}
	return &payload
}

// MTOAgent payload
func MTOAgent(mtoAgent *models.MTOAgent) *ghcmessages.MTOAgent {
	payload := &ghcmessages.MTOAgent{
		ID:            strfmt.UUID(mtoAgent.ID.String()),
		MtoShipmentID: strfmt.UUID(mtoAgent.MTOShipmentID.String()),
		CreatedAt:     strfmt.DateTime(mtoAgent.CreatedAt),
		UpdatedAt:     strfmt.DateTime(mtoAgent.UpdatedAt),
		FirstName:     mtoAgent.FirstName,
		LastName:      mtoAgent.LastName,
		AgentType:     string(mtoAgent.MTOAgentType),
		Email:         mtoAgent.Email,
		Phone:         mtoAgent.Phone,
		ETag:          etag.GenerateEtag(mtoAgent.UpdatedAt),
	}
	return payload
}

// MTOAgents payload
func MTOAgents(mtoAgents *models.MTOAgents) *ghcmessages.MTOAgents {
	payload := make(ghcmessages.MTOAgents, len(*mtoAgents))
	for i, m := range *mtoAgents {
		copyOfMtoAgent := m // Make copy to avoid implicit memory aliasing of items from a range statement.
		payload[i] = MTOAgent(&copyOfMtoAgent)
	}
	return &payload
}

// PaymentRequests payload
func PaymentRequests(appCtx appcontext.AppContext, prs *models.PaymentRequests, storer storage.FileStorer) (*ghcmessages.PaymentRequests, error) {
	payload := make(ghcmessages.PaymentRequests, len(*prs))

	for i, p := range *prs {
		paymentRequest := p
		pr, err := PaymentRequest(appCtx, &paymentRequest, storer)
		if err != nil {
			return nil, err
		}
		payload[i] = pr
	}
	return &payload, nil
}

// PaymentRequest payload
func PaymentRequest(appCtx appcontext.AppContext, pr *models.PaymentRequest, storer storage.FileStorer) (*ghcmessages.PaymentRequest, error) {
	serviceDocs := make(ghcmessages.ProofOfServiceDocs, len(pr.ProofOfServiceDocs))

	if len(pr.ProofOfServiceDocs) > 0 {
		for i, proofOfService := range pr.ProofOfServiceDocs {
			payload, err := ProofOfServiceDoc(proofOfService, storer)
			if err != nil {
				return nil, err
			}
			serviceDocs[i] = payload
		}
	}

	move, err := Move(&pr.MoveTaskOrder, storer)
	if err != nil {
		return nil, err
	}

	ediErrorInfoEDIType := ""
	ediErrorInfoEDICode := ""
	ediErrorInfoEDIDescription := ""
	ediErrorInfo := pr.EdiErrors
	if ediErrorInfo != nil {
		mostRecentEdiError := ediErrorInfo[0]
		if mostRecentEdiError.EDIType != "" {
			ediErrorInfoEDIType = string(mostRecentEdiError.EDIType)
		}
		if mostRecentEdiError.Code != nil {
			ediErrorInfoEDICode = *mostRecentEdiError.Code
		}
		if mostRecentEdiError.Description != nil {
			ediErrorInfoEDIDescription = *mostRecentEdiError.Description
		}
	}

	var totalTPPSPaidInvoicePriceMillicents *int64
	var tppsPaidInvoiceSellerPaidDate *time.Time
	var TPPSPaidInvoiceReportsForPR models.TPPSPaidInvoiceReportEntrys
	if pr.TPPSPaidInvoiceReports != nil {
		TPPSPaidInvoiceReportsForPR = pr.TPPSPaidInvoiceReports
		if len(TPPSPaidInvoiceReportsForPR) > 0 {
			if TPPSPaidInvoiceReportsForPR[0].InvoiceTotalChargesInMillicents >= 0 {
				totalTPPSPaidInvoicePriceMillicents = models.Int64Pointer(int64(TPPSPaidInvoiceReportsForPR[0].InvoiceTotalChargesInMillicents))
				tppsPaidInvoiceSellerPaidDate = &TPPSPaidInvoiceReportsForPR[0].SellerPaidDate
			}
		}
	}

	return &ghcmessages.PaymentRequest{
		ID:                                   *handlers.FmtUUID(pr.ID),
		IsFinal:                              &pr.IsFinal,
		MoveTaskOrderID:                      *handlers.FmtUUID(pr.MoveTaskOrderID),
		MoveTaskOrder:                        move,
		PaymentRequestNumber:                 pr.PaymentRequestNumber,
		RecalculationOfPaymentRequestID:      handlers.FmtUUIDPtr(pr.RecalculationOfPaymentRequestID),
		RejectionReason:                      pr.RejectionReason,
		Status:                               ghcmessages.PaymentRequestStatus(pr.Status),
		ETag:                                 etag.GenerateEtag(pr.UpdatedAt),
		ServiceItems:                         *PaymentServiceItems(&pr.PaymentServiceItems, &TPPSPaidInvoiceReportsForPR),
		ReviewedAt:                           handlers.FmtDateTimePtr(pr.ReviewedAt),
		ProofOfServiceDocs:                   serviceDocs,
		CreatedAt:                            strfmt.DateTime(pr.CreatedAt),
		SentToGexAt:                          (*strfmt.DateTime)(pr.SentToGexAt),
		ReceivedByGexAt:                      (*strfmt.DateTime)(pr.ReceivedByGexAt),
		EdiErrorType:                         &ediErrorInfoEDIType,
		EdiErrorCode:                         &ediErrorInfoEDICode,
		EdiErrorDescription:                  &ediErrorInfoEDIDescription,
		TppsInvoiceAmountPaidTotalMillicents: totalTPPSPaidInvoicePriceMillicents,
		TppsInvoiceSellerPaidDate:            (*strfmt.DateTime)(tppsPaidInvoiceSellerPaidDate),
	}, nil
}

// PaymentServiceItem payload
func PaymentServiceItem(ps *models.PaymentServiceItem) *ghcmessages.PaymentServiceItem {
	if ps == nil {
		return nil
	}
	paymentServiceItemParams := PaymentServiceItemParams(&ps.PaymentServiceItemParams)

	return &ghcmessages.PaymentServiceItem{
		ID:                       *handlers.FmtUUID(ps.ID),
		MtoServiceItemID:         *handlers.FmtUUID(ps.MTOServiceItemID),
		MtoServiceItemCode:       string(ps.MTOServiceItem.ReService.Code),
		MtoServiceItemName:       ps.MTOServiceItem.ReService.Name,
		MtoShipmentType:          ghcmessages.MTOShipmentType(ps.MTOServiceItem.MTOShipment.ShipmentType),
		MtoShipmentID:            handlers.FmtUUIDPtr(ps.MTOServiceItem.MTOShipmentID),
		CreatedAt:                strfmt.DateTime(ps.CreatedAt),
		PriceCents:               handlers.FmtCost(ps.PriceCents),
		RejectionReason:          ps.RejectionReason,
		Status:                   ghcmessages.PaymentServiceItemStatus(ps.Status),
		ReferenceID:              ps.ReferenceID,
		ETag:                     etag.GenerateEtag(ps.UpdatedAt),
		PaymentServiceItemParams: *paymentServiceItemParams,
	}
}

// PaymentServiceItems payload
func PaymentServiceItems(paymentServiceItems *models.PaymentServiceItems, tppsPaidReportData *models.TPPSPaidInvoiceReportEntrys) *ghcmessages.PaymentServiceItems {
	payload := make(ghcmessages.PaymentServiceItems, len(*paymentServiceItems))
	for i, m := range *paymentServiceItems {
		copyOfPaymentServiceItem := m // Make copy to avoid implicit memory aliasing of items from a range statement.
		payload[i] = PaymentServiceItem(&copyOfPaymentServiceItem)

		// We process TPPS Paid Invoice Reports to get payment information for each payment service item
		// This report tells us how much TPPS paid HS for each item, then we store and display it
		if *tppsPaidReportData != nil {
			tppsDataForPaymentRequest := *tppsPaidReportData
			for tppsDataRowIndex := range tppsDataForPaymentRequest {
				if tppsDataForPaymentRequest[tppsDataRowIndex].ProductDescription == payload[i].MtoServiceItemCode {
					payload[i].TppsInvoiceAmountPaidPerServiceItemMillicents = handlers.FmtMilliCentsPtr(&tppsDataForPaymentRequest[tppsDataRowIndex].LineNetCharge)
				}
			}
		}
	}
	return &payload
}

// PaymentServiceItemParam payload
func PaymentServiceItemParam(paymentServiceItemParam models.PaymentServiceItemParam) *ghcmessages.PaymentServiceItemParam {
	return &ghcmessages.PaymentServiceItemParam{
		ID:                   strfmt.UUID(paymentServiceItemParam.ID.String()),
		PaymentServiceItemID: strfmt.UUID(paymentServiceItemParam.PaymentServiceItemID.String()),
		Key:                  ghcmessages.ServiceItemParamName(paymentServiceItemParam.ServiceItemParamKey.Key),
		Value:                paymentServiceItemParam.Value,
		Type:                 ghcmessages.ServiceItemParamType(paymentServiceItemParam.ServiceItemParamKey.Type),
		Origin:               ghcmessages.ServiceItemParamOrigin(paymentServiceItemParam.ServiceItemParamKey.Origin),
		ETag:                 etag.GenerateEtag(paymentServiceItemParam.UpdatedAt),
	}
}

// PaymentServiceItemParams payload
func PaymentServiceItemParams(paymentServiceItemParams *models.PaymentServiceItemParams) *ghcmessages.PaymentServiceItemParams {
	if paymentServiceItemParams == nil {
		return nil
	}

	payload := make(ghcmessages.PaymentServiceItemParams, len(*paymentServiceItemParams))

	for i, p := range *paymentServiceItemParams {
		payload[i] = PaymentServiceItemParam(p)
	}
	return &payload
}

func ServiceRequestDoc(serviceRequest models.ServiceRequestDocument, storer storage.FileStorer) (*ghcmessages.ServiceRequestDocument, error) {

	uploads := make([]*ghcmessages.Upload, len(serviceRequest.ServiceRequestDocumentUploads))

	if len(serviceRequest.ServiceRequestDocumentUploads) > 0 {
		for i, serviceRequestUpload := range serviceRequest.ServiceRequestDocumentUploads {
			url, err := storer.PresignedURL(serviceRequestUpload.Upload.StorageKey, serviceRequestUpload.Upload.ContentType, serviceRequestUpload.Upload.Filename)
			if err != nil {
				return nil, err
			}
			uploads[i] = Upload(storer, serviceRequestUpload.Upload, url)
		}
	}

	return &ghcmessages.ServiceRequestDocument{
		Uploads: uploads,
	}, nil

}

// MTOServiceItemSingleModel payload
func MTOServiceItemSingleModel(s *models.MTOServiceItem) *ghcmessages.MTOServiceItemSingle {
	return &ghcmessages.MTOServiceItemSingle{
		SitPostalCode:            handlers.FmtStringPtr(s.SITPostalCode),
		ApprovedAt:               handlers.FmtDateTimePtr(s.ApprovedAt),
		CreatedAt:                *handlers.FmtDateTime(s.CreatedAt),
		ID:                       *handlers.FmtUUID(s.ID),
		MoveTaskOrderID:          *handlers.FmtUUID(s.MoveTaskOrderID),
		MtoShipmentID:            handlers.FmtUUID(*s.MTOShipmentID),
		PickupPostalCode:         handlers.FmtStringPtr(s.PickupPostalCode),
		ReServiceID:              *handlers.FmtUUID(s.ReServiceID),
		RejectedAt:               handlers.FmtDateTimePtr(s.RejectedAt),
		RejectionReason:          handlers.FmtStringPtr(s.RejectionReason),
		SitCustomerContacted:     handlers.FmtDatePtr(s.SITCustomerContacted),
		SitDepartureDate:         handlers.FmtDateTimePtr(s.SITDepartureDate),
		SitEntryDate:             handlers.FmtDateTimePtr(s.SITEntryDate),
		SitRequestedDelivery:     handlers.FmtDatePtr(s.SITRequestedDelivery),
		Status:                   handlers.FmtString(string(s.Status)),
		UpdatedAt:                *handlers.FmtDateTime(s.UpdatedAt),
		ConvertToCustomerExpense: *handlers.FmtBool(s.CustomerExpense),
		CustomerExpenseReason:    handlers.FmtStringPtr(s.CustomerExpenseReason),
	}
}

// MTOServiceItemModel payload
func MTOServiceItemModel(s *models.MTOServiceItem, storer storage.FileStorer) *ghcmessages.MTOServiceItem {
	if s == nil {
		return nil
	}

	serviceRequestDocs := make(ghcmessages.ServiceRequestDocuments, len(s.ServiceRequestDocuments))

	if len(s.ServiceRequestDocuments) > 0 {
		for i, serviceRequest := range s.ServiceRequestDocuments {
			payload, err := ServiceRequestDoc(serviceRequest, storer)
			if err != nil {
				return nil
			}
			serviceRequestDocs[i] = payload
		}
	}
	var sort *string
	if s.ReService.ReServiceItems != nil {
		for _, reServiceItem := range *s.ReService.ReServiceItems {
			if s.MTOShipment.MarketCode == reServiceItem.MarketCode && s.MTOShipment.ShipmentType == reServiceItem.ShipmentType {
				sort = reServiceItem.Sort
				break
			}
		}
	}
	payload := &ghcmessages.MTOServiceItem{
		ID:                            handlers.FmtUUID(s.ID),
		MoveTaskOrderID:               handlers.FmtUUID(s.MoveTaskOrderID),
		MtoShipmentID:                 handlers.FmtUUIDPtr(s.MTOShipmentID),
		ReServiceID:                   handlers.FmtUUID(s.ReServiceID),
		ReServiceCode:                 handlers.FmtString(string(s.ReService.Code)),
		ReServiceName:                 handlers.FmtStringPtr(&s.ReService.Name),
		Reason:                        handlers.FmtStringPtr(s.Reason),
		RejectionReason:               handlers.FmtStringPtr(s.RejectionReason),
		PickupPostalCode:              handlers.FmtStringPtr(s.PickupPostalCode),
		SITPostalCode:                 handlers.FmtStringPtr(s.SITPostalCode),
		SitEntryDate:                  handlers.FmtDateTimePtr(s.SITEntryDate),
		SitDepartureDate:              handlers.FmtDateTimePtr(s.SITDepartureDate),
		SitCustomerContacted:          handlers.FmtDatePtr(s.SITCustomerContacted),
		SitRequestedDelivery:          handlers.FmtDatePtr(s.SITRequestedDelivery),
		Sort:                          sort,
		Status:                        ghcmessages.MTOServiceItemStatus(s.Status),
		Description:                   handlers.FmtStringPtr(s.Description),
		Dimensions:                    MTOServiceItemDimensions(s.Dimensions),
		CustomerContacts:              MTOServiceItemCustomerContacts(s.CustomerContacts),
		SitOriginHHGOriginalAddress:   Address(s.SITOriginHHGOriginalAddress),
		SitOriginHHGActualAddress:     Address(s.SITOriginHHGActualAddress),
		SitDestinationOriginalAddress: Address(s.SITDestinationOriginalAddress),
		SitDestinationFinalAddress:    Address(s.SITDestinationFinalAddress),
		EstimatedWeight:               handlers.FmtPoundPtr(s.EstimatedWeight),
		CreatedAt:                     strfmt.DateTime(s.CreatedAt),
		ApprovedAt:                    handlers.FmtDateTimePtr(s.ApprovedAt),
		RejectedAt:                    handlers.FmtDateTimePtr(s.RejectedAt),
		ETag:                          etag.GenerateEtag(s.UpdatedAt),
		ServiceRequestDocuments:       serviceRequestDocs,
		ConvertToCustomerExpense:      *handlers.FmtBool(s.CustomerExpense),
		CustomerExpenseReason:         handlers.FmtStringPtr(s.CustomerExpenseReason),
		SitDeliveryMiles:              handlers.FmtIntPtrToInt64(s.SITDeliveryMiles),
		EstimatedPrice:                handlers.FmtCost(s.PricingEstimate),
		StandaloneCrate:               s.StandaloneCrate,
		ExternalCrate:                 s.ExternalCrate,
		LockedPriceCents:              handlers.FmtCost(s.LockedPriceCents),
	}

	if s.ReService.Code == models.ReServiceCodeICRT && s.MTOShipment.PickupAddress != nil {
		if *s.MTOShipment.PickupAddress.IsOconus {
			payload.Market = handlers.FmtString(models.MarketOconus.FullString())
		} else {
			payload.Market = handlers.FmtString(models.MarketConus.FullString())
		}
	}

	if s.ReService.Code == models.ReServiceCodeIOSHUT && s.MTOShipment.PickupAddress != nil {
		if *s.MTOShipment.PickupAddress.IsOconus {
			payload.Market = handlers.FmtString(models.MarketOconus.FullString())
		} else {
			payload.Market = handlers.FmtString(models.MarketConus.FullString())
		}
	}

	if s.ReService.Code == models.ReServiceCodeIDSHUT && s.MTOShipment.DestinationAddress != nil {
		if *s.MTOShipment.DestinationAddress.IsOconus {
			payload.Market = handlers.FmtString(models.MarketOconus.FullString())
		} else {
			payload.Market = handlers.FmtString(models.MarketConus.FullString())
		}
	}

	if s.ReService.Code == models.ReServiceCodeIUCRT && s.MTOShipment.DestinationAddress != nil {
		if *s.MTOShipment.DestinationAddress.IsOconus {
			payload.Market = handlers.FmtString(models.MarketOconus.FullString())
		} else {
			payload.Market = handlers.FmtString(models.MarketConus.FullString())
		}
	}

	return payload
}

// SITServiceItemGrouping payload
func SITServiceItemGrouping(s models.SITServiceItemGrouping, storer storage.FileStorer) *ghcmessages.SITServiceItemGrouping {
	if len(s.ServiceItems) == 0 {
		return nil
	}

	summary := ghcmessages.SITSummary{
		FirstDaySITServiceItemID: strfmt.UUID(s.Summary.FirstDaySITServiceItemID.String()),
		Location:                 s.Summary.Location,
		DaysInSIT:                handlers.FmtIntPtrToInt64(&s.Summary.DaysInSIT),
		SitEntryDate:             *handlers.FmtDateTime(s.Summary.SITEntryDate),
		SitDepartureDate:         handlers.FmtDateTimePtr(s.Summary.SITDepartureDate),
		SitAuthorizedEndDate:     *handlers.FmtDateTime(s.Summary.SITAuthorizedEndDate),
		SitCustomerContacted:     handlers.FmtDateTimePtr(s.Summary.SITCustomerContacted),
		SitRequestedDelivery:     handlers.FmtDateTimePtr(s.Summary.SITRequestedDelivery),
	}

	serviceItems := MTOServiceItemModels(s.ServiceItems, storer)

	return &ghcmessages.SITServiceItemGrouping{
		Summary:      &summary,
		ServiceItems: serviceItems,
	}
}

// SITServiceItemGroupings payload
func SITServiceItemGroupings(s models.SITServiceItemGroupings, storer storage.FileStorer) ghcmessages.SITServiceItemGroupings {
	sitGroupings := ghcmessages.SITServiceItemGroupings{}
	for _, sitGroup := range s {
		if sitPayload := SITServiceItemGrouping(sitGroup, storer); sitPayload != nil {
			sitGroupings = append(sitGroupings, sitPayload)
		}
	}
	return sitGroupings
}

// MTOServiceItemModels payload
func MTOServiceItemModels(s models.MTOServiceItems, storer storage.FileStorer) ghcmessages.MTOServiceItems {
	serviceItems := ghcmessages.MTOServiceItems{}
	for _, item := range s {
		copyOfServiceItem := item // Make copy to avoid implicit memory aliasing of items from a range statement.
		serviceItems = append(serviceItems, MTOServiceItemModel(&copyOfServiceItem, storer))
	}

	return serviceItems
}

// MTOServiceItemDimension payload
func MTOServiceItemDimension(d *models.MTOServiceItemDimension) *ghcmessages.MTOServiceItemDimension {
	return &ghcmessages.MTOServiceItemDimension{
		ID:     *handlers.FmtUUID(d.ID),
		Type:   ghcmessages.DimensionType(d.Type),
		Length: *d.Length.Int32Ptr(),
		Height: *d.Height.Int32Ptr(),
		Width:  *d.Width.Int32Ptr(),
	}
}

// MTOServiceItemDimensions payload
func MTOServiceItemDimensions(d models.MTOServiceItemDimensions) ghcmessages.MTOServiceItemDimensions {
	payload := make(ghcmessages.MTOServiceItemDimensions, len(d))
	for i, item := range d {
		copyOfServiceItem := item // Make copy to avoid implicit memory aliasing of items from a range statement.
		payload[i] = MTOServiceItemDimension(&copyOfServiceItem)
	}
	return payload
}

// MTOServiceItemCustomerContact payload
func MTOServiceItemCustomerContact(c *models.MTOServiceItemCustomerContact) *ghcmessages.MTOServiceItemCustomerContact {
	return &ghcmessages.MTOServiceItemCustomerContact{
		Type:                       ghcmessages.CustomerContactType(c.Type),
		DateOfContact:              *handlers.FmtDate(c.DateOfContact),
		TimeMilitary:               c.TimeMilitary,
		FirstAvailableDeliveryDate: *handlers.FmtDate(c.FirstAvailableDeliveryDate),
	}
}

// MTOServiceItemCustomerContacts payload
func MTOServiceItemCustomerContacts(c models.MTOServiceItemCustomerContacts) ghcmessages.MTOServiceItemCustomerContacts {
	payload := make(ghcmessages.MTOServiceItemCustomerContacts, len(c))
	for i, item := range c {
		copyOfServiceItem := item // Make copy to avoid implicit memory aliasing of items from a range statement.
		payload[i] = MTOServiceItemCustomerContact(&copyOfServiceItem)
	}
	return payload
}

// Upload payload
func Upload(storer storage.FileStorer, upload models.Upload, url string) *ghcmessages.Upload {
	uploadPayload := &ghcmessages.Upload{
		ID:          handlers.FmtUUIDValue(upload.ID),
		Filename:    upload.Filename,
		ContentType: upload.ContentType,
		UploadType:  string(upload.UploadType),
		URL:         strfmt.URI(url),
		Bytes:       upload.Bytes,
		CreatedAt:   strfmt.DateTime(upload.CreatedAt),
		UpdatedAt:   strfmt.DateTime(upload.UpdatedAt),
		DeletedAt:   (*strfmt.DateTime)(upload.DeletedAt),
	}

	if upload.Rotation != nil {
		uploadPayload.Rotation = *upload.Rotation
	}

	tags, err := storer.Tags(upload.StorageKey)
	if err != nil {
		uploadPayload.Status = string(models.AVStatusPROCESSING)
	} else {
		uploadPayload.Status = string(models.GetAVStatusFromTags(tags))
	}
	return uploadPayload
}

// Upload payload for when a Proof of Service doc is designated as a weight ticket
// This adds an isWeightTicket key to the payload for the UI to use
func WeightTicketUpload(storer storage.FileStorer, upload models.Upload, url string, isWeightTicket bool) *ghcmessages.Upload {
	uploadPayload := &ghcmessages.Upload{
		ID:             handlers.FmtUUIDValue(upload.ID),
		Filename:       upload.Filename,
		ContentType:    upload.ContentType,
		URL:            strfmt.URI(url),
		Bytes:          upload.Bytes,
		CreatedAt:      strfmt.DateTime(upload.CreatedAt),
		UpdatedAt:      strfmt.DateTime(upload.UpdatedAt),
		IsWeightTicket: isWeightTicket,
	}
	tags, err := storer.Tags(upload.StorageKey)
	if err != nil {
		uploadPayload.Status = string(models.AVStatusPROCESSING)
	} else {
		uploadPayload.Status = string(models.GetAVStatusFromTags(tags))
	}
	return uploadPayload
}

// ProofOfServiceDoc payload from model
func ProofOfServiceDoc(proofOfService models.ProofOfServiceDoc, storer storage.FileStorer) (*ghcmessages.ProofOfServiceDoc, error) {

	uploads := make([]*ghcmessages.Upload, len(proofOfService.PrimeUploads))
	if len(proofOfService.PrimeUploads) > 0 {
		for i, primeUpload := range proofOfService.PrimeUploads {
			url, err := storer.PresignedURL(primeUpload.Upload.StorageKey, primeUpload.Upload.ContentType, primeUpload.Upload.Filename)
			if err != nil {
				return nil, err
			}
			// if the doc is a weight ticket then we need to return a different payload so the UI can differentiate
			weightTicket := proofOfService.IsWeightTicket
			if weightTicket {
				uploads[i] = WeightTicketUpload(storer, primeUpload.Upload, url, proofOfService.IsWeightTicket)
			} else {
				uploads[i] = Upload(storer, primeUpload.Upload, url)
			}
		}
	}

	return &ghcmessages.ProofOfServiceDoc{
		IsWeightTicket: proofOfService.IsWeightTicket,
		Uploads:        uploads,
	}, nil
}

func PayloadForUploadModel(
	storer storage.FileStorer,
	upload models.Upload,
	url string,
) *ghcmessages.Upload {
	uploadPayload := &ghcmessages.Upload{
		ID:          handlers.FmtUUIDValue(upload.ID),
		Filename:    upload.Filename,
		ContentType: upload.ContentType,
		UploadType:  string(upload.UploadType),
		URL:         strfmt.URI(url),
		Bytes:       upload.Bytes,
		CreatedAt:   strfmt.DateTime(upload.CreatedAt),
		UpdatedAt:   strfmt.DateTime(upload.UpdatedAt),
		DeletedAt:   (*strfmt.DateTime)(upload.DeletedAt),
	}

	if upload.Rotation != nil {
		uploadPayload.Rotation = *upload.Rotation
	}

	tags, err := storer.Tags(upload.StorageKey)
	if err != nil {
		uploadPayload.Status = string(models.AVStatusPROCESSING)
	} else {
		uploadPayload.Status = string(models.GetAVStatusFromTags(tags))
	}
	return uploadPayload
}

func PayloadForDocumentModel(storer storage.FileStorer, document models.Document) (*ghcmessages.Document, error) {
	uploads := make([]*ghcmessages.Upload, len(document.UserUploads))
	for i, userUpload := range document.UserUploads {
		if userUpload.Upload.ID == uuid.Nil {
			return nil, errors.New("no uploads for user")
		}
		url, err := storer.PresignedURL(userUpload.Upload.StorageKey, userUpload.Upload.ContentType, userUpload.Upload.Filename)
		if err != nil {
			return nil, err
		}

		uploadPayload := PayloadForUploadModel(storer, userUpload.Upload, url)
		uploads[i] = uploadPayload
	}

	documentPayload := &ghcmessages.Document{
		ID:              handlers.FmtUUID(document.ID),
		ServiceMemberID: handlers.FmtUUID(document.ServiceMemberID),
		Uploads:         uploads,
	}
	return documentPayload, nil
}

// In the TOO queue response we only want to count shipments in these statuses (excluding draft and cancelled)
// For the Services Counseling queue we will find the earliest move date from shipments in these statuses
func queueIncludeShipmentStatus(status models.MTOShipmentStatus) bool {
	return status == models.MTOShipmentStatusSubmitted ||
		status == models.MTOShipmentStatusApproved ||
		status == models.MTOShipmentStatusDiversionRequested ||
		status == models.MTOShipmentStatusCancellationRequested
}

func QueueAvailableOfficeUsers(officeUsers []models.OfficeUser) *ghcmessages.AvailableOfficeUsers {
	availableOfficeUsers := make(ghcmessages.AvailableOfficeUsers, len(officeUsers))
	for i, officeUser := range officeUsers {

		availableOfficeUsers[i] = &ghcmessages.AvailableOfficeUser{
			LastName:     officeUser.LastName,
			FirstName:    officeUser.FirstName,
			OfficeUserID: *handlers.FmtUUID(officeUser.ID),
		}
	}

	return &availableOfficeUsers
}

func BulkAssignmentData(appCtx appcontext.AppContext, moves []models.MoveWithEarliestDate, officeUsers []models.OfficeUserWithWorkload, officeId uuid.UUID) ghcmessages.BulkAssignmentData {
	availableOfficeUsers := make(ghcmessages.AvailableOfficeUsers, len(officeUsers))
	availableMoves := make(ghcmessages.BulkAssignmentMoveIDs, len(moves))

	for i, officeUser := range officeUsers {
		availableOfficeUsers[i] = &ghcmessages.AvailableOfficeUser{
			LastName:     officeUser.LastName,
			FirstName:    officeUser.FirstName,
			OfficeUserID: *handlers.FmtUUID(officeUser.ID),
			Workload:     int64(officeUser.Workload),
		}
	}
	for i, move := range moves {
		availableMoves[i] = ghcmessages.BulkAssignmentMoveID(strfmt.UUID(move.ID.String()))
	}

	bulkAssignmentData := &ghcmessages.BulkAssignmentData{
		AvailableOfficeUsers:  availableOfficeUsers,
		BulkAssignmentMoveIDs: availableMoves,
	}

	return *bulkAssignmentData
}

func queueMoveIsAssignable(move models.Move, assignedToUser *ghcmessages.AssignedOfficeUser, isCloseoutQueue bool, officeUser models.OfficeUser, ppmCloseoutGblocs bool, activeRole string) bool {
	// default to false
	isAssignable := false

	// HQ role is read only
	if activeRole == string(roles.RoleTypeHQ) {
		isAssignable = false
		return isAssignable
	}

	// if its unassigned its assignable in all cases
	if assignedToUser == nil {
		isAssignable = true
	}

	isSupervisor := officeUser.User.Privileges.HasPrivilege(models.PrivilegeTypeSupervisor)
	// in TOO queues, all moves are assignable for supervisor users
	if activeRole == string(roles.RoleTypeTOO) && isSupervisor {
		isAssignable = true
	}

	// if it is assigned in the SCs queue
	// it is only assignable if the user is a supervisor...
	if activeRole == string(roles.RoleTypeServicesCounselor) && isSupervisor {
		// AND we are in the counseling queue AND the move's counseling office is the supervisor's transportation office
		if !isCloseoutQueue && move.CounselingOfficeID != nil && *move.CounselingOfficeID == officeUser.TransportationOfficeID {
			isAssignable = true
		}
		// OR we are in the closeout queue AND the move's closeout office is the supervisor's transportation office
		if isCloseoutQueue && move.CloseoutOfficeID != nil && *move.CloseoutOfficeID == officeUser.TransportationOfficeID {
			isAssignable = true
		}

		// OR theyre a navy, marine, or coast guard supervisor
		if ppmCloseoutGblocs {
			isAssignable = true
		}
	}

	return isAssignable
}

func servicesCounselorAvailableOfficeUsers(move models.Move, officeUsers []models.OfficeUser, officeUser models.OfficeUser, ppmCloseoutGblocs bool, isCloseoutQueue bool) []models.OfficeUser {
	// if the office user currently assigned to the move works outside of the logged in users counseling office
	// add them to the set
	if move.SCAssignedUser != nil && move.SCAssignedUser.TransportationOfficeID != officeUser.TransportationOfficeID {
		officeUsers = append(officeUsers, *move.SCAssignedUser)
	}

	var onlySelfAssign bool

	// if there is no counseling office
	// OR if our current user doesn't work at the move's counseling office
	// only available user should be themself
	onlySelfAssign = (move.CounselingOfficeID == nil) || (move.CounselingOfficeID != nil && *move.CounselingOfficeID != officeUser.TransportationOfficeID)
	if !isCloseoutQueue && onlySelfAssign {
		officeUsers = models.OfficeUsers{officeUser}
	}

	// if its the closeout queue and its not a Navy, Marine, or Coast Guard user
	// and the move doesn't have a closeout office
	// OR the move's closeout office is not the office users office
	// only available user should be themself
	onlySelfAssign = (move.CloseoutOfficeID == nil) || (move.CloseoutOfficeID != nil && *move.CloseoutOfficeID != officeUser.TransportationOfficeID)
	if isCloseoutQueue && !ppmCloseoutGblocs && onlySelfAssign {
		officeUsers = models.OfficeUsers{officeUser}
	}

	return officeUsers
}

// QueueMoves payload
func QueueMoves(moves []models.Move, officeUsers []models.OfficeUser, requestedPpmStatus *models.PPMShipmentStatus, officeUser models.OfficeUser, officeUsersSafety []models.OfficeUser, activeRole string, queueType string) *ghcmessages.QueueMoves {
	queueMoves := make(ghcmessages.QueueMoves, len(moves))
	for i, move := range moves {
		customer := move.Orders.ServiceMember

		var transportationOffice string
		var transportationOfficeId uuid.UUID
		if move.CounselingOffice != nil {
			transportationOffice = move.CounselingOffice.Name
			transportationOfficeId = move.CounselingOffice.ID
		}
		var validMTOShipments []models.MTOShipment
		var earliestRequestedPickup *time.Time
		// we can't easily modify our sql query to find the earliest shipment pickup date so we must do it here
		for _, shipment := range move.MTOShipments {
			if queueIncludeShipmentStatus(shipment.Status) && shipment.DeletedAt == nil {
				earliestDateInCurrentShipment := findEarliestDateForRequestedMoveDate(shipment)
				if earliestRequestedPickup == nil || (earliestDateInCurrentShipment != nil && earliestDateInCurrentShipment.Before(*earliestRequestedPickup)) {
					earliestRequestedPickup = earliestDateInCurrentShipment
				}

				validMTOShipments = append(validMTOShipments, shipment)
			}
		}

		var deptIndicator ghcmessages.DeptIndicator
		if move.Orders.DepartmentIndicator != nil {
			deptIndicator = ghcmessages.DeptIndicator(*move.Orders.DepartmentIndicator)
		}

		var originGbloc string
		if move.Status == models.MoveStatusNeedsServiceCounseling {
			originGbloc = swag.StringValue(move.Orders.OriginDutyLocationGBLOC)
		} else if len(move.ShipmentGBLOC) > 0 && move.ShipmentGBLOC[0].GBLOC != nil {
			// There is a Pop bug that prevents us from using a has_one association for
			// Move.ShipmentGBLOC, so we have to treat move.ShipmentGBLOC as an array, even
			// though there can never be more than one GBLOC for a move.
			originGbloc = swag.StringValue(move.ShipmentGBLOC[0].GBLOC)
		} else {
			// If the move's first shipment doesn't have a pickup address (like with an NTS-Release),
			// we need to fall back to the origin duty location GBLOC.  If that's not available for
			// some reason, then we should get the empty string (no GBLOC).
			originGbloc = swag.StringValue(move.Orders.OriginDutyLocationGBLOC)
		}

		var closeoutLocation string
		if move.CloseoutOffice != nil {
			closeoutLocation = move.CloseoutOffice.Name
		}
		var closeoutInitiated time.Time
		var ppmStatus models.PPMShipmentStatus
		for _, shipment := range move.MTOShipments {
			if shipment.PPMShipment != nil {
				if requestedPpmStatus != nil {
					if shipment.PPMShipment.Status == *requestedPpmStatus {
						ppmStatus = shipment.PPMShipment.Status
					}
				} else {
					ppmStatus = shipment.PPMShipment.Status
				}
				if shipment.PPMShipment.SubmittedAt != nil {
					if closeoutInitiated.Before(*shipment.PPMShipment.SubmittedAt) {
						closeoutInitiated = *shipment.PPMShipment.SubmittedAt
					}
				}
			}
		}

		// queue assignment logic below

		// determine if there is an assigned user
		var assignedToUser *ghcmessages.AssignedOfficeUser
		if (activeRole == string(roles.RoleTypeServicesCounselor) || activeRole == string(roles.RoleTypeHQ)) && move.SCAssignedUser != nil {
			assignedToUser = AssignedOfficeUser(move.SCAssignedUser)
		}
		if ((activeRole == string(roles.RoleTypeTOO) && queueType == string(models.QueueTypeTaskOrder)) || activeRole == string(roles.RoleTypeHQ)) && move.TOOAssignedUser != nil {
			assignedToUser = AssignedOfficeUser(move.TOOAssignedUser)
		}
		if activeRole == string(roles.RoleTypeTOO) && queueType == string(models.QueueTypeDestinationRequest) && move.TOODestinationAssignedUser != nil {
			assignedToUser = AssignedOfficeUser(move.TOODestinationAssignedUser)
		}
		// these branches have their own closeout specific offices
		ppmCloseoutGblocs := closeoutLocation == "NAVY" || closeoutLocation == "TVCB" || closeoutLocation == "USCG"
		// requestedPpmStatus also represents if we are viewing the closeout queue
		isCloseoutQueue := requestedPpmStatus != nil && *requestedPpmStatus == models.PPMShipmentStatusNeedsCloseout
		// determine if the move is assignable
		assignable := queueMoveIsAssignable(move, assignedToUser, isCloseoutQueue, officeUser, ppmCloseoutGblocs, activeRole)

		isSupervisor := officeUser.User.Privileges.HasPrivilege(models.PrivilegeTypeSupervisor)
		// only need to attach available office users if move is assignable
		var apiAvailableOfficeUsers ghcmessages.AvailableOfficeUsers
		if assignable {
			// non SC roles don't need the extra logic, just make availableOfficeUsers = officeUsers
			availableOfficeUsers := officeUsers

			if isSupervisor && move.Orders.OrdersType == "SAFETY" {
				availableOfficeUsers = officeUsersSafety
			}

			// if the assigned user is not in the returned list of available users append them to the end
<<<<<<< HEAD
			if (activeRole == string(roles.RoleTypeTOO) && move.TOOAssignedUser != nil) || (activeRole == string(roles.RoleTypeServicesCounselor) && move.SCAssignedUser != nil) {
				var assignedUser *models.OfficeUser
				var assignedID *uuid.UUID

				switch activeRole {
				case string(roles.RoleTypeTOO):
					assignedUser = move.TOOAssignedUser
					assignedID = move.TOOAssignedID
				case string(roles.RoleTypeServicesCounselor):
					assignedUser = move.SCAssignedUser
					assignedID = move.SCAssignedID
				}

				userFound := false
				for _, officeUser := range availableOfficeUsers {
					if assignedID != nil && officeUser.ID == *assignedID {
						userFound = true
						break
					}
				}
				if !userFound {
					availableOfficeUsers = append(availableOfficeUsers, *assignedUser)
=======
			if activeRole == string(roles.RoleTypeTOO) {
				var assignedUser *models.OfficeUser
				var assignedID *uuid.UUID

				switch queueType {
				case string(models.QueueTypeTaskOrder):
					if move.TOOAssignedUser != nil {
						assignedUser = move.TOOAssignedUser
						assignedID = move.TOOAssignedID
					}
				case string(models.QueueTypeDestinationRequest):
					if move.TOODestinationAssignedUser != nil {
						assignedUser = move.TOODestinationAssignedUser
						assignedID = move.TOODestinationAssignedID
					}
				}

				if assignedUser != nil && assignedID != nil {
					userFound := false
					for _, officeUser := range availableOfficeUsers {
						if officeUser.ID == *assignedID {
							userFound = true
							break
						}
					}
					if !userFound {
						availableOfficeUsers = append(availableOfficeUsers, *assignedUser)
					}
>>>>>>> 9264b6c9
				}
			}
			if activeRole == string(roles.RoleTypeServicesCounselor) {
				availableOfficeUsers = servicesCounselorAvailableOfficeUsers(move, availableOfficeUsers, officeUser, ppmCloseoutGblocs, isCloseoutQueue)
			}

			apiAvailableOfficeUsers = *QueueAvailableOfficeUsers(availableOfficeUsers)
		}

		queueMoves[i] = &ghcmessages.QueueMove{
			Customer:                Customer(&customer),
			Status:                  ghcmessages.MoveStatus(move.Status),
			ID:                      *handlers.FmtUUID(move.ID),
			Locator:                 move.Locator,
			SubmittedAt:             handlers.FmtDateTimePtr(move.SubmittedAt),
			AppearedInTooAt:         handlers.FmtDateTimePtr(findLastSentToTOO(move)),
			RequestedMoveDate:       handlers.FmtDatePtr(earliestRequestedPickup),
			DepartmentIndicator:     &deptIndicator,
			ShipmentsCount:          int64(len(validMTOShipments)),
			OriginDutyLocation:      DutyLocation(move.Orders.OriginDutyLocation),
			DestinationDutyLocation: DutyLocation(&move.Orders.NewDutyLocation), // #nosec G601 new in 1.22.2
			OriginGBLOC:             ghcmessages.GBLOC(originGbloc),
			PpmType:                 move.PPMType,
			CloseoutInitiated:       handlers.FmtDateTimePtr(&closeoutInitiated),
			CloseoutLocation:        &closeoutLocation,
			OrderType:               (*string)(move.Orders.OrdersType.Pointer()),
			LockedByOfficeUserID:    handlers.FmtUUIDPtr(move.LockedByOfficeUserID),
			LockedByOfficeUser:      OfficeUser(move.LockedByOfficeUser),
			LockExpiresAt:           handlers.FmtDateTimePtr(move.LockExpiresAt),
			PpmStatus:               ghcmessages.PPMStatus(ppmStatus),
			CounselingOffice:        &transportationOffice,
			CounselingOfficeID:      handlers.FmtUUID(transportationOfficeId),
			AssignedTo:              assignedToUser,
			Assignable:              assignable,
			AvailableOfficeUsers:    apiAvailableOfficeUsers,
		}
	}
	return &queueMoves
}

func findLastSentToTOO(move models.Move) (latestOccurance *time.Time) {
	possibleValues := [3]*time.Time{move.SubmittedAt, move.ServiceCounselingCompletedAt, move.ApprovalsRequestedAt}
	for _, time := range possibleValues {
		if time != nil && (latestOccurance == nil || time.After(*latestOccurance)) {
			latestOccurance = time
		}
	}
	return latestOccurance
}

func findEarliestDateForRequestedMoveDate(shipment models.MTOShipment) (earliestDate *time.Time) {
	var possibleValues []*time.Time

	if shipment.RequestedPickupDate != nil {
		possibleValues = append(possibleValues, shipment.RequestedPickupDate)
	}
	if shipment.RequestedDeliveryDate != nil {
		possibleValues = append(possibleValues, shipment.RequestedDeliveryDate)
	}
	if shipment.PPMShipment != nil {
		possibleValues = append(possibleValues, &shipment.PPMShipment.ExpectedDepartureDate)
	}

	for _, date := range possibleValues {
		if earliestDate == nil || date.Before(*earliestDate) {
			earliestDate = date
		}
	}

	return earliestDate
}

// This is a helper function to calculate the inferred status needed for QueuePaymentRequest payload
func queuePaymentRequestStatus(paymentRequest models.PaymentRequest) string {
	// If a payment request is in the PENDING state, let's use the term 'payment requested'
	if paymentRequest.Status == models.PaymentRequestStatusPending {
		return models.QueuePaymentRequestPaymentRequested
	}

	// If a payment request is either reviewed, sent_to_gex or recieved_by_gex then we'll use 'reviewed'
	if paymentRequest.Status == models.PaymentRequestStatusSentToGex ||
		paymentRequest.Status == models.PaymentRequestStatusTppsReceived ||
		paymentRequest.Status == models.PaymentRequestStatusReviewed {
		return models.QueuePaymentRequestReviewed
	}

	if paymentRequest.Status == models.PaymentRequestStatusReviewedAllRejected {
		return models.QueuePaymentRequestRejected
	}

	if paymentRequest.Status == models.PaymentRequestStatusPaid {
		return models.QueuePaymentRequestPaid
	}

	if paymentRequest.Status == models.PaymentRequestStatusDeprecated {
		return models.QueuePaymentRequestDeprecated
	}

	return models.QueuePaymentRequestError

}

// QueuePaymentRequests payload
func QueuePaymentRequests(paymentRequests *models.PaymentRequests, officeUsers []models.OfficeUser, officeUser models.OfficeUser, officeUsersSafety []models.OfficeUser, activeRole string) *ghcmessages.QueuePaymentRequests {

	queuePaymentRequests := make(ghcmessages.QueuePaymentRequests, len(*paymentRequests))

	for i, paymentRequest := range *paymentRequests {
		moveTaskOrder := paymentRequest.MoveTaskOrder
		orders := moveTaskOrder.Orders
		var gbloc ghcmessages.GBLOC
		if moveTaskOrder.ShipmentGBLOC[0].GBLOC != nil {
			gbloc = ghcmessages.GBLOC(*moveTaskOrder.ShipmentGBLOC[0].GBLOC)
		}

		queuePaymentRequests[i] = &ghcmessages.QueuePaymentRequest{
			ID:                   *handlers.FmtUUID(paymentRequest.ID),
			MoveID:               *handlers.FmtUUID(moveTaskOrder.ID),
			Customer:             Customer(&orders.ServiceMember),
			Status:               ghcmessages.QueuePaymentRequestStatus(queuePaymentRequestStatus(paymentRequest)),
			Age:                  math.Ceil(time.Since(paymentRequest.CreatedAt).Hours() / 24.0),
			SubmittedAt:          *handlers.FmtDateTime(paymentRequest.CreatedAt),
			Locator:              moveTaskOrder.Locator,
			OriginGBLOC:          gbloc,
			OriginDutyLocation:   DutyLocation(orders.OriginDutyLocation),
			OrderType:            (*string)(orders.OrdersType.Pointer()),
			LockedByOfficeUserID: handlers.FmtUUIDPtr(moveTaskOrder.LockedByOfficeUserID),
			LockExpiresAt:        handlers.FmtDateTimePtr(moveTaskOrder.LockExpiresAt),
		}

		if paymentRequest.MoveTaskOrder.TIOAssignedUser != nil {
			queuePaymentRequests[i].AssignedTo = AssignedOfficeUser(paymentRequest.MoveTaskOrder.TIOAssignedUser)
		}

		if paymentRequest.MoveTaskOrder.CounselingOffice != nil {
			queuePaymentRequests[i].CounselingOffice = &paymentRequest.MoveTaskOrder.CounselingOffice.Name
		}

		isAssignable := false
		if queuePaymentRequests[i].AssignedTo == nil {
			isAssignable = true
		}

		isSupervisor := officeUser.User.Privileges.HasPrivilege(models.PrivilegeTypeSupervisor)
		if isSupervisor {
			isAssignable = true
		}

		if activeRole == string(roles.RoleTypeHQ) {
			isAssignable = false
		}

		queuePaymentRequests[i].Assignable = isAssignable

		// only need to attach available office users if move is assignable
		if queuePaymentRequests[i].Assignable {
			availableOfficeUsers := officeUsers
			if isSupervisor && orders.OrdersType == "SAFETY" {
				availableOfficeUsers = officeUsersSafety
			}

			// if the assigned user is not in the returned list of available users append them to the end
			if paymentRequest.MoveTaskOrder.TIOAssignedUser != nil {
				userFound := false
				for _, officeUser := range availableOfficeUsers {
					if officeUser.ID == paymentRequest.MoveTaskOrder.TIOAssignedUser.ID {
						userFound = true
						break
					}
				}
				if !userFound {
					availableOfficeUsers = append(availableOfficeUsers, *paymentRequest.MoveTaskOrder.TIOAssignedUser)
				}
			}

			// if they're not a supervisor and it is assignable, the only option should be themself
			if !isSupervisor {
				availableOfficeUsers = models.OfficeUsers{officeUser}
			}

			queuePaymentRequests[i].AvailableOfficeUsers = *QueueAvailableOfficeUsers(availableOfficeUsers)
		}

		if orders.DepartmentIndicator != nil {
			deptIndicator := ghcmessages.DeptIndicator(*orders.DepartmentIndicator)
			queuePaymentRequests[i].DepartmentIndicator = &deptIndicator
		}
	}

	return &queuePaymentRequests
}

// Reweigh payload
func Reweigh(reweigh *models.Reweigh, _ *ghcmessages.SITStatus) *ghcmessages.Reweigh {
	if reweigh == nil || reweigh.ID == uuid.Nil {
		return nil
	}
	payload := &ghcmessages.Reweigh{
		ID:                     strfmt.UUID(reweigh.ID.String()),
		RequestedAt:            strfmt.DateTime(reweigh.RequestedAt),
		RequestedBy:            ghcmessages.ReweighRequester(reweigh.RequestedBy),
		VerificationReason:     reweigh.VerificationReason,
		Weight:                 handlers.FmtPoundPtr(reweigh.Weight),
		VerificationProvidedAt: handlers.FmtDateTimePtr(reweigh.VerificationProvidedAt),
		ShipmentID:             strfmt.UUID(reweigh.ShipmentID.String()),
	}

	return payload
}

// SearchMoves payload
func SearchMoves(appCtx appcontext.AppContext, moves models.Moves) *ghcmessages.SearchMoves {
	searchMoves := make(ghcmessages.SearchMoves, len(moves))
	for i, move := range moves {
		customer := move.Orders.ServiceMember

		numShipments := len(move.MTOShipments)

		var pickupDate, deliveryDate *strfmt.Date

		if numShipments > 0 && move.MTOShipments[0].ScheduledPickupDate != nil {
			pickupDate = handlers.FmtDatePtr(move.MTOShipments[0].ScheduledPickupDate)
		} else {
			pickupDate = nil
		}

		if numShipments > 0 && move.MTOShipments[0].ScheduledDeliveryDate != nil {
			deliveryDate = handlers.FmtDatePtr(move.MTOShipments[0].ScheduledDeliveryDate)
		} else {
			deliveryDate = nil
		}

		var originGBLOC string
		if move.Status == models.MoveStatusNeedsServiceCounseling {
			originGBLOC = swag.StringValue(move.Orders.OriginDutyLocationGBLOC)
		} else if len(move.ShipmentGBLOC) > 0 && move.ShipmentGBLOC[0].GBLOC != nil {
			// There is a Pop bug that prevents us from using a has_one association for
			// Move.ShipmentGBLOC, so we have to treat move.ShipmentGBLOC as an array, even
			// though there can never be more than one GBLOC for a move.
			originGBLOC = swag.StringValue(move.ShipmentGBLOC[0].GBLOC)
		} else {
			// If the move's first shipment doesn't have a pickup address (like with an NTS-Release),
			// we need to fall back to the origin duty location GBLOC.  If that's not available for
			// some reason, then we should get the empty string (no GBLOC).
			originGBLOC = swag.StringValue(move.Orders.OriginDutyLocationGBLOC)
		}

		// populates the destination gbloc of the move
		var destinationGBLOC string
		var err error
		destinationGBLOC, err = move.GetDestinationGBLOC(appCtx.DB())
		if err != nil {
			destinationGBLOC = ""
		}
		if len(destinationGBLOC) > 0 && customer.Affiliation.String() == "MARINES" {
			destinationGBLOC = "USMC/" + destinationGBLOC
		}
		destinationGblocMessage := ghcmessages.GBLOC(destinationGBLOC)

		// populates the destination postal code of the move
		var destinationPostalCode string
		destinationAddress, err := move.GetDestinationAddress(appCtx.DB())
		if err != nil {
			destinationPostalCode = ""
		} else {
			destinationPostalCode = destinationAddress.PostalCode
		}

		searchMoves[i] = &ghcmessages.SearchMove{
			FirstName:                    customer.FirstName,
			LastName:                     customer.LastName,
			Edipi:                        customer.Edipi,
			Emplid:                       customer.Emplid,
			Branch:                       customer.Affiliation.String(),
			Status:                       ghcmessages.MoveStatus(move.Status),
			ID:                           *handlers.FmtUUID(move.ID),
			Locator:                      move.Locator,
			ShipmentsCount:               int64(numShipments),
			OriginDutyLocationPostalCode: move.Orders.OriginDutyLocation.Address.PostalCode,
			DestinationPostalCode:        destinationPostalCode,
			OrderType:                    string(move.Orders.OrdersType),
			RequestedPickupDate:          pickupDate,
			RequestedDeliveryDate:        deliveryDate,
			OriginGBLOC:                  ghcmessages.GBLOC(originGBLOC),
			DestinationGBLOC:             destinationGblocMessage,
			LockedByOfficeUserID:         handlers.FmtUUIDPtr(move.LockedByOfficeUserID),
			LockExpiresAt:                handlers.FmtDateTimePtr(move.LockExpiresAt),
		}
	}
	return &searchMoves
}

// ShipmentPaymentSITBalance payload
func ShipmentPaymentSITBalance(shipmentSITBalance *services.ShipmentPaymentSITBalance) *ghcmessages.ShipmentPaymentSITBalance {
	if shipmentSITBalance == nil {
		return nil
	}

	payload := &ghcmessages.ShipmentPaymentSITBalance{
		PendingBilledStartDate:  handlers.FmtDate(shipmentSITBalance.PendingBilledStartDate),
		PendingBilledEndDate:    handlers.FmtDate(shipmentSITBalance.PendingBilledEndDate),
		PendingSITDaysInvoiced:  int64(shipmentSITBalance.PendingSITDaysInvoiced),
		PreviouslyBilledDays:    handlers.FmtIntPtrToInt64(shipmentSITBalance.PreviouslyBilledDays),
		PreviouslyBilledEndDate: handlers.FmtDatePtr(shipmentSITBalance.PreviouslyBilledEndDate),
		ShipmentID:              *handlers.FmtUUID(shipmentSITBalance.ShipmentID),
		TotalSITDaysAuthorized:  int64(shipmentSITBalance.TotalSITDaysAuthorized),
		TotalSITDaysRemaining:   int64(shipmentSITBalance.TotalSITDaysRemaining),
		TotalSITEndDate:         handlers.FmtDate(shipmentSITBalance.TotalSITEndDate),
	}

	return payload
}

// ShipmentsPaymentSITBalance payload
func ShipmentsPaymentSITBalance(shipmentsSITBalance []services.ShipmentPaymentSITBalance) ghcmessages.ShipmentsPaymentSITBalance {
	if len(shipmentsSITBalance) == 0 {
		return nil
	}

	payload := make(ghcmessages.ShipmentsPaymentSITBalance, len(shipmentsSITBalance))
	for i, shipmentSITBalance := range shipmentsSITBalance {
		shipmentSITBalanceCopy := shipmentSITBalance
		payload[i] = ShipmentPaymentSITBalance(&shipmentSITBalanceCopy)
	}

	return payload
}

func SearchCustomers(customers models.ServiceMemberSearchResults) *ghcmessages.SearchCustomers {
	searchCustomers := make(ghcmessages.SearchCustomers, len(customers))
	for i, customer := range customers {
		searchCustomers[i] = &ghcmessages.SearchCustomer{
			FirstName:     customer.FirstName,
			LastName:      customer.LastName,
			Edipi:         customer.Edipi,
			Emplid:        customer.Emplid,
			Branch:        customer.Affiliation.String(),
			ID:            *handlers.FmtUUID(customer.ID),
			PersonalEmail: customer.PersonalEmail,
			Telephone:     customer.Telephone,
		}
	}
	return &searchCustomers
}

// ReServiceItem payload
func ReServiceItem(reServiceItem *models.ReServiceItem) *ghcmessages.ReServiceItem {
	if reServiceItem == nil || *reServiceItem == (models.ReServiceItem{}) {
		return nil
	}
	return &ghcmessages.ReServiceItem{
		IsAutoApproved: reServiceItem.IsAutoApproved,
		MarketCode:     string(reServiceItem.MarketCode),
		ServiceCode:    string(reServiceItem.ReService.Code),
		ShipmentType:   string(reServiceItem.ShipmentType),
		ServiceName:    reServiceItem.ReService.Name,
	}
}

// ReServiceItems payload
func ReServiceItems(reServiceItems models.ReServiceItems) ghcmessages.ReServiceItems {
	payload := make(ghcmessages.ReServiceItems, len(reServiceItems))
	for i, reServiceItem := range reServiceItems {
		copyOfReServiceItem := reServiceItem
		payload[i] = ReServiceItem(&copyOfReServiceItem)
	}
	return payload
}

// VLocation payload
func VLocation(vLocation *models.VLocation) *ghcmessages.VLocation {
	if vLocation == nil {
		return nil
	}
	if *vLocation == (models.VLocation{}) {
		return nil
	}

	return &ghcmessages.VLocation{
		City:                 vLocation.CityName,
		State:                vLocation.StateName,
		PostalCode:           vLocation.UsprZipID,
		County:               &vLocation.UsprcCountyNm,
		UsPostRegionCitiesID: *handlers.FmtUUID(*vLocation.UsPostRegionCitiesID),
	}
}

// VLocations payload
func VLocations(vLocations models.VLocations) ghcmessages.VLocations {
	payload := make(ghcmessages.VLocations, len(vLocations))
	for i, vLocation := range vLocations {
		copyOfVLocation := vLocation
		payload[i] = VLocation(&copyOfVLocation)
	}
	return payload
}

func Port(mtoServiceItems models.MTOServiceItems, portType string) *ghcmessages.Port {
	if mtoServiceItems == nil {
		return nil
	}

	for _, mtoServiceItem := range mtoServiceItems {
		var portLocation *models.PortLocation
		if portType == "POE" && mtoServiceItem.POELocation != nil {
			portLocation = mtoServiceItem.POELocation
		} else if portType == "POD" && mtoServiceItem.PODLocation != nil {
			portLocation = mtoServiceItem.PODLocation
		}

		if portLocation != nil {
			return &ghcmessages.Port{
				ID:       strfmt.UUID(portLocation.ID.String()),
				PortType: portLocation.Port.PortType.String(),
				PortCode: portLocation.Port.PortCode,
				PortName: portLocation.Port.PortName,
				City:     portLocation.City.CityName,
				County:   portLocation.UsPostRegionCity.UsprcCountyNm,
				State:    portLocation.UsPostRegionCity.UsPostRegion.State.StateName,
				Zip:      portLocation.UsPostRegionCity.UsprZipID,
				Country:  portLocation.Country.CountryName,
			}
		}
	}
	return nil
}<|MERGE_RESOLUTION|>--- conflicted
+++ resolved
@@ -2410,30 +2410,6 @@
 			}
 
 			// if the assigned user is not in the returned list of available users append them to the end
-<<<<<<< HEAD
-			if (activeRole == string(roles.RoleTypeTOO) && move.TOOAssignedUser != nil) || (activeRole == string(roles.RoleTypeServicesCounselor) && move.SCAssignedUser != nil) {
-				var assignedUser *models.OfficeUser
-				var assignedID *uuid.UUID
-
-				switch activeRole {
-				case string(roles.RoleTypeTOO):
-					assignedUser = move.TOOAssignedUser
-					assignedID = move.TOOAssignedID
-				case string(roles.RoleTypeServicesCounselor):
-					assignedUser = move.SCAssignedUser
-					assignedID = move.SCAssignedID
-				}
-
-				userFound := false
-				for _, officeUser := range availableOfficeUsers {
-					if assignedID != nil && officeUser.ID == *assignedID {
-						userFound = true
-						break
-					}
-				}
-				if !userFound {
-					availableOfficeUsers = append(availableOfficeUsers, *assignedUser)
-=======
 			if activeRole == string(roles.RoleTypeTOO) {
 				var assignedUser *models.OfficeUser
 				var assignedID *uuid.UUID
@@ -2462,7 +2438,6 @@
 					if !userFound {
 						availableOfficeUsers = append(availableOfficeUsers, *assignedUser)
 					}
->>>>>>> 9264b6c9
 				}
 			}
 			if activeRole == string(roles.RoleTypeServicesCounselor) {
