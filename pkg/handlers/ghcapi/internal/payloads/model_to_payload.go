package payloads

import (
	"encoding/json"
	"errors"
	"math"
	"time"

	"github.com/go-openapi/strfmt"
	"github.com/go-openapi/swag"
	"github.com/gofrs/uuid"
	"go.uber.org/zap"
	"golang.org/x/exp/slices"

	"github.com/transcom/mymove/pkg/appcontext"
	"github.com/transcom/mymove/pkg/etag"
	"github.com/transcom/mymove/pkg/gen/ghcmessages"
	"github.com/transcom/mymove/pkg/handlers"
	"github.com/transcom/mymove/pkg/models"
	"github.com/transcom/mymove/pkg/services"
	mtoshipment "github.com/transcom/mymove/pkg/services/mto_shipment"
	"github.com/transcom/mymove/pkg/storage"
	"github.com/transcom/mymove/pkg/unit"
)

// Contractor payload
func Contractor(contractor *models.Contractor) *ghcmessages.Contractor {
	if contractor == nil {
		return nil
	}

	payload := &ghcmessages.Contractor{
		ID:             strfmt.UUID(contractor.ID.String()),
		ContractNumber: contractor.ContractNumber,
		Name:           contractor.Name,
		Type:           contractor.Type,
	}

	return payload
}

// Move payload
func Move(move *models.Move) *ghcmessages.Move {
	if move == nil {
		return nil
	}
	// Adds shipmentGBLOC to be used for TOO/TIO's origin GBLOC
	var gbloc ghcmessages.GBLOC
	if len(move.ShipmentGBLOC) > 0 && move.ShipmentGBLOC[0].GBLOC != nil {
		gbloc = ghcmessages.GBLOC(*move.ShipmentGBLOC[0].GBLOC)
	} else if move.Orders.OriginDutyLocationGBLOC != nil {
		gbloc = ghcmessages.GBLOC(*move.Orders.OriginDutyLocationGBLOC)
	}

	payload := &ghcmessages.Move{
		ID:                           strfmt.UUID(move.ID.String()),
		AvailableToPrimeAt:           handlers.FmtDateTimePtr(move.AvailableToPrimeAt),
		ContractorID:                 handlers.FmtUUIDPtr(move.ContractorID),
		Contractor:                   Contractor(move.Contractor),
		Locator:                      move.Locator,
		OrdersID:                     strfmt.UUID(move.OrdersID.String()),
		Orders:                       Order(&move.Orders),
		ReferenceID:                  handlers.FmtStringPtr(move.ReferenceID),
		Status:                       ghcmessages.MoveStatus(move.Status),
		ExcessWeightQualifiedAt:      handlers.FmtDateTimePtr(move.ExcessWeightQualifiedAt),
		BillableWeightsReviewedAt:    handlers.FmtDateTimePtr(move.BillableWeightsReviewedAt),
		CreatedAt:                    strfmt.DateTime(move.CreatedAt),
		SubmittedAt:                  handlers.FmtDateTimePtr(move.SubmittedAt),
		ApprovalsRequestedAt:         handlers.FmtDateTimePtr(move.ApprovalsRequestedAt),
		UpdatedAt:                    strfmt.DateTime(move.UpdatedAt),
		ETag:                         etag.GenerateEtag(move.UpdatedAt),
		ServiceCounselingCompletedAt: handlers.FmtDateTimePtr(move.ServiceCounselingCompletedAt),
		ExcessWeightAcknowledgedAt:   handlers.FmtDateTimePtr(move.ExcessWeightAcknowledgedAt),
		TioRemarks:                   handlers.FmtStringPtr(move.TIORemarks),
		FinancialReviewFlag:          move.FinancialReviewFlag,
		FinancialReviewRemarks:       move.FinancialReviewRemarks,
		CloseoutOfficeID:             handlers.FmtUUIDPtr(move.CloseoutOfficeID),
		CloseoutOffice:               TransportationOffice(move.CloseoutOffice),
		ShipmentGBLOC:                gbloc,
	}

	return payload
}

// ListMove payload
func ListMove(move *models.Move) *ghcmessages.ListPrimeMove {
	if move == nil {
		return nil
	}
	payload := &ghcmessages.ListPrimeMove{
		ID:                 strfmt.UUID(move.ID.String()),
		MoveCode:           move.Locator,
		CreatedAt:          strfmt.DateTime(move.CreatedAt),
		AvailableToPrimeAt: handlers.FmtDateTimePtr(move.AvailableToPrimeAt),
		OrderID:            strfmt.UUID(move.OrdersID.String()),
		ReferenceID:        *move.ReferenceID,
		UpdatedAt:          strfmt.DateTime(move.UpdatedAt),
		ETag:               etag.GenerateEtag(move.UpdatedAt),
		OrderType:          string(move.Orders.OrdersType),
	}

	if move.PPMType != nil {
		payload.PpmType = *move.PPMType
	}

	return payload
}

// ListMoves payload
func ListMoves(moves *models.Moves) []*ghcmessages.ListPrimeMove {
	listMoves := make(ghcmessages.ListPrimeMoves, len(*moves))

	for i, move := range *moves {
		// Create a local copy of the loop variable
		moveCopy := move
		listMoves[i] = ListMove(&moveCopy)
	}
	return listMoves
}

// CustomerSupportRemark payload
func CustomerSupportRemark(customerSupportRemark *models.CustomerSupportRemark) *ghcmessages.CustomerSupportRemark {
	if customerSupportRemark == nil {
		return nil
	}
	id := strfmt.UUID(customerSupportRemark.ID.String())
	moveID := strfmt.UUID(customerSupportRemark.MoveID.String())
	officeUserID := strfmt.UUID(customerSupportRemark.OfficeUserID.String())

	payload := &ghcmessages.CustomerSupportRemark{
		Content:             &customerSupportRemark.Content,
		ID:                  &id,
		CreatedAt:           strfmt.DateTime(customerSupportRemark.CreatedAt),
		UpdatedAt:           strfmt.DateTime(customerSupportRemark.UpdatedAt),
		MoveID:              &moveID,
		OfficeUserEmail:     customerSupportRemark.OfficeUser.Email,
		OfficeUserFirstName: customerSupportRemark.OfficeUser.FirstName,
		OfficeUserID:        &officeUserID,
		OfficeUserLastName:  customerSupportRemark.OfficeUser.LastName,
	}
	return payload
}

// CustomerSupportRemarks payload
func CustomerSupportRemarks(customerSupportRemarks models.CustomerSupportRemarks) ghcmessages.CustomerSupportRemarks {
	payload := make(ghcmessages.CustomerSupportRemarks, len(customerSupportRemarks))
	for i, v := range customerSupportRemarks {
		customerSupportRemark := v
		payload[i] = CustomerSupportRemark(&customerSupportRemark)
	}
	return payload
}

// EvaluationReportList payload
func EvaluationReportList(evaluationReports models.EvaluationReports) ghcmessages.EvaluationReportList {
	payload := make(ghcmessages.EvaluationReportList, len(evaluationReports))
	for i, v := range evaluationReports {
		evaluationReport := v
		payload[i] = EvaluationReport(&evaluationReport)
	}
	return payload
}

func ReportViolations(reportViolations models.ReportViolations) ghcmessages.ReportViolations {
	payload := make(ghcmessages.ReportViolations, len(reportViolations))
	for i, v := range reportViolations {
		reportViolation := v
		payload[i] = ReportViolation(&reportViolation)
	}
	return payload
}

func EvaluationReportOfficeUser(officeUser models.OfficeUser) ghcmessages.EvaluationReportOfficeUser {
	payload := ghcmessages.EvaluationReportOfficeUser{
		Email:     officeUser.Email,
		FirstName: officeUser.FirstName,
		ID:        strfmt.UUID(officeUser.ID.String()),
		LastName:  officeUser.LastName,
		Phone:     officeUser.Telephone,
	}
	return payload
}

// EvaluationReport payload
func EvaluationReport(evaluationReport *models.EvaluationReport) *ghcmessages.EvaluationReport {
	if evaluationReport == nil {
		return nil
	}
	id := *handlers.FmtUUID(evaluationReport.ID)
	moveID := *handlers.FmtUUID(evaluationReport.MoveID)
	shipmentID := handlers.FmtUUIDPtr(evaluationReport.ShipmentID)

	var inspectionType *ghcmessages.EvaluationReportInspectionType
	if evaluationReport.InspectionType != nil {
		tempInspectionType := ghcmessages.EvaluationReportInspectionType(*evaluationReport.InspectionType)
		inspectionType = &tempInspectionType
	}
	var location *ghcmessages.EvaluationReportLocation
	if evaluationReport.Location != nil {
		tempLocation := ghcmessages.EvaluationReportLocation(*evaluationReport.Location)
		location = &tempLocation
	}
	reportType := ghcmessages.EvaluationReportType(evaluationReport.Type)

	evaluationReportOfficeUserPayload := EvaluationReportOfficeUser(evaluationReport.OfficeUser)

	var timeDepart *string
	if evaluationReport.TimeDepart != nil {
		td := evaluationReport.TimeDepart.Format(timeHHMMFormat)
		timeDepart = &td
	}

	var evalStart *string
	if evaluationReport.EvalStart != nil {
		es := evaluationReport.EvalStart.Format(timeHHMMFormat)
		evalStart = &es
	}

	var evalEnd *string
	if evaluationReport.EvalEnd != nil {
		ee := evaluationReport.EvalEnd.Format(timeHHMMFormat)
		evalEnd = &ee
	}

	payload := &ghcmessages.EvaluationReport{
		CreatedAt:                          strfmt.DateTime(evaluationReport.CreatedAt),
		ID:                                 id,
		InspectionDate:                     handlers.FmtDatePtr(evaluationReport.InspectionDate),
		InspectionType:                     inspectionType,
		Location:                           location,
		LocationDescription:                evaluationReport.LocationDescription,
		MoveID:                             moveID,
		ObservedShipmentPhysicalPickupDate: handlers.FmtDatePtr(evaluationReport.ObservedShipmentPhysicalPickupDate),
		ObservedShipmentDeliveryDate:       handlers.FmtDatePtr(evaluationReport.ObservedShipmentDeliveryDate),
		Remarks:                            evaluationReport.Remarks,
		ShipmentID:                         shipmentID,
		SubmittedAt:                        handlers.FmtDateTimePtr(evaluationReport.SubmittedAt),
		TimeDepart:                         timeDepart,
		EvalStart:                          evalStart,
		EvalEnd:                            evalEnd,
		Type:                               reportType,
		ViolationsObserved:                 evaluationReport.ViolationsObserved,
		MoveReferenceID:                    evaluationReport.Move.ReferenceID,
		OfficeUser:                         &evaluationReportOfficeUserPayload,
		SeriousIncident:                    evaluationReport.SeriousIncident,
		SeriousIncidentDesc:                evaluationReport.SeriousIncidentDesc,
		ObservedClaimsResponseDate:         handlers.FmtDatePtr(evaluationReport.ObservedClaimsResponseDate),
		ObservedPickupDate:                 handlers.FmtDatePtr(evaluationReport.ObservedPickupDate),
		ObservedPickupSpreadStartDate:      handlers.FmtDatePtr(evaluationReport.ObservedPickupSpreadStartDate),
		ObservedPickupSpreadEndDate:        handlers.FmtDatePtr(evaluationReport.ObservedPickupSpreadEndDate),
		ObservedDeliveryDate:               handlers.FmtDatePtr(evaluationReport.ObservedDeliveryDate),
		ETag:                               etag.GenerateEtag(evaluationReport.UpdatedAt),
		UpdatedAt:                          strfmt.DateTime(evaluationReport.UpdatedAt),
		ReportViolations:                   ReportViolations(evaluationReport.ReportViolations),
	}
	return payload
}

// PWSViolationItem payload
func PWSViolationItem(violation *models.PWSViolation) *ghcmessages.PWSViolation {
	if violation == nil {
		return nil
	}

	payload := &ghcmessages.PWSViolation{
		ID:                   strfmt.UUID(violation.ID.String()),
		DisplayOrder:         int64(violation.DisplayOrder),
		ParagraphNumber:      violation.ParagraphNumber,
		Title:                violation.Title,
		Category:             string(violation.Category),
		SubCategory:          violation.SubCategory,
		RequirementSummary:   violation.RequirementSummary,
		RequirementStatement: violation.RequirementStatement,
		IsKpi:                violation.IsKpi,
		AdditionalDataElem:   violation.AdditionalDataElem,
	}

	return payload
}

// PWSViolations payload
func PWSViolations(violations models.PWSViolations) ghcmessages.PWSViolations {
	payload := make(ghcmessages.PWSViolations, len(violations))

	for i, v := range violations {
		violation := v
		payload[i] = PWSViolationItem(&violation)
	}
	return payload
}

func ReportViolation(reportViolation *models.ReportViolation) *ghcmessages.ReportViolation {
	if reportViolation == nil {
		return nil
	}
	id := *handlers.FmtUUID(reportViolation.ID)
	violationID := *handlers.FmtUUID(reportViolation.ViolationID)
	reportID := *handlers.FmtUUID(reportViolation.ReportID)

	payload := &ghcmessages.ReportViolation{
		ID:          id,
		ViolationID: violationID,
		ReportID:    reportID,
		Violation:   PWSViolationItem(&reportViolation.Violation),
	}
	return payload
}

// TransportationOffice payload
func TransportationOffice(office *models.TransportationOffice) *ghcmessages.TransportationOffice {
	if office == nil || office.ID == uuid.Nil {
		return nil
	}

	phoneLines := []string{}
	for _, phoneLine := range office.PhoneLines {
		if phoneLine.Type == "voice" {
			phoneLines = append(phoneLines, phoneLine.Number)
		}
	}

	payload := &ghcmessages.TransportationOffice{
		ID:         handlers.FmtUUID(office.ID),
		CreatedAt:  handlers.FmtDateTime(office.CreatedAt),
		UpdatedAt:  handlers.FmtDateTime(office.UpdatedAt),
		Name:       models.StringPointer(office.Name),
		Gbloc:      office.Gbloc,
		Address:    Address(&office.Address),
		PhoneLines: phoneLines,
	}
	return payload
}

func TransportationOffices(transportationOffices models.TransportationOffices) ghcmessages.TransportationOffices {
	payload := make(ghcmessages.TransportationOffices, len(transportationOffices))

	for i, to := range transportationOffices {
		transportationOffice := to
		payload[i] = TransportationOffice(&transportationOffice)
	}
	return payload
}

// MoveHistory payload
func MoveHistory(logger *zap.Logger, moveHistory *models.MoveHistory) *ghcmessages.MoveHistory {
	payload := &ghcmessages.MoveHistory{
		HistoryRecords: moveHistoryRecords(logger, moveHistory.AuditHistories),
		ID:             strfmt.UUID(moveHistory.ID.String()),
		Locator:        moveHistory.Locator,
		ReferenceID:    moveHistory.ReferenceID,
	}

	return payload
}

// MoveAuditHistory payload
func MoveAuditHistory(logger *zap.Logger, auditHistory models.AuditHistory) *ghcmessages.MoveAuditHistory {

	payload := &ghcmessages.MoveAuditHistory{
		Action:               auditHistory.Action,
		ActionTstampClk:      strfmt.DateTime(auditHistory.ActionTstampClk),
		ActionTstampStm:      strfmt.DateTime(auditHistory.ActionTstampStm),
		ActionTstampTx:       strfmt.DateTime(auditHistory.ActionTstampTx),
		ChangedValues:        removeEscapeJSONtoObject(logger, auditHistory.ChangedData),
		OldValues:            removeEscapeJSONtoObject(logger, auditHistory.OldData),
		EventName:            auditHistory.EventName,
		ID:                   strfmt.UUID(auditHistory.ID.String()),
		ObjectID:             handlers.FmtUUIDPtr(auditHistory.ObjectID),
		RelID:                auditHistory.RelID,
		SessionUserID:        handlers.FmtUUIDPtr(auditHistory.SessionUserID),
		SessionUserFirstName: auditHistory.SessionUserFirstName,
		SessionUserLastName:  auditHistory.SessionUserLastName,
		SessionUserEmail:     auditHistory.SessionUserEmail,
		SessionUserTelephone: auditHistory.SessionUserTelephone,
		Context:              removeEscapeJSONtoArray(logger, auditHistory.Context),
		ContextID:            auditHistory.ContextID,
		StatementOnly:        auditHistory.StatementOnly,
		TableName:            auditHistory.AuditedTable,
		SchemaName:           auditHistory.SchemaName,
		TransactionID:        auditHistory.TransactionID,
	}

	return payload
}

func removeEscapeJSONtoObject(logger *zap.Logger, data *string) map[string]interface{} {
	var result map[string]interface{}
	if data == nil || *data == "" {
		return result
	}
	var byteData = []byte(*data)

	err := json.Unmarshal(byteData, &result)

	if err != nil {
		logger.Error("error unmarshalling the escaped json to object", zap.Error(err))
	}

	return result

}

func removeEscapeJSONtoArray(logger *zap.Logger, data *string) []map[string]string {
	var result []map[string]string
	if data == nil || *data == "" {
		return result
	}
	var byteData = []byte(*data)

	err := json.Unmarshal(byteData, &result)

	if err != nil {
		logger.Error("error unmarshalling the escaped json to array", zap.Error(err))
	}

	return result
}

func moveHistoryRecords(logger *zap.Logger, auditHistories models.AuditHistories) ghcmessages.MoveAuditHistories {
	payload := make(ghcmessages.MoveAuditHistories, len(auditHistories))

	for i, a := range auditHistories {
		payload[i] = MoveAuditHistory(logger, a)
	}
	return payload
}

// MoveTaskOrder payload
func MoveTaskOrder(moveTaskOrder *models.Move) *ghcmessages.MoveTaskOrder {
	if moveTaskOrder == nil {
		return nil
	}

	payload := &ghcmessages.MoveTaskOrder{
		ID:                 strfmt.UUID(moveTaskOrder.ID.String()),
		CreatedAt:          strfmt.DateTime(moveTaskOrder.CreatedAt),
		AvailableToPrimeAt: handlers.FmtDateTimePtr(moveTaskOrder.AvailableToPrimeAt),
		OrderID:            strfmt.UUID(moveTaskOrder.OrdersID.String()),
		ReferenceID:        *moveTaskOrder.ReferenceID,
		UpdatedAt:          strfmt.DateTime(moveTaskOrder.UpdatedAt),
		ETag:               etag.GenerateEtag(moveTaskOrder.UpdatedAt),
		Locator:            moveTaskOrder.Locator,
	}
	return payload
}

// Customer payload
func Customer(customer *models.ServiceMember) *ghcmessages.Customer {
	if customer == nil {
		return nil
	}

	payload := ghcmessages.Customer{
		Agency:             swag.StringValue((*string)(customer.Affiliation)),
		CurrentAddress:     Address(customer.ResidentialAddress),
		DodID:              swag.StringValue(customer.Edipi),
		Email:              customer.PersonalEmail,
		FirstName:          swag.StringValue(customer.FirstName),
		ID:                 strfmt.UUID(customer.ID.String()),
		LastName:           swag.StringValue(customer.LastName),
		Phone:              customer.Telephone,
		Suffix:             customer.Suffix,
		MiddleName:         customer.MiddleName,
		UserID:             strfmt.UUID(customer.UserID.String()),
		ETag:               etag.GenerateEtag(customer.UpdatedAt),
		BackupContact:      BackupContact(customer.BackupContacts),
		BackupAddress:      Address(customer.BackupMailingAddress),
		SecondaryTelephone: customer.SecondaryTelephone,
		PhoneIsPreferred:   swag.BoolValue(customer.PhoneIsPreferred),
		EmailIsPreferred:   swag.BoolValue(customer.EmailIsPreferred),
	}
	return &payload
}

func CreatedCustomer(sm *models.ServiceMember, oktaUser *models.CreatedOktaUser, backupContact *models.BackupContact) *ghcmessages.CreatedCustomer {
	if sm == nil || oktaUser == nil || backupContact == nil {
		return nil
	}

	bc := &ghcmessages.BackupContact{
		Name:  &backupContact.Name,
		Email: &backupContact.Email,
		Phone: backupContact.Phone,
	}

	payload := ghcmessages.CreatedCustomer{
		ID:                 strfmt.UUID(sm.ID.String()),
		UserID:             strfmt.UUID(sm.UserID.String()),
		OktaID:             oktaUser.ID,
		OktaEmail:          oktaUser.Profile.Email,
		Affiliation:        swag.StringValue((*string)(sm.Affiliation)),
		Edipi:              sm.Edipi,
		FirstName:          swag.StringValue(sm.FirstName),
		MiddleName:         sm.MiddleName,
		LastName:           swag.StringValue(sm.LastName),
		Suffix:             sm.Suffix,
		ResidentialAddress: Address(sm.ResidentialAddress),
		BackupAddress:      Address(sm.BackupMailingAddress),
		PersonalEmail:      *sm.PersonalEmail,
		Telephone:          sm.Telephone,
		SecondaryTelephone: sm.SecondaryTelephone,
		PhoneIsPreferred:   swag.BoolValue(sm.PhoneIsPreferred),
		EmailIsPreferred:   swag.BoolValue(sm.EmailIsPreferred),
		BackupContact:      bc,
	}
	return &payload
}

// Order payload
func Order(order *models.Order) *ghcmessages.Order {
	if order == nil {
		return nil
	}
	if order.ID == uuid.Nil {
		return nil
	}

	destinationDutyLocation := DutyLocation(&order.NewDutyLocation)
	originDutyLocation := DutyLocation(order.OriginDutyLocation)
	if order.Grade != nil && order.Entitlement != nil {
		order.Entitlement.SetWeightAllotment(string(*order.Grade))
	}
	entitlements := Entitlement(order.Entitlement)

	var deptIndicator ghcmessages.DeptIndicator
	if order.DepartmentIndicator != nil {
		deptIndicator = ghcmessages.DeptIndicator(*order.DepartmentIndicator)
	}

	var ordersTypeDetail ghcmessages.OrdersTypeDetail
	if order.OrdersTypeDetail != nil {
		ordersTypeDetail = ghcmessages.OrdersTypeDetail(*order.OrdersTypeDetail)
	}

	var grade ghcmessages.Grade
	if order.Grade != nil {
		grade = ghcmessages.Grade(*order.Grade)
	}
	//
	var affiliation ghcmessages.Affiliation
	if order.ServiceMember.Affiliation != nil {
		affiliation = ghcmessages.Affiliation(*order.ServiceMember.Affiliation)
	}

	var moveCode string
	var moveTaskOrderID strfmt.UUID
	if order.Moves != nil && len(order.Moves) > 0 {
		moveCode = order.Moves[0].Locator
		moveTaskOrderID = strfmt.UUID(order.Moves[0].ID.String())
	}

	payload := ghcmessages.Order{
		DestinationDutyLocation:        destinationDutyLocation,
		Entitlement:                    entitlements,
		Grade:                          &grade,
		OrderNumber:                    order.OrdersNumber,
		OrderTypeDetail:                &ordersTypeDetail,
		ID:                             strfmt.UUID(order.ID.String()),
		OriginDutyLocation:             originDutyLocation,
		ETag:                           etag.GenerateEtag(order.UpdatedAt),
		Agency:                         &affiliation,
		CustomerID:                     strfmt.UUID(order.ServiceMemberID.String()),
		Customer:                       Customer(&order.ServiceMember),
		FirstName:                      swag.StringValue(order.ServiceMember.FirstName),
		LastName:                       swag.StringValue(order.ServiceMember.LastName),
		ReportByDate:                   strfmt.Date(order.ReportByDate),
		DateIssued:                     strfmt.Date(order.IssueDate),
		OrderType:                      ghcmessages.OrdersType(order.OrdersType),
		DepartmentIndicator:            &deptIndicator,
		Tac:                            handlers.FmtStringPtr(order.TAC),
		Sac:                            handlers.FmtStringPtr(order.SAC),
		NtsTac:                         handlers.FmtStringPtr(order.NtsTAC),
		NtsSac:                         handlers.FmtStringPtr(order.NtsSAC),
		SupplyAndServicesCostEstimate:  order.SupplyAndServicesCostEstimate,
		PackingAndShippingInstructions: order.PackingAndShippingInstructions,
		MethodOfPayment:                order.MethodOfPayment,
		Naics:                          order.NAICS,
		UploadedOrderID:                strfmt.UUID(order.UploadedOrdersID.String()),
		UploadedAmendedOrderID:         handlers.FmtUUIDPtr(order.UploadedAmendedOrdersID),
		AmendedOrdersAcknowledgedAt:    handlers.FmtDateTimePtr(order.AmendedOrdersAcknowledgedAt),
		MoveCode:                       moveCode,
		MoveTaskOrderID:                moveTaskOrderID,
		OriginDutyLocationGBLOC:        ghcmessages.GBLOC(*order.OriginDutyLocationGBLOC),
	}

	return &payload
}

// Entitlement payload
func Entitlement(entitlement *models.Entitlement) *ghcmessages.Entitlements {
	if entitlement == nil {
		return nil
	}
	var proGearWeight, proGearWeightSpouse, totalWeight int64
	proGearWeight = int64(entitlement.ProGearWeight)
	proGearWeightSpouse = int64(entitlement.ProGearWeightSpouse)

	if weightAllotment := entitlement.WeightAllotment(); weightAllotment != nil {
		if *entitlement.DependentsAuthorized {
			totalWeight = int64(weightAllotment.TotalWeightSelfPlusDependents)
		} else {
			totalWeight = int64(weightAllotment.TotalWeightSelf)
		}
	}
	var authorizedWeight *int64
	if entitlement.AuthorizedWeight() != nil {
		aw := int64(*entitlement.AuthorizedWeight())
		authorizedWeight = &aw
	}
	var sit *int64
	if entitlement.StorageInTransit != nil {
		sitValue := int64(*entitlement.StorageInTransit)
		sit = &sitValue
	}
	var totalDependents int64
	if entitlement.TotalDependents != nil {
		totalDependents = int64(*entitlement.TotalDependents)
	}
	requiredMedicalEquipmentWeight := int64(entitlement.RequiredMedicalEquipmentWeight)
	gunSafe := entitlement.GunSafe
	return &ghcmessages.Entitlements{
		ID:                             strfmt.UUID(entitlement.ID.String()),
		AuthorizedWeight:               authorizedWeight,
		DependentsAuthorized:           entitlement.DependentsAuthorized,
		NonTemporaryStorage:            entitlement.NonTemporaryStorage,
		PrivatelyOwnedVehicle:          entitlement.PrivatelyOwnedVehicle,
		ProGearWeight:                  proGearWeight,
		ProGearWeightSpouse:            proGearWeightSpouse,
		StorageInTransit:               sit,
		TotalDependents:                totalDependents,
		TotalWeight:                    totalWeight,
		RequiredMedicalEquipmentWeight: requiredMedicalEquipmentWeight,
		OrganizationalClothingAndIndividualEquipment: entitlement.OrganizationalClothingAndIndividualEquipment,
		GunSafe: gunSafe,
		ETag:    etag.GenerateEtag(entitlement.UpdatedAt),
	}
}

// DutyLocation payload
func DutyLocation(dutyLocation *models.DutyLocation) *ghcmessages.DutyLocation {
	if dutyLocation == nil {
		return nil
	}
	address := Address(&dutyLocation.Address)
	payload := ghcmessages.DutyLocation{
		Address:   address,
		AddressID: address.ID,
		ID:        strfmt.UUID(dutyLocation.ID.String()),
		Name:      dutyLocation.Name,
		ETag:      etag.GenerateEtag(dutyLocation.UpdatedAt),
	}
	return &payload
}

// Address payload
func Address(address *models.Address) *ghcmessages.Address {
	if address == nil {
		return nil
	}
	return &ghcmessages.Address{
		ID:             strfmt.UUID(address.ID.String()),
		StreetAddress1: &address.StreetAddress1,
		StreetAddress2: address.StreetAddress2,
		StreetAddress3: address.StreetAddress3,
		City:           &address.City,
		State:          &address.State,
		PostalCode:     &address.PostalCode,
		Country:        address.Country,
		County:         &address.County,
		ETag:           etag.GenerateEtag(address.UpdatedAt),
	}
}

// StorageFacility payload
func StorageFacility(storageFacility *models.StorageFacility) *ghcmessages.StorageFacility {
	if storageFacility == nil {
		return nil
	}

	payload := ghcmessages.StorageFacility{
		ID:           strfmt.UUID(storageFacility.ID.String()),
		FacilityName: storageFacility.FacilityName,
		Address:      Address(&storageFacility.Address),
		LotNumber:    storageFacility.LotNumber,
		Phone:        storageFacility.Phone,
		Email:        storageFacility.Email,
		ETag:         etag.GenerateEtag(storageFacility.UpdatedAt),
	}

	return &payload
}

// BackupContact payload
func BackupContact(contacts models.BackupContacts) *ghcmessages.BackupContact {
	if len(contacts) == 0 {
		return nil
	}
	var name, email, phone string

	if len(contacts) != 0 {
		contact := contacts[0]
		name = contact.Name
		email = contact.Email
		phone = ""
		contactPhone := contact.Phone
		if contactPhone != nil {
			phone = *contactPhone
		}
	}

	return &ghcmessages.BackupContact{
		Name:  &name,
		Email: &email,
		Phone: &phone,
	}
}

// SITDurationUpdate payload
func SITDurationUpdate(sitDurationUpdate *models.SITDurationUpdate) *ghcmessages.SITExtension {
	if sitDurationUpdate == nil {
		return nil
	}
	payload := &ghcmessages.SITExtension{
		ID:                strfmt.UUID(sitDurationUpdate.ID.String()),
		ETag:              etag.GenerateEtag(sitDurationUpdate.UpdatedAt),
		MtoShipmentID:     strfmt.UUID(sitDurationUpdate.MTOShipmentID.String()),
		RequestReason:     string(sitDurationUpdate.RequestReason),
		RequestedDays:     int64(sitDurationUpdate.RequestedDays),
		Status:            string(sitDurationUpdate.Status),
		CreatedAt:         strfmt.DateTime(sitDurationUpdate.CreatedAt),
		UpdatedAt:         strfmt.DateTime(sitDurationUpdate.UpdatedAt),
		ApprovedDays:      handlers.FmtIntPtrToInt64(sitDurationUpdate.ApprovedDays),
		ContractorRemarks: handlers.FmtStringPtr(sitDurationUpdate.ContractorRemarks),
		DecisionDate:      handlers.FmtDateTimePtr(sitDurationUpdate.DecisionDate),
		OfficeRemarks:     handlers.FmtStringPtr(sitDurationUpdate.OfficeRemarks),
	}

	return payload
}

// SITDurationUpdates payload
func SITDurationUpdates(sitDurationUpdates *models.SITDurationUpdates) *ghcmessages.SITExtensions {
	payload := make(ghcmessages.SITExtensions, len(*sitDurationUpdates))

	if len(*sitDurationUpdates) > 0 {
		for i, m := range *sitDurationUpdates {
			copyOfSITDurationUpdate := m // Make copy to avoid implicit memory aliasing of items from a range statement.
			payload[i] = SITDurationUpdate(&copyOfSITDurationUpdate)
		}
		// Reversing the SIT duration updates as they are saved in the order
		// they are created and we want to always display them in the reverse
		// order.
		for i, j := 0, len(payload)-1; i < j; i, j = i+1, j-1 {
			payload[i], payload[j] = payload[j], payload[i]
		}
	}
	return &payload
}

func currentSIT(currentSIT *services.CurrentSIT) *ghcmessages.SITStatusCurrentSIT {
	if currentSIT == nil {
		return nil
	}
	return &ghcmessages.SITStatusCurrentSIT{
		ServiceItemID:        *handlers.FmtUUID(currentSIT.ServiceItemID),
		Location:             currentSIT.Location,
		DaysInSIT:            handlers.FmtIntPtrToInt64(&currentSIT.DaysInSIT),
		SitEntryDate:         handlers.FmtDate(currentSIT.SITEntryDate),
		SitDepartureDate:     handlers.FmtDatePtr(currentSIT.SITDepartureDate),
		SitAllowanceEndDate:  handlers.FmtDate(currentSIT.SITAllowanceEndDate),
		SitCustomerContacted: handlers.FmtDatePtr(currentSIT.SITCustomerContacted),
		SitRequestedDelivery: handlers.FmtDatePtr(currentSIT.SITRequestedDelivery),
	}
}

// SITStatus payload
func SITStatus(shipmentSITStatuses *services.SITStatus, storer storage.FileStorer) *ghcmessages.SITStatus {
	if shipmentSITStatuses == nil {
		return nil
	}
	payload := &ghcmessages.SITStatus{
		PastSITServiceItems:      MTOServiceItemModels(shipmentSITStatuses.PastSITs, storer),
		TotalSITDaysUsed:         handlers.FmtIntPtrToInt64(&shipmentSITStatuses.TotalSITDaysUsed),
		TotalDaysRemaining:       handlers.FmtIntPtrToInt64(&shipmentSITStatuses.TotalDaysRemaining),
		CalculatedTotalDaysInSIT: handlers.FmtIntPtrToInt64(&shipmentSITStatuses.CalculatedTotalDaysInSIT),
		CurrentSIT:               currentSIT(shipmentSITStatuses.CurrentSIT),
	}

	return payload
}

// SITStatuses payload
func SITStatuses(shipmentSITStatuses map[string]services.SITStatus, storer storage.FileStorer) map[string]*ghcmessages.SITStatus {
	sitStatuses := map[string]*ghcmessages.SITStatus{}
	if len(shipmentSITStatuses) == 0 {
		return sitStatuses
	}

	for _, sitStatus := range shipmentSITStatuses {
		copyOfSITStatus := sitStatus
		sitStatuses[sitStatus.ShipmentID.String()] = SITStatus(&copyOfSITStatus, storer)
	}

	return sitStatuses
}

// PPMShipment payload
func PPMShipment(_ storage.FileStorer, ppmShipment *models.PPMShipment) *ghcmessages.PPMShipment {
	if ppmShipment == nil || ppmShipment.ID.IsNil() {
		return nil
	}

	payloadPPMShipment := &ghcmessages.PPMShipment{
		ID:                             *handlers.FmtUUID(ppmShipment.ID),
		ShipmentID:                     *handlers.FmtUUID(ppmShipment.ShipmentID),
		CreatedAt:                      strfmt.DateTime(ppmShipment.CreatedAt),
		UpdatedAt:                      strfmt.DateTime(ppmShipment.UpdatedAt),
		Status:                         ghcmessages.PPMShipmentStatus(ppmShipment.Status),
		ExpectedDepartureDate:          handlers.FmtDate(ppmShipment.ExpectedDepartureDate),
		ActualMoveDate:                 handlers.FmtDatePtr(ppmShipment.ActualMoveDate),
		SubmittedAt:                    handlers.FmtDateTimePtr(ppmShipment.SubmittedAt),
		ReviewedAt:                     handlers.FmtDateTimePtr(ppmShipment.ReviewedAt),
		ApprovedAt:                     handlers.FmtDateTimePtr(ppmShipment.ApprovedAt),
		PickupPostalCode:               &ppmShipment.PickupPostalCode,
		PickupAddress:                  Address(ppmShipment.PickupAddress),
		DestinationAddress:             Address(ppmShipment.DestinationAddress),
		SecondaryPickupPostalCode:      ppmShipment.SecondaryPickupPostalCode,
		ActualPickupPostalCode:         ppmShipment.ActualPickupPostalCode,
		DestinationPostalCode:          &ppmShipment.DestinationPostalCode,
		SecondaryDestinationPostalCode: ppmShipment.SecondaryDestinationPostalCode,
		ActualDestinationPostalCode:    ppmShipment.ActualDestinationPostalCode,
		SitExpected:                    ppmShipment.SITExpected,
<<<<<<< HEAD
=======
		PickupAddress:                  Address(ppmShipment.PickupAddress),
		DestinationAddress:             Address(ppmShipment.DestinationAddress),
		HasSecondaryPickupAddress:      ppmShipment.HasSecondaryPickupAddress,
		HasSecondaryDestinationAddress: ppmShipment.HasSecondaryDestinationAddress,
>>>>>>> c5a90cdd
		EstimatedWeight:                handlers.FmtPoundPtr(ppmShipment.EstimatedWeight),
		HasProGear:                     ppmShipment.HasProGear,
		ProGearWeight:                  handlers.FmtPoundPtr(ppmShipment.ProGearWeight),
		SpouseProGearWeight:            handlers.FmtPoundPtr(ppmShipment.SpouseProGearWeight),
		EstimatedIncentive:             handlers.FmtCost(ppmShipment.EstimatedIncentive),
		HasRequestedAdvance:            ppmShipment.HasRequestedAdvance,
		AdvanceAmountRequested:         handlers.FmtCost(ppmShipment.AdvanceAmountRequested),
		HasReceivedAdvance:             ppmShipment.HasReceivedAdvance,
		AdvanceAmountReceived:          handlers.FmtCost(ppmShipment.AdvanceAmountReceived),
		SitEstimatedWeight:             handlers.FmtPoundPtr(ppmShipment.SITEstimatedWeight),
		SitEstimatedEntryDate:          handlers.FmtDatePtr(ppmShipment.SITEstimatedEntryDate),
		SitEstimatedDepartureDate:      handlers.FmtDatePtr(ppmShipment.SITEstimatedDepartureDate),
		SitEstimatedCost:               handlers.FmtCost(ppmShipment.SITEstimatedCost),
		ETag:                           etag.GenerateEtag(ppmShipment.UpdatedAt),
	}

	if ppmShipment.SITLocation != nil {
		sitLocation := ghcmessages.SITLocationType(*ppmShipment.SITLocation)
		payloadPPMShipment.SitLocation = &sitLocation
	}

	if ppmShipment.AdvanceStatus != nil {
		advanceStatus := ghcmessages.PPMAdvanceStatus(*ppmShipment.AdvanceStatus)
		payloadPPMShipment.AdvanceStatus = &advanceStatus
	}

	if ppmShipment.W2Address != nil {
		payloadPPMShipment.W2Address = Address(ppmShipment.W2Address)
	}

	if ppmShipment.SecondaryPickupAddress != nil {
		payloadPPMShipment.SecondaryPickupAddress = Address(ppmShipment.SecondaryPickupAddress)
	}

	if ppmShipment.SecondaryDestinationAddress != nil {
		payloadPPMShipment.SecondaryDestinationAddress = Address(ppmShipment.SecondaryDestinationAddress)
	}

	return payloadPPMShipment
}

// ProGearWeightTickets sets up a ProGearWeightTicket slice for the api using model data.
func ProGearWeightTickets(storer storage.FileStorer, proGearWeightTickets models.ProgearWeightTickets) []*ghcmessages.ProGearWeightTicket {
	payload := make([]*ghcmessages.ProGearWeightTicket, len(proGearWeightTickets))
	for i, proGearWeightTicket := range proGearWeightTickets {
		copyOfProGearWeightTicket := proGearWeightTicket
		proGearWeightTicketPayload := ProGearWeightTicket(storer, &copyOfProGearWeightTicket)
		payload[i] = proGearWeightTicketPayload
	}
	return payload
}

// ProGearWeightTicket payload
func ProGearWeightTicket(storer storage.FileStorer, progear *models.ProgearWeightTicket) *ghcmessages.ProGearWeightTicket {
	ppmShipmentID := strfmt.UUID(progear.PPMShipmentID.String())

	document, err := PayloadForDocumentModel(storer, progear.Document)
	if err != nil {
		return nil
	}

	payload := &ghcmessages.ProGearWeightTicket{
		ID:               strfmt.UUID(progear.ID.String()),
		PpmShipmentID:    ppmShipmentID,
		CreatedAt:        *handlers.FmtDateTime(progear.CreatedAt),
		UpdatedAt:        *handlers.FmtDateTime(progear.UpdatedAt),
		DocumentID:       *handlers.FmtUUID(progear.DocumentID),
		Document:         document,
		Weight:           handlers.FmtPoundPtr(progear.Weight),
		BelongsToSelf:    progear.BelongsToSelf,
		HasWeightTickets: progear.HasWeightTickets,
		Description:      progear.Description,
		ETag:             etag.GenerateEtag(progear.UpdatedAt),
	}

	if progear.Status != nil {
		status := ghcmessages.OmittablePPMDocumentStatus(*progear.Status)
		payload.Status = &status
	}

	if progear.Reason != nil {
		reason := ghcmessages.PPMDocumentStatusReason(*progear.Reason)
		payload.Reason = &reason
	}

	return payload
}

// MovingExpense payload
func MovingExpense(storer storage.FileStorer, movingExpense *models.MovingExpense) *ghcmessages.MovingExpense {

	document, err := PayloadForDocumentModel(storer, movingExpense.Document)
	if err != nil {
		return nil
	}

	payload := &ghcmessages.MovingExpense{
		ID:             *handlers.FmtUUID(movingExpense.ID),
		PpmShipmentID:  *handlers.FmtUUID(movingExpense.PPMShipmentID),
		DocumentID:     *handlers.FmtUUID(movingExpense.DocumentID),
		Document:       document,
		CreatedAt:      strfmt.DateTime(movingExpense.CreatedAt),
		UpdatedAt:      strfmt.DateTime(movingExpense.UpdatedAt),
		Description:    movingExpense.Description,
		PaidWithGtcc:   movingExpense.PaidWithGTCC,
		Amount:         handlers.FmtCost(movingExpense.Amount),
		MissingReceipt: movingExpense.MissingReceipt,
		ETag:           etag.GenerateEtag(movingExpense.UpdatedAt),
	}
	if movingExpense.MovingExpenseType != nil {
		movingExpenseType := ghcmessages.OmittableMovingExpenseType(*movingExpense.MovingExpenseType)
		payload.MovingExpenseType = &movingExpenseType
	}

	if movingExpense.Status != nil {
		status := ghcmessages.OmittablePPMDocumentStatus(*movingExpense.Status)
		payload.Status = &status
	}

	if movingExpense.Reason != nil {
		reason := ghcmessages.PPMDocumentStatusReason(*movingExpense.Reason)
		payload.Reason = &reason
	}

	if movingExpense.SITStartDate != nil {
		payload.SitStartDate = handlers.FmtDatePtr(movingExpense.SITStartDate)
	}

	if movingExpense.SITEndDate != nil {
		payload.SitEndDate = handlers.FmtDatePtr(movingExpense.SITEndDate)
	}

	return payload
}

func MovingExpenses(storer storage.FileStorer, movingExpenses models.MovingExpenses) []*ghcmessages.MovingExpense {
	payload := make([]*ghcmessages.MovingExpense, len(movingExpenses))
	for i, movingExpense := range movingExpenses {
		copyOfMovingExpense := movingExpense
		payload[i] = MovingExpense(storer, &copyOfMovingExpense)
	}
	return payload
}

func WeightTickets(storer storage.FileStorer, weightTickets models.WeightTickets) []*ghcmessages.WeightTicket {
	payload := make([]*ghcmessages.WeightTicket, len(weightTickets))
	for i, weightTicket := range weightTickets {
		copyOfWeightTicket := weightTicket
		weightTicketPayload := WeightTicket(storer, &copyOfWeightTicket)
		payload[i] = weightTicketPayload
	}
	return payload
}

// WeightTicket payload
func WeightTicket(storer storage.FileStorer, weightTicket *models.WeightTicket) *ghcmessages.WeightTicket {
	ppmShipment := strfmt.UUID(weightTicket.PPMShipmentID.String())

	emptyDocument, err := PayloadForDocumentModel(storer, weightTicket.EmptyDocument)
	if err != nil {
		return nil
	}

	fullDocument, err := PayloadForDocumentModel(storer, weightTicket.FullDocument)
	if err != nil {
		return nil
	}

	proofOfTrailerOwnershipDocument, err := PayloadForDocumentModel(storer, weightTicket.ProofOfTrailerOwnershipDocument)
	if err != nil {
		return nil
	}

	payload := &ghcmessages.WeightTicket{
		ID:                                strfmt.UUID(weightTicket.ID.String()),
		PpmShipmentID:                     ppmShipment,
		CreatedAt:                         *handlers.FmtDateTime(weightTicket.CreatedAt),
		UpdatedAt:                         *handlers.FmtDateTime(weightTicket.UpdatedAt),
		VehicleDescription:                weightTicket.VehicleDescription,
		EmptyWeight:                       handlers.FmtPoundPtr(weightTicket.EmptyWeight),
		MissingEmptyWeightTicket:          weightTicket.MissingEmptyWeightTicket,
		EmptyDocumentID:                   *handlers.FmtUUID(weightTicket.EmptyDocumentID),
		EmptyDocument:                     emptyDocument,
		FullWeight:                        handlers.FmtPoundPtr(weightTicket.FullWeight),
		MissingFullWeightTicket:           weightTicket.MissingFullWeightTicket,
		FullDocumentID:                    *handlers.FmtUUID(weightTicket.FullDocumentID),
		FullDocument:                      fullDocument,
		OwnsTrailer:                       weightTicket.OwnsTrailer,
		TrailerMeetsCriteria:              weightTicket.TrailerMeetsCriteria,
		ProofOfTrailerOwnershipDocumentID: *handlers.FmtUUID(weightTicket.ProofOfTrailerOwnershipDocumentID),
		ProofOfTrailerOwnershipDocument:   proofOfTrailerOwnershipDocument,
		AdjustedNetWeight:                 handlers.FmtPoundPtr(weightTicket.AdjustedNetWeight),
		AllowableWeight:                   handlers.FmtPoundPtr(weightTicket.AllowableWeight),
		NetWeightRemarks:                  weightTicket.NetWeightRemarks,
		ETag:                              etag.GenerateEtag(weightTicket.UpdatedAt),
	}

	if weightTicket.Status != nil {
		status := ghcmessages.OmittablePPMDocumentStatus(*weightTicket.Status)
		payload.Status = &status
	}

	if weightTicket.Reason != nil {
		reason := ghcmessages.PPMDocumentStatusReason(*weightTicket.Reason)
		payload.Reason = &reason
	}

	return payload
}

// PPMDocuments payload
func PPMDocuments(storer storage.FileStorer, ppmDocuments *models.PPMDocuments) *ghcmessages.PPMDocuments {

	if ppmDocuments == nil {
		return nil
	}

	payload := &ghcmessages.PPMDocuments{
		WeightTickets:        WeightTickets(storer, ppmDocuments.WeightTickets),
		MovingExpenses:       MovingExpenses(storer, ppmDocuments.MovingExpenses),
		ProGearWeightTickets: ProGearWeightTickets(storer, ppmDocuments.ProgearWeightTickets),
	}

	return payload
}

// PPMCloseout payload
func PPMCloseout(ppmCloseout *models.PPMCloseout) *ghcmessages.PPMCloseout {
	if ppmCloseout == nil {
		return nil
	}
	payload := &ghcmessages.PPMCloseout{
		ID:                    strfmt.UUID(ppmCloseout.ID.String()),
		PlannedMoveDate:       handlers.FmtDatePtr(ppmCloseout.PlannedMoveDate),
		ActualMoveDate:        handlers.FmtDatePtr(ppmCloseout.ActualMoveDate),
		Miles:                 handlers.FmtIntPtrToInt64(ppmCloseout.Miles),
		EstimatedWeight:       handlers.FmtPoundPtr(ppmCloseout.EstimatedWeight),
		ActualWeight:          handlers.FmtPoundPtr(ppmCloseout.ActualWeight),
		ProGearWeightCustomer: handlers.FmtPoundPtr(ppmCloseout.ProGearWeightCustomer),
		ProGearWeightSpouse:   handlers.FmtPoundPtr(ppmCloseout.ProGearWeightSpouse),
		GrossIncentive:        handlers.FmtCost(ppmCloseout.GrossIncentive),
		Gcc:                   handlers.FmtCost(ppmCloseout.GCC),
		Aoa:                   handlers.FmtCost(ppmCloseout.AOA),
		RemainingIncentive:    handlers.FmtCost(ppmCloseout.RemainingIncentive),
		HaulPrice:             handlers.FmtCost(ppmCloseout.HaulPrice),
		HaulFSC:               handlers.FmtCost(ppmCloseout.HaulFSC),
		Dop:                   handlers.FmtCost(ppmCloseout.DOP),
		Ddp:                   handlers.FmtCost(ppmCloseout.DDP),
		PackPrice:             handlers.FmtCost(ppmCloseout.PackPrice),
		UnpackPrice:           handlers.FmtCost(ppmCloseout.UnpackPrice),
		SITReimbursement:      handlers.FmtCost(ppmCloseout.SITReimbursement),
	}

	return payload
}

// PPMActualWeight payload
func PPMActualWeight(ppmActualWeight *unit.Pound) *ghcmessages.PPMActualWeight {
	if ppmActualWeight == nil {
		return nil
	}
	payload := &ghcmessages.PPMActualWeight{
		ActualWeight: handlers.FmtPoundPtr(ppmActualWeight),
	}

	return payload
}

// ShipmentAddressUpdate payload
func ShipmentAddressUpdate(shipmentAddressUpdate *models.ShipmentAddressUpdate) *ghcmessages.ShipmentAddressUpdate {
	if shipmentAddressUpdate == nil || shipmentAddressUpdate.ID.IsNil() {
		return nil
	}

	payload := &ghcmessages.ShipmentAddressUpdate{
		ID:                    strfmt.UUID(shipmentAddressUpdate.ID.String()),
		ShipmentID:            strfmt.UUID(shipmentAddressUpdate.ShipmentID.String()),
		NewAddress:            Address(&shipmentAddressUpdate.NewAddress),
		OriginalAddress:       Address(&shipmentAddressUpdate.OriginalAddress),
		SitOriginalAddress:    Address(shipmentAddressUpdate.SitOriginalAddress),
		ContractorRemarks:     shipmentAddressUpdate.ContractorRemarks,
		OfficeRemarks:         shipmentAddressUpdate.OfficeRemarks,
		Status:                ghcmessages.ShipmentAddressUpdateStatus(shipmentAddressUpdate.Status),
		NewSitDistanceBetween: handlers.FmtIntPtrToInt64(shipmentAddressUpdate.NewSitDistanceBetween),
		OldSitDistanceBetween: handlers.FmtIntPtrToInt64(shipmentAddressUpdate.OldSitDistanceBetween),
	}

	return payload
}

// MTOShipment payload
func MTOShipment(storer storage.FileStorer, mtoShipment *models.MTOShipment, sitStatusPayload *ghcmessages.SITStatus) *ghcmessages.MTOShipment {

	payload := &ghcmessages.MTOShipment{
		ID:                          strfmt.UUID(mtoShipment.ID.String()),
		MoveTaskOrderID:             strfmt.UUID(mtoShipment.MoveTaskOrderID.String()),
		ShipmentType:                ghcmessages.MTOShipmentType(mtoShipment.ShipmentType),
		Status:                      ghcmessages.MTOShipmentStatus(mtoShipment.Status),
		CounselorRemarks:            mtoShipment.CounselorRemarks,
		CustomerRemarks:             mtoShipment.CustomerRemarks,
		RejectionReason:             mtoShipment.RejectionReason,
		PickupAddress:               Address(mtoShipment.PickupAddress),
		SecondaryDeliveryAddress:    Address(mtoShipment.SecondaryDeliveryAddress),
		SecondaryPickupAddress:      Address(mtoShipment.SecondaryPickupAddress),
		DestinationAddress:          Address(mtoShipment.DestinationAddress),
		HasSecondaryDeliveryAddress: mtoShipment.HasSecondaryDeliveryAddress,
		HasSecondaryPickupAddress:   mtoShipment.HasSecondaryPickupAddress,
		ActualProGearWeight:         handlers.FmtPoundPtr(mtoShipment.ActualProGearWeight),
		ActualSpouseProGearWeight:   handlers.FmtPoundPtr(mtoShipment.ActualSpouseProGearWeight),
		PrimeEstimatedWeight:        handlers.FmtPoundPtr(mtoShipment.PrimeEstimatedWeight),
		PrimeActualWeight:           handlers.FmtPoundPtr(mtoShipment.PrimeActualWeight),
		NtsRecordedWeight:           handlers.FmtPoundPtr(mtoShipment.NTSRecordedWeight),
		MtoAgents:                   *MTOAgents(&mtoShipment.MTOAgents),
		MtoServiceItems:             MTOServiceItemModels(mtoShipment.MTOServiceItems, storer),
		Diversion:                   mtoShipment.Diversion,
		Reweigh:                     Reweigh(mtoShipment.Reweigh, sitStatusPayload),
		CreatedAt:                   strfmt.DateTime(mtoShipment.CreatedAt),
		UpdatedAt:                   strfmt.DateTime(mtoShipment.UpdatedAt),
		ETag:                        etag.GenerateEtag(mtoShipment.UpdatedAt),
		DeletedAt:                   handlers.FmtDateTimePtr(mtoShipment.DeletedAt),
		ApprovedDate:                handlers.FmtDateTimePtr(mtoShipment.ApprovedDate),
		SitDaysAllowance:            handlers.FmtIntPtrToInt64(mtoShipment.SITDaysAllowance),
		SitExtensions:               *SITDurationUpdates(&mtoShipment.SITDurationUpdates),
		BillableWeightCap:           handlers.FmtPoundPtr(mtoShipment.BillableWeightCap),
		BillableWeightJustification: mtoShipment.BillableWeightJustification,
		UsesExternalVendor:          mtoShipment.UsesExternalVendor,
		ServiceOrderNumber:          mtoShipment.ServiceOrderNumber,
		StorageFacility:             StorageFacility(mtoShipment.StorageFacility),
		PpmShipment:                 PPMShipment(storer, mtoShipment.PPMShipment),
		DeliveryAddressUpdate:       ShipmentAddressUpdate(mtoShipment.DeliveryAddressUpdate),
		ShipmentLocator:             handlers.FmtStringPtr(mtoShipment.ShipmentLocator),
	}

	if mtoShipment.Distance != nil {
		payload.Distance = handlers.FmtInt64(int64(*mtoShipment.Distance))
	}

	if sitStatusPayload != nil {
		// If we have a sitStatusPayload, overwrite SitDaysAllowance from the shipment model.
		totalSITAllowance := 0
		if sitStatusPayload.TotalDaysRemaining != nil {
			totalSITAllowance += int(*sitStatusPayload.TotalDaysRemaining)
		}
		if sitStatusPayload.TotalSITDaysUsed != nil {
			totalSITAllowance += int(*sitStatusPayload.TotalSITDaysUsed)
		}
		payload.SitDaysAllowance = handlers.FmtIntPtrToInt64(&totalSITAllowance)
	}

	if mtoShipment.SITDurationUpdates != nil && len(mtoShipment.SITDurationUpdates) > 0 {
		payload.SitExtensions = *SITDurationUpdates(&mtoShipment.SITDurationUpdates)
	}

	if mtoShipment.RequestedPickupDate != nil && !mtoShipment.RequestedPickupDate.IsZero() {
		payload.RequestedPickupDate = handlers.FmtDatePtr(mtoShipment.RequestedPickupDate)
	}

	if mtoShipment.ActualPickupDate != nil && !mtoShipment.ActualPickupDate.IsZero() {
		payload.ActualPickupDate = handlers.FmtDatePtr(mtoShipment.ActualPickupDate)
	}

	if mtoShipment.ActualDeliveryDate != nil && !mtoShipment.ActualDeliveryDate.IsZero() {
		payload.ActualDeliveryDate = handlers.FmtDatePtr(mtoShipment.ActualDeliveryDate)
	}

	if mtoShipment.RequestedDeliveryDate != nil && !mtoShipment.RequestedDeliveryDate.IsZero() {
		payload.RequestedDeliveryDate = handlers.FmtDatePtr(mtoShipment.RequestedDeliveryDate)
	}

	if mtoShipment.RequiredDeliveryDate != nil && !mtoShipment.RequiredDeliveryDate.IsZero() {
		payload.RequiredDeliveryDate = handlers.FmtDatePtr(mtoShipment.RequiredDeliveryDate)
	}

	if mtoShipment.ScheduledPickupDate != nil {
		payload.ScheduledPickupDate = handlers.FmtDatePtr(mtoShipment.ScheduledPickupDate)
	}

	if mtoShipment.ScheduledDeliveryDate != nil {
		payload.ScheduledDeliveryDate = handlers.FmtDatePtr(mtoShipment.ScheduledDeliveryDate)
	}

	if mtoShipment.DestinationType != nil {
		destinationType := ghcmessages.DestinationType(*mtoShipment.DestinationType)
		payload.DestinationType = &destinationType
	}

	if sitStatusPayload != nil {
		payload.SitStatus = sitStatusPayload
	}

	if mtoShipment.TACType != nil {
		tt := ghcmessages.LOAType(*mtoShipment.TACType)
		payload.TacType = &tt
	}

	if mtoShipment.SACType != nil {
		st := ghcmessages.LOAType(*mtoShipment.SACType)
		payload.SacType = &st
	}

	weightsCalculator := mtoshipment.NewShipmentBillableWeightCalculator()
	calculatedWeights := weightsCalculator.CalculateShipmentBillableWeight(mtoShipment)

	// CalculatedBillableWeight is intentionally not a part of the mto_shipments model
	// because we don't want to store a derived value in the database
	payload.CalculatedBillableWeight = handlers.FmtPoundPtr(calculatedWeights.CalculatedBillableWeight)

	return payload
}

// MTOShipments payload
func MTOShipments(storer storage.FileStorer, mtoShipments *models.MTOShipments, sitStatusPayload map[string]*ghcmessages.SITStatus) *ghcmessages.MTOShipments {
	payload := make(ghcmessages.MTOShipments, len(*mtoShipments))

	for i, m := range *mtoShipments {
		copyOfMtoShipment := m // Make copy to avoid implicit memory aliasing of items from a range statement.
		if sitStatus, ok := sitStatusPayload[copyOfMtoShipment.ID.String()]; ok {
			payload[i] = MTOShipment(storer, &copyOfMtoShipment, sitStatus)
		} else {
			payload[i] = MTOShipment(storer, &copyOfMtoShipment, nil)
		}
	}
	return &payload
}

// MTOAgent payload
func MTOAgent(mtoAgent *models.MTOAgent) *ghcmessages.MTOAgent {
	payload := &ghcmessages.MTOAgent{
		ID:            strfmt.UUID(mtoAgent.ID.String()),
		MtoShipmentID: strfmt.UUID(mtoAgent.MTOShipmentID.String()),
		CreatedAt:     strfmt.DateTime(mtoAgent.CreatedAt),
		UpdatedAt:     strfmt.DateTime(mtoAgent.UpdatedAt),
		FirstName:     mtoAgent.FirstName,
		LastName:      mtoAgent.LastName,
		AgentType:     string(mtoAgent.MTOAgentType),
		Email:         mtoAgent.Email,
		Phone:         mtoAgent.Phone,
		ETag:          etag.GenerateEtag(mtoAgent.UpdatedAt),
	}
	return payload
}

// MTOAgents payload
func MTOAgents(mtoAgents *models.MTOAgents) *ghcmessages.MTOAgents {
	payload := make(ghcmessages.MTOAgents, len(*mtoAgents))
	for i, m := range *mtoAgents {
		copyOfMtoAgent := m // Make copy to avoid implicit memory aliasing of items from a range statement.
		payload[i] = MTOAgent(&copyOfMtoAgent)
	}
	return &payload
}

// PaymentRequests payload
func PaymentRequests(prs *models.PaymentRequests, storer storage.FileStorer) (*ghcmessages.PaymentRequests, error) {
	payload := make(ghcmessages.PaymentRequests, len(*prs))

	for i, p := range *prs {
		paymentRequest := p
		pr, err := PaymentRequest(&paymentRequest, storer)
		if err != nil {
			return nil, err
		}
		payload[i] = pr
	}
	return &payload, nil
}

// PaymentRequest payload
func PaymentRequest(pr *models.PaymentRequest, storer storage.FileStorer) (*ghcmessages.PaymentRequest, error) {
	serviceDocs := make(ghcmessages.ProofOfServiceDocs, len(pr.ProofOfServiceDocs))

	if pr.ProofOfServiceDocs != nil && len(pr.ProofOfServiceDocs) > 0 {
		for i, proofOfService := range pr.ProofOfServiceDocs {
			payload, err := ProofOfServiceDoc(proofOfService, storer)
			if err != nil {
				return nil, err
			}
			serviceDocs[i] = payload
		}
	}

	return &ghcmessages.PaymentRequest{
		ID:                              *handlers.FmtUUID(pr.ID),
		IsFinal:                         &pr.IsFinal,
		MoveTaskOrderID:                 *handlers.FmtUUID(pr.MoveTaskOrderID),
		MoveTaskOrder:                   Move(&pr.MoveTaskOrder),
		PaymentRequestNumber:            pr.PaymentRequestNumber,
		RecalculationOfPaymentRequestID: handlers.FmtUUIDPtr(pr.RecalculationOfPaymentRequestID),
		RejectionReason:                 pr.RejectionReason,
		Status:                          ghcmessages.PaymentRequestStatus(pr.Status),
		ETag:                            etag.GenerateEtag(pr.UpdatedAt),
		ServiceItems:                    *PaymentServiceItems(&pr.PaymentServiceItems),
		ReviewedAt:                      handlers.FmtDateTimePtr(pr.ReviewedAt),
		ProofOfServiceDocs:              serviceDocs,
		CreatedAt:                       strfmt.DateTime(pr.CreatedAt),
	}, nil
}

// PaymentServiceItem payload
func PaymentServiceItem(ps *models.PaymentServiceItem) *ghcmessages.PaymentServiceItem {
	if ps == nil {
		return nil
	}
	paymentServiceItemParams := PaymentServiceItemParams(&ps.PaymentServiceItemParams)

	return &ghcmessages.PaymentServiceItem{
		ID:                       *handlers.FmtUUID(ps.ID),
		MtoServiceItemID:         *handlers.FmtUUID(ps.MTOServiceItemID),
		MtoServiceItemCode:       string(ps.MTOServiceItem.ReService.Code),
		MtoServiceItemName:       ps.MTOServiceItem.ReService.Name,
		MtoShipmentType:          ghcmessages.MTOShipmentType(ps.MTOServiceItem.MTOShipment.ShipmentType),
		MtoShipmentID:            handlers.FmtUUIDPtr(ps.MTOServiceItem.MTOShipmentID),
		CreatedAt:                strfmt.DateTime(ps.CreatedAt),
		PriceCents:               handlers.FmtCost(ps.PriceCents),
		RejectionReason:          ps.RejectionReason,
		Status:                   ghcmessages.PaymentServiceItemStatus(ps.Status),
		ReferenceID:              ps.ReferenceID,
		ETag:                     etag.GenerateEtag(ps.UpdatedAt),
		PaymentServiceItemParams: *paymentServiceItemParams,
	}
}

// PaymentServiceItems payload
func PaymentServiceItems(paymentServiceItems *models.PaymentServiceItems) *ghcmessages.PaymentServiceItems {
	payload := make(ghcmessages.PaymentServiceItems, len(*paymentServiceItems))
	for i, m := range *paymentServiceItems {
		copyOfPaymentServiceItem := m // Make copy to avoid implicit memory aliasing of items from a range statement.
		payload[i] = PaymentServiceItem(&copyOfPaymentServiceItem)
	}
	return &payload
}

// PaymentServiceItemParam payload
func PaymentServiceItemParam(paymentServiceItemParam models.PaymentServiceItemParam) *ghcmessages.PaymentServiceItemParam {
	return &ghcmessages.PaymentServiceItemParam{
		ID:                   strfmt.UUID(paymentServiceItemParam.ID.String()),
		PaymentServiceItemID: strfmt.UUID(paymentServiceItemParam.PaymentServiceItemID.String()),
		Key:                  ghcmessages.ServiceItemParamName(paymentServiceItemParam.ServiceItemParamKey.Key),
		Value:                paymentServiceItemParam.Value,
		Type:                 ghcmessages.ServiceItemParamType(paymentServiceItemParam.ServiceItemParamKey.Type),
		Origin:               ghcmessages.ServiceItemParamOrigin(paymentServiceItemParam.ServiceItemParamKey.Origin),
		ETag:                 etag.GenerateEtag(paymentServiceItemParam.UpdatedAt),
	}
}

// PaymentServiceItemParams payload
func PaymentServiceItemParams(paymentServiceItemParams *models.PaymentServiceItemParams) *ghcmessages.PaymentServiceItemParams {
	if paymentServiceItemParams == nil {
		return nil
	}

	payload := make(ghcmessages.PaymentServiceItemParams, len(*paymentServiceItemParams))

	for i, p := range *paymentServiceItemParams {
		payload[i] = PaymentServiceItemParam(p)
	}
	return &payload
}

func ServiceRequestDoc(serviceRequest models.ServiceRequestDocument, storer storage.FileStorer) (*ghcmessages.ServiceRequestDocument, error) {

	uploads := make([]*ghcmessages.Upload, len(serviceRequest.ServiceRequestDocumentUploads))

	if serviceRequest.ServiceRequestDocumentUploads != nil && len(serviceRequest.ServiceRequestDocumentUploads) > 0 {
		for i, serviceRequestUpload := range serviceRequest.ServiceRequestDocumentUploads {
			url, err := storer.PresignedURL(serviceRequestUpload.Upload.StorageKey, serviceRequestUpload.Upload.ContentType)
			if err != nil {
				return nil, err
			}
			uploads[i] = Upload(storer, serviceRequestUpload.Upload, url)
		}
	}

	return &ghcmessages.ServiceRequestDocument{
		Uploads: uploads,
	}, nil

}

// MTOServiceItemSingleModel payload
func MTOServiceItemSingleModel(s *models.MTOServiceItem) *ghcmessages.MTOServiceItemSingle {
	return &ghcmessages.MTOServiceItemSingle{
		SitPostalCode:            handlers.FmtStringPtr(s.SITPostalCode),
		ApprovedAt:               handlers.FmtDateTimePtr(s.ApprovedAt),
		CreatedAt:                *handlers.FmtDateTime(s.CreatedAt),
		ID:                       *handlers.FmtUUID(s.ID),
		MoveTaskOrderID:          *handlers.FmtUUID(s.MoveTaskOrderID),
		MtoShipmentID:            handlers.FmtUUID(*s.MTOShipmentID),
		PickupPostalCode:         handlers.FmtStringPtr(s.PickupPostalCode),
		ReServiceID:              *handlers.FmtUUID(s.ReServiceID),
		RejectedAt:               handlers.FmtDateTimePtr(s.RejectedAt),
		RejectionReason:          handlers.FmtStringPtr(s.RejectionReason),
		SitCustomerContacted:     handlers.FmtDatePtr(s.SITCustomerContacted),
		SitDepartureDate:         handlers.FmtDateTimePtr(s.SITDepartureDate),
		SitEntryDate:             handlers.FmtDateTimePtr(s.SITEntryDate),
		SitRequestedDelivery:     handlers.FmtDatePtr(s.SITRequestedDelivery),
		Status:                   handlers.FmtString(string(s.Status)),
		UpdatedAt:                *handlers.FmtDateTime(s.UpdatedAt),
		ConvertToCustomerExpense: *handlers.FmtBool(s.CustomerExpense),
		CustomerExpenseReason:    handlers.FmtStringPtr(s.CustomerExpenseReason),
	}
}

// MTOServiceItemModel payload
func MTOServiceItemModel(s *models.MTOServiceItem, storer storage.FileStorer) *ghcmessages.MTOServiceItem {
	if s == nil {
		return nil
	}

	serviceRequestDocs := make(ghcmessages.ServiceRequestDocuments, len(s.ServiceRequestDocuments))

	if s.ServiceRequestDocuments != nil && len(s.ServiceRequestDocuments) > 0 {
		for i, serviceRequest := range s.ServiceRequestDocuments {
			payload, err := ServiceRequestDoc(serviceRequest, storer)
			if err != nil {
				return nil
			}
			serviceRequestDocs[i] = payload
		}
	}

	return &ghcmessages.MTOServiceItem{
		ID:                            handlers.FmtUUID(s.ID),
		MoveTaskOrderID:               handlers.FmtUUID(s.MoveTaskOrderID),
		MtoShipmentID:                 handlers.FmtUUIDPtr(s.MTOShipmentID),
		ReServiceID:                   handlers.FmtUUID(s.ReServiceID),
		ReServiceCode:                 handlers.FmtString(string(s.ReService.Code)),
		ReServiceName:                 handlers.FmtStringPtr(&s.ReService.Name),
		Reason:                        handlers.FmtStringPtr(s.Reason),
		RejectionReason:               handlers.FmtStringPtr(s.RejectionReason),
		PickupPostalCode:              handlers.FmtStringPtr(s.PickupPostalCode),
		SITPostalCode:                 handlers.FmtStringPtr(s.SITPostalCode),
		SitEntryDate:                  handlers.FmtDateTimePtr(s.SITEntryDate),
		SitDepartureDate:              handlers.FmtDateTimePtr(s.SITDepartureDate),
		SitCustomerContacted:          handlers.FmtDatePtr(s.SITCustomerContacted),
		SitRequestedDelivery:          handlers.FmtDatePtr(s.SITRequestedDelivery),
		Status:                        ghcmessages.MTOServiceItemStatus(s.Status),
		Description:                   handlers.FmtStringPtr(s.Description),
		Dimensions:                    MTOServiceItemDimensions(s.Dimensions),
		CustomerContacts:              MTOServiceItemCustomerContacts(s.CustomerContacts),
		SitAddressUpdates:             SITAddressUpdates(s.SITAddressUpdates),
		SitOriginHHGOriginalAddress:   Address(s.SITOriginHHGOriginalAddress),
		SitOriginHHGActualAddress:     Address(s.SITOriginHHGActualAddress),
		SitDestinationOriginalAddress: Address(s.SITDestinationOriginalAddress),
		SitDestinationFinalAddress:    Address(s.SITDestinationFinalAddress),
		EstimatedWeight:               handlers.FmtPoundPtr(s.EstimatedWeight),
		CreatedAt:                     strfmt.DateTime(s.CreatedAt),
		ApprovedAt:                    handlers.FmtDateTimePtr(s.ApprovedAt),
		RejectedAt:                    handlers.FmtDateTimePtr(s.RejectedAt),
		ETag:                          etag.GenerateEtag(s.UpdatedAt),
		ServiceRequestDocuments:       serviceRequestDocs,
		ConvertToCustomerExpense:      *handlers.FmtBool(s.CustomerExpense),
		CustomerExpenseReason:         handlers.FmtStringPtr(s.CustomerExpenseReason),
		SitDeliveryMiles:              handlers.FmtIntPtrToInt64(s.SITDeliveryMiles),
	}
}

// MTOServiceItemModels payload
func MTOServiceItemModels(s models.MTOServiceItems, storer storage.FileStorer) ghcmessages.MTOServiceItems {
	serviceItems := ghcmessages.MTOServiceItems{}
	for _, item := range s {
		copyOfServiceItem := item // Make copy to avoid implicit memory aliasing of items from a range statement.
		serviceItems = append(serviceItems, MTOServiceItemModel(&copyOfServiceItem, storer))
	}

	return serviceItems
}

// MTOServiceItemDimension payload
func MTOServiceItemDimension(d *models.MTOServiceItemDimension) *ghcmessages.MTOServiceItemDimension {
	return &ghcmessages.MTOServiceItemDimension{
		ID:     *handlers.FmtUUID(d.ID),
		Type:   ghcmessages.DimensionType(d.Type),
		Length: *d.Length.Int32Ptr(),
		Height: *d.Height.Int32Ptr(),
		Width:  *d.Width.Int32Ptr(),
	}
}

// MTOServiceItemDimensions payload
func MTOServiceItemDimensions(d models.MTOServiceItemDimensions) ghcmessages.MTOServiceItemDimensions {
	payload := make(ghcmessages.MTOServiceItemDimensions, len(d))
	for i, item := range d {
		copyOfServiceItem := item // Make copy to avoid implicit memory aliasing of items from a range statement.
		payload[i] = MTOServiceItemDimension(&copyOfServiceItem)
	}
	return payload
}

// MTOServiceItemCustomerContact payload
func MTOServiceItemCustomerContact(c *models.MTOServiceItemCustomerContact) *ghcmessages.MTOServiceItemCustomerContact {
	return &ghcmessages.MTOServiceItemCustomerContact{
		Type:                       ghcmessages.CustomerContactType(c.Type),
		DateOfContact:              *handlers.FmtDate(c.DateOfContact),
		TimeMilitary:               c.TimeMilitary,
		FirstAvailableDeliveryDate: *handlers.FmtDate(c.FirstAvailableDeliveryDate),
	}
}

// MTOServiceItemCustomerContacts payload
func MTOServiceItemCustomerContacts(c models.MTOServiceItemCustomerContacts) ghcmessages.MTOServiceItemCustomerContacts {
	payload := make(ghcmessages.MTOServiceItemCustomerContacts, len(c))
	for i, item := range c {
		copyOfServiceItem := item // Make copy to avoid implicit memory aliasing of items from a range statement.
		payload[i] = MTOServiceItemCustomerContact(&copyOfServiceItem)
	}
	return payload
}

// SITAddressUpdate payload
func SITAddressUpdate(u models.SITAddressUpdate) *ghcmessages.SITAddressUpdate {
	return &ghcmessages.SITAddressUpdate{
		ID:                *handlers.FmtUUID(u.ID),
		MtoServiceItemID:  *handlers.FmtUUID(u.MTOServiceItemID),
		Distance:          handlers.FmtInt64(int64(u.Distance)),
		ContractorRemarks: u.ContractorRemarks,
		OfficeRemarks:     u.OfficeRemarks,
		Status:            u.Status,
		OldAddress:        Address(&u.OldAddress),
		NewAddress:        Address(&u.NewAddress),
		CreatedAt:         strfmt.DateTime(u.CreatedAt),
		UpdatedAt:         strfmt.DateTime(u.UpdatedAt),
		ETag:              etag.GenerateEtag(u.UpdatedAt)}
}

// SITAddressUpdates payload
func SITAddressUpdates(u models.SITAddressUpdates) ghcmessages.SITAddressUpdates {
	payload := make(ghcmessages.SITAddressUpdates, len(u))
	for i, item := range u {
		payload[i] = SITAddressUpdate(item)
	}
	return payload
}

// Upload payload
func Upload(storer storage.FileStorer, upload models.Upload, url string) *ghcmessages.Upload {
	uploadPayload := &ghcmessages.Upload{
		ID:          handlers.FmtUUIDValue(upload.ID),
		Filename:    upload.Filename,
		ContentType: upload.ContentType,
		URL:         strfmt.URI(url),
		Bytes:       upload.Bytes,
		CreatedAt:   strfmt.DateTime(upload.CreatedAt),
		UpdatedAt:   strfmt.DateTime(upload.UpdatedAt),
	}
	tags, err := storer.Tags(upload.StorageKey)
	if err != nil || len(tags) == 0 {
		uploadPayload.Status = "PROCESSING"
	} else {
		uploadPayload.Status = tags["av-status"]
	}
	return uploadPayload
}

// Upload payload for when a Proof of Service doc is designated as a weight ticket
// This adds an isWeightTicket key to the payload for the UI to use
func WeightTicketUpload(storer storage.FileStorer, upload models.Upload, url string, isWeightTicket bool) *ghcmessages.Upload {
	uploadPayload := &ghcmessages.Upload{
		ID:             handlers.FmtUUIDValue(upload.ID),
		Filename:       upload.Filename,
		ContentType:    upload.ContentType,
		URL:            strfmt.URI(url),
		Bytes:          upload.Bytes,
		CreatedAt:      strfmt.DateTime(upload.CreatedAt),
		UpdatedAt:      strfmt.DateTime(upload.UpdatedAt),
		IsWeightTicket: isWeightTicket,
	}
	tags, err := storer.Tags(upload.StorageKey)
	if err != nil || len(tags) == 0 {
		uploadPayload.Status = "PROCESSING"
	} else {
		uploadPayload.Status = tags["av-status"]
	}
	return uploadPayload
}

// ProofOfServiceDoc payload from model
func ProofOfServiceDoc(proofOfService models.ProofOfServiceDoc, storer storage.FileStorer) (*ghcmessages.ProofOfServiceDoc, error) {

	uploads := make([]*ghcmessages.Upload, len(proofOfService.PrimeUploads))
	if proofOfService.PrimeUploads != nil && len(proofOfService.PrimeUploads) > 0 {
		for i, primeUpload := range proofOfService.PrimeUploads {
			url, err := storer.PresignedURL(primeUpload.Upload.StorageKey, primeUpload.Upload.ContentType)
			if err != nil {
				return nil, err
			}
			// if the doc is a weight ticket then we need to return a different payload so the UI can differentiate
			weightTicket := proofOfService.IsWeightTicket
			if weightTicket {
				uploads[i] = WeightTicketUpload(storer, primeUpload.Upload, url, proofOfService.IsWeightTicket)
			} else {
				uploads[i] = Upload(storer, primeUpload.Upload, url)
			}
		}
	}

	return &ghcmessages.ProofOfServiceDoc{
		IsWeightTicket: proofOfService.IsWeightTicket,
		Uploads:        uploads,
	}, nil
}

func PayloadForUploadModel(
	storer storage.FileStorer,
	upload models.Upload,
	url string,
) *ghcmessages.Upload {
	uploadPayload := &ghcmessages.Upload{
		ID:          handlers.FmtUUIDValue(upload.ID),
		Filename:    upload.Filename,
		ContentType: upload.ContentType,
		URL:         strfmt.URI(url),
		Bytes:       upload.Bytes,
		CreatedAt:   strfmt.DateTime(upload.CreatedAt),
		UpdatedAt:   strfmt.DateTime(upload.UpdatedAt),
	}
	tags, err := storer.Tags(upload.StorageKey)
	if err != nil || len(tags) == 0 {
		uploadPayload.Status = "PROCESSING"
	} else {
		uploadPayload.Status = tags["av-status"]
	}
	return uploadPayload
}

func PayloadForDocumentModel(storer storage.FileStorer, document models.Document) (*ghcmessages.Document, error) {
	uploads := make([]*ghcmessages.Upload, len(document.UserUploads))
	for i, userUpload := range document.UserUploads {
		if userUpload.Upload.ID == uuid.Nil {
			return nil, errors.New("no uploads for user")
		}
		url, err := storer.PresignedURL(userUpload.Upload.StorageKey, userUpload.Upload.ContentType)
		if err != nil {
			return nil, err
		}

		uploadPayload := PayloadForUploadModel(storer, userUpload.Upload, url)
		uploads[i] = uploadPayload
	}

	documentPayload := &ghcmessages.Document{
		ID:              handlers.FmtUUID(document.ID),
		ServiceMemberID: handlers.FmtUUID(document.ServiceMemberID),
		Uploads:         uploads,
	}
	return documentPayload, nil
}

// In the TOO queue response we only want to count shipments in these statuses (excluding draft and cancelled)
// For the Services Counseling queue we will find the earliest move date from shipments in these statuses
func queueIncludeShipmentStatus(status models.MTOShipmentStatus) bool {
	return status == models.MTOShipmentStatusSubmitted ||
		status == models.MTOShipmentStatusApproved ||
		status == models.MTOShipmentStatusDiversionRequested ||
		status == models.MTOShipmentStatusCancellationRequested
}

// QueueMoves payload
func QueueMoves(moves []models.Move) *ghcmessages.QueueMoves {
	queueMoves := make(ghcmessages.QueueMoves, len(moves))
	for i, move := range moves {
		customer := move.Orders.ServiceMember

		var validMTOShipments []models.MTOShipment
		var earliestRequestedPickup *time.Time
		// we can't easily modify our sql query to find the earliest shipment pickup date so we must do it here
		for _, shipment := range move.MTOShipments {
			if queueIncludeShipmentStatus(shipment.Status) && shipment.DeletedAt == nil {
				earliestDateInCurrentShipment := findEarliestDateForRequestedMoveDate(shipment)
				if earliestRequestedPickup == nil || (earliestDateInCurrentShipment != nil && earliestDateInCurrentShipment.Before(*earliestRequestedPickup)) {
					earliestRequestedPickup = earliestDateInCurrentShipment
				}

				validMTOShipments = append(validMTOShipments, shipment)
			}
		}

		var deptIndicator ghcmessages.DeptIndicator
		if move.Orders.DepartmentIndicator != nil {
			deptIndicator = ghcmessages.DeptIndicator(*move.Orders.DepartmentIndicator)
		}

		var gbloc ghcmessages.GBLOC
		if move.Status == models.MoveStatusNeedsServiceCounseling {
			gbloc = ghcmessages.GBLOC(*move.Orders.OriginDutyLocationGBLOC)
		} else if len(move.ShipmentGBLOC) > 0 {
			// There is a Pop bug that prevents us from using a has_one association for
			// Move.ShipmentGBLOC, so we have to treat move.ShipmentGBLOC as an array, even
			// though there can never be more than one GBLOC for a move.
			if move.ShipmentGBLOC[0].GBLOC != nil {
				gbloc = ghcmessages.GBLOC(*move.ShipmentGBLOC[0].GBLOC)
			}
		} else {
			// If the move's first shipment doesn't have a pickup address (like with an NTS-Release),
			// we need to fall back to the origin duty location GBLOC.  If that's not available for
			// some reason, then we should get the empty string (no GBLOC).
			gbloc = ghcmessages.GBLOC(*move.Orders.OriginDutyLocationGBLOC)
		}
		var closeoutLocation string
		if move.CloseoutOffice != nil {
			closeoutLocation = move.CloseoutOffice.Name
		}
		var closeoutInitiated time.Time
		for _, shipment := range move.MTOShipments {
			if shipment.PPMShipment != nil && shipment.PPMShipment.SubmittedAt != nil {
				if closeoutInitiated.Before(*shipment.PPMShipment.SubmittedAt) {
					closeoutInitiated = *shipment.PPMShipment.SubmittedAt
				}
			}
		}

		queueMoves[i] = &ghcmessages.QueueMove{
			Customer:                Customer(&customer),
			Status:                  ghcmessages.MoveStatus(move.Status),
			ID:                      *handlers.FmtUUID(move.ID),
			Locator:                 move.Locator,
			SubmittedAt:             handlers.FmtDateTimePtr(move.SubmittedAt),
			AppearedInTooAt:         handlers.FmtDateTimePtr(findLastSentToTOO(move)),
			RequestedMoveDate:       handlers.FmtDatePtr(earliestRequestedPickup),
			DepartmentIndicator:     &deptIndicator,
			ShipmentsCount:          int64(len(validMTOShipments)),
			OriginDutyLocation:      DutyLocation(move.Orders.OriginDutyLocation),
			DestinationDutyLocation: DutyLocation(&move.Orders.NewDutyLocation),
			OriginGBLOC:             gbloc,
			PpmType:                 move.PPMType,
			CloseoutInitiated:       handlers.FmtDateTimePtr(&closeoutInitiated),
			CloseoutLocation:        &closeoutLocation,
			OrderType:               (*string)(move.Orders.OrdersType.Pointer()),
		}
	}
	return &queueMoves
}

func findLastSentToTOO(move models.Move) (latestOccurance *time.Time) {
	possibleValues := [3]*time.Time{move.SubmittedAt, move.ServiceCounselingCompletedAt, move.ApprovalsRequestedAt}
	for _, time := range possibleValues {
		if time != nil && (latestOccurance == nil || time.After(*latestOccurance)) {
			latestOccurance = time
		}
	}
	return latestOccurance
}

func findEarliestDateForRequestedMoveDate(shipment models.MTOShipment) (earliestDate *time.Time) {
	var possibleValues []*time.Time

	if shipment.RequestedPickupDate != nil {
		possibleValues = append(possibleValues, shipment.RequestedPickupDate)
	}
	if shipment.RequestedDeliveryDate != nil {
		possibleValues = append(possibleValues, shipment.RequestedDeliveryDate)
	}
	if shipment.PPMShipment != nil {
		possibleValues = append(possibleValues, &shipment.PPMShipment.ExpectedDepartureDate)
	}

	for _, date := range possibleValues {
		if earliestDate == nil || date.Before(*earliestDate) {
			earliestDate = date
		}
	}

	return earliestDate
}

var (
	// QueuePaymentRequestPaymentRequested status payment requested
	QueuePaymentRequestPaymentRequested = "Payment requested"
	// QueuePaymentRequestReviewed status Payment request reviewed
	QueuePaymentRequestReviewed = "Reviewed"
	// QueuePaymentRequestRejected status Payment request rejected
	QueuePaymentRequestRejected = "Rejected"
	// QueuePaymentRequestPaid status PaymentRequest paid
	QueuePaymentRequestPaid = "Paid"
	// QueuePaymentRequestDeprecated status PaymentRequest deprecated
	QueuePaymentRequestDeprecated = "Deprecated"
	// QueuePaymentRequestError status PaymentRequest error
	QueuePaymentRequestError = "Error"
)

// This is a helper function to calculate the inferred status needed for QueuePaymentRequest payload
func queuePaymentRequestStatus(paymentRequest models.PaymentRequest) string {
	// If a payment request is in the PENDING state, let's use the term 'payment requested'
	if paymentRequest.Status == models.PaymentRequestStatusPending {
		return QueuePaymentRequestPaymentRequested
	}

	// If a payment request is either reviewed, sent_to_gex or recieved_by_gex then we'll use 'reviewed'
	if paymentRequest.Status == models.PaymentRequestStatusSentToGex ||
		paymentRequest.Status == models.PaymentRequestStatusReceivedByGex ||
		paymentRequest.Status == models.PaymentRequestStatusReviewed {
		return QueuePaymentRequestReviewed
	}

	if paymentRequest.Status == models.PaymentRequestStatusReviewedAllRejected {
		return QueuePaymentRequestRejected
	}

	if paymentRequest.Status == models.PaymentRequestStatusPaid {
		return QueuePaymentRequestPaid
	}

	if paymentRequest.Status == models.PaymentRequestStatusDeprecated {
		return QueuePaymentRequestDeprecated
	}

	return QueuePaymentRequestError

}

// QueuePaymentRequests payload
func QueuePaymentRequests(paymentRequests *models.PaymentRequests) *ghcmessages.QueuePaymentRequests {
	queuePaymentRequests := make(ghcmessages.QueuePaymentRequests, len(*paymentRequests))

	for i, paymentRequest := range *paymentRequests {
		moveTaskOrder := paymentRequest.MoveTaskOrder
		orders := moveTaskOrder.Orders
		var gbloc ghcmessages.GBLOC
		if moveTaskOrder.ShipmentGBLOC[0].GBLOC != nil {
			gbloc = ghcmessages.GBLOC(*moveTaskOrder.ShipmentGBLOC[0].GBLOC)
		}

		queuePaymentRequests[i] = &ghcmessages.QueuePaymentRequest{
			ID:                 *handlers.FmtUUID(paymentRequest.ID),
			MoveID:             *handlers.FmtUUID(moveTaskOrder.ID),
			Customer:           Customer(&orders.ServiceMember),
			Status:             ghcmessages.QueuePaymentRequestStatus(queuePaymentRequestStatus(paymentRequest)),
			Age:                math.Ceil(time.Since(paymentRequest.CreatedAt).Hours() / 24.0),
			SubmittedAt:        *handlers.FmtDateTime(paymentRequest.CreatedAt), // RequestedAt does not seem to be populated
			Locator:            moveTaskOrder.Locator,
			OriginGBLOC:        gbloc,
			OriginDutyLocation: DutyLocation(orders.OriginDutyLocation),
			OrderType:          (*string)(orders.OrdersType.Pointer()),
		}

		if orders.DepartmentIndicator != nil {
			deptIndicator := ghcmessages.DeptIndicator(*orders.DepartmentIndicator)
			queuePaymentRequests[i].DepartmentIndicator = &deptIndicator
		}
	}

	return &queuePaymentRequests
}

// Reweigh payload
func Reweigh(reweigh *models.Reweigh, _ *ghcmessages.SITStatus) *ghcmessages.Reweigh {
	if reweigh == nil || reweigh.ID == uuid.Nil {
		return nil
	}
	payload := &ghcmessages.Reweigh{
		ID:                     strfmt.UUID(reweigh.ID.String()),
		RequestedAt:            strfmt.DateTime(reweigh.RequestedAt),
		RequestedBy:            ghcmessages.ReweighRequester(reweigh.RequestedBy),
		VerificationReason:     reweigh.VerificationReason,
		Weight:                 handlers.FmtPoundPtr(reweigh.Weight),
		VerificationProvidedAt: handlers.FmtDateTimePtr(reweigh.VerificationProvidedAt),
		ShipmentID:             strfmt.UUID(reweigh.ShipmentID.String()),
	}

	return payload
}

// SearchMoves payload
func SearchMoves(appCtx appcontext.AppContext, moves models.Moves) *ghcmessages.SearchMoves {
	searchMoves := make(ghcmessages.SearchMoves, len(moves))
	for i, move := range moves {
		customer := move.Orders.ServiceMember

		numShipments := 0
		for _, shipment := range move.MTOShipments {
			if shipment.Status != models.MTOShipmentStatusDraft {
				numShipments++
			}
		}

		var pickupDate, deliveryDate *strfmt.Date

		if numShipments > 0 && move.MTOShipments[0].ScheduledPickupDate != nil {
			pickupDate = handlers.FmtDatePtr(move.MTOShipments[0].ScheduledPickupDate)
		} else {
			pickupDate = nil
		}

		if numShipments > 0 && move.MTOShipments[0].ScheduledDeliveryDate != nil {
			deliveryDate = handlers.FmtDatePtr(move.MTOShipments[0].ScheduledDeliveryDate)
		} else {
			deliveryDate = nil
		}

		var originGBLOC ghcmessages.GBLOC
		if move.Status == models.MoveStatusNeedsServiceCounseling {
			originGBLOC = ghcmessages.GBLOC(*move.Orders.OriginDutyLocationGBLOC)
		} else if len(move.ShipmentGBLOC) > 0 {
			// There is a Pop bug that prevents us from using a has_one association for
			// Move.ShipmentGBLOC, so we have to treat move.ShipmentGBLOC as an array, even
			// though there can never be more than one GBLOC for a move.
			if move.ShipmentGBLOC[0].GBLOC != nil {
				originGBLOC = ghcmessages.GBLOC(*move.ShipmentGBLOC[0].GBLOC)
			}
		} else {
			// If the move's first shipment doesn't have a pickup address (like with an NTS-Release),
			// we need to fall back to the origin duty location GBLOC.  If that's not available for
			// some reason, then we should get the empty string (no GBLOC).
			originGBLOC = ghcmessages.GBLOC(*move.Orders.OriginDutyLocationGBLOC)
		}

		var destinationGBLOC ghcmessages.GBLOC
		var PostalCodeToGBLOC models.PostalCodeToGBLOC
		var err error
		if numShipments > 0 && move.MTOShipments[0].DestinationAddress != nil {
			PostalCodeToGBLOC, err = models.FetchGBLOCForPostalCode(appCtx.DB(), move.MTOShipments[0].DestinationAddress.PostalCode)
		} else {
			// If the move has no shipments or the shipment has no destination address fall back to the origin duty location GBLOC
			PostalCodeToGBLOC, err = models.FetchGBLOCForPostalCode(appCtx.DB(), move.Orders.NewDutyLocation.Address.PostalCode)
		}

		if err != nil {
			destinationGBLOC = *ghcmessages.NewGBLOC("")
		} else {
			destinationGBLOC = ghcmessages.GBLOC(PostalCodeToGBLOC.GBLOC)
		}

		searchMoves[i] = &ghcmessages.SearchMove{
			FirstName:                         customer.FirstName,
			LastName:                          customer.LastName,
			DodID:                             customer.Edipi,
			Branch:                            customer.Affiliation.String(),
			Status:                            ghcmessages.MoveStatus(move.Status),
			ID:                                *handlers.FmtUUID(move.ID),
			Locator:                           move.Locator,
			ShipmentsCount:                    int64(numShipments),
			OriginDutyLocationPostalCode:      move.Orders.OriginDutyLocation.Address.PostalCode,
			DestinationDutyLocationPostalCode: move.Orders.NewDutyLocation.Address.PostalCode,
			OrderType:                         string(move.Orders.OrdersType),
			RequestedPickupDate:               pickupDate,
			RequestedDeliveryDate:             deliveryDate,
			OriginGBLOC:                       originGBLOC,
			DestinationGBLOC:                  destinationGBLOC,
		}
	}
	return &searchMoves
}

func SearchMovesWithPaymentRequestAttributes(moves models.Moves, ProvidedStatusParameters []string) *ghcmessages.SearchMoves {
	var searchMoves ghcmessages.SearchMoves
	for _, move := range moves {
		customer := move.Orders.ServiceMember

		numShipments := 0

		for _, shipment := range move.MTOShipments {
			if shipment.Status != models.MTOShipmentStatusDraft {
				numShipments++
			}
		}
		for _, PaymentAttribute := range move.PaymentRequests {
			// If status parameters are provided, and PRQ status does not match status parameters, then skip adding this payment request to the payload.
			// This is due to a bug in the search query if a move contains multiple payment requests of different status.
			StatusProvidedButPRQSNotMatch := len(ProvidedStatusParameters) > 0 && !slices.Contains(ProvidedStatusParameters, PaymentAttribute.Status.String())
			if !(StatusProvidedButPRQSNotMatch) {
				tempMove := ghcmessages.SearchMove{
					FirstName:                         customer.FirstName,
					LastName:                          customer.LastName,
					DodID:                             customer.Edipi,
					Branch:                            customer.Affiliation.String(),
					Status:                            ghcmessages.MoveStatus(PaymentAttribute.Status),
					ID:                                *handlers.FmtUUID(move.ID),
					Locator:                           move.Locator,
					ShipmentsCount:                    int64(numShipments),
					OriginDutyLocationPostalCode:      move.Orders.OriginDutyLocation.Address.PostalCode,
					DestinationDutyLocationPostalCode: move.Orders.NewDutyLocation.Address.PostalCode,
				}
				searchMoves = append(searchMoves, &tempMove)
			}

		}

	}
	return &searchMoves
}

// ShipmentPaymentSITBalance payload
func ShipmentPaymentSITBalance(shipmentSITBalance *services.ShipmentPaymentSITBalance) *ghcmessages.ShipmentPaymentSITBalance {
	if shipmentSITBalance == nil {
		return nil
	}

	payload := &ghcmessages.ShipmentPaymentSITBalance{
		PendingBilledStartDate:  handlers.FmtDate(shipmentSITBalance.PendingBilledStartDate),
		PendingBilledEndDate:    handlers.FmtDate(shipmentSITBalance.PendingBilledEndDate),
		PendingSITDaysInvoiced:  int64(shipmentSITBalance.PendingSITDaysInvoiced),
		PreviouslyBilledDays:    handlers.FmtIntPtrToInt64(shipmentSITBalance.PreviouslyBilledDays),
		PreviouslyBilledEndDate: handlers.FmtDatePtr(shipmentSITBalance.PreviouslyBilledEndDate),
		ShipmentID:              *handlers.FmtUUID(shipmentSITBalance.ShipmentID),
		TotalSITDaysAuthorized:  int64(shipmentSITBalance.TotalSITDaysAuthorized),
		TotalSITDaysRemaining:   int64(shipmentSITBalance.TotalSITDaysRemaining),
		TotalSITEndDate:         handlers.FmtDate(shipmentSITBalance.TotalSITEndDate),
	}

	return payload
}

// ShipmentsPaymentSITBalance payload
func ShipmentsPaymentSITBalance(shipmentsSITBalance []services.ShipmentPaymentSITBalance) ghcmessages.ShipmentsPaymentSITBalance {
	if len(shipmentsSITBalance) == 0 {
		return nil
	}

	payload := make(ghcmessages.ShipmentsPaymentSITBalance, len(shipmentsSITBalance))
	for i, shipmentSITBalance := range shipmentsSITBalance {
		shipmentSITBalanceCopy := shipmentSITBalance
		payload[i] = ShipmentPaymentSITBalance(&shipmentSITBalanceCopy)
	}

	return payload
}<|MERGE_RESOLUTION|>--- conflicted
+++ resolved
@@ -830,13 +830,8 @@
 		SecondaryDestinationPostalCode: ppmShipment.SecondaryDestinationPostalCode,
 		ActualDestinationPostalCode:    ppmShipment.ActualDestinationPostalCode,
 		SitExpected:                    ppmShipment.SITExpected,
-<<<<<<< HEAD
-=======
-		PickupAddress:                  Address(ppmShipment.PickupAddress),
-		DestinationAddress:             Address(ppmShipment.DestinationAddress),
 		HasSecondaryPickupAddress:      ppmShipment.HasSecondaryPickupAddress,
 		HasSecondaryDestinationAddress: ppmShipment.HasSecondaryDestinationAddress,
->>>>>>> c5a90cdd
 		EstimatedWeight:                handlers.FmtPoundPtr(ppmShipment.EstimatedWeight),
 		HasProGear:                     ppmShipment.HasProGear,
 		ProGearWeight:                  handlers.FmtPoundPtr(ppmShipment.ProGearWeight),
