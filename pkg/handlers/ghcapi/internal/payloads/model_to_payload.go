package payloads

import (
	"encoding/json"
	"errors"
	"math"
	"time"

	"github.com/go-openapi/strfmt"
	"github.com/go-openapi/swag"
	"github.com/gofrs/uuid"
	"go.uber.org/zap"

	"github.com/transcom/mymove/pkg/appcontext"
	"github.com/transcom/mymove/pkg/etag"
	"github.com/transcom/mymove/pkg/gen/ghcmessages"
	"github.com/transcom/mymove/pkg/handlers"
	"github.com/transcom/mymove/pkg/models"
	"github.com/transcom/mymove/pkg/services"
	mtoshipment "github.com/transcom/mymove/pkg/services/mto_shipment"
	"github.com/transcom/mymove/pkg/storage"
	"github.com/transcom/mymove/pkg/unit"
)

// Contractor payload
func Contractor(contractor *models.Contractor) *ghcmessages.Contractor {
	if contractor == nil {
		return nil
	}

	payload := &ghcmessages.Contractor{
		ID:             strfmt.UUID(contractor.ID.String()),
		ContractNumber: contractor.ContractNumber,
		Name:           contractor.Name,
		Type:           contractor.Type,
	}

	return payload
}

func OfficeUser(officeUser *models.OfficeUser) *ghcmessages.LockedOfficeUser {
	if officeUser != nil {
		payload := ghcmessages.LockedOfficeUser{
			FirstName:              officeUser.FirstName,
			LastName:               officeUser.LastName,
			TransportationOfficeID: *handlers.FmtUUID(officeUser.TransportationOfficeID),
			TransportationOffice:   TransportationOffice(&officeUser.TransportationOffice),
		}
		return &payload
	}
	return nil
}

// Move payload
func Move(move *models.Move) *ghcmessages.Move {
	if move == nil {
		return nil
	}
	// Adds shipmentGBLOC to be used for TOO/TIO's origin GBLOC
	var gbloc ghcmessages.GBLOC
	if len(move.ShipmentGBLOC) > 0 && move.ShipmentGBLOC[0].GBLOC != nil {
		gbloc = ghcmessages.GBLOC(*move.ShipmentGBLOC[0].GBLOC)
	} else if move.Orders.OriginDutyLocationGBLOC != nil {
		gbloc = ghcmessages.GBLOC(*move.Orders.OriginDutyLocationGBLOC)
	}

	payload := &ghcmessages.Move{
		ID:                           strfmt.UUID(move.ID.String()),
		AvailableToPrimeAt:           handlers.FmtDateTimePtr(move.AvailableToPrimeAt),
		ContractorID:                 handlers.FmtUUIDPtr(move.ContractorID),
		Contractor:                   Contractor(move.Contractor),
		Locator:                      move.Locator,
		OrdersID:                     strfmt.UUID(move.OrdersID.String()),
		Orders:                       Order(&move.Orders),
		ReferenceID:                  handlers.FmtStringPtr(move.ReferenceID),
		Status:                       ghcmessages.MoveStatus(move.Status),
		ExcessWeightQualifiedAt:      handlers.FmtDateTimePtr(move.ExcessWeightQualifiedAt),
		BillableWeightsReviewedAt:    handlers.FmtDateTimePtr(move.BillableWeightsReviewedAt),
		CreatedAt:                    strfmt.DateTime(move.CreatedAt),
		SubmittedAt:                  handlers.FmtDateTimePtr(move.SubmittedAt),
		ApprovalsRequestedAt:         handlers.FmtDateTimePtr(move.ApprovalsRequestedAt),
		UpdatedAt:                    strfmt.DateTime(move.UpdatedAt),
		ETag:                         etag.GenerateEtag(move.UpdatedAt),
		ServiceCounselingCompletedAt: handlers.FmtDateTimePtr(move.ServiceCounselingCompletedAt),
		ExcessWeightAcknowledgedAt:   handlers.FmtDateTimePtr(move.ExcessWeightAcknowledgedAt),
		TioRemarks:                   handlers.FmtStringPtr(move.TIORemarks),
		FinancialReviewFlag:          move.FinancialReviewFlag,
		FinancialReviewRemarks:       move.FinancialReviewRemarks,
		CloseoutOfficeID:             handlers.FmtUUIDPtr(move.CloseoutOfficeID),
		CloseoutOffice:               TransportationOffice(move.CloseoutOffice),
		ShipmentGBLOC:                gbloc,
		LockedByOfficeUserID:         handlers.FmtUUIDPtr(move.LockedByOfficeUserID),
		LockedByOfficeUser:           OfficeUser(move.LockedByOfficeUser),
		LockExpiresAt:                handlers.FmtDateTimePtr(move.LockExpiresAt),
	}

	return payload
}

// ListMove payload
func ListMove(move *models.Move) *ghcmessages.ListPrimeMove {
	if move == nil {
		return nil
	}
	payload := &ghcmessages.ListPrimeMove{
		ID:                 strfmt.UUID(move.ID.String()),
		MoveCode:           move.Locator,
		CreatedAt:          strfmt.DateTime(move.CreatedAt),
		AvailableToPrimeAt: handlers.FmtDateTimePtr(move.AvailableToPrimeAt),
		OrderID:            strfmt.UUID(move.OrdersID.String()),
		ReferenceID:        *move.ReferenceID,
		UpdatedAt:          strfmt.DateTime(move.UpdatedAt),
		ETag:               etag.GenerateEtag(move.UpdatedAt),
		OrderType:          string(move.Orders.OrdersType),
	}

	if move.PPMType != nil {
		payload.PpmType = *move.PPMType
	}

	return payload
}

// ListMoves payload
func ListMoves(moves *models.Moves) []*ghcmessages.ListPrimeMove {
	listMoves := make(ghcmessages.ListPrimeMoves, len(*moves))

	for i, move := range *moves {
		// Create a local copy of the loop variable
		moveCopy := move
		listMoves[i] = ListMove(&moveCopy)
	}
	return listMoves
}

// CustomerSupportRemark payload
func CustomerSupportRemark(customerSupportRemark *models.CustomerSupportRemark) *ghcmessages.CustomerSupportRemark {
	if customerSupportRemark == nil {
		return nil
	}
	id := strfmt.UUID(customerSupportRemark.ID.String())
	moveID := strfmt.UUID(customerSupportRemark.MoveID.String())
	officeUserID := strfmt.UUID(customerSupportRemark.OfficeUserID.String())

	payload := &ghcmessages.CustomerSupportRemark{
		Content:             &customerSupportRemark.Content,
		ID:                  &id,
		CreatedAt:           strfmt.DateTime(customerSupportRemark.CreatedAt),
		UpdatedAt:           strfmt.DateTime(customerSupportRemark.UpdatedAt),
		MoveID:              &moveID,
		OfficeUserEmail:     customerSupportRemark.OfficeUser.Email,
		OfficeUserFirstName: customerSupportRemark.OfficeUser.FirstName,
		OfficeUserID:        &officeUserID,
		OfficeUserLastName:  customerSupportRemark.OfficeUser.LastName,
	}
	return payload
}

// CustomerSupportRemarks payload
func CustomerSupportRemarks(customerSupportRemarks models.CustomerSupportRemarks) ghcmessages.CustomerSupportRemarks {
	payload := make(ghcmessages.CustomerSupportRemarks, len(customerSupportRemarks))
	for i, v := range customerSupportRemarks {
		customerSupportRemark := v
		payload[i] = CustomerSupportRemark(&customerSupportRemark)
	}
	return payload
}

// EvaluationReportList payload
func EvaluationReportList(evaluationReports models.EvaluationReports) ghcmessages.EvaluationReportList {
	payload := make(ghcmessages.EvaluationReportList, len(evaluationReports))
	for i, v := range evaluationReports {
		evaluationReport := v
		payload[i] = EvaluationReport(&evaluationReport)
	}
	return payload
}

func ReportViolations(reportViolations models.ReportViolations) ghcmessages.ReportViolations {
	payload := make(ghcmessages.ReportViolations, len(reportViolations))
	for i, v := range reportViolations {
		reportViolation := v
		payload[i] = ReportViolation(&reportViolation)
	}
	return payload
}

func EvaluationReportOfficeUser(officeUser models.OfficeUser) ghcmessages.EvaluationReportOfficeUser {
	payload := ghcmessages.EvaluationReportOfficeUser{
		Email:     officeUser.Email,
		FirstName: officeUser.FirstName,
		ID:        strfmt.UUID(officeUser.ID.String()),
		LastName:  officeUser.LastName,
		Phone:     officeUser.Telephone,
	}
	return payload
}

// EvaluationReport payload
func EvaluationReport(evaluationReport *models.EvaluationReport) *ghcmessages.EvaluationReport {
	if evaluationReport == nil {
		return nil
	}
	id := *handlers.FmtUUID(evaluationReport.ID)
	moveID := *handlers.FmtUUID(evaluationReport.MoveID)
	shipmentID := handlers.FmtUUIDPtr(evaluationReport.ShipmentID)

	var inspectionType *ghcmessages.EvaluationReportInspectionType
	if evaluationReport.InspectionType != nil {
		tempInspectionType := ghcmessages.EvaluationReportInspectionType(*evaluationReport.InspectionType)
		inspectionType = &tempInspectionType
	}
	var location *ghcmessages.EvaluationReportLocation
	if evaluationReport.Location != nil {
		tempLocation := ghcmessages.EvaluationReportLocation(*evaluationReport.Location)
		location = &tempLocation
	}
	reportType := ghcmessages.EvaluationReportType(evaluationReport.Type)

	evaluationReportOfficeUserPayload := EvaluationReportOfficeUser(evaluationReport.OfficeUser)

	var timeDepart *string
	if evaluationReport.TimeDepart != nil {
		td := evaluationReport.TimeDepart.Format(timeHHMMFormat)
		timeDepart = &td
	}

	var evalStart *string
	if evaluationReport.EvalStart != nil {
		es := evaluationReport.EvalStart.Format(timeHHMMFormat)
		evalStart = &es
	}

	var evalEnd *string
	if evaluationReport.EvalEnd != nil {
		ee := evaluationReport.EvalEnd.Format(timeHHMMFormat)
		evalEnd = &ee
	}

	payload := &ghcmessages.EvaluationReport{
		CreatedAt:                          strfmt.DateTime(evaluationReport.CreatedAt),
		ID:                                 id,
		InspectionDate:                     handlers.FmtDatePtr(evaluationReport.InspectionDate),
		InspectionType:                     inspectionType,
		Location:                           location,
		LocationDescription:                evaluationReport.LocationDescription,
		MoveID:                             moveID,
		ObservedShipmentPhysicalPickupDate: handlers.FmtDatePtr(evaluationReport.ObservedShipmentPhysicalPickupDate),
		ObservedShipmentDeliveryDate:       handlers.FmtDatePtr(evaluationReport.ObservedShipmentDeliveryDate),
		Remarks:                            evaluationReport.Remarks,
		ShipmentID:                         shipmentID,
		SubmittedAt:                        handlers.FmtDateTimePtr(evaluationReport.SubmittedAt),
		TimeDepart:                         timeDepart,
		EvalStart:                          evalStart,
		EvalEnd:                            evalEnd,
		Type:                               reportType,
		ViolationsObserved:                 evaluationReport.ViolationsObserved,
		MoveReferenceID:                    evaluationReport.Move.ReferenceID,
		OfficeUser:                         &evaluationReportOfficeUserPayload,
		SeriousIncident:                    evaluationReport.SeriousIncident,
		SeriousIncidentDesc:                evaluationReport.SeriousIncidentDesc,
		ObservedClaimsResponseDate:         handlers.FmtDatePtr(evaluationReport.ObservedClaimsResponseDate),
		ObservedPickupDate:                 handlers.FmtDatePtr(evaluationReport.ObservedPickupDate),
		ObservedPickupSpreadStartDate:      handlers.FmtDatePtr(evaluationReport.ObservedPickupSpreadStartDate),
		ObservedPickupSpreadEndDate:        handlers.FmtDatePtr(evaluationReport.ObservedPickupSpreadEndDate),
		ObservedDeliveryDate:               handlers.FmtDatePtr(evaluationReport.ObservedDeliveryDate),
		ETag:                               etag.GenerateEtag(evaluationReport.UpdatedAt),
		UpdatedAt:                          strfmt.DateTime(evaluationReport.UpdatedAt),
		ReportViolations:                   ReportViolations(evaluationReport.ReportViolations),
	}
	return payload
}

// PWSViolationItem payload
func PWSViolationItem(violation *models.PWSViolation) *ghcmessages.PWSViolation {
	if violation == nil {
		return nil
	}

	payload := &ghcmessages.PWSViolation{
		ID:                   strfmt.UUID(violation.ID.String()),
		DisplayOrder:         int64(violation.DisplayOrder),
		ParagraphNumber:      violation.ParagraphNumber,
		Title:                violation.Title,
		Category:             string(violation.Category),
		SubCategory:          violation.SubCategory,
		RequirementSummary:   violation.RequirementSummary,
		RequirementStatement: violation.RequirementStatement,
		IsKpi:                violation.IsKpi,
		AdditionalDataElem:   violation.AdditionalDataElem,
	}

	return payload
}

// PWSViolations payload
func PWSViolations(violations models.PWSViolations) ghcmessages.PWSViolations {
	payload := make(ghcmessages.PWSViolations, len(violations))

	for i, v := range violations {
		violation := v
		payload[i] = PWSViolationItem(&violation)
	}
	return payload
}

func ReportViolation(reportViolation *models.ReportViolation) *ghcmessages.ReportViolation {
	if reportViolation == nil {
		return nil
	}
	id := *handlers.FmtUUID(reportViolation.ID)
	violationID := *handlers.FmtUUID(reportViolation.ViolationID)
	reportID := *handlers.FmtUUID(reportViolation.ReportID)

	payload := &ghcmessages.ReportViolation{
		ID:          id,
		ViolationID: violationID,
		ReportID:    reportID,
		Violation:   PWSViolationItem(&reportViolation.Violation),
	}
	return payload
}

// TransportationOffice payload
func TransportationOffice(office *models.TransportationOffice) *ghcmessages.TransportationOffice {
	if office == nil || office.ID == uuid.Nil {
		return nil
	}

	phoneLines := []string{}
	for _, phoneLine := range office.PhoneLines {
		if phoneLine.Type == "voice" {
			phoneLines = append(phoneLines, phoneLine.Number)
		}
	}

	payload := &ghcmessages.TransportationOffice{
		ID:         handlers.FmtUUID(office.ID),
		CreatedAt:  handlers.FmtDateTime(office.CreatedAt),
		UpdatedAt:  handlers.FmtDateTime(office.UpdatedAt),
		Name:       models.StringPointer(office.Name),
		Gbloc:      office.Gbloc,
		Address:    Address(&office.Address),
		PhoneLines: phoneLines,
	}
	return payload
}

func TransportationOffices(transportationOffices models.TransportationOffices) ghcmessages.TransportationOffices {
	payload := make(ghcmessages.TransportationOffices, len(transportationOffices))

	for i, to := range transportationOffices {
		transportationOffice := to
		payload[i] = TransportationOffice(&transportationOffice)
	}
	return payload
}

// MoveHistory payload
func MoveHistory(logger *zap.Logger, moveHistory *models.MoveHistory) *ghcmessages.MoveHistory {
	payload := &ghcmessages.MoveHistory{
		HistoryRecords: moveHistoryRecords(logger, moveHistory.AuditHistories),
		ID:             strfmt.UUID(moveHistory.ID.String()),
		Locator:        moveHistory.Locator,
		ReferenceID:    moveHistory.ReferenceID,
	}

	return payload
}

// MoveAuditHistory payload
func MoveAuditHistory(logger *zap.Logger, auditHistory models.AuditHistory) *ghcmessages.MoveAuditHistory {

	payload := &ghcmessages.MoveAuditHistory{
		Action:               auditHistory.Action,
		ActionTstampClk:      strfmt.DateTime(auditHistory.ActionTstampClk),
		ActionTstampStm:      strfmt.DateTime(auditHistory.ActionTstampStm),
		ActionTstampTx:       strfmt.DateTime(auditHistory.ActionTstampTx),
		ChangedValues:        removeEscapeJSONtoObject(logger, auditHistory.ChangedData),
		OldValues:            removeEscapeJSONtoObject(logger, auditHistory.OldData),
		EventName:            auditHistory.EventName,
		ID:                   strfmt.UUID(auditHistory.ID.String()),
		ObjectID:             handlers.FmtUUIDPtr(auditHistory.ObjectID),
		RelID:                auditHistory.RelID,
		SessionUserID:        handlers.FmtUUIDPtr(auditHistory.SessionUserID),
		SessionUserFirstName: auditHistory.SessionUserFirstName,
		SessionUserLastName:  auditHistory.SessionUserLastName,
		SessionUserEmail:     auditHistory.SessionUserEmail,
		SessionUserTelephone: auditHistory.SessionUserTelephone,
		Context:              removeEscapeJSONtoArray(logger, auditHistory.Context),
		ContextID:            auditHistory.ContextID,
		StatementOnly:        auditHistory.StatementOnly,
		TableName:            auditHistory.AuditedTable,
		SchemaName:           auditHistory.SchemaName,
		TransactionID:        auditHistory.TransactionID,
	}

	return payload
}

func removeEscapeJSONtoObject(logger *zap.Logger, data *string) map[string]interface{} {
	var result map[string]interface{}
	if data == nil || *data == "" {
		return result
	}
	var byteData = []byte(*data)

	err := json.Unmarshal(byteData, &result)

	if err != nil {
		logger.Error("error unmarshalling the escaped json to object", zap.Error(err))
	}

	return result

}

func removeEscapeJSONtoArray(logger *zap.Logger, data *string) []map[string]string {
	var result []map[string]string
	if data == nil || *data == "" {
		return result
	}
	var byteData = []byte(*data)

	err := json.Unmarshal(byteData, &result)

	if err != nil {
		logger.Error("error unmarshalling the escaped json to array", zap.Error(err))
	}

	return result
}

func moveHistoryRecords(logger *zap.Logger, auditHistories models.AuditHistories) ghcmessages.MoveAuditHistories {
	payload := make(ghcmessages.MoveAuditHistories, len(auditHistories))

	for i, a := range auditHistories {
		payload[i] = MoveAuditHistory(logger, a)
	}
	return payload
}

// MoveTaskOrder payload
func MoveTaskOrder(moveTaskOrder *models.Move) *ghcmessages.MoveTaskOrder {
	if moveTaskOrder == nil {
		return nil
	}

	payload := &ghcmessages.MoveTaskOrder{
		ID:                 strfmt.UUID(moveTaskOrder.ID.String()),
		CreatedAt:          strfmt.DateTime(moveTaskOrder.CreatedAt),
		AvailableToPrimeAt: handlers.FmtDateTimePtr(moveTaskOrder.AvailableToPrimeAt),
		OrderID:            strfmt.UUID(moveTaskOrder.OrdersID.String()),
		ReferenceID:        *moveTaskOrder.ReferenceID,
		UpdatedAt:          strfmt.DateTime(moveTaskOrder.UpdatedAt),
		ETag:               etag.GenerateEtag(moveTaskOrder.UpdatedAt),
		Locator:            moveTaskOrder.Locator,
	}
	return payload
}

// Customer payload
func Customer(customer *models.ServiceMember) *ghcmessages.Customer {
	if customer == nil {
		return nil
	}

	payload := ghcmessages.Customer{
		Agency:             swag.StringValue((*string)(customer.Affiliation)),
		CurrentAddress:     Address(customer.ResidentialAddress),
		DodID:              swag.StringValue(customer.Edipi),
		Email:              customer.PersonalEmail,
		FirstName:          swag.StringValue(customer.FirstName),
		ID:                 strfmt.UUID(customer.ID.String()),
		LastName:           swag.StringValue(customer.LastName),
		Phone:              customer.Telephone,
		Suffix:             customer.Suffix,
		MiddleName:         customer.MiddleName,
		UserID:             strfmt.UUID(customer.UserID.String()),
		ETag:               etag.GenerateEtag(customer.UpdatedAt),
		BackupContact:      BackupContact(customer.BackupContacts),
		BackupAddress:      Address(customer.BackupMailingAddress),
		SecondaryTelephone: customer.SecondaryTelephone,
		PhoneIsPreferred:   swag.BoolValue(customer.PhoneIsPreferred),
		EmailIsPreferred:   swag.BoolValue(customer.EmailIsPreferred),
		CacValidated:       &customer.CacValidated,
	}
	return &payload
}

func CreatedCustomer(sm *models.ServiceMember, oktaUser *models.CreatedOktaUser, backupContact *models.BackupContact) *ghcmessages.CreatedCustomer {
	if sm == nil || oktaUser == nil || backupContact == nil {
		return nil
	}

	bc := &ghcmessages.BackupContact{
		Name:  &backupContact.Name,
		Email: &backupContact.Email,
		Phone: backupContact.Phone,
	}

	payload := ghcmessages.CreatedCustomer{
		ID:                 strfmt.UUID(sm.ID.String()),
		UserID:             strfmt.UUID(sm.UserID.String()),
		OktaID:             oktaUser.ID,
		OktaEmail:          oktaUser.Profile.Email,
		Affiliation:        swag.StringValue((*string)(sm.Affiliation)),
		Edipi:              sm.Edipi,
		FirstName:          swag.StringValue(sm.FirstName),
		MiddleName:         sm.MiddleName,
		LastName:           swag.StringValue(sm.LastName),
		Suffix:             sm.Suffix,
		ResidentialAddress: Address(sm.ResidentialAddress),
		BackupAddress:      Address(sm.BackupMailingAddress),
		PersonalEmail:      *sm.PersonalEmail,
		Telephone:          sm.Telephone,
		SecondaryTelephone: sm.SecondaryTelephone,
		PhoneIsPreferred:   swag.BoolValue(sm.PhoneIsPreferred),
		EmailIsPreferred:   swag.BoolValue(sm.EmailIsPreferred),
		BackupContact:      bc,
		CacValidated:       swag.BoolValue(&sm.CacValidated),
	}
	return &payload
}

// Order payload
func Order(order *models.Order) *ghcmessages.Order {
	if order == nil {
		return nil
	}
	if order.ID == uuid.Nil {
		return nil
	}

	destinationDutyLocation := DutyLocation(&order.NewDutyLocation)
	originDutyLocation := DutyLocation(order.OriginDutyLocation)
	if order.Grade != nil && order.Entitlement != nil {
		order.Entitlement.SetWeightAllotment(string(*order.Grade))
	}
	entitlements := Entitlement(order.Entitlement)

	var deptIndicator ghcmessages.DeptIndicator
	if order.DepartmentIndicator != nil {
		deptIndicator = ghcmessages.DeptIndicator(*order.DepartmentIndicator)
	}

	var ordersTypeDetail ghcmessages.OrdersTypeDetail
	if order.OrdersTypeDetail != nil {
		ordersTypeDetail = ghcmessages.OrdersTypeDetail(*order.OrdersTypeDetail)
	}

	var grade ghcmessages.Grade
	if order.Grade != nil {
		grade = ghcmessages.Grade(*order.Grade)
	}
	//
	var affiliation ghcmessages.Affiliation
	if order.ServiceMember.Affiliation != nil {
		affiliation = ghcmessages.Affiliation(*order.ServiceMember.Affiliation)
	}

	var moveCode string
	var moveTaskOrderID strfmt.UUID
	if order.Moves != nil && len(order.Moves) > 0 {
		moveCode = order.Moves[0].Locator
		moveTaskOrderID = strfmt.UUID(order.Moves[0].ID.String())
	}

	payload := ghcmessages.Order{
		DestinationDutyLocation:        destinationDutyLocation,
		Entitlement:                    entitlements,
		Grade:                          &grade,
		OrderNumber:                    order.OrdersNumber,
		OrderTypeDetail:                &ordersTypeDetail,
		ID:                             strfmt.UUID(order.ID.String()),
		OriginDutyLocation:             originDutyLocation,
		ETag:                           etag.GenerateEtag(order.UpdatedAt),
		Agency:                         &affiliation,
		CustomerID:                     strfmt.UUID(order.ServiceMemberID.String()),
		Customer:                       Customer(&order.ServiceMember),
		FirstName:                      swag.StringValue(order.ServiceMember.FirstName),
		LastName:                       swag.StringValue(order.ServiceMember.LastName),
		ReportByDate:                   strfmt.Date(order.ReportByDate),
		DateIssued:                     strfmt.Date(order.IssueDate),
		OrderType:                      ghcmessages.OrdersType(order.OrdersType),
		DepartmentIndicator:            &deptIndicator,
		Tac:                            handlers.FmtStringPtr(order.TAC),
		Sac:                            handlers.FmtStringPtr(order.SAC),
		NtsTac:                         handlers.FmtStringPtr(order.NtsTAC),
		NtsSac:                         handlers.FmtStringPtr(order.NtsSAC),
		SupplyAndServicesCostEstimate:  order.SupplyAndServicesCostEstimate,
		PackingAndShippingInstructions: order.PackingAndShippingInstructions,
		MethodOfPayment:                order.MethodOfPayment,
		Naics:                          order.NAICS,
		UploadedOrderID:                strfmt.UUID(order.UploadedOrdersID.String()),
		UploadedAmendedOrderID:         handlers.FmtUUIDPtr(order.UploadedAmendedOrdersID),
		AmendedOrdersAcknowledgedAt:    handlers.FmtDateTimePtr(order.AmendedOrdersAcknowledgedAt),
		MoveCode:                       moveCode,
		MoveTaskOrderID:                moveTaskOrderID,
		OriginDutyLocationGBLOC:        ghcmessages.GBLOC(swag.StringValue(order.OriginDutyLocationGBLOC)),
	}

	return &payload
}

// Entitlement payload
func Entitlement(entitlement *models.Entitlement) *ghcmessages.Entitlements {
	if entitlement == nil {
		return nil
	}
	var proGearWeight, proGearWeightSpouse, totalWeight int64
	proGearWeight = int64(entitlement.ProGearWeight)
	proGearWeightSpouse = int64(entitlement.ProGearWeightSpouse)

	if weightAllotment := entitlement.WeightAllotment(); weightAllotment != nil {
		if *entitlement.DependentsAuthorized {
			totalWeight = int64(weightAllotment.TotalWeightSelfPlusDependents)
		} else {
			totalWeight = int64(weightAllotment.TotalWeightSelf)
		}
	}
	var authorizedWeight *int64
	if entitlement.AuthorizedWeight() != nil {
		aw := int64(*entitlement.AuthorizedWeight())
		authorizedWeight = &aw
	}
	var sit *int64
	if entitlement.StorageInTransit != nil {
		sitValue := int64(*entitlement.StorageInTransit)
		sit = &sitValue
	}
	var totalDependents int64
	if entitlement.TotalDependents != nil {
		totalDependents = int64(*entitlement.TotalDependents)
	}
	requiredMedicalEquipmentWeight := int64(entitlement.RequiredMedicalEquipmentWeight)
	gunSafe := entitlement.GunSafe
	return &ghcmessages.Entitlements{
		ID:                             strfmt.UUID(entitlement.ID.String()),
		AuthorizedWeight:               authorizedWeight,
		DependentsAuthorized:           entitlement.DependentsAuthorized,
		NonTemporaryStorage:            entitlement.NonTemporaryStorage,
		PrivatelyOwnedVehicle:          entitlement.PrivatelyOwnedVehicle,
		ProGearWeight:                  proGearWeight,
		ProGearWeightSpouse:            proGearWeightSpouse,
		StorageInTransit:               sit,
		TotalDependents:                totalDependents,
		TotalWeight:                    totalWeight,
		RequiredMedicalEquipmentWeight: requiredMedicalEquipmentWeight,
		OrganizationalClothingAndIndividualEquipment: entitlement.OrganizationalClothingAndIndividualEquipment,
		GunSafe: gunSafe,
		ETag:    etag.GenerateEtag(entitlement.UpdatedAt),
	}
}

// DutyLocation payload
func DutyLocation(dutyLocation *models.DutyLocation) *ghcmessages.DutyLocation {
	if dutyLocation == nil {
		return nil
	}
	address := Address(&dutyLocation.Address)
	payload := ghcmessages.DutyLocation{
		Address:   address,
		AddressID: address.ID,
		ID:        strfmt.UUID(dutyLocation.ID.String()),
		Name:      dutyLocation.Name,
		ETag:      etag.GenerateEtag(dutyLocation.UpdatedAt),
	}
	return &payload
}

// Address payload
func Address(address *models.Address) *ghcmessages.Address {
	if address == nil {
		return nil
	}
	return &ghcmessages.Address{
		ID:             strfmt.UUID(address.ID.String()),
		StreetAddress1: &address.StreetAddress1,
		StreetAddress2: address.StreetAddress2,
		StreetAddress3: address.StreetAddress3,
		City:           &address.City,
		State:          &address.State,
		PostalCode:     &address.PostalCode,
		Country:        address.Country,
		County:         &address.County,
		ETag:           etag.GenerateEtag(address.UpdatedAt),
	}
}

// StorageFacility payload
func StorageFacility(storageFacility *models.StorageFacility) *ghcmessages.StorageFacility {
	if storageFacility == nil {
		return nil
	}

	payload := ghcmessages.StorageFacility{
		ID:           strfmt.UUID(storageFacility.ID.String()),
		FacilityName: storageFacility.FacilityName,
		Address:      Address(&storageFacility.Address),
		LotNumber:    storageFacility.LotNumber,
		Phone:        storageFacility.Phone,
		Email:        storageFacility.Email,
		ETag:         etag.GenerateEtag(storageFacility.UpdatedAt),
	}

	return &payload
}

// BackupContact payload
func BackupContact(contacts models.BackupContacts) *ghcmessages.BackupContact {
	if len(contacts) == 0 {
		return nil
	}
	var name, email, phone string

	if len(contacts) != 0 {
		contact := contacts[0]
		name = contact.Name
		email = contact.Email
		phone = ""
		contactPhone := contact.Phone
		if contactPhone != nil {
			phone = *contactPhone
		}
	}

	return &ghcmessages.BackupContact{
		Name:  &name,
		Email: &email,
		Phone: &phone,
	}
}

// SITDurationUpdate payload
func SITDurationUpdate(sitDurationUpdate *models.SITDurationUpdate) *ghcmessages.SITExtension {
	if sitDurationUpdate == nil {
		return nil
	}
	payload := &ghcmessages.SITExtension{
		ID:                strfmt.UUID(sitDurationUpdate.ID.String()),
		ETag:              etag.GenerateEtag(sitDurationUpdate.UpdatedAt),
		MtoShipmentID:     strfmt.UUID(sitDurationUpdate.MTOShipmentID.String()),
		RequestReason:     string(sitDurationUpdate.RequestReason),
		RequestedDays:     int64(sitDurationUpdate.RequestedDays),
		Status:            string(sitDurationUpdate.Status),
		CreatedAt:         strfmt.DateTime(sitDurationUpdate.CreatedAt),
		UpdatedAt:         strfmt.DateTime(sitDurationUpdate.UpdatedAt),
		ApprovedDays:      handlers.FmtIntPtrToInt64(sitDurationUpdate.ApprovedDays),
		ContractorRemarks: handlers.FmtStringPtr(sitDurationUpdate.ContractorRemarks),
		DecisionDate:      handlers.FmtDateTimePtr(sitDurationUpdate.DecisionDate),
		OfficeRemarks:     handlers.FmtStringPtr(sitDurationUpdate.OfficeRemarks),
	}

	return payload
}

// SITDurationUpdates payload
func SITDurationUpdates(sitDurationUpdates *models.SITDurationUpdates) *ghcmessages.SITExtensions {
	payload := make(ghcmessages.SITExtensions, len(*sitDurationUpdates))

	if len(*sitDurationUpdates) > 0 {
		for i, m := range *sitDurationUpdates {
			copyOfSITDurationUpdate := m // Make copy to avoid implicit memory aliasing of items from a range statement.
			payload[i] = SITDurationUpdate(&copyOfSITDurationUpdate)
		}
		// Reversing the SIT duration updates as they are saved in the order
		// they are created and we want to always display them in the reverse
		// order.
		for i, j := 0, len(payload)-1; i < j; i, j = i+1, j-1 {
			payload[i], payload[j] = payload[j], payload[i]
		}
	}
	return &payload
}

func currentSIT(currentSIT *services.CurrentSIT) *ghcmessages.SITStatusCurrentSIT {
	if currentSIT == nil {
		return nil
	}
	return &ghcmessages.SITStatusCurrentSIT{
		ServiceItemID:        *handlers.FmtUUID(currentSIT.ServiceItemID),
		Location:             currentSIT.Location,
		DaysInSIT:            handlers.FmtIntPtrToInt64(&currentSIT.DaysInSIT),
		SitEntryDate:         handlers.FmtDate(currentSIT.SITEntryDate),
		SitDepartureDate:     handlers.FmtDatePtr(currentSIT.SITDepartureDate),
		SitAuthorizedEndDate: handlers.FmtDate(currentSIT.SITAuthorizedEndDate),
		SitCustomerContacted: handlers.FmtDatePtr(currentSIT.SITCustomerContacted),
		SitRequestedDelivery: handlers.FmtDatePtr(currentSIT.SITRequestedDelivery),
	}
}

// SITStatus payload
func SITStatus(shipmentSITStatuses *services.SITStatus, storer storage.FileStorer) *ghcmessages.SITStatus {
	if shipmentSITStatuses == nil {
		return nil
	}
	payload := &ghcmessages.SITStatus{
		PastSITServiceItems:      MTOServiceItemModels(shipmentSITStatuses.PastSITs, storer),
		TotalSITDaysUsed:         handlers.FmtIntPtrToInt64(&shipmentSITStatuses.TotalSITDaysUsed),
		TotalDaysRemaining:       handlers.FmtIntPtrToInt64(&shipmentSITStatuses.TotalDaysRemaining),
		CalculatedTotalDaysInSIT: handlers.FmtIntPtrToInt64(&shipmentSITStatuses.CalculatedTotalDaysInSIT),
		CurrentSIT:               currentSIT(shipmentSITStatuses.CurrentSIT),
	}

	return payload
}

// SITStatuses payload
func SITStatuses(shipmentSITStatuses map[string]services.SITStatus, storer storage.FileStorer) map[string]*ghcmessages.SITStatus {
	sitStatuses := map[string]*ghcmessages.SITStatus{}
	if len(shipmentSITStatuses) == 0 {
		return sitStatuses
	}

	for _, sitStatus := range shipmentSITStatuses {
		copyOfSITStatus := sitStatus
		sitStatuses[sitStatus.ShipmentID.String()] = SITStatus(&copyOfSITStatus, storer)
	}

	return sitStatuses
}

// PPMShipment payload
func PPMShipment(_ storage.FileStorer, ppmShipment *models.PPMShipment) *ghcmessages.PPMShipment {
	if ppmShipment == nil || ppmShipment.ID.IsNil() {
		return nil
	}

	payloadPPMShipment := &ghcmessages.PPMShipment{
		ID:                             *handlers.FmtUUID(ppmShipment.ID),
		ShipmentID:                     *handlers.FmtUUID(ppmShipment.ShipmentID),
		CreatedAt:                      strfmt.DateTime(ppmShipment.CreatedAt),
		UpdatedAt:                      strfmt.DateTime(ppmShipment.UpdatedAt),
		Status:                         ghcmessages.PPMShipmentStatus(ppmShipment.Status),
		ExpectedDepartureDate:          handlers.FmtDate(ppmShipment.ExpectedDepartureDate),
		ActualMoveDate:                 handlers.FmtDatePtr(ppmShipment.ActualMoveDate),
		SubmittedAt:                    handlers.FmtDateTimePtr(ppmShipment.SubmittedAt),
		ReviewedAt:                     handlers.FmtDateTimePtr(ppmShipment.ReviewedAt),
		ApprovedAt:                     handlers.FmtDateTimePtr(ppmShipment.ApprovedAt),
		PickupPostalCode:               &ppmShipment.PickupPostalCode,
		PickupAddress:                  Address(ppmShipment.PickupAddress),
		DestinationAddress:             Address(ppmShipment.DestinationAddress),
		SecondaryPickupPostalCode:      ppmShipment.SecondaryPickupPostalCode,
		ActualPickupPostalCode:         ppmShipment.ActualPickupPostalCode,
		DestinationPostalCode:          &ppmShipment.DestinationPostalCode,
		SecondaryDestinationPostalCode: ppmShipment.SecondaryDestinationPostalCode,
		ActualDestinationPostalCode:    ppmShipment.ActualDestinationPostalCode,
		SitExpected:                    ppmShipment.SITExpected,
		HasSecondaryPickupAddress:      ppmShipment.HasSecondaryPickupAddress,
		HasSecondaryDestinationAddress: ppmShipment.HasSecondaryDestinationAddress,
		EstimatedWeight:                handlers.FmtPoundPtr(ppmShipment.EstimatedWeight),
		HasProGear:                     ppmShipment.HasProGear,
		ProGearWeight:                  handlers.FmtPoundPtr(ppmShipment.ProGearWeight),
		SpouseProGearWeight:            handlers.FmtPoundPtr(ppmShipment.SpouseProGearWeight),
		EstimatedIncentive:             handlers.FmtCost(ppmShipment.EstimatedIncentive),
		HasRequestedAdvance:            ppmShipment.HasRequestedAdvance,
		AdvanceAmountRequested:         handlers.FmtCost(ppmShipment.AdvanceAmountRequested),
		HasReceivedAdvance:             ppmShipment.HasReceivedAdvance,
		AdvanceAmountReceived:          handlers.FmtCost(ppmShipment.AdvanceAmountReceived),
		SitEstimatedWeight:             handlers.FmtPoundPtr(ppmShipment.SITEstimatedWeight),
		SitEstimatedEntryDate:          handlers.FmtDatePtr(ppmShipment.SITEstimatedEntryDate),
		SitEstimatedDepartureDate:      handlers.FmtDatePtr(ppmShipment.SITEstimatedDepartureDate),
		SitEstimatedCost:               handlers.FmtCost(ppmShipment.SITEstimatedCost),
		ETag:                           etag.GenerateEtag(ppmShipment.UpdatedAt),
	}

	if ppmShipment.SITLocation != nil {
		sitLocation := ghcmessages.SITLocationType(*ppmShipment.SITLocation)
		payloadPPMShipment.SitLocation = &sitLocation
	}

	if ppmShipment.AdvanceStatus != nil {
		advanceStatus := ghcmessages.PPMAdvanceStatus(*ppmShipment.AdvanceStatus)
		payloadPPMShipment.AdvanceStatus = &advanceStatus
	}

	if ppmShipment.W2Address != nil {
		payloadPPMShipment.W2Address = Address(ppmShipment.W2Address)
	}

	if ppmShipment.SecondaryPickupAddress != nil {
		payloadPPMShipment.SecondaryPickupAddress = Address(ppmShipment.SecondaryPickupAddress)
	}

	if ppmShipment.SecondaryDestinationAddress != nil {
		payloadPPMShipment.SecondaryDestinationAddress = Address(ppmShipment.SecondaryDestinationAddress)
	}

	return payloadPPMShipment
}

// ProGearWeightTickets sets up a ProGearWeightTicket slice for the api using model data.
func ProGearWeightTickets(storer storage.FileStorer, proGearWeightTickets models.ProgearWeightTickets) []*ghcmessages.ProGearWeightTicket {
	payload := make([]*ghcmessages.ProGearWeightTicket, len(proGearWeightTickets))
	for i, proGearWeightTicket := range proGearWeightTickets {
		copyOfProGearWeightTicket := proGearWeightTicket
		proGearWeightTicketPayload := ProGearWeightTicket(storer, &copyOfProGearWeightTicket)
		payload[i] = proGearWeightTicketPayload
	}
	return payload
}

// ProGearWeightTicket payload
func ProGearWeightTicket(storer storage.FileStorer, progear *models.ProgearWeightTicket) *ghcmessages.ProGearWeightTicket {
	ppmShipmentID := strfmt.UUID(progear.PPMShipmentID.String())

	document, err := PayloadForDocumentModel(storer, progear.Document)
	if err != nil {
		return nil
	}

	payload := &ghcmessages.ProGearWeightTicket{
		ID:               strfmt.UUID(progear.ID.String()),
		PpmShipmentID:    ppmShipmentID,
		CreatedAt:        *handlers.FmtDateTime(progear.CreatedAt),
		UpdatedAt:        *handlers.FmtDateTime(progear.UpdatedAt),
		DocumentID:       *handlers.FmtUUID(progear.DocumentID),
		Document:         document,
		Weight:           handlers.FmtPoundPtr(progear.Weight),
		BelongsToSelf:    progear.BelongsToSelf,
		HasWeightTickets: progear.HasWeightTickets,
		Description:      progear.Description,
		ETag:             etag.GenerateEtag(progear.UpdatedAt),
	}

	if progear.Status != nil {
		status := ghcmessages.OmittablePPMDocumentStatus(*progear.Status)
		payload.Status = &status
	}

	if progear.Reason != nil {
		reason := ghcmessages.PPMDocumentStatusReason(*progear.Reason)
		payload.Reason = &reason
	}

	return payload
}

// MovingExpense payload
func MovingExpense(storer storage.FileStorer, movingExpense *models.MovingExpense) *ghcmessages.MovingExpense {

	document, err := PayloadForDocumentModel(storer, movingExpense.Document)
	if err != nil {
		return nil
	}

	payload := &ghcmessages.MovingExpense{
		ID:             *handlers.FmtUUID(movingExpense.ID),
		PpmShipmentID:  *handlers.FmtUUID(movingExpense.PPMShipmentID),
		DocumentID:     *handlers.FmtUUID(movingExpense.DocumentID),
		Document:       document,
		CreatedAt:      strfmt.DateTime(movingExpense.CreatedAt),
		UpdatedAt:      strfmt.DateTime(movingExpense.UpdatedAt),
		Description:    movingExpense.Description,
		PaidWithGtcc:   movingExpense.PaidWithGTCC,
		Amount:         handlers.FmtCost(movingExpense.Amount),
		MissingReceipt: movingExpense.MissingReceipt,
		ETag:           etag.GenerateEtag(movingExpense.UpdatedAt),
	}
	if movingExpense.MovingExpenseType != nil {
		movingExpenseType := ghcmessages.OmittableMovingExpenseType(*movingExpense.MovingExpenseType)
		payload.MovingExpenseType = &movingExpenseType
	}

	if movingExpense.Status != nil {
		status := ghcmessages.OmittablePPMDocumentStatus(*movingExpense.Status)
		payload.Status = &status
	}

	if movingExpense.Reason != nil {
		reason := ghcmessages.PPMDocumentStatusReason(*movingExpense.Reason)
		payload.Reason = &reason
	}

	if movingExpense.SITStartDate != nil {
		payload.SitStartDate = handlers.FmtDatePtr(movingExpense.SITStartDate)
	}

	if movingExpense.SITEndDate != nil {
		payload.SitEndDate = handlers.FmtDatePtr(movingExpense.SITEndDate)
	}

	if movingExpense.WeightStored != nil {
		payload.WeightStored = handlers.FmtPoundPtr(movingExpense.WeightStored)
	}

	if movingExpense.SITLocation != nil {
		sitLocation := ghcmessages.SITLocationType(*movingExpense.SITLocation)
		payload.SitLocation = &sitLocation
	}

	return payload
}

func MovingExpenses(storer storage.FileStorer, movingExpenses models.MovingExpenses) []*ghcmessages.MovingExpense {
	payload := make([]*ghcmessages.MovingExpense, len(movingExpenses))
	for i, movingExpense := range movingExpenses {
		copyOfMovingExpense := movingExpense
		payload[i] = MovingExpense(storer, &copyOfMovingExpense)
	}
	return payload
}

func WeightTickets(storer storage.FileStorer, weightTickets models.WeightTickets) []*ghcmessages.WeightTicket {
	payload := make([]*ghcmessages.WeightTicket, len(weightTickets))
	for i, weightTicket := range weightTickets {
		copyOfWeightTicket := weightTicket
		weightTicketPayload := WeightTicket(storer, &copyOfWeightTicket)
		payload[i] = weightTicketPayload
	}
	return payload
}

// WeightTicket payload
func WeightTicket(storer storage.FileStorer, weightTicket *models.WeightTicket) *ghcmessages.WeightTicket {
	ppmShipment := strfmt.UUID(weightTicket.PPMShipmentID.String())

	emptyDocument, err := PayloadForDocumentModel(storer, weightTicket.EmptyDocument)
	if err != nil {
		return nil
	}

	fullDocument, err := PayloadForDocumentModel(storer, weightTicket.FullDocument)
	if err != nil {
		return nil
	}

	proofOfTrailerOwnershipDocument, err := PayloadForDocumentModel(storer, weightTicket.ProofOfTrailerOwnershipDocument)
	if err != nil {
		return nil
	}

	payload := &ghcmessages.WeightTicket{
		ID:                                strfmt.UUID(weightTicket.ID.String()),
		PpmShipmentID:                     ppmShipment,
		CreatedAt:                         *handlers.FmtDateTime(weightTicket.CreatedAt),
		UpdatedAt:                         *handlers.FmtDateTime(weightTicket.UpdatedAt),
		VehicleDescription:                weightTicket.VehicleDescription,
		EmptyWeight:                       handlers.FmtPoundPtr(weightTicket.EmptyWeight),
		MissingEmptyWeightTicket:          weightTicket.MissingEmptyWeightTicket,
		EmptyDocumentID:                   *handlers.FmtUUID(weightTicket.EmptyDocumentID),
		EmptyDocument:                     emptyDocument,
		FullWeight:                        handlers.FmtPoundPtr(weightTicket.FullWeight),
		MissingFullWeightTicket:           weightTicket.MissingFullWeightTicket,
		FullDocumentID:                    *handlers.FmtUUID(weightTicket.FullDocumentID),
		FullDocument:                      fullDocument,
		OwnsTrailer:                       weightTicket.OwnsTrailer,
		TrailerMeetsCriteria:              weightTicket.TrailerMeetsCriteria,
		ProofOfTrailerOwnershipDocumentID: *handlers.FmtUUID(weightTicket.ProofOfTrailerOwnershipDocumentID),
		ProofOfTrailerOwnershipDocument:   proofOfTrailerOwnershipDocument,
		AdjustedNetWeight:                 handlers.FmtPoundPtr(weightTicket.AdjustedNetWeight),
		AllowableWeight:                   handlers.FmtPoundPtr(weightTicket.AllowableWeight),
		NetWeightRemarks:                  weightTicket.NetWeightRemarks,
		ETag:                              etag.GenerateEtag(weightTicket.UpdatedAt),
	}

	if weightTicket.Status != nil {
		status := ghcmessages.OmittablePPMDocumentStatus(*weightTicket.Status)
		payload.Status = &status
	}

	if weightTicket.Reason != nil {
		reason := ghcmessages.PPMDocumentStatusReason(*weightTicket.Reason)
		payload.Reason = &reason
	}

	return payload
}

// PPMDocuments payload
func PPMDocuments(storer storage.FileStorer, ppmDocuments *models.PPMDocuments) *ghcmessages.PPMDocuments {

	if ppmDocuments == nil {
		return nil
	}

	payload := &ghcmessages.PPMDocuments{
		WeightTickets:        WeightTickets(storer, ppmDocuments.WeightTickets),
		MovingExpenses:       MovingExpenses(storer, ppmDocuments.MovingExpenses),
		ProGearWeightTickets: ProGearWeightTickets(storer, ppmDocuments.ProgearWeightTickets),
	}

	return payload
}

// PPMCloseout payload
func PPMCloseout(ppmCloseout *models.PPMCloseout) *ghcmessages.PPMCloseout {
	if ppmCloseout == nil {
		return nil
	}
	payload := &ghcmessages.PPMCloseout{
		ID:                    strfmt.UUID(ppmCloseout.ID.String()),
		PlannedMoveDate:       handlers.FmtDatePtr(ppmCloseout.PlannedMoveDate),
		ActualMoveDate:        handlers.FmtDatePtr(ppmCloseout.ActualMoveDate),
		Miles:                 handlers.FmtIntPtrToInt64(ppmCloseout.Miles),
		EstimatedWeight:       handlers.FmtPoundPtr(ppmCloseout.EstimatedWeight),
		ActualWeight:          handlers.FmtPoundPtr(ppmCloseout.ActualWeight),
		ProGearWeightCustomer: handlers.FmtPoundPtr(ppmCloseout.ProGearWeightCustomer),
		ProGearWeightSpouse:   handlers.FmtPoundPtr(ppmCloseout.ProGearWeightSpouse),
		GrossIncentive:        handlers.FmtCost(ppmCloseout.GrossIncentive),
		Gcc:                   handlers.FmtCost(ppmCloseout.GCC),
		Aoa:                   handlers.FmtCost(ppmCloseout.AOA),
		RemainingIncentive:    handlers.FmtCost(ppmCloseout.RemainingIncentive),
		HaulType:              (*string)(&ppmCloseout.HaulType),
		HaulPrice:             handlers.FmtCost(ppmCloseout.HaulPrice),
		HaulFSC:               handlers.FmtCost(ppmCloseout.HaulFSC),
		Dop:                   handlers.FmtCost(ppmCloseout.DOP),
		Ddp:                   handlers.FmtCost(ppmCloseout.DDP),
		PackPrice:             handlers.FmtCost(ppmCloseout.PackPrice),
		UnpackPrice:           handlers.FmtCost(ppmCloseout.UnpackPrice),
		SITReimbursement:      handlers.FmtCost(ppmCloseout.SITReimbursement),
	}

	return payload
}

// PPMActualWeight payload
func PPMActualWeight(ppmActualWeight *unit.Pound) *ghcmessages.PPMActualWeight {
	if ppmActualWeight == nil {
		return nil
	}
	payload := &ghcmessages.PPMActualWeight{
		ActualWeight: handlers.FmtPoundPtr(ppmActualWeight),
	}

	return payload
}

// ShipmentAddressUpdate payload
func ShipmentAddressUpdate(shipmentAddressUpdate *models.ShipmentAddressUpdate) *ghcmessages.ShipmentAddressUpdate {
	if shipmentAddressUpdate == nil || shipmentAddressUpdate.ID.IsNil() {
		return nil
	}

	payload := &ghcmessages.ShipmentAddressUpdate{
		ID:                    strfmt.UUID(shipmentAddressUpdate.ID.String()),
		ShipmentID:            strfmt.UUID(shipmentAddressUpdate.ShipmentID.String()),
		NewAddress:            Address(&shipmentAddressUpdate.NewAddress),
		OriginalAddress:       Address(&shipmentAddressUpdate.OriginalAddress),
		SitOriginalAddress:    Address(shipmentAddressUpdate.SitOriginalAddress),
		ContractorRemarks:     shipmentAddressUpdate.ContractorRemarks,
		OfficeRemarks:         shipmentAddressUpdate.OfficeRemarks,
		Status:                ghcmessages.ShipmentAddressUpdateStatus(shipmentAddressUpdate.Status),
		NewSitDistanceBetween: handlers.FmtIntPtrToInt64(shipmentAddressUpdate.NewSitDistanceBetween),
		OldSitDistanceBetween: handlers.FmtIntPtrToInt64(shipmentAddressUpdate.OldSitDistanceBetween),
	}

	return payload
}

// MTOShipment payload
func MTOShipment(storer storage.FileStorer, mtoShipment *models.MTOShipment, sitStatusPayload *ghcmessages.SITStatus) *ghcmessages.MTOShipment {

	payload := &ghcmessages.MTOShipment{
		ID:                          strfmt.UUID(mtoShipment.ID.String()),
		MoveTaskOrderID:             strfmt.UUID(mtoShipment.MoveTaskOrderID.String()),
		ShipmentType:                ghcmessages.MTOShipmentType(mtoShipment.ShipmentType),
		Status:                      ghcmessages.MTOShipmentStatus(mtoShipment.Status),
		CounselorRemarks:            mtoShipment.CounselorRemarks,
		CustomerRemarks:             mtoShipment.CustomerRemarks,
		RejectionReason:             mtoShipment.RejectionReason,
		PickupAddress:               Address(mtoShipment.PickupAddress),
		SecondaryDeliveryAddress:    Address(mtoShipment.SecondaryDeliveryAddress),
		SecondaryPickupAddress:      Address(mtoShipment.SecondaryPickupAddress),
		DestinationAddress:          Address(mtoShipment.DestinationAddress),
		HasSecondaryDeliveryAddress: mtoShipment.HasSecondaryDeliveryAddress,
		HasSecondaryPickupAddress:   mtoShipment.HasSecondaryPickupAddress,
		ActualProGearWeight:         handlers.FmtPoundPtr(mtoShipment.ActualProGearWeight),
		ActualSpouseProGearWeight:   handlers.FmtPoundPtr(mtoShipment.ActualSpouseProGearWeight),
		PrimeEstimatedWeight:        handlers.FmtPoundPtr(mtoShipment.PrimeEstimatedWeight),
		PrimeActualWeight:           handlers.FmtPoundPtr(mtoShipment.PrimeActualWeight),
		NtsRecordedWeight:           handlers.FmtPoundPtr(mtoShipment.NTSRecordedWeight),
		MtoAgents:                   *MTOAgents(&mtoShipment.MTOAgents),
		MtoServiceItems:             MTOServiceItemModels(mtoShipment.MTOServiceItems, storer),
		Diversion:                   mtoShipment.Diversion,
		DiversionReason:             mtoShipment.DiversionReason,
		Reweigh:                     Reweigh(mtoShipment.Reweigh, sitStatusPayload),
		CreatedAt:                   strfmt.DateTime(mtoShipment.CreatedAt),
		UpdatedAt:                   strfmt.DateTime(mtoShipment.UpdatedAt),
		ETag:                        etag.GenerateEtag(mtoShipment.UpdatedAt),
		DeletedAt:                   handlers.FmtDateTimePtr(mtoShipment.DeletedAt),
		ApprovedDate:                handlers.FmtDateTimePtr(mtoShipment.ApprovedDate),
		SitDaysAllowance:            handlers.FmtIntPtrToInt64(mtoShipment.SITDaysAllowance),
		SitExtensions:               *SITDurationUpdates(&mtoShipment.SITDurationUpdates),
		BillableWeightCap:           handlers.FmtPoundPtr(mtoShipment.BillableWeightCap),
		BillableWeightJustification: mtoShipment.BillableWeightJustification,
		UsesExternalVendor:          mtoShipment.UsesExternalVendor,
		ServiceOrderNumber:          mtoShipment.ServiceOrderNumber,
		StorageFacility:             StorageFacility(mtoShipment.StorageFacility),
		PpmShipment:                 PPMShipment(storer, mtoShipment.PPMShipment),
		DeliveryAddressUpdate:       ShipmentAddressUpdate(mtoShipment.DeliveryAddressUpdate),
		ShipmentLocator:             handlers.FmtStringPtr(mtoShipment.ShipmentLocator),
	}

	if mtoShipment.Distance != nil {
		payload.Distance = handlers.FmtInt64(int64(*mtoShipment.Distance))
	}

	if sitStatusPayload != nil {
		// If we have a sitStatusPayload, overwrite SitDaysAllowance from the shipment model.
		totalSITAllowance := 0
		if sitStatusPayload.TotalDaysRemaining != nil {
			totalSITAllowance += int(*sitStatusPayload.TotalDaysRemaining)
		}
		if sitStatusPayload.TotalSITDaysUsed != nil {
			totalSITAllowance += int(*sitStatusPayload.TotalSITDaysUsed)
		}
		payload.SitDaysAllowance = handlers.FmtIntPtrToInt64(&totalSITAllowance)
	}

	if mtoShipment.SITDurationUpdates != nil && len(mtoShipment.SITDurationUpdates) > 0 {
		payload.SitExtensions = *SITDurationUpdates(&mtoShipment.SITDurationUpdates)
	}

	if mtoShipment.RequestedPickupDate != nil && !mtoShipment.RequestedPickupDate.IsZero() {
		payload.RequestedPickupDate = handlers.FmtDatePtr(mtoShipment.RequestedPickupDate)
	}

	if mtoShipment.ActualPickupDate != nil && !mtoShipment.ActualPickupDate.IsZero() {
		payload.ActualPickupDate = handlers.FmtDatePtr(mtoShipment.ActualPickupDate)
	}

	if mtoShipment.ActualDeliveryDate != nil && !mtoShipment.ActualDeliveryDate.IsZero() {
		payload.ActualDeliveryDate = handlers.FmtDatePtr(mtoShipment.ActualDeliveryDate)
	}

	if mtoShipment.RequestedDeliveryDate != nil && !mtoShipment.RequestedDeliveryDate.IsZero() {
		payload.RequestedDeliveryDate = handlers.FmtDatePtr(mtoShipment.RequestedDeliveryDate)
	}

	if mtoShipment.RequiredDeliveryDate != nil && !mtoShipment.RequiredDeliveryDate.IsZero() {
		payload.RequiredDeliveryDate = handlers.FmtDatePtr(mtoShipment.RequiredDeliveryDate)
	}

	if mtoShipment.ScheduledPickupDate != nil {
		payload.ScheduledPickupDate = handlers.FmtDatePtr(mtoShipment.ScheduledPickupDate)
	}

	if mtoShipment.ScheduledDeliveryDate != nil {
		payload.ScheduledDeliveryDate = handlers.FmtDatePtr(mtoShipment.ScheduledDeliveryDate)
	}

	if mtoShipment.DestinationType != nil {
		destinationType := ghcmessages.DestinationType(*mtoShipment.DestinationType)
		payload.DestinationType = &destinationType
	}

	if sitStatusPayload != nil {
		payload.SitStatus = sitStatusPayload
	}

	if mtoShipment.TACType != nil {
		tt := ghcmessages.LOAType(*mtoShipment.TACType)
		payload.TacType = &tt
	}

	if mtoShipment.SACType != nil {
		st := ghcmessages.LOAType(*mtoShipment.SACType)
		payload.SacType = &st
	}

	weightsCalculator := mtoshipment.NewShipmentBillableWeightCalculator()
	calculatedWeights := weightsCalculator.CalculateShipmentBillableWeight(mtoShipment)

	// CalculatedBillableWeight is intentionally not a part of the mto_shipments model
	// because we don't want to store a derived value in the database
	payload.CalculatedBillableWeight = handlers.FmtPoundPtr(calculatedWeights.CalculatedBillableWeight)

	return payload
}

// MTOShipments payload
func MTOShipments(storer storage.FileStorer, mtoShipments *models.MTOShipments, sitStatusPayload map[string]*ghcmessages.SITStatus) *ghcmessages.MTOShipments {
	payload := make(ghcmessages.MTOShipments, len(*mtoShipments))

	for i, m := range *mtoShipments {
		copyOfMtoShipment := m // Make copy to avoid implicit memory aliasing of items from a range statement.
		if sitStatus, ok := sitStatusPayload[copyOfMtoShipment.ID.String()]; ok {
			payload[i] = MTOShipment(storer, &copyOfMtoShipment, sitStatus)
		} else {
			payload[i] = MTOShipment(storer, &copyOfMtoShipment, nil)
		}
	}
	return &payload
}

// MTOAgent payload
func MTOAgent(mtoAgent *models.MTOAgent) *ghcmessages.MTOAgent {
	payload := &ghcmessages.MTOAgent{
		ID:            strfmt.UUID(mtoAgent.ID.String()),
		MtoShipmentID: strfmt.UUID(mtoAgent.MTOShipmentID.String()),
		CreatedAt:     strfmt.DateTime(mtoAgent.CreatedAt),
		UpdatedAt:     strfmt.DateTime(mtoAgent.UpdatedAt),
		FirstName:     mtoAgent.FirstName,
		LastName:      mtoAgent.LastName,
		AgentType:     string(mtoAgent.MTOAgentType),
		Email:         mtoAgent.Email,
		Phone:         mtoAgent.Phone,
		ETag:          etag.GenerateEtag(mtoAgent.UpdatedAt),
	}
	return payload
}

// MTOAgents payload
func MTOAgents(mtoAgents *models.MTOAgents) *ghcmessages.MTOAgents {
	payload := make(ghcmessages.MTOAgents, len(*mtoAgents))
	for i, m := range *mtoAgents {
		copyOfMtoAgent := m // Make copy to avoid implicit memory aliasing of items from a range statement.
		payload[i] = MTOAgent(&copyOfMtoAgent)
	}
	return &payload
}

// PaymentRequests payload
func PaymentRequests(prs *models.PaymentRequests, storer storage.FileStorer) (*ghcmessages.PaymentRequests, error) {
	payload := make(ghcmessages.PaymentRequests, len(*prs))

	for i, p := range *prs {
		paymentRequest := p
		pr, err := PaymentRequest(&paymentRequest, storer)
		if err != nil {
			return nil, err
		}
		payload[i] = pr
	}
	return &payload, nil
}

// PaymentRequest payload
func PaymentRequest(pr *models.PaymentRequest, storer storage.FileStorer) (*ghcmessages.PaymentRequest, error) {
	serviceDocs := make(ghcmessages.ProofOfServiceDocs, len(pr.ProofOfServiceDocs))

	if pr.ProofOfServiceDocs != nil && len(pr.ProofOfServiceDocs) > 0 {
		for i, proofOfService := range pr.ProofOfServiceDocs {
			payload, err := ProofOfServiceDoc(proofOfService, storer)
			if err != nil {
				return nil, err
			}
			serviceDocs[i] = payload
		}
	}

	return &ghcmessages.PaymentRequest{
		ID:                              *handlers.FmtUUID(pr.ID),
		IsFinal:                         &pr.IsFinal,
		MoveTaskOrderID:                 *handlers.FmtUUID(pr.MoveTaskOrderID),
		MoveTaskOrder:                   Move(&pr.MoveTaskOrder),
		PaymentRequestNumber:            pr.PaymentRequestNumber,
		RecalculationOfPaymentRequestID: handlers.FmtUUIDPtr(pr.RecalculationOfPaymentRequestID),
		RejectionReason:                 pr.RejectionReason,
		Status:                          ghcmessages.PaymentRequestStatus(pr.Status),
		ETag:                            etag.GenerateEtag(pr.UpdatedAt),
		ServiceItems:                    *PaymentServiceItems(&pr.PaymentServiceItems),
		ReviewedAt:                      handlers.FmtDateTimePtr(pr.ReviewedAt),
		ProofOfServiceDocs:              serviceDocs,
		CreatedAt:                       strfmt.DateTime(pr.CreatedAt),
	}, nil
}

// PaymentServiceItem payload
func PaymentServiceItem(ps *models.PaymentServiceItem) *ghcmessages.PaymentServiceItem {
	if ps == nil {
		return nil
	}
	paymentServiceItemParams := PaymentServiceItemParams(&ps.PaymentServiceItemParams)

	return &ghcmessages.PaymentServiceItem{
		ID:                       *handlers.FmtUUID(ps.ID),
		MtoServiceItemID:         *handlers.FmtUUID(ps.MTOServiceItemID),
		MtoServiceItemCode:       string(ps.MTOServiceItem.ReService.Code),
		MtoServiceItemName:       ps.MTOServiceItem.ReService.Name,
		MtoShipmentType:          ghcmessages.MTOShipmentType(ps.MTOServiceItem.MTOShipment.ShipmentType),
		MtoShipmentID:            handlers.FmtUUIDPtr(ps.MTOServiceItem.MTOShipmentID),
		CreatedAt:                strfmt.DateTime(ps.CreatedAt),
		PriceCents:               handlers.FmtCost(ps.PriceCents),
		RejectionReason:          ps.RejectionReason,
		Status:                   ghcmessages.PaymentServiceItemStatus(ps.Status),
		ReferenceID:              ps.ReferenceID,
		ETag:                     etag.GenerateEtag(ps.UpdatedAt),
		PaymentServiceItemParams: *paymentServiceItemParams,
	}
}

// PaymentServiceItems payload
func PaymentServiceItems(paymentServiceItems *models.PaymentServiceItems) *ghcmessages.PaymentServiceItems {
	payload := make(ghcmessages.PaymentServiceItems, len(*paymentServiceItems))
	for i, m := range *paymentServiceItems {
		copyOfPaymentServiceItem := m // Make copy to avoid implicit memory aliasing of items from a range statement.
		payload[i] = PaymentServiceItem(&copyOfPaymentServiceItem)
	}
	return &payload
}

// PaymentServiceItemParam payload
func PaymentServiceItemParam(paymentServiceItemParam models.PaymentServiceItemParam) *ghcmessages.PaymentServiceItemParam {
	return &ghcmessages.PaymentServiceItemParam{
		ID:                   strfmt.UUID(paymentServiceItemParam.ID.String()),
		PaymentServiceItemID: strfmt.UUID(paymentServiceItemParam.PaymentServiceItemID.String()),
		Key:                  ghcmessages.ServiceItemParamName(paymentServiceItemParam.ServiceItemParamKey.Key),
		Value:                paymentServiceItemParam.Value,
		Type:                 ghcmessages.ServiceItemParamType(paymentServiceItemParam.ServiceItemParamKey.Type),
		Origin:               ghcmessages.ServiceItemParamOrigin(paymentServiceItemParam.ServiceItemParamKey.Origin),
		ETag:                 etag.GenerateEtag(paymentServiceItemParam.UpdatedAt),
	}
}

// PaymentServiceItemParams payload
func PaymentServiceItemParams(paymentServiceItemParams *models.PaymentServiceItemParams) *ghcmessages.PaymentServiceItemParams {
	if paymentServiceItemParams == nil {
		return nil
	}

	payload := make(ghcmessages.PaymentServiceItemParams, len(*paymentServiceItemParams))

	for i, p := range *paymentServiceItemParams {
		payload[i] = PaymentServiceItemParam(p)
	}
	return &payload
}

func ServiceRequestDoc(serviceRequest models.ServiceRequestDocument, storer storage.FileStorer) (*ghcmessages.ServiceRequestDocument, error) {

	uploads := make([]*ghcmessages.Upload, len(serviceRequest.ServiceRequestDocumentUploads))

	if serviceRequest.ServiceRequestDocumentUploads != nil && len(serviceRequest.ServiceRequestDocumentUploads) > 0 {
		for i, serviceRequestUpload := range serviceRequest.ServiceRequestDocumentUploads {
			url, err := storer.PresignedURL(serviceRequestUpload.Upload.StorageKey, serviceRequestUpload.Upload.ContentType)
			if err != nil {
				return nil, err
			}
			uploads[i] = Upload(storer, serviceRequestUpload.Upload, url)
		}
	}

	return &ghcmessages.ServiceRequestDocument{
		Uploads: uploads,
	}, nil

}

// MTOServiceItemSingleModel payload
func MTOServiceItemSingleModel(s *models.MTOServiceItem) *ghcmessages.MTOServiceItemSingle {
	return &ghcmessages.MTOServiceItemSingle{
		SitPostalCode:            handlers.FmtStringPtr(s.SITPostalCode),
		ApprovedAt:               handlers.FmtDateTimePtr(s.ApprovedAt),
		CreatedAt:                *handlers.FmtDateTime(s.CreatedAt),
		ID:                       *handlers.FmtUUID(s.ID),
		MoveTaskOrderID:          *handlers.FmtUUID(s.MoveTaskOrderID),
		MtoShipmentID:            handlers.FmtUUID(*s.MTOShipmentID),
		PickupPostalCode:         handlers.FmtStringPtr(s.PickupPostalCode),
		ReServiceID:              *handlers.FmtUUID(s.ReServiceID),
		RejectedAt:               handlers.FmtDateTimePtr(s.RejectedAt),
		RejectionReason:          handlers.FmtStringPtr(s.RejectionReason),
		SitCustomerContacted:     handlers.FmtDatePtr(s.SITCustomerContacted),
		SitDepartureDate:         handlers.FmtDateTimePtr(s.SITDepartureDate),
		SitEntryDate:             handlers.FmtDateTimePtr(s.SITEntryDate),
		SitRequestedDelivery:     handlers.FmtDatePtr(s.SITRequestedDelivery),
		Status:                   handlers.FmtString(string(s.Status)),
		UpdatedAt:                *handlers.FmtDateTime(s.UpdatedAt),
		ConvertToCustomerExpense: *handlers.FmtBool(s.CustomerExpense),
		CustomerExpenseReason:    handlers.FmtStringPtr(s.CustomerExpenseReason),
	}
}

// MTOServiceItemModel payload
func MTOServiceItemModel(s *models.MTOServiceItem, storer storage.FileStorer) *ghcmessages.MTOServiceItem {
	if s == nil {
		return nil
	}

	serviceRequestDocs := make(ghcmessages.ServiceRequestDocuments, len(s.ServiceRequestDocuments))

	if s.ServiceRequestDocuments != nil && len(s.ServiceRequestDocuments) > 0 {
		for i, serviceRequest := range s.ServiceRequestDocuments {
			payload, err := ServiceRequestDoc(serviceRequest, storer)
			if err != nil {
				return nil
			}
			serviceRequestDocs[i] = payload
		}
	}

	return &ghcmessages.MTOServiceItem{
		ID:                            handlers.FmtUUID(s.ID),
		MoveTaskOrderID:               handlers.FmtUUID(s.MoveTaskOrderID),
		MtoShipmentID:                 handlers.FmtUUIDPtr(s.MTOShipmentID),
		ReServiceID:                   handlers.FmtUUID(s.ReServiceID),
		ReServiceCode:                 handlers.FmtString(string(s.ReService.Code)),
		ReServiceName:                 handlers.FmtStringPtr(&s.ReService.Name),
		Reason:                        handlers.FmtStringPtr(s.Reason),
		RejectionReason:               handlers.FmtStringPtr(s.RejectionReason),
		PickupPostalCode:              handlers.FmtStringPtr(s.PickupPostalCode),
		SITPostalCode:                 handlers.FmtStringPtr(s.SITPostalCode),
		SitEntryDate:                  handlers.FmtDateTimePtr(s.SITEntryDate),
		SitDepartureDate:              handlers.FmtDateTimePtr(s.SITDepartureDate),
		SitCustomerContacted:          handlers.FmtDatePtr(s.SITCustomerContacted),
		SitRequestedDelivery:          handlers.FmtDatePtr(s.SITRequestedDelivery),
		Status:                        ghcmessages.MTOServiceItemStatus(s.Status),
		Description:                   handlers.FmtStringPtr(s.Description),
		Dimensions:                    MTOServiceItemDimensions(s.Dimensions),
		CustomerContacts:              MTOServiceItemCustomerContacts(s.CustomerContacts),
		SitAddressUpdates:             SITAddressUpdates(s.SITAddressUpdates),
		SitOriginHHGOriginalAddress:   Address(s.SITOriginHHGOriginalAddress),
		SitOriginHHGActualAddress:     Address(s.SITOriginHHGActualAddress),
		SitDestinationOriginalAddress: Address(s.SITDestinationOriginalAddress),
		SitDestinationFinalAddress:    Address(s.SITDestinationFinalAddress),
		EstimatedWeight:               handlers.FmtPoundPtr(s.EstimatedWeight),
		CreatedAt:                     strfmt.DateTime(s.CreatedAt),
		ApprovedAt:                    handlers.FmtDateTimePtr(s.ApprovedAt),
		RejectedAt:                    handlers.FmtDateTimePtr(s.RejectedAt),
		ETag:                          etag.GenerateEtag(s.UpdatedAt),
		ServiceRequestDocuments:       serviceRequestDocs,
		ConvertToCustomerExpense:      *handlers.FmtBool(s.CustomerExpense),
		CustomerExpenseReason:         handlers.FmtStringPtr(s.CustomerExpenseReason),
		SitDeliveryMiles:              handlers.FmtIntPtrToInt64(s.SITDeliveryMiles),
<<<<<<< HEAD
		StandaloneCrate:               s.StandaloneCrate,
		EstimatedPrice:                handlers.FmtCost(s.PricingEstimate),
=======
		EstimatedPrice:                handlers.FmtCost(s.PricingEstimate),
		StandaloneCrate:               s.StandaloneCrate,
>>>>>>> 8a6fd7ed
	}
}

// MTOServiceItemModels payload
func MTOServiceItemModels(s models.MTOServiceItems, storer storage.FileStorer) ghcmessages.MTOServiceItems {
	serviceItems := ghcmessages.MTOServiceItems{}
	for _, item := range s {
		copyOfServiceItem := item // Make copy to avoid implicit memory aliasing of items from a range statement.
		serviceItems = append(serviceItems, MTOServiceItemModel(&copyOfServiceItem, storer))
	}

	return serviceItems
}

// MTOServiceItemDimension payload
func MTOServiceItemDimension(d *models.MTOServiceItemDimension) *ghcmessages.MTOServiceItemDimension {
	return &ghcmessages.MTOServiceItemDimension{
		ID:     *handlers.FmtUUID(d.ID),
		Type:   ghcmessages.DimensionType(d.Type),
		Length: *d.Length.Int32Ptr(),
		Height: *d.Height.Int32Ptr(),
		Width:  *d.Width.Int32Ptr(),
	}
}

// MTOServiceItemDimensions payload
func MTOServiceItemDimensions(d models.MTOServiceItemDimensions) ghcmessages.MTOServiceItemDimensions {
	payload := make(ghcmessages.MTOServiceItemDimensions, len(d))
	for i, item := range d {
		copyOfServiceItem := item // Make copy to avoid implicit memory aliasing of items from a range statement.
		payload[i] = MTOServiceItemDimension(&copyOfServiceItem)
	}
	return payload
}

// MTOServiceItemCustomerContact payload
func MTOServiceItemCustomerContact(c *models.MTOServiceItemCustomerContact) *ghcmessages.MTOServiceItemCustomerContact {
	return &ghcmessages.MTOServiceItemCustomerContact{
		Type:                       ghcmessages.CustomerContactType(c.Type),
		DateOfContact:              *handlers.FmtDate(c.DateOfContact),
		TimeMilitary:               c.TimeMilitary,
		FirstAvailableDeliveryDate: *handlers.FmtDate(c.FirstAvailableDeliveryDate),
	}
}

// MTOServiceItemCustomerContacts payload
func MTOServiceItemCustomerContacts(c models.MTOServiceItemCustomerContacts) ghcmessages.MTOServiceItemCustomerContacts {
	payload := make(ghcmessages.MTOServiceItemCustomerContacts, len(c))
	for i, item := range c {
		copyOfServiceItem := item // Make copy to avoid implicit memory aliasing of items from a range statement.
		payload[i] = MTOServiceItemCustomerContact(&copyOfServiceItem)
	}
	return payload
}

// SITAddressUpdate payload
func SITAddressUpdate(u models.SITAddressUpdate) *ghcmessages.SITAddressUpdate {
	return &ghcmessages.SITAddressUpdate{
		ID:                *handlers.FmtUUID(u.ID),
		MtoServiceItemID:  *handlers.FmtUUID(u.MTOServiceItemID),
		Distance:          handlers.FmtInt64(int64(u.Distance)),
		ContractorRemarks: u.ContractorRemarks,
		OfficeRemarks:     u.OfficeRemarks,
		Status:            u.Status,
		OldAddress:        Address(&u.OldAddress),
		NewAddress:        Address(&u.NewAddress),
		CreatedAt:         strfmt.DateTime(u.CreatedAt),
		UpdatedAt:         strfmt.DateTime(u.UpdatedAt),
		ETag:              etag.GenerateEtag(u.UpdatedAt)}
}

// SITAddressUpdates payload
func SITAddressUpdates(u models.SITAddressUpdates) ghcmessages.SITAddressUpdates {
	payload := make(ghcmessages.SITAddressUpdates, len(u))
	for i, item := range u {
		payload[i] = SITAddressUpdate(item)
	}
	return payload
}

// Upload payload
func Upload(storer storage.FileStorer, upload models.Upload, url string) *ghcmessages.Upload {
	uploadPayload := &ghcmessages.Upload{
		ID:          handlers.FmtUUIDValue(upload.ID),
		Filename:    upload.Filename,
		ContentType: upload.ContentType,
		URL:         strfmt.URI(url),
		Bytes:       upload.Bytes,
		CreatedAt:   strfmt.DateTime(upload.CreatedAt),
		UpdatedAt:   strfmt.DateTime(upload.UpdatedAt),
	}
	tags, err := storer.Tags(upload.StorageKey)
	if err != nil || len(tags) == 0 {
		uploadPayload.Status = "PROCESSING"
	} else {
		uploadPayload.Status = tags["av-status"]
	}
	return uploadPayload
}

// Upload payload for when a Proof of Service doc is designated as a weight ticket
// This adds an isWeightTicket key to the payload for the UI to use
func WeightTicketUpload(storer storage.FileStorer, upload models.Upload, url string, isWeightTicket bool) *ghcmessages.Upload {
	uploadPayload := &ghcmessages.Upload{
		ID:             handlers.FmtUUIDValue(upload.ID),
		Filename:       upload.Filename,
		ContentType:    upload.ContentType,
		URL:            strfmt.URI(url),
		Bytes:          upload.Bytes,
		CreatedAt:      strfmt.DateTime(upload.CreatedAt),
		UpdatedAt:      strfmt.DateTime(upload.UpdatedAt),
		IsWeightTicket: isWeightTicket,
	}
	tags, err := storer.Tags(upload.StorageKey)
	if err != nil || len(tags) == 0 {
		uploadPayload.Status = "PROCESSING"
	} else {
		uploadPayload.Status = tags["av-status"]
	}
	return uploadPayload
}

// ProofOfServiceDoc payload from model
func ProofOfServiceDoc(proofOfService models.ProofOfServiceDoc, storer storage.FileStorer) (*ghcmessages.ProofOfServiceDoc, error) {

	uploads := make([]*ghcmessages.Upload, len(proofOfService.PrimeUploads))
	if proofOfService.PrimeUploads != nil && len(proofOfService.PrimeUploads) > 0 {
		for i, primeUpload := range proofOfService.PrimeUploads {
			url, err := storer.PresignedURL(primeUpload.Upload.StorageKey, primeUpload.Upload.ContentType)
			if err != nil {
				return nil, err
			}
			// if the doc is a weight ticket then we need to return a different payload so the UI can differentiate
			weightTicket := proofOfService.IsWeightTicket
			if weightTicket {
				uploads[i] = WeightTicketUpload(storer, primeUpload.Upload, url, proofOfService.IsWeightTicket)
			} else {
				uploads[i] = Upload(storer, primeUpload.Upload, url)
			}
		}
	}

	return &ghcmessages.ProofOfServiceDoc{
		IsWeightTicket: proofOfService.IsWeightTicket,
		Uploads:        uploads,
	}, nil
}

func PayloadForUploadModel(
	storer storage.FileStorer,
	upload models.Upload,
	url string,
) *ghcmessages.Upload {
	uploadPayload := &ghcmessages.Upload{
		ID:          handlers.FmtUUIDValue(upload.ID),
		Filename:    upload.Filename,
		ContentType: upload.ContentType,
		URL:         strfmt.URI(url),
		Bytes:       upload.Bytes,
		CreatedAt:   strfmt.DateTime(upload.CreatedAt),
		UpdatedAt:   strfmt.DateTime(upload.UpdatedAt),
	}
	tags, err := storer.Tags(upload.StorageKey)
	if err != nil || len(tags) == 0 {
		uploadPayload.Status = "PROCESSING"
	} else {
		uploadPayload.Status = tags["av-status"]
	}
	return uploadPayload
}

func PayloadForDocumentModel(storer storage.FileStorer, document models.Document) (*ghcmessages.Document, error) {
	uploads := make([]*ghcmessages.Upload, len(document.UserUploads))
	for i, userUpload := range document.UserUploads {
		if userUpload.Upload.ID == uuid.Nil {
			return nil, errors.New("no uploads for user")
		}
		url, err := storer.PresignedURL(userUpload.Upload.StorageKey, userUpload.Upload.ContentType)
		if err != nil {
			return nil, err
		}

		uploadPayload := PayloadForUploadModel(storer, userUpload.Upload, url)
		uploads[i] = uploadPayload
	}

	documentPayload := &ghcmessages.Document{
		ID:              handlers.FmtUUID(document.ID),
		ServiceMemberID: handlers.FmtUUID(document.ServiceMemberID),
		Uploads:         uploads,
	}
	return documentPayload, nil
}

// In the TOO queue response we only want to count shipments in these statuses (excluding draft and cancelled)
// For the Services Counseling queue we will find the earliest move date from shipments in these statuses
func queueIncludeShipmentStatus(status models.MTOShipmentStatus) bool {
	return status == models.MTOShipmentStatusSubmitted ||
		status == models.MTOShipmentStatusApproved ||
		status == models.MTOShipmentStatusDiversionRequested ||
		status == models.MTOShipmentStatusCancellationRequested
}

// QueueMoves payload
func QueueMoves(moves []models.Move) *ghcmessages.QueueMoves {
	queueMoves := make(ghcmessages.QueueMoves, len(moves))
	for i, move := range moves {
		customer := move.Orders.ServiceMember

		var validMTOShipments []models.MTOShipment
		var earliestRequestedPickup *time.Time
		// we can't easily modify our sql query to find the earliest shipment pickup date so we must do it here
		for _, shipment := range move.MTOShipments {
			if queueIncludeShipmentStatus(shipment.Status) && shipment.DeletedAt == nil {
				earliestDateInCurrentShipment := findEarliestDateForRequestedMoveDate(shipment)
				if earliestRequestedPickup == nil || (earliestDateInCurrentShipment != nil && earliestDateInCurrentShipment.Before(*earliestRequestedPickup)) {
					earliestRequestedPickup = earliestDateInCurrentShipment
				}

				validMTOShipments = append(validMTOShipments, shipment)
			}
		}

		var deptIndicator ghcmessages.DeptIndicator
		if move.Orders.DepartmentIndicator != nil {
			deptIndicator = ghcmessages.DeptIndicator(*move.Orders.DepartmentIndicator)
		}

		var gbloc string
		if move.Status == models.MoveStatusNeedsServiceCounseling {
			gbloc = swag.StringValue(move.Orders.OriginDutyLocationGBLOC)
		} else if len(move.ShipmentGBLOC) > 0 && move.ShipmentGBLOC[0].GBLOC != nil {
			// There is a Pop bug that prevents us from using a has_one association for
			// Move.ShipmentGBLOC, so we have to treat move.ShipmentGBLOC as an array, even
			// though there can never be more than one GBLOC for a move.
			gbloc = swag.StringValue(move.ShipmentGBLOC[0].GBLOC)
		} else {
			// If the move's first shipment doesn't have a pickup address (like with an NTS-Release),
			// we need to fall back to the origin duty location GBLOC.  If that's not available for
			// some reason, then we should get the empty string (no GBLOC).
			gbloc = swag.StringValue(move.Orders.OriginDutyLocationGBLOC)
		}
		var closeoutLocation string
		if move.CloseoutOffice != nil {
			closeoutLocation = move.CloseoutOffice.Name
		}
		var closeoutInitiated time.Time
		for _, shipment := range move.MTOShipments {
			if shipment.PPMShipment != nil && shipment.PPMShipment.SubmittedAt != nil {
				if closeoutInitiated.Before(*shipment.PPMShipment.SubmittedAt) {
					closeoutInitiated = *shipment.PPMShipment.SubmittedAt
				}
			}
		}

		queueMoves[i] = &ghcmessages.QueueMove{
			Customer:                Customer(&customer),
			Status:                  ghcmessages.MoveStatus(move.Status),
			ID:                      *handlers.FmtUUID(move.ID),
			Locator:                 move.Locator,
			SubmittedAt:             handlers.FmtDateTimePtr(move.SubmittedAt),
			AppearedInTooAt:         handlers.FmtDateTimePtr(findLastSentToTOO(move)),
			RequestedMoveDate:       handlers.FmtDatePtr(earliestRequestedPickup),
			DepartmentIndicator:     &deptIndicator,
			ShipmentsCount:          int64(len(validMTOShipments)),
			OriginDutyLocation:      DutyLocation(move.Orders.OriginDutyLocation),
			DestinationDutyLocation: DutyLocation(&move.Orders.NewDutyLocation), // #nosec G601 new in 1.22.2
			OriginGBLOC:             ghcmessages.GBLOC(gbloc),
			PpmType:                 move.PPMType,
			CloseoutInitiated:       handlers.FmtDateTimePtr(&closeoutInitiated),
			CloseoutLocation:        &closeoutLocation,
			OrderType:               (*string)(move.Orders.OrdersType.Pointer()),
			LockedByOfficeUserID:    handlers.FmtUUIDPtr(move.LockedByOfficeUserID),
			LockedByOfficeUser:      OfficeUser(move.LockedByOfficeUser),
			LockExpiresAt:           handlers.FmtDateTimePtr(move.LockExpiresAt),
		}
	}
	return &queueMoves
}

func findLastSentToTOO(move models.Move) (latestOccurance *time.Time) {
	possibleValues := [3]*time.Time{move.SubmittedAt, move.ServiceCounselingCompletedAt, move.ApprovalsRequestedAt}
	for _, time := range possibleValues {
		if time != nil && (latestOccurance == nil || time.After(*latestOccurance)) {
			latestOccurance = time
		}
	}
	return latestOccurance
}

func findEarliestDateForRequestedMoveDate(shipment models.MTOShipment) (earliestDate *time.Time) {
	var possibleValues []*time.Time

	if shipment.RequestedPickupDate != nil {
		possibleValues = append(possibleValues, shipment.RequestedPickupDate)
	}
	if shipment.RequestedDeliveryDate != nil {
		possibleValues = append(possibleValues, shipment.RequestedDeliveryDate)
	}
	if shipment.PPMShipment != nil {
		possibleValues = append(possibleValues, &shipment.PPMShipment.ExpectedDepartureDate)
	}

	for _, date := range possibleValues {
		if earliestDate == nil || date.Before(*earliestDate) {
			earliestDate = date
		}
	}

	return earliestDate
}

var (
	// QueuePaymentRequestPaymentRequested status payment requested
	QueuePaymentRequestPaymentRequested = "Payment requested"
	// QueuePaymentRequestReviewed status Payment request reviewed
	QueuePaymentRequestReviewed = "Reviewed"
	// QueuePaymentRequestRejected status Payment request rejected
	QueuePaymentRequestRejected = "Rejected"
	// QueuePaymentRequestPaid status PaymentRequest paid
	QueuePaymentRequestPaid = "Paid"
	// QueuePaymentRequestDeprecated status PaymentRequest deprecated
	QueuePaymentRequestDeprecated = "Deprecated"
	// QueuePaymentRequestError status PaymentRequest error
	QueuePaymentRequestError = "Error"
)

// This is a helper function to calculate the inferred status needed for QueuePaymentRequest payload
func queuePaymentRequestStatus(paymentRequest models.PaymentRequest) string {
	// If a payment request is in the PENDING state, let's use the term 'payment requested'
	if paymentRequest.Status == models.PaymentRequestStatusPending {
		return QueuePaymentRequestPaymentRequested
	}

	// If a payment request is either reviewed, sent_to_gex or recieved_by_gex then we'll use 'reviewed'
	if paymentRequest.Status == models.PaymentRequestStatusSentToGex ||
		paymentRequest.Status == models.PaymentRequestStatusReceivedByGex ||
		paymentRequest.Status == models.PaymentRequestStatusReviewed {
		return QueuePaymentRequestReviewed
	}

	if paymentRequest.Status == models.PaymentRequestStatusReviewedAllRejected {
		return QueuePaymentRequestRejected
	}

	if paymentRequest.Status == models.PaymentRequestStatusPaid {
		return QueuePaymentRequestPaid
	}

	if paymentRequest.Status == models.PaymentRequestStatusDeprecated {
		return QueuePaymentRequestDeprecated
	}

	return QueuePaymentRequestError

}

// QueuePaymentRequests payload
func QueuePaymentRequests(paymentRequests *models.PaymentRequests) *ghcmessages.QueuePaymentRequests {
	queuePaymentRequests := make(ghcmessages.QueuePaymentRequests, len(*paymentRequests))

	for i, paymentRequest := range *paymentRequests {
		moveTaskOrder := paymentRequest.MoveTaskOrder
		orders := moveTaskOrder.Orders
		var gbloc ghcmessages.GBLOC
		if moveTaskOrder.ShipmentGBLOC[0].GBLOC != nil {
			gbloc = ghcmessages.GBLOC(*moveTaskOrder.ShipmentGBLOC[0].GBLOC)
		}

		queuePaymentRequests[i] = &ghcmessages.QueuePaymentRequest{
			ID:                   *handlers.FmtUUID(paymentRequest.ID),
			MoveID:               *handlers.FmtUUID(moveTaskOrder.ID),
			Customer:             Customer(&orders.ServiceMember),
			Status:               ghcmessages.QueuePaymentRequestStatus(queuePaymentRequestStatus(paymentRequest)),
			Age:                  math.Ceil(time.Since(paymentRequest.CreatedAt).Hours() / 24.0),
			SubmittedAt:          *handlers.FmtDateTime(paymentRequest.CreatedAt),
			Locator:              moveTaskOrder.Locator,
			OriginGBLOC:          gbloc,
			OriginDutyLocation:   DutyLocation(orders.OriginDutyLocation),
			OrderType:            (*string)(orders.OrdersType.Pointer()),
			LockedByOfficeUserID: handlers.FmtUUIDPtr(moveTaskOrder.LockedByOfficeUserID),
			LockExpiresAt:        handlers.FmtDateTimePtr(moveTaskOrder.LockExpiresAt),
		}

		if orders.DepartmentIndicator != nil {
			deptIndicator := ghcmessages.DeptIndicator(*orders.DepartmentIndicator)
			queuePaymentRequests[i].DepartmentIndicator = &deptIndicator
		}
	}

	return &queuePaymentRequests
}

// Reweigh payload
func Reweigh(reweigh *models.Reweigh, _ *ghcmessages.SITStatus) *ghcmessages.Reweigh {
	if reweigh == nil || reweigh.ID == uuid.Nil {
		return nil
	}
	payload := &ghcmessages.Reweigh{
		ID:                     strfmt.UUID(reweigh.ID.String()),
		RequestedAt:            strfmt.DateTime(reweigh.RequestedAt),
		RequestedBy:            ghcmessages.ReweighRequester(reweigh.RequestedBy),
		VerificationReason:     reweigh.VerificationReason,
		Weight:                 handlers.FmtPoundPtr(reweigh.Weight),
		VerificationProvidedAt: handlers.FmtDateTimePtr(reweigh.VerificationProvidedAt),
		ShipmentID:             strfmt.UUID(reweigh.ShipmentID.String()),
	}

	return payload
}

// SearchMoves payload
func SearchMoves(appCtx appcontext.AppContext, moves models.Moves) *ghcmessages.SearchMoves {
	searchMoves := make(ghcmessages.SearchMoves, len(moves))
	for i, move := range moves {
		customer := move.Orders.ServiceMember

		numShipments := 0
		for _, shipment := range move.MTOShipments {
			if shipment.Status != models.MTOShipmentStatusDraft {
				numShipments++
			}
		}

		var pickupDate, deliveryDate *strfmt.Date

		if numShipments > 0 && move.MTOShipments[0].ScheduledPickupDate != nil {
			pickupDate = handlers.FmtDatePtr(move.MTOShipments[0].ScheduledPickupDate)
		} else {
			pickupDate = nil
		}

		if numShipments > 0 && move.MTOShipments[0].ScheduledDeliveryDate != nil {
			deliveryDate = handlers.FmtDatePtr(move.MTOShipments[0].ScheduledDeliveryDate)
		} else {
			deliveryDate = nil
		}

		var originGBLOC string
		if move.Status == models.MoveStatusNeedsServiceCounseling {
			originGBLOC = swag.StringValue(move.Orders.OriginDutyLocationGBLOC)
		} else if len(move.ShipmentGBLOC) > 0 && move.ShipmentGBLOC[0].GBLOC != nil {
			// There is a Pop bug that prevents us from using a has_one association for
			// Move.ShipmentGBLOC, so we have to treat move.ShipmentGBLOC as an array, even
			// though there can never be more than one GBLOC for a move.
			originGBLOC = swag.StringValue(move.ShipmentGBLOC[0].GBLOC)
		} else {
			// If the move's first shipment doesn't have a pickup address (like with an NTS-Release),
			// we need to fall back to the origin duty location GBLOC.  If that's not available for
			// some reason, then we should get the empty string (no GBLOC).
			originGBLOC = swag.StringValue(move.Orders.OriginDutyLocationGBLOC)
		}

		var destinationGBLOC ghcmessages.GBLOC
		var PostalCodeToGBLOC models.PostalCodeToGBLOC
		var err error
		if numShipments > 0 && move.MTOShipments[0].DestinationAddress != nil {
			PostalCodeToGBLOC, err = models.FetchGBLOCForPostalCode(appCtx.DB(), move.MTOShipments[0].DestinationAddress.PostalCode)
		} else {
			// If the move has no shipments or the shipment has no destination address fall back to the origin duty location GBLOC
			PostalCodeToGBLOC, err = models.FetchGBLOCForPostalCode(appCtx.DB(), move.Orders.NewDutyLocation.Address.PostalCode)
		}

		if err != nil {
			destinationGBLOC = *ghcmessages.NewGBLOC("")
		} else {
			destinationGBLOC = ghcmessages.GBLOC(PostalCodeToGBLOC.GBLOC)
		}

		searchMoves[i] = &ghcmessages.SearchMove{
			FirstName:                         customer.FirstName,
			LastName:                          customer.LastName,
			DodID:                             customer.Edipi,
			Branch:                            customer.Affiliation.String(),
			Status:                            ghcmessages.MoveStatus(move.Status),
			ID:                                *handlers.FmtUUID(move.ID),
			Locator:                           move.Locator,
			ShipmentsCount:                    int64(numShipments),
			OriginDutyLocationPostalCode:      move.Orders.OriginDutyLocation.Address.PostalCode,
			DestinationDutyLocationPostalCode: move.Orders.NewDutyLocation.Address.PostalCode,
			OrderType:                         string(move.Orders.OrdersType),
			RequestedPickupDate:               pickupDate,
			RequestedDeliveryDate:             deliveryDate,
			OriginGBLOC:                       ghcmessages.GBLOC(originGBLOC),
			DestinationGBLOC:                  destinationGBLOC,
			LockedByOfficeUserID:              handlers.FmtUUIDPtr(move.LockedByOfficeUserID),
			LockExpiresAt:                     handlers.FmtDateTimePtr(move.LockExpiresAt),
		}
	}
	return &searchMoves
}

// ShipmentPaymentSITBalance payload
func ShipmentPaymentSITBalance(shipmentSITBalance *services.ShipmentPaymentSITBalance) *ghcmessages.ShipmentPaymentSITBalance {
	if shipmentSITBalance == nil {
		return nil
	}

	payload := &ghcmessages.ShipmentPaymentSITBalance{
		PendingBilledStartDate:  handlers.FmtDate(shipmentSITBalance.PendingBilledStartDate),
		PendingBilledEndDate:    handlers.FmtDate(shipmentSITBalance.PendingBilledEndDate),
		PendingSITDaysInvoiced:  int64(shipmentSITBalance.PendingSITDaysInvoiced),
		PreviouslyBilledDays:    handlers.FmtIntPtrToInt64(shipmentSITBalance.PreviouslyBilledDays),
		PreviouslyBilledEndDate: handlers.FmtDatePtr(shipmentSITBalance.PreviouslyBilledEndDate),
		ShipmentID:              *handlers.FmtUUID(shipmentSITBalance.ShipmentID),
		TotalSITDaysAuthorized:  int64(shipmentSITBalance.TotalSITDaysAuthorized),
		TotalSITDaysRemaining:   int64(shipmentSITBalance.TotalSITDaysRemaining),
		TotalSITEndDate:         handlers.FmtDate(shipmentSITBalance.TotalSITEndDate),
	}

	return payload
}

// ShipmentsPaymentSITBalance payload
func ShipmentsPaymentSITBalance(shipmentsSITBalance []services.ShipmentPaymentSITBalance) ghcmessages.ShipmentsPaymentSITBalance {
	if len(shipmentsSITBalance) == 0 {
		return nil
	}

	payload := make(ghcmessages.ShipmentsPaymentSITBalance, len(shipmentsSITBalance))
	for i, shipmentSITBalance := range shipmentsSITBalance {
		shipmentSITBalanceCopy := shipmentSITBalance
		payload[i] = ShipmentPaymentSITBalance(&shipmentSITBalanceCopy)
	}

	return payload
}

func SearchCustomers(customers models.ServiceMembers) *ghcmessages.SearchCustomers {
	searchCustomers := make(ghcmessages.SearchCustomers, len(customers))
	for i, customer := range customers {
		searchCustomers[i] = &ghcmessages.SearchCustomer{
			FirstName:     customer.FirstName,
			LastName:      customer.LastName,
			DodID:         customer.Edipi,
			Branch:        customer.Affiliation.String(),
			ID:            *handlers.FmtUUID(customer.ID),
			PersonalEmail: *customer.PersonalEmail,
			Telephone:     customer.Telephone,
		}
	}
	return &searchCustomers
}<|MERGE_RESOLUTION|>--- conflicted
+++ resolved
@@ -1514,13 +1514,8 @@
 		ConvertToCustomerExpense:      *handlers.FmtBool(s.CustomerExpense),
 		CustomerExpenseReason:         handlers.FmtStringPtr(s.CustomerExpenseReason),
 		SitDeliveryMiles:              handlers.FmtIntPtrToInt64(s.SITDeliveryMiles),
-<<<<<<< HEAD
-		StandaloneCrate:               s.StandaloneCrate,
-		EstimatedPrice:                handlers.FmtCost(s.PricingEstimate),
-=======
 		EstimatedPrice:                handlers.FmtCost(s.PricingEstimate),
 		StandaloneCrate:               s.StandaloneCrate,
->>>>>>> 8a6fd7ed
 	}
 }
 
