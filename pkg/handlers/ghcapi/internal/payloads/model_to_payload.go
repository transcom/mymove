package payloads

import (
	"encoding/json"
	"errors"
	"math"
	"strings"
	"time"

	"github.com/go-openapi/strfmt"
	"github.com/go-openapi/swag"
	"github.com/gofrs/uuid"
	"go.uber.org/zap"

	"github.com/transcom/mymove/pkg/appcontext"
	"github.com/transcom/mymove/pkg/etag"
	"github.com/transcom/mymove/pkg/gen/ghcmessages"
	"github.com/transcom/mymove/pkg/handlers"
	"github.com/transcom/mymove/pkg/models"
	"github.com/transcom/mymove/pkg/models/roles"
	"github.com/transcom/mymove/pkg/services"
	mtoshipment "github.com/transcom/mymove/pkg/services/mto_shipment"
	"github.com/transcom/mymove/pkg/storage"
	"github.com/transcom/mymove/pkg/unit"
)

// Contractor payload
func Contractor(contractor *models.Contractor) *ghcmessages.Contractor {
	if contractor == nil {
		return nil
	}

	payload := &ghcmessages.Contractor{
		ID:             strfmt.UUID(contractor.ID.String()),
		ContractNumber: contractor.ContractNumber,
		Name:           contractor.Name,
		Type:           contractor.Type,
	}

	return payload
}

func OfficeUser(officeUser *models.OfficeUser) *ghcmessages.LockedOfficeUser {
	if officeUser != nil {
		payload := ghcmessages.LockedOfficeUser{
			FirstName:              officeUser.FirstName,
			LastName:               officeUser.LastName,
			TransportationOfficeID: *handlers.FmtUUID(officeUser.TransportationOfficeID),
			TransportationOffice:   TransportationOffice(&officeUser.TransportationOffice),
		}
		return &payload
	}
	return nil
}

func AssignedOfficeUser(officeUser *models.OfficeUser) *ghcmessages.AssignedOfficeUser {
	if officeUser != nil {
		payload := ghcmessages.AssignedOfficeUser{
			OfficeUserID: strfmt.UUID(officeUser.ID.String()),
			FirstName:    officeUser.FirstName,
			LastName:     officeUser.LastName,
		}
		return &payload
	}
	return nil
}

// Move payload
func Move(move *models.Move, storer storage.FileStorer) (*ghcmessages.Move, error) {
	if move == nil {
		return nil, nil
	}
	// Adds shipmentGBLOC to be used for TOO/TIO's origin GBLOC
	var gbloc ghcmessages.GBLOC
	if len(move.ShipmentGBLOC) > 0 && move.ShipmentGBLOC[0].GBLOC != nil {
		gbloc = ghcmessages.GBLOC(*move.ShipmentGBLOC[0].GBLOC)
	} else if move.Orders.OriginDutyLocationGBLOC != nil {
		gbloc = ghcmessages.GBLOC(*move.Orders.OriginDutyLocationGBLOC)
	}

	var additionalDocumentsPayload *ghcmessages.Document
	var err error
	if move.AdditionalDocuments != nil {
		additionalDocumentsPayload, err = PayloadForDocumentModel(storer, *move.AdditionalDocuments)
	}
	if err != nil {
		return nil, err
	}

	payload := &ghcmessages.Move{
		ID:                      strfmt.UUID(move.ID.String()),
		AvailableToPrimeAt:      handlers.FmtDateTimePtr(move.AvailableToPrimeAt),
		ApprovedAt:              handlers.FmtDateTimePtr(move.ApprovedAt),
		ContractorID:            handlers.FmtUUIDPtr(move.ContractorID),
		Contractor:              Contractor(move.Contractor),
		Locator:                 move.Locator,
		OrdersID:                strfmt.UUID(move.OrdersID.String()),
		Orders:                  Order(&move.Orders),
		ReferenceID:             handlers.FmtStringPtr(move.ReferenceID),
		Status:                  ghcmessages.MoveStatus(move.Status),
		ExcessWeightQualifiedAt: handlers.FmtDateTimePtr(move.ExcessWeightQualifiedAt),
		ExcessUnaccompaniedBaggageWeightQualifiedAt: handlers.FmtDateTimePtr(move.ExcessUnaccompaniedBaggageWeightQualifiedAt),
		BillableWeightsReviewedAt:                   handlers.FmtDateTimePtr(move.BillableWeightsReviewedAt),
		CreatedAt:                                   strfmt.DateTime(move.CreatedAt),
		SubmittedAt:                                 handlers.FmtDateTimePtr(move.SubmittedAt),
		ApprovalsRequestedAt:                        handlers.FmtDateTimePtr(move.ApprovalsRequestedAt),
		UpdatedAt:                                   strfmt.DateTime(move.UpdatedAt),
		ETag:                                        etag.GenerateEtag(move.UpdatedAt),
		ServiceCounselingCompletedAt:                handlers.FmtDateTimePtr(move.ServiceCounselingCompletedAt),
		ExcessUnaccompaniedBaggageWeightAcknowledgedAt: handlers.FmtDateTimePtr(move.ExcessUnaccompaniedBaggageWeightAcknowledgedAt),
		ExcessWeightAcknowledgedAt:                     handlers.FmtDateTimePtr(move.ExcessWeightAcknowledgedAt),
		TioRemarks:                                     handlers.FmtStringPtr(move.TIORemarks),
		FinancialReviewFlag:                            move.FinancialReviewFlag,
		FinancialReviewRemarks:                         move.FinancialReviewRemarks,
		CloseoutOfficeID:                               handlers.FmtUUIDPtr(move.CloseoutOfficeID),
		CloseoutOffice:                                 TransportationOffice(move.CloseoutOffice),
		ShipmentGBLOC:                                  gbloc,
		LockedByOfficeUserID:                           handlers.FmtUUIDPtr(move.LockedByOfficeUserID),
		LockedByOfficeUser:                             OfficeUser(move.LockedByOfficeUser),
		LockExpiresAt:                                  handlers.FmtDateTimePtr(move.LockExpiresAt),
		AdditionalDocuments:                            additionalDocumentsPayload,
		SCAssignedUser:                                 AssignedOfficeUser(move.SCAssignedUser),
		TOOAssignedUser:                                AssignedOfficeUser(move.TOOAssignedUser),
		TIOAssignedUser:                                AssignedOfficeUser(move.TIOAssignedUser),
	}

	return payload, nil
}

// ListMove payload
func ListMove(move *models.Move) *ghcmessages.ListPrimeMove {
	if move == nil {
		return nil
	}
	payload := &ghcmessages.ListPrimeMove{
		ID:                 strfmt.UUID(move.ID.String()),
		MoveCode:           move.Locator,
		CreatedAt:          strfmt.DateTime(move.CreatedAt),
		AvailableToPrimeAt: handlers.FmtDateTimePtr(move.AvailableToPrimeAt),
		ApprovedAt:         handlers.FmtDateTimePtr(move.ApprovedAt),
		OrderID:            strfmt.UUID(move.OrdersID.String()),
		ReferenceID:        *move.ReferenceID,
		UpdatedAt:          strfmt.DateTime(move.UpdatedAt),
		ETag:               etag.GenerateEtag(move.UpdatedAt),
		OrderType:          string(move.Orders.OrdersType),
	}

	if move.PPMType != nil {
		payload.PpmType = *move.PPMType
	}

	return payload
}

// ListMoves payload
func ListMoves(moves *models.Moves) []*ghcmessages.ListPrimeMove {
	listMoves := make(ghcmessages.ListPrimeMoves, len(*moves))

	for i, move := range *moves {
		// Create a local copy of the loop variable
		moveCopy := move
		listMoves[i] = ListMove(&moveCopy)
	}
	return listMoves
}

// CustomerSupportRemark payload
func CustomerSupportRemark(customerSupportRemark *models.CustomerSupportRemark) *ghcmessages.CustomerSupportRemark {
	if customerSupportRemark == nil {
		return nil
	}
	id := strfmt.UUID(customerSupportRemark.ID.String())
	moveID := strfmt.UUID(customerSupportRemark.MoveID.String())
	officeUserID := strfmt.UUID(customerSupportRemark.OfficeUserID.String())

	payload := &ghcmessages.CustomerSupportRemark{
		Content:             &customerSupportRemark.Content,
		ID:                  &id,
		CreatedAt:           strfmt.DateTime(customerSupportRemark.CreatedAt),
		UpdatedAt:           strfmt.DateTime(customerSupportRemark.UpdatedAt),
		MoveID:              &moveID,
		OfficeUserEmail:     customerSupportRemark.OfficeUser.Email,
		OfficeUserFirstName: customerSupportRemark.OfficeUser.FirstName,
		OfficeUserID:        &officeUserID,
		OfficeUserLastName:  customerSupportRemark.OfficeUser.LastName,
	}
	return payload
}

// CustomerSupportRemarks payload
func CustomerSupportRemarks(customerSupportRemarks models.CustomerSupportRemarks) ghcmessages.CustomerSupportRemarks {
	payload := make(ghcmessages.CustomerSupportRemarks, len(customerSupportRemarks))
	for i, v := range customerSupportRemarks {
		customerSupportRemark := v
		payload[i] = CustomerSupportRemark(&customerSupportRemark)
	}
	return payload
}

// EvaluationReportList payload
func EvaluationReportList(evaluationReports models.EvaluationReports) ghcmessages.EvaluationReportList {
	payload := make(ghcmessages.EvaluationReportList, len(evaluationReports))
	for i, v := range evaluationReports {
		evaluationReport := v
		payload[i] = EvaluationReport(&evaluationReport)
	}
	return payload
}

func ReportViolations(reportViolations models.ReportViolations) ghcmessages.ReportViolations {
	payload := make(ghcmessages.ReportViolations, len(reportViolations))
	for i, v := range reportViolations {
		reportViolation := v
		payload[i] = ReportViolation(&reportViolation)
	}
	return payload
}

func GsrAppeals(gsrAppeals models.GsrAppeals) ghcmessages.GSRAppeals {
	payload := make(ghcmessages.GSRAppeals, len(gsrAppeals))
	for i, v := range gsrAppeals {
		gsrAppeal := v
		payload[i] = GsrAppeal(&gsrAppeal)
	}
	return payload
}

func EvaluationReportOfficeUser(officeUser models.OfficeUser) ghcmessages.EvaluationReportOfficeUser {
	payload := ghcmessages.EvaluationReportOfficeUser{
		Email:     officeUser.Email,
		FirstName: officeUser.FirstName,
		ID:        strfmt.UUID(officeUser.ID.String()),
		LastName:  officeUser.LastName,
		Phone:     officeUser.Telephone,
	}
	return payload
}

// EvaluationReport payload
func EvaluationReport(evaluationReport *models.EvaluationReport) *ghcmessages.EvaluationReport {
	if evaluationReport == nil {
		return nil
	}
	id := *handlers.FmtUUID(evaluationReport.ID)
	moveID := *handlers.FmtUUID(evaluationReport.MoveID)
	shipmentID := handlers.FmtUUIDPtr(evaluationReport.ShipmentID)

	var inspectionType *ghcmessages.EvaluationReportInspectionType
	if evaluationReport.InspectionType != nil {
		tempInspectionType := ghcmessages.EvaluationReportInspectionType(*evaluationReport.InspectionType)
		inspectionType = &tempInspectionType
	}
	var location *ghcmessages.EvaluationReportLocation
	if evaluationReport.Location != nil {
		tempLocation := ghcmessages.EvaluationReportLocation(*evaluationReport.Location)
		location = &tempLocation
	}
	reportType := ghcmessages.EvaluationReportType(evaluationReport.Type)

	evaluationReportOfficeUserPayload := EvaluationReportOfficeUser(evaluationReport.OfficeUser)

	var timeDepart *string
	if evaluationReport.TimeDepart != nil {
		td := evaluationReport.TimeDepart.Format(timeHHMMFormat)
		timeDepart = &td
	}

	var evalStart *string
	if evaluationReport.EvalStart != nil {
		es := evaluationReport.EvalStart.Format(timeHHMMFormat)
		evalStart = &es
	}

	var evalEnd *string
	if evaluationReport.EvalEnd != nil {
		ee := evaluationReport.EvalEnd.Format(timeHHMMFormat)
		evalEnd = &ee
	}

	payload := &ghcmessages.EvaluationReport{
		CreatedAt:                          strfmt.DateTime(evaluationReport.CreatedAt),
		ID:                                 id,
		InspectionDate:                     handlers.FmtDatePtr(evaluationReport.InspectionDate),
		InspectionType:                     inspectionType,
		Location:                           location,
		LocationDescription:                evaluationReport.LocationDescription,
		MoveID:                             moveID,
		ObservedShipmentPhysicalPickupDate: handlers.FmtDatePtr(evaluationReport.ObservedShipmentPhysicalPickupDate),
		ObservedShipmentDeliveryDate:       handlers.FmtDatePtr(evaluationReport.ObservedShipmentDeliveryDate),
		Remarks:                            evaluationReport.Remarks,
		ShipmentID:                         shipmentID,
		SubmittedAt:                        handlers.FmtDateTimePtr(evaluationReport.SubmittedAt),
		TimeDepart:                         timeDepart,
		EvalStart:                          evalStart,
		EvalEnd:                            evalEnd,
		Type:                               reportType,
		ViolationsObserved:                 evaluationReport.ViolationsObserved,
		MoveReferenceID:                    evaluationReport.Move.ReferenceID,
		OfficeUser:                         &evaluationReportOfficeUserPayload,
		SeriousIncident:                    evaluationReport.SeriousIncident,
		SeriousIncidentDesc:                evaluationReport.SeriousIncidentDesc,
		ObservedClaimsResponseDate:         handlers.FmtDatePtr(evaluationReport.ObservedClaimsResponseDate),
		ObservedPickupDate:                 handlers.FmtDatePtr(evaluationReport.ObservedPickupDate),
		ObservedPickupSpreadStartDate:      handlers.FmtDatePtr(evaluationReport.ObservedPickupSpreadStartDate),
		ObservedPickupSpreadEndDate:        handlers.FmtDatePtr(evaluationReport.ObservedPickupSpreadEndDate),
		ObservedDeliveryDate:               handlers.FmtDatePtr(evaluationReport.ObservedDeliveryDate),
		ETag:                               etag.GenerateEtag(evaluationReport.UpdatedAt),
		UpdatedAt:                          strfmt.DateTime(evaluationReport.UpdatedAt),
		ReportViolations:                   ReportViolations(evaluationReport.ReportViolations),
		GsrAppeals:                         GsrAppeals(evaluationReport.GsrAppeals),
	}
	return payload
}

// PWSViolationItem payload
func PWSViolationItem(violation *models.PWSViolation) *ghcmessages.PWSViolation {
	if violation == nil {
		return nil
	}

	payload := &ghcmessages.PWSViolation{
		ID:                   strfmt.UUID(violation.ID.String()),
		DisplayOrder:         int64(violation.DisplayOrder),
		ParagraphNumber:      violation.ParagraphNumber,
		Title:                violation.Title,
		Category:             string(violation.Category),
		SubCategory:          violation.SubCategory,
		RequirementSummary:   violation.RequirementSummary,
		RequirementStatement: violation.RequirementStatement,
		IsKpi:                violation.IsKpi,
		AdditionalDataElem:   violation.AdditionalDataElem,
	}

	return payload
}

// PWSViolations payload
func PWSViolations(violations models.PWSViolations) ghcmessages.PWSViolations {
	payload := make(ghcmessages.PWSViolations, len(violations))

	for i, v := range violations {
		violation := v
		payload[i] = PWSViolationItem(&violation)
	}
	return payload
}

func ReportViolation(reportViolation *models.ReportViolation) *ghcmessages.ReportViolation {
	if reportViolation == nil {
		return nil
	}
	id := *handlers.FmtUUID(reportViolation.ID)
	violationID := *handlers.FmtUUID(reportViolation.ViolationID)
	reportID := *handlers.FmtUUID(reportViolation.ReportID)

	payload := &ghcmessages.ReportViolation{
		ID:          id,
		ViolationID: violationID,
		ReportID:    reportID,
		Violation:   PWSViolationItem(&reportViolation.Violation),
		GsrAppeals:  GsrAppeals(reportViolation.GsrAppeals),
	}
	return payload
}

func GsrAppeal(gsrAppeal *models.GsrAppeal) *ghcmessages.GSRAppeal {
	if gsrAppeal == nil {
		return nil
	}
	id := *handlers.FmtUUID(gsrAppeal.ID)
	reportID := *handlers.FmtUUID(gsrAppeal.EvaluationReportID)
	officeUserID := *handlers.FmtUUID(gsrAppeal.OfficeUserID)
	officeUser := EvaluationReportOfficeUser(*gsrAppeal.OfficeUser)
	isSeriousIncident := false
	if gsrAppeal.IsSeriousIncidentAppeal != nil {
		isSeriousIncident = *gsrAppeal.IsSeriousIncidentAppeal
	}

	payload := &ghcmessages.GSRAppeal{
		ID:                id,
		ReportID:          reportID,
		OfficeUserID:      officeUserID,
		OfficeUser:        &officeUser,
		IsSeriousIncident: isSeriousIncident,
		AppealStatus:      ghcmessages.GSRAppealStatusType(gsrAppeal.AppealStatus),
		Remarks:           gsrAppeal.Remarks,
		CreatedAt:         strfmt.DateTime(gsrAppeal.CreatedAt),
	}

	if gsrAppeal.ReportViolationID != nil {
		payload.ViolationID = *handlers.FmtUUID(*gsrAppeal.ReportViolationID)
	}
	return payload
}

// TransportationOffice payload
func TransportationOffice(office *models.TransportationOffice) *ghcmessages.TransportationOffice {
	if office == nil || office.ID == uuid.Nil {
		return nil
	}

	phoneLines := []string{}
	for _, phoneLine := range office.PhoneLines {
		if phoneLine.Type == "voice" {
			phoneLines = append(phoneLines, phoneLine.Number)
		}
	}

	payload := &ghcmessages.TransportationOffice{
		ID:         handlers.FmtUUID(office.ID),
		CreatedAt:  handlers.FmtDateTime(office.CreatedAt),
		UpdatedAt:  handlers.FmtDateTime(office.UpdatedAt),
		Name:       models.StringPointer(office.Name),
		Gbloc:      office.Gbloc,
		Address:    Address(&office.Address),
		PhoneLines: phoneLines,
	}
	return payload
}

func TransportationOffices(transportationOffices models.TransportationOffices) ghcmessages.TransportationOffices {
	payload := make(ghcmessages.TransportationOffices, len(transportationOffices))

	for i, to := range transportationOffices {
		transportationOffice := to
		payload[i] = TransportationOffice(&transportationOffice)
	}
	return payload
}

func GBLOCs(gblocs []string) ghcmessages.GBLOCs {
	payload := make(ghcmessages.GBLOCs, len(gblocs))

	for i, gbloc := range gblocs {
		payload[i] = string(gbloc)
	}
	return payload
}

// MoveHistory payload
func MoveHistory(logger *zap.Logger, moveHistory *models.MoveHistory) *ghcmessages.MoveHistory {
	payload := &ghcmessages.MoveHistory{
		HistoryRecords: moveHistoryRecords(logger, moveHistory.AuditHistories),
		ID:             strfmt.UUID(moveHistory.ID.String()),
		Locator:        moveHistory.Locator,
		ReferenceID:    moveHistory.ReferenceID,
	}

	return payload
}

// MoveAuditHistory payload
func MoveAuditHistory(logger *zap.Logger, auditHistory models.AuditHistory) *ghcmessages.MoveAuditHistory {

	payload := &ghcmessages.MoveAuditHistory{
		Action:               auditHistory.Action,
		ActionTstampClk:      strfmt.DateTime(auditHistory.ActionTstampClk),
		ActionTstampStm:      strfmt.DateTime(auditHistory.ActionTstampStm),
		ActionTstampTx:       strfmt.DateTime(auditHistory.ActionTstampTx),
		ChangedValues:        removeEscapeJSONtoObject(logger, auditHistory.ChangedData),
		OldValues:            removeEscapeJSONtoObject(logger, auditHistory.OldData),
		EventName:            auditHistory.EventName,
		ID:                   strfmt.UUID(auditHistory.ID.String()),
		ObjectID:             handlers.FmtUUIDPtr(auditHistory.ObjectID),
		RelID:                auditHistory.RelID,
		SessionUserID:        handlers.FmtUUIDPtr(auditHistory.SessionUserID),
		SessionUserFirstName: auditHistory.SessionUserFirstName,
		SessionUserLastName:  auditHistory.SessionUserLastName,
		SessionUserEmail:     auditHistory.SessionUserEmail,
		SessionUserTelephone: auditHistory.SessionUserTelephone,
		Context:              removeEscapeJSONtoArray(logger, auditHistory.Context),
		ContextID:            auditHistory.ContextID,
		StatementOnly:        auditHistory.StatementOnly,
		TableName:            auditHistory.AuditedTable,
		SchemaName:           auditHistory.SchemaName,
		TransactionID:        auditHistory.TransactionID,
	}

	return payload
}

func removeEscapeJSONtoObject(logger *zap.Logger, data *string) map[string]interface{} {
	var result map[string]interface{}
	if data == nil || *data == "" {
		return result
	}
	var byteData = []byte(*data)

	err := json.Unmarshal(byteData, &result)

	if err != nil {
		logger.Error("error unmarshalling the escaped json to object", zap.Error(err))
	}

	return result

}

func removeEscapeJSONtoArray(logger *zap.Logger, data *string) []map[string]string {
	var result []map[string]string
	if data == nil || *data == "" {
		return result
	}
	var byteData = []byte(*data)

	err := json.Unmarshal(byteData, &result)

	if err != nil {
		logger.Error("error unmarshalling the escaped json to array", zap.Error(err))
	}

	return result
}

func moveHistoryRecords(logger *zap.Logger, auditHistories models.AuditHistories) ghcmessages.MoveAuditHistories {
	payload := make(ghcmessages.MoveAuditHistories, len(auditHistories))

	for i, a := range auditHistories {
		payload[i] = MoveAuditHistory(logger, a)
	}
	return payload
}

// MoveTaskOrder payload
func MoveTaskOrder(moveTaskOrder *models.Move) *ghcmessages.MoveTaskOrder {
	if moveTaskOrder == nil {
		return nil
	}

	payload := &ghcmessages.MoveTaskOrder{
		ID:                 strfmt.UUID(moveTaskOrder.ID.String()),
		CreatedAt:          strfmt.DateTime(moveTaskOrder.CreatedAt),
		AvailableToPrimeAt: handlers.FmtDateTimePtr(moveTaskOrder.AvailableToPrimeAt),
		ApprovedAt:         handlers.FmtDateTimePtr(moveTaskOrder.ApprovedAt),
		OrderID:            strfmt.UUID(moveTaskOrder.OrdersID.String()),
		ReferenceID:        *moveTaskOrder.ReferenceID,
		UpdatedAt:          strfmt.DateTime(moveTaskOrder.UpdatedAt),
		ETag:               etag.GenerateEtag(moveTaskOrder.UpdatedAt),
		Locator:            moveTaskOrder.Locator,
	}
	return payload
}

// Customer payload
func Customer(customer *models.ServiceMember) *ghcmessages.Customer {
	if customer == nil {
		return nil
	}

	payload := ghcmessages.Customer{
		Agency:             swag.StringValue((*string)(customer.Affiliation)),
		CurrentAddress:     Address(customer.ResidentialAddress),
		Edipi:              swag.StringValue(customer.Edipi),
		Email:              customer.PersonalEmail,
		FirstName:          swag.StringValue(customer.FirstName),
		ID:                 strfmt.UUID(customer.ID.String()),
		LastName:           swag.StringValue(customer.LastName),
		Phone:              customer.Telephone,
		Suffix:             customer.Suffix,
		MiddleName:         customer.MiddleName,
		UserID:             strfmt.UUID(customer.UserID.String()),
		ETag:               etag.GenerateEtag(customer.UpdatedAt),
		BackupContact:      BackupContact(customer.BackupContacts),
		BackupAddress:      Address(customer.BackupMailingAddress),
		SecondaryTelephone: customer.SecondaryTelephone,
		PhoneIsPreferred:   swag.BoolValue(customer.PhoneIsPreferred),
		EmailIsPreferred:   swag.BoolValue(customer.EmailIsPreferred),
		CacValidated:       &customer.CacValidated,
		Emplid:             customer.Emplid,
	}
	return &payload
}

func CreatedCustomer(sm *models.ServiceMember, oktaUser *models.CreatedOktaUser, backupContact *models.BackupContact) *ghcmessages.CreatedCustomer {
	if sm == nil || oktaUser == nil || backupContact == nil {
		return nil
	}

	bc := &ghcmessages.BackupContact{
		Name:  &backupContact.Name,
		Email: &backupContact.Email,
		Phone: backupContact.Phone,
	}

	payload := ghcmessages.CreatedCustomer{
		ID:                 strfmt.UUID(sm.ID.String()),
		UserID:             strfmt.UUID(sm.UserID.String()),
		OktaID:             oktaUser.ID,
		OktaEmail:          oktaUser.Profile.Email,
		Affiliation:        swag.StringValue((*string)(sm.Affiliation)),
		Edipi:              sm.Edipi,
		FirstName:          swag.StringValue(sm.FirstName),
		MiddleName:         sm.MiddleName,
		LastName:           swag.StringValue(sm.LastName),
		Suffix:             sm.Suffix,
		ResidentialAddress: Address(sm.ResidentialAddress),
		BackupAddress:      Address(sm.BackupMailingAddress),
		PersonalEmail:      *sm.PersonalEmail,
		Telephone:          sm.Telephone,
		SecondaryTelephone: sm.SecondaryTelephone,
		PhoneIsPreferred:   swag.BoolValue(sm.PhoneIsPreferred),
		EmailIsPreferred:   swag.BoolValue(sm.EmailIsPreferred),
		BackupContact:      bc,
		CacValidated:       swag.BoolValue(&sm.CacValidated),
	}
	return &payload
}

// Order payload
func Order(order *models.Order) *ghcmessages.Order {
	if order == nil {
		return nil
	}
	if order.ID == uuid.Nil {
		return nil
	}

	destinationDutyLocation := DutyLocation(&order.NewDutyLocation)
	originDutyLocation := DutyLocation(order.OriginDutyLocation)
	if order.Grade != nil && order.Entitlement != nil {
		order.Entitlement.SetWeightAllotment(string(*order.Grade), order.OrdersType)
	}
	entitlements := Entitlement(order.Entitlement)

	var deptIndicator ghcmessages.DeptIndicator
	if order.DepartmentIndicator != nil {
		deptIndicator = ghcmessages.DeptIndicator(*order.DepartmentIndicator)
	}

	var ordersTypeDetail ghcmessages.OrdersTypeDetail
	if order.OrdersTypeDetail != nil {
		ordersTypeDetail = ghcmessages.OrdersTypeDetail(*order.OrdersTypeDetail)
	}

	var grade ghcmessages.Grade
	if order.Grade != nil {
		grade = ghcmessages.Grade(*order.Grade)
	}
	//
	var affiliation ghcmessages.Affiliation
	if order.ServiceMember.Affiliation != nil {
		affiliation = ghcmessages.Affiliation(*order.ServiceMember.Affiliation)
	}

	var moveCode string
	var moveTaskOrderID strfmt.UUID
	if len(order.Moves) > 0 {
		moveCode = order.Moves[0].Locator
		moveTaskOrderID = strfmt.UUID(order.Moves[0].ID.String())
	}

	payload := ghcmessages.Order{
		DestinationDutyLocation:        destinationDutyLocation,
		DestinationDutyLocationGBLOC:   ghcmessages.GBLOC(swag.StringValue(order.DestinationGBLOC)),
		Entitlement:                    entitlements,
		Grade:                          &grade,
		OrderNumber:                    order.OrdersNumber,
		OrderTypeDetail:                &ordersTypeDetail,
		ID:                             strfmt.UUID(order.ID.String()),
		OriginDutyLocation:             originDutyLocation,
		ETag:                           etag.GenerateEtag(order.UpdatedAt),
		Agency:                         &affiliation,
		CustomerID:                     strfmt.UUID(order.ServiceMemberID.String()),
		Customer:                       Customer(&order.ServiceMember),
		FirstName:                      swag.StringValue(order.ServiceMember.FirstName),
		LastName:                       swag.StringValue(order.ServiceMember.LastName),
		ReportByDate:                   strfmt.Date(order.ReportByDate),
		DateIssued:                     strfmt.Date(order.IssueDate),
		OrderType:                      ghcmessages.OrdersType(order.OrdersType),
		DepartmentIndicator:            &deptIndicator,
		Tac:                            handlers.FmtStringPtr(order.TAC),
		Sac:                            handlers.FmtStringPtr(order.SAC),
		NtsTac:                         handlers.FmtStringPtr(order.NtsTAC),
		NtsSac:                         handlers.FmtStringPtr(order.NtsSAC),
		SupplyAndServicesCostEstimate:  order.SupplyAndServicesCostEstimate,
		PackingAndShippingInstructions: order.PackingAndShippingInstructions,
		MethodOfPayment:                order.MethodOfPayment,
		Naics:                          order.NAICS,
		UploadedOrderID:                strfmt.UUID(order.UploadedOrdersID.String()),
		UploadedAmendedOrderID:         handlers.FmtUUIDPtr(order.UploadedAmendedOrdersID),
		AmendedOrdersAcknowledgedAt:    handlers.FmtDateTimePtr(order.AmendedOrdersAcknowledgedAt),
		MoveCode:                       moveCode,
		MoveTaskOrderID:                moveTaskOrderID,
		OriginDutyLocationGBLOC:        ghcmessages.GBLOC(swag.StringValue(order.OriginDutyLocationGBLOC)),
		HasDependents:                  order.HasDependents,
	}

	return &payload
}

// Entitlement payload
func Entitlement(entitlement *models.Entitlement) *ghcmessages.Entitlements {
	if entitlement == nil {
		return nil
	}
	var proGearWeight, proGearWeightSpouse, totalWeight int64
	proGearWeight = int64(entitlement.ProGearWeight)
	proGearWeightSpouse = int64(entitlement.ProGearWeightSpouse)

	if weightAllotment := entitlement.WeightAllotment(); weightAllotment != nil {
		if *entitlement.DependentsAuthorized {
			totalWeight = int64(weightAllotment.TotalWeightSelfPlusDependents)
		} else {
			totalWeight = int64(weightAllotment.TotalWeightSelf)
		}
	}
	var authorizedWeight *int64
	if entitlement.AuthorizedWeight() != nil {
		aw := int64(*entitlement.AuthorizedWeight())
		authorizedWeight = &aw
	}
	var sit *int64
	if entitlement.StorageInTransit != nil {
		sitValue := int64(*entitlement.StorageInTransit)
		sit = &sitValue
	}
	var totalDependents int64
	if entitlement.TotalDependents != nil {
		totalDependents = int64(*entitlement.TotalDependents)
	}
	requiredMedicalEquipmentWeight := int64(entitlement.RequiredMedicalEquipmentWeight)
	gunSafe := entitlement.GunSafe
	var accompaniedTour *bool
	if entitlement.AccompaniedTour != nil {
		accompaniedTour = models.BoolPointer(*entitlement.AccompaniedTour)
	}
	var dependentsUnderTwelve *int64
	if entitlement.DependentsUnderTwelve != nil {
		dependentsUnderTwelve = models.Int64Pointer(int64(*entitlement.DependentsUnderTwelve))
	}
	var dependentsTwelveAndOver *int64
	if entitlement.DependentsTwelveAndOver != nil {
		dependentsTwelveAndOver = models.Int64Pointer(int64(*entitlement.DependentsTwelveAndOver))
	}
	var ubAllowance *int64
	if entitlement.UBAllowance != nil {
		ubAllowance = models.Int64Pointer(int64(*entitlement.UBAllowance))
	}
	return &ghcmessages.Entitlements{
		ID:                             strfmt.UUID(entitlement.ID.String()),
		AuthorizedWeight:               authorizedWeight,
		DependentsAuthorized:           entitlement.DependentsAuthorized,
		NonTemporaryStorage:            entitlement.NonTemporaryStorage,
		PrivatelyOwnedVehicle:          entitlement.PrivatelyOwnedVehicle,
		ProGearWeight:                  proGearWeight,
		ProGearWeightSpouse:            proGearWeightSpouse,
		StorageInTransit:               sit,
		TotalDependents:                totalDependents,
		TotalWeight:                    totalWeight,
		RequiredMedicalEquipmentWeight: requiredMedicalEquipmentWeight,
		DependentsUnderTwelve:          dependentsUnderTwelve,
		DependentsTwelveAndOver:        dependentsTwelveAndOver,
		AccompaniedTour:                accompaniedTour,
		UnaccompaniedBaggageAllowance:  ubAllowance,
		OrganizationalClothingAndIndividualEquipment: entitlement.OrganizationalClothingAndIndividualEquipment,
		GunSafe: gunSafe,
		ETag:    etag.GenerateEtag(entitlement.UpdatedAt),
	}
}

// DutyLocation payload
func DutyLocation(dutyLocation *models.DutyLocation) *ghcmessages.DutyLocation {
	if dutyLocation == nil {
		return nil
	}
	address := Address(&dutyLocation.Address)
	payload := ghcmessages.DutyLocation{
		Address:   address,
		AddressID: address.ID,
		ID:        strfmt.UUID(dutyLocation.ID.String()),
		Name:      dutyLocation.Name,
		ETag:      etag.GenerateEtag(dutyLocation.UpdatedAt),
	}
	return &payload
}

// Country payload
func Country(country *models.Country) *string {
	if country == nil {
		return nil
	}
	return &country.Country
}

// Address payload
func Address(address *models.Address) *ghcmessages.Address {
	if address == nil {
		return nil
	}

	payloadAddress := &ghcmessages.Address{
		ID:             strfmt.UUID(address.ID.String()),
		StreetAddress1: &address.StreetAddress1,
		StreetAddress2: address.StreetAddress2,
		StreetAddress3: address.StreetAddress3,
		City:           &address.City,
		State:          &address.State,
		PostalCode:     &address.PostalCode,
		Country:        Country(address.Country),
		County:         address.County,
		ETag:           etag.GenerateEtag(address.UpdatedAt),
		IsOconus:       address.IsOconus,
	}

	if address.UsPostRegionCityID != nil {
		payloadAddress.UsPostRegionCitiesID = strfmt.UUID(address.UsPostRegionCityID.String())
	}

	return payloadAddress
}

// PPM destination Address payload
func PPMDestinationAddress(address *models.Address) *ghcmessages.Address {
	payload := Address(address)

	if payload == nil {
		return nil
	}

	// Street address 1 is optional per business rule but not nullable on the database level.
	// Check if streetAddress 1 is using place holder value to represent 'NULL'.
	// If so return empty string.
	if strings.EqualFold(*payload.StreetAddress1, models.STREET_ADDRESS_1_NOT_PROVIDED) {
		payload.StreetAddress1 = models.StringPointer("")
	}
	return payload
}

// StorageFacility payload
func StorageFacility(storageFacility *models.StorageFacility) *ghcmessages.StorageFacility {
	if storageFacility == nil {
		return nil
	}

	payload := ghcmessages.StorageFacility{
		ID:           strfmt.UUID(storageFacility.ID.String()),
		FacilityName: storageFacility.FacilityName,
		Address:      Address(&storageFacility.Address),
		LotNumber:    storageFacility.LotNumber,
		Phone:        storageFacility.Phone,
		Email:        storageFacility.Email,
		ETag:         etag.GenerateEtag(storageFacility.UpdatedAt),
	}

	return &payload
}

// BackupContact payload
func BackupContact(contacts models.BackupContacts) *ghcmessages.BackupContact {
	if len(contacts) == 0 {
		return nil
	}
	var name, email, phone string

	if len(contacts) != 0 {
		contact := contacts[0]
		name = contact.Name
		email = contact.Email
		phone = ""
		contactPhone := contact.Phone
		if contactPhone != nil {
			phone = *contactPhone
		}
	}

	return &ghcmessages.BackupContact{
		Name:  &name,
		Email: &email,
		Phone: &phone,
	}
}

// SITDurationUpdate payload
func SITDurationUpdate(sitDurationUpdate *models.SITDurationUpdate) *ghcmessages.SITExtension {
	if sitDurationUpdate == nil {
		return nil
	}
	payload := &ghcmessages.SITExtension{
		ID:                strfmt.UUID(sitDurationUpdate.ID.String()),
		ETag:              etag.GenerateEtag(sitDurationUpdate.UpdatedAt),
		MtoShipmentID:     strfmt.UUID(sitDurationUpdate.MTOShipmentID.String()),
		RequestReason:     string(sitDurationUpdate.RequestReason),
		RequestedDays:     int64(sitDurationUpdate.RequestedDays),
		Status:            string(sitDurationUpdate.Status),
		CreatedAt:         strfmt.DateTime(sitDurationUpdate.CreatedAt),
		UpdatedAt:         strfmt.DateTime(sitDurationUpdate.UpdatedAt),
		ApprovedDays:      handlers.FmtIntPtrToInt64(sitDurationUpdate.ApprovedDays),
		ContractorRemarks: handlers.FmtStringPtr(sitDurationUpdate.ContractorRemarks),
		DecisionDate:      handlers.FmtDateTimePtr(sitDurationUpdate.DecisionDate),
		OfficeRemarks:     handlers.FmtStringPtr(sitDurationUpdate.OfficeRemarks),
	}

	return payload
}

// SITDurationUpdates payload
func SITDurationUpdates(sitDurationUpdates *models.SITDurationUpdates) *ghcmessages.SITExtensions {
	payload := make(ghcmessages.SITExtensions, len(*sitDurationUpdates))

	if len(*sitDurationUpdates) > 0 {
		for i, m := range *sitDurationUpdates {
			copyOfSITDurationUpdate := m // Make copy to avoid implicit memory aliasing of items from a range statement.
			payload[i] = SITDurationUpdate(&copyOfSITDurationUpdate)
		}
		// Reversing the SIT duration updates as they are saved in the order
		// they are created and we want to always display them in the reverse
		// order.
		for i, j := 0, len(payload)-1; i < j; i, j = i+1, j-1 {
			payload[i], payload[j] = payload[j], payload[i]
		}
	}
	return &payload
}

func currentSIT(currentSIT *services.CurrentSIT) *ghcmessages.SITStatusCurrentSIT {
	if currentSIT == nil {
		return nil
	}
	return &ghcmessages.SITStatusCurrentSIT{
		ServiceItemID:        *handlers.FmtUUID(currentSIT.ServiceItemID), // TODO: Refactor out service item ID dependence in GHC API. This should be based on SIT groupings / summaries
		Location:             currentSIT.Location,
		DaysInSIT:            handlers.FmtIntPtrToInt64(&currentSIT.DaysInSIT),
		SitEntryDate:         handlers.FmtDate(currentSIT.SITEntryDate),
		SitDepartureDate:     handlers.FmtDatePtr(currentSIT.SITDepartureDate),
		SitAuthorizedEndDate: handlers.FmtDate(currentSIT.SITAuthorizedEndDate),
		SitCustomerContacted: handlers.FmtDatePtr(currentSIT.SITCustomerContacted),
		SitRequestedDelivery: handlers.FmtDatePtr(currentSIT.SITRequestedDelivery),
	}
}

// SITStatus payload
func SITStatus(shipmentSITStatuses *services.SITStatus, storer storage.FileStorer) *ghcmessages.SITStatus {
	if shipmentSITStatuses == nil {
		return nil
	}

	payload := &ghcmessages.SITStatus{
		PastSITServiceItemGroupings: SITServiceItemGroupings(shipmentSITStatuses.PastSITs, storer),
		TotalSITDaysUsed:            handlers.FmtIntPtrToInt64(&shipmentSITStatuses.TotalSITDaysUsed),
		TotalDaysRemaining:          handlers.FmtIntPtrToInt64(&shipmentSITStatuses.TotalDaysRemaining),
		CalculatedTotalDaysInSIT:    handlers.FmtIntPtrToInt64(&shipmentSITStatuses.CalculatedTotalDaysInSIT),
		CurrentSIT:                  currentSIT(shipmentSITStatuses.CurrentSIT),
	}

	return payload
}

// SITStatuses payload
func SITStatuses(shipmentSITStatuses map[string]services.SITStatus, storer storage.FileStorer) map[string]*ghcmessages.SITStatus {
	sitStatuses := map[string]*ghcmessages.SITStatus{}
	if len(shipmentSITStatuses) == 0 {
		return sitStatuses
	}

	for _, sitStatus := range shipmentSITStatuses {
		copyOfSITStatus := sitStatus
		sitStatuses[sitStatus.ShipmentID.String()] = SITStatus(&copyOfSITStatus, storer)
	}

	return sitStatuses
}

// PPMShipment payload
func PPMShipment(_ storage.FileStorer, ppmShipment *models.PPMShipment) *ghcmessages.PPMShipment {
	if ppmShipment == nil || ppmShipment.ID.IsNil() {
		return nil
	}

	payloadPPMShipment := &ghcmessages.PPMShipment{
		ID:                             *handlers.FmtUUID(ppmShipment.ID),
		ShipmentID:                     *handlers.FmtUUID(ppmShipment.ShipmentID),
		CreatedAt:                      strfmt.DateTime(ppmShipment.CreatedAt),
		UpdatedAt:                      strfmt.DateTime(ppmShipment.UpdatedAt),
		Status:                         ghcmessages.PPMShipmentStatus(ppmShipment.Status),
		ExpectedDepartureDate:          handlers.FmtDate(ppmShipment.ExpectedDepartureDate),
		ActualMoveDate:                 handlers.FmtDatePtr(ppmShipment.ActualMoveDate),
		SubmittedAt:                    handlers.FmtDateTimePtr(ppmShipment.SubmittedAt),
		ReviewedAt:                     handlers.FmtDateTimePtr(ppmShipment.ReviewedAt),
		ApprovedAt:                     handlers.FmtDateTimePtr(ppmShipment.ApprovedAt),
		PickupAddress:                  Address(ppmShipment.PickupAddress),
		DestinationAddress:             PPMDestinationAddress(ppmShipment.DestinationAddress),
		ActualPickupPostalCode:         ppmShipment.ActualPickupPostalCode,
		ActualDestinationPostalCode:    ppmShipment.ActualDestinationPostalCode,
		SitExpected:                    ppmShipment.SITExpected,
		HasSecondaryPickupAddress:      ppmShipment.HasSecondaryPickupAddress,
		HasSecondaryDestinationAddress: ppmShipment.HasSecondaryDestinationAddress,
		HasTertiaryPickupAddress:       ppmShipment.HasTertiaryPickupAddress,
		HasTertiaryDestinationAddress:  ppmShipment.HasTertiaryDestinationAddress,
		EstimatedWeight:                handlers.FmtPoundPtr(ppmShipment.EstimatedWeight),
		AllowableWeight:                handlers.FmtPoundPtr(ppmShipment.AllowableWeight),
		HasProGear:                     ppmShipment.HasProGear,
		ProGearWeight:                  handlers.FmtPoundPtr(ppmShipment.ProGearWeight),
		SpouseProGearWeight:            handlers.FmtPoundPtr(ppmShipment.SpouseProGearWeight),
		EstimatedIncentive:             handlers.FmtCost(ppmShipment.EstimatedIncentive),
		MaxIncentive:                   handlers.FmtCost(ppmShipment.MaxIncentive),
		HasRequestedAdvance:            ppmShipment.HasRequestedAdvance,
		AdvanceAmountRequested:         handlers.FmtCost(ppmShipment.AdvanceAmountRequested),
		HasReceivedAdvance:             ppmShipment.HasReceivedAdvance,
		AdvanceAmountReceived:          handlers.FmtCost(ppmShipment.AdvanceAmountReceived),
		SitEstimatedWeight:             handlers.FmtPoundPtr(ppmShipment.SITEstimatedWeight),
		SitEstimatedEntryDate:          handlers.FmtDatePtr(ppmShipment.SITEstimatedEntryDate),
		SitEstimatedDepartureDate:      handlers.FmtDatePtr(ppmShipment.SITEstimatedDepartureDate),
		SitEstimatedCost:               handlers.FmtCost(ppmShipment.SITEstimatedCost),
		IsActualExpenseReimbursement:   ppmShipment.IsActualExpenseReimbursement,
		ETag:                           etag.GenerateEtag(ppmShipment.UpdatedAt),
	}

	if ppmShipment.SITLocation != nil {
		sitLocation := ghcmessages.SITLocationType(*ppmShipment.SITLocation)
		payloadPPMShipment.SitLocation = &sitLocation
	}

	if ppmShipment.AdvanceStatus != nil {
		advanceStatus := ghcmessages.PPMAdvanceStatus(*ppmShipment.AdvanceStatus)
		payloadPPMShipment.AdvanceStatus = &advanceStatus
	}

	if ppmShipment.W2Address != nil {
		payloadPPMShipment.W2Address = Address(ppmShipment.W2Address)
	}

	if ppmShipment.SecondaryPickupAddress != nil {
		payloadPPMShipment.SecondaryPickupAddress = Address(ppmShipment.SecondaryPickupAddress)
	}

	if ppmShipment.SecondaryDestinationAddress != nil {
		payloadPPMShipment.SecondaryDestinationAddress = Address(ppmShipment.SecondaryDestinationAddress)
	}

	if ppmShipment.TertiaryPickupAddress != nil {
		payloadPPMShipment.TertiaryPickupAddress = Address(ppmShipment.TertiaryPickupAddress)
	}

	if ppmShipment.TertiaryDestinationAddress != nil {
		payloadPPMShipment.TertiaryDestinationAddress = Address(ppmShipment.TertiaryDestinationAddress)
	}

	if ppmShipment.IsActualExpenseReimbursement != nil {
		payloadPPMShipment.IsActualExpenseReimbursement = ppmShipment.IsActualExpenseReimbursement
	}

	return payloadPPMShipment
}

// BoatShipment payload
func BoatShipment(storer storage.FileStorer, boatShipment *models.BoatShipment) *ghcmessages.BoatShipment {
	if boatShipment == nil || boatShipment.ID.IsNil() {
		return nil
	}

	payloadBoatShipment := &ghcmessages.BoatShipment{
		ID:             *handlers.FmtUUID(boatShipment.ID),
		ShipmentID:     *handlers.FmtUUID(boatShipment.ShipmentID),
		CreatedAt:      strfmt.DateTime(boatShipment.CreatedAt),
		UpdatedAt:      strfmt.DateTime(boatShipment.UpdatedAt),
		Type:           models.StringPointer(string(boatShipment.Type)),
		Year:           handlers.FmtIntPtrToInt64(boatShipment.Year),
		Make:           boatShipment.Make,
		Model:          boatShipment.Model,
		LengthInInches: handlers.FmtIntPtrToInt64(boatShipment.LengthInInches),
		WidthInInches:  handlers.FmtIntPtrToInt64(boatShipment.WidthInInches),
		HeightInInches: handlers.FmtIntPtrToInt64(boatShipment.HeightInInches),
		HasTrailer:     boatShipment.HasTrailer,
		IsRoadworthy:   boatShipment.IsRoadworthy,
		ETag:           etag.GenerateEtag(boatShipment.UpdatedAt),
	}

	return payloadBoatShipment
}

// MobileHomeShipment payload
func MobileHomeShipment(storer storage.FileStorer, mobileHomeShipment *models.MobileHome) *ghcmessages.MobileHome {
	if mobileHomeShipment == nil || mobileHomeShipment.ID.IsNil() {
		return nil
	}

	payloadMobileHomeShipment := &ghcmessages.MobileHome{
		ID:             *handlers.FmtUUID(mobileHomeShipment.ID),
		ShipmentID:     *handlers.FmtUUID(mobileHomeShipment.ShipmentID),
		Make:           *mobileHomeShipment.Make,
		Model:          *mobileHomeShipment.Model,
		Year:           *handlers.FmtIntPtrToInt64(mobileHomeShipment.Year),
		LengthInInches: *handlers.FmtIntPtrToInt64(mobileHomeShipment.LengthInInches),
		HeightInInches: *handlers.FmtIntPtrToInt64(mobileHomeShipment.HeightInInches),
		WidthInInches:  *handlers.FmtIntPtrToInt64(mobileHomeShipment.WidthInInches),
		CreatedAt:      strfmt.DateTime(mobileHomeShipment.CreatedAt),
		UpdatedAt:      strfmt.DateTime(mobileHomeShipment.UpdatedAt),
		ETag:           etag.GenerateEtag(mobileHomeShipment.UpdatedAt),
	}

	return payloadMobileHomeShipment
}

// ProGearWeightTickets sets up a ProGearWeightTicket slice for the api using model data.
func ProGearWeightTickets(storer storage.FileStorer, proGearWeightTickets models.ProgearWeightTickets) []*ghcmessages.ProGearWeightTicket {
	payload := make([]*ghcmessages.ProGearWeightTicket, len(proGearWeightTickets))
	for i, proGearWeightTicket := range proGearWeightTickets {
		copyOfProGearWeightTicket := proGearWeightTicket
		proGearWeightTicketPayload := ProGearWeightTicket(storer, &copyOfProGearWeightTicket)
		payload[i] = proGearWeightTicketPayload
	}
	return payload
}

// ProGearWeightTicket payload
func ProGearWeightTicket(storer storage.FileStorer, progear *models.ProgearWeightTicket) *ghcmessages.ProGearWeightTicket {
	ppmShipmentID := strfmt.UUID(progear.PPMShipmentID.String())

	document, err := PayloadForDocumentModel(storer, progear.Document)
	if err != nil {
		return nil
	}

	payload := &ghcmessages.ProGearWeightTicket{
		ID:               strfmt.UUID(progear.ID.String()),
		PpmShipmentID:    ppmShipmentID,
		CreatedAt:        *handlers.FmtDateTime(progear.CreatedAt),
		UpdatedAt:        *handlers.FmtDateTime(progear.UpdatedAt),
		DocumentID:       *handlers.FmtUUID(progear.DocumentID),
		Document:         document,
		Weight:           handlers.FmtPoundPtr(progear.Weight),
		BelongsToSelf:    progear.BelongsToSelf,
		HasWeightTickets: progear.HasWeightTickets,
		Description:      progear.Description,
		ETag:             etag.GenerateEtag(progear.UpdatedAt),
	}

	if progear.Status != nil {
		status := ghcmessages.OmittablePPMDocumentStatus(*progear.Status)
		payload.Status = &status
	}

	if progear.Reason != nil {
		reason := ghcmessages.PPMDocumentStatusReason(*progear.Reason)
		payload.Reason = &reason
	}

	return payload
}

// MovingExpense payload
func MovingExpense(storer storage.FileStorer, movingExpense *models.MovingExpense) *ghcmessages.MovingExpense {

	document, err := PayloadForDocumentModel(storer, movingExpense.Document)
	if err != nil {
		return nil
	}

	payload := &ghcmessages.MovingExpense{
		ID:               *handlers.FmtUUID(movingExpense.ID),
		PpmShipmentID:    *handlers.FmtUUID(movingExpense.PPMShipmentID),
		DocumentID:       *handlers.FmtUUID(movingExpense.DocumentID),
		Document:         document,
		CreatedAt:        strfmt.DateTime(movingExpense.CreatedAt),
		UpdatedAt:        strfmt.DateTime(movingExpense.UpdatedAt),
		Description:      movingExpense.Description,
		PaidWithGtcc:     movingExpense.PaidWithGTCC,
		Amount:           handlers.FmtCost(movingExpense.Amount),
		MissingReceipt:   movingExpense.MissingReceipt,
		ETag:             etag.GenerateEtag(movingExpense.UpdatedAt),
		SitEstimatedCost: handlers.FmtCost(movingExpense.SITEstimatedCost),
	}
	if movingExpense.MovingExpenseType != nil {
		movingExpenseType := ghcmessages.OmittableMovingExpenseType(*movingExpense.MovingExpenseType)
		payload.MovingExpenseType = &movingExpenseType
	}

	if movingExpense.Status != nil {
		status := ghcmessages.OmittablePPMDocumentStatus(*movingExpense.Status)
		payload.Status = &status
	}

	if movingExpense.Reason != nil {
		reason := ghcmessages.PPMDocumentStatusReason(*movingExpense.Reason)
		payload.Reason = &reason
	}

	if movingExpense.SITStartDate != nil {
		payload.SitStartDate = handlers.FmtDatePtr(movingExpense.SITStartDate)
	}

	if movingExpense.SITEndDate != nil {
		payload.SitEndDate = handlers.FmtDatePtr(movingExpense.SITEndDate)
	}

	if movingExpense.WeightStored != nil {
		payload.WeightStored = handlers.FmtPoundPtr(movingExpense.WeightStored)
	}

	if movingExpense.SITLocation != nil {
		sitLocation := ghcmessages.SITLocationType(*movingExpense.SITLocation)
		payload.SitLocation = &sitLocation
	}

	if movingExpense.SITReimburseableAmount != nil {
		payload.SitReimburseableAmount = handlers.FmtCost(movingExpense.SITReimburseableAmount)
	}

	return payload
}

func MovingExpenses(storer storage.FileStorer, movingExpenses models.MovingExpenses) []*ghcmessages.MovingExpense {
	payload := make([]*ghcmessages.MovingExpense, len(movingExpenses))
	for i, movingExpense := range movingExpenses {
		copyOfMovingExpense := movingExpense
		payload[i] = MovingExpense(storer, &copyOfMovingExpense)
	}
	return payload
}

func WeightTickets(storer storage.FileStorer, weightTickets models.WeightTickets) []*ghcmessages.WeightTicket {
	payload := make([]*ghcmessages.WeightTicket, len(weightTickets))
	for i, weightTicket := range weightTickets {
		copyOfWeightTicket := weightTicket
		weightTicketPayload := WeightTicket(storer, &copyOfWeightTicket)
		payload[i] = weightTicketPayload
	}
	return payload
}

// WeightTicket payload
func WeightTicket(storer storage.FileStorer, weightTicket *models.WeightTicket) *ghcmessages.WeightTicket {
	ppmShipment := strfmt.UUID(weightTicket.PPMShipmentID.String())

	emptyDocument, err := PayloadForDocumentModel(storer, weightTicket.EmptyDocument)
	if err != nil {
		return nil
	}

	fullDocument, err := PayloadForDocumentModel(storer, weightTicket.FullDocument)
	if err != nil {
		return nil
	}

	proofOfTrailerOwnershipDocument, err := PayloadForDocumentModel(storer, weightTicket.ProofOfTrailerOwnershipDocument)
	if err != nil {
		return nil
	}

	payload := &ghcmessages.WeightTicket{
		ID:                                strfmt.UUID(weightTicket.ID.String()),
		PpmShipmentID:                     ppmShipment,
		CreatedAt:                         *handlers.FmtDateTime(weightTicket.CreatedAt),
		UpdatedAt:                         *handlers.FmtDateTime(weightTicket.UpdatedAt),
		VehicleDescription:                weightTicket.VehicleDescription,
		EmptyWeight:                       handlers.FmtPoundPtr(weightTicket.EmptyWeight),
		MissingEmptyWeightTicket:          weightTicket.MissingEmptyWeightTicket,
		EmptyDocumentID:                   *handlers.FmtUUID(weightTicket.EmptyDocumentID),
		EmptyDocument:                     emptyDocument,
		FullWeight:                        handlers.FmtPoundPtr(weightTicket.FullWeight),
		MissingFullWeightTicket:           weightTicket.MissingFullWeightTicket,
		FullDocumentID:                    *handlers.FmtUUID(weightTicket.FullDocumentID),
		FullDocument:                      fullDocument,
		OwnsTrailer:                       weightTicket.OwnsTrailer,
		TrailerMeetsCriteria:              weightTicket.TrailerMeetsCriteria,
		ProofOfTrailerOwnershipDocumentID: *handlers.FmtUUID(weightTicket.ProofOfTrailerOwnershipDocumentID),
		ProofOfTrailerOwnershipDocument:   proofOfTrailerOwnershipDocument,
		AdjustedNetWeight:                 handlers.FmtPoundPtr(weightTicket.AdjustedNetWeight),
		NetWeightRemarks:                  weightTicket.NetWeightRemarks,
		ETag:                              etag.GenerateEtag(weightTicket.UpdatedAt),
	}

	if weightTicket.Status != nil {
		status := ghcmessages.OmittablePPMDocumentStatus(*weightTicket.Status)
		payload.Status = &status
	}

	if weightTicket.Reason != nil {
		reason := ghcmessages.PPMDocumentStatusReason(*weightTicket.Reason)
		payload.Reason = &reason
	}

	return payload
}

// PPMDocuments payload
func PPMDocuments(storer storage.FileStorer, ppmDocuments *models.PPMDocuments) *ghcmessages.PPMDocuments {

	if ppmDocuments == nil {
		return nil
	}

	payload := &ghcmessages.PPMDocuments{
		WeightTickets:        WeightTickets(storer, ppmDocuments.WeightTickets),
		MovingExpenses:       MovingExpenses(storer, ppmDocuments.MovingExpenses),
		ProGearWeightTickets: ProGearWeightTickets(storer, ppmDocuments.ProgearWeightTickets),
	}

	return payload
}

// PPMCloseout payload
func PPMCloseout(ppmCloseout *models.PPMCloseout) *ghcmessages.PPMCloseout {
	if ppmCloseout == nil {
		return nil
	}
	payload := &ghcmessages.PPMCloseout{
		ID:                    strfmt.UUID(ppmCloseout.ID.String()),
		PlannedMoveDate:       handlers.FmtDatePtr(ppmCloseout.PlannedMoveDate),
		ActualMoveDate:        handlers.FmtDatePtr(ppmCloseout.ActualMoveDate),
		Miles:                 handlers.FmtIntPtrToInt64(ppmCloseout.Miles),
		EstimatedWeight:       handlers.FmtPoundPtr(ppmCloseout.EstimatedWeight),
		ActualWeight:          handlers.FmtPoundPtr(ppmCloseout.ActualWeight),
		ProGearWeightCustomer: handlers.FmtPoundPtr(ppmCloseout.ProGearWeightCustomer),
		ProGearWeightSpouse:   handlers.FmtPoundPtr(ppmCloseout.ProGearWeightSpouse),
		GrossIncentive:        handlers.FmtCost(ppmCloseout.GrossIncentive),
		Gcc:                   handlers.FmtCost(ppmCloseout.GCC),
		Aoa:                   handlers.FmtCost(ppmCloseout.AOA),
		RemainingIncentive:    handlers.FmtCost(ppmCloseout.RemainingIncentive),
		HaulType:              (*string)(&ppmCloseout.HaulType),
		HaulPrice:             handlers.FmtCost(ppmCloseout.HaulPrice),
		HaulFSC:               handlers.FmtCost(ppmCloseout.HaulFSC),
		Dop:                   handlers.FmtCost(ppmCloseout.DOP),
		Ddp:                   handlers.FmtCost(ppmCloseout.DDP),
		PackPrice:             handlers.FmtCost(ppmCloseout.PackPrice),
		UnpackPrice:           handlers.FmtCost(ppmCloseout.UnpackPrice),
		SITReimbursement:      handlers.FmtCost(ppmCloseout.SITReimbursement),
	}

	return payload
}

// PPMActualWeight payload
func PPMActualWeight(ppmActualWeight *unit.Pound) *ghcmessages.PPMActualWeight {
	if ppmActualWeight == nil {
		return nil
	}
	payload := &ghcmessages.PPMActualWeight{
		ActualWeight: handlers.FmtPoundPtr(ppmActualWeight),
	}

	return payload
}

func PPMSITEstimatedCostParamsFirstDaySIT(ppmSITFirstDayParams models.PPMSITEstimatedCostParams) *ghcmessages.PPMSITEstimatedCostParamsFirstDaySIT {
	payload := &ghcmessages.PPMSITEstimatedCostParamsFirstDaySIT{
		ContractYearName:       ppmSITFirstDayParams.ContractYearName,
		PriceRateOrFactor:      ppmSITFirstDayParams.PriceRateOrFactor,
		IsPeak:                 ppmSITFirstDayParams.IsPeak,
		EscalationCompounded:   ppmSITFirstDayParams.EscalationCompounded,
		ServiceAreaOrigin:      &ppmSITFirstDayParams.ServiceAreaOrigin,
		ServiceAreaDestination: &ppmSITFirstDayParams.ServiceAreaDestination,
	}
	return payload
}

func PPMSITEstimatedCostParamsAdditionalDaySIT(ppmSITAdditionalDayParams models.PPMSITEstimatedCostParams) *ghcmessages.PPMSITEstimatedCostParamsAdditionalDaySIT {
	payload := &ghcmessages.PPMSITEstimatedCostParamsAdditionalDaySIT{
		ContractYearName:       ppmSITAdditionalDayParams.ContractYearName,
		PriceRateOrFactor:      ppmSITAdditionalDayParams.PriceRateOrFactor,
		IsPeak:                 ppmSITAdditionalDayParams.IsPeak,
		EscalationCompounded:   ppmSITAdditionalDayParams.EscalationCompounded,
		ServiceAreaOrigin:      &ppmSITAdditionalDayParams.ServiceAreaOrigin,
		ServiceAreaDestination: &ppmSITAdditionalDayParams.ServiceAreaDestination,
		NumberDaysSIT:          &ppmSITAdditionalDayParams.NumberDaysSIT,
	}
	return payload
}

func PPMSITEstimatedCost(ppmSITEstimatedCost *models.PPMSITEstimatedCostInfo) *ghcmessages.PPMSITEstimatedCost {
	if ppmSITEstimatedCost == nil {
		return nil
	}
	payload := &ghcmessages.PPMSITEstimatedCost{
		SitCost:                handlers.FmtCost(ppmSITEstimatedCost.EstimatedSITCost),
		PriceFirstDaySIT:       handlers.FmtCost(ppmSITEstimatedCost.PriceFirstDaySIT),
		PriceAdditionalDaySIT:  handlers.FmtCost(ppmSITEstimatedCost.PriceAdditionalDaySIT),
		ParamsFirstDaySIT:      PPMSITEstimatedCostParamsFirstDaySIT(ppmSITEstimatedCost.ParamsFirstDaySIT),
		ParamsAdditionalDaySIT: PPMSITEstimatedCostParamsAdditionalDaySIT(ppmSITEstimatedCost.ParamsAdditionalDaySIT),
	}

	return payload
}

// ShipmentAddressUpdate payload
func ShipmentAddressUpdate(shipmentAddressUpdate *models.ShipmentAddressUpdate) *ghcmessages.ShipmentAddressUpdate {
	if shipmentAddressUpdate == nil || shipmentAddressUpdate.ID.IsNil() {
		return nil
	}

	payload := &ghcmessages.ShipmentAddressUpdate{
		ID:                    strfmt.UUID(shipmentAddressUpdate.ID.String()),
		ShipmentID:            strfmt.UUID(shipmentAddressUpdate.ShipmentID.String()),
		NewAddress:            Address(&shipmentAddressUpdate.NewAddress),
		OriginalAddress:       Address(&shipmentAddressUpdate.OriginalAddress),
		SitOriginalAddress:    Address(shipmentAddressUpdate.SitOriginalAddress),
		ContractorRemarks:     shipmentAddressUpdate.ContractorRemarks,
		OfficeRemarks:         shipmentAddressUpdate.OfficeRemarks,
		Status:                ghcmessages.ShipmentAddressUpdateStatus(shipmentAddressUpdate.Status),
		NewSitDistanceBetween: handlers.FmtIntPtrToInt64(shipmentAddressUpdate.NewSitDistanceBetween),
		OldSitDistanceBetween: handlers.FmtIntPtrToInt64(shipmentAddressUpdate.OldSitDistanceBetween),
	}

	return payload
}

// LineOfAccounting payload
func LineOfAccounting(lineOfAccounting *models.LineOfAccounting) *ghcmessages.LineOfAccounting {
	// Nil check
	if lineOfAccounting == nil {
		return nil
	}

	return &ghcmessages.LineOfAccounting{
		ID:                        strfmt.UUID(lineOfAccounting.ID.String()),
		LoaActvtyID:               lineOfAccounting.LoaActvtyID,
		LoaAgncAcntngCd:           lineOfAccounting.LoaAgncAcntngCd,
		LoaAgncDsbrCd:             lineOfAccounting.LoaAgncDsbrCd,
		LoaAlltSnID:               lineOfAccounting.LoaAlltSnID,
		LoaBafID:                  lineOfAccounting.LoaBafID,
		LoaBdgtAcntClsNm:          lineOfAccounting.LoaBdgtAcntClsNm,
		LoaBetCd:                  lineOfAccounting.LoaBetCd,
		LoaBgFyTx:                 handlers.FmtIntPtrToInt64(lineOfAccounting.LoaBgFyTx),
		LoaBgnDt:                  handlers.FmtDatePtr(lineOfAccounting.LoaBgnDt),
		LoaBgtLnItmID:             lineOfAccounting.LoaBgtLnItmID,
		LoaBgtRstrCd:              lineOfAccounting.LoaBgtRstrCd,
		LoaBgtSubActCd:            lineOfAccounting.LoaBgtSubActCd,
		LoaClsRefID:               lineOfAccounting.LoaClsRefID,
		LoaCstCd:                  lineOfAccounting.LoaCstCd,
		LoaCstCntrID:              lineOfAccounting.LoaCstCntrID,
		LoaCustNm:                 lineOfAccounting.LoaCustNm,
		LoaDfAgncyAlctnRcpntID:    lineOfAccounting.LoaDfAgncyAlctnRcpntID,
		LoaDocID:                  lineOfAccounting.LoaDocID,
		LoaDptID:                  lineOfAccounting.LoaDptID,
		LoaDscTx:                  lineOfAccounting.LoaDscTx,
		LoaDtlRmbsmtSrcID:         lineOfAccounting.LoaDtlRmbsmtSrcID,
		LoaEndDt:                  handlers.FmtDatePtr(lineOfAccounting.LoaEndDt),
		LoaEndFyTx:                handlers.FmtIntPtrToInt64(lineOfAccounting.LoaEndFyTx),
		LoaFmsTrnsactnID:          lineOfAccounting.LoaFmsTrnsactnID,
		LoaFnclArID:               lineOfAccounting.LoaFnclArID,
		LoaFnctPrsNm:              lineOfAccounting.LoaFnctPrsNm,
		LoaFndCntrID:              lineOfAccounting.LoaFndCntrID,
		LoaFndTyFgCd:              lineOfAccounting.LoaFndTyFgCd,
		LoaHistStatCd:             lineOfAccounting.LoaHistStatCd,
		LoaHsGdsCd:                lineOfAccounting.LoaHsGdsCd,
		LoaInstlAcntgActID:        lineOfAccounting.LoaInstlAcntgActID,
		LoaJbOrdNm:                lineOfAccounting.LoaJbOrdNm,
		LoaLclInstlID:             lineOfAccounting.LoaLclInstlID,
		LoaMajClmNm:               lineOfAccounting.LoaMajClmNm,
		LoaMajRmbsmtSrcID:         lineOfAccounting.LoaMajRmbsmtSrcID,
		LoaObjClsID:               lineOfAccounting.LoaObjClsID,
		LoaOpAgncyID:              lineOfAccounting.LoaOpAgncyID,
		LoaPgmElmntID:             lineOfAccounting.LoaPgmElmntID,
		LoaPrjID:                  lineOfAccounting.LoaPrjID,
		LoaSbaltmtRcpntID:         lineOfAccounting.LoaSbaltmtRcpntID,
		LoaScrtyCoopCustCd:        lineOfAccounting.LoaScrtyCoopCustCd,
		LoaScrtyCoopDsgntrCd:      lineOfAccounting.LoaScrtyCoopDsgntrCd,
		LoaScrtyCoopImplAgncCd:    lineOfAccounting.LoaScrtyCoopImplAgncCd,
		LoaScrtyCoopLnItmID:       lineOfAccounting.LoaScrtyCoopLnItmID,
		LoaSpclIntrID:             lineOfAccounting.LoaSpclIntrID,
		LoaSrvSrcID:               lineOfAccounting.LoaSrvSrcID,
		LoaStatCd:                 lineOfAccounting.LoaStatCd,
		LoaSubAcntID:              lineOfAccounting.LoaSubAcntID,
		LoaSysID:                  lineOfAccounting.LoaSysID,
		LoaTnsfrDptNm:             lineOfAccounting.LoaTnsfrDptNm,
		LoaTrnsnID:                lineOfAccounting.LoaTrnsnID,
		LoaTrsySfxTx:              lineOfAccounting.LoaTrsySfxTx,
		LoaTskBdgtSblnTx:          lineOfAccounting.LoaTskBdgtSblnTx,
		LoaUic:                    lineOfAccounting.LoaUic,
		LoaWkCntrRcpntNm:          lineOfAccounting.LoaWkCntrRcpntNm,
		LoaWrkOrdID:               lineOfAccounting.LoaWrkOrdID,
		OrgGrpDfasCd:              lineOfAccounting.OrgGrpDfasCd,
		UpdatedAt:                 strfmt.DateTime(lineOfAccounting.UpdatedAt),
		CreatedAt:                 strfmt.DateTime(lineOfAccounting.CreatedAt),
		ValidLoaForTac:            lineOfAccounting.ValidLoaForTac,
		ValidHhgProgramCodeForLoa: lineOfAccounting.ValidHhgProgramCodeForLoa,
	}
}

// MarketCode payload
func MarketCode(marketCode *models.MarketCode) string {
	if marketCode == nil {
		return "" // Or a default string value
	}
	return string(*marketCode)
}

// MTOShipment payload
func MTOShipment(storer storage.FileStorer, mtoShipment *models.MTOShipment, sitStatusPayload *ghcmessages.SITStatus) *ghcmessages.MTOShipment {

	payload := &ghcmessages.MTOShipment{
		ID:                          strfmt.UUID(mtoShipment.ID.String()),
		MoveTaskOrderID:             strfmt.UUID(mtoShipment.MoveTaskOrderID.String()),
		ShipmentType:                ghcmessages.MTOShipmentType(mtoShipment.ShipmentType),
		Status:                      ghcmessages.MTOShipmentStatus(mtoShipment.Status),
		CounselorRemarks:            mtoShipment.CounselorRemarks,
		CustomerRemarks:             mtoShipment.CustomerRemarks,
		RejectionReason:             mtoShipment.RejectionReason,
		PickupAddress:               Address(mtoShipment.PickupAddress),
		SecondaryDeliveryAddress:    Address(mtoShipment.SecondaryDeliveryAddress),
		SecondaryPickupAddress:      Address(mtoShipment.SecondaryPickupAddress),
		DestinationAddress:          Address(mtoShipment.DestinationAddress),
		HasSecondaryDeliveryAddress: mtoShipment.HasSecondaryDeliveryAddress,
		HasSecondaryPickupAddress:   mtoShipment.HasSecondaryPickupAddress,
		TertiaryDeliveryAddress:     Address(mtoShipment.TertiaryDeliveryAddress),
		TertiaryPickupAddress:       Address(mtoShipment.TertiaryPickupAddress),
		HasTertiaryDeliveryAddress:  mtoShipment.HasTertiaryDeliveryAddress,
		HasTertiaryPickupAddress:    mtoShipment.HasTertiaryPickupAddress,
		ActualProGearWeight:         handlers.FmtPoundPtr(mtoShipment.ActualProGearWeight),
		ActualSpouseProGearWeight:   handlers.FmtPoundPtr(mtoShipment.ActualSpouseProGearWeight),
		PrimeEstimatedWeight:        handlers.FmtPoundPtr(mtoShipment.PrimeEstimatedWeight),
		PrimeActualWeight:           handlers.FmtPoundPtr(mtoShipment.PrimeActualWeight),
		NtsRecordedWeight:           handlers.FmtPoundPtr(mtoShipment.NTSRecordedWeight),
		MtoAgents:                   *MTOAgents(&mtoShipment.MTOAgents),
		MtoServiceItems:             MTOServiceItemModels(mtoShipment.MTOServiceItems, storer),
		Diversion:                   mtoShipment.Diversion,
		DiversionReason:             mtoShipment.DiversionReason,
		Reweigh:                     Reweigh(mtoShipment.Reweigh, sitStatusPayload),
		CreatedAt:                   strfmt.DateTime(mtoShipment.CreatedAt),
		UpdatedAt:                   strfmt.DateTime(mtoShipment.UpdatedAt),
		ETag:                        etag.GenerateEtag(mtoShipment.UpdatedAt),
		DeletedAt:                   handlers.FmtDateTimePtr(mtoShipment.DeletedAt),
		ApprovedDate:                handlers.FmtDateTimePtr(mtoShipment.ApprovedDate),
		SitDaysAllowance:            handlers.FmtIntPtrToInt64(mtoShipment.SITDaysAllowance),
		SitExtensions:               *SITDurationUpdates(&mtoShipment.SITDurationUpdates),
		BillableWeightCap:           handlers.FmtPoundPtr(mtoShipment.BillableWeightCap),
		BillableWeightJustification: mtoShipment.BillableWeightJustification,
		UsesExternalVendor:          mtoShipment.UsesExternalVendor,
		ServiceOrderNumber:          mtoShipment.ServiceOrderNumber,
		StorageFacility:             StorageFacility(mtoShipment.StorageFacility),
		PpmShipment:                 PPMShipment(storer, mtoShipment.PPMShipment),
		BoatShipment:                BoatShipment(storer, mtoShipment.BoatShipment),
		MobileHomeShipment:          MobileHomeShipment(storer, mtoShipment.MobileHome),
		DeliveryAddressUpdate:       ShipmentAddressUpdate(mtoShipment.DeliveryAddressUpdate),
		ShipmentLocator:             handlers.FmtStringPtr(mtoShipment.ShipmentLocator),
		MarketCode:                  MarketCode(&mtoShipment.MarketCode),
		PoeLocation:                 Port(mtoShipment.MTOServiceItems, "POE"),
		PodLocation:                 Port(mtoShipment.MTOServiceItems, "POD"),
	}

	if mtoShipment.Distance != nil {
		payload.Distance = handlers.FmtInt64(int64(*mtoShipment.Distance))
	}

	if sitStatusPayload != nil {
		// If we have a sitStatusPayload, overwrite SitDaysAllowance from the shipment model.
		totalSITAllowance := 0
		if sitStatusPayload.TotalDaysRemaining != nil {
			totalSITAllowance += int(*sitStatusPayload.TotalDaysRemaining)
		}
		if sitStatusPayload.TotalSITDaysUsed != nil {
			totalSITAllowance += int(*sitStatusPayload.TotalSITDaysUsed)
		}
		payload.SitDaysAllowance = handlers.FmtIntPtrToInt64(&totalSITAllowance)
	}

	if len(mtoShipment.SITDurationUpdates) > 0 {
		payload.SitExtensions = *SITDurationUpdates(&mtoShipment.SITDurationUpdates)
	}

	if mtoShipment.RequestedPickupDate != nil && !mtoShipment.RequestedPickupDate.IsZero() {
		payload.RequestedPickupDate = handlers.FmtDatePtr(mtoShipment.RequestedPickupDate)
	}

	if mtoShipment.ActualPickupDate != nil && !mtoShipment.ActualPickupDate.IsZero() {
		payload.ActualPickupDate = handlers.FmtDatePtr(mtoShipment.ActualPickupDate)
	}

	if mtoShipment.ActualDeliveryDate != nil && !mtoShipment.ActualDeliveryDate.IsZero() {
		payload.ActualDeliveryDate = handlers.FmtDatePtr(mtoShipment.ActualDeliveryDate)
	}

	if mtoShipment.RequestedDeliveryDate != nil && !mtoShipment.RequestedDeliveryDate.IsZero() {
		payload.RequestedDeliveryDate = handlers.FmtDatePtr(mtoShipment.RequestedDeliveryDate)
	}

	if mtoShipment.RequiredDeliveryDate != nil && !mtoShipment.RequiredDeliveryDate.IsZero() {
		payload.RequiredDeliveryDate = handlers.FmtDatePtr(mtoShipment.RequiredDeliveryDate)
	}

	if mtoShipment.ScheduledPickupDate != nil {
		payload.ScheduledPickupDate = handlers.FmtDatePtr(mtoShipment.ScheduledPickupDate)
	}

	if mtoShipment.ScheduledDeliveryDate != nil {
		payload.ScheduledDeliveryDate = handlers.FmtDatePtr(mtoShipment.ScheduledDeliveryDate)
	}

	if mtoShipment.DestinationType != nil {
		destinationType := ghcmessages.DestinationType(*mtoShipment.DestinationType)
		payload.DestinationType = &destinationType
	}

	if sitStatusPayload != nil {
		payload.SitStatus = sitStatusPayload
	}

	if mtoShipment.TACType != nil {
		tt := ghcmessages.LOAType(*mtoShipment.TACType)
		payload.TacType = &tt
	}

	if mtoShipment.SACType != nil {
		st := ghcmessages.LOAType(*mtoShipment.SACType)
		payload.SacType = &st
	}

	weightsCalculator := mtoshipment.NewShipmentBillableWeightCalculator()
	calculatedWeights := weightsCalculator.CalculateShipmentBillableWeight(mtoShipment)

	// CalculatedBillableWeight is intentionally not a part of the mto_shipments model
	// because we don't want to store a derived value in the database
	payload.CalculatedBillableWeight = handlers.FmtPoundPtr(calculatedWeights.CalculatedBillableWeight)

	return payload
}

// MTOShipments payload
func MTOShipments(storer storage.FileStorer, mtoShipments *models.MTOShipments, sitStatusPayload map[string]*ghcmessages.SITStatus) *ghcmessages.MTOShipments {
	payload := make(ghcmessages.MTOShipments, len(*mtoShipments))

	for i, m := range *mtoShipments {
		copyOfMtoShipment := m // Make copy to avoid implicit memory aliasing of items from a range statement.
		if sitStatus, ok := sitStatusPayload[copyOfMtoShipment.ID.String()]; ok {
			payload[i] = MTOShipment(storer, &copyOfMtoShipment, sitStatus)
		} else {
			payload[i] = MTOShipment(storer, &copyOfMtoShipment, nil)
		}
	}
	return &payload
}

// MTOAgent payload
func MTOAgent(mtoAgent *models.MTOAgent) *ghcmessages.MTOAgent {
	payload := &ghcmessages.MTOAgent{
		ID:            strfmt.UUID(mtoAgent.ID.String()),
		MtoShipmentID: strfmt.UUID(mtoAgent.MTOShipmentID.String()),
		CreatedAt:     strfmt.DateTime(mtoAgent.CreatedAt),
		UpdatedAt:     strfmt.DateTime(mtoAgent.UpdatedAt),
		FirstName:     mtoAgent.FirstName,
		LastName:      mtoAgent.LastName,
		AgentType:     string(mtoAgent.MTOAgentType),
		Email:         mtoAgent.Email,
		Phone:         mtoAgent.Phone,
		ETag:          etag.GenerateEtag(mtoAgent.UpdatedAt),
	}
	return payload
}

// MTOAgents payload
func MTOAgents(mtoAgents *models.MTOAgents) *ghcmessages.MTOAgents {
	payload := make(ghcmessages.MTOAgents, len(*mtoAgents))
	for i, m := range *mtoAgents {
		copyOfMtoAgent := m // Make copy to avoid implicit memory aliasing of items from a range statement.
		payload[i] = MTOAgent(&copyOfMtoAgent)
	}
	return &payload
}

// PaymentRequests payload
func PaymentRequests(appCtx appcontext.AppContext, prs *models.PaymentRequests, storer storage.FileStorer) (*ghcmessages.PaymentRequests, error) {
	payload := make(ghcmessages.PaymentRequests, len(*prs))

	for i, p := range *prs {
		paymentRequest := p
		pr, err := PaymentRequest(appCtx, &paymentRequest, storer)
		if err != nil {
			return nil, err
		}
		payload[i] = pr
	}
	return &payload, nil
}

// PaymentRequest payload
func PaymentRequest(appCtx appcontext.AppContext, pr *models.PaymentRequest, storer storage.FileStorer) (*ghcmessages.PaymentRequest, error) {
	serviceDocs := make(ghcmessages.ProofOfServiceDocs, len(pr.ProofOfServiceDocs))

	if len(pr.ProofOfServiceDocs) > 0 {
		for i, proofOfService := range pr.ProofOfServiceDocs {
			payload, err := ProofOfServiceDoc(proofOfService, storer)
			if err != nil {
				return nil, err
			}
			serviceDocs[i] = payload
		}
	}

	move, err := Move(&pr.MoveTaskOrder, storer)
	if err != nil {
		return nil, err
	}

	ediErrorInfoEDIType := ""
	ediErrorInfoEDICode := ""
	ediErrorInfoEDIDescription := ""
	ediErrorInfo := pr.EdiErrors
	if ediErrorInfo != nil {
		mostRecentEdiError := ediErrorInfo[0]
		if mostRecentEdiError.EDIType != "" {
			ediErrorInfoEDIType = string(mostRecentEdiError.EDIType)
		}
		if mostRecentEdiError.Code != nil {
			ediErrorInfoEDICode = *mostRecentEdiError.Code
		}
		if mostRecentEdiError.Description != nil {
			ediErrorInfoEDIDescription = *mostRecentEdiError.Description
		}
	}

	var totalTPPSPaidInvoicePriceMillicents *int64
	var tppsPaidInvoiceSellerPaidDate *time.Time
	var TPPSPaidInvoiceReportsForPR models.TPPSPaidInvoiceReportEntrys
	if pr.TPPSPaidInvoiceReports != nil {
		TPPSPaidInvoiceReportsForPR = pr.TPPSPaidInvoiceReports
		if len(TPPSPaidInvoiceReportsForPR) > 0 {
			if TPPSPaidInvoiceReportsForPR[0].InvoiceTotalChargesInMillicents >= 0 {
				totalTPPSPaidInvoicePriceMillicents = models.Int64Pointer(int64(TPPSPaidInvoiceReportsForPR[0].InvoiceTotalChargesInMillicents))
				tppsPaidInvoiceSellerPaidDate = &TPPSPaidInvoiceReportsForPR[0].SellerPaidDate
			}
		}
	}

	return &ghcmessages.PaymentRequest{
		ID:                                   *handlers.FmtUUID(pr.ID),
		IsFinal:                              &pr.IsFinal,
		MoveTaskOrderID:                      *handlers.FmtUUID(pr.MoveTaskOrderID),
		MoveTaskOrder:                        move,
		PaymentRequestNumber:                 pr.PaymentRequestNumber,
		RecalculationOfPaymentRequestID:      handlers.FmtUUIDPtr(pr.RecalculationOfPaymentRequestID),
		RejectionReason:                      pr.RejectionReason,
		Status:                               ghcmessages.PaymentRequestStatus(pr.Status),
		ETag:                                 etag.GenerateEtag(pr.UpdatedAt),
		ServiceItems:                         *PaymentServiceItems(&pr.PaymentServiceItems, &TPPSPaidInvoiceReportsForPR),
		ReviewedAt:                           handlers.FmtDateTimePtr(pr.ReviewedAt),
		ProofOfServiceDocs:                   serviceDocs,
		CreatedAt:                            strfmt.DateTime(pr.CreatedAt),
		SentToGexAt:                          (*strfmt.DateTime)(pr.SentToGexAt),
		ReceivedByGexAt:                      (*strfmt.DateTime)(pr.ReceivedByGexAt),
		EdiErrorType:                         &ediErrorInfoEDIType,
		EdiErrorCode:                         &ediErrorInfoEDICode,
		EdiErrorDescription:                  &ediErrorInfoEDIDescription,
		TppsInvoiceAmountPaidTotalMillicents: totalTPPSPaidInvoicePriceMillicents,
		TppsInvoiceSellerPaidDate:            (*strfmt.DateTime)(tppsPaidInvoiceSellerPaidDate),
	}, nil
}

// PaymentServiceItem payload
func PaymentServiceItem(ps *models.PaymentServiceItem) *ghcmessages.PaymentServiceItem {
	if ps == nil {
		return nil
	}
	paymentServiceItemParams := PaymentServiceItemParams(&ps.PaymentServiceItemParams)

	return &ghcmessages.PaymentServiceItem{
		ID:                       *handlers.FmtUUID(ps.ID),
		MtoServiceItemID:         *handlers.FmtUUID(ps.MTOServiceItemID),
		MtoServiceItemCode:       string(ps.MTOServiceItem.ReService.Code),
		MtoServiceItemName:       ps.MTOServiceItem.ReService.Name,
		MtoShipmentType:          ghcmessages.MTOShipmentType(ps.MTOServiceItem.MTOShipment.ShipmentType),
		MtoShipmentID:            handlers.FmtUUIDPtr(ps.MTOServiceItem.MTOShipmentID),
		CreatedAt:                strfmt.DateTime(ps.CreatedAt),
		PriceCents:               handlers.FmtCost(ps.PriceCents),
		RejectionReason:          ps.RejectionReason,
		Status:                   ghcmessages.PaymentServiceItemStatus(ps.Status),
		ReferenceID:              ps.ReferenceID,
		ETag:                     etag.GenerateEtag(ps.UpdatedAt),
		PaymentServiceItemParams: *paymentServiceItemParams,
	}
}

// PaymentServiceItems payload
func PaymentServiceItems(paymentServiceItems *models.PaymentServiceItems, tppsPaidReportData *models.TPPSPaidInvoiceReportEntrys) *ghcmessages.PaymentServiceItems {
	payload := make(ghcmessages.PaymentServiceItems, len(*paymentServiceItems))
	for i, m := range *paymentServiceItems {
		copyOfPaymentServiceItem := m // Make copy to avoid implicit memory aliasing of items from a range statement.
		payload[i] = PaymentServiceItem(&copyOfPaymentServiceItem)

		// We process TPPS Paid Invoice Reports to get payment information for each payment service item
		// This report tells us how much TPPS paid HS for each item, then we store and display it
		if *tppsPaidReportData != nil {
			tppsDataForPaymentRequest := *tppsPaidReportData
			for tppsDataRowIndex := range tppsDataForPaymentRequest {
				if tppsDataForPaymentRequest[tppsDataRowIndex].ProductDescription == payload[i].MtoServiceItemCode {
					payload[i].TppsInvoiceAmountPaidPerServiceItemMillicents = handlers.FmtMilliCentsPtr(&tppsDataForPaymentRequest[tppsDataRowIndex].LineNetCharge)
				}
			}
		}
	}
	return &payload
}

// PaymentServiceItemParam payload
func PaymentServiceItemParam(paymentServiceItemParam models.PaymentServiceItemParam) *ghcmessages.PaymentServiceItemParam {
	return &ghcmessages.PaymentServiceItemParam{
		ID:                   strfmt.UUID(paymentServiceItemParam.ID.String()),
		PaymentServiceItemID: strfmt.UUID(paymentServiceItemParam.PaymentServiceItemID.String()),
		Key:                  ghcmessages.ServiceItemParamName(paymentServiceItemParam.ServiceItemParamKey.Key),
		Value:                paymentServiceItemParam.Value,
		Type:                 ghcmessages.ServiceItemParamType(paymentServiceItemParam.ServiceItemParamKey.Type),
		Origin:               ghcmessages.ServiceItemParamOrigin(paymentServiceItemParam.ServiceItemParamKey.Origin),
		ETag:                 etag.GenerateEtag(paymentServiceItemParam.UpdatedAt),
	}
}

// PaymentServiceItemParams payload
func PaymentServiceItemParams(paymentServiceItemParams *models.PaymentServiceItemParams) *ghcmessages.PaymentServiceItemParams {
	if paymentServiceItemParams == nil {
		return nil
	}

	payload := make(ghcmessages.PaymentServiceItemParams, len(*paymentServiceItemParams))

	for i, p := range *paymentServiceItemParams {
		payload[i] = PaymentServiceItemParam(p)
	}
	return &payload
}

func ServiceRequestDoc(serviceRequest models.ServiceRequestDocument, storer storage.FileStorer) (*ghcmessages.ServiceRequestDocument, error) {

	uploads := make([]*ghcmessages.Upload, len(serviceRequest.ServiceRequestDocumentUploads))

	if len(serviceRequest.ServiceRequestDocumentUploads) > 0 {
		for i, serviceRequestUpload := range serviceRequest.ServiceRequestDocumentUploads {
			url, err := storer.PresignedURL(serviceRequestUpload.Upload.StorageKey, serviceRequestUpload.Upload.ContentType, serviceRequestUpload.Upload.Filename)
			if err != nil {
				return nil, err
			}
			uploads[i] = Upload(storer, serviceRequestUpload.Upload, url)
		}
	}

	return &ghcmessages.ServiceRequestDocument{
		Uploads: uploads,
	}, nil

}

// MTOServiceItemSingleModel payload
func MTOServiceItemSingleModel(s *models.MTOServiceItem) *ghcmessages.MTOServiceItemSingle {
	return &ghcmessages.MTOServiceItemSingle{
		SitPostalCode:            handlers.FmtStringPtr(s.SITPostalCode),
		ApprovedAt:               handlers.FmtDateTimePtr(s.ApprovedAt),
		CreatedAt:                *handlers.FmtDateTime(s.CreatedAt),
		ID:                       *handlers.FmtUUID(s.ID),
		MoveTaskOrderID:          *handlers.FmtUUID(s.MoveTaskOrderID),
		MtoShipmentID:            handlers.FmtUUID(*s.MTOShipmentID),
		PickupPostalCode:         handlers.FmtStringPtr(s.PickupPostalCode),
		ReServiceID:              *handlers.FmtUUID(s.ReServiceID),
		RejectedAt:               handlers.FmtDateTimePtr(s.RejectedAt),
		RejectionReason:          handlers.FmtStringPtr(s.RejectionReason),
		SitCustomerContacted:     handlers.FmtDatePtr(s.SITCustomerContacted),
		SitDepartureDate:         handlers.FmtDateTimePtr(s.SITDepartureDate),
		SitEntryDate:             handlers.FmtDateTimePtr(s.SITEntryDate),
		SitRequestedDelivery:     handlers.FmtDatePtr(s.SITRequestedDelivery),
		Status:                   handlers.FmtString(string(s.Status)),
		UpdatedAt:                *handlers.FmtDateTime(s.UpdatedAt),
		ConvertToCustomerExpense: *handlers.FmtBool(s.CustomerExpense),
		CustomerExpenseReason:    handlers.FmtStringPtr(s.CustomerExpenseReason),
	}
}

// MTOServiceItemModel payload
func MTOServiceItemModel(s *models.MTOServiceItem, storer storage.FileStorer) *ghcmessages.MTOServiceItem {
	if s == nil {
		return nil
	}

	serviceRequestDocs := make(ghcmessages.ServiceRequestDocuments, len(s.ServiceRequestDocuments))

	if len(s.ServiceRequestDocuments) > 0 {
		for i, serviceRequest := range s.ServiceRequestDocuments {
			payload, err := ServiceRequestDoc(serviceRequest, storer)
			if err != nil {
				return nil
			}
			serviceRequestDocs[i] = payload
		}
	}
<<<<<<< HEAD
	var sort *string = nil
	if s.ReService.ReServiceItem != nil {
		sort = s.ReService.ReServiceItem.Sort
=======
	var sort *string
	if s.ReService.ReServiceItems != nil {
		for _, reServiceItem := range *s.ReService.ReServiceItems {
			if s.MTOShipment.MarketCode == reServiceItem.MarketCode && s.MTOShipment.ShipmentType == reServiceItem.ShipmentType {
				sort = reServiceItem.Sort
				break
			}
		}
>>>>>>> 88593433
	}
	payload := &ghcmessages.MTOServiceItem{
		ID:                            handlers.FmtUUID(s.ID),
		MoveTaskOrderID:               handlers.FmtUUID(s.MoveTaskOrderID),
		MtoShipmentID:                 handlers.FmtUUIDPtr(s.MTOShipmentID),
		ReServiceID:                   handlers.FmtUUID(s.ReServiceID),
		ReServiceCode:                 handlers.FmtString(string(s.ReService.Code)),
		ReServiceName:                 handlers.FmtStringPtr(&s.ReService.Name),
		Reason:                        handlers.FmtStringPtr(s.Reason),
		RejectionReason:               handlers.FmtStringPtr(s.RejectionReason),
		PickupPostalCode:              handlers.FmtStringPtr(s.PickupPostalCode),
		SITPostalCode:                 handlers.FmtStringPtr(s.SITPostalCode),
		SitEntryDate:                  handlers.FmtDateTimePtr(s.SITEntryDate),
		SitDepartureDate:              handlers.FmtDateTimePtr(s.SITDepartureDate),
		SitCustomerContacted:          handlers.FmtDatePtr(s.SITCustomerContacted),
		SitRequestedDelivery:          handlers.FmtDatePtr(s.SITRequestedDelivery),
		Sort:                          sort,
		Status:                        ghcmessages.MTOServiceItemStatus(s.Status),
		Description:                   handlers.FmtStringPtr(s.Description),
		Dimensions:                    MTOServiceItemDimensions(s.Dimensions),
		CustomerContacts:              MTOServiceItemCustomerContacts(s.CustomerContacts),
		SitOriginHHGOriginalAddress:   Address(s.SITOriginHHGOriginalAddress),
		SitOriginHHGActualAddress:     Address(s.SITOriginHHGActualAddress),
		SitDestinationOriginalAddress: Address(s.SITDestinationOriginalAddress),
		SitDestinationFinalAddress:    Address(s.SITDestinationFinalAddress),
		EstimatedWeight:               handlers.FmtPoundPtr(s.EstimatedWeight),
		CreatedAt:                     strfmt.DateTime(s.CreatedAt),
		ApprovedAt:                    handlers.FmtDateTimePtr(s.ApprovedAt),
		RejectedAt:                    handlers.FmtDateTimePtr(s.RejectedAt),
		ETag:                          etag.GenerateEtag(s.UpdatedAt),
		ServiceRequestDocuments:       serviceRequestDocs,
		ConvertToCustomerExpense:      *handlers.FmtBool(s.CustomerExpense),
		CustomerExpenseReason:         handlers.FmtStringPtr(s.CustomerExpenseReason),
		SitDeliveryMiles:              handlers.FmtIntPtrToInt64(s.SITDeliveryMiles),
		EstimatedPrice:                handlers.FmtCost(s.PricingEstimate),
		StandaloneCrate:               s.StandaloneCrate,
		ExternalCrate:                 s.ExternalCrate,
		LockedPriceCents:              handlers.FmtCost(s.LockedPriceCents),
	}

	if s.ReService.Code == models.ReServiceCodeICRT && s.MTOShipment.PickupAddress != nil {
		if *s.MTOShipment.PickupAddress.IsOconus {
			payload.Market = handlers.FmtString(models.MarketOconus.FullString())
		} else {
			payload.Market = handlers.FmtString(models.MarketConus.FullString())
		}
	}

	if s.ReService.Code == models.ReServiceCodeIUCRT && s.MTOShipment.DestinationAddress != nil {
		if *s.MTOShipment.DestinationAddress.IsOconus {
			payload.Market = handlers.FmtString(models.MarketOconus.FullString())
		} else {
			payload.Market = handlers.FmtString(models.MarketConus.FullString())
		}
	}

	return payload
}

// SITServiceItemGrouping payload
func SITServiceItemGrouping(s models.SITServiceItemGrouping, storer storage.FileStorer) *ghcmessages.SITServiceItemGrouping {
	if len(s.ServiceItems) == 0 {
		return nil
	}

	summary := ghcmessages.SITSummary{
		FirstDaySITServiceItemID: strfmt.UUID(s.Summary.FirstDaySITServiceItemID.String()),
		Location:                 s.Summary.Location,
		DaysInSIT:                handlers.FmtIntPtrToInt64(&s.Summary.DaysInSIT),
		SitEntryDate:             *handlers.FmtDateTime(s.Summary.SITEntryDate),
		SitDepartureDate:         handlers.FmtDateTimePtr(s.Summary.SITDepartureDate),
		SitAuthorizedEndDate:     *handlers.FmtDateTime(s.Summary.SITAuthorizedEndDate),
		SitCustomerContacted:     handlers.FmtDateTimePtr(s.Summary.SITCustomerContacted),
		SitRequestedDelivery:     handlers.FmtDateTimePtr(s.Summary.SITRequestedDelivery),
	}

	serviceItems := MTOServiceItemModels(s.ServiceItems, storer)

	return &ghcmessages.SITServiceItemGrouping{
		Summary:      &summary,
		ServiceItems: serviceItems,
	}
}

// SITServiceItemGroupings payload
func SITServiceItemGroupings(s models.SITServiceItemGroupings, storer storage.FileStorer) ghcmessages.SITServiceItemGroupings {
	sitGroupings := ghcmessages.SITServiceItemGroupings{}
	for _, sitGroup := range s {
		if sitPayload := SITServiceItemGrouping(sitGroup, storer); sitPayload != nil {
			sitGroupings = append(sitGroupings, sitPayload)
		}
	}
	return sitGroupings
}

// MTOServiceItemModels payload
func MTOServiceItemModels(s models.MTOServiceItems, storer storage.FileStorer) ghcmessages.MTOServiceItems {
	serviceItems := ghcmessages.MTOServiceItems{}
	for _, item := range s {
		copyOfServiceItem := item // Make copy to avoid implicit memory aliasing of items from a range statement.
		serviceItems = append(serviceItems, MTOServiceItemModel(&copyOfServiceItem, storer))
	}

	return serviceItems
}

// MTOServiceItemDimension payload
func MTOServiceItemDimension(d *models.MTOServiceItemDimension) *ghcmessages.MTOServiceItemDimension {
	return &ghcmessages.MTOServiceItemDimension{
		ID:     *handlers.FmtUUID(d.ID),
		Type:   ghcmessages.DimensionType(d.Type),
		Length: *d.Length.Int32Ptr(),
		Height: *d.Height.Int32Ptr(),
		Width:  *d.Width.Int32Ptr(),
	}
}

// MTOServiceItemDimensions payload
func MTOServiceItemDimensions(d models.MTOServiceItemDimensions) ghcmessages.MTOServiceItemDimensions {
	payload := make(ghcmessages.MTOServiceItemDimensions, len(d))
	for i, item := range d {
		copyOfServiceItem := item // Make copy to avoid implicit memory aliasing of items from a range statement.
		payload[i] = MTOServiceItemDimension(&copyOfServiceItem)
	}
	return payload
}

// MTOServiceItemCustomerContact payload
func MTOServiceItemCustomerContact(c *models.MTOServiceItemCustomerContact) *ghcmessages.MTOServiceItemCustomerContact {
	return &ghcmessages.MTOServiceItemCustomerContact{
		Type:                       ghcmessages.CustomerContactType(c.Type),
		DateOfContact:              *handlers.FmtDate(c.DateOfContact),
		TimeMilitary:               c.TimeMilitary,
		FirstAvailableDeliveryDate: *handlers.FmtDate(c.FirstAvailableDeliveryDate),
	}
}

// MTOServiceItemCustomerContacts payload
func MTOServiceItemCustomerContacts(c models.MTOServiceItemCustomerContacts) ghcmessages.MTOServiceItemCustomerContacts {
	payload := make(ghcmessages.MTOServiceItemCustomerContacts, len(c))
	for i, item := range c {
		copyOfServiceItem := item // Make copy to avoid implicit memory aliasing of items from a range statement.
		payload[i] = MTOServiceItemCustomerContact(&copyOfServiceItem)
	}
	return payload
}

// Upload payload
func Upload(storer storage.FileStorer, upload models.Upload, url string) *ghcmessages.Upload {
	uploadPayload := &ghcmessages.Upload{
		ID:          handlers.FmtUUIDValue(upload.ID),
		Filename:    upload.Filename,
		ContentType: upload.ContentType,
		UploadType:  string(upload.UploadType),
		URL:         strfmt.URI(url),
		Bytes:       upload.Bytes,
		CreatedAt:   strfmt.DateTime(upload.CreatedAt),
		UpdatedAt:   strfmt.DateTime(upload.UpdatedAt),
		DeletedAt:   (*strfmt.DateTime)(upload.DeletedAt),
	}

	if upload.Rotation != nil {
		uploadPayload.Rotation = *upload.Rotation
	}

	tags, err := storer.Tags(upload.StorageKey)
	if err != nil || len(tags) == 0 {
		uploadPayload.Status = "PROCESSING"
	} else {
		uploadPayload.Status = tags["av-status"]
	}
	return uploadPayload
}

// Upload payload for when a Proof of Service doc is designated as a weight ticket
// This adds an isWeightTicket key to the payload for the UI to use
func WeightTicketUpload(storer storage.FileStorer, upload models.Upload, url string, isWeightTicket bool) *ghcmessages.Upload {
	uploadPayload := &ghcmessages.Upload{
		ID:             handlers.FmtUUIDValue(upload.ID),
		Filename:       upload.Filename,
		ContentType:    upload.ContentType,
		URL:            strfmt.URI(url),
		Bytes:          upload.Bytes,
		CreatedAt:      strfmt.DateTime(upload.CreatedAt),
		UpdatedAt:      strfmt.DateTime(upload.UpdatedAt),
		IsWeightTicket: isWeightTicket,
	}
	tags, err := storer.Tags(upload.StorageKey)
	if err != nil || len(tags) == 0 {
		uploadPayload.Status = "PROCESSING"
	} else {
		uploadPayload.Status = tags["av-status"]
	}
	return uploadPayload
}

// ProofOfServiceDoc payload from model
func ProofOfServiceDoc(proofOfService models.ProofOfServiceDoc, storer storage.FileStorer) (*ghcmessages.ProofOfServiceDoc, error) {

	uploads := make([]*ghcmessages.Upload, len(proofOfService.PrimeUploads))
	if len(proofOfService.PrimeUploads) > 0 {
		for i, primeUpload := range proofOfService.PrimeUploads {
			url, err := storer.PresignedURL(primeUpload.Upload.StorageKey, primeUpload.Upload.ContentType, primeUpload.Upload.Filename)
			if err != nil {
				return nil, err
			}
			// if the doc is a weight ticket then we need to return a different payload so the UI can differentiate
			weightTicket := proofOfService.IsWeightTicket
			if weightTicket {
				uploads[i] = WeightTicketUpload(storer, primeUpload.Upload, url, proofOfService.IsWeightTicket)
			} else {
				uploads[i] = Upload(storer, primeUpload.Upload, url)
			}
		}
	}

	return &ghcmessages.ProofOfServiceDoc{
		IsWeightTicket: proofOfService.IsWeightTicket,
		Uploads:        uploads,
	}, nil
}

func PayloadForUploadModel(
	storer storage.FileStorer,
	upload models.Upload,
	url string,
) *ghcmessages.Upload {
	uploadPayload := &ghcmessages.Upload{
		ID:          handlers.FmtUUIDValue(upload.ID),
		Filename:    upload.Filename,
		ContentType: upload.ContentType,
		UploadType:  string(upload.UploadType),
		URL:         strfmt.URI(url),
		Bytes:       upload.Bytes,
		CreatedAt:   strfmt.DateTime(upload.CreatedAt),
		UpdatedAt:   strfmt.DateTime(upload.UpdatedAt),
		DeletedAt:   (*strfmt.DateTime)(upload.DeletedAt),
	}

	if upload.Rotation != nil {
		uploadPayload.Rotation = *upload.Rotation
	}

	tags, err := storer.Tags(upload.StorageKey)
	if err != nil || len(tags) == 0 {
		uploadPayload.Status = "PROCESSING"
	} else {
		uploadPayload.Status = tags["av-status"]
	}
	return uploadPayload
}

func PayloadForDocumentModel(storer storage.FileStorer, document models.Document) (*ghcmessages.Document, error) {
	uploads := make([]*ghcmessages.Upload, len(document.UserUploads))
	for i, userUpload := range document.UserUploads {
		if userUpload.Upload.ID == uuid.Nil {
			return nil, errors.New("no uploads for user")
		}
		url, err := storer.PresignedURL(userUpload.Upload.StorageKey, userUpload.Upload.ContentType, userUpload.Upload.Filename)
		if err != nil {
			return nil, err
		}

		uploadPayload := PayloadForUploadModel(storer, userUpload.Upload, url)
		uploads[i] = uploadPayload
	}

	documentPayload := &ghcmessages.Document{
		ID:              handlers.FmtUUID(document.ID),
		ServiceMemberID: handlers.FmtUUID(document.ServiceMemberID),
		Uploads:         uploads,
	}
	return documentPayload, nil
}

// In the TOO queue response we only want to count shipments in these statuses (excluding draft and cancelled)
// For the Services Counseling queue we will find the earliest move date from shipments in these statuses
func queueIncludeShipmentStatus(status models.MTOShipmentStatus) bool {
	return status == models.MTOShipmentStatusSubmitted ||
		status == models.MTOShipmentStatusApproved ||
		status == models.MTOShipmentStatusDiversionRequested ||
		status == models.MTOShipmentStatusCancellationRequested
}

func QueueAvailableOfficeUsers(officeUsers []models.OfficeUser) *ghcmessages.AvailableOfficeUsers {
	availableOfficeUsers := make(ghcmessages.AvailableOfficeUsers, len(officeUsers))
	for i, officeUser := range officeUsers {

		availableOfficeUsers[i] = &ghcmessages.AvailableOfficeUser{
			LastName:     officeUser.LastName,
			FirstName:    officeUser.FirstName,
			OfficeUserID: *handlers.FmtUUID(officeUser.ID),
		}
	}

	return &availableOfficeUsers
}

func BulkAssignmentData(appCtx appcontext.AppContext, moves []models.MoveWithEarliestDate, officeUsers []models.OfficeUserWithWorkload, officeId uuid.UUID) ghcmessages.BulkAssignmentData {
	availableOfficeUsers := make(ghcmessages.AvailableOfficeUsers, len(officeUsers))
	availableMoves := make(ghcmessages.BulkAssignmentMoveIDs, len(moves))

	for i, officeUser := range officeUsers {
		availableOfficeUsers[i] = &ghcmessages.AvailableOfficeUser{
			LastName:     officeUser.LastName,
			FirstName:    officeUser.FirstName,
			OfficeUserID: *handlers.FmtUUID(officeUser.ID),
			Workload:     int64(officeUser.Workload),
		}
	}
	for i, move := range moves {
		availableMoves[i] = ghcmessages.BulkAssignmentMoveID(strfmt.UUID(move.ID.String()))
	}

	bulkAssignmentData := &ghcmessages.BulkAssignmentData{
		AvailableOfficeUsers:  availableOfficeUsers,
		BulkAssignmentMoveIDs: availableMoves,
	}

	return *bulkAssignmentData
}

func queueMoveIsAssignable(move models.Move, assignedToUser *ghcmessages.AssignedOfficeUser, isCloseoutQueue bool, officeUser models.OfficeUser, ppmCloseoutGblocs bool) bool {
	// default to false
	isAssignable := false

	// HQ role is read only
	if officeUser.User.Roles.HasRole(roles.RoleTypeHQ) {
		isAssignable = false
		return isAssignable
	}

	// if its unassigned its assignable in all cases
	if assignedToUser == nil {
		isAssignable = true
	}

	isSupervisor := officeUser.User.Privileges.HasPrivilege(models.PrivilegeTypeSupervisor)
	// in TOO queues, all moves are assignable for supervisor users
	if officeUser.User.Roles.HasRole(roles.RoleTypeTOO) && isSupervisor {
		isAssignable = true
	}

	// if it is assigned in the SCs queue
	// it is only assignable if the user is a supervisor...
	if officeUser.User.Roles.HasRole(roles.RoleTypeServicesCounselor) && isSupervisor {
		// AND we are in the counseling queue AND the move's counseling office is the supervisor's transportation office
		if !isCloseoutQueue && move.CounselingOfficeID != nil && *move.CounselingOfficeID == officeUser.TransportationOfficeID {
			isAssignable = true
		}
		// OR we are in the closeout queue AND the move's closeout office is the supervisor's transportation office
		if isCloseoutQueue && move.CloseoutOfficeID != nil && *move.CloseoutOfficeID == officeUser.TransportationOfficeID {
			isAssignable = true
		}

		// OR theyre a navy, marine, or coast guard supervisor
		if ppmCloseoutGblocs {
			isAssignable = true
		}
	}

	return isAssignable
}

func servicesCounselorAvailableOfficeUsers(move models.Move, officeUsers []models.OfficeUser, officeUser models.OfficeUser, ppmCloseoutGblocs bool, isCloseoutQueue bool) []models.OfficeUser {
	if officeUser.User.Roles.HasRole(roles.RoleTypeServicesCounselor) {
		// if the office user currently assigned to the move works outside of the logged in users counseling office
		// add them to the set
		if move.SCAssignedUser != nil && move.SCAssignedUser.TransportationOfficeID != officeUser.TransportationOfficeID {
			officeUsers = append(officeUsers, *move.SCAssignedUser)
		}

		// if there is no counseling office
		// OR if our current user doesn't work at the move's counseling office
		// only available user should be themself
		if !isCloseoutQueue && (move.CounselingOfficeID == nil) || (move.CounselingOfficeID != nil && *move.CounselingOfficeID != officeUser.TransportationOfficeID) {
			officeUsers = models.OfficeUsers{officeUser}
		}

		// if its the closeout queue and its not a Navy, Marine, or Coast Guard user
		// and the move doesn't have a closeout office
		// OR the move's closeout office is not the office users office
		// only available user should be themself
		if isCloseoutQueue && !ppmCloseoutGblocs && move.CloseoutOfficeID == nil || (move.CloseoutOfficeID != nil && *move.CloseoutOfficeID != officeUser.TransportationOfficeID) {
			officeUsers = models.OfficeUsers{officeUser}

		}
	}

	return officeUsers
}

// QueueMoves payload
func QueueMoves(moves []models.Move, officeUsers []models.OfficeUser, requestedPpmStatus *models.PPMShipmentStatus, officeUser models.OfficeUser, officeUsersSafety []models.OfficeUser) *ghcmessages.QueueMoves {
	queueMoves := make(ghcmessages.QueueMoves, len(moves))
	for i, move := range moves {
		customer := move.Orders.ServiceMember

		var transportationOffice string
		var transportationOfficeId uuid.UUID
		if move.CounselingOffice != nil {
			transportationOffice = move.CounselingOffice.Name
			transportationOfficeId = move.CounselingOffice.ID
		}
		var validMTOShipments []models.MTOShipment
		var earliestRequestedPickup *time.Time
		// we can't easily modify our sql query to find the earliest shipment pickup date so we must do it here
		for _, shipment := range move.MTOShipments {
			if queueIncludeShipmentStatus(shipment.Status) && shipment.DeletedAt == nil {
				earliestDateInCurrentShipment := findEarliestDateForRequestedMoveDate(shipment)
				if earliestRequestedPickup == nil || (earliestDateInCurrentShipment != nil && earliestDateInCurrentShipment.Before(*earliestRequestedPickup)) {
					earliestRequestedPickup = earliestDateInCurrentShipment
				}

				validMTOShipments = append(validMTOShipments, shipment)
			}
		}

		var deptIndicator ghcmessages.DeptIndicator
		if move.Orders.DepartmentIndicator != nil {
			deptIndicator = ghcmessages.DeptIndicator(*move.Orders.DepartmentIndicator)
		}

		var originGbloc string
		if move.Status == models.MoveStatusNeedsServiceCounseling {
			originGbloc = swag.StringValue(move.Orders.OriginDutyLocationGBLOC)
		} else if len(move.ShipmentGBLOC) > 0 && move.ShipmentGBLOC[0].GBLOC != nil {
			// There is a Pop bug that prevents us from using a has_one association for
			// Move.ShipmentGBLOC, so we have to treat move.ShipmentGBLOC as an array, even
			// though there can never be more than one GBLOC for a move.
			originGbloc = swag.StringValue(move.ShipmentGBLOC[0].GBLOC)
		} else {
			// If the move's first shipment doesn't have a pickup address (like with an NTS-Release),
			// we need to fall back to the origin duty location GBLOC.  If that's not available for
			// some reason, then we should get the empty string (no GBLOC).
			originGbloc = swag.StringValue(move.Orders.OriginDutyLocationGBLOC)
		}

		var closeoutLocation string
		if move.CloseoutOffice != nil {
			closeoutLocation = move.CloseoutOffice.Name
		}
		var closeoutInitiated time.Time
		var ppmStatus models.PPMShipmentStatus
		for _, shipment := range move.MTOShipments {
			if shipment.PPMShipment != nil {
				if requestedPpmStatus != nil {
					if shipment.PPMShipment.Status == *requestedPpmStatus {
						ppmStatus = shipment.PPMShipment.Status
					}
				} else {
					ppmStatus = shipment.PPMShipment.Status
				}
				if shipment.PPMShipment.SubmittedAt != nil {
					if closeoutInitiated.Before(*shipment.PPMShipment.SubmittedAt) {
						closeoutInitiated = *shipment.PPMShipment.SubmittedAt
					}
				}
			}
		}

		// queue assignment logic below

		// determine if there is an assigned user
		var assignedToUser *ghcmessages.AssignedOfficeUser
		if officeUser.User.Roles.HasRole(roles.RoleTypeServicesCounselor) && move.SCAssignedUser != nil {
			assignedToUser = AssignedOfficeUser(move.SCAssignedUser)
		}
		if officeUser.User.Roles.HasRole(roles.RoleTypeTOO) && move.TOOAssignedUser != nil {
			assignedToUser = AssignedOfficeUser(move.TOOAssignedUser)
		}

		// these branches have their own closeout specific offices
		ppmCloseoutGblocs := closeoutLocation == "NAVY" || closeoutLocation == "TVCB" || closeoutLocation == "USCG"
		// requestedPpmStatus also represents if we are viewing the closeout queue
		isCloseoutQueue := requestedPpmStatus != nil && *requestedPpmStatus == models.PPMShipmentStatusNeedsCloseout
		// determine if the move is assignable
		assignable := queueMoveIsAssignable(move, assignedToUser, isCloseoutQueue, officeUser, ppmCloseoutGblocs)

		isSupervisor := officeUser.User.Privileges.HasPrivilege(models.PrivilegeTypeSupervisor)
		// only need to attach available office users if move is assignable
		var apiAvailableOfficeUsers ghcmessages.AvailableOfficeUsers
		if assignable {
			// non SC roles don't need the extra logic, just make availableOfficeUsers = officeUsers
			availableOfficeUsers := officeUsers

			if isSupervisor && move.Orders.OrdersType == "SAFETY" {
				availableOfficeUsers = officeUsersSafety
			}
			if officeUser.User.Roles.HasRole(roles.RoleTypeServicesCounselor) {
				availableOfficeUsers = servicesCounselorAvailableOfficeUsers(move, availableOfficeUsers, officeUser, ppmCloseoutGblocs, isCloseoutQueue)
			}

			apiAvailableOfficeUsers = *QueueAvailableOfficeUsers(availableOfficeUsers)
		}

		queueMoves[i] = &ghcmessages.QueueMove{
			Customer:                Customer(&customer),
			Status:                  ghcmessages.MoveStatus(move.Status),
			ID:                      *handlers.FmtUUID(move.ID),
			Locator:                 move.Locator,
			SubmittedAt:             handlers.FmtDateTimePtr(move.SubmittedAt),
			AppearedInTooAt:         handlers.FmtDateTimePtr(findLastSentToTOO(move)),
			RequestedMoveDate:       handlers.FmtDatePtr(earliestRequestedPickup),
			DepartmentIndicator:     &deptIndicator,
			ShipmentsCount:          int64(len(validMTOShipments)),
			OriginDutyLocation:      DutyLocation(move.Orders.OriginDutyLocation),
			DestinationDutyLocation: DutyLocation(&move.Orders.NewDutyLocation), // #nosec G601 new in 1.22.2
			OriginGBLOC:             ghcmessages.GBLOC(originGbloc),
			PpmType:                 move.PPMType,
			CloseoutInitiated:       handlers.FmtDateTimePtr(&closeoutInitiated),
			CloseoutLocation:        &closeoutLocation,
			OrderType:               (*string)(move.Orders.OrdersType.Pointer()),
			LockedByOfficeUserID:    handlers.FmtUUIDPtr(move.LockedByOfficeUserID),
			LockedByOfficeUser:      OfficeUser(move.LockedByOfficeUser),
			LockExpiresAt:           handlers.FmtDateTimePtr(move.LockExpiresAt),
			PpmStatus:               ghcmessages.PPMStatus(ppmStatus),
			CounselingOffice:        &transportationOffice,
			CounselingOfficeID:      handlers.FmtUUID(transportationOfficeId),
			AssignedTo:              assignedToUser,
			Assignable:              assignable,
			AvailableOfficeUsers:    apiAvailableOfficeUsers,
		}
	}
	return &queueMoves
}

func findLastSentToTOO(move models.Move) (latestOccurance *time.Time) {
	possibleValues := [3]*time.Time{move.SubmittedAt, move.ServiceCounselingCompletedAt, move.ApprovalsRequestedAt}
	for _, time := range possibleValues {
		if time != nil && (latestOccurance == nil || time.After(*latestOccurance)) {
			latestOccurance = time
		}
	}
	return latestOccurance
}

func findEarliestDateForRequestedMoveDate(shipment models.MTOShipment) (earliestDate *time.Time) {
	var possibleValues []*time.Time

	if shipment.RequestedPickupDate != nil {
		possibleValues = append(possibleValues, shipment.RequestedPickupDate)
	}
	if shipment.RequestedDeliveryDate != nil {
		possibleValues = append(possibleValues, shipment.RequestedDeliveryDate)
	}
	if shipment.PPMShipment != nil {
		possibleValues = append(possibleValues, &shipment.PPMShipment.ExpectedDepartureDate)
	}

	for _, date := range possibleValues {
		if earliestDate == nil || date.Before(*earliestDate) {
			earliestDate = date
		}
	}

	return earliestDate
}

// This is a helper function to calculate the inferred status needed for QueuePaymentRequest payload
func queuePaymentRequestStatus(paymentRequest models.PaymentRequest) string {
	// If a payment request is in the PENDING state, let's use the term 'payment requested'
	if paymentRequest.Status == models.PaymentRequestStatusPending {
		return models.QueuePaymentRequestPaymentRequested
	}

	// If a payment request is either reviewed, sent_to_gex or recieved_by_gex then we'll use 'reviewed'
	if paymentRequest.Status == models.PaymentRequestStatusSentToGex ||
		paymentRequest.Status == models.PaymentRequestStatusTppsReceived ||
		paymentRequest.Status == models.PaymentRequestStatusReviewed {
		return models.QueuePaymentRequestReviewed
	}

	if paymentRequest.Status == models.PaymentRequestStatusReviewedAllRejected {
		return models.QueuePaymentRequestRejected
	}

	if paymentRequest.Status == models.PaymentRequestStatusPaid {
		return models.QueuePaymentRequestPaid
	}

	if paymentRequest.Status == models.PaymentRequestStatusDeprecated {
		return models.QueuePaymentRequestDeprecated
	}

	return models.QueuePaymentRequestError

}

// QueuePaymentRequests payload
func QueuePaymentRequests(paymentRequests *models.PaymentRequests, officeUsers []models.OfficeUser, officeUser models.OfficeUser, officeUsersSafety []models.OfficeUser) *ghcmessages.QueuePaymentRequests {

	queuePaymentRequests := make(ghcmessages.QueuePaymentRequests, len(*paymentRequests))

	for i, paymentRequest := range *paymentRequests {
		moveTaskOrder := paymentRequest.MoveTaskOrder
		orders := moveTaskOrder.Orders
		var gbloc ghcmessages.GBLOC
		if moveTaskOrder.ShipmentGBLOC[0].GBLOC != nil {
			gbloc = ghcmessages.GBLOC(*moveTaskOrder.ShipmentGBLOC[0].GBLOC)
		}

		queuePaymentRequests[i] = &ghcmessages.QueuePaymentRequest{
			ID:                   *handlers.FmtUUID(paymentRequest.ID),
			MoveID:               *handlers.FmtUUID(moveTaskOrder.ID),
			Customer:             Customer(&orders.ServiceMember),
			Status:               ghcmessages.QueuePaymentRequestStatus(queuePaymentRequestStatus(paymentRequest)),
			Age:                  math.Ceil(time.Since(paymentRequest.CreatedAt).Hours() / 24.0),
			SubmittedAt:          *handlers.FmtDateTime(paymentRequest.CreatedAt),
			Locator:              moveTaskOrder.Locator,
			OriginGBLOC:          gbloc,
			OriginDutyLocation:   DutyLocation(orders.OriginDutyLocation),
			OrderType:            (*string)(orders.OrdersType.Pointer()),
			LockedByOfficeUserID: handlers.FmtUUIDPtr(moveTaskOrder.LockedByOfficeUserID),
			LockExpiresAt:        handlers.FmtDateTimePtr(moveTaskOrder.LockExpiresAt),
		}

		if paymentRequest.MoveTaskOrder.TIOAssignedUser != nil {
			queuePaymentRequests[i].AssignedTo = AssignedOfficeUser(paymentRequest.MoveTaskOrder.TIOAssignedUser)
		}

		if paymentRequest.MoveTaskOrder.CounselingOffice != nil {
			queuePaymentRequests[i].CounselingOffice = &paymentRequest.MoveTaskOrder.CounselingOffice.Name
		}

		isAssignable := false
		if queuePaymentRequests[i].AssignedTo == nil {
			isAssignable = true
		}

		isSupervisor := officeUser.User.Privileges.HasPrivilege(models.PrivilegeTypeSupervisor)
		if isSupervisor {
			isAssignable = true
		}

		if officeUser.User.Roles.HasRole(roles.RoleTypeHQ) {
			isAssignable = false
		}

		queuePaymentRequests[i].Assignable = isAssignable

		// only need to attach available office users if move is assignable
		if queuePaymentRequests[i].Assignable {
			availableOfficeUsers := officeUsers
			if isSupervisor && orders.OrdersType == "SAFETY" {
				availableOfficeUsers = officeUsersSafety
			}
			if !isSupervisor {
				availableOfficeUsers = models.OfficeUsers{officeUser}
			}

			queuePaymentRequests[i].AvailableOfficeUsers = *QueueAvailableOfficeUsers(availableOfficeUsers)
		}

		if orders.DepartmentIndicator != nil {
			deptIndicator := ghcmessages.DeptIndicator(*orders.DepartmentIndicator)
			queuePaymentRequests[i].DepartmentIndicator = &deptIndicator
		}
	}

	return &queuePaymentRequests
}

// Reweigh payload
func Reweigh(reweigh *models.Reweigh, _ *ghcmessages.SITStatus) *ghcmessages.Reweigh {
	if reweigh == nil || reweigh.ID == uuid.Nil {
		return nil
	}
	payload := &ghcmessages.Reweigh{
		ID:                     strfmt.UUID(reweigh.ID.String()),
		RequestedAt:            strfmt.DateTime(reweigh.RequestedAt),
		RequestedBy:            ghcmessages.ReweighRequester(reweigh.RequestedBy),
		VerificationReason:     reweigh.VerificationReason,
		Weight:                 handlers.FmtPoundPtr(reweigh.Weight),
		VerificationProvidedAt: handlers.FmtDateTimePtr(reweigh.VerificationProvidedAt),
		ShipmentID:             strfmt.UUID(reweigh.ShipmentID.String()),
	}

	return payload
}

// SearchMoves payload
func SearchMoves(appCtx appcontext.AppContext, moves models.Moves) *ghcmessages.SearchMoves {
	searchMoves := make(ghcmessages.SearchMoves, len(moves))
	for i, move := range moves {
		customer := move.Orders.ServiceMember

		numShipments := 0

		for _, shipment := range move.MTOShipments {
			if shipment.Status != models.MTOShipmentStatusDraft {
				numShipments++
			}
		}

		var pickupDate, deliveryDate *strfmt.Date

		if numShipments > 0 && move.MTOShipments[0].ScheduledPickupDate != nil {
			pickupDate = handlers.FmtDatePtr(move.MTOShipments[0].ScheduledPickupDate)
		} else {
			pickupDate = nil
		}

		if numShipments > 0 && move.MTOShipments[0].ScheduledDeliveryDate != nil {
			deliveryDate = handlers.FmtDatePtr(move.MTOShipments[0].ScheduledDeliveryDate)
		} else {
			deliveryDate = nil
		}

		var originGBLOC string
		if move.Status == models.MoveStatusNeedsServiceCounseling {
			originGBLOC = swag.StringValue(move.Orders.OriginDutyLocationGBLOC)
		} else if len(move.ShipmentGBLOC) > 0 && move.ShipmentGBLOC[0].GBLOC != nil {
			// There is a Pop bug that prevents us from using a has_one association for
			// Move.ShipmentGBLOC, so we have to treat move.ShipmentGBLOC as an array, even
			// though there can never be more than one GBLOC for a move.
			originGBLOC = swag.StringValue(move.ShipmentGBLOC[0].GBLOC)
		} else {
			// If the move's first shipment doesn't have a pickup address (like with an NTS-Release),
			// we need to fall back to the origin duty location GBLOC.  If that's not available for
			// some reason, then we should get the empty string (no GBLOC).
			originGBLOC = swag.StringValue(move.Orders.OriginDutyLocationGBLOC)
		}

		// populates the destination gbloc of the move
		var destinationGBLOC string
		var err error
		destinationGBLOC, err = move.GetDestinationGBLOC(appCtx.DB())
		if err != nil {
			destinationGBLOC = ""
		}
		if len(destinationGBLOC) > 0 && customer.Affiliation.String() == "MARINES" {
			destinationGBLOC = "USMC/" + destinationGBLOC
		}
		destinationGblocMessage := ghcmessages.GBLOC(destinationGBLOC)

		// populates the destination postal code of the move
		var destinationPostalCode string
		destinationPostalCode, err = move.GetDestinationPostalCode(appCtx.DB())
		if err != nil {
			destinationPostalCode = ""
		}

		searchMoves[i] = &ghcmessages.SearchMove{
			FirstName:                    customer.FirstName,
			LastName:                     customer.LastName,
			Edipi:                        customer.Edipi,
			Emplid:                       customer.Emplid,
			Branch:                       customer.Affiliation.String(),
			Status:                       ghcmessages.MoveStatus(move.Status),
			ID:                           *handlers.FmtUUID(move.ID),
			Locator:                      move.Locator,
			ShipmentsCount:               int64(numShipments),
			OriginDutyLocationPostalCode: move.Orders.OriginDutyLocation.Address.PostalCode,
			DestinationPostalCode:        destinationPostalCode,
			OrderType:                    string(move.Orders.OrdersType),
			RequestedPickupDate:          pickupDate,
			RequestedDeliveryDate:        deliveryDate,
			OriginGBLOC:                  ghcmessages.GBLOC(originGBLOC),
			DestinationGBLOC:             destinationGblocMessage,
			LockedByOfficeUserID:         handlers.FmtUUIDPtr(move.LockedByOfficeUserID),
			LockExpiresAt:                handlers.FmtDateTimePtr(move.LockExpiresAt),
		}
	}
	return &searchMoves
}

// ShipmentPaymentSITBalance payload
func ShipmentPaymentSITBalance(shipmentSITBalance *services.ShipmentPaymentSITBalance) *ghcmessages.ShipmentPaymentSITBalance {
	if shipmentSITBalance == nil {
		return nil
	}

	payload := &ghcmessages.ShipmentPaymentSITBalance{
		PendingBilledStartDate:  handlers.FmtDate(shipmentSITBalance.PendingBilledStartDate),
		PendingBilledEndDate:    handlers.FmtDate(shipmentSITBalance.PendingBilledEndDate),
		PendingSITDaysInvoiced:  int64(shipmentSITBalance.PendingSITDaysInvoiced),
		PreviouslyBilledDays:    handlers.FmtIntPtrToInt64(shipmentSITBalance.PreviouslyBilledDays),
		PreviouslyBilledEndDate: handlers.FmtDatePtr(shipmentSITBalance.PreviouslyBilledEndDate),
		ShipmentID:              *handlers.FmtUUID(shipmentSITBalance.ShipmentID),
		TotalSITDaysAuthorized:  int64(shipmentSITBalance.TotalSITDaysAuthorized),
		TotalSITDaysRemaining:   int64(shipmentSITBalance.TotalSITDaysRemaining),
		TotalSITEndDate:         handlers.FmtDate(shipmentSITBalance.TotalSITEndDate),
	}

	return payload
}

// ShipmentsPaymentSITBalance payload
func ShipmentsPaymentSITBalance(shipmentsSITBalance []services.ShipmentPaymentSITBalance) ghcmessages.ShipmentsPaymentSITBalance {
	if len(shipmentsSITBalance) == 0 {
		return nil
	}

	payload := make(ghcmessages.ShipmentsPaymentSITBalance, len(shipmentsSITBalance))
	for i, shipmentSITBalance := range shipmentsSITBalance {
		shipmentSITBalanceCopy := shipmentSITBalance
		payload[i] = ShipmentPaymentSITBalance(&shipmentSITBalanceCopy)
	}

	return payload
}

func SearchCustomers(customers models.ServiceMemberSearchResults) *ghcmessages.SearchCustomers {
	searchCustomers := make(ghcmessages.SearchCustomers, len(customers))
	for i, customer := range customers {
		searchCustomers[i] = &ghcmessages.SearchCustomer{
			FirstName:     customer.FirstName,
			LastName:      customer.LastName,
			Edipi:         customer.Edipi,
			Emplid:        customer.Emplid,
			Branch:        customer.Affiliation.String(),
			ID:            *handlers.FmtUUID(customer.ID),
			PersonalEmail: customer.PersonalEmail,
			Telephone:     customer.Telephone,
		}
	}
	return &searchCustomers
}

// VLocation payload
func VLocation(vLocation *models.VLocation) *ghcmessages.VLocation {
	if vLocation == nil {
		return nil
	}
	if *vLocation == (models.VLocation{}) {
		return nil
	}

	return &ghcmessages.VLocation{
		City:                 vLocation.CityName,
		State:                vLocation.StateName,
		PostalCode:           vLocation.UsprZipID,
		County:               &vLocation.UsprcCountyNm,
		UsPostRegionCitiesID: *handlers.FmtUUID(*vLocation.UsPostRegionCitiesID),
	}
}

// VLocations payload
func VLocations(vLocations models.VLocations) ghcmessages.VLocations {
	payload := make(ghcmessages.VLocations, len(vLocations))
	for i, vLocation := range vLocations {
		copyOfVLocation := vLocation
		payload[i] = VLocation(&copyOfVLocation)
	}
	return payload
}

// ReServiceItem payload
func ReServiceItem(reServiceItem *models.ReServiceItem) *ghcmessages.ReServiceItem {
	if reServiceItem == nil || *reServiceItem == (models.ReServiceItem{}) {
		return nil
	}
	return &ghcmessages.ReServiceItem{
		IsAutoApproved: reServiceItem.IsAutoApproved,
		MarketCode:     string(reServiceItem.MarketCode),
		ServiceCode:    string(reServiceItem.ReService.Code),
		ShipmentType:   string(reServiceItem.ShipmentType),
		ServiceName:    reServiceItem.ReService.Name,
	}
}

// ReServiceItems payload
func ReServiceItems(reServiceItems models.ReServiceItems) ghcmessages.ReServiceItems {
	payload := make(ghcmessages.ReServiceItems, len(reServiceItems))
	for i, reServiceItem := range reServiceItems {
		copyOfReServiceItem := reServiceItem
		payload[i] = ReServiceItem(&copyOfReServiceItem)
	}
	return payload
}

func Port(mtoServiceItems models.MTOServiceItems, portType string) *ghcmessages.Port {
	if mtoServiceItems == nil {
		return nil
	}

	for _, mtoServiceItem := range mtoServiceItems {
		var portLocation *models.PortLocation
		if portType == "POE" && mtoServiceItem.POELocation != nil {
			portLocation = mtoServiceItem.POELocation
		} else if portType == "POD" && mtoServiceItem.PODLocation != nil {
			portLocation = mtoServiceItem.PODLocation
		}

		if portLocation != nil {
			return &ghcmessages.Port{
				ID:       strfmt.UUID(portLocation.ID.String()),
				PortType: portLocation.Port.PortType.String(),
				PortCode: portLocation.Port.PortCode,
				PortName: portLocation.Port.PortName,
				City:     portLocation.City.CityName,
				County:   portLocation.UsPostRegionCity.UsprcCountyNm,
				State:    portLocation.UsPostRegionCity.UsPostRegion.State.StateName,
				Zip:      portLocation.UsPostRegionCity.UsprZipID,
				Country:  portLocation.Country.CountryName,
			}
		}
	}
	return nil
}<|MERGE_RESOLUTION|>--- conflicted
+++ resolved
@@ -1868,11 +1868,6 @@
 			serviceRequestDocs[i] = payload
 		}
 	}
-<<<<<<< HEAD
-	var sort *string = nil
-	if s.ReService.ReServiceItem != nil {
-		sort = s.ReService.ReServiceItem.Sort
-=======
 	var sort *string
 	if s.ReService.ReServiceItems != nil {
 		for _, reServiceItem := range *s.ReService.ReServiceItems {
@@ -1881,7 +1876,6 @@
 				break
 			}
 		}
->>>>>>> 88593433
 	}
 	payload := &ghcmessages.MTOServiceItem{
 		ID:                            handlers.FmtUUID(s.ID),
