--- conflicted
+++ resolved
@@ -2106,11 +2106,7 @@
 }
 
 // QueueMoves payload
-<<<<<<< HEAD
 func QueueMoves(moves []models.Move, officeUsers []models.OfficeUser, requestedPpmStatus *models.PPMShipmentStatus, role roles.RoleType, officeUser models.OfficeUser, isSupervisor bool) *ghcmessages.QueueMoves {
-=======
-func QueueMoves(moves []models.Move, officeUsers []models.OfficeUser) *ghcmessages.QueueMoves {
->>>>>>> 14b76589
 	queueMoves := make(ghcmessages.QueueMoves, len(moves))
 	for i, move := range moves {
 		customer := move.Orders.ServiceMember
@@ -2199,7 +2195,6 @@
 			LockExpiresAt:           handlers.FmtDateTimePtr(move.LockExpiresAt),
 			PpmStatus:               ghcmessages.PPMStatus(ppmStatus),
 			CounselingOffice:        &transportationOffice,
-<<<<<<< HEAD
 			CounselingOfficeID:      handlers.FmtUUID(transportationOfficeId),
 		}
 
@@ -2250,10 +2245,6 @@
 				}
 			}
 			queueMoves[i].AvailableOfficeUsers = *QueueAvailableOfficeUsers(availableOfficeUsers)
-=======
-			AssignedTo:              AssignedOfficeUser(move.SCAssignedUser),
-			AvailableOfficeUsers:    *QueueAvailableOfficeUsers(officeUsers),
->>>>>>> 14b76589
 		}
 	}
 	return &queueMoves
