--- conflicted
+++ resolved
@@ -2967,8 +2967,6 @@
 	return payload
 }
 
-<<<<<<< HEAD
-=======
 // VIntlLocation payload
 func VIntlLocation(vIntlLocation *models.VIntlLocation) *ghcmessages.VIntlLocation {
 	if vIntlLocation == nil {
@@ -2995,31 +2993,6 @@
 	return payload
 }
 
-// ReServiceItem payload
-func ReServiceItem(reServiceItem *models.ReServiceItem) *ghcmessages.ReServiceItem {
-	if reServiceItem == nil || *reServiceItem == (models.ReServiceItem{}) {
-		return nil
-	}
-	return &ghcmessages.ReServiceItem{
-		IsAutoApproved: reServiceItem.IsAutoApproved,
-		MarketCode:     string(reServiceItem.MarketCode),
-		ServiceCode:    string(reServiceItem.ReService.Code),
-		ShipmentType:   string(reServiceItem.ShipmentType),
-		ServiceName:    reServiceItem.ReService.Name,
-	}
-}
-
-// ReServiceItems payload
-func ReServiceItems(reServiceItems models.ReServiceItems) ghcmessages.ReServiceItems {
-	payload := make(ghcmessages.ReServiceItems, len(reServiceItems))
-	for i, reServiceItem := range reServiceItems {
-		copyOfReServiceItem := reServiceItem
-		payload[i] = ReServiceItem(&copyOfReServiceItem)
-	}
-	return payload
-}
-
->>>>>>> 85f3ba72
 func Port(mtoServiceItems models.MTOServiceItems, portType string) *ghcmessages.Port {
 	if mtoServiceItems == nil {
 		return nil
