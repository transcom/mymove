--- conflicted
+++ resolved
@@ -468,33 +468,18 @@
 			}
 		}
 
-<<<<<<< HEAD
-		var queuedMTOShipments []models.MTOShipment
-		for _, shipment := range hhgMove.MTOShipments {
-			if shipment.Status == models.MTOShipmentStatusSubmitted || shipment.Status == models.MTOShipmentStatusApproved {
-				queuedMTOShipments = append(queuedMTOShipments, shipment)
-			}
-		}
-
-=======
 		deptIndicator := ""
 		if order.DepartmentIndicator != nil {
 			deptIndicator = *order.DepartmentIndicator
 		}
->>>>>>> 7285358f
 		queueMoveOrders[i] = &ghcmessages.QueueMove{
 			ID:       *handlers.FmtUUID(order.ID),
 			Customer: Customer(&customer),
 			// TODO Add status calculation logic here or at service/query level
 			Status:                 ghcmessages.QueueMoveStatus("NEW"),
 			Locator:                hhgMove.Locator,
-<<<<<<< HEAD
-			DepartmentIndicator:    ghcmessages.DeptIndicator(*order.DepartmentIndicator),
-	 		ShipmentsCount:         int64(len(queuedMTOShipments)),
-=======
 			DepartmentIndicator:    ghcmessages.DeptIndicator(deptIndicator),
 			ShipmentsCount:         int64(len(hhgMove.MTOShipments)),
->>>>>>> 7285358f
 			DestinationDutyStation: DutyStation(&order.NewDutyStation),
 			OriginGBLOC:            ghcmessages.GBLOC(order.OriginDutyStation.TransportationOffice.Gbloc),
 		}
