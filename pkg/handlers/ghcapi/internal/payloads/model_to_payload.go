--- conflicted
+++ resolved
@@ -1836,11 +1836,7 @@
 			ShipmentsCount:                    int64(numShipments),
 			OriginDutyLocationPostalCode:      move.Orders.OriginDutyLocation.Address.PostalCode,
 			DestinationDutyLocationPostalCode: move.Orders.NewDutyLocation.Address.PostalCode,
-<<<<<<< HEAD
 			OrderType:                         (*string)(move.Orders.OrdersType.Pointer()),
-=======
-			OrderType:                         string(move.Orders.OrdersType),
->>>>>>> d4d3ed43
 		}
 	}
 	return &searchMoves
