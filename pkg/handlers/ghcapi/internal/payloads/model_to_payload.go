package payloads

import (
	"encoding/json"
	"errors"
	"math"
	"time"

	"github.com/go-openapi/strfmt"
	"github.com/go-openapi/swag"
	"github.com/gofrs/uuid"
	"go.uber.org/zap"

	"github.com/transcom/mymove/pkg/appcontext"
	"github.com/transcom/mymove/pkg/etag"
	"github.com/transcom/mymove/pkg/gen/ghcmessages"
	"github.com/transcom/mymove/pkg/handlers"
	"github.com/transcom/mymove/pkg/models"
	"github.com/transcom/mymove/pkg/services"
	mtoshipment "github.com/transcom/mymove/pkg/services/mto_shipment"
	"github.com/transcom/mymove/pkg/storage"
	"github.com/transcom/mymove/pkg/unit"
)

// Contractor payload
func Contractor(contractor *models.Contractor) *ghcmessages.Contractor {
	if contractor == nil {
		return nil
	}

	payload := &ghcmessages.Contractor{
		ID:             strfmt.UUID(contractor.ID.String()),
		ContractNumber: contractor.ContractNumber,
		Name:           contractor.Name,
		Type:           contractor.Type,
	}

	return payload
}

func OfficeUser(officeUser *models.OfficeUser) *ghcmessages.LockedOfficeUser {
	if officeUser != nil {
		payload := ghcmessages.LockedOfficeUser{
			FirstName:              officeUser.FirstName,
			LastName:               officeUser.LastName,
			TransportationOfficeID: *handlers.FmtUUID(officeUser.TransportationOfficeID),
			TransportationOffice:   TransportationOffice(&officeUser.TransportationOffice),
		}
		return &payload
	}
	return nil
}

// Move payload
func Move(move *models.Move) *ghcmessages.Move {
	if move == nil {
		return nil
	}
	// Adds shipmentGBLOC to be used for TOO/TIO's origin GBLOC
	var gbloc ghcmessages.GBLOC
	if len(move.ShipmentGBLOC) > 0 && move.ShipmentGBLOC[0].GBLOC != nil {
		gbloc = ghcmessages.GBLOC(*move.ShipmentGBLOC[0].GBLOC)
	} else if move.Orders.OriginDutyLocationGBLOC != nil {
		gbloc = ghcmessages.GBLOC(*move.Orders.OriginDutyLocationGBLOC)
	}

	payload := &ghcmessages.Move{
		ID:                           strfmt.UUID(move.ID.String()),
		AvailableToPrimeAt:           handlers.FmtDateTimePtr(move.AvailableToPrimeAt),
		ContractorID:                 handlers.FmtUUIDPtr(move.ContractorID),
		Contractor:                   Contractor(move.Contractor),
		Locator:                      move.Locator,
		OrdersID:                     strfmt.UUID(move.OrdersID.String()),
		Orders:                       Order(&move.Orders),
		ReferenceID:                  handlers.FmtStringPtr(move.ReferenceID),
		Status:                       ghcmessages.MoveStatus(move.Status),
		ExcessWeightQualifiedAt:      handlers.FmtDateTimePtr(move.ExcessWeightQualifiedAt),
		BillableWeightsReviewedAt:    handlers.FmtDateTimePtr(move.BillableWeightsReviewedAt),
		CreatedAt:                    strfmt.DateTime(move.CreatedAt),
		SubmittedAt:                  handlers.FmtDateTimePtr(move.SubmittedAt),
		ApprovalsRequestedAt:         handlers.FmtDateTimePtr(move.ApprovalsRequestedAt),
		UpdatedAt:                    strfmt.DateTime(move.UpdatedAt),
		ETag:                         etag.GenerateEtag(move.UpdatedAt),
		ServiceCounselingCompletedAt: handlers.FmtDateTimePtr(move.ServiceCounselingCompletedAt),
		ExcessWeightAcknowledgedAt:   handlers.FmtDateTimePtr(move.ExcessWeightAcknowledgedAt),
		TioRemarks:                   handlers.FmtStringPtr(move.TIORemarks),
		FinancialReviewFlag:          move.FinancialReviewFlag,
		FinancialReviewRemarks:       move.FinancialReviewRemarks,
		CloseoutOfficeID:             handlers.FmtUUIDPtr(move.CloseoutOfficeID),
		CloseoutOffice:               TransportationOffice(move.CloseoutOffice),
		ShipmentGBLOC:                gbloc,
		LockedByOfficeUserID:         handlers.FmtUUIDPtr(move.LockedByOfficeUserID),
		LockedByOfficeUser:           OfficeUser(move.LockedByOfficeUser),
		LockExpiresAt:                handlers.FmtDateTimePtr(move.LockExpiresAt),
	}

	return payload
}

// ListMove payload
func ListMove(move *models.Move) *ghcmessages.ListPrimeMove {
	if move == nil {
		return nil
	}
	payload := &ghcmessages.ListPrimeMove{
		ID:                 strfmt.UUID(move.ID.String()),
		MoveCode:           move.Locator,
		CreatedAt:          strfmt.DateTime(move.CreatedAt),
		AvailableToPrimeAt: handlers.FmtDateTimePtr(move.AvailableToPrimeAt),
		OrderID:            strfmt.UUID(move.OrdersID.String()),
		ReferenceID:        *move.ReferenceID,
		UpdatedAt:          strfmt.DateTime(move.UpdatedAt),
		ETag:               etag.GenerateEtag(move.UpdatedAt),
		OrderType:          string(move.Orders.OrdersType),
	}

	if move.PPMType != nil {
		payload.PpmType = *move.PPMType
	}

	return payload
}

// ListMoves payload
func ListMoves(moves *models.Moves) []*ghcmessages.ListPrimeMove {
	listMoves := make(ghcmessages.ListPrimeMoves, len(*moves))

	for i, move := range *moves {
		// Create a local copy of the loop variable
		moveCopy := move
		listMoves[i] = ListMove(&moveCopy)
	}
	return listMoves
}

// CustomerSupportRemark payload
func CustomerSupportRemark(customerSupportRemark *models.CustomerSupportRemark) *ghcmessages.CustomerSupportRemark {
	if customerSupportRemark == nil {
		return nil
	}
	id := strfmt.UUID(customerSupportRemark.ID.String())
	moveID := strfmt.UUID(customerSupportRemark.MoveID.String())
	officeUserID := strfmt.UUID(customerSupportRemark.OfficeUserID.String())

	payload := &ghcmessages.CustomerSupportRemark{
		Content:             &customerSupportRemark.Content,
		ID:                  &id,
		CreatedAt:           strfmt.DateTime(customerSupportRemark.CreatedAt),
		UpdatedAt:           strfmt.DateTime(customerSupportRemark.UpdatedAt),
		MoveID:              &moveID,
		OfficeUserEmail:     customerSupportRemark.OfficeUser.Email,
		OfficeUserFirstName: customerSupportRemark.OfficeUser.FirstName,
		OfficeUserID:        &officeUserID,
		OfficeUserLastName:  customerSupportRemark.OfficeUser.LastName,
	}
	return payload
}

// CustomerSupportRemarks payload
func CustomerSupportRemarks(customerSupportRemarks models.CustomerSupportRemarks) ghcmessages.CustomerSupportRemarks {
	payload := make(ghcmessages.CustomerSupportRemarks, len(customerSupportRemarks))
	for i, v := range customerSupportRemarks {
		customerSupportRemark := v
		payload[i] = CustomerSupportRemark(&customerSupportRemark)
	}
	return payload
}

// EvaluationReportList payload
func EvaluationReportList(evaluationReports models.EvaluationReports) ghcmessages.EvaluationReportList {
	payload := make(ghcmessages.EvaluationReportList, len(evaluationReports))
	for i, v := range evaluationReports {
		evaluationReport := v
		payload[i] = EvaluationReport(&evaluationReport)
	}
	return payload
}

func ReportViolations(reportViolations models.ReportViolations) ghcmessages.ReportViolations {
	payload := make(ghcmessages.ReportViolations, len(reportViolations))
	for i, v := range reportViolations {
		reportViolation := v
		payload[i] = ReportViolation(&reportViolation)
	}
	return payload
}

func EvaluationReportOfficeUser(officeUser models.OfficeUser) ghcmessages.EvaluationReportOfficeUser {
	payload := ghcmessages.EvaluationReportOfficeUser{
		Email:     officeUser.Email,
		FirstName: officeUser.FirstName,
		ID:        strfmt.UUID(officeUser.ID.String()),
		LastName:  officeUser.LastName,
		Phone:     officeUser.Telephone,
	}
	return payload
}

// EvaluationReport payload
func EvaluationReport(evaluationReport *models.EvaluationReport) *ghcmessages.EvaluationReport {
	if evaluationReport == nil {
		return nil
	}
	id := *handlers.FmtUUID(evaluationReport.ID)
	moveID := *handlers.FmtUUID(evaluationReport.MoveID)
	shipmentID := handlers.FmtUUIDPtr(evaluationReport.ShipmentID)

	var inspectionType *ghcmessages.EvaluationReportInspectionType
	if evaluationReport.InspectionType != nil {
		tempInspectionType := ghcmessages.EvaluationReportInspectionType(*evaluationReport.InspectionType)
		inspectionType = &tempInspectionType
	}
	var location *ghcmessages.EvaluationReportLocation
	if evaluationReport.Location != nil {
		tempLocation := ghcmessages.EvaluationReportLocation(*evaluationReport.Location)
		location = &tempLocation
	}
	reportType := ghcmessages.EvaluationReportType(evaluationReport.Type)

	evaluationReportOfficeUserPayload := EvaluationReportOfficeUser(evaluationReport.OfficeUser)

	var timeDepart *string
	if evaluationReport.TimeDepart != nil {
		td := evaluationReport.TimeDepart.Format(timeHHMMFormat)
		timeDepart = &td
	}

	var evalStart *string
	if evaluationReport.EvalStart != nil {
		es := evaluationReport.EvalStart.Format(timeHHMMFormat)
		evalStart = &es
	}

	var evalEnd *string
	if evaluationReport.EvalEnd != nil {
		ee := evaluationReport.EvalEnd.Format(timeHHMMFormat)
		evalEnd = &ee
	}

	payload := &ghcmessages.EvaluationReport{
		CreatedAt:                          strfmt.DateTime(evaluationReport.CreatedAt),
		ID:                                 id,
		InspectionDate:                     handlers.FmtDatePtr(evaluationReport.InspectionDate),
		InspectionType:                     inspectionType,
		Location:                           location,
		LocationDescription:                evaluationReport.LocationDescription,
		MoveID:                             moveID,
		ObservedShipmentPhysicalPickupDate: handlers.FmtDatePtr(evaluationReport.ObservedShipmentPhysicalPickupDate),
		ObservedShipmentDeliveryDate:       handlers.FmtDatePtr(evaluationReport.ObservedShipmentDeliveryDate),
		Remarks:                            evaluationReport.Remarks,
		ShipmentID:                         shipmentID,
		SubmittedAt:                        handlers.FmtDateTimePtr(evaluationReport.SubmittedAt),
		TimeDepart:                         timeDepart,
		EvalStart:                          evalStart,
		EvalEnd:                            evalEnd,
		Type:                               reportType,
		ViolationsObserved:                 evaluationReport.ViolationsObserved,
		MoveReferenceID:                    evaluationReport.Move.ReferenceID,
		OfficeUser:                         &evaluationReportOfficeUserPayload,
		SeriousIncident:                    evaluationReport.SeriousIncident,
		SeriousIncidentDesc:                evaluationReport.SeriousIncidentDesc,
		ObservedClaimsResponseDate:         handlers.FmtDatePtr(evaluationReport.ObservedClaimsResponseDate),
		ObservedPickupDate:                 handlers.FmtDatePtr(evaluationReport.ObservedPickupDate),
		ObservedPickupSpreadStartDate:      handlers.FmtDatePtr(evaluationReport.ObservedPickupSpreadStartDate),
		ObservedPickupSpreadEndDate:        handlers.FmtDatePtr(evaluationReport.ObservedPickupSpreadEndDate),
		ObservedDeliveryDate:               handlers.FmtDatePtr(evaluationReport.ObservedDeliveryDate),
		ETag:                               etag.GenerateEtag(evaluationReport.UpdatedAt),
		UpdatedAt:                          strfmt.DateTime(evaluationReport.UpdatedAt),
		ReportViolations:                   ReportViolations(evaluationReport.ReportViolations),
	}
	return payload
}

// PWSViolationItem payload
func PWSViolationItem(violation *models.PWSViolation) *ghcmessages.PWSViolation {
	if violation == nil {
		return nil
	}

	payload := &ghcmessages.PWSViolation{
		ID:                   strfmt.UUID(violation.ID.String()),
		DisplayOrder:         int64(violation.DisplayOrder),
		ParagraphNumber:      violation.ParagraphNumber,
		Title:                violation.Title,
		Category:             string(violation.Category),
		SubCategory:          violation.SubCategory,
		RequirementSummary:   violation.RequirementSummary,
		RequirementStatement: violation.RequirementStatement,
		IsKpi:                violation.IsKpi,
		AdditionalDataElem:   violation.AdditionalDataElem,
	}

	return payload
}

// PWSViolations payload
func PWSViolations(violations models.PWSViolations) ghcmessages.PWSViolations {
	payload := make(ghcmessages.PWSViolations, len(violations))

	for i, v := range violations {
		violation := v
		payload[i] = PWSViolationItem(&violation)
	}
	return payload
}

func ReportViolation(reportViolation *models.ReportViolation) *ghcmessages.ReportViolation {
	if reportViolation == nil {
		return nil
	}
	id := *handlers.FmtUUID(reportViolation.ID)
	violationID := *handlers.FmtUUID(reportViolation.ViolationID)
	reportID := *handlers.FmtUUID(reportViolation.ReportID)

	payload := &ghcmessages.ReportViolation{
		ID:          id,
		ViolationID: violationID,
		ReportID:    reportID,
		Violation:   PWSViolationItem(&reportViolation.Violation),
	}
	return payload
}

// TransportationOffice payload
func TransportationOffice(office *models.TransportationOffice) *ghcmessages.TransportationOffice {
	if office == nil || office.ID == uuid.Nil {
		return nil
	}

	phoneLines := []string{}
	for _, phoneLine := range office.PhoneLines {
		if phoneLine.Type == "voice" {
			phoneLines = append(phoneLines, phoneLine.Number)
		}
	}

	payload := &ghcmessages.TransportationOffice{
		ID:         handlers.FmtUUID(office.ID),
		CreatedAt:  handlers.FmtDateTime(office.CreatedAt),
		UpdatedAt:  handlers.FmtDateTime(office.UpdatedAt),
		Name:       models.StringPointer(office.Name),
		Gbloc:      office.Gbloc,
		Address:    Address(&office.Address),
		PhoneLines: phoneLines,
	}
	return payload
}

func TransportationOffices(transportationOffices models.TransportationOffices) ghcmessages.TransportationOffices {
	payload := make(ghcmessages.TransportationOffices, len(transportationOffices))

	for i, to := range transportationOffices {
		transportationOffice := to
		payload[i] = TransportationOffice(&transportationOffice)
	}
	return payload
}

// MoveHistory payload
func MoveHistory(logger *zap.Logger, moveHistory *models.MoveHistory) *ghcmessages.MoveHistory {
	payload := &ghcmessages.MoveHistory{
		HistoryRecords: moveHistoryRecords(logger, moveHistory.AuditHistories),
		ID:             strfmt.UUID(moveHistory.ID.String()),
		Locator:        moveHistory.Locator,
		ReferenceID:    moveHistory.ReferenceID,
	}

	return payload
}

// MoveAuditHistory payload
func MoveAuditHistory(logger *zap.Logger, auditHistory models.AuditHistory) *ghcmessages.MoveAuditHistory {

	payload := &ghcmessages.MoveAuditHistory{
		Action:               auditHistory.Action,
		ActionTstampClk:      strfmt.DateTime(auditHistory.ActionTstampClk),
		ActionTstampStm:      strfmt.DateTime(auditHistory.ActionTstampStm),
		ActionTstampTx:       strfmt.DateTime(auditHistory.ActionTstampTx),
		ChangedValues:        removeEscapeJSONtoObject(logger, auditHistory.ChangedData),
		OldValues:            removeEscapeJSONtoObject(logger, auditHistory.OldData),
		EventName:            auditHistory.EventName,
		ID:                   strfmt.UUID(auditHistory.ID.String()),
		ObjectID:             handlers.FmtUUIDPtr(auditHistory.ObjectID),
		RelID:                auditHistory.RelID,
		SessionUserID:        handlers.FmtUUIDPtr(auditHistory.SessionUserID),
		SessionUserFirstName: auditHistory.SessionUserFirstName,
		SessionUserLastName:  auditHistory.SessionUserLastName,
		SessionUserEmail:     auditHistory.SessionUserEmail,
		SessionUserTelephone: auditHistory.SessionUserTelephone,
		Context:              removeEscapeJSONtoArray(logger, auditHistory.Context),
		ContextID:            auditHistory.ContextID,
		StatementOnly:        auditHistory.StatementOnly,
		TableName:            auditHistory.AuditedTable,
		SchemaName:           auditHistory.SchemaName,
		TransactionID:        auditHistory.TransactionID,
	}

	return payload
}

func removeEscapeJSONtoObject(logger *zap.Logger, data *string) map[string]interface{} {
	var result map[string]interface{}
	if data == nil || *data == "" {
		return result
	}
	var byteData = []byte(*data)

	err := json.Unmarshal(byteData, &result)

	if err != nil {
		logger.Error("error unmarshalling the escaped json to object", zap.Error(err))
	}

	return result

}

func removeEscapeJSONtoArray(logger *zap.Logger, data *string) []map[string]string {
	var result []map[string]string
	if data == nil || *data == "" {
		return result
	}
	var byteData = []byte(*data)

	err := json.Unmarshal(byteData, &result)

	if err != nil {
		logger.Error("error unmarshalling the escaped json to array", zap.Error(err))
	}

	return result
}

func moveHistoryRecords(logger *zap.Logger, auditHistories models.AuditHistories) ghcmessages.MoveAuditHistories {
	payload := make(ghcmessages.MoveAuditHistories, len(auditHistories))

	for i, a := range auditHistories {
		payload[i] = MoveAuditHistory(logger, a)
	}
	return payload
}

// MoveTaskOrder payload
func MoveTaskOrder(moveTaskOrder *models.Move) *ghcmessages.MoveTaskOrder {
	if moveTaskOrder == nil {
		return nil
	}

	payload := &ghcmessages.MoveTaskOrder{
		ID:                 strfmt.UUID(moveTaskOrder.ID.String()),
		CreatedAt:          strfmt.DateTime(moveTaskOrder.CreatedAt),
		AvailableToPrimeAt: handlers.FmtDateTimePtr(moveTaskOrder.AvailableToPrimeAt),
		OrderID:            strfmt.UUID(moveTaskOrder.OrdersID.String()),
		ReferenceID:        *moveTaskOrder.ReferenceID,
		UpdatedAt:          strfmt.DateTime(moveTaskOrder.UpdatedAt),
		ETag:               etag.GenerateEtag(moveTaskOrder.UpdatedAt),
		Locator:            moveTaskOrder.Locator,
	}
	return payload
}

// Customer payload
func Customer(customer *models.ServiceMember) *ghcmessages.Customer {
	if customer == nil {
		return nil
	}

	payload := ghcmessages.Customer{
		Agency:             swag.StringValue((*string)(customer.Affiliation)),
		CurrentAddress:     Address(customer.ResidentialAddress),
		DodID:              swag.StringValue(customer.Edipi),
		Email:              customer.PersonalEmail,
		FirstName:          swag.StringValue(customer.FirstName),
		ID:                 strfmt.UUID(customer.ID.String()),
		LastName:           swag.StringValue(customer.LastName),
		Phone:              customer.Telephone,
		Suffix:             customer.Suffix,
		MiddleName:         customer.MiddleName,
		UserID:             strfmt.UUID(customer.UserID.String()),
		ETag:               etag.GenerateEtag(customer.UpdatedAt),
		BackupContact:      BackupContact(customer.BackupContacts),
		BackupAddress:      Address(customer.BackupMailingAddress),
		SecondaryTelephone: customer.SecondaryTelephone,
		PhoneIsPreferred:   swag.BoolValue(customer.PhoneIsPreferred),
		EmailIsPreferred:   swag.BoolValue(customer.EmailIsPreferred),
		CacValidated:       swag.BoolValue(&customer.CacValidated),
	}
	return &payload
}

func CreatedCustomer(sm *models.ServiceMember, oktaUser *models.CreatedOktaUser, backupContact *models.BackupContact) *ghcmessages.CreatedCustomer {
	if sm == nil || oktaUser == nil || backupContact == nil {
		return nil
	}

	bc := &ghcmessages.BackupContact{
		Name:  &backupContact.Name,
		Email: &backupContact.Email,
		Phone: backupContact.Phone,
	}

	payload := ghcmessages.CreatedCustomer{
		ID:                 strfmt.UUID(sm.ID.String()),
		UserID:             strfmt.UUID(sm.UserID.String()),
		OktaID:             oktaUser.ID,
		OktaEmail:          oktaUser.Profile.Email,
		Affiliation:        swag.StringValue((*string)(sm.Affiliation)),
		Edipi:              sm.Edipi,
		FirstName:          swag.StringValue(sm.FirstName),
		MiddleName:         sm.MiddleName,
		LastName:           swag.StringValue(sm.LastName),
		Suffix:             sm.Suffix,
		ResidentialAddress: Address(sm.ResidentialAddress),
		BackupAddress:      Address(sm.BackupMailingAddress),
		PersonalEmail:      *sm.PersonalEmail,
		Telephone:          sm.Telephone,
		SecondaryTelephone: sm.SecondaryTelephone,
		PhoneIsPreferred:   swag.BoolValue(sm.PhoneIsPreferred),
		EmailIsPreferred:   swag.BoolValue(sm.EmailIsPreferred),
		BackupContact:      bc,
		CacValidated:       swag.BoolValue(&sm.CacValidated),
	}
	return &payload
}

// Order payload
func Order(order *models.Order) *ghcmessages.Order {
	if order == nil {
		return nil
	}
	if order.ID == uuid.Nil {
		return nil
	}

	destinationDutyLocation := DutyLocation(&order.NewDutyLocation)
	originDutyLocation := DutyLocation(order.OriginDutyLocation)
	if order.Grade != nil && order.Entitlement != nil {
		order.Entitlement.SetWeightAllotment(string(*order.Grade))
	}
	entitlements := Entitlement(order.Entitlement)

	var deptIndicator ghcmessages.DeptIndicator
	if order.DepartmentIndicator != nil {
		deptIndicator = ghcmessages.DeptIndicator(*order.DepartmentIndicator)
	}

	var ordersTypeDetail ghcmessages.OrdersTypeDetail
	if order.OrdersTypeDetail != nil {
		ordersTypeDetail = ghcmessages.OrdersTypeDetail(*order.OrdersTypeDetail)
	}

	var grade ghcmessages.Grade
	if order.Grade != nil {
		grade = ghcmessages.Grade(*order.Grade)
	}
	//
	var affiliation ghcmessages.Affiliation
	if order.ServiceMember.Affiliation != nil {
		affiliation = ghcmessages.Affiliation(*order.ServiceMember.Affiliation)
	}

	var moveCode string
	var moveTaskOrderID strfmt.UUID
	if order.Moves != nil && len(order.Moves) > 0 {
		moveCode = order.Moves[0].Locator
		moveTaskOrderID = strfmt.UUID(order.Moves[0].ID.String())
	}

	payload := ghcmessages.Order{
		DestinationDutyLocation:        destinationDutyLocation,
		Entitlement:                    entitlements,
		Grade:                          &grade,
		OrderNumber:                    order.OrdersNumber,
		OrderTypeDetail:                &ordersTypeDetail,
		ID:                             strfmt.UUID(order.ID.String()),
		OriginDutyLocation:             originDutyLocation,
		ETag:                           etag.GenerateEtag(order.UpdatedAt),
		Agency:                         &affiliation,
		CustomerID:                     strfmt.UUID(order.ServiceMemberID.String()),
		Customer:                       Customer(&order.ServiceMember),
		FirstName:                      swag.StringValue(order.ServiceMember.FirstName),
		LastName:                       swag.StringValue(order.ServiceMember.LastName),
		ReportByDate:                   strfmt.Date(order.ReportByDate),
		DateIssued:                     strfmt.Date(order.IssueDate),
		OrderType:                      ghcmessages.OrdersType(order.OrdersType),
		DepartmentIndicator:            &deptIndicator,
		Tac:                            handlers.FmtStringPtr(order.TAC),
		Sac:                            handlers.FmtStringPtr(order.SAC),
		NtsTac:                         handlers.FmtStringPtr(order.NtsTAC),
		NtsSac:                         handlers.FmtStringPtr(order.NtsSAC),
		SupplyAndServicesCostEstimate:  order.SupplyAndServicesCostEstimate,
		PackingAndShippingInstructions: order.PackingAndShippingInstructions,
		MethodOfPayment:                order.MethodOfPayment,
		Naics:                          order.NAICS,
		UploadedOrderID:                strfmt.UUID(order.UploadedOrdersID.String()),
		UploadedAmendedOrderID:         handlers.FmtUUIDPtr(order.UploadedAmendedOrdersID),
		AmendedOrdersAcknowledgedAt:    handlers.FmtDateTimePtr(order.AmendedOrdersAcknowledgedAt),
		MoveCode:                       moveCode,
		MoveTaskOrderID:                moveTaskOrderID,
		OriginDutyLocationGBLOC:        ghcmessages.GBLOC(swag.StringValue(order.OriginDutyLocationGBLOC)),
	}

	return &payload
}

// Entitlement payload
func Entitlement(entitlement *models.Entitlement) *ghcmessages.Entitlements {
	if entitlement == nil {
		return nil
	}
	var proGearWeight, proGearWeightSpouse, totalWeight int64
	proGearWeight = int64(entitlement.ProGearWeight)
	proGearWeightSpouse = int64(entitlement.ProGearWeightSpouse)

	if weightAllotment := entitlement.WeightAllotment(); weightAllotment != nil {
		if *entitlement.DependentsAuthorized {
			totalWeight = int64(weightAllotment.TotalWeightSelfPlusDependents)
		} else {
			totalWeight = int64(weightAllotment.TotalWeightSelf)
		}
	}
	var authorizedWeight *int64
	if entitlement.AuthorizedWeight() != nil {
		aw := int64(*entitlement.AuthorizedWeight())
		authorizedWeight = &aw
	}
	var sit *int64
	if entitlement.StorageInTransit != nil {
		sitValue := int64(*entitlement.StorageInTransit)
		sit = &sitValue
	}
	var totalDependents int64
	if entitlement.TotalDependents != nil {
		totalDependents = int64(*entitlement.TotalDependents)
	}
	requiredMedicalEquipmentWeight := int64(entitlement.RequiredMedicalEquipmentWeight)
	gunSafe := entitlement.GunSafe
	return &ghcmessages.Entitlements{
		ID:                             strfmt.UUID(entitlement.ID.String()),
		AuthorizedWeight:               authorizedWeight,
		DependentsAuthorized:           entitlement.DependentsAuthorized,
		NonTemporaryStorage:            entitlement.NonTemporaryStorage,
		PrivatelyOwnedVehicle:          entitlement.PrivatelyOwnedVehicle,
		ProGearWeight:                  proGearWeight,
		ProGearWeightSpouse:            proGearWeightSpouse,
		StorageInTransit:               sit,
		TotalDependents:                totalDependents,
		TotalWeight:                    totalWeight,
		RequiredMedicalEquipmentWeight: requiredMedicalEquipmentWeight,
		OrganizationalClothingAndIndividualEquipment: entitlement.OrganizationalClothingAndIndividualEquipment,
		GunSafe: gunSafe,
		ETag:    etag.GenerateEtag(entitlement.UpdatedAt),
	}
}

// DutyLocation payload
func DutyLocation(dutyLocation *models.DutyLocation) *ghcmessages.DutyLocation {
	if dutyLocation == nil {
		return nil
	}
	address := Address(&dutyLocation.Address)
	payload := ghcmessages.DutyLocation{
		Address:   address,
		AddressID: address.ID,
		ID:        strfmt.UUID(dutyLocation.ID.String()),
		Name:      dutyLocation.Name,
		ETag:      etag.GenerateEtag(dutyLocation.UpdatedAt),
	}
	return &payload
}

// Address payload
func Address(address *models.Address) *ghcmessages.Address {
	if address == nil {
		return nil
	}
	return &ghcmessages.Address{
		ID:             strfmt.UUID(address.ID.String()),
		StreetAddress1: &address.StreetAddress1,
		StreetAddress2: address.StreetAddress2,
		StreetAddress3: address.StreetAddress3,
		City:           &address.City,
		State:          &address.State,
		PostalCode:     &address.PostalCode,
		Country:        address.Country,
		County:         &address.County,
		ETag:           etag.GenerateEtag(address.UpdatedAt),
	}
}

// StorageFacility payload
func StorageFacility(storageFacility *models.StorageFacility) *ghcmessages.StorageFacility {
	if storageFacility == nil {
		return nil
	}

	payload := ghcmessages.StorageFacility{
		ID:           strfmt.UUID(storageFacility.ID.String()),
		FacilityName: storageFacility.FacilityName,
		Address:      Address(&storageFacility.Address),
		LotNumber:    storageFacility.LotNumber,
		Phone:        storageFacility.Phone,
		Email:        storageFacility.Email,
		ETag:         etag.GenerateEtag(storageFacility.UpdatedAt),
	}

	return &payload
}

// BackupContact payload
func BackupContact(contacts models.BackupContacts) *ghcmessages.BackupContact {
	if len(contacts) == 0 {
		return nil
	}
	var name, email, phone string

	if len(contacts) != 0 {
		contact := contacts[0]
		name = contact.Name
		email = contact.Email
		phone = ""
		contactPhone := contact.Phone
		if contactPhone != nil {
			phone = *contactPhone
		}
	}

	return &ghcmessages.BackupContact{
		Name:  &name,
		Email: &email,
		Phone: &phone,
	}
}

// SITDurationUpdate payload
func SITDurationUpdate(sitDurationUpdate *models.SITDurationUpdate) *ghcmessages.SITExtension {
	if sitDurationUpdate == nil {
		return nil
	}
	payload := &ghcmessages.SITExtension{
		ID:                strfmt.UUID(sitDurationUpdate.ID.String()),
		ETag:              etag.GenerateEtag(sitDurationUpdate.UpdatedAt),
		MtoShipmentID:     strfmt.UUID(sitDurationUpdate.MTOShipmentID.String()),
		RequestReason:     string(sitDurationUpdate.RequestReason),
		RequestedDays:     int64(sitDurationUpdate.RequestedDays),
		Status:            string(sitDurationUpdate.Status),
		CreatedAt:         strfmt.DateTime(sitDurationUpdate.CreatedAt),
		UpdatedAt:         strfmt.DateTime(sitDurationUpdate.UpdatedAt),
		ApprovedDays:      handlers.FmtIntPtrToInt64(sitDurationUpdate.ApprovedDays),
		ContractorRemarks: handlers.FmtStringPtr(sitDurationUpdate.ContractorRemarks),
		DecisionDate:      handlers.FmtDateTimePtr(sitDurationUpdate.DecisionDate),
		OfficeRemarks:     handlers.FmtStringPtr(sitDurationUpdate.OfficeRemarks),
	}

	return payload
}

// SITDurationUpdates payload
func SITDurationUpdates(sitDurationUpdates *models.SITDurationUpdates) *ghcmessages.SITExtensions {
	payload := make(ghcmessages.SITExtensions, len(*sitDurationUpdates))

	if len(*sitDurationUpdates) > 0 {
		for i, m := range *sitDurationUpdates {
			copyOfSITDurationUpdate := m // Make copy to avoid implicit memory aliasing of items from a range statement.
			payload[i] = SITDurationUpdate(&copyOfSITDurationUpdate)
		}
		// Reversing the SIT duration updates as they are saved in the order
		// they are created and we want to always display them in the reverse
		// order.
		for i, j := 0, len(payload)-1; i < j; i, j = i+1, j-1 {
			payload[i], payload[j] = payload[j], payload[i]
		}
	}
	return &payload
}

func currentSIT(currentSIT *services.CurrentSIT) *ghcmessages.SITStatusCurrentSIT {
	if currentSIT == nil {
		return nil
	}
	return &ghcmessages.SITStatusCurrentSIT{
		ServiceItemID:        *handlers.FmtUUID(currentSIT.ServiceItemID),
		Location:             currentSIT.Location,
		DaysInSIT:            handlers.FmtIntPtrToInt64(&currentSIT.DaysInSIT),
		SitEntryDate:         handlers.FmtDate(currentSIT.SITEntryDate),
		SitDepartureDate:     handlers.FmtDatePtr(currentSIT.SITDepartureDate),
		SitAuthorizedEndDate: handlers.FmtDate(currentSIT.SITAuthorizedEndDate),
		SitCustomerContacted: handlers.FmtDatePtr(currentSIT.SITCustomerContacted),
		SitRequestedDelivery: handlers.FmtDatePtr(currentSIT.SITRequestedDelivery),
	}
}

// SITStatus payload
func SITStatus(shipmentSITStatuses *services.SITStatus, storer storage.FileStorer) *ghcmessages.SITStatus {
	if shipmentSITStatuses == nil {
		return nil
	}
	payload := &ghcmessages.SITStatus{
		PastSITServiceItems:      MTOServiceItemModels(shipmentSITStatuses.PastSITs, storer),
		TotalSITDaysUsed:         handlers.FmtIntPtrToInt64(&shipmentSITStatuses.TotalSITDaysUsed),
		TotalDaysRemaining:       handlers.FmtIntPtrToInt64(&shipmentSITStatuses.TotalDaysRemaining),
		CalculatedTotalDaysInSIT: handlers.FmtIntPtrToInt64(&shipmentSITStatuses.CalculatedTotalDaysInSIT),
		CurrentSIT:               currentSIT(shipmentSITStatuses.CurrentSIT),
	}

	return payload
}

// SITStatuses payload
func SITStatuses(shipmentSITStatuses map[string]services.SITStatus, storer storage.FileStorer) map[string]*ghcmessages.SITStatus {
	sitStatuses := map[string]*ghcmessages.SITStatus{}
	if len(shipmentSITStatuses) == 0 {
		return sitStatuses
	}

	for _, sitStatus := range shipmentSITStatuses {
		copyOfSITStatus := sitStatus
		sitStatuses[sitStatus.ShipmentID.String()] = SITStatus(&copyOfSITStatus, storer)
	}

	return sitStatuses
}

// PPMShipment payload
func PPMShipment(_ storage.FileStorer, ppmShipment *models.PPMShipment) *ghcmessages.PPMShipment {
	if ppmShipment == nil || ppmShipment.ID.IsNil() {
		return nil
	}

	payloadPPMShipment := &ghcmessages.PPMShipment{
		ID:                             *handlers.FmtUUID(ppmShipment.ID),
		ShipmentID:                     *handlers.FmtUUID(ppmShipment.ShipmentID),
		CreatedAt:                      strfmt.DateTime(ppmShipment.CreatedAt),
		UpdatedAt:                      strfmt.DateTime(ppmShipment.UpdatedAt),
		Status:                         ghcmessages.PPMShipmentStatus(ppmShipment.Status),
		ExpectedDepartureDate:          handlers.FmtDate(ppmShipment.ExpectedDepartureDate),
		ActualMoveDate:                 handlers.FmtDatePtr(ppmShipment.ActualMoveDate),
		SubmittedAt:                    handlers.FmtDateTimePtr(ppmShipment.SubmittedAt),
		ReviewedAt:                     handlers.FmtDateTimePtr(ppmShipment.ReviewedAt),
		ApprovedAt:                     handlers.FmtDateTimePtr(ppmShipment.ApprovedAt),
		PickupPostalCode:               &ppmShipment.PickupPostalCode,
		PickupAddress:                  Address(ppmShipment.PickupAddress),
		DestinationAddress:             Address(ppmShipment.DestinationAddress),
		SecondaryPickupPostalCode:      ppmShipment.SecondaryPickupPostalCode,
		ActualPickupPostalCode:         ppmShipment.ActualPickupPostalCode,
		DestinationPostalCode:          &ppmShipment.DestinationPostalCode,
		SecondaryDestinationPostalCode: ppmShipment.SecondaryDestinationPostalCode,
		ActualDestinationPostalCode:    ppmShipment.ActualDestinationPostalCode,
		SitExpected:                    ppmShipment.SITExpected,
		HasSecondaryPickupAddress:      ppmShipment.HasSecondaryPickupAddress,
		HasSecondaryDestinationAddress: ppmShipment.HasSecondaryDestinationAddress,
		EstimatedWeight:                handlers.FmtPoundPtr(ppmShipment.EstimatedWeight),
		HasProGear:                     ppmShipment.HasProGear,
		ProGearWeight:                  handlers.FmtPoundPtr(ppmShipment.ProGearWeight),
		SpouseProGearWeight:            handlers.FmtPoundPtr(ppmShipment.SpouseProGearWeight),
		EstimatedIncentive:             handlers.FmtCost(ppmShipment.EstimatedIncentive),
		HasRequestedAdvance:            ppmShipment.HasRequestedAdvance,
		AdvanceAmountRequested:         handlers.FmtCost(ppmShipment.AdvanceAmountRequested),
		HasReceivedAdvance:             ppmShipment.HasReceivedAdvance,
		AdvanceAmountReceived:          handlers.FmtCost(ppmShipment.AdvanceAmountReceived),
		SitEstimatedWeight:             handlers.FmtPoundPtr(ppmShipment.SITEstimatedWeight),
		SitEstimatedEntryDate:          handlers.FmtDatePtr(ppmShipment.SITEstimatedEntryDate),
		SitEstimatedDepartureDate:      handlers.FmtDatePtr(ppmShipment.SITEstimatedDepartureDate),
		SitEstimatedCost:               handlers.FmtCost(ppmShipment.SITEstimatedCost),
		ETag:                           etag.GenerateEtag(ppmShipment.UpdatedAt),
	}

	if ppmShipment.SITLocation != nil {
		sitLocation := ghcmessages.SITLocationType(*ppmShipment.SITLocation)
		payloadPPMShipment.SitLocation = &sitLocation
	}

	if ppmShipment.AdvanceStatus != nil {
		advanceStatus := ghcmessages.PPMAdvanceStatus(*ppmShipment.AdvanceStatus)
		payloadPPMShipment.AdvanceStatus = &advanceStatus
	}

	if ppmShipment.W2Address != nil {
		payloadPPMShipment.W2Address = Address(ppmShipment.W2Address)
	}

	if ppmShipment.SecondaryPickupAddress != nil {
		payloadPPMShipment.SecondaryPickupAddress = Address(ppmShipment.SecondaryPickupAddress)
	}

	if ppmShipment.SecondaryDestinationAddress != nil {
		payloadPPMShipment.SecondaryDestinationAddress = Address(ppmShipment.SecondaryDestinationAddress)
	}

	return payloadPPMShipment
}

// ProGearWeightTickets sets up a ProGearWeightTicket slice for the api using model data.
func ProGearWeightTickets(storer storage.FileStorer, proGearWeightTickets models.ProgearWeightTickets) []*ghcmessages.ProGearWeightTicket {
	payload := make([]*ghcmessages.ProGearWeightTicket, len(proGearWeightTickets))
	for i, proGearWeightTicket := range proGearWeightTickets {
		copyOfProGearWeightTicket := proGearWeightTicket
		proGearWeightTicketPayload := ProGearWeightTicket(storer, &copyOfProGearWeightTicket)
		payload[i] = proGearWeightTicketPayload
	}
	return payload
}

// ProGearWeightTicket payload
func ProGearWeightTicket(storer storage.FileStorer, progear *models.ProgearWeightTicket) *ghcmessages.ProGearWeightTicket {
	ppmShipmentID := strfmt.UUID(progear.PPMShipmentID.String())

	document, err := PayloadForDocumentModel(storer, progear.Document)
	if err != nil {
		return nil
	}

	payload := &ghcmessages.ProGearWeightTicket{
		ID:               strfmt.UUID(progear.ID.String()),
		PpmShipmentID:    ppmShipmentID,
		CreatedAt:        *handlers.FmtDateTime(progear.CreatedAt),
		UpdatedAt:        *handlers.FmtDateTime(progear.UpdatedAt),
		DocumentID:       *handlers.FmtUUID(progear.DocumentID),
		Document:         document,
		Weight:           handlers.FmtPoundPtr(progear.Weight),
		BelongsToSelf:    progear.BelongsToSelf,
		HasWeightTickets: progear.HasWeightTickets,
		Description:      progear.Description,
		ETag:             etag.GenerateEtag(progear.UpdatedAt),
	}

	if progear.Status != nil {
		status := ghcmessages.OmittablePPMDocumentStatus(*progear.Status)
		payload.Status = &status
	}

	if progear.Reason != nil {
		reason := ghcmessages.PPMDocumentStatusReason(*progear.Reason)
		payload.Reason = &reason
	}

	return payload
}

// MovingExpense payload
func MovingExpense(storer storage.FileStorer, movingExpense *models.MovingExpense) *ghcmessages.MovingExpense {

	document, err := PayloadForDocumentModel(storer, movingExpense.Document)
	if err != nil {
		return nil
	}

	payload := &ghcmessages.MovingExpense{
		ID:             *handlers.FmtUUID(movingExpense.ID),
		PpmShipmentID:  *handlers.FmtUUID(movingExpense.PPMShipmentID),
		DocumentID:     *handlers.FmtUUID(movingExpense.DocumentID),
		Document:       document,
		CreatedAt:      strfmt.DateTime(movingExpense.CreatedAt),
		UpdatedAt:      strfmt.DateTime(movingExpense.UpdatedAt),
		Description:    movingExpense.Description,
		PaidWithGtcc:   movingExpense.PaidWithGTCC,
		Amount:         handlers.FmtCost(movingExpense.Amount),
		MissingReceipt: movingExpense.MissingReceipt,
		ETag:           etag.GenerateEtag(movingExpense.UpdatedAt),
	}
	if movingExpense.MovingExpenseType != nil {
		movingExpenseType := ghcmessages.OmittableMovingExpenseType(*movingExpense.MovingExpenseType)
		payload.MovingExpenseType = &movingExpenseType
	}

	if movingExpense.Status != nil {
		status := ghcmessages.OmittablePPMDocumentStatus(*movingExpense.Status)
		payload.Status = &status
	}

	if movingExpense.Reason != nil {
		reason := ghcmessages.PPMDocumentStatusReason(*movingExpense.Reason)
		payload.Reason = &reason
	}

	if movingExpense.SITStartDate != nil {
		payload.SitStartDate = handlers.FmtDatePtr(movingExpense.SITStartDate)
	}

	if movingExpense.SITEndDate != nil {
		payload.SitEndDate = handlers.FmtDatePtr(movingExpense.SITEndDate)
	}

	if movingExpense.WeightStored != nil {
		payload.WeightStored = handlers.FmtPoundPtr(movingExpense.WeightStored)
	}

	return payload
}

func MovingExpenses(storer storage.FileStorer, movingExpenses models.MovingExpenses) []*ghcmessages.MovingExpense {
	payload := make([]*ghcmessages.MovingExpense, len(movingExpenses))
	for i, movingExpense := range movingExpenses {
		copyOfMovingExpense := movingExpense
		payload[i] = MovingExpense(storer, &copyOfMovingExpense)
	}
	return payload
}

func WeightTickets(storer storage.FileStorer, weightTickets models.WeightTickets) []*ghcmessages.WeightTicket {
	payload := make([]*ghcmessages.WeightTicket, len(weightTickets))
	for i, weightTicket := range weightTickets {
		copyOfWeightTicket := weightTicket
		weightTicketPayload := WeightTicket(storer, &copyOfWeightTicket)
		payload[i] = weightTicketPayload
	}
	return payload
}

// WeightTicket payload
func WeightTicket(storer storage.FileStorer, weightTicket *models.WeightTicket) *ghcmessages.WeightTicket {
	ppmShipment := strfmt.UUID(weightTicket.PPMShipmentID.String())

	emptyDocument, err := PayloadForDocumentModel(storer, weightTicket.EmptyDocument)
	if err != nil {
		return nil
	}

	fullDocument, err := PayloadForDocumentModel(storer, weightTicket.FullDocument)
	if err != nil {
		return nil
	}

	proofOfTrailerOwnershipDocument, err := PayloadForDocumentModel(storer, weightTicket.ProofOfTrailerOwnershipDocument)
	if err != nil {
		return nil
	}

	payload := &ghcmessages.WeightTicket{
		ID:                                strfmt.UUID(weightTicket.ID.String()),
		PpmShipmentID:                     ppmShipment,
		CreatedAt:                         *handlers.FmtDateTime(weightTicket.CreatedAt),
		UpdatedAt:                         *handlers.FmtDateTime(weightTicket.UpdatedAt),
		VehicleDescription:                weightTicket.VehicleDescription,
		EmptyWeight:                       handlers.FmtPoundPtr(weightTicket.EmptyWeight),
		MissingEmptyWeightTicket:          weightTicket.MissingEmptyWeightTicket,
		EmptyDocumentID:                   *handlers.FmtUUID(weightTicket.EmptyDocumentID),
		EmptyDocument:                     emptyDocument,
		FullWeight:                        handlers.FmtPoundPtr(weightTicket.FullWeight),
		MissingFullWeightTicket:           weightTicket.MissingFullWeightTicket,
		FullDocumentID:                    *handlers.FmtUUID(weightTicket.FullDocumentID),
		FullDocument:                      fullDocument,
		OwnsTrailer:                       weightTicket.OwnsTrailer,
		TrailerMeetsCriteria:              weightTicket.TrailerMeetsCriteria,
		ProofOfTrailerOwnershipDocumentID: *handlers.FmtUUID(weightTicket.ProofOfTrailerOwnershipDocumentID),
		ProofOfTrailerOwnershipDocument:   proofOfTrailerOwnershipDocument,
		AdjustedNetWeight:                 handlers.FmtPoundPtr(weightTicket.AdjustedNetWeight),
		AllowableWeight:                   handlers.FmtPoundPtr(weightTicket.AllowableWeight),
		NetWeightRemarks:                  weightTicket.NetWeightRemarks,
		ETag:                              etag.GenerateEtag(weightTicket.UpdatedAt),
	}

	if weightTicket.Status != nil {
		status := ghcmessages.OmittablePPMDocumentStatus(*weightTicket.Status)
		payload.Status = &status
	}

	if weightTicket.Reason != nil {
		reason := ghcmessages.PPMDocumentStatusReason(*weightTicket.Reason)
		payload.Reason = &reason
	}

	return payload
}

// PPMDocuments payload
func PPMDocuments(storer storage.FileStorer, ppmDocuments *models.PPMDocuments) *ghcmessages.PPMDocuments {

	if ppmDocuments == nil {
		return nil
	}

	payload := &ghcmessages.PPMDocuments{
		WeightTickets:        WeightTickets(storer, ppmDocuments.WeightTickets),
		MovingExpenses:       MovingExpenses(storer, ppmDocuments.MovingExpenses),
		ProGearWeightTickets: ProGearWeightTickets(storer, ppmDocuments.ProgearWeightTickets),
	}

	return payload
}

// PPMCloseout payload
func PPMCloseout(ppmCloseout *models.PPMCloseout) *ghcmessages.PPMCloseout {
	if ppmCloseout == nil {
		return nil
	}
	payload := &ghcmessages.PPMCloseout{
		ID:                    strfmt.UUID(ppmCloseout.ID.String()),
		PlannedMoveDate:       handlers.FmtDatePtr(ppmCloseout.PlannedMoveDate),
		ActualMoveDate:        handlers.FmtDatePtr(ppmCloseout.ActualMoveDate),
		Miles:                 handlers.FmtIntPtrToInt64(ppmCloseout.Miles),
		EstimatedWeight:       handlers.FmtPoundPtr(ppmCloseout.EstimatedWeight),
		ActualWeight:          handlers.FmtPoundPtr(ppmCloseout.ActualWeight),
		ProGearWeightCustomer: handlers.FmtPoundPtr(ppmCloseout.ProGearWeightCustomer),
		ProGearWeightSpouse:   handlers.FmtPoundPtr(ppmCloseout.ProGearWeightSpouse),
		GrossIncentive:        handlers.FmtCost(ppmCloseout.GrossIncentive),
		Gcc:                   handlers.FmtCost(ppmCloseout.GCC),
		Aoa:                   handlers.FmtCost(ppmCloseout.AOA),
		RemainingIncentive:    handlers.FmtCost(ppmCloseout.RemainingIncentive),
		HaulPrice:             handlers.FmtCost(ppmCloseout.HaulPrice),
		HaulFSC:               handlers.FmtCost(ppmCloseout.HaulFSC),
		Dop:                   handlers.FmtCost(ppmCloseout.DOP),
		Ddp:                   handlers.FmtCost(ppmCloseout.DDP),
		PackPrice:             handlers.FmtCost(ppmCloseout.PackPrice),
		UnpackPrice:           handlers.FmtCost(ppmCloseout.UnpackPrice),
		SITReimbursement:      handlers.FmtCost(ppmCloseout.SITReimbursement),
	}

	return payload
}

// PPMActualWeight payload
func PPMActualWeight(ppmActualWeight *unit.Pound) *ghcmessages.PPMActualWeight {
	if ppmActualWeight == nil {
		return nil
	}
	payload := &ghcmessages.PPMActualWeight{
		ActualWeight: handlers.FmtPoundPtr(ppmActualWeight),
	}

	return payload
}

// ShipmentAddressUpdate payload
func ShipmentAddressUpdate(shipmentAddressUpdate *models.ShipmentAddressUpdate) *ghcmessages.ShipmentAddressUpdate {
	if shipmentAddressUpdate == nil || shipmentAddressUpdate.ID.IsNil() {
		return nil
	}

	payload := &ghcmessages.ShipmentAddressUpdate{
		ID:                    strfmt.UUID(shipmentAddressUpdate.ID.String()),
		ShipmentID:            strfmt.UUID(shipmentAddressUpdate.ShipmentID.String()),
		NewAddress:            Address(&shipmentAddressUpdate.NewAddress),
		OriginalAddress:       Address(&shipmentAddressUpdate.OriginalAddress),
		SitOriginalAddress:    Address(shipmentAddressUpdate.SitOriginalAddress),
		ContractorRemarks:     shipmentAddressUpdate.ContractorRemarks,
		OfficeRemarks:         shipmentAddressUpdate.OfficeRemarks,
		Status:                ghcmessages.ShipmentAddressUpdateStatus(shipmentAddressUpdate.Status),
		NewSitDistanceBetween: handlers.FmtIntPtrToInt64(shipmentAddressUpdate.NewSitDistanceBetween),
		OldSitDistanceBetween: handlers.FmtIntPtrToInt64(shipmentAddressUpdate.OldSitDistanceBetween),
	}

	return payload
}

// MTOShipment payload
func MTOShipment(storer storage.FileStorer, mtoShipment *models.MTOShipment, sitStatusPayload *ghcmessages.SITStatus) *ghcmessages.MTOShipment {

	payload := &ghcmessages.MTOShipment{
		ID:                          strfmt.UUID(mtoShipment.ID.String()),
		MoveTaskOrderID:             strfmt.UUID(mtoShipment.MoveTaskOrderID.String()),
		ShipmentType:                ghcmessages.MTOShipmentType(mtoShipment.ShipmentType),
		Status:                      ghcmessages.MTOShipmentStatus(mtoShipment.Status),
		CounselorRemarks:            mtoShipment.CounselorRemarks,
		CustomerRemarks:             mtoShipment.CustomerRemarks,
		RejectionReason:             mtoShipment.RejectionReason,
		PickupAddress:               Address(mtoShipment.PickupAddress),
		SecondaryDeliveryAddress:    Address(mtoShipment.SecondaryDeliveryAddress),
		SecondaryPickupAddress:      Address(mtoShipment.SecondaryPickupAddress),
		DestinationAddress:          Address(mtoShipment.DestinationAddress),
		HasSecondaryDeliveryAddress: mtoShipment.HasSecondaryDeliveryAddress,
		HasSecondaryPickupAddress:   mtoShipment.HasSecondaryPickupAddress,
		ActualProGearWeight:         handlers.FmtPoundPtr(mtoShipment.ActualProGearWeight),
		ActualSpouseProGearWeight:   handlers.FmtPoundPtr(mtoShipment.ActualSpouseProGearWeight),
		PrimeEstimatedWeight:        handlers.FmtPoundPtr(mtoShipment.PrimeEstimatedWeight),
		PrimeActualWeight:           handlers.FmtPoundPtr(mtoShipment.PrimeActualWeight),
		NtsRecordedWeight:           handlers.FmtPoundPtr(mtoShipment.NTSRecordedWeight),
		MtoAgents:                   *MTOAgents(&mtoShipment.MTOAgents),
		MtoServiceItems:             MTOServiceItemModels(mtoShipment.MTOServiceItems, storer),
		Diversion:                   mtoShipment.Diversion,
		Reweigh:                     Reweigh(mtoShipment.Reweigh, sitStatusPayload),
		CreatedAt:                   strfmt.DateTime(mtoShipment.CreatedAt),
		UpdatedAt:                   strfmt.DateTime(mtoShipment.UpdatedAt),
		ETag:                        etag.GenerateEtag(mtoShipment.UpdatedAt),
		DeletedAt:                   handlers.FmtDateTimePtr(mtoShipment.DeletedAt),
		ApprovedDate:                handlers.FmtDateTimePtr(mtoShipment.ApprovedDate),
		SitDaysAllowance:            handlers.FmtIntPtrToInt64(mtoShipment.SITDaysAllowance),
		SitExtensions:               *SITDurationUpdates(&mtoShipment.SITDurationUpdates),
		BillableWeightCap:           handlers.FmtPoundPtr(mtoShipment.BillableWeightCap),
		BillableWeightJustification: mtoShipment.BillableWeightJustification,
		UsesExternalVendor:          mtoShipment.UsesExternalVendor,
		ServiceOrderNumber:          mtoShipment.ServiceOrderNumber,
		StorageFacility:             StorageFacility(mtoShipment.StorageFacility),
		PpmShipment:                 PPMShipment(storer, mtoShipment.PPMShipment),
		DeliveryAddressUpdate:       ShipmentAddressUpdate(mtoShipment.DeliveryAddressUpdate),
		ShipmentLocator:             handlers.FmtStringPtr(mtoShipment.ShipmentLocator),
	}

	if mtoShipment.Distance != nil {
		payload.Distance = handlers.FmtInt64(int64(*mtoShipment.Distance))
	}

	if sitStatusPayload != nil {
		// If we have a sitStatusPayload, overwrite SitDaysAllowance from the shipment model.
		totalSITAllowance := 0
		if sitStatusPayload.TotalDaysRemaining != nil {
			totalSITAllowance += int(*sitStatusPayload.TotalDaysRemaining)
		}
		if sitStatusPayload.TotalSITDaysUsed != nil {
			totalSITAllowance += int(*sitStatusPayload.TotalSITDaysUsed)
		}
		payload.SitDaysAllowance = handlers.FmtIntPtrToInt64(&totalSITAllowance)
	}

	if mtoShipment.SITDurationUpdates != nil && len(mtoShipment.SITDurationUpdates) > 0 {
		payload.SitExtensions = *SITDurationUpdates(&mtoShipment.SITDurationUpdates)
	}

	if mtoShipment.RequestedPickupDate != nil && !mtoShipment.RequestedPickupDate.IsZero() {
		payload.RequestedPickupDate = handlers.FmtDatePtr(mtoShipment.RequestedPickupDate)
	}

	if mtoShipment.ActualPickupDate != nil && !mtoShipment.ActualPickupDate.IsZero() {
		payload.ActualPickupDate = handlers.FmtDatePtr(mtoShipment.ActualPickupDate)
	}

	if mtoShipment.ActualDeliveryDate != nil && !mtoShipment.ActualDeliveryDate.IsZero() {
		payload.ActualDeliveryDate = handlers.FmtDatePtr(mtoShipment.ActualDeliveryDate)
	}

	if mtoShipment.RequestedDeliveryDate != nil && !mtoShipment.RequestedDeliveryDate.IsZero() {
		payload.RequestedDeliveryDate = handlers.FmtDatePtr(mtoShipment.RequestedDeliveryDate)
	}

	if mtoShipment.RequiredDeliveryDate != nil && !mtoShipment.RequiredDeliveryDate.IsZero() {
		payload.RequiredDeliveryDate = handlers.FmtDatePtr(mtoShipment.RequiredDeliveryDate)
	}

	if mtoShipment.ScheduledPickupDate != nil {
		payload.ScheduledPickupDate = handlers.FmtDatePtr(mtoShipment.ScheduledPickupDate)
	}

	if mtoShipment.ScheduledDeliveryDate != nil {
		payload.ScheduledDeliveryDate = handlers.FmtDatePtr(mtoShipment.ScheduledDeliveryDate)
	}

	if mtoShipment.DestinationType != nil {
		destinationType := ghcmessages.DestinationType(*mtoShipment.DestinationType)
		payload.DestinationType = &destinationType
	}

	if sitStatusPayload != nil {
		payload.SitStatus = sitStatusPayload
	}

	if mtoShipment.TACType != nil {
		tt := ghcmessages.LOAType(*mtoShipment.TACType)
		payload.TacType = &tt
	}

	if mtoShipment.SACType != nil {
		st := ghcmessages.LOAType(*mtoShipment.SACType)
		payload.SacType = &st
	}

	weightsCalculator := mtoshipment.NewShipmentBillableWeightCalculator()
	calculatedWeights := weightsCalculator.CalculateShipmentBillableWeight(mtoShipment)

	// CalculatedBillableWeight is intentionally not a part of the mto_shipments model
	// because we don't want to store a derived value in the database
	payload.CalculatedBillableWeight = handlers.FmtPoundPtr(calculatedWeights.CalculatedBillableWeight)

	return payload
}

// MTOShipments payload
func MTOShipments(storer storage.FileStorer, mtoShipments *models.MTOShipments, sitStatusPayload map[string]*ghcmessages.SITStatus) *ghcmessages.MTOShipments {
	payload := make(ghcmessages.MTOShipments, len(*mtoShipments))

	for i, m := range *mtoShipments {
		copyOfMtoShipment := m // Make copy to avoid implicit memory aliasing of items from a range statement.
		if sitStatus, ok := sitStatusPayload[copyOfMtoShipment.ID.String()]; ok {
			payload[i] = MTOShipment(storer, &copyOfMtoShipment, sitStatus)
		} else {
			payload[i] = MTOShipment(storer, &copyOfMtoShipment, nil)
		}
	}
	return &payload
}

// MTOAgent payload
func MTOAgent(mtoAgent *models.MTOAgent) *ghcmessages.MTOAgent {
	payload := &ghcmessages.MTOAgent{
		ID:            strfmt.UUID(mtoAgent.ID.String()),
		MtoShipmentID: strfmt.UUID(mtoAgent.MTOShipmentID.String()),
		CreatedAt:     strfmt.DateTime(mtoAgent.CreatedAt),
		UpdatedAt:     strfmt.DateTime(mtoAgent.UpdatedAt),
		FirstName:     mtoAgent.FirstName,
		LastName:      mtoAgent.LastName,
		AgentType:     string(mtoAgent.MTOAgentType),
		Email:         mtoAgent.Email,
		Phone:         mtoAgent.Phone,
		ETag:          etag.GenerateEtag(mtoAgent.UpdatedAt),
	}
	return payload
}

// MTOAgents payload
func MTOAgents(mtoAgents *models.MTOAgents) *ghcmessages.MTOAgents {
	payload := make(ghcmessages.MTOAgents, len(*mtoAgents))
	for i, m := range *mtoAgents {
		copyOfMtoAgent := m // Make copy to avoid implicit memory aliasing of items from a range statement.
		payload[i] = MTOAgent(&copyOfMtoAgent)
	}
	return &payload
}

// PaymentRequests payload
func PaymentRequests(prs *models.PaymentRequests, storer storage.FileStorer) (*ghcmessages.PaymentRequests, error) {
	payload := make(ghcmessages.PaymentRequests, len(*prs))

	for i, p := range *prs {
		paymentRequest := p
		pr, err := PaymentRequest(&paymentRequest, storer)
		if err != nil {
			return nil, err
		}
		payload[i] = pr
	}
	return &payload, nil
}

// PaymentRequest payload
func PaymentRequest(pr *models.PaymentRequest, storer storage.FileStorer) (*ghcmessages.PaymentRequest, error) {
	serviceDocs := make(ghcmessages.ProofOfServiceDocs, len(pr.ProofOfServiceDocs))

	if pr.ProofOfServiceDocs != nil && len(pr.ProofOfServiceDocs) > 0 {
		for i, proofOfService := range pr.ProofOfServiceDocs {
			payload, err := ProofOfServiceDoc(proofOfService, storer)
			if err != nil {
				return nil, err
			}
			serviceDocs[i] = payload
		}
	}

	return &ghcmessages.PaymentRequest{
		ID:                              *handlers.FmtUUID(pr.ID),
		IsFinal:                         &pr.IsFinal,
		MoveTaskOrderID:                 *handlers.FmtUUID(pr.MoveTaskOrderID),
		MoveTaskOrder:                   Move(&pr.MoveTaskOrder),
		PaymentRequestNumber:            pr.PaymentRequestNumber,
		RecalculationOfPaymentRequestID: handlers.FmtUUIDPtr(pr.RecalculationOfPaymentRequestID),
		RejectionReason:                 pr.RejectionReason,
		Status:                          ghcmessages.PaymentRequestStatus(pr.Status),
		ETag:                            etag.GenerateEtag(pr.UpdatedAt),
		ServiceItems:                    *PaymentServiceItems(&pr.PaymentServiceItems),
		ReviewedAt:                      handlers.FmtDateTimePtr(pr.ReviewedAt),
		ProofOfServiceDocs:              serviceDocs,
		CreatedAt:                       strfmt.DateTime(pr.CreatedAt),
	}, nil
}

// PaymentServiceItem payload
func PaymentServiceItem(ps *models.PaymentServiceItem) *ghcmessages.PaymentServiceItem {
	if ps == nil {
		return nil
	}
	paymentServiceItemParams := PaymentServiceItemParams(&ps.PaymentServiceItemParams)

	return &ghcmessages.PaymentServiceItem{
		ID:                       *handlers.FmtUUID(ps.ID),
		MtoServiceItemID:         *handlers.FmtUUID(ps.MTOServiceItemID),
		MtoServiceItemCode:       string(ps.MTOServiceItem.ReService.Code),
		MtoServiceItemName:       ps.MTOServiceItem.ReService.Name,
		MtoShipmentType:          ghcmessages.MTOShipmentType(ps.MTOServiceItem.MTOShipment.ShipmentType),
		MtoShipmentID:            handlers.FmtUUIDPtr(ps.MTOServiceItem.MTOShipmentID),
		CreatedAt:                strfmt.DateTime(ps.CreatedAt),
		PriceCents:               handlers.FmtCost(ps.PriceCents),
		RejectionReason:          ps.RejectionReason,
		Status:                   ghcmessages.PaymentServiceItemStatus(ps.Status),
		ReferenceID:              ps.ReferenceID,
		ETag:                     etag.GenerateEtag(ps.UpdatedAt),
		PaymentServiceItemParams: *paymentServiceItemParams,
	}
}

// PaymentServiceItems payload
func PaymentServiceItems(paymentServiceItems *models.PaymentServiceItems) *ghcmessages.PaymentServiceItems {
	payload := make(ghcmessages.PaymentServiceItems, len(*paymentServiceItems))
	for i, m := range *paymentServiceItems {
		copyOfPaymentServiceItem := m // Make copy to avoid implicit memory aliasing of items from a range statement.
		payload[i] = PaymentServiceItem(&copyOfPaymentServiceItem)
	}
	return &payload
}

// PaymentServiceItemParam payload
func PaymentServiceItemParam(paymentServiceItemParam models.PaymentServiceItemParam) *ghcmessages.PaymentServiceItemParam {
	return &ghcmessages.PaymentServiceItemParam{
		ID:                   strfmt.UUID(paymentServiceItemParam.ID.String()),
		PaymentServiceItemID: strfmt.UUID(paymentServiceItemParam.PaymentServiceItemID.String()),
		Key:                  ghcmessages.ServiceItemParamName(paymentServiceItemParam.ServiceItemParamKey.Key),
		Value:                paymentServiceItemParam.Value,
		Type:                 ghcmessages.ServiceItemParamType(paymentServiceItemParam.ServiceItemParamKey.Type),
		Origin:               ghcmessages.ServiceItemParamOrigin(paymentServiceItemParam.ServiceItemParamKey.Origin),
		ETag:                 etag.GenerateEtag(paymentServiceItemParam.UpdatedAt),
	}
}

// PaymentServiceItemParams payload
func PaymentServiceItemParams(paymentServiceItemParams *models.PaymentServiceItemParams) *ghcmessages.PaymentServiceItemParams {
	if paymentServiceItemParams == nil {
		return nil
	}

	payload := make(ghcmessages.PaymentServiceItemParams, len(*paymentServiceItemParams))

	for i, p := range *paymentServiceItemParams {
		payload[i] = PaymentServiceItemParam(p)
	}
	return &payload
}

func ServiceRequestDoc(serviceRequest models.ServiceRequestDocument, storer storage.FileStorer) (*ghcmessages.ServiceRequestDocument, error) {

	uploads := make([]*ghcmessages.Upload, len(serviceRequest.ServiceRequestDocumentUploads))

	if serviceRequest.ServiceRequestDocumentUploads != nil && len(serviceRequest.ServiceRequestDocumentUploads) > 0 {
		for i, serviceRequestUpload := range serviceRequest.ServiceRequestDocumentUploads {
			url, err := storer.PresignedURL(serviceRequestUpload.Upload.StorageKey, serviceRequestUpload.Upload.ContentType)
			if err != nil {
				return nil, err
			}
			uploads[i] = Upload(storer, serviceRequestUpload.Upload, url)
		}
	}

	return &ghcmessages.ServiceRequestDocument{
		Uploads: uploads,
	}, nil

}

// MTOServiceItemSingleModel payload
func MTOServiceItemSingleModel(s *models.MTOServiceItem) *ghcmessages.MTOServiceItemSingle {
	return &ghcmessages.MTOServiceItemSingle{
		SitPostalCode:            handlers.FmtStringPtr(s.SITPostalCode),
		ApprovedAt:               handlers.FmtDateTimePtr(s.ApprovedAt),
		CreatedAt:                *handlers.FmtDateTime(s.CreatedAt),
		ID:                       *handlers.FmtUUID(s.ID),
		MoveTaskOrderID:          *handlers.FmtUUID(s.MoveTaskOrderID),
		MtoShipmentID:            handlers.FmtUUID(*s.MTOShipmentID),
		PickupPostalCode:         handlers.FmtStringPtr(s.PickupPostalCode),
		ReServiceID:              *handlers.FmtUUID(s.ReServiceID),
		RejectedAt:               handlers.FmtDateTimePtr(s.RejectedAt),
		RejectionReason:          handlers.FmtStringPtr(s.RejectionReason),
		SitCustomerContacted:     handlers.FmtDatePtr(s.SITCustomerContacted),
		SitDepartureDate:         handlers.FmtDateTimePtr(s.SITDepartureDate),
		SitEntryDate:             handlers.FmtDateTimePtr(s.SITEntryDate),
		SitRequestedDelivery:     handlers.FmtDatePtr(s.SITRequestedDelivery),
		Status:                   handlers.FmtString(string(s.Status)),
		UpdatedAt:                *handlers.FmtDateTime(s.UpdatedAt),
		ConvertToCustomerExpense: *handlers.FmtBool(s.CustomerExpense),
		CustomerExpenseReason:    handlers.FmtStringPtr(s.CustomerExpenseReason),
	}
}

// MTOServiceItemModel payload
func MTOServiceItemModel(s *models.MTOServiceItem, storer storage.FileStorer) *ghcmessages.MTOServiceItem {
	if s == nil {
		return nil
	}

	serviceRequestDocs := make(ghcmessages.ServiceRequestDocuments, len(s.ServiceRequestDocuments))

	if s.ServiceRequestDocuments != nil && len(s.ServiceRequestDocuments) > 0 {
		for i, serviceRequest := range s.ServiceRequestDocuments {
			payload, err := ServiceRequestDoc(serviceRequest, storer)
			if err != nil {
				return nil
			}
			serviceRequestDocs[i] = payload
		}
	}

	return &ghcmessages.MTOServiceItem{
		ID:                            handlers.FmtUUID(s.ID),
		MoveTaskOrderID:               handlers.FmtUUID(s.MoveTaskOrderID),
		MtoShipmentID:                 handlers.FmtUUIDPtr(s.MTOShipmentID),
		ReServiceID:                   handlers.FmtUUID(s.ReServiceID),
		ReServiceCode:                 handlers.FmtString(string(s.ReService.Code)),
		ReServiceName:                 handlers.FmtStringPtr(&s.ReService.Name),
		Reason:                        handlers.FmtStringPtr(s.Reason),
		RejectionReason:               handlers.FmtStringPtr(s.RejectionReason),
		PickupPostalCode:              handlers.FmtStringPtr(s.PickupPostalCode),
		SITPostalCode:                 handlers.FmtStringPtr(s.SITPostalCode),
		SitEntryDate:                  handlers.FmtDateTimePtr(s.SITEntryDate),
		SitDepartureDate:              handlers.FmtDateTimePtr(s.SITDepartureDate),
		SitCustomerContacted:          handlers.FmtDatePtr(s.SITCustomerContacted),
		SitRequestedDelivery:          handlers.FmtDatePtr(s.SITRequestedDelivery),
		Status:                        ghcmessages.MTOServiceItemStatus(s.Status),
		Description:                   handlers.FmtStringPtr(s.Description),
		Dimensions:                    MTOServiceItemDimensions(s.Dimensions),
		CustomerContacts:              MTOServiceItemCustomerContacts(s.CustomerContacts),
		SitAddressUpdates:             SITAddressUpdates(s.SITAddressUpdates),
		SitOriginHHGOriginalAddress:   Address(s.SITOriginHHGOriginalAddress),
		SitOriginHHGActualAddress:     Address(s.SITOriginHHGActualAddress),
		SitDestinationOriginalAddress: Address(s.SITDestinationOriginalAddress),
		SitDestinationFinalAddress:    Address(s.SITDestinationFinalAddress),
		EstimatedWeight:               handlers.FmtPoundPtr(s.EstimatedWeight),
		CreatedAt:                     strfmt.DateTime(s.CreatedAt),
		ApprovedAt:                    handlers.FmtDateTimePtr(s.ApprovedAt),
		RejectedAt:                    handlers.FmtDateTimePtr(s.RejectedAt),
		ETag:                          etag.GenerateEtag(s.UpdatedAt),
		ServiceRequestDocuments:       serviceRequestDocs,
		ConvertToCustomerExpense:      *handlers.FmtBool(s.CustomerExpense),
		CustomerExpenseReason:         handlers.FmtStringPtr(s.CustomerExpenseReason),
		SitDeliveryMiles:              handlers.FmtIntPtrToInt64(s.SITDeliveryMiles),
	}
}

// MTOServiceItemModels payload
func MTOServiceItemModels(s models.MTOServiceItems, storer storage.FileStorer) ghcmessages.MTOServiceItems {
	serviceItems := ghcmessages.MTOServiceItems{}
	for _, item := range s {
		copyOfServiceItem := item // Make copy to avoid implicit memory aliasing of items from a range statement.
		serviceItems = append(serviceItems, MTOServiceItemModel(&copyOfServiceItem, storer))
	}

	return serviceItems
}

// MTOServiceItemDimension payload
func MTOServiceItemDimension(d *models.MTOServiceItemDimension) *ghcmessages.MTOServiceItemDimension {
	return &ghcmessages.MTOServiceItemDimension{
		ID:     *handlers.FmtUUID(d.ID),
		Type:   ghcmessages.DimensionType(d.Type),
		Length: *d.Length.Int32Ptr(),
		Height: *d.Height.Int32Ptr(),
		Width:  *d.Width.Int32Ptr(),
	}
}

// MTOServiceItemDimensions payload
func MTOServiceItemDimensions(d models.MTOServiceItemDimensions) ghcmessages.MTOServiceItemDimensions {
	payload := make(ghcmessages.MTOServiceItemDimensions, len(d))
	for i, item := range d {
		copyOfServiceItem := item // Make copy to avoid implicit memory aliasing of items from a range statement.
		payload[i] = MTOServiceItemDimension(&copyOfServiceItem)
	}
	return payload
}

// MTOServiceItemCustomerContact payload
func MTOServiceItemCustomerContact(c *models.MTOServiceItemCustomerContact) *ghcmessages.MTOServiceItemCustomerContact {
	return &ghcmessages.MTOServiceItemCustomerContact{
		Type:                       ghcmessages.CustomerContactType(c.Type),
		DateOfContact:              *handlers.FmtDate(c.DateOfContact),
		TimeMilitary:               c.TimeMilitary,
		FirstAvailableDeliveryDate: *handlers.FmtDate(c.FirstAvailableDeliveryDate),
	}
}

// MTOServiceItemCustomerContacts payload
func MTOServiceItemCustomerContacts(c models.MTOServiceItemCustomerContacts) ghcmessages.MTOServiceItemCustomerContacts {
	payload := make(ghcmessages.MTOServiceItemCustomerContacts, len(c))
	for i, item := range c {
		copyOfServiceItem := item // Make copy to avoid implicit memory aliasing of items from a range statement.
		payload[i] = MTOServiceItemCustomerContact(&copyOfServiceItem)
	}
	return payload
}

// SITAddressUpdate payload
func SITAddressUpdate(u models.SITAddressUpdate) *ghcmessages.SITAddressUpdate {
	return &ghcmessages.SITAddressUpdate{
		ID:                *handlers.FmtUUID(u.ID),
		MtoServiceItemID:  *handlers.FmtUUID(u.MTOServiceItemID),
		Distance:          handlers.FmtInt64(int64(u.Distance)),
		ContractorRemarks: u.ContractorRemarks,
		OfficeRemarks:     u.OfficeRemarks,
		Status:            u.Status,
		OldAddress:        Address(&u.OldAddress),
		NewAddress:        Address(&u.NewAddress),
		CreatedAt:         strfmt.DateTime(u.CreatedAt),
		UpdatedAt:         strfmt.DateTime(u.UpdatedAt),
		ETag:              etag.GenerateEtag(u.UpdatedAt)}
}

// SITAddressUpdates payload
func SITAddressUpdates(u models.SITAddressUpdates) ghcmessages.SITAddressUpdates {
	payload := make(ghcmessages.SITAddressUpdates, len(u))
	for i, item := range u {
		payload[i] = SITAddressUpdate(item)
	}
	return payload
}

// Upload payload
func Upload(storer storage.FileStorer, upload models.Upload, url string) *ghcmessages.Upload {
	uploadPayload := &ghcmessages.Upload{
		ID:          handlers.FmtUUIDValue(upload.ID),
		Filename:    upload.Filename,
		ContentType: upload.ContentType,
		URL:         strfmt.URI(url),
		Bytes:       upload.Bytes,
		CreatedAt:   strfmt.DateTime(upload.CreatedAt),
		UpdatedAt:   strfmt.DateTime(upload.UpdatedAt),
	}
	tags, err := storer.Tags(upload.StorageKey)
	if err != nil || len(tags) == 0 {
		uploadPayload.Status = "PROCESSING"
	} else {
		uploadPayload.Status = tags["av-status"]
	}
	return uploadPayload
}

// Upload payload for when a Proof of Service doc is designated as a weight ticket
// This adds an isWeightTicket key to the payload for the UI to use
func WeightTicketUpload(storer storage.FileStorer, upload models.Upload, url string, isWeightTicket bool) *ghcmessages.Upload {
	uploadPayload := &ghcmessages.Upload{
		ID:             handlers.FmtUUIDValue(upload.ID),
		Filename:       upload.Filename,
		ContentType:    upload.ContentType,
		URL:            strfmt.URI(url),
		Bytes:          upload.Bytes,
		CreatedAt:      strfmt.DateTime(upload.CreatedAt),
		UpdatedAt:      strfmt.DateTime(upload.UpdatedAt),
		IsWeightTicket: isWeightTicket,
	}
	tags, err := storer.Tags(upload.StorageKey)
	if err != nil || len(tags) == 0 {
		uploadPayload.Status = "PROCESSING"
	} else {
		uploadPayload.Status = tags["av-status"]
	}
	return uploadPayload
}

// ProofOfServiceDoc payload from model
func ProofOfServiceDoc(proofOfService models.ProofOfServiceDoc, storer storage.FileStorer) (*ghcmessages.ProofOfServiceDoc, error) {

	uploads := make([]*ghcmessages.Upload, len(proofOfService.PrimeUploads))
	if proofOfService.PrimeUploads != nil && len(proofOfService.PrimeUploads) > 0 {
		for i, primeUpload := range proofOfService.PrimeUploads {
			url, err := storer.PresignedURL(primeUpload.Upload.StorageKey, primeUpload.Upload.ContentType)
			if err != nil {
				return nil, err
			}
			// if the doc is a weight ticket then we need to return a different payload so the UI can differentiate
			weightTicket := proofOfService.IsWeightTicket
			if weightTicket {
				uploads[i] = WeightTicketUpload(storer, primeUpload.Upload, url, proofOfService.IsWeightTicket)
			} else {
				uploads[i] = Upload(storer, primeUpload.Upload, url)
			}
		}
	}

	return &ghcmessages.ProofOfServiceDoc{
		IsWeightTicket: proofOfService.IsWeightTicket,
		Uploads:        uploads,
	}, nil
}

func PayloadForUploadModel(
	storer storage.FileStorer,
	upload models.Upload,
	url string,
) *ghcmessages.Upload {
	uploadPayload := &ghcmessages.Upload{
		ID:          handlers.FmtUUIDValue(upload.ID),
		Filename:    upload.Filename,
		ContentType: upload.ContentType,
		URL:         strfmt.URI(url),
		Bytes:       upload.Bytes,
		CreatedAt:   strfmt.DateTime(upload.CreatedAt),
		UpdatedAt:   strfmt.DateTime(upload.UpdatedAt),
	}
	tags, err := storer.Tags(upload.StorageKey)
	if err != nil || len(tags) == 0 {
		uploadPayload.Status = "PROCESSING"
	} else {
		uploadPayload.Status = tags["av-status"]
	}
	return uploadPayload
}

func PayloadForDocumentModel(storer storage.FileStorer, document models.Document) (*ghcmessages.Document, error) {
	uploads := make([]*ghcmessages.Upload, len(document.UserUploads))
	for i, userUpload := range document.UserUploads {
		if userUpload.Upload.ID == uuid.Nil {
			return nil, errors.New("no uploads for user")
		}
		url, err := storer.PresignedURL(userUpload.Upload.StorageKey, userUpload.Upload.ContentType)
		if err != nil {
			return nil, err
		}

		uploadPayload := PayloadForUploadModel(storer, userUpload.Upload, url)
		uploads[i] = uploadPayload
	}

	documentPayload := &ghcmessages.Document{
		ID:              handlers.FmtUUID(document.ID),
		ServiceMemberID: handlers.FmtUUID(document.ServiceMemberID),
		Uploads:         uploads,
	}
	return documentPayload, nil
}

// In the TOO queue response we only want to count shipments in these statuses (excluding draft and cancelled)
// For the Services Counseling queue we will find the earliest move date from shipments in these statuses
func queueIncludeShipmentStatus(status models.MTOShipmentStatus) bool {
	return status == models.MTOShipmentStatusSubmitted ||
		status == models.MTOShipmentStatusApproved ||
		status == models.MTOShipmentStatusDiversionRequested ||
		status == models.MTOShipmentStatusCancellationRequested
}

// QueueMoves payload
func QueueMoves(moves []models.Move) *ghcmessages.QueueMoves {
	queueMoves := make(ghcmessages.QueueMoves, len(moves))
	for i, move := range moves {
		customer := move.Orders.ServiceMember

		var validMTOShipments []models.MTOShipment
		var earliestRequestedPickup *time.Time
		// we can't easily modify our sql query to find the earliest shipment pickup date so we must do it here
		for _, shipment := range move.MTOShipments {
			if queueIncludeShipmentStatus(shipment.Status) && shipment.DeletedAt == nil {
				earliestDateInCurrentShipment := findEarliestDateForRequestedMoveDate(shipment)
				if earliestRequestedPickup == nil || (earliestDateInCurrentShipment != nil && earliestDateInCurrentShipment.Before(*earliestRequestedPickup)) {
					earliestRequestedPickup = earliestDateInCurrentShipment
				}

				validMTOShipments = append(validMTOShipments, shipment)
			}
		}

		var deptIndicator ghcmessages.DeptIndicator
		if move.Orders.DepartmentIndicator != nil {
			deptIndicator = ghcmessages.DeptIndicator(*move.Orders.DepartmentIndicator)
		}

		var gbloc string
		if move.Status == models.MoveStatusNeedsServiceCounseling {
			gbloc = swag.StringValue(move.Orders.OriginDutyLocationGBLOC)
		} else if len(move.ShipmentGBLOC) > 0 && move.ShipmentGBLOC[0].GBLOC != nil {
			// There is a Pop bug that prevents us from using a has_one association for
			// Move.ShipmentGBLOC, so we have to treat move.ShipmentGBLOC as an array, even
			// though there can never be more than one GBLOC for a move.
			gbloc = swag.StringValue(move.ShipmentGBLOC[0].GBLOC)
		} else {
			// If the move's first shipment doesn't have a pickup address (like with an NTS-Release),
			// we need to fall back to the origin duty location GBLOC.  If that's not available for
			// some reason, then we should get the empty string (no GBLOC).
			gbloc = swag.StringValue(move.Orders.OriginDutyLocationGBLOC)
		}
		var closeoutLocation string
		if move.CloseoutOffice != nil {
			closeoutLocation = move.CloseoutOffice.Name
		}
		var closeoutInitiated time.Time
		for _, shipment := range move.MTOShipments {
			if shipment.PPMShipment != nil && shipment.PPMShipment.SubmittedAt != nil {
				if closeoutInitiated.Before(*shipment.PPMShipment.SubmittedAt) {
					closeoutInitiated = *shipment.PPMShipment.SubmittedAt
				}
			}
		}

		queueMoves[i] = &ghcmessages.QueueMove{
			Customer:                Customer(&customer),
			Status:                  ghcmessages.MoveStatus(move.Status),
			ID:                      *handlers.FmtUUID(move.ID),
			Locator:                 move.Locator,
			SubmittedAt:             handlers.FmtDateTimePtr(move.SubmittedAt),
			AppearedInTooAt:         handlers.FmtDateTimePtr(findLastSentToTOO(move)),
			RequestedMoveDate:       handlers.FmtDatePtr(earliestRequestedPickup),
			DepartmentIndicator:     &deptIndicator,
			ShipmentsCount:          int64(len(validMTOShipments)),
			OriginDutyLocation:      DutyLocation(move.Orders.OriginDutyLocation),
			DestinationDutyLocation: DutyLocation(&move.Orders.NewDutyLocation), // #nosec G601 new in 1.22.2
<<<<<<< HEAD
			OriginGBLOC:             gbloc,
=======
			OriginGBLOC:             ghcmessages.GBLOC(gbloc),
>>>>>>> d5c0f407
			PpmType:                 move.PPMType,
			CloseoutInitiated:       handlers.FmtDateTimePtr(&closeoutInitiated),
			CloseoutLocation:        &closeoutLocation,
			OrderType:               (*string)(move.Orders.OrdersType.Pointer()),
			LockedByOfficeUserID:    handlers.FmtUUIDPtr(move.LockedByOfficeUserID),
			LockedByOfficeUser:      OfficeUser(move.LockedByOfficeUser),
			LockExpiresAt:           handlers.FmtDateTimePtr(move.LockExpiresAt),
		}
	}
	return &queueMoves
}

func findLastSentToTOO(move models.Move) (latestOccurance *time.Time) {
	possibleValues := [3]*time.Time{move.SubmittedAt, move.ServiceCounselingCompletedAt, move.ApprovalsRequestedAt}
	for _, time := range possibleValues {
		if time != nil && (latestOccurance == nil || time.After(*latestOccurance)) {
			latestOccurance = time
		}
	}
	return latestOccurance
}

func findEarliestDateForRequestedMoveDate(shipment models.MTOShipment) (earliestDate *time.Time) {
	var possibleValues []*time.Time

	if shipment.RequestedPickupDate != nil {
		possibleValues = append(possibleValues, shipment.RequestedPickupDate)
	}
	if shipment.RequestedDeliveryDate != nil {
		possibleValues = append(possibleValues, shipment.RequestedDeliveryDate)
	}
	if shipment.PPMShipment != nil {
		possibleValues = append(possibleValues, &shipment.PPMShipment.ExpectedDepartureDate)
	}

	for _, date := range possibleValues {
		if earliestDate == nil || date.Before(*earliestDate) {
			earliestDate = date
		}
	}

	return earliestDate
}

var (
	// QueuePaymentRequestPaymentRequested status payment requested
	QueuePaymentRequestPaymentRequested = "Payment requested"
	// QueuePaymentRequestReviewed status Payment request reviewed
	QueuePaymentRequestReviewed = "Reviewed"
	// QueuePaymentRequestRejected status Payment request rejected
	QueuePaymentRequestRejected = "Rejected"
	// QueuePaymentRequestPaid status PaymentRequest paid
	QueuePaymentRequestPaid = "Paid"
	// QueuePaymentRequestDeprecated status PaymentRequest deprecated
	QueuePaymentRequestDeprecated = "Deprecated"
	// QueuePaymentRequestError status PaymentRequest error
	QueuePaymentRequestError = "Error"
)

// This is a helper function to calculate the inferred status needed for QueuePaymentRequest payload
func queuePaymentRequestStatus(paymentRequest models.PaymentRequest) string {
	// If a payment request is in the PENDING state, let's use the term 'payment requested'
	if paymentRequest.Status == models.PaymentRequestStatusPending {
		return QueuePaymentRequestPaymentRequested
	}

	// If a payment request is either reviewed, sent_to_gex or recieved_by_gex then we'll use 'reviewed'
	if paymentRequest.Status == models.PaymentRequestStatusSentToGex ||
		paymentRequest.Status == models.PaymentRequestStatusReceivedByGex ||
		paymentRequest.Status == models.PaymentRequestStatusReviewed {
		return QueuePaymentRequestReviewed
	}

	if paymentRequest.Status == models.PaymentRequestStatusReviewedAllRejected {
		return QueuePaymentRequestRejected
	}

	if paymentRequest.Status == models.PaymentRequestStatusPaid {
		return QueuePaymentRequestPaid
	}

	if paymentRequest.Status == models.PaymentRequestStatusDeprecated {
		return QueuePaymentRequestDeprecated
	}

	return QueuePaymentRequestError

}

// QueuePaymentRequests payload
func QueuePaymentRequests(paymentRequests *models.PaymentRequests) *ghcmessages.QueuePaymentRequests {
	queuePaymentRequests := make(ghcmessages.QueuePaymentRequests, len(*paymentRequests))

	for i, paymentRequest := range *paymentRequests {
		moveTaskOrder := paymentRequest.MoveTaskOrder
		orders := moveTaskOrder.Orders
		var gbloc ghcmessages.GBLOC
		if moveTaskOrder.ShipmentGBLOC[0].GBLOC != nil {
			gbloc = ghcmessages.GBLOC(*moveTaskOrder.ShipmentGBLOC[0].GBLOC)
		}

		queuePaymentRequests[i] = &ghcmessages.QueuePaymentRequest{
			ID:                   *handlers.FmtUUID(paymentRequest.ID),
			MoveID:               *handlers.FmtUUID(moveTaskOrder.ID),
			Customer:             Customer(&orders.ServiceMember),
			Status:               ghcmessages.QueuePaymentRequestStatus(queuePaymentRequestStatus(paymentRequest)),
			Age:                  math.Ceil(time.Since(paymentRequest.CreatedAt).Hours() / 24.0),
			SubmittedAt:          *handlers.FmtDateTime(paymentRequest.CreatedAt),
			Locator:              moveTaskOrder.Locator,
			OriginGBLOC:          gbloc,
			OriginDutyLocation:   DutyLocation(orders.OriginDutyLocation),
			OrderType:            (*string)(orders.OrdersType.Pointer()),
			LockedByOfficeUserID: handlers.FmtUUIDPtr(moveTaskOrder.LockedByOfficeUserID),
			LockExpiresAt:        handlers.FmtDateTimePtr(moveTaskOrder.LockExpiresAt),
		}

		if orders.DepartmentIndicator != nil {
			deptIndicator := ghcmessages.DeptIndicator(*orders.DepartmentIndicator)
			queuePaymentRequests[i].DepartmentIndicator = &deptIndicator
		}
	}

	return &queuePaymentRequests
}

// Reweigh payload
func Reweigh(reweigh *models.Reweigh, _ *ghcmessages.SITStatus) *ghcmessages.Reweigh {
	if reweigh == nil || reweigh.ID == uuid.Nil {
		return nil
	}
	payload := &ghcmessages.Reweigh{
		ID:                     strfmt.UUID(reweigh.ID.String()),
		RequestedAt:            strfmt.DateTime(reweigh.RequestedAt),
		RequestedBy:            ghcmessages.ReweighRequester(reweigh.RequestedBy),
		VerificationReason:     reweigh.VerificationReason,
		Weight:                 handlers.FmtPoundPtr(reweigh.Weight),
		VerificationProvidedAt: handlers.FmtDateTimePtr(reweigh.VerificationProvidedAt),
		ShipmentID:             strfmt.UUID(reweigh.ShipmentID.String()),
	}

	return payload
}

// SearchMoves payload
func SearchMoves(appCtx appcontext.AppContext, moves models.Moves) *ghcmessages.SearchMoves {
	searchMoves := make(ghcmessages.SearchMoves, len(moves))
	for i, move := range moves {
		customer := move.Orders.ServiceMember

		numShipments := 0
		for _, shipment := range move.MTOShipments {
			if shipment.Status != models.MTOShipmentStatusDraft {
				numShipments++
			}
		}

		var pickupDate, deliveryDate *strfmt.Date

		if numShipments > 0 && move.MTOShipments[0].ScheduledPickupDate != nil {
			pickupDate = handlers.FmtDatePtr(move.MTOShipments[0].ScheduledPickupDate)
		} else {
			pickupDate = nil
		}

		if numShipments > 0 && move.MTOShipments[0].ScheduledDeliveryDate != nil {
			deliveryDate = handlers.FmtDatePtr(move.MTOShipments[0].ScheduledDeliveryDate)
		} else {
			deliveryDate = nil
		}

		var originGBLOC string
		if move.Status == models.MoveStatusNeedsServiceCounseling {
			originGBLOC = swag.StringValue(move.Orders.OriginDutyLocationGBLOC)
		} else if len(move.ShipmentGBLOC) > 0 && move.ShipmentGBLOC[0].GBLOC != nil {
			// There is a Pop bug that prevents us from using a has_one association for
			// Move.ShipmentGBLOC, so we have to treat move.ShipmentGBLOC as an array, even
			// though there can never be more than one GBLOC for a move.
			originGBLOC = swag.StringValue(move.ShipmentGBLOC[0].GBLOC)
		} else {
			// If the move's first shipment doesn't have a pickup address (like with an NTS-Release),
			// we need to fall back to the origin duty location GBLOC.  If that's not available for
			// some reason, then we should get the empty string (no GBLOC).
			originGBLOC = swag.StringValue(move.Orders.OriginDutyLocationGBLOC)
		}

		var destinationGBLOC ghcmessages.GBLOC
		var PostalCodeToGBLOC models.PostalCodeToGBLOC
		var err error
		if numShipments > 0 && move.MTOShipments[0].DestinationAddress != nil {
			PostalCodeToGBLOC, err = models.FetchGBLOCForPostalCode(appCtx.DB(), move.MTOShipments[0].DestinationAddress.PostalCode)
		} else {
			// If the move has no shipments or the shipment has no destination address fall back to the origin duty location GBLOC
			PostalCodeToGBLOC, err = models.FetchGBLOCForPostalCode(appCtx.DB(), move.Orders.NewDutyLocation.Address.PostalCode)
		}

		if err != nil {
			destinationGBLOC = *ghcmessages.NewGBLOC("")
		} else {
			destinationGBLOC = ghcmessages.GBLOC(PostalCodeToGBLOC.GBLOC)
		}

		searchMoves[i] = &ghcmessages.SearchMove{
			FirstName:                         customer.FirstName,
			LastName:                          customer.LastName,
			DodID:                             customer.Edipi,
			Branch:                            customer.Affiliation.String(),
			Status:                            ghcmessages.MoveStatus(move.Status),
			ID:                                *handlers.FmtUUID(move.ID),
			Locator:                           move.Locator,
			ShipmentsCount:                    int64(numShipments),
			OriginDutyLocationPostalCode:      move.Orders.OriginDutyLocation.Address.PostalCode,
			DestinationDutyLocationPostalCode: move.Orders.NewDutyLocation.Address.PostalCode,
			OrderType:                         string(move.Orders.OrdersType),
			RequestedPickupDate:               pickupDate,
			RequestedDeliveryDate:             deliveryDate,
			OriginGBLOC:                       ghcmessages.GBLOC(originGBLOC),
			DestinationGBLOC:                  destinationGBLOC,
			LockedByOfficeUserID:              handlers.FmtUUIDPtr(move.LockedByOfficeUserID),
			LockExpiresAt:                     handlers.FmtDateTimePtr(move.LockExpiresAt),
		}
	}
	return &searchMoves
}

// ShipmentPaymentSITBalance payload
func ShipmentPaymentSITBalance(shipmentSITBalance *services.ShipmentPaymentSITBalance) *ghcmessages.ShipmentPaymentSITBalance {
	if shipmentSITBalance == nil {
		return nil
	}

	payload := &ghcmessages.ShipmentPaymentSITBalance{
		PendingBilledStartDate:  handlers.FmtDate(shipmentSITBalance.PendingBilledStartDate),
		PendingBilledEndDate:    handlers.FmtDate(shipmentSITBalance.PendingBilledEndDate),
		PendingSITDaysInvoiced:  int64(shipmentSITBalance.PendingSITDaysInvoiced),
		PreviouslyBilledDays:    handlers.FmtIntPtrToInt64(shipmentSITBalance.PreviouslyBilledDays),
		PreviouslyBilledEndDate: handlers.FmtDatePtr(shipmentSITBalance.PreviouslyBilledEndDate),
		ShipmentID:              *handlers.FmtUUID(shipmentSITBalance.ShipmentID),
		TotalSITDaysAuthorized:  int64(shipmentSITBalance.TotalSITDaysAuthorized),
		TotalSITDaysRemaining:   int64(shipmentSITBalance.TotalSITDaysRemaining),
		TotalSITEndDate:         handlers.FmtDate(shipmentSITBalance.TotalSITEndDate),
	}

	return payload
}

// ShipmentsPaymentSITBalance payload
func ShipmentsPaymentSITBalance(shipmentsSITBalance []services.ShipmentPaymentSITBalance) ghcmessages.ShipmentsPaymentSITBalance {
	if len(shipmentsSITBalance) == 0 {
		return nil
	}

	payload := make(ghcmessages.ShipmentsPaymentSITBalance, len(shipmentsSITBalance))
	for i, shipmentSITBalance := range shipmentsSITBalance {
		shipmentSITBalanceCopy := shipmentSITBalance
		payload[i] = ShipmentPaymentSITBalance(&shipmentSITBalanceCopy)
	}

	return payload
}

func SearchCustomers(customers models.ServiceMembers) *ghcmessages.SearchCustomers {
	searchCustomers := make(ghcmessages.SearchCustomers, len(customers))
	for i, customer := range customers {
		searchCustomers[i] = &ghcmessages.SearchCustomer{
			FirstName:     customer.FirstName,
			LastName:      customer.LastName,
			DodID:         customer.Edipi,
			Branch:        customer.Affiliation.String(),
			ID:            *handlers.FmtUUID(customer.ID),
			PersonalEmail: *customer.PersonalEmail,
			Telephone:     customer.Telephone,
		}
	}
	return &searchCustomers
}<|MERGE_RESOLUTION|>--- conflicted
+++ resolved
@@ -1774,11 +1774,7 @@
 			ShipmentsCount:          int64(len(validMTOShipments)),
 			OriginDutyLocation:      DutyLocation(move.Orders.OriginDutyLocation),
 			DestinationDutyLocation: DutyLocation(&move.Orders.NewDutyLocation), // #nosec G601 new in 1.22.2
-<<<<<<< HEAD
-			OriginGBLOC:             gbloc,
-=======
 			OriginGBLOC:             ghcmessages.GBLOC(gbloc),
->>>>>>> d5c0f407
 			PpmType:                 move.PPMType,
 			CloseoutInitiated:       handlers.FmtDateTimePtr(&closeoutInitiated),
 			CloseoutLocation:        &closeoutLocation,
