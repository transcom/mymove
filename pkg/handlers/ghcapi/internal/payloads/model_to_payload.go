package payloads

import (
	"encoding/json"
	"errors"
	"math"
	"strings"
	"time"

	"github.com/go-openapi/strfmt"
	"github.com/go-openapi/swag"
	"github.com/gofrs/uuid"
	"go.uber.org/zap"

	"github.com/transcom/mymove/pkg/appcontext"
	"github.com/transcom/mymove/pkg/etag"
	"github.com/transcom/mymove/pkg/gen/ghcmessages"
	"github.com/transcom/mymove/pkg/handlers"
	"github.com/transcom/mymove/pkg/models"
	"github.com/transcom/mymove/pkg/models/roles"
	"github.com/transcom/mymove/pkg/services"
	mtoshipment "github.com/transcom/mymove/pkg/services/mto_shipment"
	"github.com/transcom/mymove/pkg/storage"
	"github.com/transcom/mymove/pkg/unit"
)

// Contractor payload
func Contractor(contractor *models.Contractor) *ghcmessages.Contractor {
	if contractor == nil {
		return nil
	}

	payload := &ghcmessages.Contractor{
		ID:             strfmt.UUID(contractor.ID.String()),
		ContractNumber: contractor.ContractNumber,
		Name:           contractor.Name,
		Type:           contractor.Type,
	}

	return payload
}

func OfficeUser(officeUser *models.OfficeUser) *ghcmessages.LockedOfficeUser {
	if officeUser != nil {
		payload := ghcmessages.LockedOfficeUser{
			FirstName:              officeUser.FirstName,
			LastName:               officeUser.LastName,
			TransportationOfficeID: *handlers.FmtUUID(officeUser.TransportationOfficeID),
			TransportationOffice:   TransportationOffice(&officeUser.TransportationOffice),
		}
		return &payload
	}
	return nil
}

func AssignedOfficeUser(officeUser *models.OfficeUser) *ghcmessages.AssignedOfficeUser {
	if officeUser != nil {
		payload := ghcmessages.AssignedOfficeUser{
			OfficeUserID: strfmt.UUID(officeUser.ID.String()),
			FirstName:    officeUser.FirstName,
			LastName:     officeUser.LastName,
		}
		return &payload
	}
	return nil
}

// Move payload
func Move(move *models.Move, storer storage.FileStorer) (*ghcmessages.Move, error) {
	if move == nil {
		return nil, nil
	}
	// Adds shipmentGBLOC to be used for TOO/TIO's origin GBLOC
	var gbloc ghcmessages.GBLOC
	if len(move.ShipmentGBLOC) > 0 && move.ShipmentGBLOC[0].GBLOC != nil {
		gbloc = ghcmessages.GBLOC(*move.ShipmentGBLOC[0].GBLOC)
	} else if move.Orders.OriginDutyLocationGBLOC != nil {
		gbloc = ghcmessages.GBLOC(*move.Orders.OriginDutyLocationGBLOC)
	}

	var additionalDocumentsPayload *ghcmessages.Document
	var err error
	if move.AdditionalDocuments != nil {
		additionalDocumentsPayload, err = PayloadForDocumentModel(storer, *move.AdditionalDocuments)
	}
	if err != nil {
		return nil, err
	}

	payload := &ghcmessages.Move{
		ID:                           strfmt.UUID(move.ID.String()),
		AvailableToPrimeAt:           handlers.FmtDateTimePtr(move.AvailableToPrimeAt),
		ApprovedAt:                   handlers.FmtDateTimePtr(move.ApprovedAt),
		ContractorID:                 handlers.FmtUUIDPtr(move.ContractorID),
		Contractor:                   Contractor(move.Contractor),
		Locator:                      move.Locator,
		OrdersID:                     strfmt.UUID(move.OrdersID.String()),
		Orders:                       Order(&move.Orders),
		ReferenceID:                  handlers.FmtStringPtr(move.ReferenceID),
		Status:                       ghcmessages.MoveStatus(move.Status),
		ExcessWeightQualifiedAt:      handlers.FmtDateTimePtr(move.ExcessWeightQualifiedAt),
		BillableWeightsReviewedAt:    handlers.FmtDateTimePtr(move.BillableWeightsReviewedAt),
		CreatedAt:                    strfmt.DateTime(move.CreatedAt),
		SubmittedAt:                  handlers.FmtDateTimePtr(move.SubmittedAt),
		ApprovalsRequestedAt:         handlers.FmtDateTimePtr(move.ApprovalsRequestedAt),
		UpdatedAt:                    strfmt.DateTime(move.UpdatedAt),
		ETag:                         etag.GenerateEtag(move.UpdatedAt),
		ServiceCounselingCompletedAt: handlers.FmtDateTimePtr(move.ServiceCounselingCompletedAt),
		ExcessWeightAcknowledgedAt:   handlers.FmtDateTimePtr(move.ExcessWeightAcknowledgedAt),
		TioRemarks:                   handlers.FmtStringPtr(move.TIORemarks),
		FinancialReviewFlag:          move.FinancialReviewFlag,
		FinancialReviewRemarks:       move.FinancialReviewRemarks,
		CloseoutOfficeID:             handlers.FmtUUIDPtr(move.CloseoutOfficeID),
		CloseoutOffice:               TransportationOffice(move.CloseoutOffice),
		ShipmentGBLOC:                gbloc,
		LockedByOfficeUserID:         handlers.FmtUUIDPtr(move.LockedByOfficeUserID),
		LockedByOfficeUser:           OfficeUser(move.LockedByOfficeUser),
		LockExpiresAt:                handlers.FmtDateTimePtr(move.LockExpiresAt),
		AdditionalDocuments:          additionalDocumentsPayload,
		SCAssignedUser:               AssignedOfficeUser(move.SCAssignedUser),
		TOOAssignedUser:              AssignedOfficeUser(move.TOOAssignedUser),
		TIOAssignedUser:              AssignedOfficeUser(move.TIOAssignedUser),
	}

	return payload, nil
}

// ListMove payload
func ListMove(move *models.Move) *ghcmessages.ListPrimeMove {
	if move == nil {
		return nil
	}
	payload := &ghcmessages.ListPrimeMove{
		ID:                 strfmt.UUID(move.ID.String()),
		MoveCode:           move.Locator,
		CreatedAt:          strfmt.DateTime(move.CreatedAt),
		AvailableToPrimeAt: handlers.FmtDateTimePtr(move.AvailableToPrimeAt),
		ApprovedAt:         handlers.FmtDateTimePtr(move.ApprovedAt),
		OrderID:            strfmt.UUID(move.OrdersID.String()),
		ReferenceID:        *move.ReferenceID,
		UpdatedAt:          strfmt.DateTime(move.UpdatedAt),
		ETag:               etag.GenerateEtag(move.UpdatedAt),
		OrderType:          string(move.Orders.OrdersType),
	}

	if move.PPMType != nil {
		payload.PpmType = *move.PPMType
	}

	return payload
}

// ListMoves payload
func ListMoves(moves *models.Moves) []*ghcmessages.ListPrimeMove {
	listMoves := make(ghcmessages.ListPrimeMoves, len(*moves))

	for i, move := range *moves {
		// Create a local copy of the loop variable
		moveCopy := move
		listMoves[i] = ListMove(&moveCopy)
	}
	return listMoves
}

// CustomerSupportRemark payload
func CustomerSupportRemark(customerSupportRemark *models.CustomerSupportRemark) *ghcmessages.CustomerSupportRemark {
	if customerSupportRemark == nil {
		return nil
	}
	id := strfmt.UUID(customerSupportRemark.ID.String())
	moveID := strfmt.UUID(customerSupportRemark.MoveID.String())
	officeUserID := strfmt.UUID(customerSupportRemark.OfficeUserID.String())

	payload := &ghcmessages.CustomerSupportRemark{
		Content:             &customerSupportRemark.Content,
		ID:                  &id,
		CreatedAt:           strfmt.DateTime(customerSupportRemark.CreatedAt),
		UpdatedAt:           strfmt.DateTime(customerSupportRemark.UpdatedAt),
		MoveID:              &moveID,
		OfficeUserEmail:     customerSupportRemark.OfficeUser.Email,
		OfficeUserFirstName: customerSupportRemark.OfficeUser.FirstName,
		OfficeUserID:        &officeUserID,
		OfficeUserLastName:  customerSupportRemark.OfficeUser.LastName,
	}
	return payload
}

// CustomerSupportRemarks payload
func CustomerSupportRemarks(customerSupportRemarks models.CustomerSupportRemarks) ghcmessages.CustomerSupportRemarks {
	payload := make(ghcmessages.CustomerSupportRemarks, len(customerSupportRemarks))
	for i, v := range customerSupportRemarks {
		customerSupportRemark := v
		payload[i] = CustomerSupportRemark(&customerSupportRemark)
	}
	return payload
}

// EvaluationReportList payload
func EvaluationReportList(evaluationReports models.EvaluationReports) ghcmessages.EvaluationReportList {
	payload := make(ghcmessages.EvaluationReportList, len(evaluationReports))
	for i, v := range evaluationReports {
		evaluationReport := v
		payload[i] = EvaluationReport(&evaluationReport)
	}
	return payload
}

func ReportViolations(reportViolations models.ReportViolations) ghcmessages.ReportViolations {
	payload := make(ghcmessages.ReportViolations, len(reportViolations))
	for i, v := range reportViolations {
		reportViolation := v
		payload[i] = ReportViolation(&reportViolation)
	}
	return payload
}

func EvaluationReportOfficeUser(officeUser models.OfficeUser) ghcmessages.EvaluationReportOfficeUser {
	payload := ghcmessages.EvaluationReportOfficeUser{
		Email:     officeUser.Email,
		FirstName: officeUser.FirstName,
		ID:        strfmt.UUID(officeUser.ID.String()),
		LastName:  officeUser.LastName,
		Phone:     officeUser.Telephone,
	}
	return payload
}

// EvaluationReport payload
func EvaluationReport(evaluationReport *models.EvaluationReport) *ghcmessages.EvaluationReport {
	if evaluationReport == nil {
		return nil
	}
	id := *handlers.FmtUUID(evaluationReport.ID)
	moveID := *handlers.FmtUUID(evaluationReport.MoveID)
	shipmentID := handlers.FmtUUIDPtr(evaluationReport.ShipmentID)

	var inspectionType *ghcmessages.EvaluationReportInspectionType
	if evaluationReport.InspectionType != nil {
		tempInspectionType := ghcmessages.EvaluationReportInspectionType(*evaluationReport.InspectionType)
		inspectionType = &tempInspectionType
	}
	var location *ghcmessages.EvaluationReportLocation
	if evaluationReport.Location != nil {
		tempLocation := ghcmessages.EvaluationReportLocation(*evaluationReport.Location)
		location = &tempLocation
	}
	reportType := ghcmessages.EvaluationReportType(evaluationReport.Type)

	evaluationReportOfficeUserPayload := EvaluationReportOfficeUser(evaluationReport.OfficeUser)

	var timeDepart *string
	if evaluationReport.TimeDepart != nil {
		td := evaluationReport.TimeDepart.Format(timeHHMMFormat)
		timeDepart = &td
	}

	var evalStart *string
	if evaluationReport.EvalStart != nil {
		es := evaluationReport.EvalStart.Format(timeHHMMFormat)
		evalStart = &es
	}

	var evalEnd *string
	if evaluationReport.EvalEnd != nil {
		ee := evaluationReport.EvalEnd.Format(timeHHMMFormat)
		evalEnd = &ee
	}

	payload := &ghcmessages.EvaluationReport{
		CreatedAt:                          strfmt.DateTime(evaluationReport.CreatedAt),
		ID:                                 id,
		InspectionDate:                     handlers.FmtDatePtr(evaluationReport.InspectionDate),
		InspectionType:                     inspectionType,
		Location:                           location,
		LocationDescription:                evaluationReport.LocationDescription,
		MoveID:                             moveID,
		ObservedShipmentPhysicalPickupDate: handlers.FmtDatePtr(evaluationReport.ObservedShipmentPhysicalPickupDate),
		ObservedShipmentDeliveryDate:       handlers.FmtDatePtr(evaluationReport.ObservedShipmentDeliveryDate),
		Remarks:                            evaluationReport.Remarks,
		ShipmentID:                         shipmentID,
		SubmittedAt:                        handlers.FmtDateTimePtr(evaluationReport.SubmittedAt),
		TimeDepart:                         timeDepart,
		EvalStart:                          evalStart,
		EvalEnd:                            evalEnd,
		Type:                               reportType,
		ViolationsObserved:                 evaluationReport.ViolationsObserved,
		MoveReferenceID:                    evaluationReport.Move.ReferenceID,
		OfficeUser:                         &evaluationReportOfficeUserPayload,
		SeriousIncident:                    evaluationReport.SeriousIncident,
		SeriousIncidentDesc:                evaluationReport.SeriousIncidentDesc,
		ObservedClaimsResponseDate:         handlers.FmtDatePtr(evaluationReport.ObservedClaimsResponseDate),
		ObservedPickupDate:                 handlers.FmtDatePtr(evaluationReport.ObservedPickupDate),
		ObservedPickupSpreadStartDate:      handlers.FmtDatePtr(evaluationReport.ObservedPickupSpreadStartDate),
		ObservedPickupSpreadEndDate:        handlers.FmtDatePtr(evaluationReport.ObservedPickupSpreadEndDate),
		ObservedDeliveryDate:               handlers.FmtDatePtr(evaluationReport.ObservedDeliveryDate),
		ETag:                               etag.GenerateEtag(evaluationReport.UpdatedAt),
		UpdatedAt:                          strfmt.DateTime(evaluationReport.UpdatedAt),
		ReportViolations:                   ReportViolations(evaluationReport.ReportViolations),
	}
	return payload
}

// PWSViolationItem payload
func PWSViolationItem(violation *models.PWSViolation) *ghcmessages.PWSViolation {
	if violation == nil {
		return nil
	}

	payload := &ghcmessages.PWSViolation{
		ID:                   strfmt.UUID(violation.ID.String()),
		DisplayOrder:         int64(violation.DisplayOrder),
		ParagraphNumber:      violation.ParagraphNumber,
		Title:                violation.Title,
		Category:             string(violation.Category),
		SubCategory:          violation.SubCategory,
		RequirementSummary:   violation.RequirementSummary,
		RequirementStatement: violation.RequirementStatement,
		IsKpi:                violation.IsKpi,
		AdditionalDataElem:   violation.AdditionalDataElem,
	}

	return payload
}

// PWSViolations payload
func PWSViolations(violations models.PWSViolations) ghcmessages.PWSViolations {
	payload := make(ghcmessages.PWSViolations, len(violations))

	for i, v := range violations {
		violation := v
		payload[i] = PWSViolationItem(&violation)
	}
	return payload
}

func ReportViolation(reportViolation *models.ReportViolation) *ghcmessages.ReportViolation {
	if reportViolation == nil {
		return nil
	}
	id := *handlers.FmtUUID(reportViolation.ID)
	violationID := *handlers.FmtUUID(reportViolation.ViolationID)
	reportID := *handlers.FmtUUID(reportViolation.ReportID)

	payload := &ghcmessages.ReportViolation{
		ID:          id,
		ViolationID: violationID,
		ReportID:    reportID,
		Violation:   PWSViolationItem(&reportViolation.Violation),
	}
	return payload
}

// TransportationOffice payload
func TransportationOffice(office *models.TransportationOffice) *ghcmessages.TransportationOffice {
	if office == nil || office.ID == uuid.Nil {
		return nil
	}

	phoneLines := []string{}
	for _, phoneLine := range office.PhoneLines {
		if phoneLine.Type == "voice" {
			phoneLines = append(phoneLines, phoneLine.Number)
		}
	}

	payload := &ghcmessages.TransportationOffice{
		ID:         handlers.FmtUUID(office.ID),
		CreatedAt:  handlers.FmtDateTime(office.CreatedAt),
		UpdatedAt:  handlers.FmtDateTime(office.UpdatedAt),
		Name:       models.StringPointer(office.Name),
		Gbloc:      office.Gbloc,
		Address:    Address(&office.Address),
		PhoneLines: phoneLines,
	}
	return payload
}

func TransportationOffices(transportationOffices models.TransportationOffices) ghcmessages.TransportationOffices {
	payload := make(ghcmessages.TransportationOffices, len(transportationOffices))

	for i, to := range transportationOffices {
		transportationOffice := to
		payload[i] = TransportationOffice(&transportationOffice)
	}
	return payload
}

func GBLOCs(gblocs []string) ghcmessages.GBLOCs {
	payload := make(ghcmessages.GBLOCs, len(gblocs))

	for i, gbloc := range gblocs {
		payload[i] = string(gbloc)
	}
	return payload
}

// MoveHistory payload
func MoveHistory(logger *zap.Logger, moveHistory *models.MoveHistory) *ghcmessages.MoveHistory {
	payload := &ghcmessages.MoveHistory{
		HistoryRecords: moveHistoryRecords(logger, moveHistory.AuditHistories),
		ID:             strfmt.UUID(moveHistory.ID.String()),
		Locator:        moveHistory.Locator,
		ReferenceID:    moveHistory.ReferenceID,
	}

	return payload
}

// MoveAuditHistory payload
func MoveAuditHistory(logger *zap.Logger, auditHistory models.AuditHistory) *ghcmessages.MoveAuditHistory {

	payload := &ghcmessages.MoveAuditHistory{
		Action:               auditHistory.Action,
		ActionTstampClk:      strfmt.DateTime(auditHistory.ActionTstampClk),
		ActionTstampStm:      strfmt.DateTime(auditHistory.ActionTstampStm),
		ActionTstampTx:       strfmt.DateTime(auditHistory.ActionTstampTx),
		ChangedValues:        removeEscapeJSONtoObject(logger, auditHistory.ChangedData),
		OldValues:            removeEscapeJSONtoObject(logger, auditHistory.OldData),
		EventName:            auditHistory.EventName,
		ID:                   strfmt.UUID(auditHistory.ID.String()),
		ObjectID:             handlers.FmtUUIDPtr(auditHistory.ObjectID),
		RelID:                auditHistory.RelID,
		SessionUserID:        handlers.FmtUUIDPtr(auditHistory.SessionUserID),
		SessionUserFirstName: auditHistory.SessionUserFirstName,
		SessionUserLastName:  auditHistory.SessionUserLastName,
		SessionUserEmail:     auditHistory.SessionUserEmail,
		SessionUserTelephone: auditHistory.SessionUserTelephone,
		Context:              removeEscapeJSONtoArray(logger, auditHistory.Context),
		ContextID:            auditHistory.ContextID,
		StatementOnly:        auditHistory.StatementOnly,
		TableName:            auditHistory.AuditedTable,
		SchemaName:           auditHistory.SchemaName,
		TransactionID:        auditHistory.TransactionID,
	}

	return payload
}

func removeEscapeJSONtoObject(logger *zap.Logger, data *string) map[string]interface{} {
	var result map[string]interface{}
	if data == nil || *data == "" {
		return result
	}
	var byteData = []byte(*data)

	err := json.Unmarshal(byteData, &result)

	if err != nil {
		logger.Error("error unmarshalling the escaped json to object", zap.Error(err))
	}

	return result

}

func removeEscapeJSONtoArray(logger *zap.Logger, data *string) []map[string]string {
	var result []map[string]string
	if data == nil || *data == "" {
		return result
	}
	var byteData = []byte(*data)

	err := json.Unmarshal(byteData, &result)

	if err != nil {
		logger.Error("error unmarshalling the escaped json to array", zap.Error(err))
	}

	return result
}

func moveHistoryRecords(logger *zap.Logger, auditHistories models.AuditHistories) ghcmessages.MoveAuditHistories {
	payload := make(ghcmessages.MoveAuditHistories, len(auditHistories))

	for i, a := range auditHistories {
		payload[i] = MoveAuditHistory(logger, a)
	}
	return payload
}

// MoveTaskOrder payload
func MoveTaskOrder(moveTaskOrder *models.Move) *ghcmessages.MoveTaskOrder {
	if moveTaskOrder == nil {
		return nil
	}

	payload := &ghcmessages.MoveTaskOrder{
		ID:                 strfmt.UUID(moveTaskOrder.ID.String()),
		CreatedAt:          strfmt.DateTime(moveTaskOrder.CreatedAt),
		AvailableToPrimeAt: handlers.FmtDateTimePtr(moveTaskOrder.AvailableToPrimeAt),
		ApprovedAt:         handlers.FmtDateTimePtr(moveTaskOrder.ApprovedAt),
		OrderID:            strfmt.UUID(moveTaskOrder.OrdersID.String()),
		ReferenceID:        *moveTaskOrder.ReferenceID,
		UpdatedAt:          strfmt.DateTime(moveTaskOrder.UpdatedAt),
		ETag:               etag.GenerateEtag(moveTaskOrder.UpdatedAt),
		Locator:            moveTaskOrder.Locator,
	}
	return payload
}

// Customer payload
func Customer(customer *models.ServiceMember) *ghcmessages.Customer {
	if customer == nil {
		return nil
	}

	payload := ghcmessages.Customer{
		Agency:             swag.StringValue((*string)(customer.Affiliation)),
		CurrentAddress:     Address(customer.ResidentialAddress),
		Edipi:              swag.StringValue(customer.Edipi),
		Email:              customer.PersonalEmail,
		FirstName:          swag.StringValue(customer.FirstName),
		ID:                 strfmt.UUID(customer.ID.String()),
		LastName:           swag.StringValue(customer.LastName),
		Phone:              customer.Telephone,
		Suffix:             customer.Suffix,
		MiddleName:         customer.MiddleName,
		UserID:             strfmt.UUID(customer.UserID.String()),
		ETag:               etag.GenerateEtag(customer.UpdatedAt),
		BackupContact:      BackupContact(customer.BackupContacts),
		BackupAddress:      Address(customer.BackupMailingAddress),
		SecondaryTelephone: customer.SecondaryTelephone,
		PhoneIsPreferred:   swag.BoolValue(customer.PhoneIsPreferred),
		EmailIsPreferred:   swag.BoolValue(customer.EmailIsPreferred),
		CacValidated:       &customer.CacValidated,
		Emplid:             customer.Emplid,
	}
	return &payload
}

func CreatedCustomer(sm *models.ServiceMember, oktaUser *models.CreatedOktaUser, backupContact *models.BackupContact) *ghcmessages.CreatedCustomer {
	if sm == nil || oktaUser == nil || backupContact == nil {
		return nil
	}

	bc := &ghcmessages.BackupContact{
		Name:  &backupContact.Name,
		Email: &backupContact.Email,
		Phone: backupContact.Phone,
	}

	payload := ghcmessages.CreatedCustomer{
		ID:                 strfmt.UUID(sm.ID.String()),
		UserID:             strfmt.UUID(sm.UserID.String()),
		OktaID:             oktaUser.ID,
		OktaEmail:          oktaUser.Profile.Email,
		Affiliation:        swag.StringValue((*string)(sm.Affiliation)),
		Edipi:              sm.Edipi,
		FirstName:          swag.StringValue(sm.FirstName),
		MiddleName:         sm.MiddleName,
		LastName:           swag.StringValue(sm.LastName),
		Suffix:             sm.Suffix,
		ResidentialAddress: Address(sm.ResidentialAddress),
		BackupAddress:      Address(sm.BackupMailingAddress),
		PersonalEmail:      *sm.PersonalEmail,
		Telephone:          sm.Telephone,
		SecondaryTelephone: sm.SecondaryTelephone,
		PhoneIsPreferred:   swag.BoolValue(sm.PhoneIsPreferred),
		EmailIsPreferred:   swag.BoolValue(sm.EmailIsPreferred),
		BackupContact:      bc,
		CacValidated:       swag.BoolValue(&sm.CacValidated),
	}
	return &payload
}

// Order payload
func Order(order *models.Order) *ghcmessages.Order {
	if order == nil {
		return nil
	}
	if order.ID == uuid.Nil {
		return nil
	}

	destinationDutyLocation := DutyLocation(&order.NewDutyLocation)
	originDutyLocation := DutyLocation(order.OriginDutyLocation)
	if order.Grade != nil && order.Entitlement != nil {
		order.Entitlement.SetWeightAllotment(string(*order.Grade))
	}
	entitlements := Entitlement(order.Entitlement)

	var deptIndicator ghcmessages.DeptIndicator
	if order.DepartmentIndicator != nil {
		deptIndicator = ghcmessages.DeptIndicator(*order.DepartmentIndicator)
	}

	var ordersTypeDetail ghcmessages.OrdersTypeDetail
	if order.OrdersTypeDetail != nil {
		ordersTypeDetail = ghcmessages.OrdersTypeDetail(*order.OrdersTypeDetail)
	}

	var grade ghcmessages.Grade
	if order.Grade != nil {
		grade = ghcmessages.Grade(*order.Grade)
	}
	//
	var affiliation ghcmessages.Affiliation
	if order.ServiceMember.Affiliation != nil {
		affiliation = ghcmessages.Affiliation(*order.ServiceMember.Affiliation)
	}

	var moveCode string
	var moveTaskOrderID strfmt.UUID
	if len(order.Moves) > 0 {
		moveCode = order.Moves[0].Locator
		moveTaskOrderID = strfmt.UUID(order.Moves[0].ID.String())
	}

	payload := ghcmessages.Order{
		DestinationDutyLocation:        destinationDutyLocation,
		DestinationDutyLocationGBLOC:   ghcmessages.GBLOC(swag.StringValue(order.DestinationGBLOC)),
		Entitlement:                    entitlements,
		Grade:                          &grade,
		OrderNumber:                    order.OrdersNumber,
		OrderTypeDetail:                &ordersTypeDetail,
		ID:                             strfmt.UUID(order.ID.String()),
		OriginDutyLocation:             originDutyLocation,
		ETag:                           etag.GenerateEtag(order.UpdatedAt),
		Agency:                         &affiliation,
		CustomerID:                     strfmt.UUID(order.ServiceMemberID.String()),
		Customer:                       Customer(&order.ServiceMember),
		FirstName:                      swag.StringValue(order.ServiceMember.FirstName),
		LastName:                       swag.StringValue(order.ServiceMember.LastName),
		ReportByDate:                   strfmt.Date(order.ReportByDate),
		DateIssued:                     strfmt.Date(order.IssueDate),
		OrderType:                      ghcmessages.OrdersType(order.OrdersType),
		DepartmentIndicator:            &deptIndicator,
		Tac:                            handlers.FmtStringPtr(order.TAC),
		Sac:                            handlers.FmtStringPtr(order.SAC),
		NtsTac:                         handlers.FmtStringPtr(order.NtsTAC),
		NtsSac:                         handlers.FmtStringPtr(order.NtsSAC),
		SupplyAndServicesCostEstimate:  order.SupplyAndServicesCostEstimate,
		PackingAndShippingInstructions: order.PackingAndShippingInstructions,
		MethodOfPayment:                order.MethodOfPayment,
		Naics:                          order.NAICS,
		UploadedOrderID:                strfmt.UUID(order.UploadedOrdersID.String()),
		UploadedAmendedOrderID:         handlers.FmtUUIDPtr(order.UploadedAmendedOrdersID),
		AmendedOrdersAcknowledgedAt:    handlers.FmtDateTimePtr(order.AmendedOrdersAcknowledgedAt),
		MoveCode:                       moveCode,
		MoveTaskOrderID:                moveTaskOrderID,
		OriginDutyLocationGBLOC:        ghcmessages.GBLOC(swag.StringValue(order.OriginDutyLocationGBLOC)),
	}

	return &payload
}

// Entitlement payload
func Entitlement(entitlement *models.Entitlement) *ghcmessages.Entitlements {
	if entitlement == nil {
		return nil
	}
	var proGearWeight, proGearWeightSpouse, totalWeight int64
	proGearWeight = int64(entitlement.ProGearWeight)
	proGearWeightSpouse = int64(entitlement.ProGearWeightSpouse)

	if weightAllotment := entitlement.WeightAllotment(); weightAllotment != nil {
		if *entitlement.DependentsAuthorized {
			totalWeight = int64(weightAllotment.TotalWeightSelfPlusDependents)
		} else {
			totalWeight = int64(weightAllotment.TotalWeightSelf)
		}
	}
	var authorizedWeight *int64
	if entitlement.AuthorizedWeight() != nil {
		aw := int64(*entitlement.AuthorizedWeight())
		authorizedWeight = &aw
	}
	var sit *int64
	if entitlement.StorageInTransit != nil {
		sitValue := int64(*entitlement.StorageInTransit)
		sit = &sitValue
	}
	var totalDependents int64
	if entitlement.TotalDependents != nil {
		totalDependents = int64(*entitlement.TotalDependents)
	}
	requiredMedicalEquipmentWeight := int64(entitlement.RequiredMedicalEquipmentWeight)
	gunSafe := entitlement.GunSafe
	return &ghcmessages.Entitlements{
		ID:                             strfmt.UUID(entitlement.ID.String()),
		AuthorizedWeight:               authorizedWeight,
		DependentsAuthorized:           entitlement.DependentsAuthorized,
		NonTemporaryStorage:            entitlement.NonTemporaryStorage,
		PrivatelyOwnedVehicle:          entitlement.PrivatelyOwnedVehicle,
		ProGearWeight:                  proGearWeight,
		ProGearWeightSpouse:            proGearWeightSpouse,
		StorageInTransit:               sit,
		TotalDependents:                totalDependents,
		TotalWeight:                    totalWeight,
		RequiredMedicalEquipmentWeight: requiredMedicalEquipmentWeight,
		OrganizationalClothingAndIndividualEquipment: entitlement.OrganizationalClothingAndIndividualEquipment,
		GunSafe: gunSafe,
		ETag:    etag.GenerateEtag(entitlement.UpdatedAt),
	}
}

// DutyLocation payload
func DutyLocation(dutyLocation *models.DutyLocation) *ghcmessages.DutyLocation {
	if dutyLocation == nil {
		return nil
	}
	address := Address(&dutyLocation.Address)
	payload := ghcmessages.DutyLocation{
		Address:   address,
		AddressID: address.ID,
		ID:        strfmt.UUID(dutyLocation.ID.String()),
		Name:      dutyLocation.Name,
		ETag:      etag.GenerateEtag(dutyLocation.UpdatedAt),
	}
	return &payload
}

// Country payload
func Country(country *models.Country) *string {
	if country == nil {
		return nil
	}
	return &country.Country
}

// Address payload
func Address(address *models.Address) *ghcmessages.Address {
	if address == nil {
		return nil
	}
	return &ghcmessages.Address{
		ID:             strfmt.UUID(address.ID.String()),
		StreetAddress1: &address.StreetAddress1,
		StreetAddress2: address.StreetAddress2,
		StreetAddress3: address.StreetAddress3,
		City:           &address.City,
		State:          &address.State,
		PostalCode:     &address.PostalCode,
		Country:        Country(address.Country),
		County:         &address.County,
		ETag:           etag.GenerateEtag(address.UpdatedAt),
		IsOconus:       address.IsOconus,
	}
}

// PPM destination Address payload
func PPMDestinationAddress(address *models.Address) *ghcmessages.Address {
	payload := Address(address)

	if payload == nil {
		return nil
	}

	// Street address 1 is optional per business rule but not nullable on the database level.
	// Check if streetAddress 1 is using place holder value to represent 'NULL'.
	// If so return empty string.
	if strings.EqualFold(*payload.StreetAddress1, models.STREET_ADDRESS_1_NOT_PROVIDED) {
		payload.StreetAddress1 = models.StringPointer("")
	}
	return payload
}

// StorageFacility payload
func StorageFacility(storageFacility *models.StorageFacility) *ghcmessages.StorageFacility {
	if storageFacility == nil {
		return nil
	}

	payload := ghcmessages.StorageFacility{
		ID:           strfmt.UUID(storageFacility.ID.String()),
		FacilityName: storageFacility.FacilityName,
		Address:      Address(&storageFacility.Address),
		LotNumber:    storageFacility.LotNumber,
		Phone:        storageFacility.Phone,
		Email:        storageFacility.Email,
		ETag:         etag.GenerateEtag(storageFacility.UpdatedAt),
	}

	return &payload
}

// BackupContact payload
func BackupContact(contacts models.BackupContacts) *ghcmessages.BackupContact {
	if len(contacts) == 0 {
		return nil
	}
	var name, email, phone string

	if len(contacts) != 0 {
		contact := contacts[0]
		name = contact.Name
		email = contact.Email
		phone = ""
		contactPhone := contact.Phone
		if contactPhone != nil {
			phone = *contactPhone
		}
	}

	return &ghcmessages.BackupContact{
		Name:  &name,
		Email: &email,
		Phone: &phone,
	}
}

// SITDurationUpdate payload
func SITDurationUpdate(sitDurationUpdate *models.SITDurationUpdate) *ghcmessages.SITExtension {
	if sitDurationUpdate == nil {
		return nil
	}
	payload := &ghcmessages.SITExtension{
		ID:                strfmt.UUID(sitDurationUpdate.ID.String()),
		ETag:              etag.GenerateEtag(sitDurationUpdate.UpdatedAt),
		MtoShipmentID:     strfmt.UUID(sitDurationUpdate.MTOShipmentID.String()),
		RequestReason:     string(sitDurationUpdate.RequestReason),
		RequestedDays:     int64(sitDurationUpdate.RequestedDays),
		Status:            string(sitDurationUpdate.Status),
		CreatedAt:         strfmt.DateTime(sitDurationUpdate.CreatedAt),
		UpdatedAt:         strfmt.DateTime(sitDurationUpdate.UpdatedAt),
		ApprovedDays:      handlers.FmtIntPtrToInt64(sitDurationUpdate.ApprovedDays),
		ContractorRemarks: handlers.FmtStringPtr(sitDurationUpdate.ContractorRemarks),
		DecisionDate:      handlers.FmtDateTimePtr(sitDurationUpdate.DecisionDate),
		OfficeRemarks:     handlers.FmtStringPtr(sitDurationUpdate.OfficeRemarks),
	}

	return payload
}

// SITDurationUpdates payload
func SITDurationUpdates(sitDurationUpdates *models.SITDurationUpdates) *ghcmessages.SITExtensions {
	payload := make(ghcmessages.SITExtensions, len(*sitDurationUpdates))

	if len(*sitDurationUpdates) > 0 {
		for i, m := range *sitDurationUpdates {
			copyOfSITDurationUpdate := m // Make copy to avoid implicit memory aliasing of items from a range statement.
			payload[i] = SITDurationUpdate(&copyOfSITDurationUpdate)
		}
		// Reversing the SIT duration updates as they are saved in the order
		// they are created and we want to always display them in the reverse
		// order.
		for i, j := 0, len(payload)-1; i < j; i, j = i+1, j-1 {
			payload[i], payload[j] = payload[j], payload[i]
		}
	}
	return &payload
}

func currentSIT(currentSIT *services.CurrentSIT) *ghcmessages.SITStatusCurrentSIT {
	if currentSIT == nil {
		return nil
	}
	return &ghcmessages.SITStatusCurrentSIT{
		ServiceItemID:        *handlers.FmtUUID(currentSIT.ServiceItemID), // TODO: Refactor out service item ID dependence in GHC API. This should be based on SIT groupings / summaries
		Location:             currentSIT.Location,
		DaysInSIT:            handlers.FmtIntPtrToInt64(&currentSIT.DaysInSIT),
		SitEntryDate:         handlers.FmtDate(currentSIT.SITEntryDate),
		SitDepartureDate:     handlers.FmtDatePtr(currentSIT.SITDepartureDate),
		SitAuthorizedEndDate: handlers.FmtDate(currentSIT.SITAuthorizedEndDate),
		SitCustomerContacted: handlers.FmtDatePtr(currentSIT.SITCustomerContacted),
		SitRequestedDelivery: handlers.FmtDatePtr(currentSIT.SITRequestedDelivery),
	}
}

// SITStatus payload
func SITStatus(shipmentSITStatuses *services.SITStatus, storer storage.FileStorer) *ghcmessages.SITStatus {
	if shipmentSITStatuses == nil {
		return nil
	}

	payload := &ghcmessages.SITStatus{
		PastSITServiceItemGroupings: SITServiceItemGroupings(shipmentSITStatuses.PastSITs, storer),
		TotalSITDaysUsed:            handlers.FmtIntPtrToInt64(&shipmentSITStatuses.TotalSITDaysUsed),
		TotalDaysRemaining:          handlers.FmtIntPtrToInt64(&shipmentSITStatuses.TotalDaysRemaining),
		CalculatedTotalDaysInSIT:    handlers.FmtIntPtrToInt64(&shipmentSITStatuses.CalculatedTotalDaysInSIT),
		CurrentSIT:                  currentSIT(shipmentSITStatuses.CurrentSIT),
	}

	return payload
}

// SITStatuses payload
func SITStatuses(shipmentSITStatuses map[string]services.SITStatus, storer storage.FileStorer) map[string]*ghcmessages.SITStatus {
	sitStatuses := map[string]*ghcmessages.SITStatus{}
	if len(shipmentSITStatuses) == 0 {
		return sitStatuses
	}

	for _, sitStatus := range shipmentSITStatuses {
		copyOfSITStatus := sitStatus
		sitStatuses[sitStatus.ShipmentID.String()] = SITStatus(&copyOfSITStatus, storer)
	}

	return sitStatuses
}

// PPMShipment payload
func PPMShipment(_ storage.FileStorer, ppmShipment *models.PPMShipment) *ghcmessages.PPMShipment {
	if ppmShipment == nil || ppmShipment.ID.IsNil() {
		return nil
	}

	payloadPPMShipment := &ghcmessages.PPMShipment{
		ID:                             *handlers.FmtUUID(ppmShipment.ID),
		ShipmentID:                     *handlers.FmtUUID(ppmShipment.ShipmentID),
		CreatedAt:                      strfmt.DateTime(ppmShipment.CreatedAt),
		UpdatedAt:                      strfmt.DateTime(ppmShipment.UpdatedAt),
		Status:                         ghcmessages.PPMShipmentStatus(ppmShipment.Status),
		ExpectedDepartureDate:          handlers.FmtDate(ppmShipment.ExpectedDepartureDate),
		ActualMoveDate:                 handlers.FmtDatePtr(ppmShipment.ActualMoveDate),
		SubmittedAt:                    handlers.FmtDateTimePtr(ppmShipment.SubmittedAt),
		ReviewedAt:                     handlers.FmtDateTimePtr(ppmShipment.ReviewedAt),
		ApprovedAt:                     handlers.FmtDateTimePtr(ppmShipment.ApprovedAt),
		PickupAddress:                  Address(ppmShipment.PickupAddress),
		DestinationAddress:             PPMDestinationAddress(ppmShipment.DestinationAddress),
		ActualPickupPostalCode:         ppmShipment.ActualPickupPostalCode,
		ActualDestinationPostalCode:    ppmShipment.ActualDestinationPostalCode,
		SitExpected:                    ppmShipment.SITExpected,
		HasSecondaryPickupAddress:      ppmShipment.HasSecondaryPickupAddress,
		HasSecondaryDestinationAddress: ppmShipment.HasSecondaryDestinationAddress,
		HasTertiaryPickupAddress:       ppmShipment.HasTertiaryPickupAddress,
		HasTertiaryDestinationAddress:  ppmShipment.HasTertiaryDestinationAddress,
		EstimatedWeight:                handlers.FmtPoundPtr(ppmShipment.EstimatedWeight),
		AllowableWeight:                handlers.FmtPoundPtr(ppmShipment.AllowableWeight),
		HasProGear:                     ppmShipment.HasProGear,
		ProGearWeight:                  handlers.FmtPoundPtr(ppmShipment.ProGearWeight),
		SpouseProGearWeight:            handlers.FmtPoundPtr(ppmShipment.SpouseProGearWeight),
		EstimatedIncentive:             handlers.FmtCost(ppmShipment.EstimatedIncentive),
		HasRequestedAdvance:            ppmShipment.HasRequestedAdvance,
		AdvanceAmountRequested:         handlers.FmtCost(ppmShipment.AdvanceAmountRequested),
		HasReceivedAdvance:             ppmShipment.HasReceivedAdvance,
		AdvanceAmountReceived:          handlers.FmtCost(ppmShipment.AdvanceAmountReceived),
		SitEstimatedWeight:             handlers.FmtPoundPtr(ppmShipment.SITEstimatedWeight),
		SitEstimatedEntryDate:          handlers.FmtDatePtr(ppmShipment.SITEstimatedEntryDate),
		SitEstimatedDepartureDate:      handlers.FmtDatePtr(ppmShipment.SITEstimatedDepartureDate),
		SitEstimatedCost:               handlers.FmtCost(ppmShipment.SITEstimatedCost),
		ETag:                           etag.GenerateEtag(ppmShipment.UpdatedAt),
	}

	if ppmShipment.SITLocation != nil {
		sitLocation := ghcmessages.SITLocationType(*ppmShipment.SITLocation)
		payloadPPMShipment.SitLocation = &sitLocation
	}

	if ppmShipment.AdvanceStatus != nil {
		advanceStatus := ghcmessages.PPMAdvanceStatus(*ppmShipment.AdvanceStatus)
		payloadPPMShipment.AdvanceStatus = &advanceStatus
	}

	if ppmShipment.W2Address != nil {
		payloadPPMShipment.W2Address = Address(ppmShipment.W2Address)
	}

	if ppmShipment.SecondaryPickupAddress != nil {
		payloadPPMShipment.SecondaryPickupAddress = Address(ppmShipment.SecondaryPickupAddress)
	}

	if ppmShipment.SecondaryDestinationAddress != nil {
		payloadPPMShipment.SecondaryDestinationAddress = Address(ppmShipment.SecondaryDestinationAddress)
	}

	if ppmShipment.TertiaryPickupAddress != nil {
		payloadPPMShipment.TertiaryPickupAddress = Address(ppmShipment.TertiaryPickupAddress)
	}

	if ppmShipment.TertiaryDestinationAddress != nil {
		payloadPPMShipment.TertiaryDestinationAddress = Address(ppmShipment.TertiaryDestinationAddress)
	}

	return payloadPPMShipment
}

// BoatShipment payload
func BoatShipment(storer storage.FileStorer, boatShipment *models.BoatShipment) *ghcmessages.BoatShipment {
	if boatShipment == nil || boatShipment.ID.IsNil() {
		return nil
	}

	payloadBoatShipment := &ghcmessages.BoatShipment{
		ID:             *handlers.FmtUUID(boatShipment.ID),
		ShipmentID:     *handlers.FmtUUID(boatShipment.ShipmentID),
		CreatedAt:      strfmt.DateTime(boatShipment.CreatedAt),
		UpdatedAt:      strfmt.DateTime(boatShipment.UpdatedAt),
		Type:           models.StringPointer(string(boatShipment.Type)),
		Year:           handlers.FmtIntPtrToInt64(boatShipment.Year),
		Make:           boatShipment.Make,
		Model:          boatShipment.Model,
		LengthInInches: handlers.FmtIntPtrToInt64(boatShipment.LengthInInches),
		WidthInInches:  handlers.FmtIntPtrToInt64(boatShipment.WidthInInches),
		HeightInInches: handlers.FmtIntPtrToInt64(boatShipment.HeightInInches),
		HasTrailer:     boatShipment.HasTrailer,
		IsRoadworthy:   boatShipment.IsRoadworthy,
		ETag:           etag.GenerateEtag(boatShipment.UpdatedAt),
	}

	return payloadBoatShipment
}

// MobileHomeShipment payload
func MobileHomeShipment(storer storage.FileStorer, mobileHomeShipment *models.MobileHome) *ghcmessages.MobileHome {
	if mobileHomeShipment == nil || mobileHomeShipment.ID.IsNil() {
		return nil
	}

	payloadMobileHomeShipment := &ghcmessages.MobileHome{
		ID:             *handlers.FmtUUID(mobileHomeShipment.ID),
		ShipmentID:     *handlers.FmtUUID(mobileHomeShipment.ShipmentID),
		Make:           *mobileHomeShipment.Make,
		Model:          *mobileHomeShipment.Model,
		Year:           *handlers.FmtIntPtrToInt64(mobileHomeShipment.Year),
		LengthInInches: *handlers.FmtIntPtrToInt64(mobileHomeShipment.LengthInInches),
		HeightInInches: *handlers.FmtIntPtrToInt64(mobileHomeShipment.HeightInInches),
		WidthInInches:  *handlers.FmtIntPtrToInt64(mobileHomeShipment.WidthInInches),
		CreatedAt:      strfmt.DateTime(mobileHomeShipment.CreatedAt),
		UpdatedAt:      strfmt.DateTime(mobileHomeShipment.UpdatedAt),
		ETag:           etag.GenerateEtag(mobileHomeShipment.UpdatedAt),
	}

	return payloadMobileHomeShipment
}

// ProGearWeightTickets sets up a ProGearWeightTicket slice for the api using model data.
func ProGearWeightTickets(storer storage.FileStorer, proGearWeightTickets models.ProgearWeightTickets) []*ghcmessages.ProGearWeightTicket {
	payload := make([]*ghcmessages.ProGearWeightTicket, len(proGearWeightTickets))
	for i, proGearWeightTicket := range proGearWeightTickets {
		copyOfProGearWeightTicket := proGearWeightTicket
		proGearWeightTicketPayload := ProGearWeightTicket(storer, &copyOfProGearWeightTicket)
		payload[i] = proGearWeightTicketPayload
	}
	return payload
}

// ProGearWeightTicket payload
func ProGearWeightTicket(storer storage.FileStorer, progear *models.ProgearWeightTicket) *ghcmessages.ProGearWeightTicket {
	ppmShipmentID := strfmt.UUID(progear.PPMShipmentID.String())

	document, err := PayloadForDocumentModel(storer, progear.Document)
	if err != nil {
		return nil
	}

	payload := &ghcmessages.ProGearWeightTicket{
		ID:               strfmt.UUID(progear.ID.String()),
		PpmShipmentID:    ppmShipmentID,
		CreatedAt:        *handlers.FmtDateTime(progear.CreatedAt),
		UpdatedAt:        *handlers.FmtDateTime(progear.UpdatedAt),
		DocumentID:       *handlers.FmtUUID(progear.DocumentID),
		Document:         document,
		Weight:           handlers.FmtPoundPtr(progear.Weight),
		BelongsToSelf:    progear.BelongsToSelf,
		HasWeightTickets: progear.HasWeightTickets,
		Description:      progear.Description,
		ETag:             etag.GenerateEtag(progear.UpdatedAt),
	}

	if progear.Status != nil {
		status := ghcmessages.OmittablePPMDocumentStatus(*progear.Status)
		payload.Status = &status
	}

	if progear.Reason != nil {
		reason := ghcmessages.PPMDocumentStatusReason(*progear.Reason)
		payload.Reason = &reason
	}

	return payload
}

// MovingExpense payload
func MovingExpense(storer storage.FileStorer, movingExpense *models.MovingExpense) *ghcmessages.MovingExpense {

	document, err := PayloadForDocumentModel(storer, movingExpense.Document)
	if err != nil {
		return nil
	}

	payload := &ghcmessages.MovingExpense{
		ID:               *handlers.FmtUUID(movingExpense.ID),
		PpmShipmentID:    *handlers.FmtUUID(movingExpense.PPMShipmentID),
		DocumentID:       *handlers.FmtUUID(movingExpense.DocumentID),
		Document:         document,
		CreatedAt:        strfmt.DateTime(movingExpense.CreatedAt),
		UpdatedAt:        strfmt.DateTime(movingExpense.UpdatedAt),
		Description:      movingExpense.Description,
		PaidWithGtcc:     movingExpense.PaidWithGTCC,
		Amount:           handlers.FmtCost(movingExpense.Amount),
		MissingReceipt:   movingExpense.MissingReceipt,
		ETag:             etag.GenerateEtag(movingExpense.UpdatedAt),
		SitEstimatedCost: handlers.FmtCost(movingExpense.SITEstimatedCost),
	}
	if movingExpense.MovingExpenseType != nil {
		movingExpenseType := ghcmessages.OmittableMovingExpenseType(*movingExpense.MovingExpenseType)
		payload.MovingExpenseType = &movingExpenseType
	}

	if movingExpense.Status != nil {
		status := ghcmessages.OmittablePPMDocumentStatus(*movingExpense.Status)
		payload.Status = &status
	}

	if movingExpense.Reason != nil {
		reason := ghcmessages.PPMDocumentStatusReason(*movingExpense.Reason)
		payload.Reason = &reason
	}

	if movingExpense.SITStartDate != nil {
		payload.SitStartDate = handlers.FmtDatePtr(movingExpense.SITStartDate)
	}

	if movingExpense.SITEndDate != nil {
		payload.SitEndDate = handlers.FmtDatePtr(movingExpense.SITEndDate)
	}

	if movingExpense.WeightStored != nil {
		payload.WeightStored = handlers.FmtPoundPtr(movingExpense.WeightStored)
	}

	if movingExpense.SITLocation != nil {
		sitLocation := ghcmessages.SITLocationType(*movingExpense.SITLocation)
		payload.SitLocation = &sitLocation
	}

	if movingExpense.SITReimburseableAmount != nil {
		payload.SitReimburseableAmount = handlers.FmtCost(movingExpense.SITReimburseableAmount)
	}

	return payload
}

func MovingExpenses(storer storage.FileStorer, movingExpenses models.MovingExpenses) []*ghcmessages.MovingExpense {
	payload := make([]*ghcmessages.MovingExpense, len(movingExpenses))
	for i, movingExpense := range movingExpenses {
		copyOfMovingExpense := movingExpense
		payload[i] = MovingExpense(storer, &copyOfMovingExpense)
	}
	return payload
}

func WeightTickets(storer storage.FileStorer, weightTickets models.WeightTickets) []*ghcmessages.WeightTicket {
	payload := make([]*ghcmessages.WeightTicket, len(weightTickets))
	for i, weightTicket := range weightTickets {
		copyOfWeightTicket := weightTicket
		weightTicketPayload := WeightTicket(storer, &copyOfWeightTicket)
		payload[i] = weightTicketPayload
	}
	return payload
}

// WeightTicket payload
func WeightTicket(storer storage.FileStorer, weightTicket *models.WeightTicket) *ghcmessages.WeightTicket {
	ppmShipment := strfmt.UUID(weightTicket.PPMShipmentID.String())

	emptyDocument, err := PayloadForDocumentModel(storer, weightTicket.EmptyDocument)
	if err != nil {
		return nil
	}

	fullDocument, err := PayloadForDocumentModel(storer, weightTicket.FullDocument)
	if err != nil {
		return nil
	}

	proofOfTrailerOwnershipDocument, err := PayloadForDocumentModel(storer, weightTicket.ProofOfTrailerOwnershipDocument)
	if err != nil {
		return nil
	}

	payload := &ghcmessages.WeightTicket{
		ID:                                strfmt.UUID(weightTicket.ID.String()),
		PpmShipmentID:                     ppmShipment,
		CreatedAt:                         *handlers.FmtDateTime(weightTicket.CreatedAt),
		UpdatedAt:                         *handlers.FmtDateTime(weightTicket.UpdatedAt),
		VehicleDescription:                weightTicket.VehicleDescription,
		EmptyWeight:                       handlers.FmtPoundPtr(weightTicket.EmptyWeight),
		MissingEmptyWeightTicket:          weightTicket.MissingEmptyWeightTicket,
		EmptyDocumentID:                   *handlers.FmtUUID(weightTicket.EmptyDocumentID),
		EmptyDocument:                     emptyDocument,
		FullWeight:                        handlers.FmtPoundPtr(weightTicket.FullWeight),
		MissingFullWeightTicket:           weightTicket.MissingFullWeightTicket,
		FullDocumentID:                    *handlers.FmtUUID(weightTicket.FullDocumentID),
		FullDocument:                      fullDocument,
		OwnsTrailer:                       weightTicket.OwnsTrailer,
		TrailerMeetsCriteria:              weightTicket.TrailerMeetsCriteria,
		ProofOfTrailerOwnershipDocumentID: *handlers.FmtUUID(weightTicket.ProofOfTrailerOwnershipDocumentID),
		ProofOfTrailerOwnershipDocument:   proofOfTrailerOwnershipDocument,
		AdjustedNetWeight:                 handlers.FmtPoundPtr(weightTicket.AdjustedNetWeight),
		NetWeightRemarks:                  weightTicket.NetWeightRemarks,
		ETag:                              etag.GenerateEtag(weightTicket.UpdatedAt),
	}

	if weightTicket.Status != nil {
		status := ghcmessages.OmittablePPMDocumentStatus(*weightTicket.Status)
		payload.Status = &status
	}

	if weightTicket.Reason != nil {
		reason := ghcmessages.PPMDocumentStatusReason(*weightTicket.Reason)
		payload.Reason = &reason
	}

	return payload
}

// PPMDocuments payload
func PPMDocuments(storer storage.FileStorer, ppmDocuments *models.PPMDocuments) *ghcmessages.PPMDocuments {

	if ppmDocuments == nil {
		return nil
	}

	payload := &ghcmessages.PPMDocuments{
		WeightTickets:        WeightTickets(storer, ppmDocuments.WeightTickets),
		MovingExpenses:       MovingExpenses(storer, ppmDocuments.MovingExpenses),
		ProGearWeightTickets: ProGearWeightTickets(storer, ppmDocuments.ProgearWeightTickets),
	}

	return payload
}

// PPMCloseout payload
func PPMCloseout(ppmCloseout *models.PPMCloseout) *ghcmessages.PPMCloseout {
	if ppmCloseout == nil {
		return nil
	}
	payload := &ghcmessages.PPMCloseout{
		ID:                    strfmt.UUID(ppmCloseout.ID.String()),
		PlannedMoveDate:       handlers.FmtDatePtr(ppmCloseout.PlannedMoveDate),
		ActualMoveDate:        handlers.FmtDatePtr(ppmCloseout.ActualMoveDate),
		Miles:                 handlers.FmtIntPtrToInt64(ppmCloseout.Miles),
		EstimatedWeight:       handlers.FmtPoundPtr(ppmCloseout.EstimatedWeight),
		ActualWeight:          handlers.FmtPoundPtr(ppmCloseout.ActualWeight),
		ProGearWeightCustomer: handlers.FmtPoundPtr(ppmCloseout.ProGearWeightCustomer),
		ProGearWeightSpouse:   handlers.FmtPoundPtr(ppmCloseout.ProGearWeightSpouse),
		GrossIncentive:        handlers.FmtCost(ppmCloseout.GrossIncentive),
		Gcc:                   handlers.FmtCost(ppmCloseout.GCC),
		Aoa:                   handlers.FmtCost(ppmCloseout.AOA),
		RemainingIncentive:    handlers.FmtCost(ppmCloseout.RemainingIncentive),
		HaulType:              (*string)(&ppmCloseout.HaulType),
		HaulPrice:             handlers.FmtCost(ppmCloseout.HaulPrice),
		HaulFSC:               handlers.FmtCost(ppmCloseout.HaulFSC),
		Dop:                   handlers.FmtCost(ppmCloseout.DOP),
		Ddp:                   handlers.FmtCost(ppmCloseout.DDP),
		PackPrice:             handlers.FmtCost(ppmCloseout.PackPrice),
		UnpackPrice:           handlers.FmtCost(ppmCloseout.UnpackPrice),
		SITReimbursement:      handlers.FmtCost(ppmCloseout.SITReimbursement),
	}

	return payload
}

// PPMActualWeight payload
func PPMActualWeight(ppmActualWeight *unit.Pound) *ghcmessages.PPMActualWeight {
	if ppmActualWeight == nil {
		return nil
	}
	payload := &ghcmessages.PPMActualWeight{
		ActualWeight: handlers.FmtPoundPtr(ppmActualWeight),
	}

	return payload
}

func PPMSITEstimatedCostParamsFirstDaySIT(ppmSITFirstDayParams models.PPMSITEstimatedCostParams) *ghcmessages.PPMSITEstimatedCostParamsFirstDaySIT {
	payload := &ghcmessages.PPMSITEstimatedCostParamsFirstDaySIT{
		ContractYearName:       ppmSITFirstDayParams.ContractYearName,
		PriceRateOrFactor:      ppmSITFirstDayParams.PriceRateOrFactor,
		IsPeak:                 ppmSITFirstDayParams.IsPeak,
		EscalationCompounded:   ppmSITFirstDayParams.EscalationCompounded,
		ServiceAreaOrigin:      &ppmSITFirstDayParams.ServiceAreaOrigin,
		ServiceAreaDestination: &ppmSITFirstDayParams.ServiceAreaDestination,
	}
	return payload
}

func PPMSITEstimatedCostParamsAdditionalDaySIT(ppmSITAdditionalDayParams models.PPMSITEstimatedCostParams) *ghcmessages.PPMSITEstimatedCostParamsAdditionalDaySIT {
	payload := &ghcmessages.PPMSITEstimatedCostParamsAdditionalDaySIT{
		ContractYearName:       ppmSITAdditionalDayParams.ContractYearName,
		PriceRateOrFactor:      ppmSITAdditionalDayParams.PriceRateOrFactor,
		IsPeak:                 ppmSITAdditionalDayParams.IsPeak,
		EscalationCompounded:   ppmSITAdditionalDayParams.EscalationCompounded,
		ServiceAreaOrigin:      &ppmSITAdditionalDayParams.ServiceAreaOrigin,
		ServiceAreaDestination: &ppmSITAdditionalDayParams.ServiceAreaDestination,
		NumberDaysSIT:          &ppmSITAdditionalDayParams.NumberDaysSIT,
	}
	return payload
}

func PPMSITEstimatedCost(ppmSITEstimatedCost *models.PPMSITEstimatedCostInfo) *ghcmessages.PPMSITEstimatedCost {
	if ppmSITEstimatedCost == nil {
		return nil
	}
	payload := &ghcmessages.PPMSITEstimatedCost{
		SitCost:                handlers.FmtCost(ppmSITEstimatedCost.EstimatedSITCost),
		PriceFirstDaySIT:       handlers.FmtCost(ppmSITEstimatedCost.PriceFirstDaySIT),
		PriceAdditionalDaySIT:  handlers.FmtCost(ppmSITEstimatedCost.PriceAdditionalDaySIT),
		ParamsFirstDaySIT:      PPMSITEstimatedCostParamsFirstDaySIT(ppmSITEstimatedCost.ParamsFirstDaySIT),
		ParamsAdditionalDaySIT: PPMSITEstimatedCostParamsAdditionalDaySIT(ppmSITEstimatedCost.ParamsAdditionalDaySIT),
	}

	return payload
}

// ShipmentAddressUpdate payload
func ShipmentAddressUpdate(shipmentAddressUpdate *models.ShipmentAddressUpdate) *ghcmessages.ShipmentAddressUpdate {
	if shipmentAddressUpdate == nil || shipmentAddressUpdate.ID.IsNil() {
		return nil
	}

	payload := &ghcmessages.ShipmentAddressUpdate{
		ID:                    strfmt.UUID(shipmentAddressUpdate.ID.String()),
		ShipmentID:            strfmt.UUID(shipmentAddressUpdate.ShipmentID.String()),
		NewAddress:            Address(&shipmentAddressUpdate.NewAddress),
		OriginalAddress:       Address(&shipmentAddressUpdate.OriginalAddress),
		SitOriginalAddress:    Address(shipmentAddressUpdate.SitOriginalAddress),
		ContractorRemarks:     shipmentAddressUpdate.ContractorRemarks,
		OfficeRemarks:         shipmentAddressUpdate.OfficeRemarks,
		Status:                ghcmessages.ShipmentAddressUpdateStatus(shipmentAddressUpdate.Status),
		NewSitDistanceBetween: handlers.FmtIntPtrToInt64(shipmentAddressUpdate.NewSitDistanceBetween),
		OldSitDistanceBetween: handlers.FmtIntPtrToInt64(shipmentAddressUpdate.OldSitDistanceBetween),
	}

	return payload
}

// LineOfAccounting payload
func LineOfAccounting(lineOfAccounting *models.LineOfAccounting) *ghcmessages.LineOfAccounting {
	// Nil check
	if lineOfAccounting == nil {
		return nil
	}

	return &ghcmessages.LineOfAccounting{
		ID:                        strfmt.UUID(lineOfAccounting.ID.String()),
		LoaActvtyID:               lineOfAccounting.LoaActvtyID,
		LoaAgncAcntngCd:           lineOfAccounting.LoaAgncAcntngCd,
		LoaAgncDsbrCd:             lineOfAccounting.LoaAgncDsbrCd,
		LoaAlltSnID:               lineOfAccounting.LoaAlltSnID,
		LoaBafID:                  lineOfAccounting.LoaBafID,
		LoaBdgtAcntClsNm:          lineOfAccounting.LoaBdgtAcntClsNm,
		LoaBetCd:                  lineOfAccounting.LoaBetCd,
		LoaBgFyTx:                 handlers.FmtIntPtrToInt64(lineOfAccounting.LoaBgFyTx),
		LoaBgnDt:                  handlers.FmtDatePtr(lineOfAccounting.LoaBgnDt),
		LoaBgtLnItmID:             lineOfAccounting.LoaBgtLnItmID,
		LoaBgtRstrCd:              lineOfAccounting.LoaBgtRstrCd,
		LoaBgtSubActCd:            lineOfAccounting.LoaBgtSubActCd,
		LoaClsRefID:               lineOfAccounting.LoaClsRefID,
		LoaCstCd:                  lineOfAccounting.LoaCstCd,
		LoaCstCntrID:              lineOfAccounting.LoaCstCntrID,
		LoaCustNm:                 lineOfAccounting.LoaCustNm,
		LoaDfAgncyAlctnRcpntID:    lineOfAccounting.LoaDfAgncyAlctnRcpntID,
		LoaDocID:                  lineOfAccounting.LoaDocID,
		LoaDptID:                  lineOfAccounting.LoaDptID,
		LoaDscTx:                  lineOfAccounting.LoaDscTx,
		LoaDtlRmbsmtSrcID:         lineOfAccounting.LoaDtlRmbsmtSrcID,
		LoaEndDt:                  handlers.FmtDatePtr(lineOfAccounting.LoaEndDt),
		LoaEndFyTx:                handlers.FmtIntPtrToInt64(lineOfAccounting.LoaEndFyTx),
		LoaFmsTrnsactnID:          lineOfAccounting.LoaFmsTrnsactnID,
		LoaFnclArID:               lineOfAccounting.LoaFnclArID,
		LoaFnctPrsNm:              lineOfAccounting.LoaFnctPrsNm,
		LoaFndCntrID:              lineOfAccounting.LoaFndCntrID,
		LoaFndTyFgCd:              lineOfAccounting.LoaFndTyFgCd,
		LoaHistStatCd:             lineOfAccounting.LoaHistStatCd,
		LoaHsGdsCd:                lineOfAccounting.LoaHsGdsCd,
		LoaInstlAcntgActID:        lineOfAccounting.LoaInstlAcntgActID,
		LoaJbOrdNm:                lineOfAccounting.LoaJbOrdNm,
		LoaLclInstlID:             lineOfAccounting.LoaLclInstlID,
		LoaMajClmNm:               lineOfAccounting.LoaMajClmNm,
		LoaMajRmbsmtSrcID:         lineOfAccounting.LoaMajRmbsmtSrcID,
		LoaObjClsID:               lineOfAccounting.LoaObjClsID,
		LoaOpAgncyID:              lineOfAccounting.LoaOpAgncyID,
		LoaPgmElmntID:             lineOfAccounting.LoaPgmElmntID,
		LoaPrjID:                  lineOfAccounting.LoaPrjID,
		LoaSbaltmtRcpntID:         lineOfAccounting.LoaSbaltmtRcpntID,
		LoaScrtyCoopCustCd:        lineOfAccounting.LoaScrtyCoopCustCd,
		LoaScrtyCoopDsgntrCd:      lineOfAccounting.LoaScrtyCoopDsgntrCd,
		LoaScrtyCoopImplAgncCd:    lineOfAccounting.LoaScrtyCoopImplAgncCd,
		LoaScrtyCoopLnItmID:       lineOfAccounting.LoaScrtyCoopLnItmID,
		LoaSpclIntrID:             lineOfAccounting.LoaSpclIntrID,
		LoaSrvSrcID:               lineOfAccounting.LoaSrvSrcID,
		LoaStatCd:                 lineOfAccounting.LoaStatCd,
		LoaSubAcntID:              lineOfAccounting.LoaSubAcntID,
		LoaSysID:                  lineOfAccounting.LoaSysID,
		LoaTnsfrDptNm:             lineOfAccounting.LoaTnsfrDptNm,
		LoaTrnsnID:                lineOfAccounting.LoaTrnsnID,
		LoaTrsySfxTx:              lineOfAccounting.LoaTrsySfxTx,
		LoaTskBdgtSblnTx:          lineOfAccounting.LoaTskBdgtSblnTx,
		LoaUic:                    lineOfAccounting.LoaUic,
		LoaWkCntrRcpntNm:          lineOfAccounting.LoaWkCntrRcpntNm,
		LoaWrkOrdID:               lineOfAccounting.LoaWrkOrdID,
		OrgGrpDfasCd:              lineOfAccounting.OrgGrpDfasCd,
		UpdatedAt:                 strfmt.DateTime(lineOfAccounting.UpdatedAt),
		CreatedAt:                 strfmt.DateTime(lineOfAccounting.CreatedAt),
		ValidLoaForTac:            lineOfAccounting.ValidLoaForTac,
		ValidHhgProgramCodeForLoa: lineOfAccounting.ValidHhgProgramCodeForLoa,
	}
}

// MarketCode payload
func MarketCode(marketCode *models.MarketCode) string {
	if marketCode == nil {
		return "" // Or a default string value
	}
	return string(*marketCode)
}

// MTOShipment payload
func MTOShipment(storer storage.FileStorer, mtoShipment *models.MTOShipment, sitStatusPayload *ghcmessages.SITStatus) *ghcmessages.MTOShipment {

	payload := &ghcmessages.MTOShipment{
		ID:                          strfmt.UUID(mtoShipment.ID.String()),
		MoveTaskOrderID:             strfmt.UUID(mtoShipment.MoveTaskOrderID.String()),
		ShipmentType:                ghcmessages.MTOShipmentType(mtoShipment.ShipmentType),
		Status:                      ghcmessages.MTOShipmentStatus(mtoShipment.Status),
		CounselorRemarks:            mtoShipment.CounselorRemarks,
		CustomerRemarks:             mtoShipment.CustomerRemarks,
		RejectionReason:             mtoShipment.RejectionReason,
		PickupAddress:               Address(mtoShipment.PickupAddress),
		SecondaryDeliveryAddress:    Address(mtoShipment.SecondaryDeliveryAddress),
		SecondaryPickupAddress:      Address(mtoShipment.SecondaryPickupAddress),
		DestinationAddress:          Address(mtoShipment.DestinationAddress),
		HasSecondaryDeliveryAddress: mtoShipment.HasSecondaryDeliveryAddress,
		HasSecondaryPickupAddress:   mtoShipment.HasSecondaryPickupAddress,
		TertiaryDeliveryAddress:     Address(mtoShipment.TertiaryDeliveryAddress),
		TertiaryPickupAddress:       Address(mtoShipment.TertiaryPickupAddress),
		HasTertiaryDeliveryAddress:  mtoShipment.HasTertiaryDeliveryAddress,
		HasTertiaryPickupAddress:    mtoShipment.HasTertiaryPickupAddress,
		ActualProGearWeight:         handlers.FmtPoundPtr(mtoShipment.ActualProGearWeight),
		ActualSpouseProGearWeight:   handlers.FmtPoundPtr(mtoShipment.ActualSpouseProGearWeight),
		PrimeEstimatedWeight:        handlers.FmtPoundPtr(mtoShipment.PrimeEstimatedWeight),
		PrimeActualWeight:           handlers.FmtPoundPtr(mtoShipment.PrimeActualWeight),
		NtsRecordedWeight:           handlers.FmtPoundPtr(mtoShipment.NTSRecordedWeight),
		MtoAgents:                   *MTOAgents(&mtoShipment.MTOAgents),
		MtoServiceItems:             MTOServiceItemModels(mtoShipment.MTOServiceItems, storer),
		Diversion:                   mtoShipment.Diversion,
		DiversionReason:             mtoShipment.DiversionReason,
		Reweigh:                     Reweigh(mtoShipment.Reweigh, sitStatusPayload),
		CreatedAt:                   strfmt.DateTime(mtoShipment.CreatedAt),
		UpdatedAt:                   strfmt.DateTime(mtoShipment.UpdatedAt),
		ETag:                        etag.GenerateEtag(mtoShipment.UpdatedAt),
		DeletedAt:                   handlers.FmtDateTimePtr(mtoShipment.DeletedAt),
		ApprovedDate:                handlers.FmtDateTimePtr(mtoShipment.ApprovedDate),
		SitDaysAllowance:            handlers.FmtIntPtrToInt64(mtoShipment.SITDaysAllowance),
		SitExtensions:               *SITDurationUpdates(&mtoShipment.SITDurationUpdates),
		BillableWeightCap:           handlers.FmtPoundPtr(mtoShipment.BillableWeightCap),
		BillableWeightJustification: mtoShipment.BillableWeightJustification,
		UsesExternalVendor:          mtoShipment.UsesExternalVendor,
		ServiceOrderNumber:          mtoShipment.ServiceOrderNumber,
		StorageFacility:             StorageFacility(mtoShipment.StorageFacility),
		PpmShipment:                 PPMShipment(storer, mtoShipment.PPMShipment),
		BoatShipment:                BoatShipment(storer, mtoShipment.BoatShipment),
		MobileHomeShipment:          MobileHomeShipment(storer, mtoShipment.MobileHome),
		DeliveryAddressUpdate:       ShipmentAddressUpdate(mtoShipment.DeliveryAddressUpdate),
		ShipmentLocator:             handlers.FmtStringPtr(mtoShipment.ShipmentLocator),
		MarketCode:                  MarketCode(&mtoShipment.MarketCode),
	}

	if mtoShipment.Distance != nil {
		payload.Distance = handlers.FmtInt64(int64(*mtoShipment.Distance))
	}

	if sitStatusPayload != nil {
		// If we have a sitStatusPayload, overwrite SitDaysAllowance from the shipment model.
		totalSITAllowance := 0
		if sitStatusPayload.TotalDaysRemaining != nil {
			totalSITAllowance += int(*sitStatusPayload.TotalDaysRemaining)
		}
		if sitStatusPayload.TotalSITDaysUsed != nil {
			totalSITAllowance += int(*sitStatusPayload.TotalSITDaysUsed)
		}
		payload.SitDaysAllowance = handlers.FmtIntPtrToInt64(&totalSITAllowance)
	}

	if len(mtoShipment.SITDurationUpdates) > 0 {
		payload.SitExtensions = *SITDurationUpdates(&mtoShipment.SITDurationUpdates)
	}

	if mtoShipment.RequestedPickupDate != nil && !mtoShipment.RequestedPickupDate.IsZero() {
		payload.RequestedPickupDate = handlers.FmtDatePtr(mtoShipment.RequestedPickupDate)
	}

	if mtoShipment.ActualPickupDate != nil && !mtoShipment.ActualPickupDate.IsZero() {
		payload.ActualPickupDate = handlers.FmtDatePtr(mtoShipment.ActualPickupDate)
	}

	if mtoShipment.ActualDeliveryDate != nil && !mtoShipment.ActualDeliveryDate.IsZero() {
		payload.ActualDeliveryDate = handlers.FmtDatePtr(mtoShipment.ActualDeliveryDate)
	}

	if mtoShipment.RequestedDeliveryDate != nil && !mtoShipment.RequestedDeliveryDate.IsZero() {
		payload.RequestedDeliveryDate = handlers.FmtDatePtr(mtoShipment.RequestedDeliveryDate)
	}

	if mtoShipment.RequiredDeliveryDate != nil && !mtoShipment.RequiredDeliveryDate.IsZero() {
		payload.RequiredDeliveryDate = handlers.FmtDatePtr(mtoShipment.RequiredDeliveryDate)
	}

	if mtoShipment.ScheduledPickupDate != nil {
		payload.ScheduledPickupDate = handlers.FmtDatePtr(mtoShipment.ScheduledPickupDate)
	}

	if mtoShipment.ScheduledDeliveryDate != nil {
		payload.ScheduledDeliveryDate = handlers.FmtDatePtr(mtoShipment.ScheduledDeliveryDate)
	}

	if mtoShipment.DestinationType != nil {
		destinationType := ghcmessages.DestinationType(*mtoShipment.DestinationType)
		payload.DestinationType = &destinationType
	}

	if sitStatusPayload != nil {
		payload.SitStatus = sitStatusPayload
	}

	if mtoShipment.TACType != nil {
		tt := ghcmessages.LOAType(*mtoShipment.TACType)
		payload.TacType = &tt
	}

	if mtoShipment.SACType != nil {
		st := ghcmessages.LOAType(*mtoShipment.SACType)
		payload.SacType = &st
	}

	weightsCalculator := mtoshipment.NewShipmentBillableWeightCalculator()
	calculatedWeights := weightsCalculator.CalculateShipmentBillableWeight(mtoShipment)

	// CalculatedBillableWeight is intentionally not a part of the mto_shipments model
	// because we don't want to store a derived value in the database
	payload.CalculatedBillableWeight = handlers.FmtPoundPtr(calculatedWeights.CalculatedBillableWeight)

	return payload
}

// MTOShipments payload
func MTOShipments(storer storage.FileStorer, mtoShipments *models.MTOShipments, sitStatusPayload map[string]*ghcmessages.SITStatus) *ghcmessages.MTOShipments {
	payload := make(ghcmessages.MTOShipments, len(*mtoShipments))

	for i, m := range *mtoShipments {
		copyOfMtoShipment := m // Make copy to avoid implicit memory aliasing of items from a range statement.
		if sitStatus, ok := sitStatusPayload[copyOfMtoShipment.ID.String()]; ok {
			payload[i] = MTOShipment(storer, &copyOfMtoShipment, sitStatus)
		} else {
			payload[i] = MTOShipment(storer, &copyOfMtoShipment, nil)
		}
	}
	return &payload
}

// MTOAgent payload
func MTOAgent(mtoAgent *models.MTOAgent) *ghcmessages.MTOAgent {
	payload := &ghcmessages.MTOAgent{
		ID:            strfmt.UUID(mtoAgent.ID.String()),
		MtoShipmentID: strfmt.UUID(mtoAgent.MTOShipmentID.String()),
		CreatedAt:     strfmt.DateTime(mtoAgent.CreatedAt),
		UpdatedAt:     strfmt.DateTime(mtoAgent.UpdatedAt),
		FirstName:     mtoAgent.FirstName,
		LastName:      mtoAgent.LastName,
		AgentType:     string(mtoAgent.MTOAgentType),
		Email:         mtoAgent.Email,
		Phone:         mtoAgent.Phone,
		ETag:          etag.GenerateEtag(mtoAgent.UpdatedAt),
	}
	return payload
}

// MTOAgents payload
func MTOAgents(mtoAgents *models.MTOAgents) *ghcmessages.MTOAgents {
	payload := make(ghcmessages.MTOAgents, len(*mtoAgents))
	for i, m := range *mtoAgents {
		copyOfMtoAgent := m // Make copy to avoid implicit memory aliasing of items from a range statement.
		payload[i] = MTOAgent(&copyOfMtoAgent)
	}
	return &payload
}

// PaymentRequests payload
func PaymentRequests(appCtx appcontext.AppContext, prs *models.PaymentRequests, storer storage.FileStorer) (*ghcmessages.PaymentRequests, error) {
	payload := make(ghcmessages.PaymentRequests, len(*prs))

	for i, p := range *prs {
		paymentRequest := p
		pr, err := PaymentRequest(appCtx, &paymentRequest, storer)
		if err != nil {
			return nil, err
		}
		payload[i] = pr
	}
	return &payload, nil
}

// PaymentRequest payload
func PaymentRequest(appCtx appcontext.AppContext, pr *models.PaymentRequest, storer storage.FileStorer) (*ghcmessages.PaymentRequest, error) {
	serviceDocs := make(ghcmessages.ProofOfServiceDocs, len(pr.ProofOfServiceDocs))

	if len(pr.ProofOfServiceDocs) > 0 {
		for i, proofOfService := range pr.ProofOfServiceDocs {
			payload, err := ProofOfServiceDoc(proofOfService, storer)
			if err != nil {
				return nil, err
			}
			serviceDocs[i] = payload
		}
	}

	move, err := Move(&pr.MoveTaskOrder, storer)
	if err != nil {
		return nil, err
	}

	ediErrorInfoEDIType := ""
	ediErrorInfoEDICode := ""
	ediErrorInfoEDIDescription := ""
	ediErrorInfo := pr.EdiErrors
	if ediErrorInfo != nil {
		mostRecentEdiError := ediErrorInfo[0]
		if mostRecentEdiError.EDIType != "" {
			ediErrorInfoEDIType = string(mostRecentEdiError.EDIType)
		}
		if mostRecentEdiError.Code != nil {
			ediErrorInfoEDICode = *mostRecentEdiError.Code
		}
		if mostRecentEdiError.Description != nil {
			ediErrorInfoEDIDescription = *mostRecentEdiError.Description
		}
	}

	var totalTPPSPaidInvoicePriceMillicents *int64
	var tppsPaidInvoiceSellerPaidDate *time.Time
	var TPPSPaidInvoiceReportsForPR models.TPPSPaidInvoiceReportEntrys
	if pr.TPPSPaidInvoiceReports != nil {
		TPPSPaidInvoiceReportsForPR = pr.TPPSPaidInvoiceReports
		if len(TPPSPaidInvoiceReportsForPR) > 0 {
			if TPPSPaidInvoiceReportsForPR[0].InvoiceTotalChargesInMillicents >= 0 {
				totalTPPSPaidInvoicePriceMillicents = models.Int64Pointer(int64(TPPSPaidInvoiceReportsForPR[0].InvoiceTotalChargesInMillicents))
				tppsPaidInvoiceSellerPaidDate = &TPPSPaidInvoiceReportsForPR[0].SellerPaidDate
			}
		}
	}

	return &ghcmessages.PaymentRequest{
		ID:                                   *handlers.FmtUUID(pr.ID),
		IsFinal:                              &pr.IsFinal,
		MoveTaskOrderID:                      *handlers.FmtUUID(pr.MoveTaskOrderID),
		MoveTaskOrder:                        move,
		PaymentRequestNumber:                 pr.PaymentRequestNumber,
		RecalculationOfPaymentRequestID:      handlers.FmtUUIDPtr(pr.RecalculationOfPaymentRequestID),
		RejectionReason:                      pr.RejectionReason,
		Status:                               ghcmessages.PaymentRequestStatus(pr.Status),
		ETag:                                 etag.GenerateEtag(pr.UpdatedAt),
		ServiceItems:                         *PaymentServiceItems(&pr.PaymentServiceItems, &TPPSPaidInvoiceReportsForPR),
		ReviewedAt:                           handlers.FmtDateTimePtr(pr.ReviewedAt),
		ProofOfServiceDocs:                   serviceDocs,
		CreatedAt:                            strfmt.DateTime(pr.CreatedAt),
		SentToGexAt:                          (*strfmt.DateTime)(pr.SentToGexAt),
		ReceivedByGexAt:                      (*strfmt.DateTime)(pr.ReceivedByGexAt),
		EdiErrorType:                         &ediErrorInfoEDIType,
		EdiErrorCode:                         &ediErrorInfoEDICode,
		EdiErrorDescription:                  &ediErrorInfoEDIDescription,
		TppsInvoiceAmountPaidTotalMillicents: totalTPPSPaidInvoicePriceMillicents,
		TppsInvoiceSellerPaidDate:            (*strfmt.DateTime)(tppsPaidInvoiceSellerPaidDate),
	}, nil
}

// PaymentServiceItem payload
func PaymentServiceItem(ps *models.PaymentServiceItem) *ghcmessages.PaymentServiceItem {
	if ps == nil {
		return nil
	}
	paymentServiceItemParams := PaymentServiceItemParams(&ps.PaymentServiceItemParams)

	return &ghcmessages.PaymentServiceItem{
		ID:                       *handlers.FmtUUID(ps.ID),
		MtoServiceItemID:         *handlers.FmtUUID(ps.MTOServiceItemID),
		MtoServiceItemCode:       string(ps.MTOServiceItem.ReService.Code),
		MtoServiceItemName:       ps.MTOServiceItem.ReService.Name,
		MtoShipmentType:          ghcmessages.MTOShipmentType(ps.MTOServiceItem.MTOShipment.ShipmentType),
		MtoShipmentID:            handlers.FmtUUIDPtr(ps.MTOServiceItem.MTOShipmentID),
		CreatedAt:                strfmt.DateTime(ps.CreatedAt),
		PriceCents:               handlers.FmtCost(ps.PriceCents),
		RejectionReason:          ps.RejectionReason,
		Status:                   ghcmessages.PaymentServiceItemStatus(ps.Status),
		ReferenceID:              ps.ReferenceID,
		ETag:                     etag.GenerateEtag(ps.UpdatedAt),
		PaymentServiceItemParams: *paymentServiceItemParams,
	}
}

// PaymentServiceItems payload
func PaymentServiceItems(paymentServiceItems *models.PaymentServiceItems, tppsPaidReportData *models.TPPSPaidInvoiceReportEntrys) *ghcmessages.PaymentServiceItems {
	payload := make(ghcmessages.PaymentServiceItems, len(*paymentServiceItems))
	for i, m := range *paymentServiceItems {
		copyOfPaymentServiceItem := m // Make copy to avoid implicit memory aliasing of items from a range statement.
		payload[i] = PaymentServiceItem(&copyOfPaymentServiceItem)

		// We process TPPS Paid Invoice Reports to get payment information for each payment service item
		// This report tells us how much TPPS paid HS for each item, then we store and display it
		if *tppsPaidReportData != nil {
			tppsDataForPaymentRequest := *tppsPaidReportData
			for tppsDataRowIndex := range tppsDataForPaymentRequest {
				if tppsDataForPaymentRequest[tppsDataRowIndex].ProductDescription == payload[i].MtoServiceItemCode {
					payload[i].TppsInvoiceAmountPaidPerServiceItemMillicents = handlers.FmtMilliCentsPtr(&tppsDataForPaymentRequest[tppsDataRowIndex].LineNetCharge)
				}
			}
		}
	}
	return &payload
}

// PaymentServiceItemParam payload
func PaymentServiceItemParam(paymentServiceItemParam models.PaymentServiceItemParam) *ghcmessages.PaymentServiceItemParam {
	return &ghcmessages.PaymentServiceItemParam{
		ID:                   strfmt.UUID(paymentServiceItemParam.ID.String()),
		PaymentServiceItemID: strfmt.UUID(paymentServiceItemParam.PaymentServiceItemID.String()),
		Key:                  ghcmessages.ServiceItemParamName(paymentServiceItemParam.ServiceItemParamKey.Key),
		Value:                paymentServiceItemParam.Value,
		Type:                 ghcmessages.ServiceItemParamType(paymentServiceItemParam.ServiceItemParamKey.Type),
		Origin:               ghcmessages.ServiceItemParamOrigin(paymentServiceItemParam.ServiceItemParamKey.Origin),
		ETag:                 etag.GenerateEtag(paymentServiceItemParam.UpdatedAt),
	}
}

// PaymentServiceItemParams payload
func PaymentServiceItemParams(paymentServiceItemParams *models.PaymentServiceItemParams) *ghcmessages.PaymentServiceItemParams {
	if paymentServiceItemParams == nil {
		return nil
	}

	payload := make(ghcmessages.PaymentServiceItemParams, len(*paymentServiceItemParams))

	for i, p := range *paymentServiceItemParams {
		payload[i] = PaymentServiceItemParam(p)
	}
	return &payload
}

func ServiceRequestDoc(serviceRequest models.ServiceRequestDocument, storer storage.FileStorer) (*ghcmessages.ServiceRequestDocument, error) {

	uploads := make([]*ghcmessages.Upload, len(serviceRequest.ServiceRequestDocumentUploads))

	if len(serviceRequest.ServiceRequestDocumentUploads) > 0 {
		for i, serviceRequestUpload := range serviceRequest.ServiceRequestDocumentUploads {
			url, err := storer.PresignedURL(serviceRequestUpload.Upload.StorageKey, serviceRequestUpload.Upload.ContentType, serviceRequestUpload.Upload.Filename)
			if err != nil {
				return nil, err
			}
			uploads[i] = Upload(storer, serviceRequestUpload.Upload, url)
		}
	}

	return &ghcmessages.ServiceRequestDocument{
		Uploads: uploads,
	}, nil

}

// MTOServiceItemSingleModel payload
func MTOServiceItemSingleModel(s *models.MTOServiceItem) *ghcmessages.MTOServiceItemSingle {
	return &ghcmessages.MTOServiceItemSingle{
		SitPostalCode:            handlers.FmtStringPtr(s.SITPostalCode),
		ApprovedAt:               handlers.FmtDateTimePtr(s.ApprovedAt),
		CreatedAt:                *handlers.FmtDateTime(s.CreatedAt),
		ID:                       *handlers.FmtUUID(s.ID),
		MoveTaskOrderID:          *handlers.FmtUUID(s.MoveTaskOrderID),
		MtoShipmentID:            handlers.FmtUUID(*s.MTOShipmentID),
		PickupPostalCode:         handlers.FmtStringPtr(s.PickupPostalCode),
		ReServiceID:              *handlers.FmtUUID(s.ReServiceID),
		RejectedAt:               handlers.FmtDateTimePtr(s.RejectedAt),
		RejectionReason:          handlers.FmtStringPtr(s.RejectionReason),
		SitCustomerContacted:     handlers.FmtDatePtr(s.SITCustomerContacted),
		SitDepartureDate:         handlers.FmtDateTimePtr(s.SITDepartureDate),
		SitEntryDate:             handlers.FmtDateTimePtr(s.SITEntryDate),
		SitRequestedDelivery:     handlers.FmtDatePtr(s.SITRequestedDelivery),
		Status:                   handlers.FmtString(string(s.Status)),
		UpdatedAt:                *handlers.FmtDateTime(s.UpdatedAt),
		ConvertToCustomerExpense: *handlers.FmtBool(s.CustomerExpense),
		CustomerExpenseReason:    handlers.FmtStringPtr(s.CustomerExpenseReason),
	}
}

// MTOServiceItemModel payload
func MTOServiceItemModel(s *models.MTOServiceItem, storer storage.FileStorer) *ghcmessages.MTOServiceItem {
	if s == nil {
		return nil
	}

	serviceRequestDocs := make(ghcmessages.ServiceRequestDocuments, len(s.ServiceRequestDocuments))

	if len(s.ServiceRequestDocuments) > 0 {
		for i, serviceRequest := range s.ServiceRequestDocuments {
			payload, err := ServiceRequestDoc(serviceRequest, storer)
			if err != nil {
				return nil
			}
			serviceRequestDocs[i] = payload
		}
	}

	return &ghcmessages.MTOServiceItem{
		ID:                            handlers.FmtUUID(s.ID),
		MoveTaskOrderID:               handlers.FmtUUID(s.MoveTaskOrderID),
		MtoShipmentID:                 handlers.FmtUUIDPtr(s.MTOShipmentID),
		ReServiceID:                   handlers.FmtUUID(s.ReServiceID),
		ReServiceCode:                 handlers.FmtString(string(s.ReService.Code)),
		ReServiceName:                 handlers.FmtStringPtr(&s.ReService.Name),
		Reason:                        handlers.FmtStringPtr(s.Reason),
		RejectionReason:               handlers.FmtStringPtr(s.RejectionReason),
		PickupPostalCode:              handlers.FmtStringPtr(s.PickupPostalCode),
		SITPostalCode:                 handlers.FmtStringPtr(s.SITPostalCode),
		SitEntryDate:                  handlers.FmtDateTimePtr(s.SITEntryDate),
		SitDepartureDate:              handlers.FmtDateTimePtr(s.SITDepartureDate),
		SitCustomerContacted:          handlers.FmtDatePtr(s.SITCustomerContacted),
		SitRequestedDelivery:          handlers.FmtDatePtr(s.SITRequestedDelivery),
		Status:                        ghcmessages.MTOServiceItemStatus(s.Status),
		Description:                   handlers.FmtStringPtr(s.Description),
		Dimensions:                    MTOServiceItemDimensions(s.Dimensions),
		CustomerContacts:              MTOServiceItemCustomerContacts(s.CustomerContacts),
		SitOriginHHGOriginalAddress:   Address(s.SITOriginHHGOriginalAddress),
		SitOriginHHGActualAddress:     Address(s.SITOriginHHGActualAddress),
		SitDestinationOriginalAddress: Address(s.SITDestinationOriginalAddress),
		SitDestinationFinalAddress:    Address(s.SITDestinationFinalAddress),
		EstimatedWeight:               handlers.FmtPoundPtr(s.EstimatedWeight),
		CreatedAt:                     strfmt.DateTime(s.CreatedAt),
		ApprovedAt:                    handlers.FmtDateTimePtr(s.ApprovedAt),
		RejectedAt:                    handlers.FmtDateTimePtr(s.RejectedAt),
		ETag:                          etag.GenerateEtag(s.UpdatedAt),
		ServiceRequestDocuments:       serviceRequestDocs,
		ConvertToCustomerExpense:      *handlers.FmtBool(s.CustomerExpense),
		CustomerExpenseReason:         handlers.FmtStringPtr(s.CustomerExpenseReason),
		SitDeliveryMiles:              handlers.FmtIntPtrToInt64(s.SITDeliveryMiles),
		EstimatedPrice:                handlers.FmtCost(s.PricingEstimate),
		StandaloneCrate:               s.StandaloneCrate,
		LockedPriceCents:              handlers.FmtCost(s.LockedPriceCents),
	}
}

// SITServiceItemGrouping payload
func SITServiceItemGrouping(s models.SITServiceItemGrouping, storer storage.FileStorer) *ghcmessages.SITServiceItemGrouping {
	if len(s.ServiceItems) == 0 {
		return nil
	}

	summary := ghcmessages.SITSummary{
		FirstDaySITServiceItemID: strfmt.UUID(s.Summary.FirstDaySITServiceItemID.String()),
		Location:                 s.Summary.Location,
		DaysInSIT:                handlers.FmtIntPtrToInt64(&s.Summary.DaysInSIT),
		SitEntryDate:             *handlers.FmtDateTime(s.Summary.SITEntryDate),
		SitDepartureDate:         handlers.FmtDateTimePtr(s.Summary.SITDepartureDate),
		SitAuthorizedEndDate:     *handlers.FmtDateTime(s.Summary.SITAuthorizedEndDate),
		SitCustomerContacted:     handlers.FmtDateTimePtr(s.Summary.SITCustomerContacted),
		SitRequestedDelivery:     handlers.FmtDateTimePtr(s.Summary.SITRequestedDelivery),
	}

	serviceItems := MTOServiceItemModels(s.ServiceItems, storer)

	return &ghcmessages.SITServiceItemGrouping{
		Summary:      &summary,
		ServiceItems: serviceItems,
	}
}

// SITServiceItemGroupings payload
func SITServiceItemGroupings(s models.SITServiceItemGroupings, storer storage.FileStorer) ghcmessages.SITServiceItemGroupings {
	sitGroupings := ghcmessages.SITServiceItemGroupings{}
	for _, sitGroup := range s {
		if sitPayload := SITServiceItemGrouping(sitGroup, storer); sitPayload != nil {
			sitGroupings = append(sitGroupings, sitPayload)
		}
	}
	return sitGroupings
}

// MTOServiceItemModels payload
func MTOServiceItemModels(s models.MTOServiceItems, storer storage.FileStorer) ghcmessages.MTOServiceItems {
	serviceItems := ghcmessages.MTOServiceItems{}
	for _, item := range s {
		copyOfServiceItem := item // Make copy to avoid implicit memory aliasing of items from a range statement.
		serviceItems = append(serviceItems, MTOServiceItemModel(&copyOfServiceItem, storer))
	}

	return serviceItems
}

// MTOServiceItemDimension payload
func MTOServiceItemDimension(d *models.MTOServiceItemDimension) *ghcmessages.MTOServiceItemDimension {
	return &ghcmessages.MTOServiceItemDimension{
		ID:     *handlers.FmtUUID(d.ID),
		Type:   ghcmessages.DimensionType(d.Type),
		Length: *d.Length.Int32Ptr(),
		Height: *d.Height.Int32Ptr(),
		Width:  *d.Width.Int32Ptr(),
	}
}

// MTOServiceItemDimensions payload
func MTOServiceItemDimensions(d models.MTOServiceItemDimensions) ghcmessages.MTOServiceItemDimensions {
	payload := make(ghcmessages.MTOServiceItemDimensions, len(d))
	for i, item := range d {
		copyOfServiceItem := item // Make copy to avoid implicit memory aliasing of items from a range statement.
		payload[i] = MTOServiceItemDimension(&copyOfServiceItem)
	}
	return payload
}

// MTOServiceItemCustomerContact payload
func MTOServiceItemCustomerContact(c *models.MTOServiceItemCustomerContact) *ghcmessages.MTOServiceItemCustomerContact {
	return &ghcmessages.MTOServiceItemCustomerContact{
		Type:                       ghcmessages.CustomerContactType(c.Type),
		DateOfContact:              *handlers.FmtDate(c.DateOfContact),
		TimeMilitary:               c.TimeMilitary,
		FirstAvailableDeliveryDate: *handlers.FmtDate(c.FirstAvailableDeliveryDate),
	}
}

// MTOServiceItemCustomerContacts payload
func MTOServiceItemCustomerContacts(c models.MTOServiceItemCustomerContacts) ghcmessages.MTOServiceItemCustomerContacts {
	payload := make(ghcmessages.MTOServiceItemCustomerContacts, len(c))
	for i, item := range c {
		copyOfServiceItem := item // Make copy to avoid implicit memory aliasing of items from a range statement.
		payload[i] = MTOServiceItemCustomerContact(&copyOfServiceItem)
	}
	return payload
}

// Upload payload
func Upload(storer storage.FileStorer, upload models.Upload, url string) *ghcmessages.Upload {
	uploadPayload := &ghcmessages.Upload{
		ID:          handlers.FmtUUIDValue(upload.ID),
		Filename:    upload.Filename,
		ContentType: upload.ContentType,
		UploadType:  string(upload.UploadType),
		URL:         strfmt.URI(url),
		Bytes:       upload.Bytes,
		CreatedAt:   strfmt.DateTime(upload.CreatedAt),
		UpdatedAt:   strfmt.DateTime(upload.UpdatedAt),
		DeletedAt:   (*strfmt.DateTime)(upload.DeletedAt),
	}

	if upload.Rotation != nil {
		uploadPayload.Rotation = *upload.Rotation
	}

	tags, err := storer.Tags(upload.StorageKey)
	if err != nil || len(tags) == 0 {
		uploadPayload.Status = "PROCESSING"
	} else {
		uploadPayload.Status = tags["av-status"]
	}
	return uploadPayload
}

// Upload payload for when a Proof of Service doc is designated as a weight ticket
// This adds an isWeightTicket key to the payload for the UI to use
func WeightTicketUpload(storer storage.FileStorer, upload models.Upload, url string, isWeightTicket bool) *ghcmessages.Upload {
	uploadPayload := &ghcmessages.Upload{
		ID:             handlers.FmtUUIDValue(upload.ID),
		Filename:       upload.Filename,
		ContentType:    upload.ContentType,
		URL:            strfmt.URI(url),
		Bytes:          upload.Bytes,
		CreatedAt:      strfmt.DateTime(upload.CreatedAt),
		UpdatedAt:      strfmt.DateTime(upload.UpdatedAt),
		IsWeightTicket: isWeightTicket,
	}
	tags, err := storer.Tags(upload.StorageKey)
	if err != nil || len(tags) == 0 {
		uploadPayload.Status = "PROCESSING"
	} else {
		uploadPayload.Status = tags["av-status"]
	}
	return uploadPayload
}

// ProofOfServiceDoc payload from model
func ProofOfServiceDoc(proofOfService models.ProofOfServiceDoc, storer storage.FileStorer) (*ghcmessages.ProofOfServiceDoc, error) {

	uploads := make([]*ghcmessages.Upload, len(proofOfService.PrimeUploads))
	if len(proofOfService.PrimeUploads) > 0 {
		for i, primeUpload := range proofOfService.PrimeUploads {
			url, err := storer.PresignedURL(primeUpload.Upload.StorageKey, primeUpload.Upload.ContentType, primeUpload.Upload.Filename)
			if err != nil {
				return nil, err
			}
			// if the doc is a weight ticket then we need to return a different payload so the UI can differentiate
			weightTicket := proofOfService.IsWeightTicket
			if weightTicket {
				uploads[i] = WeightTicketUpload(storer, primeUpload.Upload, url, proofOfService.IsWeightTicket)
			} else {
				uploads[i] = Upload(storer, primeUpload.Upload, url)
			}
		}
	}

	return &ghcmessages.ProofOfServiceDoc{
		IsWeightTicket: proofOfService.IsWeightTicket,
		Uploads:        uploads,
	}, nil
}

func PayloadForUploadModel(
	storer storage.FileStorer,
	upload models.Upload,
	url string,
) *ghcmessages.Upload {
	uploadPayload := &ghcmessages.Upload{
		ID:          handlers.FmtUUIDValue(upload.ID),
		Filename:    upload.Filename,
		ContentType: upload.ContentType,
		UploadType:  string(upload.UploadType),
		URL:         strfmt.URI(url),
		Bytes:       upload.Bytes,
		CreatedAt:   strfmt.DateTime(upload.CreatedAt),
		UpdatedAt:   strfmt.DateTime(upload.UpdatedAt),
		DeletedAt:   (*strfmt.DateTime)(upload.DeletedAt),
	}

	if upload.Rotation != nil {
		uploadPayload.Rotation = *upload.Rotation
	}

	tags, err := storer.Tags(upload.StorageKey)
	if err != nil || len(tags) == 0 {
		uploadPayload.Status = "PROCESSING"
	} else {
		uploadPayload.Status = tags["av-status"]
	}
	return uploadPayload
}

func PayloadForDocumentModel(storer storage.FileStorer, document models.Document) (*ghcmessages.Document, error) {
	uploads := make([]*ghcmessages.Upload, len(document.UserUploads))
	for i, userUpload := range document.UserUploads {
		if userUpload.Upload.ID == uuid.Nil {
			return nil, errors.New("no uploads for user")
		}
		url, err := storer.PresignedURL(userUpload.Upload.StorageKey, userUpload.Upload.ContentType, userUpload.Upload.Filename)
		if err != nil {
			return nil, err
		}

		uploadPayload := PayloadForUploadModel(storer, userUpload.Upload, url)
		uploads[i] = uploadPayload
	}

	documentPayload := &ghcmessages.Document{
		ID:              handlers.FmtUUID(document.ID),
		ServiceMemberID: handlers.FmtUUID(document.ServiceMemberID),
		Uploads:         uploads,
	}
	return documentPayload, nil
}

// In the TOO queue response we only want to count shipments in these statuses (excluding draft and cancelled)
// For the Services Counseling queue we will find the earliest move date from shipments in these statuses
func queueIncludeShipmentStatus(status models.MTOShipmentStatus) bool {
	return status == models.MTOShipmentStatusSubmitted ||
		status == models.MTOShipmentStatusApproved ||
		status == models.MTOShipmentStatusDiversionRequested ||
		status == models.MTOShipmentStatusCancellationRequested
}

func QueueAvailableOfficeUsers(officeUsers []models.OfficeUser) *ghcmessages.AvailableOfficeUsers {
	availableOfficeUsers := make(ghcmessages.AvailableOfficeUsers, len(officeUsers))
	for i, officeUser := range officeUsers {

		hasSafety := officeUser.User.Privileges.HasPrivilege(models.PrivilegeTypeSafety)

		availableOfficeUsers[i] = &ghcmessages.AvailableOfficeUser{
			LastName:           officeUser.LastName,
			FirstName:          officeUser.FirstName,
			OfficeUserID:       *handlers.FmtUUID(officeUser.ID),
			HasSafetyPrivilege: swag.BoolValue(&hasSafety),
		}
	}

	return &availableOfficeUsers
}

// QueueMoves payload
<<<<<<< HEAD
func QueueMoves(moves []models.Move, officeUsers []models.OfficeUser, requestedPpmStatus *models.PPMShipmentStatus, role roles.RoleType, officeUser models.OfficeUser, isSupervisor bool) *ghcmessages.QueueMoves {
=======
func QueueMoves(moves []models.Move, officeUsers []models.OfficeUser, role roles.RoleType, officeUser models.OfficeUser, isSupervisor bool) *ghcmessages.QueueMoves {
>>>>>>> 0ce95f22
	queueMoves := make(ghcmessages.QueueMoves, len(moves))
	for i, move := range moves {
		customer := move.Orders.ServiceMember

		var transportationOffice string
		var transportationOfficeId uuid.UUID
		if move.CounselingOffice != nil {
			transportationOffice = move.CounselingOffice.Name
			transportationOfficeId = move.CounselingOffice.ID
		}
		var validMTOShipments []models.MTOShipment
		var earliestRequestedPickup *time.Time
		// we can't easily modify our sql query to find the earliest shipment pickup date so we must do it here
		for _, shipment := range move.MTOShipments {
			if queueIncludeShipmentStatus(shipment.Status) && shipment.DeletedAt == nil {
				earliestDateInCurrentShipment := findEarliestDateForRequestedMoveDate(shipment)
				if earliestRequestedPickup == nil || (earliestDateInCurrentShipment != nil && earliestDateInCurrentShipment.Before(*earliestRequestedPickup)) {
					earliestRequestedPickup = earliestDateInCurrentShipment
				}

				validMTOShipments = append(validMTOShipments, shipment)
			}
		}

		var deptIndicator ghcmessages.DeptIndicator
		if move.Orders.DepartmentIndicator != nil {
			deptIndicator = ghcmessages.DeptIndicator(*move.Orders.DepartmentIndicator)
		}

		var gbloc string
		if move.Status == models.MoveStatusNeedsServiceCounseling {
			gbloc = swag.StringValue(move.Orders.OriginDutyLocationGBLOC)
		} else if len(move.ShipmentGBLOC) > 0 && move.ShipmentGBLOC[0].GBLOC != nil {
			// There is a Pop bug that prevents us from using a has_one association for
			// Move.ShipmentGBLOC, so we have to treat move.ShipmentGBLOC as an array, even
			// though there can never be more than one GBLOC for a move.
			gbloc = swag.StringValue(move.ShipmentGBLOC[0].GBLOC)
		} else {
			// If the move's first shipment doesn't have a pickup address (like with an NTS-Release),
			// we need to fall back to the origin duty location GBLOC.  If that's not available for
			// some reason, then we should get the empty string (no GBLOC).
			gbloc = swag.StringValue(move.Orders.OriginDutyLocationGBLOC)
		}
		var closeoutLocation string
		if move.CloseoutOffice != nil {
			closeoutLocation = move.CloseoutOffice.Name
		}
		var closeoutInitiated time.Time
		var ppmStatus models.PPMShipmentStatus
		for _, shipment := range move.MTOShipments {
			if shipment.PPMShipment != nil {
				if requestedPpmStatus != nil {
					if shipment.PPMShipment.Status == *requestedPpmStatus {
						ppmStatus = shipment.PPMShipment.Status
					}
				} else {
					ppmStatus = shipment.PPMShipment.Status
				}
				if shipment.PPMShipment.SubmittedAt != nil {
					if closeoutInitiated.Before(*shipment.PPMShipment.SubmittedAt) {
						closeoutInitiated = *shipment.PPMShipment.SubmittedAt
					}
				}
			}
		}

		queueMoves[i] = &ghcmessages.QueueMove{
			Customer:                Customer(&customer),
			Status:                  ghcmessages.MoveStatus(move.Status),
			ID:                      *handlers.FmtUUID(move.ID),
			Locator:                 move.Locator,
			SubmittedAt:             handlers.FmtDateTimePtr(move.SubmittedAt),
			AppearedInTooAt:         handlers.FmtDateTimePtr(findLastSentToTOO(move)),
			RequestedMoveDate:       handlers.FmtDatePtr(earliestRequestedPickup),
			DepartmentIndicator:     &deptIndicator,
			ShipmentsCount:          int64(len(validMTOShipments)),
			OriginDutyLocation:      DutyLocation(move.Orders.OriginDutyLocation),
			DestinationDutyLocation: DutyLocation(&move.Orders.NewDutyLocation), // #nosec G601 new in 1.22.2
			OriginGBLOC:             ghcmessages.GBLOC(gbloc),
			PpmType:                 move.PPMType,
			CloseoutInitiated:       handlers.FmtDateTimePtr(&closeoutInitiated),
			CloseoutLocation:        &closeoutLocation,
			OrderType:               (*string)(move.Orders.OrdersType.Pointer()),
			LockedByOfficeUserID:    handlers.FmtUUIDPtr(move.LockedByOfficeUserID),
			LockedByOfficeUser:      OfficeUser(move.LockedByOfficeUser),
			LockExpiresAt:           handlers.FmtDateTimePtr(move.LockExpiresAt),
			PpmStatus:               ghcmessages.PPMStatus(ppmStatus),
			CounselingOffice:        &transportationOffice,
			CounselingOfficeID:      handlers.FmtUUID(transportationOfficeId),
		}

		if role == roles.RoleTypeServicesCounselor && move.SCAssignedUser != nil {
			queueMoves[i].AssignedTo = AssignedOfficeUser(move.SCAssignedUser)
		}
		if role == roles.RoleTypeTOO && move.TOOAssignedUser != nil {
			queueMoves[i].AssignedTo = AssignedOfficeUser(move.TOOAssignedUser)
		}

		isAssignable := false
		if queueMoves[i].AssignedTo == nil {
			isAssignable = true
		}
		// if it is assigned
		// it is only assignable if the user is a supervisor
		// and if the move's counseling office is the supervisor's transportation office
		if queueMoves[i].AssignedTo != nil && isSupervisor && move.CounselingOfficeID != nil && *move.CounselingOfficeID == officeUser.TransportationOfficeID {
			isAssignable = true
		}

<<<<<<< HEAD
=======
		if role == roles.RoleTypeTOO && isSupervisor {
			isAssignable = true
		}

>>>>>>> 0ce95f22
		queueMoves[i].Assignable = isAssignable

		// only need to attach available office users if move is assignable
		if queueMoves[i].Assignable {
			availableOfficeUsers := officeUsers
<<<<<<< HEAD
			// if there is no counseling office
			// OR if our current user doesn't work at the move's counseling office
			// only available user should be themself
			if (move.CounselingOfficeID == nil) || (move.CounselingOfficeID != nil && *move.CounselingOfficeID != officeUser.TransportationOfficeID) {
				availableOfficeUsers = models.OfficeUsers{officeUser}
			}

			// if the office user currently assigned to move works outside of the logged in users counseling office
			// add them to the set
			if role == roles.RoleTypeServicesCounselor && move.SCAssignedUser != nil && move.SCAssignedUser.TransportationOfficeID != officeUser.TransportationOfficeID {
				availableOfficeUsers = append(availableOfficeUsers, *move.SCAssignedUser)
			}
			if role == roles.RoleTypeTOO && move.TOOAssignedUser != nil && move.TOOAssignedUser.TransportationOfficeID != officeUser.TransportationOfficeID {
				availableOfficeUsers = append(availableOfficeUsers, *move.TOOAssignedUser)
			}
=======
			if role == roles.RoleTypeServicesCounselor {
				// if there is no counseling office
				// OR if our current user doesn't work at the move's counseling office
				// only available user should be themself
				if (move.CounselingOfficeID == nil) || (move.CounselingOfficeID != nil && *move.CounselingOfficeID != officeUser.TransportationOfficeID) {
					availableOfficeUsers = models.OfficeUsers{officeUser}
				}

				// if the office user currently assigned to move works outside of the logged in users counseling office
				// add them to the set
				if move.SCAssignedUser != nil && move.SCAssignedUser.TransportationOfficeID != officeUser.TransportationOfficeID {
					availableOfficeUsers = append(availableOfficeUsers, *move.SCAssignedUser)
				}
			}
			// if role == roles.RoleTypeTOO && move.TOOAssignedUser != nil && move.TOOAssignedUser.TransportationOfficeID != officeUser.TransportationOfficeID {
			// 	availableOfficeUsers = append(availableOfficeUsers, *move.TOOAssignedUser)
			// }
>>>>>>> 0ce95f22

			queueMoves[i].AvailableOfficeUsers = *QueueAvailableOfficeUsers(availableOfficeUsers)
		}
	}
	return &queueMoves
}

func findLastSentToTOO(move models.Move) (latestOccurance *time.Time) {
	possibleValues := [3]*time.Time{move.SubmittedAt, move.ServiceCounselingCompletedAt, move.ApprovalsRequestedAt}
	for _, time := range possibleValues {
		if time != nil && (latestOccurance == nil || time.After(*latestOccurance)) {
			latestOccurance = time
		}
	}
	return latestOccurance
}

func findEarliestDateForRequestedMoveDate(shipment models.MTOShipment) (earliestDate *time.Time) {
	var possibleValues []*time.Time

	if shipment.RequestedPickupDate != nil {
		possibleValues = append(possibleValues, shipment.RequestedPickupDate)
	}
	if shipment.RequestedDeliveryDate != nil {
		possibleValues = append(possibleValues, shipment.RequestedDeliveryDate)
	}
	if shipment.PPMShipment != nil {
		possibleValues = append(possibleValues, &shipment.PPMShipment.ExpectedDepartureDate)
	}

	for _, date := range possibleValues {
		if earliestDate == nil || date.Before(*earliestDate) {
			earliestDate = date
		}
	}

	return earliestDate
}

// This is a helper function to calculate the inferred status needed for QueuePaymentRequest payload
func queuePaymentRequestStatus(paymentRequest models.PaymentRequest) string {
	// If a payment request is in the PENDING state, let's use the term 'payment requested'
	if paymentRequest.Status == models.PaymentRequestStatusPending {
		return models.QueuePaymentRequestPaymentRequested
	}

	// If a payment request is either reviewed, sent_to_gex or recieved_by_gex then we'll use 'reviewed'
	if paymentRequest.Status == models.PaymentRequestStatusSentToGex ||
		paymentRequest.Status == models.PaymentRequestStatusTppsReceived ||
		paymentRequest.Status == models.PaymentRequestStatusReviewed {
		return models.QueuePaymentRequestReviewed
	}

	if paymentRequest.Status == models.PaymentRequestStatusReviewedAllRejected {
		return models.QueuePaymentRequestRejected
	}

	if paymentRequest.Status == models.PaymentRequestStatusPaid {
		return models.QueuePaymentRequestPaid
	}

	if paymentRequest.Status == models.PaymentRequestStatusDeprecated {
		return models.QueuePaymentRequestDeprecated
	}

	return models.QueuePaymentRequestError

}

// QueuePaymentRequests payload
func QueuePaymentRequests(paymentRequests *models.PaymentRequests, officeUsers []models.OfficeUser) *ghcmessages.QueuePaymentRequests {
	queuePaymentRequests := make(ghcmessages.QueuePaymentRequests, len(*paymentRequests))

	for i, paymentRequest := range *paymentRequests {
		moveTaskOrder := paymentRequest.MoveTaskOrder
		orders := moveTaskOrder.Orders
		var gbloc ghcmessages.GBLOC
		if moveTaskOrder.ShipmentGBLOC[0].GBLOC != nil {
			gbloc = ghcmessages.GBLOC(*moveTaskOrder.ShipmentGBLOC[0].GBLOC)
		}

		queuePaymentRequests[i] = &ghcmessages.QueuePaymentRequest{
			ID:                   *handlers.FmtUUID(paymentRequest.ID),
			MoveID:               *handlers.FmtUUID(moveTaskOrder.ID),
			Customer:             Customer(&orders.ServiceMember),
			Status:               ghcmessages.QueuePaymentRequestStatus(queuePaymentRequestStatus(paymentRequest)),
			Age:                  math.Ceil(time.Since(paymentRequest.CreatedAt).Hours() / 24.0),
			SubmittedAt:          *handlers.FmtDateTime(paymentRequest.CreatedAt),
			Locator:              moveTaskOrder.Locator,
			OriginGBLOC:          gbloc,
			OriginDutyLocation:   DutyLocation(orders.OriginDutyLocation),
			OrderType:            (*string)(orders.OrdersType.Pointer()),
			LockedByOfficeUserID: handlers.FmtUUIDPtr(moveTaskOrder.LockedByOfficeUserID),
			LockExpiresAt:        handlers.FmtDateTimePtr(moveTaskOrder.LockExpiresAt),
			AvailableOfficeUsers: *QueueAvailableOfficeUsers(officeUsers),
		}

		if orders.DepartmentIndicator != nil {
			deptIndicator := ghcmessages.DeptIndicator(*orders.DepartmentIndicator)
			queuePaymentRequests[i].DepartmentIndicator = &deptIndicator
		}
	}

	return &queuePaymentRequests
}

// Reweigh payload
func Reweigh(reweigh *models.Reweigh, _ *ghcmessages.SITStatus) *ghcmessages.Reweigh {
	if reweigh == nil || reweigh.ID == uuid.Nil {
		return nil
	}
	payload := &ghcmessages.Reweigh{
		ID:                     strfmt.UUID(reweigh.ID.String()),
		RequestedAt:            strfmt.DateTime(reweigh.RequestedAt),
		RequestedBy:            ghcmessages.ReweighRequester(reweigh.RequestedBy),
		VerificationReason:     reweigh.VerificationReason,
		Weight:                 handlers.FmtPoundPtr(reweigh.Weight),
		VerificationProvidedAt: handlers.FmtDateTimePtr(reweigh.VerificationProvidedAt),
		ShipmentID:             strfmt.UUID(reweigh.ShipmentID.String()),
	}

	return payload
}

// SearchMoves payload
func SearchMoves(appCtx appcontext.AppContext, moves models.Moves) *ghcmessages.SearchMoves {
	searchMoves := make(ghcmessages.SearchMoves, len(moves))
	for i, move := range moves {
		customer := move.Orders.ServiceMember

		numShipments := 0

		for _, shipment := range move.MTOShipments {
			if shipment.Status != models.MTOShipmentStatusDraft {
				numShipments++
			}
		}

		var pickupDate, deliveryDate *strfmt.Date

		if numShipments > 0 && move.MTOShipments[0].ScheduledPickupDate != nil {
			pickupDate = handlers.FmtDatePtr(move.MTOShipments[0].ScheduledPickupDate)
		} else {
			pickupDate = nil
		}

		if numShipments > 0 && move.MTOShipments[0].ScheduledDeliveryDate != nil {
			deliveryDate = handlers.FmtDatePtr(move.MTOShipments[0].ScheduledDeliveryDate)
		} else {
			deliveryDate = nil
		}

		var originGBLOC string
		if move.Status == models.MoveStatusNeedsServiceCounseling {
			originGBLOC = swag.StringValue(move.Orders.OriginDutyLocationGBLOC)
		} else if len(move.ShipmentGBLOC) > 0 && move.ShipmentGBLOC[0].GBLOC != nil {
			// There is a Pop bug that prevents us from using a has_one association for
			// Move.ShipmentGBLOC, so we have to treat move.ShipmentGBLOC as an array, even
			// though there can never be more than one GBLOC for a move.
			originGBLOC = swag.StringValue(move.ShipmentGBLOC[0].GBLOC)
		} else {
			// If the move's first shipment doesn't have a pickup address (like with an NTS-Release),
			// we need to fall back to the origin duty location GBLOC.  If that's not available for
			// some reason, then we should get the empty string (no GBLOC).
			originGBLOC = swag.StringValue(move.Orders.OriginDutyLocationGBLOC)
		}

		var destinationGBLOC ghcmessages.GBLOC
		var PostalCodeToGBLOC models.PostalCodeToGBLOC
		var err error
		if numShipments > 0 && move.MTOShipments[0].DestinationAddress != nil {
			PostalCodeToGBLOC, err = models.FetchGBLOCForPostalCode(appCtx.DB(), move.MTOShipments[0].DestinationAddress.PostalCode)
		} else {
			// If the move has no shipments or the shipment has no destination address fall back to the origin duty location GBLOC
			PostalCodeToGBLOC, err = models.FetchGBLOCForPostalCode(appCtx.DB(), move.Orders.NewDutyLocation.Address.PostalCode)
		}

		if err != nil {
			destinationGBLOC = *ghcmessages.NewGBLOC("")
		} else if customer.Affiliation.String() == "MARINES" {
			destinationGBLOC = ghcmessages.GBLOC("USMC/" + PostalCodeToGBLOC.GBLOC)
		} else {
			destinationGBLOC = ghcmessages.GBLOC(PostalCodeToGBLOC.GBLOC)
		}

		searchMoves[i] = &ghcmessages.SearchMove{
			FirstName:                         customer.FirstName,
			LastName:                          customer.LastName,
			DodID:                             customer.Edipi,
			Emplid:                            customer.Emplid,
			Branch:                            customer.Affiliation.String(),
			Status:                            ghcmessages.MoveStatus(move.Status),
			ID:                                *handlers.FmtUUID(move.ID),
			Locator:                           move.Locator,
			ShipmentsCount:                    int64(numShipments),
			OriginDutyLocationPostalCode:      move.Orders.OriginDutyLocation.Address.PostalCode,
			DestinationDutyLocationPostalCode: move.Orders.NewDutyLocation.Address.PostalCode,
			OrderType:                         string(move.Orders.OrdersType),
			RequestedPickupDate:               pickupDate,
			RequestedDeliveryDate:             deliveryDate,
			OriginGBLOC:                       ghcmessages.GBLOC(originGBLOC),
			DestinationGBLOC:                  destinationGBLOC,
			LockedByOfficeUserID:              handlers.FmtUUIDPtr(move.LockedByOfficeUserID),
			LockExpiresAt:                     handlers.FmtDateTimePtr(move.LockExpiresAt),
		}
	}
	return &searchMoves
}

// ShipmentPaymentSITBalance payload
func ShipmentPaymentSITBalance(shipmentSITBalance *services.ShipmentPaymentSITBalance) *ghcmessages.ShipmentPaymentSITBalance {
	if shipmentSITBalance == nil {
		return nil
	}

	payload := &ghcmessages.ShipmentPaymentSITBalance{
		PendingBilledStartDate:  handlers.FmtDate(shipmentSITBalance.PendingBilledStartDate),
		PendingBilledEndDate:    handlers.FmtDate(shipmentSITBalance.PendingBilledEndDate),
		PendingSITDaysInvoiced:  int64(shipmentSITBalance.PendingSITDaysInvoiced),
		PreviouslyBilledDays:    handlers.FmtIntPtrToInt64(shipmentSITBalance.PreviouslyBilledDays),
		PreviouslyBilledEndDate: handlers.FmtDatePtr(shipmentSITBalance.PreviouslyBilledEndDate),
		ShipmentID:              *handlers.FmtUUID(shipmentSITBalance.ShipmentID),
		TotalSITDaysAuthorized:  int64(shipmentSITBalance.TotalSITDaysAuthorized),
		TotalSITDaysRemaining:   int64(shipmentSITBalance.TotalSITDaysRemaining),
		TotalSITEndDate:         handlers.FmtDate(shipmentSITBalance.TotalSITEndDate),
	}

	return payload
}

// ShipmentsPaymentSITBalance payload
func ShipmentsPaymentSITBalance(shipmentsSITBalance []services.ShipmentPaymentSITBalance) ghcmessages.ShipmentsPaymentSITBalance {
	if len(shipmentsSITBalance) == 0 {
		return nil
	}

	payload := make(ghcmessages.ShipmentsPaymentSITBalance, len(shipmentsSITBalance))
	for i, shipmentSITBalance := range shipmentsSITBalance {
		shipmentSITBalanceCopy := shipmentSITBalance
		payload[i] = ShipmentPaymentSITBalance(&shipmentSITBalanceCopy)
	}

	return payload
}

func SearchCustomers(customers models.ServiceMemberSearchResults) *ghcmessages.SearchCustomers {
	searchCustomers := make(ghcmessages.SearchCustomers, len(customers))
	for i, customer := range customers {
		searchCustomers[i] = &ghcmessages.SearchCustomer{
			FirstName:     customer.FirstName,
			LastName:      customer.LastName,
			DodID:         customer.Edipi,
			Emplid:        customer.Emplid,
			Branch:        customer.Affiliation.String(),
			ID:            *handlers.FmtUUID(customer.ID),
			PersonalEmail: customer.PersonalEmail,
			Telephone:     customer.Telephone,
		}
	}
	return &searchCustomers
}<|MERGE_RESOLUTION|>--- conflicted
+++ resolved
@@ -2071,11 +2071,7 @@
 }
 
 // QueueMoves payload
-<<<<<<< HEAD
 func QueueMoves(moves []models.Move, officeUsers []models.OfficeUser, requestedPpmStatus *models.PPMShipmentStatus, role roles.RoleType, officeUser models.OfficeUser, isSupervisor bool) *ghcmessages.QueueMoves {
-=======
-func QueueMoves(moves []models.Move, officeUsers []models.OfficeUser, role roles.RoleType, officeUser models.OfficeUser, isSupervisor bool) *ghcmessages.QueueMoves {
->>>>>>> 0ce95f22
 	queueMoves := make(ghcmessages.QueueMoves, len(moves))
 	for i, move := range moves {
 		customer := move.Orders.ServiceMember
@@ -2185,35 +2181,15 @@
 			isAssignable = true
 		}
 
-<<<<<<< HEAD
-=======
 		if role == roles.RoleTypeTOO && isSupervisor {
 			isAssignable = true
 		}
 
->>>>>>> 0ce95f22
 		queueMoves[i].Assignable = isAssignable
 
 		// only need to attach available office users if move is assignable
 		if queueMoves[i].Assignable {
 			availableOfficeUsers := officeUsers
-<<<<<<< HEAD
-			// if there is no counseling office
-			// OR if our current user doesn't work at the move's counseling office
-			// only available user should be themself
-			if (move.CounselingOfficeID == nil) || (move.CounselingOfficeID != nil && *move.CounselingOfficeID != officeUser.TransportationOfficeID) {
-				availableOfficeUsers = models.OfficeUsers{officeUser}
-			}
-
-			// if the office user currently assigned to move works outside of the logged in users counseling office
-			// add them to the set
-			if role == roles.RoleTypeServicesCounselor && move.SCAssignedUser != nil && move.SCAssignedUser.TransportationOfficeID != officeUser.TransportationOfficeID {
-				availableOfficeUsers = append(availableOfficeUsers, *move.SCAssignedUser)
-			}
-			if role == roles.RoleTypeTOO && move.TOOAssignedUser != nil && move.TOOAssignedUser.TransportationOfficeID != officeUser.TransportationOfficeID {
-				availableOfficeUsers = append(availableOfficeUsers, *move.TOOAssignedUser)
-			}
-=======
 			if role == roles.RoleTypeServicesCounselor {
 				// if there is no counseling office
 				// OR if our current user doesn't work at the move's counseling office
@@ -2231,7 +2207,6 @@
 			// if role == roles.RoleTypeTOO && move.TOOAssignedUser != nil && move.TOOAssignedUser.TransportationOfficeID != officeUser.TransportationOfficeID {
 			// 	availableOfficeUsers = append(availableOfficeUsers, *move.TOOAssignedUser)
 			// }
->>>>>>> 0ce95f22
 
 			queueMoves[i].AvailableOfficeUsers = *QueueAvailableOfficeUsers(availableOfficeUsers)
 		}
