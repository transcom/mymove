--- conflicted
+++ resolved
@@ -124,11 +124,7 @@
 		SCCounselingAssignedUser:                       AssignedOfficeUser(move.SCCounselingAssignedUser),
 		SCCloseoutAssignedUser:                         AssignedOfficeUser(move.SCCloseoutAssignedUser),
 		TOOTaskOrderAssignedUser:                       AssignedOfficeUser(move.TOOTaskOrderAssignedUser),
-<<<<<<< HEAD
-		TIOAssignedUser:                                AssignedOfficeUser(move.TIOAssignedUser),
-=======
 		TIOPaymentRequestAssignedUser:                  AssignedOfficeUser(move.TIOPaymentRequestAssignedUser),
->>>>>>> 56f72db4
 		CounselingOfficeID:                             handlers.FmtUUIDPtr(move.CounselingOfficeID),
 		CounselingOffice:                               TransportationOffice(move.CounselingOffice),
 		TOODestinationAssignedUser:                     AssignedOfficeUser(move.TOODestinationAssignedUser),
@@ -3022,7 +3018,6 @@
 	return payload
 }
 
-<<<<<<< HEAD
 // VIntlLocation payload
 func VIntlLocation(vIntlLocation *models.VIntlLocation) *ghcmessages.VIntlLocation {
 	if vIntlLocation == nil {
@@ -3049,8 +3044,6 @@
 	return payload
 }
 
-=======
->>>>>>> 56f72db4
 func Port(mtoServiceItems models.MTOServiceItems, portType string) *ghcmessages.Port {
 	if mtoServiceItems == nil {
 		return nil
