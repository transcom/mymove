package payloads

import (
	"encoding/json"
	"errors"
	"math"
	"strings"
	"time"

	"github.com/go-openapi/strfmt"
	"github.com/go-openapi/swag"
	"github.com/gofrs/uuid"
	"go.uber.org/zap"

	"github.com/transcom/mymove/pkg/appcontext"
	"github.com/transcom/mymove/pkg/etag"
	"github.com/transcom/mymove/pkg/gen/ghcmessages"
	"github.com/transcom/mymove/pkg/handlers"
	"github.com/transcom/mymove/pkg/models"
	"github.com/transcom/mymove/pkg/models/roles"
	"github.com/transcom/mymove/pkg/services"
	mtoshipment "github.com/transcom/mymove/pkg/services/mto_shipment"
	"github.com/transcom/mymove/pkg/storage"
	"github.com/transcom/mymove/pkg/unit"
)

// Contractor payload
func Contractor(contractor *models.Contractor) *ghcmessages.Contractor {
	if contractor == nil {
		return nil
	}

	payload := &ghcmessages.Contractor{
		ID:             strfmt.UUID(contractor.ID.String()),
		ContractNumber: contractor.ContractNumber,
		Name:           contractor.Name,
		Type:           contractor.Type,
	}

	return payload
}

func OfficeUser(officeUser *models.OfficeUser) *ghcmessages.LockedOfficeUser {
	if officeUser != nil {
		payload := ghcmessages.LockedOfficeUser{
			FirstName:              officeUser.FirstName,
			LastName:               officeUser.LastName,
			TransportationOfficeID: *handlers.FmtUUID(officeUser.TransportationOfficeID),
			TransportationOffice:   TransportationOffice(&officeUser.TransportationOffice),
		}
		return &payload
	}
	return nil
}

func AssignedOfficeUser(officeUser *models.OfficeUser) *ghcmessages.AssignedOfficeUser {
	if officeUser != nil {
		payload := ghcmessages.AssignedOfficeUser{
			OfficeUserID: strfmt.UUID(officeUser.ID.String()),
			FirstName:    officeUser.FirstName,
			LastName:     officeUser.LastName,
		}
		return &payload
	}
	return nil
}

// Move payload
func Move(move *models.Move, storer storage.FileStorer) (*ghcmessages.Move, error) {
	if move == nil {
		return nil, nil
	}
	// Adds shipmentGBLOC to be used for TOO/TIO's origin GBLOC
	var gbloc ghcmessages.GBLOC
	if len(move.ShipmentGBLOC) > 0 && move.ShipmentGBLOC[0].GBLOC != nil {
		gbloc = ghcmessages.GBLOC(*move.ShipmentGBLOC[0].GBLOC)
	} else if move.Orders.OriginDutyLocationGBLOC != nil {
		gbloc = ghcmessages.GBLOC(*move.Orders.OriginDutyLocationGBLOC)
	}

	var additionalDocumentsPayload *ghcmessages.Document
	var err error
	if move.AdditionalDocuments != nil {
		additionalDocumentsPayload, err = PayloadForDocumentModel(storer, *move.AdditionalDocuments)
	}
	if err != nil {
		return nil, err
	}

	payload := &ghcmessages.Move{
		ID:                           strfmt.UUID(move.ID.String()),
		AvailableToPrimeAt:           handlers.FmtDateTimePtr(move.AvailableToPrimeAt),
		ApprovedAt:                   handlers.FmtDateTimePtr(move.ApprovedAt),
		ContractorID:                 handlers.FmtUUIDPtr(move.ContractorID),
		Contractor:                   Contractor(move.Contractor),
		Locator:                      move.Locator,
		OrdersID:                     strfmt.UUID(move.OrdersID.String()),
		Orders:                       Order(&move.Orders),
		ReferenceID:                  handlers.FmtStringPtr(move.ReferenceID),
		Status:                       ghcmessages.MoveStatus(move.Status),
		ExcessWeightQualifiedAt:      handlers.FmtDateTimePtr(move.ExcessWeightQualifiedAt),
		BillableWeightsReviewedAt:    handlers.FmtDateTimePtr(move.BillableWeightsReviewedAt),
		CreatedAt:                    strfmt.DateTime(move.CreatedAt),
		SubmittedAt:                  handlers.FmtDateTimePtr(move.SubmittedAt),
		ApprovalsRequestedAt:         handlers.FmtDateTimePtr(move.ApprovalsRequestedAt),
		UpdatedAt:                    strfmt.DateTime(move.UpdatedAt),
		ETag:                         etag.GenerateEtag(move.UpdatedAt),
		ServiceCounselingCompletedAt: handlers.FmtDateTimePtr(move.ServiceCounselingCompletedAt),
		ExcessWeightAcknowledgedAt:   handlers.FmtDateTimePtr(move.ExcessWeightAcknowledgedAt),
		TioRemarks:                   handlers.FmtStringPtr(move.TIORemarks),
		FinancialReviewFlag:          move.FinancialReviewFlag,
		FinancialReviewRemarks:       move.FinancialReviewRemarks,
		CloseoutOfficeID:             handlers.FmtUUIDPtr(move.CloseoutOfficeID),
		CloseoutOffice:               TransportationOffice(move.CloseoutOffice),
		ShipmentGBLOC:                gbloc,
		LockedByOfficeUserID:         handlers.FmtUUIDPtr(move.LockedByOfficeUserID),
		LockedByOfficeUser:           OfficeUser(move.LockedByOfficeUser),
		LockExpiresAt:                handlers.FmtDateTimePtr(move.LockExpiresAt),
		AdditionalDocuments:          additionalDocumentsPayload,
		SCAssignedUser:               AssignedOfficeUser(move.SCAssignedUser),
		TOOAssignedUser:              AssignedOfficeUser(move.TOOAssignedUser),
		TIOAssignedUser:              AssignedOfficeUser(move.TIOAssignedUser),
	}

	return payload, nil
}

// ListMove payload
func ListMove(move *models.Move) *ghcmessages.ListPrimeMove {
	if move == nil {
		return nil
	}
	payload := &ghcmessages.ListPrimeMove{
		ID:                 strfmt.UUID(move.ID.String()),
		MoveCode:           move.Locator,
		CreatedAt:          strfmt.DateTime(move.CreatedAt),
		AvailableToPrimeAt: handlers.FmtDateTimePtr(move.AvailableToPrimeAt),
		ApprovedAt:         handlers.FmtDateTimePtr(move.ApprovedAt),
		OrderID:            strfmt.UUID(move.OrdersID.String()),
		ReferenceID:        *move.ReferenceID,
		UpdatedAt:          strfmt.DateTime(move.UpdatedAt),
		ETag:               etag.GenerateEtag(move.UpdatedAt),
		OrderType:          string(move.Orders.OrdersType),
	}

	if move.PPMType != nil {
		payload.PpmType = *move.PPMType
	}

	return payload
}

// ListMoves payload
func ListMoves(moves *models.Moves) []*ghcmessages.ListPrimeMove {
	listMoves := make(ghcmessages.ListPrimeMoves, len(*moves))

	for i, move := range *moves {
		// Create a local copy of the loop variable
		moveCopy := move
		listMoves[i] = ListMove(&moveCopy)
	}
	return listMoves
}

// CustomerSupportRemark payload
func CustomerSupportRemark(customerSupportRemark *models.CustomerSupportRemark) *ghcmessages.CustomerSupportRemark {
	if customerSupportRemark == nil {
		return nil
	}
	id := strfmt.UUID(customerSupportRemark.ID.String())
	moveID := strfmt.UUID(customerSupportRemark.MoveID.String())
	officeUserID := strfmt.UUID(customerSupportRemark.OfficeUserID.String())

	payload := &ghcmessages.CustomerSupportRemark{
		Content:             &customerSupportRemark.Content,
		ID:                  &id,
		CreatedAt:           strfmt.DateTime(customerSupportRemark.CreatedAt),
		UpdatedAt:           strfmt.DateTime(customerSupportRemark.UpdatedAt),
		MoveID:              &moveID,
		OfficeUserEmail:     customerSupportRemark.OfficeUser.Email,
		OfficeUserFirstName: customerSupportRemark.OfficeUser.FirstName,
		OfficeUserID:        &officeUserID,
		OfficeUserLastName:  customerSupportRemark.OfficeUser.LastName,
	}
	return payload
}

// CustomerSupportRemarks payload
func CustomerSupportRemarks(customerSupportRemarks models.CustomerSupportRemarks) ghcmessages.CustomerSupportRemarks {
	payload := make(ghcmessages.CustomerSupportRemarks, len(customerSupportRemarks))
	for i, v := range customerSupportRemarks {
		customerSupportRemark := v
		payload[i] = CustomerSupportRemark(&customerSupportRemark)
	}
	return payload
}

// EvaluationReportList payload
func EvaluationReportList(evaluationReports models.EvaluationReports) ghcmessages.EvaluationReportList {
	payload := make(ghcmessages.EvaluationReportList, len(evaluationReports))
	for i, v := range evaluationReports {
		evaluationReport := v
		payload[i] = EvaluationReport(&evaluationReport)
	}
	return payload
}

func ReportViolations(reportViolations models.ReportViolations) ghcmessages.ReportViolations {
	payload := make(ghcmessages.ReportViolations, len(reportViolations))
	for i, v := range reportViolations {
		reportViolation := v
		payload[i] = ReportViolation(&reportViolation)
	}
	return payload
}

func GsrAppeals(gsrAppeals models.GsrAppeals) ghcmessages.GSRAppeals {
	payload := make(ghcmessages.GSRAppeals, len(gsrAppeals))
	for i, v := range gsrAppeals {
		gsrAppeal := v
		payload[i] = GsrAppeal(&gsrAppeal)
	}
	return payload
}

func EvaluationReportOfficeUser(officeUser models.OfficeUser) ghcmessages.EvaluationReportOfficeUser {
	payload := ghcmessages.EvaluationReportOfficeUser{
		Email:     officeUser.Email,
		FirstName: officeUser.FirstName,
		ID:        strfmt.UUID(officeUser.ID.String()),
		LastName:  officeUser.LastName,
		Phone:     officeUser.Telephone,
	}
	return payload
}

// EvaluationReport payload
func EvaluationReport(evaluationReport *models.EvaluationReport) *ghcmessages.EvaluationReport {
	if evaluationReport == nil {
		return nil
	}
	id := *handlers.FmtUUID(evaluationReport.ID)
	moveID := *handlers.FmtUUID(evaluationReport.MoveID)
	shipmentID := handlers.FmtUUIDPtr(evaluationReport.ShipmentID)

	var inspectionType *ghcmessages.EvaluationReportInspectionType
	if evaluationReport.InspectionType != nil {
		tempInspectionType := ghcmessages.EvaluationReportInspectionType(*evaluationReport.InspectionType)
		inspectionType = &tempInspectionType
	}
	var location *ghcmessages.EvaluationReportLocation
	if evaluationReport.Location != nil {
		tempLocation := ghcmessages.EvaluationReportLocation(*evaluationReport.Location)
		location = &tempLocation
	}
	reportType := ghcmessages.EvaluationReportType(evaluationReport.Type)

	evaluationReportOfficeUserPayload := EvaluationReportOfficeUser(evaluationReport.OfficeUser)

	var timeDepart *string
	if evaluationReport.TimeDepart != nil {
		td := evaluationReport.TimeDepart.Format(timeHHMMFormat)
		timeDepart = &td
	}

	var evalStart *string
	if evaluationReport.EvalStart != nil {
		es := evaluationReport.EvalStart.Format(timeHHMMFormat)
		evalStart = &es
	}

	var evalEnd *string
	if evaluationReport.EvalEnd != nil {
		ee := evaluationReport.EvalEnd.Format(timeHHMMFormat)
		evalEnd = &ee
	}

	payload := &ghcmessages.EvaluationReport{
		CreatedAt:                          strfmt.DateTime(evaluationReport.CreatedAt),
		ID:                                 id,
		InspectionDate:                     handlers.FmtDatePtr(evaluationReport.InspectionDate),
		InspectionType:                     inspectionType,
		Location:                           location,
		LocationDescription:                evaluationReport.LocationDescription,
		MoveID:                             moveID,
		ObservedShipmentPhysicalPickupDate: handlers.FmtDatePtr(evaluationReport.ObservedShipmentPhysicalPickupDate),
		ObservedShipmentDeliveryDate:       handlers.FmtDatePtr(evaluationReport.ObservedShipmentDeliveryDate),
		Remarks:                            evaluationReport.Remarks,
		ShipmentID:                         shipmentID,
		SubmittedAt:                        handlers.FmtDateTimePtr(evaluationReport.SubmittedAt),
		TimeDepart:                         timeDepart,
		EvalStart:                          evalStart,
		EvalEnd:                            evalEnd,
		Type:                               reportType,
		ViolationsObserved:                 evaluationReport.ViolationsObserved,
		MoveReferenceID:                    evaluationReport.Move.ReferenceID,
		OfficeUser:                         &evaluationReportOfficeUserPayload,
		SeriousIncident:                    evaluationReport.SeriousIncident,
		SeriousIncidentDesc:                evaluationReport.SeriousIncidentDesc,
		ObservedClaimsResponseDate:         handlers.FmtDatePtr(evaluationReport.ObservedClaimsResponseDate),
		ObservedPickupDate:                 handlers.FmtDatePtr(evaluationReport.ObservedPickupDate),
		ObservedPickupSpreadStartDate:      handlers.FmtDatePtr(evaluationReport.ObservedPickupSpreadStartDate),
		ObservedPickupSpreadEndDate:        handlers.FmtDatePtr(evaluationReport.ObservedPickupSpreadEndDate),
		ObservedDeliveryDate:               handlers.FmtDatePtr(evaluationReport.ObservedDeliveryDate),
		ETag:                               etag.GenerateEtag(evaluationReport.UpdatedAt),
		UpdatedAt:                          strfmt.DateTime(evaluationReport.UpdatedAt),
		ReportViolations:                   ReportViolations(evaluationReport.ReportViolations),
		GsrAppeals:                         GsrAppeals(evaluationReport.GsrAppeals),
	}
	return payload
}

// PWSViolationItem payload
func PWSViolationItem(violation *models.PWSViolation) *ghcmessages.PWSViolation {
	if violation == nil {
		return nil
	}

	payload := &ghcmessages.PWSViolation{
		ID:                   strfmt.UUID(violation.ID.String()),
		DisplayOrder:         int64(violation.DisplayOrder),
		ParagraphNumber:      violation.ParagraphNumber,
		Title:                violation.Title,
		Category:             string(violation.Category),
		SubCategory:          violation.SubCategory,
		RequirementSummary:   violation.RequirementSummary,
		RequirementStatement: violation.RequirementStatement,
		IsKpi:                violation.IsKpi,
		AdditionalDataElem:   violation.AdditionalDataElem,
	}

	return payload
}

// PWSViolations payload
func PWSViolations(violations models.PWSViolations) ghcmessages.PWSViolations {
	payload := make(ghcmessages.PWSViolations, len(violations))

	for i, v := range violations {
		violation := v
		payload[i] = PWSViolationItem(&violation)
	}
	return payload
}

func ReportViolation(reportViolation *models.ReportViolation) *ghcmessages.ReportViolation {
	if reportViolation == nil {
		return nil
	}
	id := *handlers.FmtUUID(reportViolation.ID)
	violationID := *handlers.FmtUUID(reportViolation.ViolationID)
	reportID := *handlers.FmtUUID(reportViolation.ReportID)

	payload := &ghcmessages.ReportViolation{
		ID:          id,
		ViolationID: violationID,
		ReportID:    reportID,
		Violation:   PWSViolationItem(&reportViolation.Violation),
		GsrAppeals:  GsrAppeals(reportViolation.GsrAppeals),
	}
	return payload
}

func GsrAppeal(gsrAppeal *models.GsrAppeal) *ghcmessages.GSRAppeal {
	if gsrAppeal == nil {
		return nil
	}
	id := *handlers.FmtUUID(gsrAppeal.ID)
	reportID := *handlers.FmtUUID(gsrAppeal.EvaluationReportID)
	officeUserID := *handlers.FmtUUID(gsrAppeal.OfficeUserID)
	officeUser := EvaluationReportOfficeUser(*gsrAppeal.OfficeUser)
	isSeriousIncident := false
	if gsrAppeal.IsSeriousIncidentAppeal != nil {
		isSeriousIncident = *gsrAppeal.IsSeriousIncidentAppeal
	}

	payload := &ghcmessages.GSRAppeal{
		ID:                id,
		ReportID:          reportID,
		OfficeUserID:      officeUserID,
		OfficeUser:        &officeUser,
		IsSeriousIncident: isSeriousIncident,
		AppealStatus:      ghcmessages.GSRAppealStatusType(gsrAppeal.AppealStatus),
		Remarks:           gsrAppeal.Remarks,
		CreatedAt:         strfmt.DateTime(gsrAppeal.CreatedAt),
	}

	if gsrAppeal.ReportViolationID != nil {
		payload.ViolationID = *handlers.FmtUUID(*gsrAppeal.ReportViolationID)
	}
	return payload
}

// TransportationOffice payload
func TransportationOffice(office *models.TransportationOffice) *ghcmessages.TransportationOffice {
	if office == nil || office.ID == uuid.Nil {
		return nil
	}

	phoneLines := []string{}
	for _, phoneLine := range office.PhoneLines {
		if phoneLine.Type == "voice" {
			phoneLines = append(phoneLines, phoneLine.Number)
		}
	}

	payload := &ghcmessages.TransportationOffice{
		ID:         handlers.FmtUUID(office.ID),
		CreatedAt:  handlers.FmtDateTime(office.CreatedAt),
		UpdatedAt:  handlers.FmtDateTime(office.UpdatedAt),
		Name:       models.StringPointer(office.Name),
		Gbloc:      office.Gbloc,
		Address:    Address(&office.Address),
		PhoneLines: phoneLines,
	}
	return payload
}

func TransportationOffices(transportationOffices models.TransportationOffices) ghcmessages.TransportationOffices {
	payload := make(ghcmessages.TransportationOffices, len(transportationOffices))

	for i, to := range transportationOffices {
		transportationOffice := to
		payload[i] = TransportationOffice(&transportationOffice)
	}
	return payload
}

func GBLOCs(gblocs []string) ghcmessages.GBLOCs {
	payload := make(ghcmessages.GBLOCs, len(gblocs))

	for i, gbloc := range gblocs {
		payload[i] = string(gbloc)
	}
	return payload
}

// MoveHistory payload
func MoveHistory(logger *zap.Logger, moveHistory *models.MoveHistory) *ghcmessages.MoveHistory {
	payload := &ghcmessages.MoveHistory{
		HistoryRecords: moveHistoryRecords(logger, moveHistory.AuditHistories),
		ID:             strfmt.UUID(moveHistory.ID.String()),
		Locator:        moveHistory.Locator,
		ReferenceID:    moveHistory.ReferenceID,
	}

	return payload
}

// MoveAuditHistory payload
func MoveAuditHistory(logger *zap.Logger, auditHistory models.AuditHistory) *ghcmessages.MoveAuditHistory {

	payload := &ghcmessages.MoveAuditHistory{
		Action:               auditHistory.Action,
		ActionTstampClk:      strfmt.DateTime(auditHistory.ActionTstampClk),
		ActionTstampStm:      strfmt.DateTime(auditHistory.ActionTstampStm),
		ActionTstampTx:       strfmt.DateTime(auditHistory.ActionTstampTx),
		ChangedValues:        removeEscapeJSONtoObject(logger, auditHistory.ChangedData),
		OldValues:            removeEscapeJSONtoObject(logger, auditHistory.OldData),
		EventName:            auditHistory.EventName,
		ID:                   strfmt.UUID(auditHistory.ID.String()),
		ObjectID:             handlers.FmtUUIDPtr(auditHistory.ObjectID),
		RelID:                auditHistory.RelID,
		SessionUserID:        handlers.FmtUUIDPtr(auditHistory.SessionUserID),
		SessionUserFirstName: auditHistory.SessionUserFirstName,
		SessionUserLastName:  auditHistory.SessionUserLastName,
		SessionUserEmail:     auditHistory.SessionUserEmail,
		SessionUserTelephone: auditHistory.SessionUserTelephone,
		Context:              removeEscapeJSONtoArray(logger, auditHistory.Context),
		ContextID:            auditHistory.ContextID,
		StatementOnly:        auditHistory.StatementOnly,
		TableName:            auditHistory.AuditedTable,
		SchemaName:           auditHistory.SchemaName,
		TransactionID:        auditHistory.TransactionID,
	}

	return payload
}

func removeEscapeJSONtoObject(logger *zap.Logger, data *string) map[string]interface{} {
	var result map[string]interface{}
	if data == nil || *data == "" {
		return result
	}
	var byteData = []byte(*data)

	err := json.Unmarshal(byteData, &result)

	if err != nil {
		logger.Error("error unmarshalling the escaped json to object", zap.Error(err))
	}

	return result

}

func removeEscapeJSONtoArray(logger *zap.Logger, data *string) []map[string]string {
	var result []map[string]string
	if data == nil || *data == "" {
		return result
	}
	var byteData = []byte(*data)

	err := json.Unmarshal(byteData, &result)

	if err != nil {
		logger.Error("error unmarshalling the escaped json to array", zap.Error(err))
	}

	return result
}

func moveHistoryRecords(logger *zap.Logger, auditHistories models.AuditHistories) ghcmessages.MoveAuditHistories {
	payload := make(ghcmessages.MoveAuditHistories, len(auditHistories))

	for i, a := range auditHistories {
		payload[i] = MoveAuditHistory(logger, a)
	}
	return payload
}

// MoveTaskOrder payload
func MoveTaskOrder(moveTaskOrder *models.Move) *ghcmessages.MoveTaskOrder {
	if moveTaskOrder == nil {
		return nil
	}

	payload := &ghcmessages.MoveTaskOrder{
		ID:                 strfmt.UUID(moveTaskOrder.ID.String()),
		CreatedAt:          strfmt.DateTime(moveTaskOrder.CreatedAt),
		AvailableToPrimeAt: handlers.FmtDateTimePtr(moveTaskOrder.AvailableToPrimeAt),
		ApprovedAt:         handlers.FmtDateTimePtr(moveTaskOrder.ApprovedAt),
		OrderID:            strfmt.UUID(moveTaskOrder.OrdersID.String()),
		ReferenceID:        *moveTaskOrder.ReferenceID,
		UpdatedAt:          strfmt.DateTime(moveTaskOrder.UpdatedAt),
		ETag:               etag.GenerateEtag(moveTaskOrder.UpdatedAt),
		Locator:            moveTaskOrder.Locator,
	}
	return payload
}

// Customer payload
func Customer(customer *models.ServiceMember) *ghcmessages.Customer {
	if customer == nil {
		return nil
	}

	payload := ghcmessages.Customer{
		Agency:             swag.StringValue((*string)(customer.Affiliation)),
		CurrentAddress:     Address(customer.ResidentialAddress),
		Edipi:              swag.StringValue(customer.Edipi),
		Email:              customer.PersonalEmail,
		FirstName:          swag.StringValue(customer.FirstName),
		ID:                 strfmt.UUID(customer.ID.String()),
		LastName:           swag.StringValue(customer.LastName),
		Phone:              customer.Telephone,
		Suffix:             customer.Suffix,
		MiddleName:         customer.MiddleName,
		UserID:             strfmt.UUID(customer.UserID.String()),
		ETag:               etag.GenerateEtag(customer.UpdatedAt),
		BackupContact:      BackupContact(customer.BackupContacts),
		BackupAddress:      Address(customer.BackupMailingAddress),
		SecondaryTelephone: customer.SecondaryTelephone,
		PhoneIsPreferred:   swag.BoolValue(customer.PhoneIsPreferred),
		EmailIsPreferred:   swag.BoolValue(customer.EmailIsPreferred),
		CacValidated:       &customer.CacValidated,
		Emplid:             customer.Emplid,
	}
	return &payload
}

func CreatedCustomer(sm *models.ServiceMember, oktaUser *models.CreatedOktaUser, backupContact *models.BackupContact) *ghcmessages.CreatedCustomer {
	if sm == nil || oktaUser == nil || backupContact == nil {
		return nil
	}

	bc := &ghcmessages.BackupContact{
		Name:  &backupContact.Name,
		Email: &backupContact.Email,
		Phone: backupContact.Phone,
	}

	payload := ghcmessages.CreatedCustomer{
		ID:                 strfmt.UUID(sm.ID.String()),
		UserID:             strfmt.UUID(sm.UserID.String()),
		OktaID:             oktaUser.ID,
		OktaEmail:          oktaUser.Profile.Email,
		Affiliation:        swag.StringValue((*string)(sm.Affiliation)),
		Edipi:              sm.Edipi,
		FirstName:          swag.StringValue(sm.FirstName),
		MiddleName:         sm.MiddleName,
		LastName:           swag.StringValue(sm.LastName),
		Suffix:             sm.Suffix,
		ResidentialAddress: Address(sm.ResidentialAddress),
		BackupAddress:      Address(sm.BackupMailingAddress),
		PersonalEmail:      *sm.PersonalEmail,
		Telephone:          sm.Telephone,
		SecondaryTelephone: sm.SecondaryTelephone,
		PhoneIsPreferred:   swag.BoolValue(sm.PhoneIsPreferred),
		EmailIsPreferred:   swag.BoolValue(sm.EmailIsPreferred),
		BackupContact:      bc,
		CacValidated:       swag.BoolValue(&sm.CacValidated),
	}
	return &payload
}

// Order payload
func Order(order *models.Order) *ghcmessages.Order {
	if order == nil {
		return nil
	}
	if order.ID == uuid.Nil {
		return nil
	}

	destinationDutyLocation := DutyLocation(&order.NewDutyLocation)
	originDutyLocation := DutyLocation(order.OriginDutyLocation)
	if order.Grade != nil && order.Entitlement != nil {
		order.Entitlement.SetWeightAllotment(string(*order.Grade))
	}
	entitlements := Entitlement(order.Entitlement)

	var deptIndicator ghcmessages.DeptIndicator
	if order.DepartmentIndicator != nil {
		deptIndicator = ghcmessages.DeptIndicator(*order.DepartmentIndicator)
	}

	var ordersTypeDetail ghcmessages.OrdersTypeDetail
	if order.OrdersTypeDetail != nil {
		ordersTypeDetail = ghcmessages.OrdersTypeDetail(*order.OrdersTypeDetail)
	}

	var grade ghcmessages.Grade
	if order.Grade != nil {
		grade = ghcmessages.Grade(*order.Grade)
	}
	//
	var affiliation ghcmessages.Affiliation
	if order.ServiceMember.Affiliation != nil {
		affiliation = ghcmessages.Affiliation(*order.ServiceMember.Affiliation)
	}

	var moveCode string
	var moveTaskOrderID strfmt.UUID
	if len(order.Moves) > 0 {
		moveCode = order.Moves[0].Locator
		moveTaskOrderID = strfmt.UUID(order.Moves[0].ID.String())
	}

	payload := ghcmessages.Order{
		DestinationDutyLocation:        destinationDutyLocation,
		DestinationDutyLocationGBLOC:   ghcmessages.GBLOC(swag.StringValue(order.DestinationGBLOC)),
		Entitlement:                    entitlements,
		Grade:                          &grade,
		OrderNumber:                    order.OrdersNumber,
		OrderTypeDetail:                &ordersTypeDetail,
		ID:                             strfmt.UUID(order.ID.String()),
		OriginDutyLocation:             originDutyLocation,
		ETag:                           etag.GenerateEtag(order.UpdatedAt),
		Agency:                         &affiliation,
		CustomerID:                     strfmt.UUID(order.ServiceMemberID.String()),
		Customer:                       Customer(&order.ServiceMember),
		FirstName:                      swag.StringValue(order.ServiceMember.FirstName),
		LastName:                       swag.StringValue(order.ServiceMember.LastName),
		ReportByDate:                   strfmt.Date(order.ReportByDate),
		DateIssued:                     strfmt.Date(order.IssueDate),
		OrderType:                      ghcmessages.OrdersType(order.OrdersType),
		DepartmentIndicator:            &deptIndicator,
		Tac:                            handlers.FmtStringPtr(order.TAC),
		Sac:                            handlers.FmtStringPtr(order.SAC),
		NtsTac:                         handlers.FmtStringPtr(order.NtsTAC),
		NtsSac:                         handlers.FmtStringPtr(order.NtsSAC),
		SupplyAndServicesCostEstimate:  order.SupplyAndServicesCostEstimate,
		PackingAndShippingInstructions: order.PackingAndShippingInstructions,
		MethodOfPayment:                order.MethodOfPayment,
		Naics:                          order.NAICS,
		UploadedOrderID:                strfmt.UUID(order.UploadedOrdersID.String()),
		UploadedAmendedOrderID:         handlers.FmtUUIDPtr(order.UploadedAmendedOrdersID),
		AmendedOrdersAcknowledgedAt:    handlers.FmtDateTimePtr(order.AmendedOrdersAcknowledgedAt),
		MoveCode:                       moveCode,
		MoveTaskOrderID:                moveTaskOrderID,
		OriginDutyLocationGBLOC:        ghcmessages.GBLOC(swag.StringValue(order.OriginDutyLocationGBLOC)),
	}

	return &payload
}

// Entitlement payload
func Entitlement(entitlement *models.Entitlement) *ghcmessages.Entitlements {
	if entitlement == nil {
		return nil
	}
	var proGearWeight, proGearWeightSpouse, totalWeight int64
	proGearWeight = int64(entitlement.ProGearWeight)
	proGearWeightSpouse = int64(entitlement.ProGearWeightSpouse)

	if weightAllotment := entitlement.WeightAllotment(); weightAllotment != nil {
		if *entitlement.DependentsAuthorized {
			totalWeight = int64(weightAllotment.TotalWeightSelfPlusDependents)
		} else {
			totalWeight = int64(weightAllotment.TotalWeightSelf)
		}
	}
	var authorizedWeight *int64
	if entitlement.AuthorizedWeight() != nil {
		aw := int64(*entitlement.AuthorizedWeight())
		authorizedWeight = &aw
	}
	var sit *int64
	if entitlement.StorageInTransit != nil {
		sitValue := int64(*entitlement.StorageInTransit)
		sit = &sitValue
	}
	var totalDependents int64
	if entitlement.TotalDependents != nil {
		totalDependents = int64(*entitlement.TotalDependents)
	}
	requiredMedicalEquipmentWeight := int64(entitlement.RequiredMedicalEquipmentWeight)
	gunSafe := entitlement.GunSafe
	return &ghcmessages.Entitlements{
		ID:                             strfmt.UUID(entitlement.ID.String()),
		AuthorizedWeight:               authorizedWeight,
		DependentsAuthorized:           entitlement.DependentsAuthorized,
		NonTemporaryStorage:            entitlement.NonTemporaryStorage,
		PrivatelyOwnedVehicle:          entitlement.PrivatelyOwnedVehicle,
		ProGearWeight:                  proGearWeight,
		ProGearWeightSpouse:            proGearWeightSpouse,
		StorageInTransit:               sit,
		TotalDependents:                totalDependents,
		TotalWeight:                    totalWeight,
		RequiredMedicalEquipmentWeight: requiredMedicalEquipmentWeight,
		OrganizationalClothingAndIndividualEquipment: entitlement.OrganizationalClothingAndIndividualEquipment,
		GunSafe: gunSafe,
		ETag:    etag.GenerateEtag(entitlement.UpdatedAt),
	}
}

// DutyLocation payload
func DutyLocation(dutyLocation *models.DutyLocation) *ghcmessages.DutyLocation {
	if dutyLocation == nil {
		return nil
	}
	address := Address(&dutyLocation.Address)
	payload := ghcmessages.DutyLocation{
		Address:   address,
		AddressID: address.ID,
		ID:        strfmt.UUID(dutyLocation.ID.String()),
		Name:      dutyLocation.Name,
		ETag:      etag.GenerateEtag(dutyLocation.UpdatedAt),
	}
	return &payload
}

// Country payload
func Country(country *models.Country) *string {
	if country == nil {
		return nil
	}
	return &country.Country
}

// Address payload
func Address(address *models.Address) *ghcmessages.Address {
	if address == nil {
		return nil
	}
	return &ghcmessages.Address{
		ID:             strfmt.UUID(address.ID.String()),
		StreetAddress1: &address.StreetAddress1,
		StreetAddress2: address.StreetAddress2,
		StreetAddress3: address.StreetAddress3,
		City:           &address.City,
		State:          &address.State,
		PostalCode:     &address.PostalCode,
		Country:        Country(address.Country),
		County:         &address.County,
		ETag:           etag.GenerateEtag(address.UpdatedAt),
		IsOconus:       address.IsOconus,
	}
}

// PPM destination Address payload
func PPMDestinationAddress(address *models.Address) *ghcmessages.Address {
	payload := Address(address)

	if payload == nil {
		return nil
	}

	// Street address 1 is optional per business rule but not nullable on the database level.
	// Check if streetAddress 1 is using place holder value to represent 'NULL'.
	// If so return empty string.
	if strings.EqualFold(*payload.StreetAddress1, models.STREET_ADDRESS_1_NOT_PROVIDED) {
		payload.StreetAddress1 = models.StringPointer("")
	}
	return payload
}

// StorageFacility payload
func StorageFacility(storageFacility *models.StorageFacility) *ghcmessages.StorageFacility {
	if storageFacility == nil {
		return nil
	}

	payload := ghcmessages.StorageFacility{
		ID:           strfmt.UUID(storageFacility.ID.String()),
		FacilityName: storageFacility.FacilityName,
		Address:      Address(&storageFacility.Address),
		LotNumber:    storageFacility.LotNumber,
		Phone:        storageFacility.Phone,
		Email:        storageFacility.Email,
		ETag:         etag.GenerateEtag(storageFacility.UpdatedAt),
	}

	return &payload
}

// BackupContact payload
func BackupContact(contacts models.BackupContacts) *ghcmessages.BackupContact {
	if len(contacts) == 0 {
		return nil
	}
	var name, email, phone string

	if len(contacts) != 0 {
		contact := contacts[0]
		name = contact.Name
		email = contact.Email
		phone = ""
		contactPhone := contact.Phone
		if contactPhone != nil {
			phone = *contactPhone
		}
	}

	return &ghcmessages.BackupContact{
		Name:  &name,
		Email: &email,
		Phone: &phone,
	}
}

// SITDurationUpdate payload
func SITDurationUpdate(sitDurationUpdate *models.SITDurationUpdate) *ghcmessages.SITExtension {
	if sitDurationUpdate == nil {
		return nil
	}
	payload := &ghcmessages.SITExtension{
		ID:                strfmt.UUID(sitDurationUpdate.ID.String()),
		ETag:              etag.GenerateEtag(sitDurationUpdate.UpdatedAt),
		MtoShipmentID:     strfmt.UUID(sitDurationUpdate.MTOShipmentID.String()),
		RequestReason:     string(sitDurationUpdate.RequestReason),
		RequestedDays:     int64(sitDurationUpdate.RequestedDays),
		Status:            string(sitDurationUpdate.Status),
		CreatedAt:         strfmt.DateTime(sitDurationUpdate.CreatedAt),
		UpdatedAt:         strfmt.DateTime(sitDurationUpdate.UpdatedAt),
		ApprovedDays:      handlers.FmtIntPtrToInt64(sitDurationUpdate.ApprovedDays),
		ContractorRemarks: handlers.FmtStringPtr(sitDurationUpdate.ContractorRemarks),
		DecisionDate:      handlers.FmtDateTimePtr(sitDurationUpdate.DecisionDate),
		OfficeRemarks:     handlers.FmtStringPtr(sitDurationUpdate.OfficeRemarks),
	}

	return payload
}

// SITDurationUpdates payload
func SITDurationUpdates(sitDurationUpdates *models.SITDurationUpdates) *ghcmessages.SITExtensions {
	payload := make(ghcmessages.SITExtensions, len(*sitDurationUpdates))

	if len(*sitDurationUpdates) > 0 {
		for i, m := range *sitDurationUpdates {
			copyOfSITDurationUpdate := m // Make copy to avoid implicit memory aliasing of items from a range statement.
			payload[i] = SITDurationUpdate(&copyOfSITDurationUpdate)
		}
		// Reversing the SIT duration updates as they are saved in the order
		// they are created and we want to always display them in the reverse
		// order.
		for i, j := 0, len(payload)-1; i < j; i, j = i+1, j-1 {
			payload[i], payload[j] = payload[j], payload[i]
		}
	}
	return &payload
}

func currentSIT(currentSIT *services.CurrentSIT) *ghcmessages.SITStatusCurrentSIT {
	if currentSIT == nil {
		return nil
	}
	return &ghcmessages.SITStatusCurrentSIT{
		ServiceItemID:        *handlers.FmtUUID(currentSIT.ServiceItemID), // TODO: Refactor out service item ID dependence in GHC API. This should be based on SIT groupings / summaries
		Location:             currentSIT.Location,
		DaysInSIT:            handlers.FmtIntPtrToInt64(&currentSIT.DaysInSIT),
		SitEntryDate:         handlers.FmtDate(currentSIT.SITEntryDate),
		SitDepartureDate:     handlers.FmtDatePtr(currentSIT.SITDepartureDate),
		SitAuthorizedEndDate: handlers.FmtDate(currentSIT.SITAuthorizedEndDate),
		SitCustomerContacted: handlers.FmtDatePtr(currentSIT.SITCustomerContacted),
		SitRequestedDelivery: handlers.FmtDatePtr(currentSIT.SITRequestedDelivery),
	}
}

// SITStatus payload
func SITStatus(shipmentSITStatuses *services.SITStatus, storer storage.FileStorer) *ghcmessages.SITStatus {
	if shipmentSITStatuses == nil {
		return nil
	}

	payload := &ghcmessages.SITStatus{
		PastSITServiceItemGroupings: SITServiceItemGroupings(shipmentSITStatuses.PastSITs, storer),
		TotalSITDaysUsed:            handlers.FmtIntPtrToInt64(&shipmentSITStatuses.TotalSITDaysUsed),
		TotalDaysRemaining:          handlers.FmtIntPtrToInt64(&shipmentSITStatuses.TotalDaysRemaining),
		CalculatedTotalDaysInSIT:    handlers.FmtIntPtrToInt64(&shipmentSITStatuses.CalculatedTotalDaysInSIT),
		CurrentSIT:                  currentSIT(shipmentSITStatuses.CurrentSIT),
	}

	return payload
}

// SITStatuses payload
func SITStatuses(shipmentSITStatuses map[string]services.SITStatus, storer storage.FileStorer) map[string]*ghcmessages.SITStatus {
	sitStatuses := map[string]*ghcmessages.SITStatus{}
	if len(shipmentSITStatuses) == 0 {
		return sitStatuses
	}

	for _, sitStatus := range shipmentSITStatuses {
		copyOfSITStatus := sitStatus
		sitStatuses[sitStatus.ShipmentID.String()] = SITStatus(&copyOfSITStatus, storer)
	}

	return sitStatuses
}

// PPMShipment payload
func PPMShipment(_ storage.FileStorer, ppmShipment *models.PPMShipment) *ghcmessages.PPMShipment {
	if ppmShipment == nil || ppmShipment.ID.IsNil() {
		return nil
	}

	payloadPPMShipment := &ghcmessages.PPMShipment{
		ID:                             *handlers.FmtUUID(ppmShipment.ID),
		ShipmentID:                     *handlers.FmtUUID(ppmShipment.ShipmentID),
		CreatedAt:                      strfmt.DateTime(ppmShipment.CreatedAt),
		UpdatedAt:                      strfmt.DateTime(ppmShipment.UpdatedAt),
		Status:                         ghcmessages.PPMShipmentStatus(ppmShipment.Status),
		ExpectedDepartureDate:          handlers.FmtDate(ppmShipment.ExpectedDepartureDate),
		ActualMoveDate:                 handlers.FmtDatePtr(ppmShipment.ActualMoveDate),
		SubmittedAt:                    handlers.FmtDateTimePtr(ppmShipment.SubmittedAt),
		ReviewedAt:                     handlers.FmtDateTimePtr(ppmShipment.ReviewedAt),
		ApprovedAt:                     handlers.FmtDateTimePtr(ppmShipment.ApprovedAt),
		PickupAddress:                  Address(ppmShipment.PickupAddress),
		DestinationAddress:             PPMDestinationAddress(ppmShipment.DestinationAddress),
		ActualPickupPostalCode:         ppmShipment.ActualPickupPostalCode,
		ActualDestinationPostalCode:    ppmShipment.ActualDestinationPostalCode,
		SitExpected:                    ppmShipment.SITExpected,
		HasSecondaryPickupAddress:      ppmShipment.HasSecondaryPickupAddress,
		HasSecondaryDestinationAddress: ppmShipment.HasSecondaryDestinationAddress,
		HasTertiaryPickupAddress:       ppmShipment.HasTertiaryPickupAddress,
		HasTertiaryDestinationAddress:  ppmShipment.HasTertiaryDestinationAddress,
		EstimatedWeight:                handlers.FmtPoundPtr(ppmShipment.EstimatedWeight),
		HasProGear:                     ppmShipment.HasProGear,
		ProGearWeight:                  handlers.FmtPoundPtr(ppmShipment.ProGearWeight),
		SpouseProGearWeight:            handlers.FmtPoundPtr(ppmShipment.SpouseProGearWeight),
		EstimatedIncentive:             handlers.FmtCost(ppmShipment.EstimatedIncentive),
		HasRequestedAdvance:            ppmShipment.HasRequestedAdvance,
		AdvanceAmountRequested:         handlers.FmtCost(ppmShipment.AdvanceAmountRequested),
		HasReceivedAdvance:             ppmShipment.HasReceivedAdvance,
		AdvanceAmountReceived:          handlers.FmtCost(ppmShipment.AdvanceAmountReceived),
		SitEstimatedWeight:             handlers.FmtPoundPtr(ppmShipment.SITEstimatedWeight),
		SitEstimatedEntryDate:          handlers.FmtDatePtr(ppmShipment.SITEstimatedEntryDate),
		SitEstimatedDepartureDate:      handlers.FmtDatePtr(ppmShipment.SITEstimatedDepartureDate),
		SitEstimatedCost:               handlers.FmtCost(ppmShipment.SITEstimatedCost),
		IsActualExpenseReimbursement:   ppmShipment.IsActualExpenseReimbursement,
		ETag:                           etag.GenerateEtag(ppmShipment.UpdatedAt),
	}

	if ppmShipment.SITLocation != nil {
		sitLocation := ghcmessages.SITLocationType(*ppmShipment.SITLocation)
		payloadPPMShipment.SitLocation = &sitLocation
	}

	if ppmShipment.AdvanceStatus != nil {
		advanceStatus := ghcmessages.PPMAdvanceStatus(*ppmShipment.AdvanceStatus)
		payloadPPMShipment.AdvanceStatus = &advanceStatus
	}

	if ppmShipment.W2Address != nil {
		payloadPPMShipment.W2Address = Address(ppmShipment.W2Address)
	}

	if ppmShipment.SecondaryPickupAddress != nil {
		payloadPPMShipment.SecondaryPickupAddress = Address(ppmShipment.SecondaryPickupAddress)
	}

	if ppmShipment.SecondaryDestinationAddress != nil {
		payloadPPMShipment.SecondaryDestinationAddress = Address(ppmShipment.SecondaryDestinationAddress)
	}

	if ppmShipment.TertiaryPickupAddress != nil {
		payloadPPMShipment.TertiaryPickupAddress = Address(ppmShipment.TertiaryPickupAddress)
	}

	if ppmShipment.TertiaryDestinationAddress != nil {
		payloadPPMShipment.TertiaryDestinationAddress = Address(ppmShipment.TertiaryDestinationAddress)
	}

	if ppmShipment.IsActualExpenseReimbursement != nil {
		payloadPPMShipment.IsActualExpenseReimbursement = ppmShipment.IsActualExpenseReimbursement
	}

	return payloadPPMShipment
}

// BoatShipment payload
func BoatShipment(storer storage.FileStorer, boatShipment *models.BoatShipment) *ghcmessages.BoatShipment {
	if boatShipment == nil || boatShipment.ID.IsNil() {
		return nil
	}

	payloadBoatShipment := &ghcmessages.BoatShipment{
		ID:             *handlers.FmtUUID(boatShipment.ID),
		ShipmentID:     *handlers.FmtUUID(boatShipment.ShipmentID),
		CreatedAt:      strfmt.DateTime(boatShipment.CreatedAt),
		UpdatedAt:      strfmt.DateTime(boatShipment.UpdatedAt),
		Type:           models.StringPointer(string(boatShipment.Type)),
		Year:           handlers.FmtIntPtrToInt64(boatShipment.Year),
		Make:           boatShipment.Make,
		Model:          boatShipment.Model,
		LengthInInches: handlers.FmtIntPtrToInt64(boatShipment.LengthInInches),
		WidthInInches:  handlers.FmtIntPtrToInt64(boatShipment.WidthInInches),
		HeightInInches: handlers.FmtIntPtrToInt64(boatShipment.HeightInInches),
		HasTrailer:     boatShipment.HasTrailer,
		IsRoadworthy:   boatShipment.IsRoadworthy,
		ETag:           etag.GenerateEtag(boatShipment.UpdatedAt),
	}

	return payloadBoatShipment
}

// MobileHomeShipment payload
func MobileHomeShipment(storer storage.FileStorer, mobileHomeShipment *models.MobileHome) *ghcmessages.MobileHome {
	if mobileHomeShipment == nil || mobileHomeShipment.ID.IsNil() {
		return nil
	}

	payloadMobileHomeShipment := &ghcmessages.MobileHome{
		ID:             *handlers.FmtUUID(mobileHomeShipment.ID),
		ShipmentID:     *handlers.FmtUUID(mobileHomeShipment.ShipmentID),
		Make:           *mobileHomeShipment.Make,
		Model:          *mobileHomeShipment.Model,
		Year:           *handlers.FmtIntPtrToInt64(mobileHomeShipment.Year),
		LengthInInches: *handlers.FmtIntPtrToInt64(mobileHomeShipment.LengthInInches),
		HeightInInches: *handlers.FmtIntPtrToInt64(mobileHomeShipment.HeightInInches),
		WidthInInches:  *handlers.FmtIntPtrToInt64(mobileHomeShipment.WidthInInches),
		CreatedAt:      strfmt.DateTime(mobileHomeShipment.CreatedAt),
		UpdatedAt:      strfmt.DateTime(mobileHomeShipment.UpdatedAt),
		ETag:           etag.GenerateEtag(mobileHomeShipment.UpdatedAt),
	}

	return payloadMobileHomeShipment
}

// ProGearWeightTickets sets up a ProGearWeightTicket slice for the api using model data.
func ProGearWeightTickets(storer storage.FileStorer, proGearWeightTickets models.ProgearWeightTickets) []*ghcmessages.ProGearWeightTicket {
	payload := make([]*ghcmessages.ProGearWeightTicket, len(proGearWeightTickets))
	for i, proGearWeightTicket := range proGearWeightTickets {
		copyOfProGearWeightTicket := proGearWeightTicket
		proGearWeightTicketPayload := ProGearWeightTicket(storer, &copyOfProGearWeightTicket)
		payload[i] = proGearWeightTicketPayload
	}
	return payload
}

// ProGearWeightTicket payload
func ProGearWeightTicket(storer storage.FileStorer, progear *models.ProgearWeightTicket) *ghcmessages.ProGearWeightTicket {
	ppmShipmentID := strfmt.UUID(progear.PPMShipmentID.String())

	document, err := PayloadForDocumentModel(storer, progear.Document)
	if err != nil {
		return nil
	}

	payload := &ghcmessages.ProGearWeightTicket{
		ID:               strfmt.UUID(progear.ID.String()),
		PpmShipmentID:    ppmShipmentID,
		CreatedAt:        *handlers.FmtDateTime(progear.CreatedAt),
		UpdatedAt:        *handlers.FmtDateTime(progear.UpdatedAt),
		DocumentID:       *handlers.FmtUUID(progear.DocumentID),
		Document:         document,
		Weight:           handlers.FmtPoundPtr(progear.Weight),
		BelongsToSelf:    progear.BelongsToSelf,
		HasWeightTickets: progear.HasWeightTickets,
		Description:      progear.Description,
		ETag:             etag.GenerateEtag(progear.UpdatedAt),
	}

	if progear.Status != nil {
		status := ghcmessages.OmittablePPMDocumentStatus(*progear.Status)
		payload.Status = &status
	}

	if progear.Reason != nil {
		reason := ghcmessages.PPMDocumentStatusReason(*progear.Reason)
		payload.Reason = &reason
	}

	return payload
}

// MovingExpense payload
func MovingExpense(storer storage.FileStorer, movingExpense *models.MovingExpense) *ghcmessages.MovingExpense {

	document, err := PayloadForDocumentModel(storer, movingExpense.Document)
	if err != nil {
		return nil
	}

	payload := &ghcmessages.MovingExpense{
		ID:               *handlers.FmtUUID(movingExpense.ID),
		PpmShipmentID:    *handlers.FmtUUID(movingExpense.PPMShipmentID),
		DocumentID:       *handlers.FmtUUID(movingExpense.DocumentID),
		Document:         document,
		CreatedAt:        strfmt.DateTime(movingExpense.CreatedAt),
		UpdatedAt:        strfmt.DateTime(movingExpense.UpdatedAt),
		Description:      movingExpense.Description,
		PaidWithGtcc:     movingExpense.PaidWithGTCC,
		Amount:           handlers.FmtCost(movingExpense.Amount),
		MissingReceipt:   movingExpense.MissingReceipt,
		ETag:             etag.GenerateEtag(movingExpense.UpdatedAt),
		SitEstimatedCost: handlers.FmtCost(movingExpense.SITEstimatedCost),
	}
	if movingExpense.MovingExpenseType != nil {
		movingExpenseType := ghcmessages.OmittableMovingExpenseType(*movingExpense.MovingExpenseType)
		payload.MovingExpenseType = &movingExpenseType
	}

	if movingExpense.Status != nil {
		status := ghcmessages.OmittablePPMDocumentStatus(*movingExpense.Status)
		payload.Status = &status
	}

	if movingExpense.Reason != nil {
		reason := ghcmessages.PPMDocumentStatusReason(*movingExpense.Reason)
		payload.Reason = &reason
	}

	if movingExpense.SITStartDate != nil {
		payload.SitStartDate = handlers.FmtDatePtr(movingExpense.SITStartDate)
	}

	if movingExpense.SITEndDate != nil {
		payload.SitEndDate = handlers.FmtDatePtr(movingExpense.SITEndDate)
	}

	if movingExpense.WeightStored != nil {
		payload.WeightStored = handlers.FmtPoundPtr(movingExpense.WeightStored)
	}

	if movingExpense.SITLocation != nil {
		sitLocation := ghcmessages.SITLocationType(*movingExpense.SITLocation)
		payload.SitLocation = &sitLocation
	}

	if movingExpense.SITReimburseableAmount != nil {
		payload.SitReimburseableAmount = handlers.FmtCost(movingExpense.SITReimburseableAmount)
	}

	return payload
}

func MovingExpenses(storer storage.FileStorer, movingExpenses models.MovingExpenses) []*ghcmessages.MovingExpense {
	payload := make([]*ghcmessages.MovingExpense, len(movingExpenses))
	for i, movingExpense := range movingExpenses {
		copyOfMovingExpense := movingExpense
		payload[i] = MovingExpense(storer, &copyOfMovingExpense)
	}
	return payload
}

func WeightTickets(storer storage.FileStorer, weightTickets models.WeightTickets) []*ghcmessages.WeightTicket {
	payload := make([]*ghcmessages.WeightTicket, len(weightTickets))
	for i, weightTicket := range weightTickets {
		copyOfWeightTicket := weightTicket
		weightTicketPayload := WeightTicket(storer, &copyOfWeightTicket)
		payload[i] = weightTicketPayload
	}
	return payload
}

// WeightTicket payload
func WeightTicket(storer storage.FileStorer, weightTicket *models.WeightTicket) *ghcmessages.WeightTicket {
	ppmShipment := strfmt.UUID(weightTicket.PPMShipmentID.String())

	emptyDocument, err := PayloadForDocumentModel(storer, weightTicket.EmptyDocument)
	if err != nil {
		return nil
	}

	fullDocument, err := PayloadForDocumentModel(storer, weightTicket.FullDocument)
	if err != nil {
		return nil
	}

	proofOfTrailerOwnershipDocument, err := PayloadForDocumentModel(storer, weightTicket.ProofOfTrailerOwnershipDocument)
	if err != nil {
		return nil
	}

	payload := &ghcmessages.WeightTicket{
		ID:                                strfmt.UUID(weightTicket.ID.String()),
		PpmShipmentID:                     ppmShipment,
		CreatedAt:                         *handlers.FmtDateTime(weightTicket.CreatedAt),
		UpdatedAt:                         *handlers.FmtDateTime(weightTicket.UpdatedAt),
		VehicleDescription:                weightTicket.VehicleDescription,
		EmptyWeight:                       handlers.FmtPoundPtr(weightTicket.EmptyWeight),
		MissingEmptyWeightTicket:          weightTicket.MissingEmptyWeightTicket,
		EmptyDocumentID:                   *handlers.FmtUUID(weightTicket.EmptyDocumentID),
		EmptyDocument:                     emptyDocument,
		FullWeight:                        handlers.FmtPoundPtr(weightTicket.FullWeight),
		MissingFullWeightTicket:           weightTicket.MissingFullWeightTicket,
		FullDocumentID:                    *handlers.FmtUUID(weightTicket.FullDocumentID),
		FullDocument:                      fullDocument,
		OwnsTrailer:                       weightTicket.OwnsTrailer,
		TrailerMeetsCriteria:              weightTicket.TrailerMeetsCriteria,
		ProofOfTrailerOwnershipDocumentID: *handlers.FmtUUID(weightTicket.ProofOfTrailerOwnershipDocumentID),
		ProofOfTrailerOwnershipDocument:   proofOfTrailerOwnershipDocument,
		AdjustedNetWeight:                 handlers.FmtPoundPtr(weightTicket.AdjustedNetWeight),
		AllowableWeight:                   handlers.FmtPoundPtr(weightTicket.AllowableWeight),
		NetWeightRemarks:                  weightTicket.NetWeightRemarks,
		ETag:                              etag.GenerateEtag(weightTicket.UpdatedAt),
	}

	if weightTicket.Status != nil {
		status := ghcmessages.OmittablePPMDocumentStatus(*weightTicket.Status)
		payload.Status = &status
	}

	if weightTicket.Reason != nil {
		reason := ghcmessages.PPMDocumentStatusReason(*weightTicket.Reason)
		payload.Reason = &reason
	}

	return payload
}

// PPMDocuments payload
func PPMDocuments(storer storage.FileStorer, ppmDocuments *models.PPMDocuments) *ghcmessages.PPMDocuments {

	if ppmDocuments == nil {
		return nil
	}

	payload := &ghcmessages.PPMDocuments{
		WeightTickets:        WeightTickets(storer, ppmDocuments.WeightTickets),
		MovingExpenses:       MovingExpenses(storer, ppmDocuments.MovingExpenses),
		ProGearWeightTickets: ProGearWeightTickets(storer, ppmDocuments.ProgearWeightTickets),
	}

	return payload
}

// PPMCloseout payload
func PPMCloseout(ppmCloseout *models.PPMCloseout) *ghcmessages.PPMCloseout {
	if ppmCloseout == nil {
		return nil
	}
	payload := &ghcmessages.PPMCloseout{
		ID:                    strfmt.UUID(ppmCloseout.ID.String()),
		PlannedMoveDate:       handlers.FmtDatePtr(ppmCloseout.PlannedMoveDate),
		ActualMoveDate:        handlers.FmtDatePtr(ppmCloseout.ActualMoveDate),
		Miles:                 handlers.FmtIntPtrToInt64(ppmCloseout.Miles),
		EstimatedWeight:       handlers.FmtPoundPtr(ppmCloseout.EstimatedWeight),
		ActualWeight:          handlers.FmtPoundPtr(ppmCloseout.ActualWeight),
		ProGearWeightCustomer: handlers.FmtPoundPtr(ppmCloseout.ProGearWeightCustomer),
		ProGearWeightSpouse:   handlers.FmtPoundPtr(ppmCloseout.ProGearWeightSpouse),
		GrossIncentive:        handlers.FmtCost(ppmCloseout.GrossIncentive),
		Gcc:                   handlers.FmtCost(ppmCloseout.GCC),
		Aoa:                   handlers.FmtCost(ppmCloseout.AOA),
		RemainingIncentive:    handlers.FmtCost(ppmCloseout.RemainingIncentive),
		HaulType:              (*string)(&ppmCloseout.HaulType),
		HaulPrice:             handlers.FmtCost(ppmCloseout.HaulPrice),
		HaulFSC:               handlers.FmtCost(ppmCloseout.HaulFSC),
		Dop:                   handlers.FmtCost(ppmCloseout.DOP),
		Ddp:                   handlers.FmtCost(ppmCloseout.DDP),
		PackPrice:             handlers.FmtCost(ppmCloseout.PackPrice),
		UnpackPrice:           handlers.FmtCost(ppmCloseout.UnpackPrice),
		SITReimbursement:      handlers.FmtCost(ppmCloseout.SITReimbursement),
	}

	return payload
}

// PPMActualWeight payload
func PPMActualWeight(ppmActualWeight *unit.Pound) *ghcmessages.PPMActualWeight {
	if ppmActualWeight == nil {
		return nil
	}
	payload := &ghcmessages.PPMActualWeight{
		ActualWeight: handlers.FmtPoundPtr(ppmActualWeight),
	}

	return payload
}

func PPMSITEstimatedCostParamsFirstDaySIT(ppmSITFirstDayParams models.PPMSITEstimatedCostParams) *ghcmessages.PPMSITEstimatedCostParamsFirstDaySIT {
	payload := &ghcmessages.PPMSITEstimatedCostParamsFirstDaySIT{
		ContractYearName:       ppmSITFirstDayParams.ContractYearName,
		PriceRateOrFactor:      ppmSITFirstDayParams.PriceRateOrFactor,
		IsPeak:                 ppmSITFirstDayParams.IsPeak,
		EscalationCompounded:   ppmSITFirstDayParams.EscalationCompounded,
		ServiceAreaOrigin:      &ppmSITFirstDayParams.ServiceAreaOrigin,
		ServiceAreaDestination: &ppmSITFirstDayParams.ServiceAreaDestination,
	}
	return payload
}

func PPMSITEstimatedCostParamsAdditionalDaySIT(ppmSITAdditionalDayParams models.PPMSITEstimatedCostParams) *ghcmessages.PPMSITEstimatedCostParamsAdditionalDaySIT {
	payload := &ghcmessages.PPMSITEstimatedCostParamsAdditionalDaySIT{
		ContractYearName:       ppmSITAdditionalDayParams.ContractYearName,
		PriceRateOrFactor:      ppmSITAdditionalDayParams.PriceRateOrFactor,
		IsPeak:                 ppmSITAdditionalDayParams.IsPeak,
		EscalationCompounded:   ppmSITAdditionalDayParams.EscalationCompounded,
		ServiceAreaOrigin:      &ppmSITAdditionalDayParams.ServiceAreaOrigin,
		ServiceAreaDestination: &ppmSITAdditionalDayParams.ServiceAreaDestination,
		NumberDaysSIT:          &ppmSITAdditionalDayParams.NumberDaysSIT,
	}
	return payload
}

func PPMSITEstimatedCost(ppmSITEstimatedCost *models.PPMSITEstimatedCostInfo) *ghcmessages.PPMSITEstimatedCost {
	if ppmSITEstimatedCost == nil {
		return nil
	}
	payload := &ghcmessages.PPMSITEstimatedCost{
		SitCost:                handlers.FmtCost(ppmSITEstimatedCost.EstimatedSITCost),
		PriceFirstDaySIT:       handlers.FmtCost(ppmSITEstimatedCost.PriceFirstDaySIT),
		PriceAdditionalDaySIT:  handlers.FmtCost(ppmSITEstimatedCost.PriceAdditionalDaySIT),
		ParamsFirstDaySIT:      PPMSITEstimatedCostParamsFirstDaySIT(ppmSITEstimatedCost.ParamsFirstDaySIT),
		ParamsAdditionalDaySIT: PPMSITEstimatedCostParamsAdditionalDaySIT(ppmSITEstimatedCost.ParamsAdditionalDaySIT),
	}

	return payload
}

// ShipmentAddressUpdate payload
func ShipmentAddressUpdate(shipmentAddressUpdate *models.ShipmentAddressUpdate) *ghcmessages.ShipmentAddressUpdate {
	if shipmentAddressUpdate == nil || shipmentAddressUpdate.ID.IsNil() {
		return nil
	}

	payload := &ghcmessages.ShipmentAddressUpdate{
		ID:                    strfmt.UUID(shipmentAddressUpdate.ID.String()),
		ShipmentID:            strfmt.UUID(shipmentAddressUpdate.ShipmentID.String()),
		NewAddress:            Address(&shipmentAddressUpdate.NewAddress),
		OriginalAddress:       Address(&shipmentAddressUpdate.OriginalAddress),
		SitOriginalAddress:    Address(shipmentAddressUpdate.SitOriginalAddress),
		ContractorRemarks:     shipmentAddressUpdate.ContractorRemarks,
		OfficeRemarks:         shipmentAddressUpdate.OfficeRemarks,
		Status:                ghcmessages.ShipmentAddressUpdateStatus(shipmentAddressUpdate.Status),
		NewSitDistanceBetween: handlers.FmtIntPtrToInt64(shipmentAddressUpdate.NewSitDistanceBetween),
		OldSitDistanceBetween: handlers.FmtIntPtrToInt64(shipmentAddressUpdate.OldSitDistanceBetween),
	}

	return payload
}

// LineOfAccounting payload
func LineOfAccounting(lineOfAccounting *models.LineOfAccounting) *ghcmessages.LineOfAccounting {
	// Nil check
	if lineOfAccounting == nil {
		return nil
	}

	return &ghcmessages.LineOfAccounting{
		ID:                        strfmt.UUID(lineOfAccounting.ID.String()),
		LoaActvtyID:               lineOfAccounting.LoaActvtyID,
		LoaAgncAcntngCd:           lineOfAccounting.LoaAgncAcntngCd,
		LoaAgncDsbrCd:             lineOfAccounting.LoaAgncDsbrCd,
		LoaAlltSnID:               lineOfAccounting.LoaAlltSnID,
		LoaBafID:                  lineOfAccounting.LoaBafID,
		LoaBdgtAcntClsNm:          lineOfAccounting.LoaBdgtAcntClsNm,
		LoaBetCd:                  lineOfAccounting.LoaBetCd,
		LoaBgFyTx:                 handlers.FmtIntPtrToInt64(lineOfAccounting.LoaBgFyTx),
		LoaBgnDt:                  handlers.FmtDatePtr(lineOfAccounting.LoaBgnDt),
		LoaBgtLnItmID:             lineOfAccounting.LoaBgtLnItmID,
		LoaBgtRstrCd:              lineOfAccounting.LoaBgtRstrCd,
		LoaBgtSubActCd:            lineOfAccounting.LoaBgtSubActCd,
		LoaClsRefID:               lineOfAccounting.LoaClsRefID,
		LoaCstCd:                  lineOfAccounting.LoaCstCd,
		LoaCstCntrID:              lineOfAccounting.LoaCstCntrID,
		LoaCustNm:                 lineOfAccounting.LoaCustNm,
		LoaDfAgncyAlctnRcpntID:    lineOfAccounting.LoaDfAgncyAlctnRcpntID,
		LoaDocID:                  lineOfAccounting.LoaDocID,
		LoaDptID:                  lineOfAccounting.LoaDptID,
		LoaDscTx:                  lineOfAccounting.LoaDscTx,
		LoaDtlRmbsmtSrcID:         lineOfAccounting.LoaDtlRmbsmtSrcID,
		LoaEndDt:                  handlers.FmtDatePtr(lineOfAccounting.LoaEndDt),
		LoaEndFyTx:                handlers.FmtIntPtrToInt64(lineOfAccounting.LoaEndFyTx),
		LoaFmsTrnsactnID:          lineOfAccounting.LoaFmsTrnsactnID,
		LoaFnclArID:               lineOfAccounting.LoaFnclArID,
		LoaFnctPrsNm:              lineOfAccounting.LoaFnctPrsNm,
		LoaFndCntrID:              lineOfAccounting.LoaFndCntrID,
		LoaFndTyFgCd:              lineOfAccounting.LoaFndTyFgCd,
		LoaHistStatCd:             lineOfAccounting.LoaHistStatCd,
		LoaHsGdsCd:                lineOfAccounting.LoaHsGdsCd,
		LoaInstlAcntgActID:        lineOfAccounting.LoaInstlAcntgActID,
		LoaJbOrdNm:                lineOfAccounting.LoaJbOrdNm,
		LoaLclInstlID:             lineOfAccounting.LoaLclInstlID,
		LoaMajClmNm:               lineOfAccounting.LoaMajClmNm,
		LoaMajRmbsmtSrcID:         lineOfAccounting.LoaMajRmbsmtSrcID,
		LoaObjClsID:               lineOfAccounting.LoaObjClsID,
		LoaOpAgncyID:              lineOfAccounting.LoaOpAgncyID,
		LoaPgmElmntID:             lineOfAccounting.LoaPgmElmntID,
		LoaPrjID:                  lineOfAccounting.LoaPrjID,
		LoaSbaltmtRcpntID:         lineOfAccounting.LoaSbaltmtRcpntID,
		LoaScrtyCoopCustCd:        lineOfAccounting.LoaScrtyCoopCustCd,
		LoaScrtyCoopDsgntrCd:      lineOfAccounting.LoaScrtyCoopDsgntrCd,
		LoaScrtyCoopImplAgncCd:    lineOfAccounting.LoaScrtyCoopImplAgncCd,
		LoaScrtyCoopLnItmID:       lineOfAccounting.LoaScrtyCoopLnItmID,
		LoaSpclIntrID:             lineOfAccounting.LoaSpclIntrID,
		LoaSrvSrcID:               lineOfAccounting.LoaSrvSrcID,
		LoaStatCd:                 lineOfAccounting.LoaStatCd,
		LoaSubAcntID:              lineOfAccounting.LoaSubAcntID,
		LoaSysID:                  lineOfAccounting.LoaSysID,
		LoaTnsfrDptNm:             lineOfAccounting.LoaTnsfrDptNm,
		LoaTrnsnID:                lineOfAccounting.LoaTrnsnID,
		LoaTrsySfxTx:              lineOfAccounting.LoaTrsySfxTx,
		LoaTskBdgtSblnTx:          lineOfAccounting.LoaTskBdgtSblnTx,
		LoaUic:                    lineOfAccounting.LoaUic,
		LoaWkCntrRcpntNm:          lineOfAccounting.LoaWkCntrRcpntNm,
		LoaWrkOrdID:               lineOfAccounting.LoaWrkOrdID,
		OrgGrpDfasCd:              lineOfAccounting.OrgGrpDfasCd,
		UpdatedAt:                 strfmt.DateTime(lineOfAccounting.UpdatedAt),
		CreatedAt:                 strfmt.DateTime(lineOfAccounting.CreatedAt),
		ValidLoaForTac:            lineOfAccounting.ValidLoaForTac,
		ValidHhgProgramCodeForLoa: lineOfAccounting.ValidHhgProgramCodeForLoa,
	}
}

// MarketCode payload
func MarketCode(marketCode *models.MarketCode) string {
	if marketCode == nil {
		return "" // Or a default string value
	}
	return string(*marketCode)
}

// MTOShipment payload
func MTOShipment(storer storage.FileStorer, mtoShipment *models.MTOShipment, sitStatusPayload *ghcmessages.SITStatus) *ghcmessages.MTOShipment {

	payload := &ghcmessages.MTOShipment{
		ID:                          strfmt.UUID(mtoShipment.ID.String()),
		MoveTaskOrderID:             strfmt.UUID(mtoShipment.MoveTaskOrderID.String()),
		ShipmentType:                ghcmessages.MTOShipmentType(mtoShipment.ShipmentType),
		Status:                      ghcmessages.MTOShipmentStatus(mtoShipment.Status),
		CounselorRemarks:            mtoShipment.CounselorRemarks,
		CustomerRemarks:             mtoShipment.CustomerRemarks,
		RejectionReason:             mtoShipment.RejectionReason,
		PickupAddress:               Address(mtoShipment.PickupAddress),
		SecondaryDeliveryAddress:    Address(mtoShipment.SecondaryDeliveryAddress),
		SecondaryPickupAddress:      Address(mtoShipment.SecondaryPickupAddress),
		DestinationAddress:          Address(mtoShipment.DestinationAddress),
		HasSecondaryDeliveryAddress: mtoShipment.HasSecondaryDeliveryAddress,
		HasSecondaryPickupAddress:   mtoShipment.HasSecondaryPickupAddress,
		TertiaryDeliveryAddress:     Address(mtoShipment.TertiaryDeliveryAddress),
		TertiaryPickupAddress:       Address(mtoShipment.TertiaryPickupAddress),
		HasTertiaryDeliveryAddress:  mtoShipment.HasTertiaryDeliveryAddress,
		HasTertiaryPickupAddress:    mtoShipment.HasTertiaryPickupAddress,
		ActualProGearWeight:         handlers.FmtPoundPtr(mtoShipment.ActualProGearWeight),
		ActualSpouseProGearWeight:   handlers.FmtPoundPtr(mtoShipment.ActualSpouseProGearWeight),
		PrimeEstimatedWeight:        handlers.FmtPoundPtr(mtoShipment.PrimeEstimatedWeight),
		PrimeActualWeight:           handlers.FmtPoundPtr(mtoShipment.PrimeActualWeight),
		NtsRecordedWeight:           handlers.FmtPoundPtr(mtoShipment.NTSRecordedWeight),
		MtoAgents:                   *MTOAgents(&mtoShipment.MTOAgents),
		MtoServiceItems:             MTOServiceItemModels(mtoShipment.MTOServiceItems, storer),
		Diversion:                   mtoShipment.Diversion,
		DiversionReason:             mtoShipment.DiversionReason,
		Reweigh:                     Reweigh(mtoShipment.Reweigh, sitStatusPayload),
		CreatedAt:                   strfmt.DateTime(mtoShipment.CreatedAt),
		UpdatedAt:                   strfmt.DateTime(mtoShipment.UpdatedAt),
		ETag:                        etag.GenerateEtag(mtoShipment.UpdatedAt),
		DeletedAt:                   handlers.FmtDateTimePtr(mtoShipment.DeletedAt),
		ApprovedDate:                handlers.FmtDateTimePtr(mtoShipment.ApprovedDate),
		SitDaysAllowance:            handlers.FmtIntPtrToInt64(mtoShipment.SITDaysAllowance),
		SitExtensions:               *SITDurationUpdates(&mtoShipment.SITDurationUpdates),
		BillableWeightCap:           handlers.FmtPoundPtr(mtoShipment.BillableWeightCap),
		BillableWeightJustification: mtoShipment.BillableWeightJustification,
		UsesExternalVendor:          mtoShipment.UsesExternalVendor,
		ServiceOrderNumber:          mtoShipment.ServiceOrderNumber,
		StorageFacility:             StorageFacility(mtoShipment.StorageFacility),
		PpmShipment:                 PPMShipment(storer, mtoShipment.PPMShipment),
		BoatShipment:                BoatShipment(storer, mtoShipment.BoatShipment),
		MobileHomeShipment:          MobileHomeShipment(storer, mtoShipment.MobileHome),
		DeliveryAddressUpdate:       ShipmentAddressUpdate(mtoShipment.DeliveryAddressUpdate),
		ShipmentLocator:             handlers.FmtStringPtr(mtoShipment.ShipmentLocator),
		MarketCode:                  MarketCode(&mtoShipment.MarketCode),
	}

	if mtoShipment.Distance != nil {
		payload.Distance = handlers.FmtInt64(int64(*mtoShipment.Distance))
	}

	if sitStatusPayload != nil {
		// If we have a sitStatusPayload, overwrite SitDaysAllowance from the shipment model.
		totalSITAllowance := 0
		if sitStatusPayload.TotalDaysRemaining != nil {
			totalSITAllowance += int(*sitStatusPayload.TotalDaysRemaining)
		}
		if sitStatusPayload.TotalSITDaysUsed != nil {
			totalSITAllowance += int(*sitStatusPayload.TotalSITDaysUsed)
		}
		payload.SitDaysAllowance = handlers.FmtIntPtrToInt64(&totalSITAllowance)
	}

	if len(mtoShipment.SITDurationUpdates) > 0 {
		payload.SitExtensions = *SITDurationUpdates(&mtoShipment.SITDurationUpdates)
	}

	if mtoShipment.RequestedPickupDate != nil && !mtoShipment.RequestedPickupDate.IsZero() {
		payload.RequestedPickupDate = handlers.FmtDatePtr(mtoShipment.RequestedPickupDate)
	}

	if mtoShipment.ActualPickupDate != nil && !mtoShipment.ActualPickupDate.IsZero() {
		payload.ActualPickupDate = handlers.FmtDatePtr(mtoShipment.ActualPickupDate)
	}

	if mtoShipment.ActualDeliveryDate != nil && !mtoShipment.ActualDeliveryDate.IsZero() {
		payload.ActualDeliveryDate = handlers.FmtDatePtr(mtoShipment.ActualDeliveryDate)
	}

	if mtoShipment.RequestedDeliveryDate != nil && !mtoShipment.RequestedDeliveryDate.IsZero() {
		payload.RequestedDeliveryDate = handlers.FmtDatePtr(mtoShipment.RequestedDeliveryDate)
	}

	if mtoShipment.RequiredDeliveryDate != nil && !mtoShipment.RequiredDeliveryDate.IsZero() {
		payload.RequiredDeliveryDate = handlers.FmtDatePtr(mtoShipment.RequiredDeliveryDate)
	}

	if mtoShipment.ScheduledPickupDate != nil {
		payload.ScheduledPickupDate = handlers.FmtDatePtr(mtoShipment.ScheduledPickupDate)
	}

	if mtoShipment.ScheduledDeliveryDate != nil {
		payload.ScheduledDeliveryDate = handlers.FmtDatePtr(mtoShipment.ScheduledDeliveryDate)
	}

	if mtoShipment.DestinationType != nil {
		destinationType := ghcmessages.DestinationType(*mtoShipment.DestinationType)
		payload.DestinationType = &destinationType
	}

	if sitStatusPayload != nil {
		payload.SitStatus = sitStatusPayload
	}

	if mtoShipment.TACType != nil {
		tt := ghcmessages.LOAType(*mtoShipment.TACType)
		payload.TacType = &tt
	}

	if mtoShipment.SACType != nil {
		st := ghcmessages.LOAType(*mtoShipment.SACType)
		payload.SacType = &st
	}

	weightsCalculator := mtoshipment.NewShipmentBillableWeightCalculator()
	calculatedWeights := weightsCalculator.CalculateShipmentBillableWeight(mtoShipment)

	// CalculatedBillableWeight is intentionally not a part of the mto_shipments model
	// because we don't want to store a derived value in the database
	payload.CalculatedBillableWeight = handlers.FmtPoundPtr(calculatedWeights.CalculatedBillableWeight)

	return payload
}

// MTOShipments payload
func MTOShipments(storer storage.FileStorer, mtoShipments *models.MTOShipments, sitStatusPayload map[string]*ghcmessages.SITStatus) *ghcmessages.MTOShipments {
	payload := make(ghcmessages.MTOShipments, len(*mtoShipments))

	for i, m := range *mtoShipments {
		copyOfMtoShipment := m // Make copy to avoid implicit memory aliasing of items from a range statement.
		if sitStatus, ok := sitStatusPayload[copyOfMtoShipment.ID.String()]; ok {
			payload[i] = MTOShipment(storer, &copyOfMtoShipment, sitStatus)
		} else {
			payload[i] = MTOShipment(storer, &copyOfMtoShipment, nil)
		}
	}
	return &payload
}

// MTOAgent payload
func MTOAgent(mtoAgent *models.MTOAgent) *ghcmessages.MTOAgent {
	payload := &ghcmessages.MTOAgent{
		ID:            strfmt.UUID(mtoAgent.ID.String()),
		MtoShipmentID: strfmt.UUID(mtoAgent.MTOShipmentID.String()),
		CreatedAt:     strfmt.DateTime(mtoAgent.CreatedAt),
		UpdatedAt:     strfmt.DateTime(mtoAgent.UpdatedAt),
		FirstName:     mtoAgent.FirstName,
		LastName:      mtoAgent.LastName,
		AgentType:     string(mtoAgent.MTOAgentType),
		Email:         mtoAgent.Email,
		Phone:         mtoAgent.Phone,
		ETag:          etag.GenerateEtag(mtoAgent.UpdatedAt),
	}
	return payload
}

// MTOAgents payload
func MTOAgents(mtoAgents *models.MTOAgents) *ghcmessages.MTOAgents {
	payload := make(ghcmessages.MTOAgents, len(*mtoAgents))
	for i, m := range *mtoAgents {
		copyOfMtoAgent := m // Make copy to avoid implicit memory aliasing of items from a range statement.
		payload[i] = MTOAgent(&copyOfMtoAgent)
	}
	return &payload
}

// PaymentRequests payload
func PaymentRequests(appCtx appcontext.AppContext, prs *models.PaymentRequests, storer storage.FileStorer) (*ghcmessages.PaymentRequests, error) {
	payload := make(ghcmessages.PaymentRequests, len(*prs))

	for i, p := range *prs {
		paymentRequest := p
		pr, err := PaymentRequest(appCtx, &paymentRequest, storer)
		if err != nil {
			return nil, err
		}
		payload[i] = pr
	}
	return &payload, nil
}

// PaymentRequest payload
func PaymentRequest(appCtx appcontext.AppContext, pr *models.PaymentRequest, storer storage.FileStorer) (*ghcmessages.PaymentRequest, error) {
	serviceDocs := make(ghcmessages.ProofOfServiceDocs, len(pr.ProofOfServiceDocs))

	if len(pr.ProofOfServiceDocs) > 0 {
		for i, proofOfService := range pr.ProofOfServiceDocs {
			payload, err := ProofOfServiceDoc(proofOfService, storer)
			if err != nil {
				return nil, err
			}
			serviceDocs[i] = payload
		}
	}

	move, err := Move(&pr.MoveTaskOrder, storer)
	if err != nil {
		return nil, err
	}

	ediErrorInfoEDIType := ""
	ediErrorInfoEDICode := ""
	ediErrorInfoEDIDescription := ""
	ediErrorInfo := pr.EdiErrors
	if ediErrorInfo != nil {
		mostRecentEdiError := ediErrorInfo[0]
		if mostRecentEdiError.EDIType != "" {
			ediErrorInfoEDIType = string(mostRecentEdiError.EDIType)
		}
		if mostRecentEdiError.Code != nil {
			ediErrorInfoEDICode = *mostRecentEdiError.Code
		}
		if mostRecentEdiError.Description != nil {
			ediErrorInfoEDIDescription = *mostRecentEdiError.Description
		}
	}

	var totalTPPSPaidInvoicePriceMillicents *int64
	var tppsPaidInvoiceSellerPaidDate *time.Time
	var TPPSPaidInvoiceReportsForPR models.TPPSPaidInvoiceReportEntrys
	if pr.TPPSPaidInvoiceReports != nil {
		TPPSPaidInvoiceReportsForPR = pr.TPPSPaidInvoiceReports
		if len(TPPSPaidInvoiceReportsForPR) > 0 {
			if TPPSPaidInvoiceReportsForPR[0].InvoiceTotalChargesInMillicents >= 0 {
				totalTPPSPaidInvoicePriceMillicents = models.Int64Pointer(int64(TPPSPaidInvoiceReportsForPR[0].InvoiceTotalChargesInMillicents))
				tppsPaidInvoiceSellerPaidDate = &TPPSPaidInvoiceReportsForPR[0].SellerPaidDate
			}
		}
	}

	return &ghcmessages.PaymentRequest{
		ID:                                   *handlers.FmtUUID(pr.ID),
		IsFinal:                              &pr.IsFinal,
		MoveTaskOrderID:                      *handlers.FmtUUID(pr.MoveTaskOrderID),
		MoveTaskOrder:                        move,
		PaymentRequestNumber:                 pr.PaymentRequestNumber,
		RecalculationOfPaymentRequestID:      handlers.FmtUUIDPtr(pr.RecalculationOfPaymentRequestID),
		RejectionReason:                      pr.RejectionReason,
		Status:                               ghcmessages.PaymentRequestStatus(pr.Status),
		ETag:                                 etag.GenerateEtag(pr.UpdatedAt),
		ServiceItems:                         *PaymentServiceItems(&pr.PaymentServiceItems, &TPPSPaidInvoiceReportsForPR),
		ReviewedAt:                           handlers.FmtDateTimePtr(pr.ReviewedAt),
		ProofOfServiceDocs:                   serviceDocs,
		CreatedAt:                            strfmt.DateTime(pr.CreatedAt),
		SentToGexAt:                          (*strfmt.DateTime)(pr.SentToGexAt),
		ReceivedByGexAt:                      (*strfmt.DateTime)(pr.ReceivedByGexAt),
		EdiErrorType:                         &ediErrorInfoEDIType,
		EdiErrorCode:                         &ediErrorInfoEDICode,
		EdiErrorDescription:                  &ediErrorInfoEDIDescription,
		TppsInvoiceAmountPaidTotalMillicents: totalTPPSPaidInvoicePriceMillicents,
		TppsInvoiceSellerPaidDate:            (*strfmt.DateTime)(tppsPaidInvoiceSellerPaidDate),
	}, nil
}

// PaymentServiceItem payload
func PaymentServiceItem(ps *models.PaymentServiceItem) *ghcmessages.PaymentServiceItem {
	if ps == nil {
		return nil
	}
	paymentServiceItemParams := PaymentServiceItemParams(&ps.PaymentServiceItemParams)

	return &ghcmessages.PaymentServiceItem{
		ID:                       *handlers.FmtUUID(ps.ID),
		MtoServiceItemID:         *handlers.FmtUUID(ps.MTOServiceItemID),
		MtoServiceItemCode:       string(ps.MTOServiceItem.ReService.Code),
		MtoServiceItemName:       ps.MTOServiceItem.ReService.Name,
		MtoShipmentType:          ghcmessages.MTOShipmentType(ps.MTOServiceItem.MTOShipment.ShipmentType),
		MtoShipmentID:            handlers.FmtUUIDPtr(ps.MTOServiceItem.MTOShipmentID),
		CreatedAt:                strfmt.DateTime(ps.CreatedAt),
		PriceCents:               handlers.FmtCost(ps.PriceCents),
		RejectionReason:          ps.RejectionReason,
		Status:                   ghcmessages.PaymentServiceItemStatus(ps.Status),
		ReferenceID:              ps.ReferenceID,
		ETag:                     etag.GenerateEtag(ps.UpdatedAt),
		PaymentServiceItemParams: *paymentServiceItemParams,
	}
}

// PaymentServiceItems payload
func PaymentServiceItems(paymentServiceItems *models.PaymentServiceItems, tppsPaidReportData *models.TPPSPaidInvoiceReportEntrys) *ghcmessages.PaymentServiceItems {
	payload := make(ghcmessages.PaymentServiceItems, len(*paymentServiceItems))
	for i, m := range *paymentServiceItems {
		copyOfPaymentServiceItem := m // Make copy to avoid implicit memory aliasing of items from a range statement.
		payload[i] = PaymentServiceItem(&copyOfPaymentServiceItem)

		// We process TPPS Paid Invoice Reports to get payment information for each payment service item
		// This report tells us how much TPPS paid HS for each item, then we store and display it
		if *tppsPaidReportData != nil {
			tppsDataForPaymentRequest := *tppsPaidReportData
			for tppsDataRowIndex := range tppsDataForPaymentRequest {
				if tppsDataForPaymentRequest[tppsDataRowIndex].ProductDescription == payload[i].MtoServiceItemCode {
					payload[i].TppsInvoiceAmountPaidPerServiceItemMillicents = handlers.FmtMilliCentsPtr(&tppsDataForPaymentRequest[tppsDataRowIndex].LineNetCharge)
				}
			}
		}
	}
	return &payload
}

// PaymentServiceItemParam payload
func PaymentServiceItemParam(paymentServiceItemParam models.PaymentServiceItemParam) *ghcmessages.PaymentServiceItemParam {
	return &ghcmessages.PaymentServiceItemParam{
		ID:                   strfmt.UUID(paymentServiceItemParam.ID.String()),
		PaymentServiceItemID: strfmt.UUID(paymentServiceItemParam.PaymentServiceItemID.String()),
		Key:                  ghcmessages.ServiceItemParamName(paymentServiceItemParam.ServiceItemParamKey.Key),
		Value:                paymentServiceItemParam.Value,
		Type:                 ghcmessages.ServiceItemParamType(paymentServiceItemParam.ServiceItemParamKey.Type),
		Origin:               ghcmessages.ServiceItemParamOrigin(paymentServiceItemParam.ServiceItemParamKey.Origin),
		ETag:                 etag.GenerateEtag(paymentServiceItemParam.UpdatedAt),
	}
}

// PaymentServiceItemParams payload
func PaymentServiceItemParams(paymentServiceItemParams *models.PaymentServiceItemParams) *ghcmessages.PaymentServiceItemParams {
	if paymentServiceItemParams == nil {
		return nil
	}

	payload := make(ghcmessages.PaymentServiceItemParams, len(*paymentServiceItemParams))

	for i, p := range *paymentServiceItemParams {
		payload[i] = PaymentServiceItemParam(p)
	}
	return &payload
}

func ServiceRequestDoc(serviceRequest models.ServiceRequestDocument, storer storage.FileStorer) (*ghcmessages.ServiceRequestDocument, error) {

	uploads := make([]*ghcmessages.Upload, len(serviceRequest.ServiceRequestDocumentUploads))

	if len(serviceRequest.ServiceRequestDocumentUploads) > 0 {
		for i, serviceRequestUpload := range serviceRequest.ServiceRequestDocumentUploads {
			url, err := storer.PresignedURL(serviceRequestUpload.Upload.StorageKey, serviceRequestUpload.Upload.ContentType, serviceRequestUpload.Upload.Filename)
			if err != nil {
				return nil, err
			}
			uploads[i] = Upload(storer, serviceRequestUpload.Upload, url)
		}
	}

	return &ghcmessages.ServiceRequestDocument{
		Uploads: uploads,
	}, nil

}

// MTOServiceItemSingleModel payload
func MTOServiceItemSingleModel(s *models.MTOServiceItem) *ghcmessages.MTOServiceItemSingle {
	return &ghcmessages.MTOServiceItemSingle{
		SitPostalCode:            handlers.FmtStringPtr(s.SITPostalCode),
		ApprovedAt:               handlers.FmtDateTimePtr(s.ApprovedAt),
		CreatedAt:                *handlers.FmtDateTime(s.CreatedAt),
		ID:                       *handlers.FmtUUID(s.ID),
		MoveTaskOrderID:          *handlers.FmtUUID(s.MoveTaskOrderID),
		MtoShipmentID:            handlers.FmtUUID(*s.MTOShipmentID),
		PickupPostalCode:         handlers.FmtStringPtr(s.PickupPostalCode),
		ReServiceID:              *handlers.FmtUUID(s.ReServiceID),
		RejectedAt:               handlers.FmtDateTimePtr(s.RejectedAt),
		RejectionReason:          handlers.FmtStringPtr(s.RejectionReason),
		SitCustomerContacted:     handlers.FmtDatePtr(s.SITCustomerContacted),
		SitDepartureDate:         handlers.FmtDateTimePtr(s.SITDepartureDate),
		SitEntryDate:             handlers.FmtDateTimePtr(s.SITEntryDate),
		SitRequestedDelivery:     handlers.FmtDatePtr(s.SITRequestedDelivery),
		Status:                   handlers.FmtString(string(s.Status)),
		UpdatedAt:                *handlers.FmtDateTime(s.UpdatedAt),
		ConvertToCustomerExpense: *handlers.FmtBool(s.CustomerExpense),
		CustomerExpenseReason:    handlers.FmtStringPtr(s.CustomerExpenseReason),
	}
}

// MTOServiceItemModel payload
func MTOServiceItemModel(s *models.MTOServiceItem, storer storage.FileStorer) *ghcmessages.MTOServiceItem {
	if s == nil {
		return nil
	}

	serviceRequestDocs := make(ghcmessages.ServiceRequestDocuments, len(s.ServiceRequestDocuments))

	if len(s.ServiceRequestDocuments) > 0 {
		for i, serviceRequest := range s.ServiceRequestDocuments {
			payload, err := ServiceRequestDoc(serviceRequest, storer)
			if err != nil {
				return nil
			}
			serviceRequestDocs[i] = payload
		}
	}
	payload := &ghcmessages.MTOServiceItem{
		ID:                            handlers.FmtUUID(s.ID),
		MoveTaskOrderID:               handlers.FmtUUID(s.MoveTaskOrderID),
		MtoShipmentID:                 handlers.FmtUUIDPtr(s.MTOShipmentID),
		ReServiceID:                   handlers.FmtUUID(s.ReServiceID),
		ReServiceCode:                 handlers.FmtString(string(s.ReService.Code)),
		ReServiceName:                 handlers.FmtStringPtr(&s.ReService.Name),
		Reason:                        handlers.FmtStringPtr(s.Reason),
		RejectionReason:               handlers.FmtStringPtr(s.RejectionReason),
		PickupPostalCode:              handlers.FmtStringPtr(s.PickupPostalCode),
		SITPostalCode:                 handlers.FmtStringPtr(s.SITPostalCode),
		SitEntryDate:                  handlers.FmtDateTimePtr(s.SITEntryDate),
		SitDepartureDate:              handlers.FmtDateTimePtr(s.SITDepartureDate),
		SitCustomerContacted:          handlers.FmtDatePtr(s.SITCustomerContacted),
		SitRequestedDelivery:          handlers.FmtDatePtr(s.SITRequestedDelivery),
		Status:                        ghcmessages.MTOServiceItemStatus(s.Status),
		Description:                   handlers.FmtStringPtr(s.Description),
		Dimensions:                    MTOServiceItemDimensions(s.Dimensions),
		CustomerContacts:              MTOServiceItemCustomerContacts(s.CustomerContacts),
		SitOriginHHGOriginalAddress:   Address(s.SITOriginHHGOriginalAddress),
		SitOriginHHGActualAddress:     Address(s.SITOriginHHGActualAddress),
		SitDestinationOriginalAddress: Address(s.SITDestinationOriginalAddress),
		SitDestinationFinalAddress:    Address(s.SITDestinationFinalAddress),
		EstimatedWeight:               handlers.FmtPoundPtr(s.EstimatedWeight),
		CreatedAt:                     strfmt.DateTime(s.CreatedAt),
		ApprovedAt:                    handlers.FmtDateTimePtr(s.ApprovedAt),
		RejectedAt:                    handlers.FmtDateTimePtr(s.RejectedAt),
		ETag:                          etag.GenerateEtag(s.UpdatedAt),
		ServiceRequestDocuments:       serviceRequestDocs,
		ConvertToCustomerExpense:      *handlers.FmtBool(s.CustomerExpense),
		CustomerExpenseReason:         handlers.FmtStringPtr(s.CustomerExpenseReason),
		SitDeliveryMiles:              handlers.FmtIntPtrToInt64(s.SITDeliveryMiles),
		EstimatedPrice:                handlers.FmtCost(s.PricingEstimate),
		StandaloneCrate:               s.StandaloneCrate,
		ExternalCrate:                 s.ExternalCrate,
		LockedPriceCents:              handlers.FmtCost(s.LockedPriceCents),
	}

	if s.ReService.Code == models.ReServiceCodeICRT && s.MTOShipment.PickupAddress != nil {
		if *s.MTOShipment.PickupAddress.IsOconus {
			payload.Market = handlers.FmtString(models.MarketOconus.FullString())
		} else {
			payload.Market = handlers.FmtString(models.MarketConus.FullString())
		}
	}

	if s.ReService.Code == models.ReServiceCodeIUCRT && s.MTOShipment.DestinationAddress != nil {
		if *s.MTOShipment.DestinationAddress.IsOconus {
			payload.Market = handlers.FmtString(models.MarketOconus.FullString())
		} else {
			payload.Market = handlers.FmtString(models.MarketConus.FullString())
		}
	}

	return payload
}

// SITServiceItemGrouping payload
func SITServiceItemGrouping(s models.SITServiceItemGrouping, storer storage.FileStorer) *ghcmessages.SITServiceItemGrouping {
	if len(s.ServiceItems) == 0 {
		return nil
	}

	summary := ghcmessages.SITSummary{
		FirstDaySITServiceItemID: strfmt.UUID(s.Summary.FirstDaySITServiceItemID.String()),
		Location:                 s.Summary.Location,
		DaysInSIT:                handlers.FmtIntPtrToInt64(&s.Summary.DaysInSIT),
		SitEntryDate:             *handlers.FmtDateTime(s.Summary.SITEntryDate),
		SitDepartureDate:         handlers.FmtDateTimePtr(s.Summary.SITDepartureDate),
		SitAuthorizedEndDate:     *handlers.FmtDateTime(s.Summary.SITAuthorizedEndDate),
		SitCustomerContacted:     handlers.FmtDateTimePtr(s.Summary.SITCustomerContacted),
		SitRequestedDelivery:     handlers.FmtDateTimePtr(s.Summary.SITRequestedDelivery),
	}

	serviceItems := MTOServiceItemModels(s.ServiceItems, storer)

	return &ghcmessages.SITServiceItemGrouping{
		Summary:      &summary,
		ServiceItems: serviceItems,
	}
}

// SITServiceItemGroupings payload
func SITServiceItemGroupings(s models.SITServiceItemGroupings, storer storage.FileStorer) ghcmessages.SITServiceItemGroupings {
	sitGroupings := ghcmessages.SITServiceItemGroupings{}
	for _, sitGroup := range s {
		if sitPayload := SITServiceItemGrouping(sitGroup, storer); sitPayload != nil {
			sitGroupings = append(sitGroupings, sitPayload)
		}
	}
	return sitGroupings
}

// MTOServiceItemModels payload
func MTOServiceItemModels(s models.MTOServiceItems, storer storage.FileStorer) ghcmessages.MTOServiceItems {
	serviceItems := ghcmessages.MTOServiceItems{}
	for _, item := range s {
		copyOfServiceItem := item // Make copy to avoid implicit memory aliasing of items from a range statement.
		serviceItems = append(serviceItems, MTOServiceItemModel(&copyOfServiceItem, storer))
	}

	return serviceItems
}

// MTOServiceItemDimension payload
func MTOServiceItemDimension(d *models.MTOServiceItemDimension) *ghcmessages.MTOServiceItemDimension {
	return &ghcmessages.MTOServiceItemDimension{
		ID:     *handlers.FmtUUID(d.ID),
		Type:   ghcmessages.DimensionType(d.Type),
		Length: *d.Length.Int32Ptr(),
		Height: *d.Height.Int32Ptr(),
		Width:  *d.Width.Int32Ptr(),
	}
}

// MTOServiceItemDimensions payload
func MTOServiceItemDimensions(d models.MTOServiceItemDimensions) ghcmessages.MTOServiceItemDimensions {
	payload := make(ghcmessages.MTOServiceItemDimensions, len(d))
	for i, item := range d {
		copyOfServiceItem := item // Make copy to avoid implicit memory aliasing of items from a range statement.
		payload[i] = MTOServiceItemDimension(&copyOfServiceItem)
	}
	return payload
}

// MTOServiceItemCustomerContact payload
func MTOServiceItemCustomerContact(c *models.MTOServiceItemCustomerContact) *ghcmessages.MTOServiceItemCustomerContact {
	return &ghcmessages.MTOServiceItemCustomerContact{
		Type:                       ghcmessages.CustomerContactType(c.Type),
		DateOfContact:              *handlers.FmtDate(c.DateOfContact),
		TimeMilitary:               c.TimeMilitary,
		FirstAvailableDeliveryDate: *handlers.FmtDate(c.FirstAvailableDeliveryDate),
	}
}

// MTOServiceItemCustomerContacts payload
func MTOServiceItemCustomerContacts(c models.MTOServiceItemCustomerContacts) ghcmessages.MTOServiceItemCustomerContacts {
	payload := make(ghcmessages.MTOServiceItemCustomerContacts, len(c))
	for i, item := range c {
		copyOfServiceItem := item // Make copy to avoid implicit memory aliasing of items from a range statement.
		payload[i] = MTOServiceItemCustomerContact(&copyOfServiceItem)
	}
	return payload
}

// Upload payload
func Upload(storer storage.FileStorer, upload models.Upload, url string) *ghcmessages.Upload {
	uploadPayload := &ghcmessages.Upload{
		ID:          handlers.FmtUUIDValue(upload.ID),
		Filename:    upload.Filename,
		ContentType: upload.ContentType,
		UploadType:  string(upload.UploadType),
		URL:         strfmt.URI(url),
		Bytes:       upload.Bytes,
		CreatedAt:   strfmt.DateTime(upload.CreatedAt),
		UpdatedAt:   strfmt.DateTime(upload.UpdatedAt),
		DeletedAt:   (*strfmt.DateTime)(upload.DeletedAt),
	}

	if upload.Rotation != nil {
		uploadPayload.Rotation = *upload.Rotation
	}

	tags, err := storer.Tags(upload.StorageKey)
	if err != nil || len(tags) == 0 {
		uploadPayload.Status = "PROCESSING"
	} else {
		uploadPayload.Status = tags["av-status"]
	}
	return uploadPayload
}

// Upload payload for when a Proof of Service doc is designated as a weight ticket
// This adds an isWeightTicket key to the payload for the UI to use
func WeightTicketUpload(storer storage.FileStorer, upload models.Upload, url string, isWeightTicket bool) *ghcmessages.Upload {
	uploadPayload := &ghcmessages.Upload{
		ID:             handlers.FmtUUIDValue(upload.ID),
		Filename:       upload.Filename,
		ContentType:    upload.ContentType,
		URL:            strfmt.URI(url),
		Bytes:          upload.Bytes,
		CreatedAt:      strfmt.DateTime(upload.CreatedAt),
		UpdatedAt:      strfmt.DateTime(upload.UpdatedAt),
		IsWeightTicket: isWeightTicket,
	}
	tags, err := storer.Tags(upload.StorageKey)
	if err != nil || len(tags) == 0 {
		uploadPayload.Status = "PROCESSING"
	} else {
		uploadPayload.Status = tags["av-status"]
	}
	return uploadPayload
}

// ProofOfServiceDoc payload from model
func ProofOfServiceDoc(proofOfService models.ProofOfServiceDoc, storer storage.FileStorer) (*ghcmessages.ProofOfServiceDoc, error) {

	uploads := make([]*ghcmessages.Upload, len(proofOfService.PrimeUploads))
	if len(proofOfService.PrimeUploads) > 0 {
		for i, primeUpload := range proofOfService.PrimeUploads {
			url, err := storer.PresignedURL(primeUpload.Upload.StorageKey, primeUpload.Upload.ContentType, primeUpload.Upload.Filename)
			if err != nil {
				return nil, err
			}
			// if the doc is a weight ticket then we need to return a different payload so the UI can differentiate
			weightTicket := proofOfService.IsWeightTicket
			if weightTicket {
				uploads[i] = WeightTicketUpload(storer, primeUpload.Upload, url, proofOfService.IsWeightTicket)
			} else {
				uploads[i] = Upload(storer, primeUpload.Upload, url)
			}
		}
	}

	return &ghcmessages.ProofOfServiceDoc{
		IsWeightTicket: proofOfService.IsWeightTicket,
		Uploads:        uploads,
	}, nil
}

func PayloadForUploadModel(
	storer storage.FileStorer,
	upload models.Upload,
	url string,
) *ghcmessages.Upload {
	uploadPayload := &ghcmessages.Upload{
		ID:          handlers.FmtUUIDValue(upload.ID),
		Filename:    upload.Filename,
		ContentType: upload.ContentType,
		UploadType:  string(upload.UploadType),
		URL:         strfmt.URI(url),
		Bytes:       upload.Bytes,
		CreatedAt:   strfmt.DateTime(upload.CreatedAt),
		UpdatedAt:   strfmt.DateTime(upload.UpdatedAt),
		DeletedAt:   (*strfmt.DateTime)(upload.DeletedAt),
	}

	if upload.Rotation != nil {
		uploadPayload.Rotation = *upload.Rotation
	}

	tags, err := storer.Tags(upload.StorageKey)
	if err != nil || len(tags) == 0 {
		uploadPayload.Status = "PROCESSING"
	} else {
		uploadPayload.Status = tags["av-status"]
	}
	return uploadPayload
}

func PayloadForDocumentModel(storer storage.FileStorer, document models.Document) (*ghcmessages.Document, error) {
	uploads := make([]*ghcmessages.Upload, len(document.UserUploads))
	for i, userUpload := range document.UserUploads {
		if userUpload.Upload.ID == uuid.Nil {
			return nil, errors.New("no uploads for user")
		}
		url, err := storer.PresignedURL(userUpload.Upload.StorageKey, userUpload.Upload.ContentType, userUpload.Upload.Filename)
		if err != nil {
			return nil, err
		}

		uploadPayload := PayloadForUploadModel(storer, userUpload.Upload, url)
		uploads[i] = uploadPayload
	}

	documentPayload := &ghcmessages.Document{
		ID:              handlers.FmtUUID(document.ID),
		ServiceMemberID: handlers.FmtUUID(document.ServiceMemberID),
		Uploads:         uploads,
	}
	return documentPayload, nil
}

// In the TOO queue response we only want to count shipments in these statuses (excluding draft and cancelled)
// For the Services Counseling queue we will find the earliest move date from shipments in these statuses
func queueIncludeShipmentStatus(status models.MTOShipmentStatus) bool {
	return status == models.MTOShipmentStatusSubmitted ||
		status == models.MTOShipmentStatusApproved ||
		status == models.MTOShipmentStatusDiversionRequested ||
		status == models.MTOShipmentStatusCancellationRequested
}

func QueueAvailableOfficeUsers(officeUsers []models.OfficeUser) *ghcmessages.AvailableOfficeUsers {
	availableOfficeUsers := make(ghcmessages.AvailableOfficeUsers, len(officeUsers))
	for i, officeUser := range officeUsers {

		hasSafety := officeUser.User.Privileges.HasPrivilege(models.PrivilegeTypeSafety)

		availableOfficeUsers[i] = &ghcmessages.AvailableOfficeUser{
			LastName:           officeUser.LastName,
			FirstName:          officeUser.FirstName,
			OfficeUserID:       *handlers.FmtUUID(officeUser.ID),
			HasSafetyPrivilege: swag.BoolValue(&hasSafety),
		}
	}

	return &availableOfficeUsers
}

func queueMoveIsAssignable(move models.Move, assignedToUser *ghcmessages.AssignedOfficeUser, isCloseoutQueue bool, role roles.RoleType, officeUser models.OfficeUser, isSupervisor bool, isHQRole bool, ppmCloseoutGblocs bool) bool {
	// default to false
	isAssignable := false

	// HQ role is read only
	if isHQRole {
		isAssignable = false
		return isAssignable
	}

	// if its unassigned its assignable in all cases
	if assignedToUser == nil {
		isAssignable = true
	}

	// in TOO queues, all moves are assignable for supervisor users
	if role == roles.RoleTypeTOO && isSupervisor {
		isAssignable = true
	}

	// if it is assigned in the SCs queue
	// it is only assignable if the user is a supervisor...
	if role == roles.RoleTypeServicesCounselor && isSupervisor {
		// AND we are in the counseling queue AND the move's counseling office is the supervisor's transportation office
		if !isCloseoutQueue && move.CounselingOfficeID != nil && *move.CounselingOfficeID == officeUser.TransportationOfficeID {
			isAssignable = true
		}
		// OR we are in the closeout queue AND the move's closeout office is the supervisor's transportation office
		if isCloseoutQueue && move.CloseoutOfficeID != nil && *move.CloseoutOfficeID == officeUser.TransportationOfficeID {
			isAssignable = true
		}

		// OR theyre a navy, marine, or coast guard supervisor
		if ppmCloseoutGblocs {
			isAssignable = true
		}
	}

	return isAssignable
}

func servicesCounselorAvailableOfficeUsers(move models.Move, officeUsers []models.OfficeUser, role roles.RoleType, officeUser models.OfficeUser, ppmCloseoutGblocs bool, isCloseoutQueue bool) []models.OfficeUser {
	if role == roles.RoleTypeServicesCounselor {
		// if the office user currently assigned to the move works outside of the logged in users counseling office
		// add them to the set
		if move.SCAssignedUser != nil && move.SCAssignedUser.TransportationOfficeID != officeUser.TransportationOfficeID {
			officeUsers = append(officeUsers, *move.SCAssignedUser)
		}

		// if there is no counseling office
		// OR if our current user doesn't work at the move's counseling office
		// only available user should be themself
		if !isCloseoutQueue && (move.CounselingOfficeID == nil) || (move.CounselingOfficeID != nil && *move.CounselingOfficeID != officeUser.TransportationOfficeID) {
			officeUsers = models.OfficeUsers{officeUser}
		}

		// if its the closeout queue and its not a Navy, Marine, or Coast Guard user
		// and the move doesn't have a closeout office
		// OR the move's closeout office is not the office users office
		// only available user should be themself
		if isCloseoutQueue && !ppmCloseoutGblocs && move.CloseoutOfficeID == nil || (move.CloseoutOfficeID != nil && *move.CloseoutOfficeID != officeUser.TransportationOfficeID) {
			officeUsers = models.OfficeUsers{officeUser}

		}
	}

	return officeUsers
}

// QueueMoves payload
func QueueMoves(moves []models.Move, officeUsers []models.OfficeUser, requestedPpmStatus *models.PPMShipmentStatus, role roles.RoleType, officeUser models.OfficeUser, isSupervisor bool, isHQRole bool) *ghcmessages.QueueMoves {
	queueMoves := make(ghcmessages.QueueMoves, len(moves))
	for i, move := range moves {
		customer := move.Orders.ServiceMember

		var transportationOffice string
		var transportationOfficeId uuid.UUID
		if move.CounselingOffice != nil {
			transportationOffice = move.CounselingOffice.Name
			transportationOfficeId = move.CounselingOffice.ID
		}
		var validMTOShipments []models.MTOShipment
		var earliestRequestedPickup *time.Time
		// we can't easily modify our sql query to find the earliest shipment pickup date so we must do it here
		for _, shipment := range move.MTOShipments {
			if queueIncludeShipmentStatus(shipment.Status) && shipment.DeletedAt == nil {
				earliestDateInCurrentShipment := findEarliestDateForRequestedMoveDate(shipment)
				if earliestRequestedPickup == nil || (earliestDateInCurrentShipment != nil && earliestDateInCurrentShipment.Before(*earliestRequestedPickup)) {
					earliestRequestedPickup = earliestDateInCurrentShipment
				}

				validMTOShipments = append(validMTOShipments, shipment)
			}
		}

		var deptIndicator ghcmessages.DeptIndicator
		if move.Orders.DepartmentIndicator != nil {
			deptIndicator = ghcmessages.DeptIndicator(*move.Orders.DepartmentIndicator)
		}

		var originGbloc string
		if move.Status == models.MoveStatusNeedsServiceCounseling {
			originGbloc = swag.StringValue(move.Orders.OriginDutyLocationGBLOC)
		} else if len(move.ShipmentGBLOC) > 0 && move.ShipmentGBLOC[0].GBLOC != nil {
			// There is a Pop bug that prevents us from using a has_one association for
			// Move.ShipmentGBLOC, so we have to treat move.ShipmentGBLOC as an array, even
			// though there can never be more than one GBLOC for a move.
			originGbloc = swag.StringValue(move.ShipmentGBLOC[0].GBLOC)
		} else {
			// If the move's first shipment doesn't have a pickup address (like with an NTS-Release),
			// we need to fall back to the origin duty location GBLOC.  If that's not available for
			// some reason, then we should get the empty string (no GBLOC).
			originGbloc = swag.StringValue(move.Orders.OriginDutyLocationGBLOC)
		}

		var closeoutLocation string
		if move.CloseoutOffice != nil {
			closeoutLocation = move.CloseoutOffice.Name
		}
		var closeoutInitiated time.Time
		var ppmStatus models.PPMShipmentStatus
		for _, shipment := range move.MTOShipments {
			if shipment.PPMShipment != nil {
				if requestedPpmStatus != nil {
					if shipment.PPMShipment.Status == *requestedPpmStatus {
						ppmStatus = shipment.PPMShipment.Status
					}
				} else {
					ppmStatus = shipment.PPMShipment.Status
				}
				if shipment.PPMShipment.SubmittedAt != nil {
					if closeoutInitiated.Before(*shipment.PPMShipment.SubmittedAt) {
						closeoutInitiated = *shipment.PPMShipment.SubmittedAt
					}
				}
			}
		}

		// queue assignment logic below

		// determine if there is an assigned user
		var assignedToUser *ghcmessages.AssignedOfficeUser
		if role == roles.RoleTypeServicesCounselor && move.SCAssignedUser != nil {
			assignedToUser = AssignedOfficeUser(move.SCAssignedUser)
		}
		if role == roles.RoleTypeTOO && move.TOOAssignedUser != nil {
			assignedToUser = AssignedOfficeUser(move.TOOAssignedUser)
		}

		// these branches have their own closeout specific offices
		ppmCloseoutGblocs := closeoutLocation == "NAVY" || closeoutLocation == "TVCB" || closeoutLocation == "USCG"
		// requestedPpmStatus also represents if we are viewing the closeout queue
		isCloseoutQueue := requestedPpmStatus != nil && *requestedPpmStatus == models.PPMShipmentStatusNeedsCloseout
		// determine if the move is assignable
		assignable := queueMoveIsAssignable(move, assignedToUser, isCloseoutQueue, role, officeUser, isSupervisor, isHQRole, ppmCloseoutGblocs)

		// only need to attach available office users if move is assignable
		var apiAvailableOfficeUsers ghcmessages.AvailableOfficeUsers
		if assignable {
			// non SC roles don't need the extra logic, just make availableOfficeUsers = officeUsers
			availableOfficeUsers := officeUsers

			if role == roles.RoleTypeServicesCounselor {
				availableOfficeUsers = servicesCounselorAvailableOfficeUsers(move, availableOfficeUsers, role, officeUser, ppmCloseoutGblocs, isCloseoutQueue)
			}

			apiAvailableOfficeUsers = *QueueAvailableOfficeUsers(availableOfficeUsers)
		}

		queueMoves[i] = &ghcmessages.QueueMove{
			Customer:                Customer(&customer),
			Status:                  ghcmessages.MoveStatus(move.Status),
			ID:                      *handlers.FmtUUID(move.ID),
			Locator:                 move.Locator,
			SubmittedAt:             handlers.FmtDateTimePtr(move.SubmittedAt),
			AppearedInTooAt:         handlers.FmtDateTimePtr(findLastSentToTOO(move)),
			RequestedMoveDate:       handlers.FmtDatePtr(earliestRequestedPickup),
			DepartmentIndicator:     &deptIndicator,
			ShipmentsCount:          int64(len(validMTOShipments)),
			OriginDutyLocation:      DutyLocation(move.Orders.OriginDutyLocation),
			DestinationDutyLocation: DutyLocation(&move.Orders.NewDutyLocation), // #nosec G601 new in 1.22.2
			OriginGBLOC:             ghcmessages.GBLOC(originGbloc),
			PpmType:                 move.PPMType,
			CloseoutInitiated:       handlers.FmtDateTimePtr(&closeoutInitiated),
			CloseoutLocation:        &closeoutLocation,
			OrderType:               (*string)(move.Orders.OrdersType.Pointer()),
			LockedByOfficeUserID:    handlers.FmtUUIDPtr(move.LockedByOfficeUserID),
			LockedByOfficeUser:      OfficeUser(move.LockedByOfficeUser),
			LockExpiresAt:           handlers.FmtDateTimePtr(move.LockExpiresAt),
			PpmStatus:               ghcmessages.PPMStatus(ppmStatus),
			CounselingOffice:        &transportationOffice,
			CounselingOfficeID:      handlers.FmtUUID(transportationOfficeId),
			AssignedTo:              assignedToUser,
			Assignable:              assignable,
			AvailableOfficeUsers:    apiAvailableOfficeUsers,
		}
	}
	return &queueMoves
}

func findLastSentToTOO(move models.Move) (latestOccurance *time.Time) {
	possibleValues := [3]*time.Time{move.SubmittedAt, move.ServiceCounselingCompletedAt, move.ApprovalsRequestedAt}
	for _, time := range possibleValues {
		if time != nil && (latestOccurance == nil || time.After(*latestOccurance)) {
			latestOccurance = time
		}
	}
	return latestOccurance
}

func findEarliestDateForRequestedMoveDate(shipment models.MTOShipment) (earliestDate *time.Time) {
	var possibleValues []*time.Time

	if shipment.RequestedPickupDate != nil {
		possibleValues = append(possibleValues, shipment.RequestedPickupDate)
	}
	if shipment.RequestedDeliveryDate != nil {
		possibleValues = append(possibleValues, shipment.RequestedDeliveryDate)
	}
	if shipment.PPMShipment != nil {
		possibleValues = append(possibleValues, &shipment.PPMShipment.ExpectedDepartureDate)
	}

	for _, date := range possibleValues {
		if earliestDate == nil || date.Before(*earliestDate) {
			earliestDate = date
		}
	}

	return earliestDate
}

// This is a helper function to calculate the inferred status needed for QueuePaymentRequest payload
func queuePaymentRequestStatus(paymentRequest models.PaymentRequest) string {
	// If a payment request is in the PENDING state, let's use the term 'payment requested'
	if paymentRequest.Status == models.PaymentRequestStatusPending {
		return models.QueuePaymentRequestPaymentRequested
	}

	// If a payment request is either reviewed, sent_to_gex or recieved_by_gex then we'll use 'reviewed'
	if paymentRequest.Status == models.PaymentRequestStatusSentToGex ||
		paymentRequest.Status == models.PaymentRequestStatusTppsReceived ||
		paymentRequest.Status == models.PaymentRequestStatusReviewed {
		return models.QueuePaymentRequestReviewed
	}

	if paymentRequest.Status == models.PaymentRequestStatusReviewedAllRejected {
		return models.QueuePaymentRequestRejected
	}

	if paymentRequest.Status == models.PaymentRequestStatusPaid {
		return models.QueuePaymentRequestPaid
	}

	if paymentRequest.Status == models.PaymentRequestStatusDeprecated {
		return models.QueuePaymentRequestDeprecated
	}

	return models.QueuePaymentRequestError

}

// QueuePaymentRequests payload
func QueuePaymentRequests(paymentRequests *models.PaymentRequests, officeUsers []models.OfficeUser, officeUser models.OfficeUser, isSupervisor bool, isHQRole bool) *ghcmessages.QueuePaymentRequests {

	queuePaymentRequests := make(ghcmessages.QueuePaymentRequests, len(*paymentRequests))

	for i, paymentRequest := range *paymentRequests {
		moveTaskOrder := paymentRequest.MoveTaskOrder
		orders := moveTaskOrder.Orders
		var gbloc ghcmessages.GBLOC
		if moveTaskOrder.ShipmentGBLOC[0].GBLOC != nil {
			gbloc = ghcmessages.GBLOC(*moveTaskOrder.ShipmentGBLOC[0].GBLOC)
		}

		queuePaymentRequests[i] = &ghcmessages.QueuePaymentRequest{
			ID:                   *handlers.FmtUUID(paymentRequest.ID),
			MoveID:               *handlers.FmtUUID(moveTaskOrder.ID),
			Customer:             Customer(&orders.ServiceMember),
			Status:               ghcmessages.QueuePaymentRequestStatus(queuePaymentRequestStatus(paymentRequest)),
			Age:                  math.Ceil(time.Since(paymentRequest.CreatedAt).Hours() / 24.0),
			SubmittedAt:          *handlers.FmtDateTime(paymentRequest.CreatedAt),
			Locator:              moveTaskOrder.Locator,
			OriginGBLOC:          gbloc,
			OriginDutyLocation:   DutyLocation(orders.OriginDutyLocation),
			OrderType:            (*string)(orders.OrdersType.Pointer()),
			LockedByOfficeUserID: handlers.FmtUUIDPtr(moveTaskOrder.LockedByOfficeUserID),
			LockExpiresAt:        handlers.FmtDateTimePtr(moveTaskOrder.LockExpiresAt),
		}

		if paymentRequest.MoveTaskOrder.TIOAssignedUser != nil {
			queuePaymentRequests[i].AssignedTo = AssignedOfficeUser(paymentRequest.MoveTaskOrder.TIOAssignedUser)
		}

		isAssignable := false
		if queuePaymentRequests[i].AssignedTo == nil {
			isAssignable = true
		}

		if isSupervisor {
			isAssignable = true
		}

		if isHQRole {
			isAssignable = false
		}

		queuePaymentRequests[i].Assignable = isAssignable

		// only need to attach available office users if move is assignable
		if queuePaymentRequests[i].Assignable {
			availableOfficeUsers := officeUsers
			if !isSupervisor {
				availableOfficeUsers = models.OfficeUsers{officeUser}
			}

			queuePaymentRequests[i].AvailableOfficeUsers = *QueueAvailableOfficeUsers(availableOfficeUsers)
		}

		if orders.DepartmentIndicator != nil {
			deptIndicator := ghcmessages.DeptIndicator(*orders.DepartmentIndicator)
			queuePaymentRequests[i].DepartmentIndicator = &deptIndicator
		}
	}

	return &queuePaymentRequests
}

// Reweigh payload
func Reweigh(reweigh *models.Reweigh, _ *ghcmessages.SITStatus) *ghcmessages.Reweigh {
	if reweigh == nil || reweigh.ID == uuid.Nil {
		return nil
	}
	payload := &ghcmessages.Reweigh{
		ID:                     strfmt.UUID(reweigh.ID.String()),
		RequestedAt:            strfmt.DateTime(reweigh.RequestedAt),
		RequestedBy:            ghcmessages.ReweighRequester(reweigh.RequestedBy),
		VerificationReason:     reweigh.VerificationReason,
		Weight:                 handlers.FmtPoundPtr(reweigh.Weight),
		VerificationProvidedAt: handlers.FmtDateTimePtr(reweigh.VerificationProvidedAt),
		ShipmentID:             strfmt.UUID(reweigh.ShipmentID.String()),
	}

	return payload
}

// SearchMoves payload
func SearchMoves(appCtx appcontext.AppContext, moves models.Moves) *ghcmessages.SearchMoves {
	searchMoves := make(ghcmessages.SearchMoves, len(moves))
	for i, move := range moves {
		customer := move.Orders.ServiceMember

		numShipments := 0

		for _, shipment := range move.MTOShipments {
			if shipment.Status != models.MTOShipmentStatusDraft {
				numShipments++
			}
		}

		var pickupDate, deliveryDate *strfmt.Date

		if numShipments > 0 && move.MTOShipments[0].ScheduledPickupDate != nil {
			pickupDate = handlers.FmtDatePtr(move.MTOShipments[0].ScheduledPickupDate)
		} else {
			pickupDate = nil
		}

		if numShipments > 0 && move.MTOShipments[0].ScheduledDeliveryDate != nil {
			deliveryDate = handlers.FmtDatePtr(move.MTOShipments[0].ScheduledDeliveryDate)
		} else {
			deliveryDate = nil
		}

		var originGBLOC string
		if move.Status == models.MoveStatusNeedsServiceCounseling {
			originGBLOC = swag.StringValue(move.Orders.OriginDutyLocationGBLOC)
		} else if len(move.ShipmentGBLOC) > 0 && move.ShipmentGBLOC[0].GBLOC != nil {
			// There is a Pop bug that prevents us from using a has_one association for
			// Move.ShipmentGBLOC, so we have to treat move.ShipmentGBLOC as an array, even
			// though there can never be more than one GBLOC for a move.
			originGBLOC = swag.StringValue(move.ShipmentGBLOC[0].GBLOC)
		} else {
			// If the move's first shipment doesn't have a pickup address (like with an NTS-Release),
			// we need to fall back to the origin duty location GBLOC.  If that's not available for
			// some reason, then we should get the empty string (no GBLOC).
			originGBLOC = swag.StringValue(move.Orders.OriginDutyLocationGBLOC)
		}

		// populates the destination gbloc of the move
		var destinationGBLOC string
		var err error
		destinationGBLOC, err = move.GetDestinationGBLOC(appCtx.DB())
		if err != nil {
			destinationGBLOC = ""
		}
		if len(destinationGBLOC) > 0 && customer.Affiliation.String() == "MARINES" {
			destinationGBLOC = "USMC/" + destinationGBLOC
		}
		destinationGblocMessage := ghcmessages.GBLOC(destinationGBLOC)

		// populates the destination postal code of the move
		var destinationPostalCode string
		destinationPostalCode, err = move.GetDestinationPostalCode(appCtx.DB())
		if err != nil {
			destinationPostalCode = ""
		}

		searchMoves[i] = &ghcmessages.SearchMove{
<<<<<<< HEAD
			FirstName:                    customer.FirstName,
			LastName:                     customer.LastName,
			DodID:                        customer.Edipi,
			Emplid:                       customer.Emplid,
			Branch:                       customer.Affiliation.String(),
			Status:                       ghcmessages.MoveStatus(move.Status),
			ID:                           *handlers.FmtUUID(move.ID),
			Locator:                      move.Locator,
			ShipmentsCount:               int64(numShipments),
			OriginDutyLocationPostalCode: move.Orders.OriginDutyLocation.Address.PostalCode,
			DestinationPostalCode:        destinationPostalCode,
			OrderType:                    string(move.Orders.OrdersType),
			RequestedPickupDate:          pickupDate,
			RequestedDeliveryDate:        deliveryDate,
			OriginGBLOC:                  ghcmessages.GBLOC(originGBLOC),
			DestinationGBLOC:             destinationGblocMessage,
			LockedByOfficeUserID:         handlers.FmtUUIDPtr(move.LockedByOfficeUserID),
			LockExpiresAt:                handlers.FmtDateTimePtr(move.LockExpiresAt),
=======
			FirstName:                         customer.FirstName,
			LastName:                          customer.LastName,
			Edipi:                             customer.Edipi,
			Emplid:                            customer.Emplid,
			Branch:                            customer.Affiliation.String(),
			Status:                            ghcmessages.MoveStatus(move.Status),
			ID:                                *handlers.FmtUUID(move.ID),
			Locator:                           move.Locator,
			ShipmentsCount:                    int64(numShipments),
			OriginDutyLocationPostalCode:      move.Orders.OriginDutyLocation.Address.PostalCode,
			DestinationDutyLocationPostalCode: move.Orders.NewDutyLocation.Address.PostalCode,
			OrderType:                         string(move.Orders.OrdersType),
			RequestedPickupDate:               pickupDate,
			RequestedDeliveryDate:             deliveryDate,
			OriginGBLOC:                       ghcmessages.GBLOC(originGBLOC),
			DestinationGBLOC:                  destinationGBLOC,
			LockedByOfficeUserID:              handlers.FmtUUIDPtr(move.LockedByOfficeUserID),
			LockExpiresAt:                     handlers.FmtDateTimePtr(move.LockExpiresAt),
>>>>>>> e92c0b31
		}
	}
	return &searchMoves
}

// ShipmentPaymentSITBalance payload
func ShipmentPaymentSITBalance(shipmentSITBalance *services.ShipmentPaymentSITBalance) *ghcmessages.ShipmentPaymentSITBalance {
	if shipmentSITBalance == nil {
		return nil
	}

	payload := &ghcmessages.ShipmentPaymentSITBalance{
		PendingBilledStartDate:  handlers.FmtDate(shipmentSITBalance.PendingBilledStartDate),
		PendingBilledEndDate:    handlers.FmtDate(shipmentSITBalance.PendingBilledEndDate),
		PendingSITDaysInvoiced:  int64(shipmentSITBalance.PendingSITDaysInvoiced),
		PreviouslyBilledDays:    handlers.FmtIntPtrToInt64(shipmentSITBalance.PreviouslyBilledDays),
		PreviouslyBilledEndDate: handlers.FmtDatePtr(shipmentSITBalance.PreviouslyBilledEndDate),
		ShipmentID:              *handlers.FmtUUID(shipmentSITBalance.ShipmentID),
		TotalSITDaysAuthorized:  int64(shipmentSITBalance.TotalSITDaysAuthorized),
		TotalSITDaysRemaining:   int64(shipmentSITBalance.TotalSITDaysRemaining),
		TotalSITEndDate:         handlers.FmtDate(shipmentSITBalance.TotalSITEndDate),
	}

	return payload
}

// ShipmentsPaymentSITBalance payload
func ShipmentsPaymentSITBalance(shipmentsSITBalance []services.ShipmentPaymentSITBalance) ghcmessages.ShipmentsPaymentSITBalance {
	if len(shipmentsSITBalance) == 0 {
		return nil
	}

	payload := make(ghcmessages.ShipmentsPaymentSITBalance, len(shipmentsSITBalance))
	for i, shipmentSITBalance := range shipmentsSITBalance {
		shipmentSITBalanceCopy := shipmentSITBalance
		payload[i] = ShipmentPaymentSITBalance(&shipmentSITBalanceCopy)
	}

	return payload
}

func SearchCustomers(customers models.ServiceMemberSearchResults) *ghcmessages.SearchCustomers {
	searchCustomers := make(ghcmessages.SearchCustomers, len(customers))
	for i, customer := range customers {
		searchCustomers[i] = &ghcmessages.SearchCustomer{
			FirstName:     customer.FirstName,
			LastName:      customer.LastName,
			Edipi:         customer.Edipi,
			Emplid:        customer.Emplid,
			Branch:        customer.Affiliation.String(),
			ID:            *handlers.FmtUUID(customer.ID),
			PersonalEmail: customer.PersonalEmail,
			Telephone:     customer.Telephone,
		}
	}
	return &searchCustomers
}<|MERGE_RESOLUTION|>--- conflicted
+++ resolved
@@ -2543,26 +2543,6 @@
 		}
 
 		searchMoves[i] = &ghcmessages.SearchMove{
-<<<<<<< HEAD
-			FirstName:                    customer.FirstName,
-			LastName:                     customer.LastName,
-			DodID:                        customer.Edipi,
-			Emplid:                       customer.Emplid,
-			Branch:                       customer.Affiliation.String(),
-			Status:                       ghcmessages.MoveStatus(move.Status),
-			ID:                           *handlers.FmtUUID(move.ID),
-			Locator:                      move.Locator,
-			ShipmentsCount:               int64(numShipments),
-			OriginDutyLocationPostalCode: move.Orders.OriginDutyLocation.Address.PostalCode,
-			DestinationPostalCode:        destinationPostalCode,
-			OrderType:                    string(move.Orders.OrdersType),
-			RequestedPickupDate:          pickupDate,
-			RequestedDeliveryDate:        deliveryDate,
-			OriginGBLOC:                  ghcmessages.GBLOC(originGBLOC),
-			DestinationGBLOC:             destinationGblocMessage,
-			LockedByOfficeUserID:         handlers.FmtUUIDPtr(move.LockedByOfficeUserID),
-			LockExpiresAt:                handlers.FmtDateTimePtr(move.LockExpiresAt),
-=======
 			FirstName:                         customer.FirstName,
 			LastName:                          customer.LastName,
 			Edipi:                             customer.Edipi,
@@ -2581,7 +2561,6 @@
 			DestinationGBLOC:                  destinationGBLOC,
 			LockedByOfficeUserID:              handlers.FmtUUIDPtr(move.LockedByOfficeUserID),
 			LockExpiresAt:                     handlers.FmtDateTimePtr(move.LockExpiresAt),
->>>>>>> e92c0b31
 		}
 	}
 	return &searchMoves
