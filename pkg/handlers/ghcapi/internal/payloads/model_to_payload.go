package payloads

import (
	"encoding/json"
	"errors"
	"fmt"
	"math"
	"sort"
	"strings"
	"time"

	"github.com/go-openapi/strfmt"
	"github.com/go-openapi/swag"
	"github.com/gofrs/uuid"
	"go.uber.org/zap"

	"github.com/transcom/mymove/pkg/appcontext"
	"github.com/transcom/mymove/pkg/etag"
	"github.com/transcom/mymove/pkg/gen/ghcmessages"
	"github.com/transcom/mymove/pkg/handlers"
	"github.com/transcom/mymove/pkg/models"
	"github.com/transcom/mymove/pkg/models/roles"
	"github.com/transcom/mymove/pkg/services"
	mtoshipment "github.com/transcom/mymove/pkg/services/mto_shipment"
	"github.com/transcom/mymove/pkg/storage"
	"github.com/transcom/mymove/pkg/unit"
)

// Contractor payload
func Contractor(contractor *models.Contractor) *ghcmessages.Contractor {
	if contractor == nil {
		return nil
	}

	payload := &ghcmessages.Contractor{
		ID:             strfmt.UUID(contractor.ID.String()),
		ContractNumber: contractor.ContractNumber,
		Name:           contractor.Name,
		Type:           contractor.Type,
	}

	return payload
}

func OfficeUser(officeUser *models.OfficeUser) *ghcmessages.LockedOfficeUser {
	if officeUser != nil {
		payload := ghcmessages.LockedOfficeUser{
			FirstName:              officeUser.FirstName,
			LastName:               officeUser.LastName,
			TransportationOfficeID: *handlers.FmtUUID(officeUser.TransportationOfficeID),
			TransportationOffice:   TransportationOffice(&officeUser.TransportationOffice),
		}
		return &payload
	}
	return nil
}

func AssignedOfficeUser(officeUser *models.OfficeUser) *ghcmessages.AssignedOfficeUser {
	if officeUser != nil && officeUser.FirstName != "" && officeUser.LastName != "" {
		payload := ghcmessages.AssignedOfficeUser{
			OfficeUserID: strfmt.UUID(officeUser.ID.String()),
			FirstName:    officeUser.FirstName,
			LastName:     officeUser.LastName,
		}
		return &payload
	}
	return nil
}

// Move payload
func Move(move *models.Move, storer storage.FileStorer) (*ghcmessages.Move, error) {
	if move == nil {
		return nil, nil
	}
	// Adds shipmentGBLOC to be used for TOO/TIO's origin GBLOC
	var gbloc ghcmessages.GBLOC
	if len(move.ShipmentGBLOC) > 0 && move.ShipmentGBLOC[0].GBLOC != nil {
		gbloc = ghcmessages.GBLOC(*move.ShipmentGBLOC[0].GBLOC)
	} else if move.Orders.OriginDutyLocationGBLOC != nil {
		gbloc = ghcmessages.GBLOC(*move.Orders.OriginDutyLocationGBLOC)
	}

	var additionalDocumentsPayload *ghcmessages.Document
	var err error
	if move.AdditionalDocuments != nil {
		additionalDocumentsPayload, err = PayloadForDocumentModel(storer, *move.AdditionalDocuments)
	}
	if err != nil {
		return nil, err
	}

	payload := &ghcmessages.Move{
		ID:                      strfmt.UUID(move.ID.String()),
		AvailableToPrimeAt:      handlers.FmtDateTimePtr(move.AvailableToPrimeAt),
		ApprovedAt:              handlers.FmtDateTimePtr(move.ApprovedAt),
		ContractorID:            handlers.FmtUUIDPtr(move.ContractorID),
		Contractor:              Contractor(move.Contractor),
		Locator:                 move.Locator,
		OrdersID:                strfmt.UUID(move.OrdersID.String()),
		Orders:                  Order(&move.Orders),
		ReferenceID:             handlers.FmtStringPtr(move.ReferenceID),
		Status:                  ghcmessages.MoveStatus(move.Status),
		ExcessWeightQualifiedAt: handlers.FmtDateTimePtr(move.ExcessWeightQualifiedAt),
		ExcessUnaccompaniedBaggageWeightQualifiedAt: handlers.FmtDateTimePtr(move.ExcessUnaccompaniedBaggageWeightQualifiedAt),
		BillableWeightsReviewedAt:                   handlers.FmtDateTimePtr(move.BillableWeightsReviewedAt),
		CreatedAt:                                   strfmt.DateTime(move.CreatedAt),
		SubmittedAt:                                 handlers.FmtDateTimePtr(move.SubmittedAt),
		ApprovalsRequestedAt:                        handlers.FmtDateTimePtr(move.ApprovalsRequestedAt),
		UpdatedAt:                                   strfmt.DateTime(move.UpdatedAt),
		ETag:                                        etag.GenerateEtag(move.UpdatedAt),
		ServiceCounselingCompletedAt:                handlers.FmtDateTimePtr(move.ServiceCounselingCompletedAt),
		ExcessUnaccompaniedBaggageWeightAcknowledgedAt: handlers.FmtDateTimePtr(move.ExcessUnaccompaniedBaggageWeightAcknowledgedAt),
		ExcessWeightAcknowledgedAt:                     handlers.FmtDateTimePtr(move.ExcessWeightAcknowledgedAt),
		TioRemarks:                                     handlers.FmtStringPtr(move.TIORemarks),
		FinancialReviewFlag:                            move.FinancialReviewFlag,
		FinancialReviewRemarks:                         move.FinancialReviewRemarks,
		CloseoutOfficeID:                               handlers.FmtUUIDPtr(move.CloseoutOfficeID),
		CloseoutOffice:                                 TransportationOffice(move.CloseoutOffice),
		ShipmentGBLOC:                                  gbloc,
		LockedByOfficeUserID:                           handlers.FmtUUIDPtr(move.LockedByOfficeUserID),
		LockedByOfficeUser:                             OfficeUser(move.LockedByOfficeUser),
		LockExpiresAt:                                  handlers.FmtDateTimePtr(move.LockExpiresAt),
		AdditionalDocuments:                            additionalDocumentsPayload,
		SCCounselingAssignedUser:                       AssignedOfficeUser(move.SCCounselingAssignedUser),
		SCCloseoutAssignedUser:                         AssignedOfficeUser(move.SCCloseoutAssignedUser),
		TOOAssignedUser:                                AssignedOfficeUser(move.TOOAssignedUser),
		TIOAssignedUser:                                AssignedOfficeUser(move.TIOAssignedUser),
		CounselingOfficeID:                             handlers.FmtUUIDPtr(move.CounselingOfficeID),
		CounselingOffice:                               TransportationOffice(move.CounselingOffice),
		TOODestinationAssignedUser:                     AssignedOfficeUser(move.TOODestinationAssignedUser),
	}

	return payload, nil
}

// ListMove payload
func ListMove(move *models.Move) *ghcmessages.ListPrimeMove {
	if move == nil {
		return nil
	}
	payload := &ghcmessages.ListPrimeMove{
		ID:                 strfmt.UUID(move.ID.String()),
		MoveCode:           move.Locator,
		CreatedAt:          strfmt.DateTime(move.CreatedAt),
		AvailableToPrimeAt: handlers.FmtDateTimePtr(move.AvailableToPrimeAt),
		ApprovedAt:         handlers.FmtDateTimePtr(move.ApprovedAt),
		OrderID:            strfmt.UUID(move.OrdersID.String()),
		ReferenceID:        *move.ReferenceID,
		UpdatedAt:          strfmt.DateTime(move.UpdatedAt),
		ETag:               etag.GenerateEtag(move.UpdatedAt),
		OrderType:          string(move.Orders.OrdersType),
	}

	if move.PPMType != nil {
		payload.PpmType = *move.PPMType
	}

	return payload
}

// ListMoves payload
func ListMoves(moves *models.Moves) []*ghcmessages.ListPrimeMove {
	listMoves := make(ghcmessages.ListPrimeMoves, len(*moves))

	for i, move := range *moves {
		// Create a local copy of the loop variable
		moveCopy := move
		listMoves[i] = ListMove(&moveCopy)
	}
	return listMoves
}

// CustomerSupportRemark payload
func CustomerSupportRemark(customerSupportRemark *models.CustomerSupportRemark) *ghcmessages.CustomerSupportRemark {
	if customerSupportRemark == nil {
		return nil
	}
	id := strfmt.UUID(customerSupportRemark.ID.String())
	moveID := strfmt.UUID(customerSupportRemark.MoveID.String())
	officeUserID := strfmt.UUID(customerSupportRemark.OfficeUserID.String())

	payload := &ghcmessages.CustomerSupportRemark{
		Content:             &customerSupportRemark.Content,
		ID:                  &id,
		CreatedAt:           strfmt.DateTime(customerSupportRemark.CreatedAt),
		UpdatedAt:           strfmt.DateTime(customerSupportRemark.UpdatedAt),
		MoveID:              &moveID,
		OfficeUserEmail:     customerSupportRemark.OfficeUser.Email,
		OfficeUserFirstName: customerSupportRemark.OfficeUser.FirstName,
		OfficeUserID:        &officeUserID,
		OfficeUserLastName:  customerSupportRemark.OfficeUser.LastName,
	}
	return payload
}

// CustomerSupportRemarks payload
func CustomerSupportRemarks(customerSupportRemarks models.CustomerSupportRemarks) ghcmessages.CustomerSupportRemarks {
	payload := make(ghcmessages.CustomerSupportRemarks, len(customerSupportRemarks))
	for i, v := range customerSupportRemarks {
		customerSupportRemark := v
		payload[i] = CustomerSupportRemark(&customerSupportRemark)
	}
	return payload
}

// EvaluationReportList payload
func EvaluationReportList(evaluationReports models.EvaluationReports) ghcmessages.EvaluationReportList {
	payload := make(ghcmessages.EvaluationReportList, len(evaluationReports))
	for i, v := range evaluationReports {
		evaluationReport := v
		payload[i] = EvaluationReport(&evaluationReport)
	}
	return payload
}

func ReportViolations(reportViolations models.ReportViolations) ghcmessages.ReportViolations {
	payload := make(ghcmessages.ReportViolations, len(reportViolations))
	for i, v := range reportViolations {
		reportViolation := v
		payload[i] = ReportViolation(&reportViolation)
	}
	return payload
}

func GsrAppeals(gsrAppeals models.GsrAppeals) ghcmessages.GSRAppeals {
	payload := make(ghcmessages.GSRAppeals, len(gsrAppeals))
	for i, v := range gsrAppeals {
		gsrAppeal := v
		payload[i] = GsrAppeal(&gsrAppeal)
	}
	return payload
}

func EvaluationReportOfficeUser(officeUser models.OfficeUser) ghcmessages.EvaluationReportOfficeUser {
	payload := ghcmessages.EvaluationReportOfficeUser{
		Email:     officeUser.Email,
		FirstName: officeUser.FirstName,
		ID:        strfmt.UUID(officeUser.ID.String()),
		LastName:  officeUser.LastName,
		Phone:     officeUser.Telephone,
	}
	return payload
}

// EvaluationReport payload
func EvaluationReport(evaluationReport *models.EvaluationReport) *ghcmessages.EvaluationReport {
	if evaluationReport == nil {
		return nil
	}
	id := *handlers.FmtUUID(evaluationReport.ID)
	moveID := *handlers.FmtUUID(evaluationReport.MoveID)
	shipmentID := handlers.FmtUUIDPtr(evaluationReport.ShipmentID)

	var inspectionType *ghcmessages.EvaluationReportInspectionType
	if evaluationReport.InspectionType != nil {
		tempInspectionType := ghcmessages.EvaluationReportInspectionType(*evaluationReport.InspectionType)
		inspectionType = &tempInspectionType
	}
	var location *ghcmessages.EvaluationReportLocation
	if evaluationReport.Location != nil {
		tempLocation := ghcmessages.EvaluationReportLocation(*evaluationReport.Location)
		location = &tempLocation
	}
	reportType := ghcmessages.EvaluationReportType(evaluationReport.Type)

	evaluationReportOfficeUserPayload := EvaluationReportOfficeUser(evaluationReport.OfficeUser)

	var timeDepart *string
	if evaluationReport.TimeDepart != nil {
		td := evaluationReport.TimeDepart.Format(timeHHMMFormat)
		timeDepart = &td
	}

	var evalStart *string
	if evaluationReport.EvalStart != nil {
		es := evaluationReport.EvalStart.Format(timeHHMMFormat)
		evalStart = &es
	}

	var evalEnd *string
	if evaluationReport.EvalEnd != nil {
		ee := evaluationReport.EvalEnd.Format(timeHHMMFormat)
		evalEnd = &ee
	}

	payload := &ghcmessages.EvaluationReport{
		CreatedAt:                          strfmt.DateTime(evaluationReport.CreatedAt),
		ID:                                 id,
		InspectionDate:                     handlers.FmtDatePtr(evaluationReport.InspectionDate),
		InspectionType:                     inspectionType,
		Location:                           location,
		LocationDescription:                evaluationReport.LocationDescription,
		MoveID:                             moveID,
		ObservedShipmentPhysicalPickupDate: handlers.FmtDatePtr(evaluationReport.ObservedShipmentPhysicalPickupDate),
		ObservedShipmentDeliveryDate:       handlers.FmtDatePtr(evaluationReport.ObservedShipmentDeliveryDate),
		Remarks:                            evaluationReport.Remarks,
		ShipmentID:                         shipmentID,
		SubmittedAt:                        handlers.FmtDateTimePtr(evaluationReport.SubmittedAt),
		TimeDepart:                         timeDepart,
		EvalStart:                          evalStart,
		EvalEnd:                            evalEnd,
		Type:                               reportType,
		ViolationsObserved:                 evaluationReport.ViolationsObserved,
		MoveReferenceID:                    evaluationReport.Move.ReferenceID,
		OfficeUser:                         &evaluationReportOfficeUserPayload,
		SeriousIncident:                    evaluationReport.SeriousIncident,
		SeriousIncidentDesc:                evaluationReport.SeriousIncidentDesc,
		ObservedClaimsResponseDate:         handlers.FmtDatePtr(evaluationReport.ObservedClaimsResponseDate),
		ObservedPickupDate:                 handlers.FmtDatePtr(evaluationReport.ObservedPickupDate),
		ObservedPickupSpreadStartDate:      handlers.FmtDatePtr(evaluationReport.ObservedPickupSpreadStartDate),
		ObservedPickupSpreadEndDate:        handlers.FmtDatePtr(evaluationReport.ObservedPickupSpreadEndDate),
		ObservedDeliveryDate:               handlers.FmtDatePtr(evaluationReport.ObservedDeliveryDate),
		ETag:                               etag.GenerateEtag(evaluationReport.UpdatedAt),
		UpdatedAt:                          strfmt.DateTime(evaluationReport.UpdatedAt),
		ReportViolations:                   ReportViolations(evaluationReport.ReportViolations),
		GsrAppeals:                         GsrAppeals(evaluationReport.GsrAppeals),
	}
	return payload
}

// PWSViolationItem payload
func PWSViolationItem(violation *models.PWSViolation) *ghcmessages.PWSViolation {
	if violation == nil {
		return nil
	}

	payload := &ghcmessages.PWSViolation{
		ID:                   strfmt.UUID(violation.ID.String()),
		DisplayOrder:         int64(violation.DisplayOrder),
		ParagraphNumber:      violation.ParagraphNumber,
		Title:                violation.Title,
		Category:             string(violation.Category),
		SubCategory:          violation.SubCategory,
		RequirementSummary:   violation.RequirementSummary,
		RequirementStatement: violation.RequirementStatement,
		IsKpi:                violation.IsKpi,
		AdditionalDataElem:   violation.AdditionalDataElem,
	}

	return payload
}

// PWSViolations payload
func PWSViolations(violations models.PWSViolations) ghcmessages.PWSViolations {
	payload := make(ghcmessages.PWSViolations, len(violations))

	for i, v := range violations {
		violation := v
		payload[i] = PWSViolationItem(&violation)
	}
	return payload
}

func ReportViolation(reportViolation *models.ReportViolation) *ghcmessages.ReportViolation {
	if reportViolation == nil {
		return nil
	}
	id := *handlers.FmtUUID(reportViolation.ID)
	violationID := *handlers.FmtUUID(reportViolation.ViolationID)
	reportID := *handlers.FmtUUID(reportViolation.ReportID)

	payload := &ghcmessages.ReportViolation{
		ID:          id,
		ViolationID: violationID,
		ReportID:    reportID,
		Violation:   PWSViolationItem(&reportViolation.Violation),
		GsrAppeals:  GsrAppeals(reportViolation.GsrAppeals),
	}
	return payload
}

func GsrAppeal(gsrAppeal *models.GsrAppeal) *ghcmessages.GSRAppeal {
	if gsrAppeal == nil {
		return nil
	}
	id := *handlers.FmtUUID(gsrAppeal.ID)
	reportID := *handlers.FmtUUID(gsrAppeal.EvaluationReportID)
	officeUserID := *handlers.FmtUUID(gsrAppeal.OfficeUserID)
	officeUser := EvaluationReportOfficeUser(*gsrAppeal.OfficeUser)
	isSeriousIncident := false
	if gsrAppeal.IsSeriousIncidentAppeal != nil {
		isSeriousIncident = *gsrAppeal.IsSeriousIncidentAppeal
	}

	payload := &ghcmessages.GSRAppeal{
		ID:                id,
		ReportID:          reportID,
		OfficeUserID:      officeUserID,
		OfficeUser:        &officeUser,
		IsSeriousIncident: isSeriousIncident,
		AppealStatus:      ghcmessages.GSRAppealStatusType(gsrAppeal.AppealStatus),
		Remarks:           gsrAppeal.Remarks,
		CreatedAt:         strfmt.DateTime(gsrAppeal.CreatedAt),
	}

	if gsrAppeal.ReportViolationID != nil {
		payload.ViolationID = *handlers.FmtUUID(*gsrAppeal.ReportViolationID)
	}
	return payload
}

// TransportationOffice payload
func TransportationOffice(office *models.TransportationOffice) *ghcmessages.TransportationOffice {
	if office == nil || office.ID == uuid.Nil {
		return nil
	}

	phoneLines := []string{}
	for _, phoneLine := range office.PhoneLines {
		if phoneLine.Type == "voice" {
			phoneLines = append(phoneLines, phoneLine.Number)
		}
	}

	payload := &ghcmessages.TransportationOffice{
		ID:         handlers.FmtUUID(office.ID),
		CreatedAt:  handlers.FmtDateTime(office.CreatedAt),
		UpdatedAt:  handlers.FmtDateTime(office.UpdatedAt),
		Name:       models.StringPointer(office.Name),
		Gbloc:      office.Gbloc,
		Address:    Address(&office.Address),
		PhoneLines: phoneLines,
	}
	return payload
}

func TransportationOffices(transportationOffices models.TransportationOffices) ghcmessages.TransportationOffices {
	payload := make(ghcmessages.TransportationOffices, len(transportationOffices))

	for i, to := range transportationOffices {
		transportationOffice := to
		payload[i] = TransportationOffice(&transportationOffice)
	}
	return payload
}

func GBLOCs(gblocs []string) ghcmessages.GBLOCs {
	payload := make(ghcmessages.GBLOCs, len(gblocs))

	for i, gbloc := range gblocs {
		payload[i] = string(gbloc)
	}
	return payload
}

func CounselingOffices(counselingOffices models.TransportationOffices) ghcmessages.CounselingOffices {
	payload := make(ghcmessages.CounselingOffices, len(counselingOffices))

	for i, counselingOffice := range counselingOffices {
		payload[i] = &ghcmessages.CounselingOffice{
			ID:   handlers.FmtUUID(counselingOffice.ID),
			Name: models.StringPointer(counselingOffice.Name),
		}
	}
	return payload
}

// MoveHistory payload
func MoveHistory(logger *zap.Logger, moveHistory *models.MoveHistory) *ghcmessages.MoveHistory {
	payload := &ghcmessages.MoveHistory{
		HistoryRecords: moveHistoryRecords(logger, moveHistory.AuditHistories),
		ID:             strfmt.UUID(moveHistory.ID.String()),
		Locator:        moveHistory.Locator,
		ReferenceID:    moveHistory.ReferenceID,
	}

	return payload
}

// MoveAuditHistory payload
func MoveAuditHistory(logger *zap.Logger, auditHistory models.AuditHistory) *ghcmessages.MoveAuditHistory {

	payload := &ghcmessages.MoveAuditHistory{
		Action:               auditHistory.Action,
		ActionTstampClk:      strfmt.DateTime(auditHistory.ActionTstampClk),
		ActionTstampStm:      strfmt.DateTime(auditHistory.ActionTstampStm),
		ActionTstampTx:       strfmt.DateTime(auditHistory.ActionTstampTx),
		ChangedValues:        removeEscapeJSONtoObject(logger, auditHistory.ChangedData),
		OldValues:            removeEscapeJSONtoObject(logger, auditHistory.OldData),
		EventName:            auditHistory.EventName,
		ID:                   strfmt.UUID(auditHistory.ID.String()),
		ObjectID:             handlers.FmtUUIDPtr(auditHistory.ObjectID),
		RelID:                auditHistory.RelID,
		SessionUserID:        handlers.FmtUUIDPtr(auditHistory.SessionUserID),
		SessionUserFirstName: auditHistory.SessionUserFirstName,
		SessionUserLastName:  auditHistory.SessionUserLastName,
		SessionUserEmail:     auditHistory.SessionUserEmail,
		SessionUserTelephone: auditHistory.SessionUserTelephone,
		Context:              removeEscapeJSONtoArray(logger, auditHistory.Context),
		ContextID:            auditHistory.ContextID,
		StatementOnly:        auditHistory.StatementOnly,
		TableName:            auditHistory.AuditedTable,
		SchemaName:           auditHistory.SchemaName,
		TransactionID:        auditHistory.TransactionID,
	}

	return payload
}

func removeEscapeJSONtoObject(logger *zap.Logger, data *string) map[string]interface{} {
	var result map[string]interface{}
	if data == nil || *data == "" {
		return result
	}
	var byteData = []byte(*data)

	err := json.Unmarshal(byteData, &result)

	if err != nil {
		logger.Error("error unmarshalling the escaped json to object", zap.Error(err))
	}

	return result

}

func removeEscapeJSONtoArray(logger *zap.Logger, data *string) []map[string]string {
	var result []map[string]string
	if data == nil || *data == "" {
		return result
	}
	var byteData = []byte(*data)

	err := json.Unmarshal(byteData, &result)

	if err != nil {
		logger.Error("error unmarshalling the escaped json to array", zap.Error(err))
	}

	return result
}

func moveHistoryRecords(logger *zap.Logger, auditHistories models.AuditHistories) ghcmessages.MoveAuditHistories {
	payload := make(ghcmessages.MoveAuditHistories, len(auditHistories))

	for i, a := range auditHistories {
		payload[i] = MoveAuditHistory(logger, a)
	}
	return payload
}

// MoveTaskOrder payload
func MoveTaskOrder(moveTaskOrder *models.Move) *ghcmessages.MoveTaskOrder {
	if moveTaskOrder == nil {
		return nil
	}

	payload := &ghcmessages.MoveTaskOrder{
		ID:                 strfmt.UUID(moveTaskOrder.ID.String()),
		CreatedAt:          strfmt.DateTime(moveTaskOrder.CreatedAt),
		AvailableToPrimeAt: handlers.FmtDateTimePtr(moveTaskOrder.AvailableToPrimeAt),
		ApprovedAt:         handlers.FmtDateTimePtr(moveTaskOrder.ApprovedAt),
		OrderID:            strfmt.UUID(moveTaskOrder.OrdersID.String()),
		ReferenceID:        *moveTaskOrder.ReferenceID,
		UpdatedAt:          strfmt.DateTime(moveTaskOrder.UpdatedAt),
		ETag:               etag.GenerateEtag(moveTaskOrder.UpdatedAt),
		Locator:            moveTaskOrder.Locator,
	}
	return payload
}

// Customer payload
func Customer(customer *models.ServiceMember) *ghcmessages.Customer {
	if customer == nil {
		return nil
	}

	payload := ghcmessages.Customer{
		Agency:             swag.StringValue((*string)(customer.Affiliation)),
		CurrentAddress:     Address(customer.ResidentialAddress),
		Edipi:              swag.StringValue(customer.Edipi),
		Email:              customer.PersonalEmail,
		FirstName:          swag.StringValue(customer.FirstName),
		ID:                 strfmt.UUID(customer.ID.String()),
		LastName:           swag.StringValue(customer.LastName),
		Phone:              customer.Telephone,
		Suffix:             customer.Suffix,
		MiddleName:         customer.MiddleName,
		UserID:             strfmt.UUID(customer.UserID.String()),
		ETag:               etag.GenerateEtag(customer.UpdatedAt),
		BackupContact:      BackupContact(customer.BackupContacts),
		BackupAddress:      Address(customer.BackupMailingAddress),
		SecondaryTelephone: customer.SecondaryTelephone,
		PhoneIsPreferred:   swag.BoolValue(customer.PhoneIsPreferred),
		EmailIsPreferred:   swag.BoolValue(customer.EmailIsPreferred),
		CacValidated:       &customer.CacValidated,
		Emplid:             customer.Emplid,
	}
	return &payload
}

func CreatedCustomer(sm *models.ServiceMember, oktaUser *models.CreatedOktaUser, backupContact *models.BackupContact) *ghcmessages.CreatedCustomer {
	if sm == nil || oktaUser == nil || backupContact == nil {
		return nil
	}

	bc := &ghcmessages.BackupContact{
		Name:  &backupContact.Name,
		Email: &backupContact.Email,
		Phone: &backupContact.Phone,
	}

	payload := ghcmessages.CreatedCustomer{
		ID:                 strfmt.UUID(sm.ID.String()),
		UserID:             strfmt.UUID(sm.UserID.String()),
		OktaID:             oktaUser.ID,
		OktaEmail:          oktaUser.Profile.Email,
		Affiliation:        swag.StringValue((*string)(sm.Affiliation)),
		Edipi:              sm.Edipi,
		FirstName:          swag.StringValue(sm.FirstName),
		MiddleName:         sm.MiddleName,
		LastName:           swag.StringValue(sm.LastName),
		Suffix:             sm.Suffix,
		ResidentialAddress: Address(sm.ResidentialAddress),
		BackupAddress:      Address(sm.BackupMailingAddress),
		PersonalEmail:      *sm.PersonalEmail,
		Telephone:          sm.Telephone,
		SecondaryTelephone: sm.SecondaryTelephone,
		PhoneIsPreferred:   swag.BoolValue(sm.PhoneIsPreferred),
		EmailIsPreferred:   swag.BoolValue(sm.EmailIsPreferred),
		BackupContact:      bc,
		CacValidated:       swag.BoolValue(&sm.CacValidated),
	}
	return &payload
}

// Order payload
func Order(order *models.Order) *ghcmessages.Order {
	if order == nil {
		return nil
	}
	if order.ID == uuid.Nil {
		return nil
	}

	destinationDutyLocation := DutyLocation(&order.NewDutyLocation)
	originDutyLocation := DutyLocation(order.OriginDutyLocation)
	entitlements := Entitlement(order.Entitlement)

	var deptIndicator ghcmessages.DeptIndicator
	if order.DepartmentIndicator != nil {
		deptIndicator = ghcmessages.DeptIndicator(*order.DepartmentIndicator)
	}

	var ordersTypeDetail ghcmessages.OrdersTypeDetail
	if order.OrdersTypeDetail != nil {
		ordersTypeDetail = ghcmessages.OrdersTypeDetail(*order.OrdersTypeDetail)
	}

	var grade ghcmessages.Grade
	if order.Grade != nil {
		grade = ghcmessages.Grade(*order.Grade)
	}
	//
	var affiliation ghcmessages.Affiliation
	if order.ServiceMember.Affiliation != nil {
		affiliation = ghcmessages.Affiliation(*order.ServiceMember.Affiliation)
	}

	var moveCode string
	var moveTaskOrderID strfmt.UUID
	if len(order.Moves) > 0 {
		moveCode = order.Moves[0].Locator
		moveTaskOrderID = strfmt.UUID(order.Moves[0].ID.String())
	}

	payload := ghcmessages.Order{
		DestinationDutyLocation:        destinationDutyLocation,
		DestinationDutyLocationGBLOC:   ghcmessages.GBLOC(swag.StringValue(order.DestinationGBLOC)),
		Entitlement:                    entitlements,
		Grade:                          &grade,
		OrderNumber:                    order.OrdersNumber,
		OrderTypeDetail:                &ordersTypeDetail,
		ID:                             strfmt.UUID(order.ID.String()),
		OriginDutyLocation:             originDutyLocation,
		ETag:                           etag.GenerateEtag(order.UpdatedAt),
		Agency:                         &affiliation,
		CustomerID:                     strfmt.UUID(order.ServiceMemberID.String()),
		Customer:                       Customer(&order.ServiceMember),
		FirstName:                      swag.StringValue(order.ServiceMember.FirstName),
		LastName:                       swag.StringValue(order.ServiceMember.LastName),
		ReportByDate:                   strfmt.Date(order.ReportByDate),
		DateIssued:                     strfmt.Date(order.IssueDate),
		OrderType:                      ghcmessages.OrdersType(order.OrdersType),
		DepartmentIndicator:            &deptIndicator,
		Tac:                            handlers.FmtStringPtr(order.TAC),
		Sac:                            handlers.FmtStringPtr(order.SAC),
		NtsTac:                         handlers.FmtStringPtr(order.NtsTAC),
		NtsSac:                         handlers.FmtStringPtr(order.NtsSAC),
		SupplyAndServicesCostEstimate:  order.SupplyAndServicesCostEstimate,
		PackingAndShippingInstructions: order.PackingAndShippingInstructions,
		MethodOfPayment:                order.MethodOfPayment,
		Naics:                          order.NAICS,
		UploadedOrderID:                strfmt.UUID(order.UploadedOrdersID.String()),
		UploadedAmendedOrderID:         handlers.FmtUUIDPtr(order.UploadedAmendedOrdersID),
		AmendedOrdersAcknowledgedAt:    handlers.FmtDateTimePtr(order.AmendedOrdersAcknowledgedAt),
		MoveCode:                       moveCode,
		MoveTaskOrderID:                moveTaskOrderID,
		OriginDutyLocationGBLOC:        ghcmessages.GBLOC(swag.StringValue(order.OriginDutyLocationGBLOC)),
		HasDependents:                  order.HasDependents,
	}

	return &payload
}

// Entitlement payload
func Entitlement(entitlement *models.Entitlement) *ghcmessages.Entitlements {
	if entitlement == nil {
		return nil
	}
	var proGearWeight, proGearWeightSpouse, totalWeight int64
	proGearWeight = int64(entitlement.ProGearWeight)
	proGearWeightSpouse = int64(entitlement.ProGearWeightSpouse)

	if weightAllotment := entitlement.WeightAllotment(); weightAllotment != nil {
		if *entitlement.DependentsAuthorized {
			totalWeight = int64(weightAllotment.TotalWeightSelfPlusDependents)
		} else {
			totalWeight = int64(weightAllotment.TotalWeightSelf)
		}
	}

	var authorizedWeight *int64
	if entitlement.AuthorizedWeight() != nil {
		aw := int64(*entitlement.AuthorizedWeight())
		authorizedWeight = &aw
	}
	var sit *int64
	if entitlement.StorageInTransit != nil {
		sitValue := int64(*entitlement.StorageInTransit)
		sit = &sitValue
	}
	var totalDependents int64
	if entitlement.TotalDependents != nil {
		totalDependents = int64(*entitlement.TotalDependents)
	}
	requiredMedicalEquipmentWeight := int64(entitlement.RequiredMedicalEquipmentWeight)
	gunSafe := entitlement.GunSafe
	var accompaniedTour *bool
	if entitlement.AccompaniedTour != nil {
		accompaniedTour = models.BoolPointer(*entitlement.AccompaniedTour)
	}
	var dependentsUnderTwelve *int64
	if entitlement.DependentsUnderTwelve != nil {
		dependentsUnderTwelve = models.Int64Pointer(int64(*entitlement.DependentsUnderTwelve))
	}
	var dependentsTwelveAndOver *int64
	if entitlement.DependentsTwelveAndOver != nil {
		dependentsTwelveAndOver = models.Int64Pointer(int64(*entitlement.DependentsTwelveAndOver))
	}
	var ubAllowance *int64
	if entitlement.UBAllowance != nil {
		ubAllowance = models.Int64Pointer(int64(*entitlement.UBAllowance))
	}
	var weightRestriction *int64
	if entitlement.WeightRestriction != nil {
		weightRestriction = models.Int64Pointer(int64(*entitlement.WeightRestriction))
	}
	var ubWeightRestriction *int64
	if entitlement.UBWeightRestriction != nil {
		ubWeightRestriction = models.Int64Pointer(int64(*entitlement.UBWeightRestriction))
	}

	return &ghcmessages.Entitlements{
		ID:                             strfmt.UUID(entitlement.ID.String()),
		AuthorizedWeight:               authorizedWeight,
		DependentsAuthorized:           entitlement.DependentsAuthorized,
		NonTemporaryStorage:            entitlement.NonTemporaryStorage,
		PrivatelyOwnedVehicle:          entitlement.PrivatelyOwnedVehicle,
		ProGearWeight:                  proGearWeight,
		ProGearWeightSpouse:            proGearWeightSpouse,
		StorageInTransit:               sit,
		TotalDependents:                totalDependents,
		TotalWeight:                    totalWeight,
		RequiredMedicalEquipmentWeight: requiredMedicalEquipmentWeight,
		DependentsUnderTwelve:          dependentsUnderTwelve,
		DependentsTwelveAndOver:        dependentsTwelveAndOver,
		AccompaniedTour:                accompaniedTour,
		UnaccompaniedBaggageAllowance:  ubAllowance,
		OrganizationalClothingAndIndividualEquipment: entitlement.OrganizationalClothingAndIndividualEquipment,
		GunSafe:             gunSafe,
		WeightRestriction:   weightRestriction,
		UbWeightRestriction: ubWeightRestriction,
		ETag:                etag.GenerateEtag(entitlement.UpdatedAt),
	}

}

// DutyLocation payload
func DutyLocation(dutyLocation *models.DutyLocation) *ghcmessages.DutyLocation {
	if dutyLocation == nil {
		return nil
	}
	address := Address(&dutyLocation.Address)
	payload := ghcmessages.DutyLocation{
		Address:   address,
		AddressID: address.ID,
		ID:        strfmt.UUID(dutyLocation.ID.String()),
		Name:      dutyLocation.Name,
		ETag:      etag.GenerateEtag(dutyLocation.UpdatedAt),
	}
	return &payload
}

// Country payload
func Country(country *models.Country) *string {
	if country == nil {
		return nil
	}
	return &country.Country
}

// Address payload
func Address(address *models.Address) *ghcmessages.Address {
	if address == nil {
		return nil
	}

	payloadAddress := &ghcmessages.Address{
		ID:             strfmt.UUID(address.ID.String()),
		StreetAddress1: &address.StreetAddress1,
		StreetAddress2: address.StreetAddress2,
		StreetAddress3: address.StreetAddress3,
		City:           &address.City,
		State:          &address.State,
		PostalCode:     &address.PostalCode,
		Country:        Country(address.Country),
		County:         address.County,
		ETag:           etag.GenerateEtag(address.UpdatedAt),
		IsOconus:       address.IsOconus,
	}

	if address.UsPostRegionCityID != nil {
		payloadAddress.UsPostRegionCitiesID = strfmt.UUID(address.UsPostRegionCityID.String())
	}

	return payloadAddress
}

// PPM destination Address payload
func PPMDestinationAddress(address *models.Address) *ghcmessages.Address {
	payload := Address(address)

	if payload == nil {
		return nil
	}

	// Street address 1 is optional per business rule but not nullable on the database level.
	// Check if streetAddress 1 is using place holder value to represent 'NULL'.
	// If so return empty string.
	if strings.EqualFold(*payload.StreetAddress1, models.STREET_ADDRESS_1_NOT_PROVIDED) {
		payload.StreetAddress1 = models.StringPointer("")
	}
	return payload
}

// StorageFacility payload
func StorageFacility(storageFacility *models.StorageFacility) *ghcmessages.StorageFacility {
	if storageFacility == nil {
		return nil
	}

	payload := ghcmessages.StorageFacility{
		ID:           strfmt.UUID(storageFacility.ID.String()),
		FacilityName: storageFacility.FacilityName,
		Address:      Address(&storageFacility.Address),
		LotNumber:    storageFacility.LotNumber,
		Phone:        storageFacility.Phone,
		Email:        storageFacility.Email,
		ETag:         etag.GenerateEtag(storageFacility.UpdatedAt),
	}

	return &payload
}

// BackupContact payload
func BackupContact(contacts models.BackupContacts) *ghcmessages.BackupContact {
	if len(contacts) == 0 {
		return nil
	}
	var name, email, phone string

	if len(contacts) != 0 {
		contact := contacts[0]
		name = contact.Name
		email = contact.Email
		phone = contact.Phone
	}

	return &ghcmessages.BackupContact{
		Name:  &name,
		Email: &email,
		Phone: &phone,
	}
}

// SITDurationUpdate payload
func SITDurationUpdate(sitDurationUpdate *models.SITDurationUpdate) *ghcmessages.SITExtension {
	if sitDurationUpdate == nil {
		return nil
	}
	payload := &ghcmessages.SITExtension{
		ID:                strfmt.UUID(sitDurationUpdate.ID.String()),
		ETag:              etag.GenerateEtag(sitDurationUpdate.UpdatedAt),
		MtoShipmentID:     strfmt.UUID(sitDurationUpdate.MTOShipmentID.String()),
		RequestReason:     string(sitDurationUpdate.RequestReason),
		RequestedDays:     int64(sitDurationUpdate.RequestedDays),
		Status:            string(sitDurationUpdate.Status),
		CreatedAt:         strfmt.DateTime(sitDurationUpdate.CreatedAt),
		UpdatedAt:         strfmt.DateTime(sitDurationUpdate.UpdatedAt),
		ApprovedDays:      handlers.FmtIntPtrToInt64(sitDurationUpdate.ApprovedDays),
		ContractorRemarks: handlers.FmtStringPtr(sitDurationUpdate.ContractorRemarks),
		DecisionDate:      handlers.FmtDateTimePtr(sitDurationUpdate.DecisionDate),
		OfficeRemarks:     handlers.FmtStringPtr(sitDurationUpdate.OfficeRemarks),
	}

	return payload
}

// SITDurationUpdates payload
func SITDurationUpdates(sitDurationUpdates *models.SITDurationUpdates) *ghcmessages.SITExtensions {
	payload := make(ghcmessages.SITExtensions, len(*sitDurationUpdates))

	if len(*sitDurationUpdates) > 0 {
		for i, m := range *sitDurationUpdates {
			copyOfSITDurationUpdate := m // Make copy to avoid implicit memory aliasing of items from a range statement.
			payload[i] = SITDurationUpdate(&copyOfSITDurationUpdate)
		}
		// Reversing the SIT duration updates as they are saved in the order
		// they are created and we want to always display them in the reverse
		// order.
		for i, j := 0, len(payload)-1; i < j; i, j = i+1, j-1 {
			payload[i], payload[j] = payload[j], payload[i]
		}
	}
	return &payload
}

func currentSIT(currentSIT *services.CurrentSIT) *ghcmessages.SITStatusCurrentSIT {
	if currentSIT == nil {
		return nil
	}
	return &ghcmessages.SITStatusCurrentSIT{
		ServiceItemID:        *handlers.FmtUUID(currentSIT.ServiceItemID), // TODO: Refactor out service item ID dependence in GHC API. This should be based on SIT groupings / summaries
		Location:             currentSIT.Location,
		DaysInSIT:            handlers.FmtIntPtrToInt64(&currentSIT.DaysInSIT),
		SitEntryDate:         handlers.FmtDate(currentSIT.SITEntryDate),
		SitDepartureDate:     handlers.FmtDatePtr(currentSIT.SITDepartureDate),
		SitAuthorizedEndDate: handlers.FmtDate(currentSIT.SITAuthorizedEndDate),
		SitCustomerContacted: handlers.FmtDatePtr(currentSIT.SITCustomerContacted),
		SitRequestedDelivery: handlers.FmtDatePtr(currentSIT.SITRequestedDelivery),
	}
}

// SITStatus payload
func SITStatus(shipmentSITStatuses *services.SITStatus, storer storage.FileStorer) *ghcmessages.SITStatus {
	if shipmentSITStatuses == nil {
		return nil
	}

	payload := &ghcmessages.SITStatus{
		PastSITServiceItemGroupings: SITServiceItemGroupings(shipmentSITStatuses.PastSITs, storer),
		TotalSITDaysUsed:            handlers.FmtIntPtrToInt64(&shipmentSITStatuses.TotalSITDaysUsed),
		TotalDaysRemaining:          handlers.FmtIntPtrToInt64(&shipmentSITStatuses.TotalDaysRemaining),
		CalculatedTotalDaysInSIT:    handlers.FmtIntPtrToInt64(&shipmentSITStatuses.CalculatedTotalDaysInSIT),
		CurrentSIT:                  currentSIT(shipmentSITStatuses.CurrentSIT),
	}

	return payload
}

// SITStatuses payload
func SITStatuses(shipmentSITStatuses map[string]services.SITStatus, storer storage.FileStorer) map[string]*ghcmessages.SITStatus {
	sitStatuses := map[string]*ghcmessages.SITStatus{}
	if len(shipmentSITStatuses) == 0 {
		return sitStatuses
	}

	for _, sitStatus := range shipmentSITStatuses {
		copyOfSITStatus := sitStatus
		sitStatuses[sitStatus.ShipmentID.String()] = SITStatus(&copyOfSITStatus, storer)
	}

	return sitStatuses
}

// PPMShipment payload
func PPMShipment(storer storage.FileStorer, ppmShipment *models.PPMShipment) *ghcmessages.PPMShipment {
	if ppmShipment == nil || ppmShipment.ID.IsNil() {
		return nil
	}

	payloadPPMShipment := &ghcmessages.PPMShipment{
		ID:                             *handlers.FmtUUID(ppmShipment.ID),
		PpmType:                        ghcmessages.PPMType(ppmShipment.PPMType),
		ShipmentID:                     *handlers.FmtUUID(ppmShipment.ShipmentID),
		CreatedAt:                      strfmt.DateTime(ppmShipment.CreatedAt),
		UpdatedAt:                      strfmt.DateTime(ppmShipment.UpdatedAt),
		Status:                         ghcmessages.PPMShipmentStatus(ppmShipment.Status),
		ExpectedDepartureDate:          handlers.FmtDate(ppmShipment.ExpectedDepartureDate),
		ActualMoveDate:                 handlers.FmtDatePtr(ppmShipment.ActualMoveDate),
		SubmittedAt:                    handlers.FmtDateTimePtr(ppmShipment.SubmittedAt),
		ReviewedAt:                     handlers.FmtDateTimePtr(ppmShipment.ReviewedAt),
		ApprovedAt:                     handlers.FmtDateTimePtr(ppmShipment.ApprovedAt),
		PickupAddress:                  Address(ppmShipment.PickupAddress),
		DestinationAddress:             PPMDestinationAddress(ppmShipment.DestinationAddress),
		SitExpected:                    ppmShipment.SITExpected,
		HasSecondaryPickupAddress:      ppmShipment.HasSecondaryPickupAddress,
		HasSecondaryDestinationAddress: ppmShipment.HasSecondaryDestinationAddress,
		HasTertiaryPickupAddress:       ppmShipment.HasTertiaryPickupAddress,
		HasTertiaryDestinationAddress:  ppmShipment.HasTertiaryDestinationAddress,
		EstimatedWeight:                handlers.FmtPoundPtr(ppmShipment.EstimatedWeight),
		AllowableWeight:                handlers.FmtPoundPtr(ppmShipment.AllowableWeight),
		HasProGear:                     ppmShipment.HasProGear,
		ProGearWeight:                  handlers.FmtPoundPtr(ppmShipment.ProGearWeight),
		SpouseProGearWeight:            handlers.FmtPoundPtr(ppmShipment.SpouseProGearWeight),
		ProGearWeightTickets:           ProGearWeightTickets(storer, ppmShipment.ProgearWeightTickets),
		EstimatedIncentive:             handlers.FmtCost(ppmShipment.EstimatedIncentive),
		MaxIncentive:                   handlers.FmtCost(ppmShipment.MaxIncentive),
		HasRequestedAdvance:            ppmShipment.HasRequestedAdvance,
		AdvanceAmountRequested:         handlers.FmtCost(ppmShipment.AdvanceAmountRequested),
		HasReceivedAdvance:             ppmShipment.HasReceivedAdvance,
		AdvanceAmountReceived:          handlers.FmtCost(ppmShipment.AdvanceAmountReceived),
		SitEstimatedWeight:             handlers.FmtPoundPtr(ppmShipment.SITEstimatedWeight),
		SitEstimatedEntryDate:          handlers.FmtDatePtr(ppmShipment.SITEstimatedEntryDate),
		SitEstimatedDepartureDate:      handlers.FmtDatePtr(ppmShipment.SITEstimatedDepartureDate),
		SitEstimatedCost:               handlers.FmtCost(ppmShipment.SITEstimatedCost),
		IsActualExpenseReimbursement:   ppmShipment.IsActualExpenseReimbursement,
		ETag:                           etag.GenerateEtag(ppmShipment.UpdatedAt),
		MovingExpenses:                 MovingExpenses(storer, ppmShipment.MovingExpenses),
	}

	if ppmShipment.WeightTickets != nil {
		weightTickets := WeightTickets(storer, ppmShipment.WeightTickets)
		payloadPPMShipment.WeightTickets = weightTickets
	}

	if ppmShipment.FinalIncentive != nil {
		finalIncentive := handlers.FmtCost(ppmShipment.FinalIncentive)
		payloadPPMShipment.FinalIncentive = finalIncentive
	}

	if ppmShipment.SITLocation != nil {
		sitLocation := ghcmessages.SITLocationType(*ppmShipment.SITLocation)
		payloadPPMShipment.SitLocation = &sitLocation
	}

	if ppmShipment.AdvanceStatus != nil {
		advanceStatus := ghcmessages.PPMAdvanceStatus(*ppmShipment.AdvanceStatus)
		payloadPPMShipment.AdvanceStatus = &advanceStatus
	}

	if ppmShipment.W2Address != nil {
		payloadPPMShipment.W2Address = Address(ppmShipment.W2Address)
	}

	if ppmShipment.SecondaryPickupAddress != nil {
		payloadPPMShipment.SecondaryPickupAddress = Address(ppmShipment.SecondaryPickupAddress)
	}

	if ppmShipment.SecondaryDestinationAddress != nil {
		payloadPPMShipment.SecondaryDestinationAddress = Address(ppmShipment.SecondaryDestinationAddress)
	}

	if ppmShipment.TertiaryPickupAddress != nil {
		payloadPPMShipment.TertiaryPickupAddress = Address(ppmShipment.TertiaryPickupAddress)
	}

	if ppmShipment.TertiaryDestinationAddress != nil {
		payloadPPMShipment.TertiaryDestinationAddress = Address(ppmShipment.TertiaryDestinationAddress)
	}

	if ppmShipment.IsActualExpenseReimbursement != nil {
		payloadPPMShipment.IsActualExpenseReimbursement = ppmShipment.IsActualExpenseReimbursement
	}

	return payloadPPMShipment
}

// BoatShipment payload
func BoatShipment(storer storage.FileStorer, boatShipment *models.BoatShipment) *ghcmessages.BoatShipment {
	if boatShipment == nil || boatShipment.ID.IsNil() {
		return nil
	}

	payloadBoatShipment := &ghcmessages.BoatShipment{
		ID:             *handlers.FmtUUID(boatShipment.ID),
		ShipmentID:     *handlers.FmtUUID(boatShipment.ShipmentID),
		CreatedAt:      strfmt.DateTime(boatShipment.CreatedAt),
		UpdatedAt:      strfmt.DateTime(boatShipment.UpdatedAt),
		Type:           models.StringPointer(string(boatShipment.Type)),
		Year:           handlers.FmtIntPtrToInt64(boatShipment.Year),
		Make:           boatShipment.Make,
		Model:          boatShipment.Model,
		LengthInInches: handlers.FmtIntPtrToInt64(boatShipment.LengthInInches),
		WidthInInches:  handlers.FmtIntPtrToInt64(boatShipment.WidthInInches),
		HeightInInches: handlers.FmtIntPtrToInt64(boatShipment.HeightInInches),
		HasTrailer:     boatShipment.HasTrailer,
		IsRoadworthy:   boatShipment.IsRoadworthy,
		ETag:           etag.GenerateEtag(boatShipment.UpdatedAt),
	}

	return payloadBoatShipment
}

// MobileHomeShipment payload
func MobileHomeShipment(storer storage.FileStorer, mobileHomeShipment *models.MobileHome) *ghcmessages.MobileHome {
	if mobileHomeShipment == nil || mobileHomeShipment.ID.IsNil() {
		return nil
	}

	payloadMobileHomeShipment := &ghcmessages.MobileHome{
		ID:             *handlers.FmtUUID(mobileHomeShipment.ID),
		ShipmentID:     *handlers.FmtUUID(mobileHomeShipment.ShipmentID),
		Make:           *mobileHomeShipment.Make,
		Model:          *mobileHomeShipment.Model,
		Year:           *handlers.FmtIntPtrToInt64(mobileHomeShipment.Year),
		LengthInInches: *handlers.FmtIntPtrToInt64(mobileHomeShipment.LengthInInches),
		HeightInInches: *handlers.FmtIntPtrToInt64(mobileHomeShipment.HeightInInches),
		WidthInInches:  *handlers.FmtIntPtrToInt64(mobileHomeShipment.WidthInInches),
		CreatedAt:      strfmt.DateTime(mobileHomeShipment.CreatedAt),
		UpdatedAt:      strfmt.DateTime(mobileHomeShipment.UpdatedAt),
		ETag:           etag.GenerateEtag(mobileHomeShipment.UpdatedAt),
	}

	return payloadMobileHomeShipment
}

// ProGearWeightTickets sets up a ProGearWeightTicket slice for the api using model data.
func ProGearWeightTickets(storer storage.FileStorer, proGearWeightTickets models.ProgearWeightTickets) []*ghcmessages.ProGearWeightTicket {
	payload := make([]*ghcmessages.ProGearWeightTicket, len(proGearWeightTickets))
	for i, proGearWeightTicket := range proGearWeightTickets {
		copyOfProGearWeightTicket := proGearWeightTicket
		proGearWeightTicketPayload := ProGearWeightTicket(storer, &copyOfProGearWeightTicket)
		payload[i] = proGearWeightTicketPayload
	}
	return payload
}

// ProGearWeightTicket payload
func ProGearWeightTicket(storer storage.FileStorer, progear *models.ProgearWeightTicket) *ghcmessages.ProGearWeightTicket {
	ppmShipmentID := strfmt.UUID(progear.PPMShipmentID.String())

	document, err := PayloadForDocumentModel(storer, progear.Document)
	if err != nil {
		return nil
	}

	payload := &ghcmessages.ProGearWeightTicket{
		ID:               strfmt.UUID(progear.ID.String()),
		PpmShipmentID:    ppmShipmentID,
		CreatedAt:        *handlers.FmtDateTime(progear.CreatedAt),
		UpdatedAt:        *handlers.FmtDateTime(progear.UpdatedAt),
		DocumentID:       *handlers.FmtUUID(progear.DocumentID),
		Document:         document,
		Weight:           handlers.FmtPoundPtr(progear.Weight),
		BelongsToSelf:    progear.BelongsToSelf,
		HasWeightTickets: progear.HasWeightTickets,
		Description:      progear.Description,
		ETag:             etag.GenerateEtag(progear.UpdatedAt),
	}

	if progear.Status != nil {
		status := ghcmessages.OmittablePPMDocumentStatus(*progear.Status)
		payload.Status = &status
	}

	if progear.Reason != nil {
		reason := ghcmessages.PPMDocumentStatusReason(*progear.Reason)
		payload.Reason = &reason
	}

	return payload
}

// MovingExpense payload
func MovingExpense(storer storage.FileStorer, movingExpense *models.MovingExpense) *ghcmessages.MovingExpense {

	document, err := PayloadForDocumentModel(storer, movingExpense.Document)
	if err != nil {
		return nil
	}

	payload := &ghcmessages.MovingExpense{
		ID:               *handlers.FmtUUID(movingExpense.ID),
		PpmShipmentID:    *handlers.FmtUUID(movingExpense.PPMShipmentID),
		DocumentID:       *handlers.FmtUUID(movingExpense.DocumentID),
		Document:         document,
		CreatedAt:        strfmt.DateTime(movingExpense.CreatedAt),
		UpdatedAt:        strfmt.DateTime(movingExpense.UpdatedAt),
		Description:      movingExpense.Description,
		PaidWithGtcc:     movingExpense.PaidWithGTCC,
		Amount:           handlers.FmtCost(movingExpense.Amount),
		MissingReceipt:   movingExpense.MissingReceipt,
		ETag:             etag.GenerateEtag(movingExpense.UpdatedAt),
		SitEstimatedCost: handlers.FmtCost(movingExpense.SITEstimatedCost),
	}
	if movingExpense.MovingExpenseType != nil {
		movingExpenseType := ghcmessages.OmittableMovingExpenseType(*movingExpense.MovingExpenseType)
		payload.MovingExpenseType = &movingExpenseType
	}

	if movingExpense.Status != nil {
		status := ghcmessages.OmittablePPMDocumentStatus(*movingExpense.Status)
		payload.Status = &status
	}

	if movingExpense.Reason != nil {
		reason := ghcmessages.PPMDocumentStatusReason(*movingExpense.Reason)
		payload.Reason = &reason
	}

	if movingExpense.SITStartDate != nil {
		payload.SitStartDate = handlers.FmtDatePtr(movingExpense.SITStartDate)
	}

	if movingExpense.SITEndDate != nil {
		payload.SitEndDate = handlers.FmtDatePtr(movingExpense.SITEndDate)
	}

	if movingExpense.WeightStored != nil {
		payload.WeightStored = handlers.FmtPoundPtr(movingExpense.WeightStored)
	}

	if movingExpense.SITLocation != nil {
		sitLocation := ghcmessages.SITLocationType(*movingExpense.SITLocation)
		payload.SitLocation = &sitLocation
	}

	if movingExpense.SITReimburseableAmount != nil {
		payload.SitReimburseableAmount = handlers.FmtCost(movingExpense.SITReimburseableAmount)
	}

	if movingExpense.TrackingNumber != nil {
		payload.TrackingNumber = movingExpense.TrackingNumber
	}

	if movingExpense.WeightShipped != nil {
		payload.WeightShipped = handlers.FmtPoundPtr(movingExpense.WeightShipped)
	}

	if movingExpense.IsProGear != nil {
		payload.IsProGear = movingExpense.IsProGear
	}

	if movingExpense.ProGearBelongsToSelf != nil {
		payload.ProGearBelongsToSelf = movingExpense.ProGearBelongsToSelf
	}

	if movingExpense.ProGearDescription != nil {
		payload.ProGearDescription = *movingExpense.ProGearDescription
	}

	return payload
}

func MovingExpenses(storer storage.FileStorer, movingExpenses models.MovingExpenses) []*ghcmessages.MovingExpense {
	payload := make([]*ghcmessages.MovingExpense, len(movingExpenses))
	for i, movingExpense := range movingExpenses {
		copyOfMovingExpense := movingExpense
		payload[i] = MovingExpense(storer, &copyOfMovingExpense)
	}
	return payload
}

func WeightTickets(storer storage.FileStorer, weightTickets models.WeightTickets) []*ghcmessages.WeightTicket {
	payload := make([]*ghcmessages.WeightTicket, len(weightTickets))
	for i, weightTicket := range weightTickets {
		copyOfWeightTicket := weightTicket
		weightTicketPayload := WeightTicket(storer, &copyOfWeightTicket)
		payload[i] = weightTicketPayload
	}
	return payload
}

// WeightTicket payload
func WeightTicket(storer storage.FileStorer, weightTicket *models.WeightTicket) *ghcmessages.WeightTicket {
	ppmShipment := strfmt.UUID(weightTicket.PPMShipmentID.String())

	emptyDocument, err := PayloadForDocumentModel(storer, weightTicket.EmptyDocument)
	if err != nil {
		return nil
	}

	fullDocument, err := PayloadForDocumentModel(storer, weightTicket.FullDocument)
	if err != nil {
		return nil
	}

	proofOfTrailerOwnershipDocument, err := PayloadForDocumentModel(storer, weightTicket.ProofOfTrailerOwnershipDocument)
	if err != nil {
		return nil
	}

	payload := &ghcmessages.WeightTicket{
		ID:                                strfmt.UUID(weightTicket.ID.String()),
		PpmShipmentID:                     ppmShipment,
		CreatedAt:                         *handlers.FmtDateTime(weightTicket.CreatedAt),
		UpdatedAt:                         *handlers.FmtDateTime(weightTicket.UpdatedAt),
		VehicleDescription:                weightTicket.VehicleDescription,
		EmptyWeight:                       handlers.FmtPoundPtr(weightTicket.EmptyWeight),
		MissingEmptyWeightTicket:          weightTicket.MissingEmptyWeightTicket,
		EmptyDocumentID:                   *handlers.FmtUUID(weightTicket.EmptyDocumentID),
		EmptyDocument:                     emptyDocument,
		FullWeight:                        handlers.FmtPoundPtr(weightTicket.FullWeight),
		MissingFullWeightTicket:           weightTicket.MissingFullWeightTicket,
		FullDocumentID:                    *handlers.FmtUUID(weightTicket.FullDocumentID),
		FullDocument:                      fullDocument,
		OwnsTrailer:                       weightTicket.OwnsTrailer,
		TrailerMeetsCriteria:              weightTicket.TrailerMeetsCriteria,
		ProofOfTrailerOwnershipDocumentID: *handlers.FmtUUID(weightTicket.ProofOfTrailerOwnershipDocumentID),
		ProofOfTrailerOwnershipDocument:   proofOfTrailerOwnershipDocument,
		AdjustedNetWeight:                 handlers.FmtPoundPtr(weightTicket.AdjustedNetWeight),
		NetWeightRemarks:                  weightTicket.NetWeightRemarks,
		ETag:                              etag.GenerateEtag(weightTicket.UpdatedAt),
	}

	if weightTicket.Status != nil {
		status := ghcmessages.OmittablePPMDocumentStatus(*weightTicket.Status)
		payload.Status = &status
	}

	if weightTicket.Reason != nil {
		reason := ghcmessages.PPMDocumentStatusReason(*weightTicket.Reason)
		payload.Reason = &reason
	}

	return payload
}

// PPMDocuments payload
func PPMDocuments(storer storage.FileStorer, ppmDocuments *models.PPMDocuments) *ghcmessages.PPMDocuments {

	if ppmDocuments == nil {
		return nil
	}

	payload := &ghcmessages.PPMDocuments{
		WeightTickets:        WeightTickets(storer, ppmDocuments.WeightTickets),
		MovingExpenses:       MovingExpenses(storer, ppmDocuments.MovingExpenses),
		ProGearWeightTickets: ProGearWeightTickets(storer, ppmDocuments.ProgearWeightTickets),
	}

	return payload
}

// PPMCloseout payload
func PPMCloseout(ppmCloseout *models.PPMCloseout) *ghcmessages.PPMCloseout {
	if ppmCloseout == nil {
		return nil
	}
	payload := &ghcmessages.PPMCloseout{
		ID:                    strfmt.UUID(ppmCloseout.ID.String()),
		PlannedMoveDate:       handlers.FmtDatePtr(ppmCloseout.PlannedMoveDate),
		ActualMoveDate:        handlers.FmtDatePtr(ppmCloseout.ActualMoveDate),
		Miles:                 handlers.FmtIntPtrToInt64(ppmCloseout.Miles),
		EstimatedWeight:       handlers.FmtPoundPtr(ppmCloseout.EstimatedWeight),
		ActualWeight:          handlers.FmtPoundPtr(ppmCloseout.ActualWeight),
		ProGearWeightCustomer: handlers.FmtPoundPtr(ppmCloseout.ProGearWeightCustomer),
		ProGearWeightSpouse:   handlers.FmtPoundPtr(ppmCloseout.ProGearWeightSpouse),
		GrossIncentive:        handlers.FmtCost(ppmCloseout.GrossIncentive),
		Gcc:                   handlers.FmtCost(ppmCloseout.GCC),
		Aoa:                   handlers.FmtCost(ppmCloseout.AOA),
		RemainingIncentive:    handlers.FmtCost(ppmCloseout.RemainingIncentive),
		HaulType:              (*string)(ppmCloseout.HaulType),
		HaulPrice:             handlers.FmtCost(ppmCloseout.HaulPrice),
		HaulFSC:               handlers.FmtCost(ppmCloseout.HaulFSC),
		Dop:                   handlers.FmtCost(ppmCloseout.DOP),
		Ddp:                   handlers.FmtCost(ppmCloseout.DDP),
		PackPrice:             handlers.FmtCost(ppmCloseout.PackPrice),
		UnpackPrice:           handlers.FmtCost(ppmCloseout.UnpackPrice),
		IntlPackPrice:         handlers.FmtCost((ppmCloseout.IntlPackPrice)),
		IntlUnpackPrice:       handlers.FmtCost((ppmCloseout.IntlUnpackPrice)),
		IntlLinehaulPrice:     handlers.FmtCost((ppmCloseout.IntlLinehaulPrice)),
		SITReimbursement:      handlers.FmtCost(ppmCloseout.SITReimbursement),
	}

	return payload
}

// PPMActualWeight payload
func PPMActualWeight(ppmActualWeight *unit.Pound) *ghcmessages.PPMActualWeight {
	if ppmActualWeight == nil {
		return nil
	}
	payload := &ghcmessages.PPMActualWeight{
		ActualWeight: handlers.FmtPoundPtr(ppmActualWeight),
	}

	return payload
}

func PPMSITEstimatedCostParamsFirstDaySIT(ppmSITFirstDayParams models.PPMSITEstimatedCostParams) *ghcmessages.PPMSITEstimatedCostParamsFirstDaySIT {
	payload := &ghcmessages.PPMSITEstimatedCostParamsFirstDaySIT{
		ContractYearName:       ppmSITFirstDayParams.ContractYearName,
		PriceRateOrFactor:      ppmSITFirstDayParams.PriceRateOrFactor,
		IsPeak:                 ppmSITFirstDayParams.IsPeak,
		EscalationCompounded:   ppmSITFirstDayParams.EscalationCompounded,
		ServiceAreaOrigin:      &ppmSITFirstDayParams.ServiceAreaOrigin,
		ServiceAreaDestination: &ppmSITFirstDayParams.ServiceAreaDestination,
	}
	return payload
}

func PPMSITEstimatedCostParamsAdditionalDaySIT(ppmSITAdditionalDayParams models.PPMSITEstimatedCostParams) *ghcmessages.PPMSITEstimatedCostParamsAdditionalDaySIT {
	payload := &ghcmessages.PPMSITEstimatedCostParamsAdditionalDaySIT{
		ContractYearName:       ppmSITAdditionalDayParams.ContractYearName,
		PriceRateOrFactor:      ppmSITAdditionalDayParams.PriceRateOrFactor,
		IsPeak:                 ppmSITAdditionalDayParams.IsPeak,
		EscalationCompounded:   ppmSITAdditionalDayParams.EscalationCompounded,
		ServiceAreaOrigin:      &ppmSITAdditionalDayParams.ServiceAreaOrigin,
		ServiceAreaDestination: &ppmSITAdditionalDayParams.ServiceAreaDestination,
		NumberDaysSIT:          &ppmSITAdditionalDayParams.NumberDaysSIT,
	}
	return payload
}

func PPMSITEstimatedCost(ppmSITEstimatedCost *models.PPMSITEstimatedCostInfo) *ghcmessages.PPMSITEstimatedCost {
	if ppmSITEstimatedCost == nil {
		return nil
	}
	payload := &ghcmessages.PPMSITEstimatedCost{
		SitCost:                handlers.FmtCost(ppmSITEstimatedCost.EstimatedSITCost),
		PriceFirstDaySIT:       handlers.FmtCost(ppmSITEstimatedCost.PriceFirstDaySIT),
		PriceAdditionalDaySIT:  handlers.FmtCost(ppmSITEstimatedCost.PriceAdditionalDaySIT),
		ParamsFirstDaySIT:      PPMSITEstimatedCostParamsFirstDaySIT(ppmSITEstimatedCost.ParamsFirstDaySIT),
		ParamsAdditionalDaySIT: PPMSITEstimatedCostParamsAdditionalDaySIT(ppmSITEstimatedCost.ParamsAdditionalDaySIT),
	}

	return payload
}

// ShipmentAddressUpdate payload
func ShipmentAddressUpdate(shipmentAddressUpdate *models.ShipmentAddressUpdate) *ghcmessages.ShipmentAddressUpdate {
	if shipmentAddressUpdate == nil || shipmentAddressUpdate.ID.IsNil() {
		return nil
	}

	payload := &ghcmessages.ShipmentAddressUpdate{
		ID:                    strfmt.UUID(shipmentAddressUpdate.ID.String()),
		ShipmentID:            strfmt.UUID(shipmentAddressUpdate.ShipmentID.String()),
		NewAddress:            Address(&shipmentAddressUpdate.NewAddress),
		OriginalAddress:       Address(&shipmentAddressUpdate.OriginalAddress),
		SitOriginalAddress:    Address(shipmentAddressUpdate.SitOriginalAddress),
		ContractorRemarks:     shipmentAddressUpdate.ContractorRemarks,
		OfficeRemarks:         shipmentAddressUpdate.OfficeRemarks,
		Status:                ghcmessages.ShipmentAddressUpdateStatus(shipmentAddressUpdate.Status),
		NewSitDistanceBetween: handlers.FmtIntPtrToInt64(shipmentAddressUpdate.NewSitDistanceBetween),
		OldSitDistanceBetween: handlers.FmtIntPtrToInt64(shipmentAddressUpdate.OldSitDistanceBetween),
	}

	return payload
}

// LineOfAccounting payload
func LineOfAccounting(lineOfAccounting *models.LineOfAccounting) *ghcmessages.LineOfAccounting {
	// Nil check
	if lineOfAccounting == nil {
		return nil
	}

	return &ghcmessages.LineOfAccounting{
		ID:                        strfmt.UUID(lineOfAccounting.ID.String()),
		LoaActvtyID:               lineOfAccounting.LoaActvtyID,
		LoaAgncAcntngCd:           lineOfAccounting.LoaAgncAcntngCd,
		LoaAgncDsbrCd:             lineOfAccounting.LoaAgncDsbrCd,
		LoaAlltSnID:               lineOfAccounting.LoaAlltSnID,
		LoaBafID:                  lineOfAccounting.LoaBafID,
		LoaBdgtAcntClsNm:          lineOfAccounting.LoaBdgtAcntClsNm,
		LoaBetCd:                  lineOfAccounting.LoaBetCd,
		LoaBgFyTx:                 handlers.FmtIntPtrToInt64(lineOfAccounting.LoaBgFyTx),
		LoaBgnDt:                  handlers.FmtDatePtr(lineOfAccounting.LoaBgnDt),
		LoaBgtLnItmID:             lineOfAccounting.LoaBgtLnItmID,
		LoaBgtRstrCd:              lineOfAccounting.LoaBgtRstrCd,
		LoaBgtSubActCd:            lineOfAccounting.LoaBgtSubActCd,
		LoaClsRefID:               lineOfAccounting.LoaClsRefID,
		LoaCstCd:                  lineOfAccounting.LoaCstCd,
		LoaCstCntrID:              lineOfAccounting.LoaCstCntrID,
		LoaCustNm:                 lineOfAccounting.LoaCustNm,
		LoaDfAgncyAlctnRcpntID:    lineOfAccounting.LoaDfAgncyAlctnRcpntID,
		LoaDocID:                  lineOfAccounting.LoaDocID,
		LoaDptID:                  lineOfAccounting.LoaDptID,
		LoaDscTx:                  lineOfAccounting.LoaDscTx,
		LoaDtlRmbsmtSrcID:         lineOfAccounting.LoaDtlRmbsmtSrcID,
		LoaEndDt:                  handlers.FmtDatePtr(lineOfAccounting.LoaEndDt),
		LoaEndFyTx:                handlers.FmtIntPtrToInt64(lineOfAccounting.LoaEndFyTx),
		LoaFmsTrnsactnID:          lineOfAccounting.LoaFmsTrnsactnID,
		LoaFnclArID:               lineOfAccounting.LoaFnclArID,
		LoaFnctPrsNm:              lineOfAccounting.LoaFnctPrsNm,
		LoaFndCntrID:              lineOfAccounting.LoaFndCntrID,
		LoaFndTyFgCd:              lineOfAccounting.LoaFndTyFgCd,
		LoaHistStatCd:             lineOfAccounting.LoaHistStatCd,
		LoaHsGdsCd:                lineOfAccounting.LoaHsGdsCd,
		LoaInstlAcntgActID:        lineOfAccounting.LoaInstlAcntgActID,
		LoaJbOrdNm:                lineOfAccounting.LoaJbOrdNm,
		LoaLclInstlID:             lineOfAccounting.LoaLclInstlID,
		LoaMajClmNm:               lineOfAccounting.LoaMajClmNm,
		LoaMajRmbsmtSrcID:         lineOfAccounting.LoaMajRmbsmtSrcID,
		LoaObjClsID:               lineOfAccounting.LoaObjClsID,
		LoaOpAgncyID:              lineOfAccounting.LoaOpAgncyID,
		LoaPgmElmntID:             lineOfAccounting.LoaPgmElmntID,
		LoaPrjID:                  lineOfAccounting.LoaPrjID,
		LoaSbaltmtRcpntID:         lineOfAccounting.LoaSbaltmtRcpntID,
		LoaScrtyCoopCustCd:        lineOfAccounting.LoaScrtyCoopCustCd,
		LoaScrtyCoopDsgntrCd:      lineOfAccounting.LoaScrtyCoopDsgntrCd,
		LoaScrtyCoopImplAgncCd:    lineOfAccounting.LoaScrtyCoopImplAgncCd,
		LoaScrtyCoopLnItmID:       lineOfAccounting.LoaScrtyCoopLnItmID,
		LoaSpclIntrID:             lineOfAccounting.LoaSpclIntrID,
		LoaSrvSrcID:               lineOfAccounting.LoaSrvSrcID,
		LoaStatCd:                 lineOfAccounting.LoaStatCd,
		LoaSubAcntID:              lineOfAccounting.LoaSubAcntID,
		LoaSysID:                  lineOfAccounting.LoaSysID,
		LoaTnsfrDptNm:             lineOfAccounting.LoaTnsfrDptNm,
		LoaTrnsnID:                lineOfAccounting.LoaTrnsnID,
		LoaTrsySfxTx:              lineOfAccounting.LoaTrsySfxTx,
		LoaTskBdgtSblnTx:          lineOfAccounting.LoaTskBdgtSblnTx,
		LoaUic:                    lineOfAccounting.LoaUic,
		LoaWkCntrRcpntNm:          lineOfAccounting.LoaWkCntrRcpntNm,
		LoaWrkOrdID:               lineOfAccounting.LoaWrkOrdID,
		OrgGrpDfasCd:              lineOfAccounting.OrgGrpDfasCd,
		UpdatedAt:                 strfmt.DateTime(lineOfAccounting.UpdatedAt),
		CreatedAt:                 strfmt.DateTime(lineOfAccounting.CreatedAt),
		ValidLoaForTac:            lineOfAccounting.ValidLoaForTac,
		ValidHhgProgramCodeForLoa: lineOfAccounting.ValidHhgProgramCodeForLoa,
	}
}

// MarketCode payload
func MarketCode(marketCode *models.MarketCode) string {
	if marketCode == nil {
		return "" // Or a default string value
	}
	return string(*marketCode)
}

// MTOShipment payload
func MTOShipment(storer storage.FileStorer, mtoShipment *models.MTOShipment, sitStatusPayload *ghcmessages.SITStatus) *ghcmessages.MTOShipment {

	payload := &ghcmessages.MTOShipment{
		ID:                          strfmt.UUID(mtoShipment.ID.String()),
		MoveTaskOrderID:             strfmt.UUID(mtoShipment.MoveTaskOrderID.String()),
		ShipmentType:                ghcmessages.MTOShipmentType(mtoShipment.ShipmentType),
		Status:                      ghcmessages.MTOShipmentStatus(mtoShipment.Status),
		CounselorRemarks:            mtoShipment.CounselorRemarks,
		CustomerRemarks:             mtoShipment.CustomerRemarks,
		RejectionReason:             mtoShipment.RejectionReason,
		PickupAddress:               Address(mtoShipment.PickupAddress),
		SecondaryDeliveryAddress:    Address(mtoShipment.SecondaryDeliveryAddress),
		SecondaryPickupAddress:      Address(mtoShipment.SecondaryPickupAddress),
		DestinationAddress:          Address(mtoShipment.DestinationAddress),
		HasSecondaryDeliveryAddress: mtoShipment.HasSecondaryDeliveryAddress,
		HasSecondaryPickupAddress:   mtoShipment.HasSecondaryPickupAddress,
		TertiaryDeliveryAddress:     Address(mtoShipment.TertiaryDeliveryAddress),
		TertiaryPickupAddress:       Address(mtoShipment.TertiaryPickupAddress),
		HasTertiaryDeliveryAddress:  mtoShipment.HasTertiaryDeliveryAddress,
		HasTertiaryPickupAddress:    mtoShipment.HasTertiaryPickupAddress,
		ActualProGearWeight:         handlers.FmtPoundPtr(mtoShipment.ActualProGearWeight),
		ActualSpouseProGearWeight:   handlers.FmtPoundPtr(mtoShipment.ActualSpouseProGearWeight),
		PrimeEstimatedWeight:        handlers.FmtPoundPtr(mtoShipment.PrimeEstimatedWeight),
		PrimeActualWeight:           handlers.FmtPoundPtr(mtoShipment.PrimeActualWeight),
		NtsRecordedWeight:           handlers.FmtPoundPtr(mtoShipment.NTSRecordedWeight),
		MtoAgents:                   *MTOAgents(&mtoShipment.MTOAgents),
		MtoServiceItems:             MTOServiceItemModels(mtoShipment.MTOServiceItems, storer),
		Diversion:                   mtoShipment.Diversion,
		DiversionReason:             mtoShipment.DiversionReason,
		Reweigh:                     Reweigh(mtoShipment.Reweigh, sitStatusPayload),
		CreatedAt:                   strfmt.DateTime(mtoShipment.CreatedAt),
		UpdatedAt:                   strfmt.DateTime(mtoShipment.UpdatedAt),
		ETag:                        etag.GenerateEtag(mtoShipment.UpdatedAt),
		DeletedAt:                   handlers.FmtDateTimePtr(mtoShipment.DeletedAt),
		ApprovedDate:                handlers.FmtDateTimePtr(mtoShipment.ApprovedDate),
		SitDaysAllowance:            handlers.FmtIntPtrToInt64(mtoShipment.SITDaysAllowance),
		SitExtensions:               *SITDurationUpdates(&mtoShipment.SITDurationUpdates),
		BillableWeightCap:           handlers.FmtPoundPtr(mtoShipment.BillableWeightCap),
		BillableWeightJustification: mtoShipment.BillableWeightJustification,
		UsesExternalVendor:          mtoShipment.UsesExternalVendor,
		ServiceOrderNumber:          mtoShipment.ServiceOrderNumber,
		StorageFacility:             StorageFacility(mtoShipment.StorageFacility),
		PpmShipment:                 PPMShipment(storer, mtoShipment.PPMShipment),
		BoatShipment:                BoatShipment(storer, mtoShipment.BoatShipment),
		MobileHomeShipment:          MobileHomeShipment(storer, mtoShipment.MobileHome),
		DeliveryAddressUpdate:       ShipmentAddressUpdate(mtoShipment.DeliveryAddressUpdate),
		ShipmentLocator:             handlers.FmtStringPtr(mtoShipment.ShipmentLocator),
		MarketCode:                  MarketCode(&mtoShipment.MarketCode),
		PoeLocation:                 Port(mtoShipment.MTOServiceItems, "POE"),
		PodLocation:                 Port(mtoShipment.MTOServiceItems, "POD"),
		TerminationComments:         handlers.FmtStringPtr(mtoShipment.TerminationComments),
		TerminatedAt:                handlers.FmtDateTimePtr(mtoShipment.TerminatedAt),
	}

	if mtoShipment.Distance != nil {
		payload.Distance = handlers.FmtInt64(int64(*mtoShipment.Distance))
	}

	if sitStatusPayload != nil {
		// If we have a sitStatusPayload, overwrite SitDaysAllowance from the shipment model.
		totalSITAllowance := 0
		if sitStatusPayload.TotalDaysRemaining != nil {
			totalSITAllowance += int(*sitStatusPayload.TotalDaysRemaining)
		}
		if sitStatusPayload.TotalSITDaysUsed != nil {
			totalSITAllowance += int(*sitStatusPayload.TotalSITDaysUsed)
		}
		payload.SitDaysAllowance = handlers.FmtIntPtrToInt64(&totalSITAllowance)
	}

	if len(mtoShipment.SITDurationUpdates) > 0 {
		payload.SitExtensions = *SITDurationUpdates(&mtoShipment.SITDurationUpdates)
	}

	if mtoShipment.RequestedPickupDate != nil && !mtoShipment.RequestedPickupDate.IsZero() {
		payload.RequestedPickupDate = handlers.FmtDatePtr(mtoShipment.RequestedPickupDate)
	}

	if mtoShipment.ActualPickupDate != nil && !mtoShipment.ActualPickupDate.IsZero() {
		payload.ActualPickupDate = handlers.FmtDatePtr(mtoShipment.ActualPickupDate)
	}

	if mtoShipment.ActualDeliveryDate != nil && !mtoShipment.ActualDeliveryDate.IsZero() {
		payload.ActualDeliveryDate = handlers.FmtDatePtr(mtoShipment.ActualDeliveryDate)
	}

	if mtoShipment.RequestedDeliveryDate != nil && !mtoShipment.RequestedDeliveryDate.IsZero() {
		payload.RequestedDeliveryDate = handlers.FmtDatePtr(mtoShipment.RequestedDeliveryDate)
	}

	if mtoShipment.RequiredDeliveryDate != nil && !mtoShipment.RequiredDeliveryDate.IsZero() {
		payload.RequiredDeliveryDate = handlers.FmtDatePtr(mtoShipment.RequiredDeliveryDate)
	}

	if mtoShipment.ScheduledPickupDate != nil {
		payload.ScheduledPickupDate = handlers.FmtDatePtr(mtoShipment.ScheduledPickupDate)
	}

	if mtoShipment.ScheduledDeliveryDate != nil {
		payload.ScheduledDeliveryDate = handlers.FmtDatePtr(mtoShipment.ScheduledDeliveryDate)
	}

	if mtoShipment.DestinationType != nil {
		destinationType := ghcmessages.DestinationType(*mtoShipment.DestinationType)
		payload.DestinationType = &destinationType
	}

	if sitStatusPayload != nil {
		payload.SitStatus = sitStatusPayload
	}

	if mtoShipment.TACType != nil {
		tt := ghcmessages.LOAType(*mtoShipment.TACType)
		payload.TacType = &tt
	}

	if mtoShipment.SACType != nil {
		st := ghcmessages.LOAType(*mtoShipment.SACType)
		payload.SacType = &st
	}

	weightsCalculator := mtoshipment.NewShipmentBillableWeightCalculator()
	calculatedWeights := weightsCalculator.CalculateShipmentBillableWeight(mtoShipment)

	// CalculatedBillableWeight is intentionally not a part of the mto_shipments model
	// because we don't want to store a derived value in the database
	payload.CalculatedBillableWeight = handlers.FmtPoundPtr(calculatedWeights.CalculatedBillableWeight)

	return payload
}

// MTOShipments payload
func MTOShipments(storer storage.FileStorer, mtoShipments *models.MTOShipments, sitStatusPayload map[string]*ghcmessages.SITStatus) *ghcmessages.MTOShipments {
	payload := make(ghcmessages.MTOShipments, len(*mtoShipments))

	for i, m := range *mtoShipments {
		copyOfMtoShipment := m // Make copy to avoid implicit memory aliasing of items from a range statement.
		if sitStatus, ok := sitStatusPayload[copyOfMtoShipment.ID.String()]; ok {
			payload[i] = MTOShipment(storer, &copyOfMtoShipment, sitStatus)
		} else {
			payload[i] = MTOShipment(storer, &copyOfMtoShipment, nil)
		}
	}
	return &payload
}

// InternalServerError describes errors in a standard structure to be returned in the payload.
// If detail is nil, string defaults to "An internal server error has occurred."
func InternalServerError(detail *string, traceID uuid.UUID) *ghcmessages.Error {
	errDetail := handlers.FmtString(handlers.InternalServerErrDetail)

	if detail != nil {
		errDetail = detail
	}

	msg := fmt.Sprintf("%v | Instance: %v", *errDetail, traceID)
	payload := ghcmessages.Error{Message: &msg}

	return &payload
}

// MTOAgent payload
func MTOAgent(mtoAgent *models.MTOAgent) *ghcmessages.MTOAgent {
	payload := &ghcmessages.MTOAgent{
		ID:            strfmt.UUID(mtoAgent.ID.String()),
		MtoShipmentID: strfmt.UUID(mtoAgent.MTOShipmentID.String()),
		CreatedAt:     strfmt.DateTime(mtoAgent.CreatedAt),
		UpdatedAt:     strfmt.DateTime(mtoAgent.UpdatedAt),
		FirstName:     mtoAgent.FirstName,
		LastName:      mtoAgent.LastName,
		AgentType:     string(mtoAgent.MTOAgentType),
		Email:         mtoAgent.Email,
		Phone:         mtoAgent.Phone,
		ETag:          etag.GenerateEtag(mtoAgent.UpdatedAt),
	}
	return payload
}

// MTOAgents payload
func MTOAgents(mtoAgents *models.MTOAgents) *ghcmessages.MTOAgents {
	payload := make(ghcmessages.MTOAgents, len(*mtoAgents))
	for i, m := range *mtoAgents {
		copyOfMtoAgent := m // Make copy to avoid implicit memory aliasing of items from a range statement.
		payload[i] = MTOAgent(&copyOfMtoAgent)
	}
	return &payload
}

// PaymentRequests payload
func PaymentRequests(appCtx appcontext.AppContext, prs *models.PaymentRequests, storer storage.FileStorer) (*ghcmessages.PaymentRequests, error) {
	payload := make(ghcmessages.PaymentRequests, len(*prs))

	for i, p := range *prs {
		paymentRequest := p
		pr, err := PaymentRequest(appCtx, &paymentRequest, storer)
		if err != nil {
			return nil, err
		}
		payload[i] = pr
	}
	return &payload, nil
}

// PaymentRequest payload
func PaymentRequest(appCtx appcontext.AppContext, pr *models.PaymentRequest, storer storage.FileStorer) (*ghcmessages.PaymentRequest, error) {
	serviceDocs := make(ghcmessages.ProofOfServiceDocs, len(pr.ProofOfServiceDocs))

	if len(pr.ProofOfServiceDocs) > 0 {
		for i, proofOfService := range pr.ProofOfServiceDocs {
			payload, err := ProofOfServiceDoc(proofOfService, storer)
			if err != nil {
				return nil, err
			}
			serviceDocs[i] = payload
		}
	}

	move, err := Move(&pr.MoveTaskOrder, storer)
	if err != nil {
		return nil, err
	}

	ediErrorInfoEDIType := ""
	ediErrorInfoEDICode := ""
	ediErrorInfoEDIDescription := ""
	ediErrorInfo := pr.EdiErrors
	if ediErrorInfo != nil {
		mostRecentEdiError := ediErrorInfo[0]
		if mostRecentEdiError.EDIType != "" {
			ediErrorInfoEDIType = string(mostRecentEdiError.EDIType)
		}
		if mostRecentEdiError.Code != nil {
			ediErrorInfoEDICode = *mostRecentEdiError.Code
		}
		if mostRecentEdiError.Description != nil {
			ediErrorInfoEDIDescription = *mostRecentEdiError.Description
		}
	}

	var totalTPPSPaidInvoicePriceMillicents *int64
	var tppsPaidInvoiceSellerPaidDate *time.Time
	var TPPSPaidInvoiceReportsForPR models.TPPSPaidInvoiceReportEntrys
	if pr.TPPSPaidInvoiceReports != nil {
		TPPSPaidInvoiceReportsForPR = pr.TPPSPaidInvoiceReports
		if len(TPPSPaidInvoiceReportsForPR) > 0 {
			if TPPSPaidInvoiceReportsForPR[0].InvoiceTotalChargesInMillicents >= 0 {
				totalTPPSPaidInvoicePriceMillicents = models.Int64Pointer(int64(TPPSPaidInvoiceReportsForPR[0].InvoiceTotalChargesInMillicents))
				tppsPaidInvoiceSellerPaidDate = &TPPSPaidInvoiceReportsForPR[0].SellerPaidDate
			}
		}
	}

	return &ghcmessages.PaymentRequest{
		ID:                                   *handlers.FmtUUID(pr.ID),
		IsFinal:                              &pr.IsFinal,
		MoveTaskOrderID:                      *handlers.FmtUUID(pr.MoveTaskOrderID),
		MoveTaskOrder:                        move,
		PaymentRequestNumber:                 pr.PaymentRequestNumber,
		RecalculationOfPaymentRequestID:      handlers.FmtUUIDPtr(pr.RecalculationOfPaymentRequestID),
		RejectionReason:                      pr.RejectionReason,
		Status:                               ghcmessages.PaymentRequestStatus(pr.Status),
		ETag:                                 etag.GenerateEtag(pr.UpdatedAt),
		ServiceItems:                         *PaymentServiceItems(&pr.PaymentServiceItems, &TPPSPaidInvoiceReportsForPR),
		ReviewedAt:                           handlers.FmtDateTimePtr(pr.ReviewedAt),
		ProofOfServiceDocs:                   serviceDocs,
		CreatedAt:                            strfmt.DateTime(pr.CreatedAt),
		SentToGexAt:                          (*strfmt.DateTime)(pr.SentToGexAt),
		ReceivedByGexAt:                      (*strfmt.DateTime)(pr.ReceivedByGexAt),
		EdiErrorType:                         &ediErrorInfoEDIType,
		EdiErrorCode:                         &ediErrorInfoEDICode,
		EdiErrorDescription:                  &ediErrorInfoEDIDescription,
		TppsInvoiceAmountPaidTotalMillicents: totalTPPSPaidInvoicePriceMillicents,
		TppsInvoiceSellerPaidDate:            (*strfmt.DateTime)(tppsPaidInvoiceSellerPaidDate),
	}, nil
}

// PaymentServiceItem payload
func PaymentServiceItem(ps *models.PaymentServiceItem) *ghcmessages.PaymentServiceItem {
	if ps == nil {
		return nil
	}
	paymentServiceItemParams := PaymentServiceItemParams(&ps.PaymentServiceItemParams)

	return &ghcmessages.PaymentServiceItem{
		ID:                       *handlers.FmtUUID(ps.ID),
		MtoServiceItemID:         *handlers.FmtUUID(ps.MTOServiceItemID),
		MtoServiceItemCode:       string(ps.MTOServiceItem.ReService.Code),
		MtoServiceItemName:       ps.MTOServiceItem.ReService.Name,
		MtoShipmentType:          ghcmessages.MTOShipmentType(ps.MTOServiceItem.MTOShipment.ShipmentType),
		MtoShipmentID:            handlers.FmtUUIDPtr(ps.MTOServiceItem.MTOShipmentID),
		CreatedAt:                strfmt.DateTime(ps.CreatedAt),
		PriceCents:               handlers.FmtCost(ps.PriceCents),
		RejectionReason:          ps.RejectionReason,
		Status:                   ghcmessages.PaymentServiceItemStatus(ps.Status),
		ReferenceID:              ps.ReferenceID,
		ETag:                     etag.GenerateEtag(ps.UpdatedAt),
		PaymentServiceItemParams: *paymentServiceItemParams,
	}
}

// PaymentServiceItems payload
func PaymentServiceItems(paymentServiceItems *models.PaymentServiceItems, tppsPaidReportData *models.TPPSPaidInvoiceReportEntrys) *ghcmessages.PaymentServiceItems {
	payload := make(ghcmessages.PaymentServiceItems, len(*paymentServiceItems))
	for i, m := range *paymentServiceItems {
		copyOfPaymentServiceItem := m // Make copy to avoid implicit memory aliasing of items from a range statement.
		payload[i] = PaymentServiceItem(&copyOfPaymentServiceItem)

		// We process TPPS Paid Invoice Reports to get payment information for each payment service item
		// This report tells us how much TPPS paid HS for each item, then we store and display it
		if *tppsPaidReportData != nil {
			tppsDataForPaymentRequest := *tppsPaidReportData
			for tppsDataRowIndex := range tppsDataForPaymentRequest {
				if tppsDataForPaymentRequest[tppsDataRowIndex].ProductDescription == payload[i].MtoServiceItemCode {
					payload[i].TppsInvoiceAmountPaidPerServiceItemMillicents = handlers.FmtMilliCentsPtr(&tppsDataForPaymentRequest[tppsDataRowIndex].LineNetCharge)
				}
			}
		}
	}
	return &payload
}

// PaymentServiceItemParam payload
func PaymentServiceItemParam(paymentServiceItemParam models.PaymentServiceItemParam) *ghcmessages.PaymentServiceItemParam {
	return &ghcmessages.PaymentServiceItemParam{
		ID:                   strfmt.UUID(paymentServiceItemParam.ID.String()),
		PaymentServiceItemID: strfmt.UUID(paymentServiceItemParam.PaymentServiceItemID.String()),
		Key:                  ghcmessages.ServiceItemParamName(paymentServiceItemParam.ServiceItemParamKey.Key),
		Value:                paymentServiceItemParam.Value,
		Type:                 ghcmessages.ServiceItemParamType(paymentServiceItemParam.ServiceItemParamKey.Type),
		Origin:               ghcmessages.ServiceItemParamOrigin(paymentServiceItemParam.ServiceItemParamKey.Origin),
		ETag:                 etag.GenerateEtag(paymentServiceItemParam.UpdatedAt),
	}
}

// PaymentServiceItemParams payload
func PaymentServiceItemParams(paymentServiceItemParams *models.PaymentServiceItemParams) *ghcmessages.PaymentServiceItemParams {
	if paymentServiceItemParams == nil {
		return nil
	}

	payload := make(ghcmessages.PaymentServiceItemParams, len(*paymentServiceItemParams))

	for i, p := range *paymentServiceItemParams {
		payload[i] = PaymentServiceItemParam(p)
	}
	return &payload
}

func ServiceRequestDoc(serviceRequest models.ServiceRequestDocument, storer storage.FileStorer) (*ghcmessages.ServiceRequestDocument, error) {

	uploads := make([]*ghcmessages.Upload, len(serviceRequest.ServiceRequestDocumentUploads))

	if len(serviceRequest.ServiceRequestDocumentUploads) > 0 {
		for i, serviceRequestUpload := range serviceRequest.ServiceRequestDocumentUploads {
			url, err := storer.PresignedURL(serviceRequestUpload.Upload.StorageKey, serviceRequestUpload.Upload.ContentType, serviceRequestUpload.Upload.Filename)
			if err != nil {
				return nil, err
			}
			uploads[i] = Upload(storer, serviceRequestUpload.Upload, url)
		}
	}

	return &ghcmessages.ServiceRequestDocument{
		Uploads: uploads,
	}, nil

}

// MTOServiceItemSingleModel payload
func MTOServiceItemSingleModel(s *models.MTOServiceItem) *ghcmessages.MTOServiceItemSingle {
	return &ghcmessages.MTOServiceItemSingle{
		SitPostalCode:            handlers.FmtStringPtr(s.SITPostalCode),
		ApprovedAt:               handlers.FmtDateTimePtr(s.ApprovedAt),
		CreatedAt:                *handlers.FmtDateTime(s.CreatedAt),
		ID:                       *handlers.FmtUUID(s.ID),
		MoveTaskOrderID:          *handlers.FmtUUID(s.MoveTaskOrderID),
		MtoShipmentID:            handlers.FmtUUID(*s.MTOShipmentID),
		PickupPostalCode:         handlers.FmtStringPtr(s.PickupPostalCode),
		ReServiceID:              *handlers.FmtUUID(s.ReServiceID),
		RejectedAt:               handlers.FmtDateTimePtr(s.RejectedAt),
		RejectionReason:          handlers.FmtStringPtr(s.RejectionReason),
		SitCustomerContacted:     handlers.FmtDatePtr(s.SITCustomerContacted),
		SitDepartureDate:         handlers.FmtDateTimePtr(s.SITDepartureDate),
		SitEntryDate:             handlers.FmtDateTimePtr(s.SITEntryDate),
		SitRequestedDelivery:     handlers.FmtDatePtr(s.SITRequestedDelivery),
		Status:                   handlers.FmtString(string(s.Status)),
		UpdatedAt:                *handlers.FmtDateTime(s.UpdatedAt),
		ConvertToCustomerExpense: *handlers.FmtBool(s.CustomerExpense),
		CustomerExpenseReason:    handlers.FmtStringPtr(s.CustomerExpenseReason),
	}
}

// MTOServiceItemModel payload
func MTOServiceItemModel(s *models.MTOServiceItem, storer storage.FileStorer) *ghcmessages.MTOServiceItem {
	if s == nil {
		return nil
	}

	serviceRequestDocs := make(ghcmessages.ServiceRequestDocuments, len(s.ServiceRequestDocuments))

	if len(s.ServiceRequestDocuments) > 0 {
		for i, serviceRequest := range s.ServiceRequestDocuments {
			payload, err := ServiceRequestDoc(serviceRequest, storer)
			if err != nil {
				return nil
			}
			serviceRequestDocs[i] = payload
		}
	}
	var sort *string
	if s.ReService.ReServiceItems != nil {
		for _, reServiceItem := range *s.ReService.ReServiceItems {
			if s.MTOShipment.MarketCode == reServiceItem.MarketCode && s.MTOShipment.ShipmentType == reServiceItem.ShipmentType {
				sort = reServiceItem.Sort
				break
			}
		}
	}
	payload := &ghcmessages.MTOServiceItem{
		ID:                            handlers.FmtUUID(s.ID),
		MoveTaskOrderID:               handlers.FmtUUID(s.MoveTaskOrderID),
		MtoShipmentID:                 handlers.FmtUUIDPtr(s.MTOShipmentID),
		ReServiceID:                   handlers.FmtUUID(s.ReServiceID),
		ReServiceCode:                 handlers.FmtString(string(s.ReService.Code)),
		ReServiceName:                 handlers.FmtStringPtr(&s.ReService.Name),
		Reason:                        handlers.FmtStringPtr(s.Reason),
		RejectionReason:               handlers.FmtStringPtr(s.RejectionReason),
		PickupPostalCode:              handlers.FmtStringPtr(s.PickupPostalCode),
		SITPostalCode:                 handlers.FmtStringPtr(s.SITPostalCode),
		SitEntryDate:                  handlers.FmtDateTimePtr(s.SITEntryDate),
		SitDepartureDate:              handlers.FmtDateTimePtr(s.SITDepartureDate),
		SitCustomerContacted:          handlers.FmtDatePtr(s.SITCustomerContacted),
		SitRequestedDelivery:          handlers.FmtDatePtr(s.SITRequestedDelivery),
		Sort:                          sort,
		Status:                        ghcmessages.MTOServiceItemStatus(s.Status),
		Description:                   handlers.FmtStringPtr(s.Description),
		Dimensions:                    MTOServiceItemDimensions(s.Dimensions),
		CustomerContacts:              MTOServiceItemCustomerContacts(s.CustomerContacts),
		SitOriginHHGOriginalAddress:   Address(s.SITOriginHHGOriginalAddress),
		SitOriginHHGActualAddress:     Address(s.SITOriginHHGActualAddress),
		SitDestinationOriginalAddress: Address(s.SITDestinationOriginalAddress),
		SitDestinationFinalAddress:    Address(s.SITDestinationFinalAddress),
		EstimatedWeight:               handlers.FmtPoundPtr(s.EstimatedWeight),
		CreatedAt:                     strfmt.DateTime(s.CreatedAt),
		ApprovedAt:                    handlers.FmtDateTimePtr(s.ApprovedAt),
		RejectedAt:                    handlers.FmtDateTimePtr(s.RejectedAt),
		ETag:                          etag.GenerateEtag(s.UpdatedAt),
		ServiceRequestDocuments:       serviceRequestDocs,
		ConvertToCustomerExpense:      *handlers.FmtBool(s.CustomerExpense),
		CustomerExpenseReason:         handlers.FmtStringPtr(s.CustomerExpenseReason),
		SitDeliveryMiles:              handlers.FmtIntPtrToInt64(s.SITDeliveryMiles),
		EstimatedPrice:                handlers.FmtCost(s.PricingEstimate),
		StandaloneCrate:               s.StandaloneCrate,
		ExternalCrate:                 s.ExternalCrate,
		LockedPriceCents:              handlers.FmtCost(s.LockedPriceCents),
	}

	if s.ReService.Code == models.ReServiceCodeICRT && s.MTOShipment.PickupAddress != nil {
		if *s.MTOShipment.PickupAddress.IsOconus {
			payload.Market = handlers.FmtString(models.MarketOconus.FullString())
		} else {
			payload.Market = handlers.FmtString(models.MarketConus.FullString())
		}
	}

	if s.ReService.Code == models.ReServiceCodeIOSHUT && s.MTOShipment.PickupAddress != nil {
		if *s.MTOShipment.PickupAddress.IsOconus {
			payload.Market = handlers.FmtString(models.MarketOconus.FullString())
		} else {
			payload.Market = handlers.FmtString(models.MarketConus.FullString())
		}
	}

	if s.ReService.Code == models.ReServiceCodeIDSHUT && s.MTOShipment.DestinationAddress != nil {
		if *s.MTOShipment.DestinationAddress.IsOconus {
			payload.Market = handlers.FmtString(models.MarketOconus.FullString())
		} else {
			payload.Market = handlers.FmtString(models.MarketConus.FullString())
		}
	}

	if s.ReService.Code == models.ReServiceCodeIUCRT && s.MTOShipment.DestinationAddress != nil {
		if *s.MTOShipment.DestinationAddress.IsOconus {
			payload.Market = handlers.FmtString(models.MarketOconus.FullString())
		} else {
			payload.Market = handlers.FmtString(models.MarketConus.FullString())
		}
	}

	return payload
}

// SITServiceItemGrouping payload
func SITServiceItemGrouping(s models.SITServiceItemGrouping, storer storage.FileStorer) *ghcmessages.SITServiceItemGrouping {
	if len(s.ServiceItems) == 0 {
		return nil
	}

	summary := ghcmessages.SITSummary{
		FirstDaySITServiceItemID: strfmt.UUID(s.Summary.FirstDaySITServiceItemID.String()),
		Location:                 s.Summary.Location,
		DaysInSIT:                handlers.FmtIntPtrToInt64(&s.Summary.DaysInSIT),
		SitEntryDate:             *handlers.FmtDateTime(s.Summary.SITEntryDate),
		SitDepartureDate:         handlers.FmtDateTimePtr(s.Summary.SITDepartureDate),
		SitAuthorizedEndDate:     *handlers.FmtDateTime(s.Summary.SITAuthorizedEndDate),
		SitCustomerContacted:     handlers.FmtDateTimePtr(s.Summary.SITCustomerContacted),
		SitRequestedDelivery:     handlers.FmtDateTimePtr(s.Summary.SITRequestedDelivery),
	}

	serviceItems := MTOServiceItemModels(s.ServiceItems, storer)

	return &ghcmessages.SITServiceItemGrouping{
		Summary:      &summary,
		ServiceItems: serviceItems,
	}
}

// SITServiceItemGroupings payload
func SITServiceItemGroupings(s models.SITServiceItemGroupings, storer storage.FileStorer) ghcmessages.SITServiceItemGroupings {
	sitGroupings := ghcmessages.SITServiceItemGroupings{}
	for _, sitGroup := range s {
		if sitPayload := SITServiceItemGrouping(sitGroup, storer); sitPayload != nil {
			sitGroupings = append(sitGroupings, sitPayload)
		}
	}
	return sitGroupings
}

// MTOServiceItemModels payload
func MTOServiceItemModels(s models.MTOServiceItems, storer storage.FileStorer) ghcmessages.MTOServiceItems {
	serviceItems := ghcmessages.MTOServiceItems{}
	for _, item := range s {
		copyOfServiceItem := item // Make copy to avoid implicit memory aliasing of items from a range statement.
		serviceItems = append(serviceItems, MTOServiceItemModel(&copyOfServiceItem, storer))
	}

	return serviceItems
}

// MTOServiceItemDimension payload
func MTOServiceItemDimension(d *models.MTOServiceItemDimension) *ghcmessages.MTOServiceItemDimension {
	return &ghcmessages.MTOServiceItemDimension{
		ID:     *handlers.FmtUUID(d.ID),
		Type:   ghcmessages.DimensionType(d.Type),
		Length: *d.Length.Int32Ptr(),
		Height: *d.Height.Int32Ptr(),
		Width:  *d.Width.Int32Ptr(),
	}
}

// MTOServiceItemDimensions payload
func MTOServiceItemDimensions(d models.MTOServiceItemDimensions) ghcmessages.MTOServiceItemDimensions {
	payload := make(ghcmessages.MTOServiceItemDimensions, len(d))
	for i, item := range d {
		copyOfServiceItem := item // Make copy to avoid implicit memory aliasing of items from a range statement.
		payload[i] = MTOServiceItemDimension(&copyOfServiceItem)
	}
	return payload
}

// MTOServiceItemCustomerContact payload
func MTOServiceItemCustomerContact(c *models.MTOServiceItemCustomerContact) *ghcmessages.MTOServiceItemCustomerContact {
	return &ghcmessages.MTOServiceItemCustomerContact{
		Type:                       ghcmessages.CustomerContactType(c.Type),
		DateOfContact:              *handlers.FmtDate(c.DateOfContact),
		TimeMilitary:               c.TimeMilitary,
		FirstAvailableDeliveryDate: *handlers.FmtDate(c.FirstAvailableDeliveryDate),
	}
}

// MTOServiceItemCustomerContacts payload
func MTOServiceItemCustomerContacts(c models.MTOServiceItemCustomerContacts) ghcmessages.MTOServiceItemCustomerContacts {
	payload := make(ghcmessages.MTOServiceItemCustomerContacts, len(c))
	for i, item := range c {
		copyOfServiceItem := item // Make copy to avoid implicit memory aliasing of items from a range statement.
		payload[i] = MTOServiceItemCustomerContact(&copyOfServiceItem)
	}
	return payload
}

// Upload payload
func Upload(storer storage.FileStorer, upload models.Upload, url string) *ghcmessages.Upload {
	uploadPayload := &ghcmessages.Upload{
		ID:          handlers.FmtUUIDValue(upload.ID),
		Filename:    upload.Filename,
		ContentType: upload.ContentType,
		UploadType:  string(upload.UploadType),
		URL:         strfmt.URI(url),
		Bytes:       upload.Bytes,
		CreatedAt:   strfmt.DateTime(upload.CreatedAt),
		UpdatedAt:   strfmt.DateTime(upload.UpdatedAt),
		DeletedAt:   (*strfmt.DateTime)(upload.DeletedAt),
	}

	if upload.Rotation != nil {
		uploadPayload.Rotation = *upload.Rotation
	}

	tags, err := storer.Tags(upload.StorageKey)
	if err != nil {
		uploadPayload.Status = string(models.AVStatusPROCESSING)
	} else {
		uploadPayload.Status = string(models.GetAVStatusFromTags(tags))
	}
	return uploadPayload
}

// Upload payload for when a Proof of Service doc is designated as a weight ticket
// This adds an isWeightTicket key to the payload for the UI to use
func WeightTicketUpload(storer storage.FileStorer, upload models.Upload, url string, isWeightTicket bool) *ghcmessages.Upload {
	uploadPayload := &ghcmessages.Upload{
		ID:             handlers.FmtUUIDValue(upload.ID),
		Filename:       upload.Filename,
		ContentType:    upload.ContentType,
		URL:            strfmt.URI(url),
		Bytes:          upload.Bytes,
		CreatedAt:      strfmt.DateTime(upload.CreatedAt),
		UpdatedAt:      strfmt.DateTime(upload.UpdatedAt),
		IsWeightTicket: isWeightTicket,
	}
	tags, err := storer.Tags(upload.StorageKey)
	if err != nil {
		uploadPayload.Status = string(models.AVStatusPROCESSING)
	} else {
		uploadPayload.Status = string(models.GetAVStatusFromTags(tags))
	}
	return uploadPayload
}

// ProofOfServiceDoc payload from model
func ProofOfServiceDoc(proofOfService models.ProofOfServiceDoc, storer storage.FileStorer) (*ghcmessages.ProofOfServiceDoc, error) {

	uploads := make([]*ghcmessages.Upload, len(proofOfService.PrimeUploads))
	if len(proofOfService.PrimeUploads) > 0 {
		for i, primeUpload := range proofOfService.PrimeUploads {
			url, err := storer.PresignedURL(primeUpload.Upload.StorageKey, primeUpload.Upload.ContentType, primeUpload.Upload.Filename)
			if err != nil {
				return nil, err
			}
			// if the doc is a weight ticket then we need to return a different payload so the UI can differentiate
			weightTicket := proofOfService.IsWeightTicket
			if weightTicket {
				uploads[i] = WeightTicketUpload(storer, primeUpload.Upload, url, proofOfService.IsWeightTicket)
			} else {
				uploads[i] = Upload(storer, primeUpload.Upload, url)
			}
		}
	}

	return &ghcmessages.ProofOfServiceDoc{
		IsWeightTicket: proofOfService.IsWeightTicket,
		Uploads:        uploads,
	}, nil
}

func PayloadForUploadModel(
	storer storage.FileStorer,
	upload models.Upload,
	url string,
) *ghcmessages.Upload {
	uploadPayload := &ghcmessages.Upload{
		ID:          handlers.FmtUUIDValue(upload.ID),
		Filename:    upload.Filename,
		ContentType: upload.ContentType,
		UploadType:  string(upload.UploadType),
		URL:         strfmt.URI(url),
		Bytes:       upload.Bytes,
		CreatedAt:   strfmt.DateTime(upload.CreatedAt),
		UpdatedAt:   strfmt.DateTime(upload.UpdatedAt),
		DeletedAt:   (*strfmt.DateTime)(upload.DeletedAt),
	}

	if upload.Rotation != nil {
		uploadPayload.Rotation = *upload.Rotation
	}

	tags, err := storer.Tags(upload.StorageKey)
	if err != nil {
		uploadPayload.Status = string(models.AVStatusPROCESSING)
	} else {
		uploadPayload.Status = string(models.GetAVStatusFromTags(tags))
	}
	return uploadPayload
}

func PayloadForDocumentModel(storer storage.FileStorer, document models.Document) (*ghcmessages.Document, error) {
	uploads := make([]*ghcmessages.Upload, len(document.UserUploads))
	for i, userUpload := range document.UserUploads {
		if userUpload.Upload.ID == uuid.Nil {
			return nil, errors.New("no uploads for user")
		}
		url, err := storer.PresignedURL(userUpload.Upload.StorageKey, userUpload.Upload.ContentType, userUpload.Upload.Filename)
		if err != nil {
			return nil, err
		}

		uploadPayload := PayloadForUploadModel(storer, userUpload.Upload, url)
		uploads[i] = uploadPayload
	}

	documentPayload := &ghcmessages.Document{
		ID:              handlers.FmtUUID(document.ID),
		ServiceMemberID: handlers.FmtUUID(document.ServiceMemberID),
		Uploads:         uploads,
	}
	return documentPayload, nil
}

// In the TOO queue response we only want to count shipments in these statuses (excluding draft and cancelled)
// For the Services Counseling queue we will find the earliest move date from shipments in these statuses
func queueIncludeShipmentStatus(status models.MTOShipmentStatus) bool {
	return status == models.MTOShipmentStatusSubmitted ||
		status == models.MTOShipmentStatusApproved ||
		status == models.MTOShipmentStatusApprovalsRequested ||
		status == models.MTOShipmentStatusDiversionRequested ||
		status == models.MTOShipmentStatusCancellationRequested ||
		status == models.MTOShipmentStatusTerminatedForCause
}

func QueueAvailableOfficeUsers(officeUsers []models.OfficeUser) *ghcmessages.AvailableOfficeUsers {
	availableOfficeUsers := make(ghcmessages.AvailableOfficeUsers, len(officeUsers))
	for i, officeUser := range officeUsers {

		availableOfficeUsers[i] = &ghcmessages.AvailableOfficeUser{
			LastName:     officeUser.LastName,
			FirstName:    officeUser.FirstName,
			OfficeUserID: *handlers.FmtUUID(officeUser.ID),
		}
	}

	return &availableOfficeUsers
}

func BulkAssignmentData(appCtx appcontext.AppContext, moves []models.MoveWithEarliestDate, officeUsers []models.OfficeUserWithWorkload, officeId uuid.UUID) ghcmessages.BulkAssignmentData {
	availableOfficeUsers := make(ghcmessages.AvailableOfficeUsers, len(officeUsers))
	availableMoves := make(ghcmessages.BulkAssignmentMoveIDs, len(moves))

	for i, officeUser := range officeUsers {
		availableOfficeUsers[i] = &ghcmessages.AvailableOfficeUser{
			LastName:     officeUser.LastName,
			FirstName:    officeUser.FirstName,
			OfficeUserID: *handlers.FmtUUID(officeUser.ID),
			Workload:     int64(officeUser.Workload),
		}
	}
	for i, move := range moves {
		availableMoves[i] = ghcmessages.BulkAssignmentMoveID(strfmt.UUID(move.ID.String()))
	}

	bulkAssignmentData := &ghcmessages.BulkAssignmentData{
		AvailableOfficeUsers:  availableOfficeUsers,
		BulkAssignmentMoveIDs: availableMoves,
	}

	return *bulkAssignmentData
}

func queueMoveIsAssignable(move models.Move, assignedToUser *models.OfficeUser, isCloseoutQueue bool, officeUser models.OfficeUser, ppmCloseoutGblocs bool, activeRole string) bool {
	// default to false
	isAssignable := false

	// HQ role is read only
	if activeRole == string(roles.RoleTypeHQ) {
		isAssignable = false
		return isAssignable
	}

	// if its unassigned its assignable in all cases
	if assignedToUser == nil || assignedToUser.ID == uuid.Nil {
		isAssignable = true
	}

	isSupervisor := officeUser.User.Privileges.HasPrivilege(roles.PrivilegeTypeSupervisor)
	// in TOO queues, all moves are assignable for supervisor users
	if activeRole == string(roles.RoleTypeTOO) && isSupervisor {
		isAssignable = true
	}

	// if it is assigned in the SCs queue
	// it is only assignable if the user is a supervisor...
	if activeRole == string(roles.RoleTypeServicesCounselor) && isSupervisor {
		// AND we are in the counseling queue AND the move's counseling office is the supervisor's transportation office
		if !isCloseoutQueue && move.CounselingOfficeID != nil && *move.CounselingOfficeID == officeUser.TransportationOfficeID {
			isAssignable = true
		}
		// OR we are in the closeout queue AND the move's closeout office is the supervisor's transportation office
		if isCloseoutQueue && move.CloseoutOfficeID != nil && *move.CloseoutOfficeID == officeUser.TransportationOfficeID {
			isAssignable = true
		}

		// OR theyre a navy, marine, or coast guard supervisor
		if ppmCloseoutGblocs {
			isAssignable = true
		}
	}

	return isAssignable
}

func servicesCounselorAvailableOfficeUsers(move models.Move, officeUsers []models.OfficeUser, officeUser models.OfficeUser, ppmCloseoutGblocs bool, isCloseoutQueue bool) []models.OfficeUser {
	var onlySelfAssign bool

	// if there is no counseling office
	// OR if our current user doesn't work at the move's counseling office
	// only available user should be themself
	onlySelfAssign = (move.CounselingOfficeID == nil) || (move.CounselingOfficeID != nil && *move.CounselingOfficeID != officeUser.TransportationOfficeID)
	if !isCloseoutQueue && onlySelfAssign {
		officeUsers = models.OfficeUsers{officeUser}
	}

	// if its the closeout queue and its not a Navy, Marine, or Coast Guard user
	// and the move doesn't have a closeout office
	// OR the move's closeout office is not the office users office
	// only available user should be themself
	onlySelfAssign = (move.CloseoutOfficeID == nil) || (move.CloseoutOfficeID != nil && *move.CloseoutOfficeID != officeUser.TransportationOfficeID)
	if isCloseoutQueue && !ppmCloseoutGblocs && onlySelfAssign {
		officeUsers = models.OfficeUsers{officeUser}
	}

	return officeUsers
}

func attachApprovalRequestTypes(move models.Move) []string {
	var requestTypes []string
	for _, item := range move.MTOServiceItems {
		if item.Status == models.MTOServiceItemStatusSubmitted {
			requestTypes = append(requestTypes, string(item.ReService.Code))
		}
	}
	if move.Orders.UploadedAmendedOrdersID != nil && move.Orders.AmendedOrdersAcknowledgedAt == nil {
		requestTypes = append(requestTypes, string(models.ApprovalRequestAmendedOrders))
	}
	if move.ExcessWeightQualifiedAt != nil && move.ExcessWeightAcknowledgedAt == nil {
		requestTypes = append(requestTypes, string(models.ApprovalRequestExcessWeight))
	}
	for _, shipment := range move.MTOShipments {
		if shipment.Status == models.MTOShipmentStatusSubmitted {
			if shipment.Diversion {
				requestTypes = append(requestTypes, string(models.ApprovalRequestDiversion))
			}
			if !shipment.Diversion {
				requestTypes = append(requestTypes, string(models.ApprovalRequestNewShipment))
			}
		}
		if shipment.DeliveryAddressUpdate != nil && shipment.DeliveryAddressUpdate.Status == models.ShipmentAddressUpdateStatusRequested {
			requestTypes = append(requestTypes, string(models.ApprovalRequestDestinationAddressUpdate))
		}
		for _, sitDurationUpdate := range shipment.SITDurationUpdates {
			if sitDurationUpdate.Status == models.SITExtensionStatusPending {
				requestTypes = append(requestTypes, string(models.ApprovalRequestSITExtension))
			}
		}
	}

	return requestTypes
}

// QueueMoves payload
func QueueMoves(moves []models.Move, officeUsers []models.OfficeUser, requestedPpmStatus *models.PPMShipmentStatus, officeUser models.OfficeUser, officeUsersSafety []models.OfficeUser, activeRole string, queueType string) *ghcmessages.QueueMoves {
	queueMoves := make(ghcmessages.QueueMoves, len(moves))
	for i, move := range moves {
		customer := move.Orders.ServiceMember

		var transportationOffice string
		var transportationOfficeId uuid.UUID
		if move.CounselingOffice != nil {
			transportationOffice = move.CounselingOffice.Name
			transportationOfficeId = move.CounselingOffice.ID
		}
		var validMTOShipments []models.MTOShipment
		var earliestRequestedPickup *time.Time
		// we can't easily modify our sql query to find the earliest shipment pickup date so we must do it here
		for _, shipment := range move.MTOShipments {
			if queueIncludeShipmentStatus(shipment.Status) && shipment.DeletedAt == nil {
				earliestDateInCurrentShipment := findEarliestDateForRequestedMoveDate(shipment)
				if earliestRequestedPickup == nil || (earliestDateInCurrentShipment != nil && earliestDateInCurrentShipment.Before(*earliestRequestedPickup)) {
					earliestRequestedPickup = earliestDateInCurrentShipment
				}

				validMTOShipments = append(validMTOShipments, shipment)
			}
		}

		// sorting the dates from earliest -> latest that will be displayed in the destination TOO queue
		var dates []time.Time
		for _, sh := range move.MTOShipments {
			if queueIncludeShipmentStatus(sh.Status) && sh.DeletedAt == nil {
				if d := findEarliestDateForRequestedMoveDate(sh); d != nil {
					dates = append(dates, *d)
				}
			}
		}
		// sorting chronologically before formatting to a string
		sort.Slice(dates, func(i, j int) bool { return dates[i].Before(dates[j]) })

		var formatted []string
		for _, dt := range dates {
			formatted = append(formatted, dt.Format("Jan 2 2006"))
		}
		var requestedDatesStr *string
		if len(formatted) > 0 {
			s := strings.Join(formatted, ", ")
			requestedDatesStr = &s
		}

		var deptIndicator ghcmessages.DeptIndicator
		if move.Orders.DepartmentIndicator != nil {
			deptIndicator = ghcmessages.DeptIndicator(*move.Orders.DepartmentIndicator)
		}

		var originGbloc string
		if move.Status == models.MoveStatusNeedsServiceCounseling {
			originGbloc = swag.StringValue(move.Orders.OriginDutyLocationGBLOC)
		} else if len(move.ShipmentGBLOC) > 0 && move.ShipmentGBLOC[0].GBLOC != nil {
			// There is a Pop bug that prevents us from using a has_one association for
			// Move.ShipmentGBLOC, so we have to treat move.ShipmentGBLOC as an array, even
			// though there can never be more than one GBLOC for a move.
			originGbloc = swag.StringValue(move.ShipmentGBLOC[0].GBLOC)
		} else {
			// If the move's first shipment doesn't have a pickup address (like with an NTS-Release),
			// we need to fall back to the origin duty location GBLOC.  If that's not available for
			// some reason, then we should get the empty string (no GBLOC).
			originGbloc = swag.StringValue(move.Orders.OriginDutyLocationGBLOC)
		}

		var closeoutLocation string
		if move.CloseoutOffice != nil {
			closeoutLocation = move.CloseoutOffice.Name
		}
		var closeoutInitiated time.Time
		var ppmStatus models.PPMShipmentStatus
		for _, shipment := range move.MTOShipments {
			if shipment.PPMShipment != nil {
				if requestedPpmStatus != nil {
					if shipment.PPMShipment.Status == *requestedPpmStatus {
						ppmStatus = shipment.PPMShipment.Status
					}
				} else {
					ppmStatus = shipment.PPMShipment.Status
				}
				if shipment.PPMShipment.SubmittedAt != nil {
					if closeoutInitiated.Before(*shipment.PPMShipment.SubmittedAt) {
						closeoutInitiated = *shipment.PPMShipment.SubmittedAt
					}
				}
			}
		}

		approvalRequestTypes := attachApprovalRequestTypes(move)

		// queue assignment logic below

		// determine if there is an assigned user
		var assignedToUser *models.OfficeUser
		if queueType == string(models.QueueTypeCounseling) && move.SCCounselingAssignedUser != nil {
			assignedToUser = move.SCCounselingAssignedUser
		}
		if queueType == string(models.QueueTypeCloseout) && move.SCCloseoutAssignedUser != nil {
			assignedToUser = move.SCCloseoutAssignedUser
		}
		if queueType == string(models.QueueTypeTaskOrder) && move.TOOAssignedUser != nil {
			assignedToUser = move.TOOAssignedUser
		}
		if queueType == string(models.QueueTypeDestinationRequest) && move.TOODestinationAssignedUser != nil {
			assignedToUser = move.TOODestinationAssignedUser
		}
		// these branches have their own closeout specific offices
		ppmCloseoutGblocs := closeoutLocation == "NAVY" || closeoutLocation == "TVCB" || closeoutLocation == "USCG"
		// requestedPpmStatus also represents if we are viewing the closeout queue
		isCloseoutQueue := requestedPpmStatus != nil && *requestedPpmStatus == models.PPMShipmentStatusNeedsCloseout
		// determine if the move is assignable
		assignable := queueMoveIsAssignable(move, assignedToUser, isCloseoutQueue, officeUser, ppmCloseoutGblocs, activeRole)

		isSupervisor := officeUser.User.Privileges.HasPrivilege(roles.PrivilegeTypeSupervisor)
		// only need to attach available office users if move is assignable
		var apiAvailableOfficeUsers ghcmessages.AvailableOfficeUsers
		if assignable {
			// non SC roles don't need the extra logic, just make availableOfficeUsers = officeUsers
			availableOfficeUsers := officeUsers

			if isSupervisor && move.Orders.OrdersType == "SAFETY" {
				availableOfficeUsers = officeUsersSafety
			}

			if assignedToUser != nil && assignedToUser.ID != uuid.Nil {
				userFound := false
				for _, officeUser := range availableOfficeUsers {
					if officeUser.ID == assignedToUser.ID {
						userFound = true
						break
					}
				}
				if !userFound {
					availableOfficeUsers = append(availableOfficeUsers, *assignedToUser)
				}
			}
			if activeRole == string(roles.RoleTypeServicesCounselor) {
				availableOfficeUsers = servicesCounselorAvailableOfficeUsers(move, availableOfficeUsers, officeUser, ppmCloseoutGblocs, isCloseoutQueue)
			}

			apiAvailableOfficeUsers = *QueueAvailableOfficeUsers(availableOfficeUsers)
		}

		var destinationDutyLocation *ghcmessages.DutyLocation
		if queueType != string(models.QueueTypeTaskOrder) {
			destinationDutyLocation = DutyLocation(&move.Orders.NewDutyLocation)
		} else {
			destinationDutyLocation = nil
		}

		queueMoves[i] = &ghcmessages.QueueMove{
			Customer:                Customer(&customer),
			Status:                  ghcmessages.MoveStatus(move.Status),
			ID:                      *handlers.FmtUUID(move.ID),
			Locator:                 move.Locator,
			SubmittedAt:             handlers.FmtDateTimePtr(move.SubmittedAt),
			AppearedInTooAt:         handlers.FmtDateTimePtr(findLastSentToTOO(move)),
			RequestedMoveDate:       handlers.FmtDatePtr(earliestRequestedPickup),
			RequestedMoveDates:      requestedDatesStr,
			DepartmentIndicator:     &deptIndicator,
			ShipmentsCount:          int64(len(validMTOShipments)),
			OriginDutyLocation:      DutyLocation(move.Orders.OriginDutyLocation),
			DestinationDutyLocation: destinationDutyLocation,
			OriginGBLOC:             ghcmessages.GBLOC(originGbloc),
			PpmType:                 move.PPMType,
			CloseoutInitiated:       handlers.FmtDateTimePtr(&closeoutInitiated),
			CloseoutLocation:        &closeoutLocation,
			OrderType:               (*string)(move.Orders.OrdersType.Pointer()),
			LockedByOfficeUserID:    handlers.FmtUUIDPtr(move.LockedByOfficeUserID),
			LockedByOfficeUser:      OfficeUser(move.LockedByOfficeUser),
			LockExpiresAt:           handlers.FmtDateTimePtr(move.LockExpiresAt),
			PpmStatus:               ghcmessages.PPMStatus(ppmStatus),
			CounselingOffice:        &transportationOffice,
			CounselingOfficeID:      handlers.FmtUUID(transportationOfficeId),
			AssignedTo:              AssignedOfficeUser(assignedToUser),
			Assignable:              assignable,
			AvailableOfficeUsers:    apiAvailableOfficeUsers,
			ApprovalRequestTypes:    approvalRequestTypes,
		}
	}
	return &queueMoves
}

func CounselingQueueMoves(moves []models.Move, officeUsers []models.OfficeUser, requestedPpmStatus *models.PPMShipmentStatus, officeUser models.OfficeUser, officeUsersSafety []models.OfficeUser, activeRole string, queueType string) *ghcmessages.CounselingQueueMoves {
	queueMoves := make(ghcmessages.CounselingQueueMoves, len(moves))
	for i, move := range moves {
		customer := move.Orders.ServiceMember

		var transportationOffice string
		var transportationOfficeId uuid.UUID
		if move.CounselingOffice != nil {
			transportationOffice = move.CounselingOffice.Name
			transportationOfficeId = move.CounselingOffice.ID
		}
		var validMTOShipments []models.MTOShipment
		var earliestRequestedPickup *time.Time
		// we can't easily modify our sql query to find the earliest shipment pickup date so we must do it here
		for _, shipment := range move.MTOShipments {
			if queueIncludeShipmentStatus(shipment.Status) && shipment.DeletedAt == nil {
				earliestDateInCurrentShipment := findEarliestDateForRequestedMoveDate(shipment)
				if earliestRequestedPickup == nil || (earliestDateInCurrentShipment != nil && earliestDateInCurrentShipment.Before(*earliestRequestedPickup)) {
					earliestRequestedPickup = earliestDateInCurrentShipment
				}

				validMTOShipments = append(validMTOShipments, shipment)
			}
		}

		var deptIndicator ghcmessages.DeptIndicator
		if move.Orders.DepartmentIndicator != nil {
			deptIndicator = ghcmessages.DeptIndicator(*move.Orders.DepartmentIndicator)
		}

		var originGbloc string
		if move.Status == models.MoveStatusNeedsServiceCounseling {
			originGbloc = swag.StringValue(move.Orders.OriginDutyLocationGBLOC)
		} else if len(move.ShipmentGBLOC) > 0 && move.ShipmentGBLOC[0].GBLOC != nil {
			// There is a Pop bug that prevents us from using a has_one association for
			// Move.ShipmentGBLOC, so we have to treat move.ShipmentGBLOC as an array, even
			// though there can never be more than one GBLOC for a move.
			originGbloc = swag.StringValue(move.ShipmentGBLOC[0].GBLOC)
		} else {
			// If the move's first shipment doesn't have a pickup address (like with an NTS-Release),
			// we need to fall back to the origin duty location GBLOC.  If that's not available for
			// some reason, then we should get the empty string (no GBLOC).
			originGbloc = swag.StringValue(move.Orders.OriginDutyLocationGBLOC)
		}

		var closeoutLocation string
		if move.CloseoutOffice != nil {
			closeoutLocation = move.CloseoutOffice.Name
		}

		approvalRequestTypes := attachApprovalRequestTypes(move)

		// queue assignment logic below
<<<<<<< HEAD

		// determine if there is an assigned user
		var assignedToUser *ghcmessages.AssignedOfficeUser
		if (activeRole == string(roles.RoleTypeServicesCounselor) || activeRole == string(roles.RoleTypeHQ)) && move.SCAssignedUser != nil {
			assignedToUser = AssignedOfficeUser(move.SCAssignedUser)
		}
		if ((activeRole == string(roles.RoleTypeTOO) && queueType == string(models.QueueTypeTaskOrder)) || activeRole == string(roles.RoleTypeHQ)) && move.TOOAssignedUser != nil {
			assignedToUser = AssignedOfficeUser(move.TOOAssignedUser)
		}
		if activeRole == string(roles.RoleTypeTOO) && queueType == string(models.QueueTypeDestinationRequest) && move.TOODestinationAssignedUser != nil {
			assignedToUser = AssignedOfficeUser(move.TOODestinationAssignedUser)
=======
		// determine if there is an assigned user
		var assignedToUser *models.OfficeUser
		if queueType == string(models.QueueTypeCounseling) && move.SCCounselingAssignedUser != nil {
			assignedToUser = move.SCCounselingAssignedUser
		}
		if queueType == string(models.QueueTypeTaskOrder) && move.TOOAssignedUser != nil {
			assignedToUser = move.TOOAssignedUser
		}
		if queueType == string(models.QueueTypeDestinationRequest) && move.TOODestinationAssignedUser != nil {
			assignedToUser = move.TOODestinationAssignedUser
>>>>>>> 66e42588
		}
		// these branches have their own closeout specific offices
		ppmCloseoutGblocs := closeoutLocation == "NAVY" || closeoutLocation == "TVCB" || closeoutLocation == "USCG"
		// requestedPpmStatus also represents if we are viewing the closeout queue
		isCloseoutQueue := requestedPpmStatus != nil && *requestedPpmStatus == models.PPMShipmentStatusNeedsCloseout
		// determine if the move is assignable
		assignable := queueMoveIsAssignable(move, assignedToUser, isCloseoutQueue, officeUser, ppmCloseoutGblocs, activeRole)

		isSupervisor := officeUser.User.Privileges.HasPrivilege(roles.PrivilegeTypeSupervisor)
		// only need to attach available office users if move is assignable
		var apiAvailableOfficeUsers ghcmessages.AvailableOfficeUsers
		if assignable {
			// non SC roles don't need the extra logic, just make availableOfficeUsers = officeUsers
			availableOfficeUsers := officeUsers

			if isSupervisor && move.Orders.OrdersType == "SAFETY" {
				availableOfficeUsers = officeUsersSafety
			}

<<<<<<< HEAD
			// Determine the assigned user and ID based on active role and queue type
			assignedUser, assignedID := getAssignedUserAndID(activeRole, queueType, move)
			// Ensure assignedUser and assignedID are not nil before proceeding
			if assignedUser != nil && assignedID != nil {
				userFound := false
				for _, officeUser := range availableOfficeUsers {
					if officeUser.ID == *assignedID {
=======
			// Ensure assignedUser and assignedID are not nil before proceeding
			if assignedToUser != nil && assignedToUser.ID != uuid.Nil {
				userFound := false
				for _, officeUser := range availableOfficeUsers {
					if officeUser.ID == *&assignedToUser.ID {
>>>>>>> 66e42588
						userFound = true
						break
					}
				}
				if !userFound {
<<<<<<< HEAD
					availableOfficeUsers = append(availableOfficeUsers, *assignedUser)
=======
					availableOfficeUsers = append(availableOfficeUsers, *assignedToUser)
>>>>>>> 66e42588
				}
			}
			if activeRole == string(roles.RoleTypeServicesCounselor) {
				availableOfficeUsers = servicesCounselorAvailableOfficeUsers(move, availableOfficeUsers, officeUser, ppmCloseoutGblocs, isCloseoutQueue)
			}

			apiAvailableOfficeUsers = *QueueAvailableOfficeUsers(availableOfficeUsers)
		}

		queueMoves[i] = &ghcmessages.CounselingQueueMove{
			Customer:             Customer(&customer),
			Status:               ghcmessages.MoveStatus(move.Status),
			ID:                   *handlers.FmtUUID(move.ID),
			Locator:              move.Locator,
			SubmittedAt:          handlers.FmtDateTimePtr(move.SubmittedAt),
			AppearedInTooAt:      handlers.FmtDateTimePtr(findLastSentToTOO(move)),
			RequestedMoveDate:    handlers.FmtDatePtr(earliestRequestedPickup),
			DepartmentIndicator:  &deptIndicator,
			ShipmentsCount:       int64(len(validMTOShipments)),
			OriginDutyLocation:   DutyLocation(move.Orders.OriginDutyLocation),
			OriginGBLOC:          ghcmessages.GBLOC(originGbloc),
			OrderType:            (*string)(move.Orders.OrdersType.Pointer()),
			LockedByOfficeUserID: handlers.FmtUUIDPtr(move.LockedByOfficeUserID),
			LockedByOfficeUser:   OfficeUser(move.LockedByOfficeUser),
			LockExpiresAt:        handlers.FmtDateTimePtr(move.LockExpiresAt),
			CounselingOffice:     &transportationOffice,
			CounselingOfficeID:   handlers.FmtUUID(transportationOfficeId),
<<<<<<< HEAD
			AssignedTo:           assignedToUser,
=======
			AssignedTo:           AssignedOfficeUser(assignedToUser),
>>>>>>> 66e42588
			Assignable:           assignable,
			AvailableOfficeUsers: apiAvailableOfficeUsers,
			ApprovalRequestTypes: approvalRequestTypes,
		}
	}
	return &queueMoves
}

func findLastSentToTOO(move models.Move) (latestOccurance *time.Time) {
	possibleValues := [3]*time.Time{move.SubmittedAt, move.ServiceCounselingCompletedAt, move.ApprovalsRequestedAt}
	for _, time := range possibleValues {
		if time != nil && (latestOccurance == nil || time.After(*latestOccurance)) {
			latestOccurance = time
		}
	}
	return latestOccurance
}

func findEarliestDateForRequestedMoveDate(shipment models.MTOShipment) (earliestDate *time.Time) {
	var possibleValues []*time.Time

	if shipment.RequestedPickupDate != nil {
		possibleValues = append(possibleValues, shipment.RequestedPickupDate)
	}
	if shipment.RequestedDeliveryDate != nil {
		possibleValues = append(possibleValues, shipment.RequestedDeliveryDate)
	}
	if shipment.PPMShipment != nil {
		possibleValues = append(possibleValues, &shipment.PPMShipment.ExpectedDepartureDate)
	}

	for _, date := range possibleValues {
		if earliestDate == nil || date.Before(*earliestDate) {
			earliestDate = date
		}
	}

	return earliestDate
}

// This is a helper function to calculate the inferred status needed for QueuePaymentRequest payload
func queuePaymentRequestStatus(paymentRequest models.PaymentRequest) string {
	// If a payment request is in the PENDING state, let's use the term 'payment requested'
	if paymentRequest.Status == models.PaymentRequestStatusPending {
		return models.QueuePaymentRequestPaymentRequested
	}

	// If a payment request is either reviewed, sent_to_gex or recieved_by_gex then we'll use 'reviewed'
	if paymentRequest.Status == models.PaymentRequestStatusSentToGex ||
		paymentRequest.Status == models.PaymentRequestStatusTppsReceived ||
		paymentRequest.Status == models.PaymentRequestStatusReviewed {
		return models.QueuePaymentRequestReviewed
	}

	if paymentRequest.Status == models.PaymentRequestStatusReviewedAllRejected {
		return models.QueuePaymentRequestRejected
	}

	if paymentRequest.Status == models.PaymentRequestStatusPaid {
		return models.QueuePaymentRequestPaid
	}

	if paymentRequest.Status == models.PaymentRequestStatusDeprecated {
		return models.QueuePaymentRequestDeprecated
	}

	return models.QueuePaymentRequestError

}

// QueuePaymentRequests payload
func QueuePaymentRequests(paymentRequests *models.PaymentRequests, officeUsers []models.OfficeUser, officeUser models.OfficeUser, officeUsersSafety []models.OfficeUser, activeRole string) *ghcmessages.QueuePaymentRequests {

	queuePaymentRequests := make(ghcmessages.QueuePaymentRequests, len(*paymentRequests))

	for i, paymentRequest := range *paymentRequests {
		moveTaskOrder := paymentRequest.MoveTaskOrder
		orders := moveTaskOrder.Orders
		var gbloc ghcmessages.GBLOC
		if moveTaskOrder.ShipmentGBLOC[0].GBLOC != nil {
			gbloc = ghcmessages.GBLOC(*moveTaskOrder.ShipmentGBLOC[0].GBLOC)
		}

		queuePaymentRequests[i] = &ghcmessages.QueuePaymentRequest{
			ID:                   *handlers.FmtUUID(paymentRequest.ID),
			MoveID:               *handlers.FmtUUID(moveTaskOrder.ID),
			Customer:             Customer(&orders.ServiceMember),
			Status:               ghcmessages.QueuePaymentRequestStatus(queuePaymentRequestStatus(paymentRequest)),
			Age:                  math.Ceil(time.Since(paymentRequest.CreatedAt).Hours() / 24.0),
			SubmittedAt:          *handlers.FmtDateTime(paymentRequest.CreatedAt),
			Locator:              moveTaskOrder.Locator,
			OriginGBLOC:          gbloc,
			OriginDutyLocation:   DutyLocation(orders.OriginDutyLocation),
			OrderType:            (*string)(orders.OrdersType.Pointer()),
			LockedByOfficeUserID: handlers.FmtUUIDPtr(moveTaskOrder.LockedByOfficeUserID),
			LockExpiresAt:        handlers.FmtDateTimePtr(moveTaskOrder.LockExpiresAt),
		}

		if paymentRequest.MoveTaskOrder.TIOAssignedUser != nil {
			queuePaymentRequests[i].AssignedTo = AssignedOfficeUser(paymentRequest.MoveTaskOrder.TIOAssignedUser)
		}

		if paymentRequest.MoveTaskOrder.CounselingOffice != nil {
			queuePaymentRequests[i].CounselingOffice = &paymentRequest.MoveTaskOrder.CounselingOffice.Name
		}

		isAssignable := false
		if queuePaymentRequests[i].AssignedTo == nil {
			isAssignable = true
		}

		isSupervisor := officeUser.User.Privileges.HasPrivilege(roles.PrivilegeTypeSupervisor)
		if isSupervisor {
			isAssignable = true
		}

		if activeRole == string(roles.RoleTypeHQ) {
			isAssignable = false
		}

		queuePaymentRequests[i].Assignable = isAssignable

		// only need to attach available office users if move is assignable
		if queuePaymentRequests[i].Assignable {
			availableOfficeUsers := officeUsers
			if isSupervisor && orders.OrdersType == "SAFETY" {
				availableOfficeUsers = officeUsersSafety
			}

			// if the assigned user is not in the returned list of available users append them to the end
			if paymentRequest.MoveTaskOrder.TIOAssignedUser != nil {
				userFound := false
				for _, officeUser := range availableOfficeUsers {
					if officeUser.ID == paymentRequest.MoveTaskOrder.TIOAssignedUser.ID {
						userFound = true
						break
					}
				}
				if !userFound {
					availableOfficeUsers = append(availableOfficeUsers, *paymentRequest.MoveTaskOrder.TIOAssignedUser)
				}
			}

			// if they're not a supervisor and it is assignable, the only option should be themself
			if !isSupervisor {
				availableOfficeUsers = models.OfficeUsers{officeUser}
			}

			queuePaymentRequests[i].AvailableOfficeUsers = *QueueAvailableOfficeUsers(availableOfficeUsers)
		}

		if orders.DepartmentIndicator != nil {
			deptIndicator := ghcmessages.DeptIndicator(*orders.DepartmentIndicator)
			queuePaymentRequests[i].DepartmentIndicator = &deptIndicator
		}
	}

	return &queuePaymentRequests
}

// Reweigh payload
func Reweigh(reweigh *models.Reweigh, _ *ghcmessages.SITStatus) *ghcmessages.Reweigh {
	if reweigh == nil || reweigh.ID == uuid.Nil {
		return nil
	}
	payload := &ghcmessages.Reweigh{
		ID:                     strfmt.UUID(reweigh.ID.String()),
		RequestedAt:            strfmt.DateTime(reweigh.RequestedAt),
		RequestedBy:            ghcmessages.ReweighRequester(reweigh.RequestedBy),
		VerificationReason:     reweigh.VerificationReason,
		Weight:                 handlers.FmtPoundPtr(reweigh.Weight),
		VerificationProvidedAt: handlers.FmtDateTimePtr(reweigh.VerificationProvidedAt),
		ShipmentID:             strfmt.UUID(reweigh.ShipmentID.String()),
	}

	return payload
}

// SearchMoves payload
func SearchMoves(appCtx appcontext.AppContext, moves models.Moves) *ghcmessages.SearchMoves {
	searchMoves := make(ghcmessages.SearchMoves, len(moves))
	for i, move := range moves {
		customer := move.Orders.ServiceMember

		numShipments := len(move.MTOShipments)

		var pickupDate, deliveryDate *strfmt.Date

		if numShipments > 0 && move.MTOShipments[0].ScheduledPickupDate != nil {
			pickupDate = handlers.FmtDatePtr(move.MTOShipments[0].ScheduledPickupDate)
		} else {
			pickupDate = nil
		}

		if numShipments > 0 && move.MTOShipments[0].ScheduledDeliveryDate != nil {
			deliveryDate = handlers.FmtDatePtr(move.MTOShipments[0].ScheduledDeliveryDate)
		} else {
			deliveryDate = nil
		}

		var originGBLOC string
		if move.Status == models.MoveStatusNeedsServiceCounseling {
			originGBLOC = swag.StringValue(move.Orders.OriginDutyLocationGBLOC)
		} else if len(move.ShipmentGBLOC) > 0 && move.ShipmentGBLOC[0].GBLOC != nil {
			// There is a Pop bug that prevents us from using a has_one association for
			// Move.ShipmentGBLOC, so we have to treat move.ShipmentGBLOC as an array, even
			// though there can never be more than one GBLOC for a move.
			originGBLOC = swag.StringValue(move.ShipmentGBLOC[0].GBLOC)
		} else {
			// If the move's first shipment doesn't have a pickup address (like with an NTS-Release),
			// we need to fall back to the origin duty location GBLOC.  If that's not available for
			// some reason, then we should get the empty string (no GBLOC).
			originGBLOC = swag.StringValue(move.Orders.OriginDutyLocationGBLOC)
		}

		// populates the destination gbloc of the move
		var destinationGBLOC string
		var err error
		destinationGBLOC, err = move.GetDestinationGBLOC(appCtx.DB())
		if err != nil {
			destinationGBLOC = ""
		}
		if len(destinationGBLOC) > 0 && customer.Affiliation.String() == "MARINES" {
			destinationGBLOC = "USMC/" + destinationGBLOC
		}
		destinationGblocMessage := ghcmessages.GBLOC(destinationGBLOC)

		// populates the destination postal code of the move
		var destinationPostalCode string
		destinationAddress, err := move.GetDestinationAddress(appCtx.DB())
		if err != nil {
			destinationPostalCode = ""
		} else {
			destinationPostalCode = destinationAddress.PostalCode
		}

		searchMoves[i] = &ghcmessages.SearchMove{
			FirstName:                    customer.FirstName,
			LastName:                     customer.LastName,
			Edipi:                        customer.Edipi,
			Emplid:                       customer.Emplid,
			Branch:                       customer.Affiliation.String(),
			Status:                       ghcmessages.MoveStatus(move.Status),
			ID:                           *handlers.FmtUUID(move.ID),
			Locator:                      move.Locator,
			ShipmentsCount:               int64(numShipments),
			OriginDutyLocationPostalCode: move.Orders.OriginDutyLocation.Address.PostalCode,
			DestinationPostalCode:        destinationPostalCode,
			OrderType:                    string(move.Orders.OrdersType),
			RequestedPickupDate:          pickupDate,
			RequestedDeliveryDate:        deliveryDate,
			OriginGBLOC:                  ghcmessages.GBLOC(originGBLOC),
			DestinationGBLOC:             destinationGblocMessage,
			LockedByOfficeUserID:         handlers.FmtUUIDPtr(move.LockedByOfficeUserID),
			LockExpiresAt:                handlers.FmtDateTimePtr(move.LockExpiresAt),
		}
	}
	return &searchMoves
}

// ShipmentPaymentSITBalance payload
func ShipmentPaymentSITBalance(shipmentSITBalance *services.ShipmentPaymentSITBalance) *ghcmessages.ShipmentPaymentSITBalance {
	if shipmentSITBalance == nil {
		return nil
	}

	payload := &ghcmessages.ShipmentPaymentSITBalance{
		PendingBilledStartDate:  handlers.FmtDate(shipmentSITBalance.PendingBilledStartDate),
		PendingBilledEndDate:    handlers.FmtDate(shipmentSITBalance.PendingBilledEndDate),
		PendingSITDaysInvoiced:  int64(shipmentSITBalance.PendingSITDaysInvoiced),
		PreviouslyBilledDays:    handlers.FmtIntPtrToInt64(shipmentSITBalance.PreviouslyBilledDays),
		PreviouslyBilledEndDate: handlers.FmtDatePtr(shipmentSITBalance.PreviouslyBilledEndDate),
		ShipmentID:              *handlers.FmtUUID(shipmentSITBalance.ShipmentID),
		TotalSITDaysAuthorized:  int64(shipmentSITBalance.TotalSITDaysAuthorized),
		TotalSITDaysRemaining:   int64(shipmentSITBalance.TotalSITDaysRemaining),
		TotalSITEndDate:         handlers.FmtDate(shipmentSITBalance.TotalSITEndDate),
	}

	return payload
}

// ShipmentsPaymentSITBalance payload
func ShipmentsPaymentSITBalance(shipmentsSITBalance []services.ShipmentPaymentSITBalance) ghcmessages.ShipmentsPaymentSITBalance {
	if len(shipmentsSITBalance) == 0 {
		return nil
	}

	payload := make(ghcmessages.ShipmentsPaymentSITBalance, len(shipmentsSITBalance))
	for i, shipmentSITBalance := range shipmentsSITBalance {
		shipmentSITBalanceCopy := shipmentSITBalance
		payload[i] = ShipmentPaymentSITBalance(&shipmentSITBalanceCopy)
	}

	return payload
}

func SearchCustomers(customers models.ServiceMemberSearchResults) *ghcmessages.SearchCustomers {
	searchCustomers := make(ghcmessages.SearchCustomers, len(customers))
	for i, customer := range customers {
		searchCustomers[i] = &ghcmessages.SearchCustomer{
			FirstName:     customer.FirstName,
			LastName:      customer.LastName,
			Edipi:         customer.Edipi,
			Emplid:        customer.Emplid,
			Branch:        customer.Affiliation.String(),
			ID:            *handlers.FmtUUID(customer.ID),
			PersonalEmail: customer.PersonalEmail,
			Telephone:     customer.Telephone,
		}
	}
	return &searchCustomers
}

// ReServiceItem payload
func ReServiceItem(reServiceItem *models.ReServiceItem) *ghcmessages.ReServiceItem {
	if reServiceItem == nil || *reServiceItem == (models.ReServiceItem{}) {
		return nil
	}
	return &ghcmessages.ReServiceItem{
		IsAutoApproved: reServiceItem.IsAutoApproved,
		MarketCode:     string(reServiceItem.MarketCode),
		ServiceCode:    string(reServiceItem.ReService.Code),
		ShipmentType:   string(reServiceItem.ShipmentType),
		ServiceName:    reServiceItem.ReService.Name,
	}
}

// ReServiceItems payload
func ReServiceItems(reServiceItems models.ReServiceItems) ghcmessages.ReServiceItems {
	payload := make(ghcmessages.ReServiceItems, len(reServiceItems))
	for i, reServiceItem := range reServiceItems {
		copyOfReServiceItem := reServiceItem
		payload[i] = ReServiceItem(&copyOfReServiceItem)
	}
	return payload
}

// VLocation payload
func VLocation(vLocation *models.VLocation) *ghcmessages.VLocation {
	if vLocation == nil {
		return nil
	}
	if *vLocation == (models.VLocation{}) {
		return nil
	}

	return &ghcmessages.VLocation{
		City:                 vLocation.CityName,
		State:                vLocation.StateName,
		PostalCode:           vLocation.UsprZipID,
		County:               &vLocation.UsprcCountyNm,
		UsPostRegionCitiesID: *handlers.FmtUUID(*vLocation.UsPostRegionCitiesID),
	}
}

// VLocations payload
func VLocations(vLocations models.VLocations) ghcmessages.VLocations {
	payload := make(ghcmessages.VLocations, len(vLocations))
	for i, vLocation := range vLocations {
		copyOfVLocation := vLocation
		payload[i] = VLocation(&copyOfVLocation)
	}
	return payload
}

func Port(mtoServiceItems models.MTOServiceItems, portType string) *ghcmessages.Port {
	if mtoServiceItems == nil {
		return nil
	}

	for _, mtoServiceItem := range mtoServiceItems {
		var portLocation *models.PortLocation
		if portType == "POE" && mtoServiceItem.POELocation != nil {
			portLocation = mtoServiceItem.POELocation
		} else if portType == "POD" && mtoServiceItem.PODLocation != nil {
			portLocation = mtoServiceItem.PODLocation
		}

		if portLocation != nil {
			return &ghcmessages.Port{
				ID:       strfmt.UUID(portLocation.ID.String()),
				PortType: portLocation.Port.PortType.String(),
				PortCode: portLocation.Port.PortCode,
				PortName: portLocation.Port.PortName,
				City:     portLocation.City.CityName,
				County:   portLocation.UsPostRegionCity.UsprcCountyNm,
				State:    portLocation.UsPostRegionCity.UsPostRegion.State.StateName,
				Zip:      portLocation.UsPostRegionCity.UsprZipID,
				Country:  portLocation.Country.CountryName,
			}
		}
	}
	return nil
}

func CountryCodeName(country *models.Country) *ghcmessages.Country {
	if country == nil || *country == (models.Country{}) {
		return nil
	}

	return &ghcmessages.Country{
		Code: country.Country,
		Name: country.CountryName,
	}
}

func Countries(countries models.Countries) ghcmessages.Countries {
	payload := make(ghcmessages.Countries, len(countries))
	for i, country := range countries {
		copyOfCountry := country
		payload[i] = CountryCodeName(&copyOfCountry)
	}
	return payload
}<|MERGE_RESOLUTION|>--- conflicted
+++ resolved
@@ -2630,19 +2630,6 @@
 		approvalRequestTypes := attachApprovalRequestTypes(move)
 
 		// queue assignment logic below
-<<<<<<< HEAD
-
-		// determine if there is an assigned user
-		var assignedToUser *ghcmessages.AssignedOfficeUser
-		if (activeRole == string(roles.RoleTypeServicesCounselor) || activeRole == string(roles.RoleTypeHQ)) && move.SCAssignedUser != nil {
-			assignedToUser = AssignedOfficeUser(move.SCAssignedUser)
-		}
-		if ((activeRole == string(roles.RoleTypeTOO) && queueType == string(models.QueueTypeTaskOrder)) || activeRole == string(roles.RoleTypeHQ)) && move.TOOAssignedUser != nil {
-			assignedToUser = AssignedOfficeUser(move.TOOAssignedUser)
-		}
-		if activeRole == string(roles.RoleTypeTOO) && queueType == string(models.QueueTypeDestinationRequest) && move.TOODestinationAssignedUser != nil {
-			assignedToUser = AssignedOfficeUser(move.TOODestinationAssignedUser)
-=======
 		// determine if there is an assigned user
 		var assignedToUser *models.OfficeUser
 		if queueType == string(models.QueueTypeCounseling) && move.SCCounselingAssignedUser != nil {
@@ -2653,7 +2640,6 @@
 		}
 		if queueType == string(models.QueueTypeDestinationRequest) && move.TOODestinationAssignedUser != nil {
 			assignedToUser = move.TOODestinationAssignedUser
->>>>>>> 66e42588
 		}
 		// these branches have their own closeout specific offices
 		ppmCloseoutGblocs := closeoutLocation == "NAVY" || closeoutLocation == "TVCB" || closeoutLocation == "USCG"
@@ -2673,31 +2659,17 @@
 				availableOfficeUsers = officeUsersSafety
 			}
 
-<<<<<<< HEAD
-			// Determine the assigned user and ID based on active role and queue type
-			assignedUser, assignedID := getAssignedUserAndID(activeRole, queueType, move)
-			// Ensure assignedUser and assignedID are not nil before proceeding
-			if assignedUser != nil && assignedID != nil {
-				userFound := false
-				for _, officeUser := range availableOfficeUsers {
-					if officeUser.ID == *assignedID {
-=======
 			// Ensure assignedUser and assignedID are not nil before proceeding
 			if assignedToUser != nil && assignedToUser.ID != uuid.Nil {
 				userFound := false
 				for _, officeUser := range availableOfficeUsers {
 					if officeUser.ID == *&assignedToUser.ID {
->>>>>>> 66e42588
 						userFound = true
 						break
 					}
 				}
 				if !userFound {
-<<<<<<< HEAD
-					availableOfficeUsers = append(availableOfficeUsers, *assignedUser)
-=======
 					availableOfficeUsers = append(availableOfficeUsers, *assignedToUser)
->>>>>>> 66e42588
 				}
 			}
 			if activeRole == string(roles.RoleTypeServicesCounselor) {
@@ -2725,11 +2697,7 @@
 			LockExpiresAt:        handlers.FmtDateTimePtr(move.LockExpiresAt),
 			CounselingOffice:     &transportationOffice,
 			CounselingOfficeID:   handlers.FmtUUID(transportationOfficeId),
-<<<<<<< HEAD
-			AssignedTo:           assignedToUser,
-=======
 			AssignedTo:           AssignedOfficeUser(assignedToUser),
->>>>>>> 66e42588
 			Assignable:           assignable,
 			AvailableOfficeUsers: apiAvailableOfficeUsers,
 			ApprovalRequestTypes: approvalRequestTypes,
