--- conflicted
+++ resolved
@@ -838,15 +838,8 @@
 		SubmittedAt:                    handlers.FmtDateTimePtr(ppmShipment.SubmittedAt),
 		ReviewedAt:                     handlers.FmtDateTimePtr(ppmShipment.ReviewedAt),
 		ApprovedAt:                     handlers.FmtDateTimePtr(ppmShipment.ApprovedAt),
-<<<<<<< HEAD
 		PickupAddress:                  Address(ppmShipment.PickupAddress),
 		DestinationAddress:             Address(ppmShipment.DestinationAddress),
-=======
-		PickupPostalCode:               &ppmShipment.PickupPostalCode,
-		PickupAddress:                  Address(ppmShipment.PickupAddress),
-		DestinationAddress:             Address(ppmShipment.DestinationAddress),
-		SecondaryPickupPostalCode:      ppmShipment.SecondaryPickupPostalCode,
->>>>>>> d4097187
 		ActualPickupPostalCode:         ppmShipment.ActualPickupPostalCode,
 		ActualDestinationPostalCode:    ppmShipment.ActualDestinationPostalCode,
 		SitExpected:                    ppmShipment.SITExpected,
@@ -1588,8 +1581,8 @@
 		ConvertToCustomerExpense:      *handlers.FmtBool(s.CustomerExpense),
 		CustomerExpenseReason:         handlers.FmtStringPtr(s.CustomerExpenseReason),
 		SitDeliveryMiles:              handlers.FmtIntPtrToInt64(s.SITDeliveryMiles),
+		EstimatedPrice:                handlers.FmtCost(s.PricingEstimate),
 		StandaloneCrate:               s.StandaloneCrate,
-		EstimatedPrice:                handlers.FmtCost(s.PricingEstimate),
 	}
 }
 
