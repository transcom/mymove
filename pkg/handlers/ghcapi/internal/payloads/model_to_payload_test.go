package payloads

import (
	"testing"
	"time"

	"github.com/go-openapi/strfmt"
	"github.com/gofrs/uuid"

	"github.com/transcom/mymove/pkg/etag"
	"github.com/transcom/mymove/pkg/factory"
	"github.com/transcom/mymove/pkg/gen/ghcmessages"
	"github.com/transcom/mymove/pkg/gen/internalmessages"
	"github.com/transcom/mymove/pkg/handlers"
	"github.com/transcom/mymove/pkg/models"
	"github.com/transcom/mymove/pkg/models/roles"
	"github.com/transcom/mymove/pkg/storage/test"
	"github.com/transcom/mymove/pkg/unit"
)

func TestOrder(_ *testing.T) {
	order := &models.Order{}
	Order(order)
}

func (suite *PayloadsSuite) TestOrderWithMove() {
	move := factory.BuildMove(suite.DB(), nil, nil)
	moves := models.Moves{}
	moves = append(moves, move)
	order := factory.BuildOrder(nil, []factory.Customization{
		{
			Model: models.Order{
				ID:            uuid.Must(uuid.NewV4()),
				HasDependents: *models.BoolPointer(true),
				Moves:         moves,
			},
		},
	}, nil)
	Order(&order)
}

func (suite *PayloadsSuite) TestBoatShipment() {
	suite.Run("Test Boat Shipment", func() {
		boat := factory.BuildBoatShipment(suite.DB(), nil, nil)
		boatShipment := BoatShipment(nil, &boat)
		suite.NotNil(boatShipment)
	})

	suite.Run("Test Boat Shipment", func() {
		boatShipment := BoatShipment(nil, nil)
		suite.Nil(boatShipment)
	})
}

func (suite *PayloadsSuite) TestMobileHomeShipment() {
	suite.Run("Test Mobile Home Shipment", func() {
		mobileHome := factory.BuildMobileHomeShipment(suite.DB(), nil, nil)
		mobileHomeShipment := MobileHomeShipment(nil, &mobileHome)
		suite.NotNil(mobileHomeShipment)
	})

	suite.Run("Test Mobile Home Shipment With Nil", func() {
		mobileHomeShipment := MobileHomeShipment(nil, nil)
		suite.Nil(mobileHomeShipment)
	})
}

func (suite *PayloadsSuite) TestMovingExpense() {
	contractExpense := models.MovingExpenseReceiptTypeContractedExpense
	weightStored := 2000
	sitLocation := models.SITLocationTypeDestination
	sitReimburseableAmount := 500

	movingExpense := models.MovingExpense{
		PPMShipmentID:          uuid.Must(uuid.NewV4()),
		DocumentID:             uuid.Must(uuid.NewV4()),
		MovingExpenseType:      &contractExpense,
		Reason:                 models.StringPointer("no good"),
		SITStartDate:           models.TimePointer(time.Now()),
		SITEndDate:             models.TimePointer(time.Now()),
		WeightStored:           (*unit.Pound)(&weightStored),
		SITLocation:            &sitLocation,
		SITReimburseableAmount: (*unit.Cents)(&sitReimburseableAmount),
	}
	movingExpenseValues := MovingExpense(nil, &movingExpense)
	suite.NotNil(movingExpenseValues)
}

func (suite *PayloadsSuite) TestMovingExpenses() {
	contractExpense := models.MovingExpenseReceiptTypeContractedExpense
	weightStored := 2000
	sitLocation := models.SITLocationTypeDestination
	sitReimburseableAmount := 500
	movingExpenses := models.MovingExpenses{}

	movingExpense := models.MovingExpense{
		PPMShipmentID:          uuid.Must(uuid.NewV4()),
		DocumentID:             uuid.Must(uuid.NewV4()),
		MovingExpenseType:      &contractExpense,
		Reason:                 models.StringPointer("no good"),
		SITStartDate:           models.TimePointer(time.Now()),
		SITEndDate:             models.TimePointer(time.Now()),
		WeightStored:           (*unit.Pound)(&weightStored),
		SITLocation:            &sitLocation,
		SITReimburseableAmount: (*unit.Cents)(&sitReimburseableAmount),
	}
	movingExpenseTwo := models.MovingExpense{
		PPMShipmentID:          uuid.Must(uuid.NewV4()),
		DocumentID:             uuid.Must(uuid.NewV4()),
		MovingExpenseType:      &contractExpense,
		Reason:                 models.StringPointer("no good"),
		SITStartDate:           models.TimePointer(time.Now()),
		SITEndDate:             models.TimePointer(time.Now()),
		WeightStored:           (*unit.Pound)(&weightStored),
		SITLocation:            &sitLocation,
		SITReimburseableAmount: (*unit.Cents)(&sitReimburseableAmount),
	}
	movingExpenses = append(movingExpenses, movingExpense, movingExpenseTwo)
	movingExpensesValue := MovingExpenses(nil, movingExpenses)
	suite.NotNil(movingExpensesValue)
}

func (suite *PayloadsSuite) TestMTOServiceItemDimension() {
	dimension := models.MTOServiceItemDimension{
		Type:   models.DimensionTypeItem,
		Length: 1000,
		Height: 1000,
		Width:  1000,
	}

	ghcDimension := MTOServiceItemDimension(&dimension)
	suite.NotNil(ghcDimension)
}

// TestMove makes sure zero values/optional fields are handled
func TestMove(t *testing.T) {
	_, err := Move(&models.Move{}, &test.FakeS3Storage{})
	if err != nil {
		t.Fail()
	}
}

func (suite *PayloadsSuite) TestExcessWeightInMovePayload() {
	now := time.Now()

	suite.Run("successfully converts excess weight in model to payload", func() {
		move := models.Move{

			ExcessWeightQualifiedAt:                        &now,
			ExcessUnaccompaniedBaggageWeightQualifiedAt:    &now,
			ExcessUnaccompaniedBaggageWeightAcknowledgedAt: &now,
			ExcessWeightAcknowledgedAt:                     &now,
		}

		payload, err := Move(&move, &test.FakeS3Storage{})
		suite.NoError(err)
		suite.Equal(handlers.FmtDateTimePtr(move.ExcessWeightQualifiedAt), payload.ExcessWeightQualifiedAt)
		suite.Equal(handlers.FmtDateTimePtr(move.ExcessUnaccompaniedBaggageWeightQualifiedAt), payload.ExcessUnaccompaniedBaggageWeightQualifiedAt)
		suite.Equal(handlers.FmtDateTimePtr(move.ExcessUnaccompaniedBaggageWeightAcknowledgedAt), payload.ExcessUnaccompaniedBaggageWeightAcknowledgedAt)
		suite.Equal(handlers.FmtDateTimePtr(move.ExcessWeightAcknowledgedAt), payload.ExcessWeightAcknowledgedAt)
	})
}

func (suite *PayloadsSuite) TestPaymentRequestQueue() {
	officeUser := factory.BuildOfficeUserWithPrivileges(suite.DB(), []factory.Customization{
		{
			Model: models.OfficeUser{
				Email: "officeuser1@example.com",
			},
		},
		{
			Model: models.User{
				Privileges: []models.Privilege{
					{
						PrivilegeType: models.PrivilegeTypeSupervisor,
					},
				},
				Roles: []roles.Role{
					{
						RoleType: roles.RoleTypeTIO,
					},
				},
			},
		},
	}, nil)
	officeUserTIO := factory.BuildOfficeUserWithRoles(suite.DB(), nil, []roles.RoleType{roles.RoleTypeTIO})

	gbloc := "LKNQ"

	approvedMove := factory.BuildAvailableToPrimeMove(suite.DB(), nil, nil)
	approvedMove.ShipmentGBLOC = append(approvedMove.ShipmentGBLOC, models.MoveToGBLOC{GBLOC: &gbloc})

	pr2 := factory.BuildPaymentRequest(suite.DB(), []factory.Customization{
		{
			Model:    approvedMove,
			LinkOnly: true,
		},
		{
			Model: models.TransportationOffice{
				Gbloc: "LKNQ",
			},
			Type: &factory.TransportationOffices.OriginDutyLocation,
		},
		{
			Model: models.DutyLocation{
				Name: "KJKJKJKJKJK",
			},
			Type: &factory.DutyLocations.OriginDutyLocation,
		},
	}, nil)

	paymentRequests := models.PaymentRequests{pr2}
	transportationOffice := factory.BuildTransportationOffice(suite.DB(), []factory.Customization{
		{
			Model: models.TransportationOffice{
				Name:             "PPSO",
				ProvidesCloseout: true,
			},
		},
	}, nil)
	var officeUsers models.OfficeUsers
	var officeUsersSafety models.OfficeUsers
	officeUsers = append(officeUsers, officeUser)
	activeRole := string(roles.RoleTypeTIO)
	var paymentRequestsQueue = QueuePaymentRequests(&paymentRequests, officeUsers, officeUser, officeUsersSafety, activeRole)

	suite.Run("Test Payment request is assignable due to not being assigend", func() {
		paymentRequestCopy := *paymentRequestsQueue
		suite.NotNil(paymentRequestsQueue)
		suite.IsType(paymentRequestsQueue, &ghcmessages.QueuePaymentRequests{})
		suite.Nil(paymentRequestCopy[0].AssignedTo)
	})

	suite.Run("Test Payment request has no counseling office", func() {
		paymentRequestCopy := *paymentRequestsQueue
		suite.NotNil(paymentRequestsQueue)
		suite.IsType(paymentRequestsQueue, &ghcmessages.QueuePaymentRequests{})
		suite.Nil(paymentRequestCopy[0].CounselingOffice)
	})

	paymentRequests[0].MoveTaskOrder.TIOAssignedUser = &officeUserTIO
	paymentRequests[0].MoveTaskOrder.CounselingOffice = &transportationOffice

	paymentRequestsQueue = QueuePaymentRequests(&paymentRequests, officeUsers, officeUser, officeUsersSafety, activeRole)

	suite.Run("Test PaymentRequest has both Counseling Office and TIO AssignedUser ", func() {
		PaymentRequestsCopy := *paymentRequestsQueue

		suite.NotNil(PaymentRequests)
		suite.IsType(&ghcmessages.QueuePaymentRequests{}, paymentRequestsQueue)
		suite.IsType(&ghcmessages.QueuePaymentRequest{}, PaymentRequestsCopy[0])
		suite.Equal(PaymentRequestsCopy[0].AssignedTo.FirstName, officeUserTIO.FirstName)
		suite.Equal(PaymentRequestsCopy[0].AssignedTo.LastName, officeUserTIO.LastName)
		suite.Equal(*PaymentRequestsCopy[0].CounselingOffice, transportationOffice.Name)
	})

	suite.Run("Test PaymentRequest is assignable due to user Supervisor role", func() {
		paymentRequests := QueuePaymentRequests(&paymentRequests, officeUsers, officeUser, officeUsersSafety, activeRole)
		paymentRequestCopy := *paymentRequests
		suite.Equal(paymentRequestCopy[0].Assignable, true)
	})

	activeRole = string(roles.RoleTypeHQ)
	suite.Run("Test PaymentRequest is not assignable due to user HQ role", func() {
		paymentRequests := QueuePaymentRequests(&paymentRequests, officeUsers, officeUser, officeUsersSafety, activeRole)
		paymentRequestCopy := *paymentRequests
		suite.Equal(paymentRequestCopy[0].Assignable, false)
	})
}

func (suite *PayloadsSuite) TestFetchPPMShipment() {

	ppmShipmentID, _ := uuid.NewV4()
	streetAddress1 := "MacDill AFB"
	streetAddress2, streetAddress3 := "", ""
	city := "Tampa"
	state := "FL"
	postalcode := "33621"
	county := "HILLSBOROUGH"

	country := models.Country{
		Country: "US",
	}

	expectedAddress := models.Address{
		StreetAddress1: streetAddress1,
		StreetAddress2: &streetAddress2,
		StreetAddress3: &streetAddress3,
		City:           city,
		State:          state,
		PostalCode:     postalcode,
		Country:        &country,
		County:         &county,
	}

	isActualExpenseReimbursement := true

	expectedPPMShipment := models.PPMShipment{
		ID:                           ppmShipmentID,
		PickupAddress:                &expectedAddress,
		DestinationAddress:           &expectedAddress,
		IsActualExpenseReimbursement: &isActualExpenseReimbursement,
	}

	suite.Run("Success -", func() {
		returnedPPMShipment := PPMShipment(nil, &expectedPPMShipment)

		suite.IsType(returnedPPMShipment, &ghcmessages.PPMShipment{})
		suite.Equal(&streetAddress1, returnedPPMShipment.PickupAddress.StreetAddress1)
		suite.Equal(expectedPPMShipment.PickupAddress.StreetAddress2, returnedPPMShipment.PickupAddress.StreetAddress2)
		suite.Equal(expectedPPMShipment.PickupAddress.StreetAddress3, returnedPPMShipment.PickupAddress.StreetAddress3)
		suite.Equal(&postalcode, returnedPPMShipment.PickupAddress.PostalCode)
		suite.Equal(&city, returnedPPMShipment.PickupAddress.City)
		suite.Equal(&state, returnedPPMShipment.PickupAddress.State)
		suite.Equal(&country.Country, returnedPPMShipment.PickupAddress.Country)
		suite.Equal(&county, returnedPPMShipment.PickupAddress.County)

		suite.Equal(&streetAddress1, returnedPPMShipment.DestinationAddress.StreetAddress1)
		suite.Equal(expectedPPMShipment.DestinationAddress.StreetAddress2, returnedPPMShipment.DestinationAddress.StreetAddress2)
		suite.Equal(expectedPPMShipment.DestinationAddress.StreetAddress3, returnedPPMShipment.DestinationAddress.StreetAddress3)
		suite.Equal(&postalcode, returnedPPMShipment.DestinationAddress.PostalCode)
		suite.Equal(&city, returnedPPMShipment.DestinationAddress.City)
		suite.Equal(&state, returnedPPMShipment.DestinationAddress.State)
		suite.Equal(&country.Country, returnedPPMShipment.DestinationAddress.Country)
		suite.Equal(&county, returnedPPMShipment.DestinationAddress.County)
		suite.True(*returnedPPMShipment.IsActualExpenseReimbursement)
	})

	suite.Run("Destination street address 1 returns empty string to convey OPTIONAL state ", func() {
		expected_street_address_1 := ""
		expectedAddress2 := models.Address{
			StreetAddress1: expected_street_address_1,
			StreetAddress2: &streetAddress2,
			StreetAddress3: &streetAddress3,
			City:           city,
			State:          state,
			PostalCode:     postalcode,
			Country:        &country,
			County:         &county,
		}

		expectedPPMShipment2 := models.PPMShipment{
			ID:                 ppmShipmentID,
			PickupAddress:      &expectedAddress,
			DestinationAddress: &expectedAddress2,
		}
		returnedPPMShipment := PPMShipment(nil, &expectedPPMShipment2)

		suite.IsType(returnedPPMShipment, &ghcmessages.PPMShipment{})
		suite.Equal(&streetAddress1, returnedPPMShipment.PickupAddress.StreetAddress1)
		suite.Equal(expectedPPMShipment.PickupAddress.StreetAddress2, returnedPPMShipment.PickupAddress.StreetAddress2)
		suite.Equal(expectedPPMShipment.PickupAddress.StreetAddress3, returnedPPMShipment.PickupAddress.StreetAddress3)
		suite.Equal(&postalcode, returnedPPMShipment.PickupAddress.PostalCode)
		suite.Equal(&city, returnedPPMShipment.PickupAddress.City)
		suite.Equal(&state, returnedPPMShipment.PickupAddress.State)
		suite.Equal(&county, returnedPPMShipment.PickupAddress.County)

		suite.Equal(&expected_street_address_1, returnedPPMShipment.DestinationAddress.StreetAddress1)
		suite.Equal(expectedPPMShipment.DestinationAddress.StreetAddress2, returnedPPMShipment.DestinationAddress.StreetAddress2)
		suite.Equal(expectedPPMShipment.DestinationAddress.StreetAddress3, returnedPPMShipment.DestinationAddress.StreetAddress3)
		suite.Equal(&postalcode, returnedPPMShipment.DestinationAddress.PostalCode)
		suite.Equal(&city, returnedPPMShipment.DestinationAddress.City)
		suite.Equal(&state, returnedPPMShipment.DestinationAddress.State)
		suite.Equal(&county, returnedPPMShipment.DestinationAddress.County)
	})
}

func (suite *PayloadsSuite) TestUpload() {
	uploadID, _ := uuid.NewV4()
	testURL := "https://testurl.com"

	basicUpload := models.Upload{
		ID:          uploadID,
		Filename:    "fileName",
		ContentType: "image/png",
		Bytes:       1024,
		CreatedAt:   time.Now(),
		UpdatedAt:   time.Now(),
	}

	suite.Run("Success - Returns a ghcmessages Upload payload from Upload Struct", func() {
		returnedUpload := Upload(suite.storer, basicUpload, testURL)

		suite.IsType(returnedUpload, &ghcmessages.Upload{})
		expectedID := handlers.FmtUUIDValue(basicUpload.ID)
		suite.Equal(expectedID, returnedUpload.ID)
		suite.Equal(basicUpload.Filename, returnedUpload.Filename)
		suite.Equal(basicUpload.ContentType, returnedUpload.ContentType)
		suite.Equal(basicUpload.Bytes, returnedUpload.Bytes)
		suite.Equal(testURL, returnedUpload.URL.String())
	})
}

func (suite *PayloadsSuite) TestShipmentAddressUpdate() {
	id, _ := uuid.NewV4()
	id2, _ := uuid.NewV4()

	newAddress := models.Address{
		StreetAddress1: "123 New St",
		City:           "Beverly Hills",
		State:          "CA",
		PostalCode:     "89503",
		County:         models.StringPointer("WASHOE"),
	}

	oldAddress := models.Address{
		StreetAddress1: "123 Old St",
		City:           "Beverly Hills",
		State:          "CA",
		PostalCode:     "89502",
		County:         models.StringPointer("WASHOE"),
	}

	sitOriginalAddress := models.Address{
		StreetAddress1: "123 SIT St",
		City:           "Beverly Hills",
		State:          "CA",
		PostalCode:     "89501",
		County:         models.StringPointer("WASHOE"),
	}
	officeRemarks := "some office remarks"
	newSitDistanceBetween := 0
	oldSitDistanceBetween := 0

	shipmentAddressUpdate := models.ShipmentAddressUpdate{
		ID:                    id,
		ShipmentID:            id2,
		NewAddress:            newAddress,
		OriginalAddress:       oldAddress,
		SitOriginalAddress:    &sitOriginalAddress,
		ContractorRemarks:     "some remarks",
		OfficeRemarks:         &officeRemarks,
		Status:                models.ShipmentAddressUpdateStatusRequested,
		NewSitDistanceBetween: &newSitDistanceBetween,
		OldSitDistanceBetween: &oldSitDistanceBetween,
	}

	emptyShipmentAddressUpdate := models.ShipmentAddressUpdate{ID: uuid.Nil}

	suite.Run("Success - Returns a ghcmessages Upload payload from Upload Struct", func() {
		returnedShipmentAddressUpdate := ShipmentAddressUpdate(&shipmentAddressUpdate)

		suite.IsType(returnedShipmentAddressUpdate, &ghcmessages.ShipmentAddressUpdate{})
	})
	suite.Run("Failure - Returns nil", func() {
		returnedShipmentAddressUpdate := ShipmentAddressUpdate(&emptyShipmentAddressUpdate)

		suite.Nil(returnedShipmentAddressUpdate)
	})
}

func (suite *PayloadsSuite) TestMoveWithGBLOC() {
	defaultOrdersNumber := "ORDER3"
	defaultTACNumber := "F8E1"
	defaultDepartmentIndicator := "AIR_AND_SPACE_FORCE"
	defaultGrade := "E_1"
	defaultHasDependents := false
	defaultSpouseHasProGear := false
	defaultOrdersType := internalmessages.OrdersTypePERMANENTCHANGEOFSTATION
	defaultOrdersTypeDetail := internalmessages.OrdersTypeDetail("HHG_PERMITTED")
	defaultStatus := models.OrderStatusDRAFT
	testYear := 2018
	defaultIssueDate := time.Date(testYear, time.March, 15, 0, 0, 0, 0, time.UTC)
	defaultReportByDate := time.Date(testYear, time.August, 1, 0, 0, 0, 0, time.UTC)
	defaultGBLOC := "KKFA"

	originDutyLocation := models.DutyLocation{
		Name: "Custom Origin",
	}
	originDutyLocationTOName := "origin duty location transportation office"
	firstName := "customFirst"
	lastName := "customLast"
	serviceMember := models.ServiceMember{
		FirstName: &firstName,
		LastName:  &lastName,
	}
	uploadedOrders := models.Document{
		ID: uuid.Must(uuid.NewV4()),
	}
	dependents := 7
	entitlement := models.Entitlement{
		TotalDependents: &dependents,
	}
	amendedOrders := models.Document{
		ID: uuid.Must(uuid.NewV4()),
	}
	// Create order
	order := factory.BuildOrder(suite.DB(), []factory.Customization{
		{
			Model: originDutyLocation,
			Type:  &factory.DutyLocations.OriginDutyLocation,
		},
		{
			Model: models.TransportationOffice{
				Name: originDutyLocationTOName,
			},
			Type: &factory.TransportationOffices.OriginDutyLocation,
		},
		{
			Model: serviceMember,
		},
		{
			Model: uploadedOrders,
			Type:  &factory.Documents.UploadedOrders,
		},
		{
			Model: entitlement,
		},
		{
			Model: amendedOrders,
			Type:  &factory.Documents.UploadedAmendedOrders,
		},
	}, nil)

	suite.Equal(defaultOrdersNumber, *order.OrdersNumber)
	suite.Equal(defaultTACNumber, *order.TAC)
	suite.Equal(defaultDepartmentIndicator, *order.DepartmentIndicator)
	suite.Equal(defaultGrade, string(*order.Grade))
	suite.Equal(defaultHasDependents, order.HasDependents)
	suite.Equal(defaultSpouseHasProGear, order.SpouseHasProGear)
	suite.Equal(defaultOrdersType, order.OrdersType)
	suite.Equal(defaultOrdersTypeDetail, *order.OrdersTypeDetail)
	suite.Equal(defaultStatus, order.Status)
	suite.Equal(defaultIssueDate, order.IssueDate)
	suite.Equal(defaultReportByDate, order.ReportByDate)
	suite.Equal(defaultGBLOC, *order.OriginDutyLocationGBLOC)

	suite.Equal(originDutyLocation.Name, order.OriginDutyLocation.Name)
	suite.Equal(originDutyLocationTOName, order.OriginDutyLocation.TransportationOffice.Name)
	suite.Equal(*serviceMember.FirstName, *order.ServiceMember.FirstName)
	suite.Equal(*serviceMember.LastName, *order.ServiceMember.LastName)
	suite.Equal(uploadedOrders.ID, order.UploadedOrdersID)
	suite.Equal(uploadedOrders.ID, order.UploadedOrders.ID)
	suite.Equal(*entitlement.TotalDependents, *order.Entitlement.TotalDependents)
	suite.Equal(amendedOrders.ID, *order.UploadedAmendedOrdersID)
	suite.Equal(amendedOrders.ID, order.UploadedAmendedOrders.ID)
}

func (suite *PayloadsSuite) TestWeightTicketUpload() {
	uploadID, _ := uuid.NewV4()
	testURL := "https://testurl.com"
	isWeightTicket := true

	basicUpload := models.Upload{
		ID:          uploadID,
		Filename:    "fileName",
		ContentType: "image/png",
		Bytes:       1024,
		CreatedAt:   time.Now(),
		UpdatedAt:   time.Now(),
	}

	suite.Run("Success - Returns a ghcmessages Upload payload from Upload Struct", func() {
		returnedUpload := WeightTicketUpload(suite.storer, basicUpload, testURL, isWeightTicket)

		suite.IsType(returnedUpload, &ghcmessages.Upload{})
		expectedID := handlers.FmtUUIDValue(basicUpload.ID)
		suite.Equal(expectedID, returnedUpload.ID)
		suite.Equal(basicUpload.Filename, returnedUpload.Filename)
		suite.Equal(basicUpload.ContentType, returnedUpload.ContentType)
		suite.Equal(basicUpload.Bytes, returnedUpload.Bytes)
		suite.Equal(testURL, returnedUpload.URL.String())
		suite.Equal(isWeightTicket, returnedUpload.IsWeightTicket)
	})
}

func (suite *PayloadsSuite) TestProofOfServiceDoc() {
	uploadID1, _ := uuid.NewV4()
	uploadID2, _ := uuid.NewV4()
	isWeightTicket := true

	// Create sample ProofOfServiceDoc
	proofOfServiceDoc := models.ProofOfServiceDoc{
		ID:               uuid.Must(uuid.NewV4()),
		PaymentRequestID: uuid.Must(uuid.NewV4()),
		IsWeightTicket:   isWeightTicket,
		CreatedAt:        time.Now(),
		UpdatedAt:        time.Now(),
	}

	// Create sample PrimeUploads
	primeUpload1 := models.PrimeUpload{
		ID:                  uuid.Must(uuid.NewV4()),
		ProofOfServiceDocID: uuid.Must(uuid.NewV4()),
		ContractorID:        uuid.Must(uuid.NewV4()),
		UploadID:            uploadID1,
		CreatedAt:           time.Now(),
		UpdatedAt:           time.Now(),
	}

	primeUpload2 := models.PrimeUpload{
		ID:                  uuid.Must(uuid.NewV4()),
		ProofOfServiceDocID: uuid.Must(uuid.NewV4()),
		ContractorID:        uuid.Must(uuid.NewV4()),
		UploadID:            uploadID2,
		CreatedAt:           time.Now(),
		UpdatedAt:           time.Now(),
	}

	proofOfServiceDoc.PrimeUploads = []models.PrimeUpload{primeUpload1, primeUpload2}

	suite.Run("Success - Returns a ghcmessages Proof of Service payload from a Struct", func() {
		returnedProofOfServiceDoc, _ := ProofOfServiceDoc(proofOfServiceDoc, suite.storer)

		suite.IsType(returnedProofOfServiceDoc, &ghcmessages.ProofOfServiceDoc{})
	})
}

func (suite *PayloadsSuite) TestCustomer() {
	id, _ := uuid.NewV4()
	id2, _ := uuid.NewV4()

	residentialAddress := models.Address{
		StreetAddress1: "123 New St",
		City:           "Beverly Hills",
		State:          "CA",
		PostalCode:     "89503",
		County:         models.StringPointer("WASHOE"),
	}

	backupAddress := models.Address{
		StreetAddress1: "123 Old St",
		City:           "Beverly Hills",
		State:          "CA",
		PostalCode:     "89502",
		County:         models.StringPointer("WASHOE"),
	}

	phone := "444-555-6677"

	firstName := "First"
	lastName := "Last"
	affiliation := models.AffiliationARMY
	email := "dontEmailMe@gmail.com"
	cacValidated := true
	customer := models.ServiceMember{
		ID:                   id,
		UserID:               id2,
		FirstName:            &firstName,
		LastName:             &lastName,
		Affiliation:          &affiliation,
		PersonalEmail:        &email,
		Telephone:            &phone,
		ResidentialAddress:   &residentialAddress,
		BackupMailingAddress: &backupAddress,
		CacValidated:         cacValidated,
	}

	suite.Run("Success - Returns a ghcmessages Customer payload from Customer Struct", func() {
		customer := Customer(&customer)

		suite.IsType(customer, &ghcmessages.Customer{})
	})
}

func (suite *PayloadsSuite) TestEntitlement() {
	entitlementID, _ := uuid.NewV4()
	dependentsAuthorized := true
	nonTemporaryStorage := true
	privatelyOwnedVehicle := true
	proGearWeight := 1000
	proGearWeightSpouse := 500
	storageInTransit := 90
	totalDependents := 2
	requiredMedicalEquipmentWeight := 200
	accompaniedTour := true
	dependentsUnderTwelve := 1
	dependentsTwelveAndOver := 1
	authorizedWeight := 8000
	ubAllowance := 300
	weightRestriction := 1000
	ubWeightRestriction := 1200

	entitlement := &models.Entitlement{
		ID:                             entitlementID,
		DBAuthorizedWeight:             &authorizedWeight,
		DependentsAuthorized:           &dependentsAuthorized,
		NonTemporaryStorage:            &nonTemporaryStorage,
		PrivatelyOwnedVehicle:          &privatelyOwnedVehicle,
		ProGearWeight:                  proGearWeight,
		ProGearWeightSpouse:            proGearWeightSpouse,
		StorageInTransit:               &storageInTransit,
		TotalDependents:                &totalDependents,
		RequiredMedicalEquipmentWeight: requiredMedicalEquipmentWeight,
		AccompaniedTour:                &accompaniedTour,
		DependentsUnderTwelve:          &dependentsUnderTwelve,
		DependentsTwelveAndOver:        &dependentsTwelveAndOver,
		UpdatedAt:                      time.Now(),
		UBAllowance:                    &ubAllowance,
		WeightRestriction:              &weightRestriction,
		UBWeightRestriction:            &ubWeightRestriction,
	}

	returnedEntitlement := Entitlement(entitlement)
	returnedUBAllowance := entitlement.UBAllowance

	suite.IsType(&ghcmessages.Entitlements{}, returnedEntitlement)

	suite.Equal(strfmt.UUID(entitlementID.String()), returnedEntitlement.ID)
	suite.Equal(authorizedWeight, int(*returnedEntitlement.AuthorizedWeight))
	suite.Equal(entitlement.DependentsAuthorized, returnedEntitlement.DependentsAuthorized)
	suite.Equal(entitlement.NonTemporaryStorage, returnedEntitlement.NonTemporaryStorage)
	suite.Equal(entitlement.PrivatelyOwnedVehicle, returnedEntitlement.PrivatelyOwnedVehicle)
	suite.Equal(int(*returnedUBAllowance), int(*returnedEntitlement.UnaccompaniedBaggageAllowance))
	suite.Equal(int64(proGearWeight), returnedEntitlement.ProGearWeight)
	suite.Equal(int64(proGearWeightSpouse), returnedEntitlement.ProGearWeightSpouse)
	suite.Equal(storageInTransit, int(*returnedEntitlement.StorageInTransit))
	suite.Equal(totalDependents, int(returnedEntitlement.TotalDependents))
	suite.Equal(int64(requiredMedicalEquipmentWeight), returnedEntitlement.RequiredMedicalEquipmentWeight)
	suite.Equal(models.BoolPointer(accompaniedTour), returnedEntitlement.AccompaniedTour)
	suite.Equal(dependentsUnderTwelve, int(*returnedEntitlement.DependentsUnderTwelve))
	suite.Equal(dependentsTwelveAndOver, int(*returnedEntitlement.DependentsTwelveAndOver))
	suite.Equal(weightRestriction, int(*returnedEntitlement.WeightRestriction))
	suite.Equal(ubWeightRestriction, int(*returnedEntitlement.UbWeightRestriction))
}

func (suite *PayloadsSuite) TestCreateCustomer() {
	id, _ := uuid.NewV4()
	id2, _ := uuid.NewV4()
	oktaID := "thisIsNotARealID"

	var oktaUser models.CreatedOktaUser
	oktaUser.ID = oktaID
	oktaUser.Profile.Email = "john.doe@example.com"

	residentialAddress := models.Address{
		StreetAddress1: "123 New St",
		City:           "Beverly Hills",
		State:          "CA",
		PostalCode:     "89503",
		County:         models.StringPointer("WASHOE"),
	}

	backupAddress := models.Address{
		StreetAddress1: "123 Old St",
		City:           "Beverly Hills",
		State:          "CA",
		PostalCode:     "89502",
		County:         models.StringPointer("WASHOE"),
	}

	backupContact := models.BackupContact{
		Name:  "Billy Bob",
		Email: "billBob@mail.mil",
		Phone: "444-555-6677",
	}

	firstName := "First"
	lastName := "Last"
	affiliation := models.AffiliationARMY
	email := "dontEmailMe@gmail.com"
	phone := "444-555-6677"
	sm := models.ServiceMember{
		ID:                   id,
		UserID:               id2,
		FirstName:            &firstName,
		LastName:             &lastName,
		Affiliation:          &affiliation,
		PersonalEmail:        &email,
		Telephone:            &phone,
		ResidentialAddress:   &residentialAddress,
		BackupMailingAddress: &backupAddress,
	}

	suite.Run("Success - Returns a ghcmessages Upload payload from Upload Struct", func() {
		returnedShipmentAddressUpdate := CreatedCustomer(&sm, &oktaUser, &backupContact)

		suite.IsType(returnedShipmentAddressUpdate, &ghcmessages.CreatedCustomer{})
	})
}

func (suite *PayloadsSuite) TestMoveTaskOrder() {
	move := factory.BuildMove(suite.DB(), nil, nil)
	moveTaskOrder := MoveTaskOrder(&move)
	suite.NotNil(moveTaskOrder)
}

func (suite *PayloadsSuite) TestTransportationOffice() {
	office := factory.BuildTransportationOffice(suite.DB(), []factory.Customization{
		{
			Model: models.TransportationOffice{
				ID: uuid.Must(uuid.NewV4()),
			},
		}}, nil)
	transportationOffice := TransportationOffice(&office)
	suite.NotNil(transportationOffice)
}
func (suite *PayloadsSuite) TestTransportationOffices() {
	office := factory.BuildTransportationOffice(suite.DB(), []factory.Customization{
		{
			Model: models.TransportationOffice{
				ID: uuid.Must(uuid.NewV4()),
			},
		}}, nil)
	officeTwo := factory.BuildTransportationOffice(suite.DB(), []factory.Customization{
		{
			Model: models.TransportationOffice{
				ID: uuid.Must(uuid.NewV4()),
			},
		}}, nil)
	transportationOfficeList := models.TransportationOffices{}
	transportationOfficeList = append(transportationOfficeList, office, officeTwo)
	value := TransportationOffices(transportationOfficeList)
	suite.NotNil(value)
}
func (suite *PayloadsSuite) TestListMove() {

	marines := models.AffiliationMARINES
	listMove := ListMove(nil)

	suite.Nil(listMove)
	moveUSMC := factory.BuildMove(suite.DB(), []factory.Customization{
		{
			Model: models.ServiceMember{
				Affiliation: &marines,
			},
		},
	}, nil)

	listMove = ListMove(&moveUSMC)
	suite.NotNil(listMove)
}

func (suite *PayloadsSuite) TestListMoves() {
	list := models.Moves{}

	marines := models.AffiliationMARINES
	spaceForce := models.AffiliationSPACEFORCE
	moveUSMC := factory.BuildMove(suite.DB(), []factory.Customization{
		{
			Model: models.ServiceMember{
				Affiliation: &marines,
			},
		},
	}, nil)
	moveSF := factory.BuildMove(suite.DB(), []factory.Customization{
		{
			Model: models.ServiceMember{
				Affiliation: &spaceForce,
			},
		},
	}, nil)
	list = append(list, moveUSMC, moveSF)
	value := ListMoves(&list)
	suite.NotNil(value)
}
func (suite *PayloadsSuite) TestSearchMoves() {
	appCtx := suite.AppContextForTest()

	marines := models.AffiliationMARINES
	moveUSMC := factory.BuildMove(suite.DB(), []factory.Customization{
		{
			Model: models.ServiceMember{
				Affiliation: &marines,
			},
		},
	}, nil)

	moves := models.Moves{moveUSMC}
	suite.Run("Success - Returns a ghcmessages Upload payload from Upload Struct Marine move with no shipments", func() {
		payload := SearchMoves(appCtx, moves)

		suite.IsType(payload, &ghcmessages.SearchMoves{})
		suite.NotNil(payload)
	})
}

func (suite *PayloadsSuite) TestMarketCode() {
	suite.Run("returns nil when marketCode is nil", func() {
		var marketCode *models.MarketCode = nil
		result := MarketCode(marketCode)
		suite.Equal(result, "")
	})

	suite.Run("returns string when marketCode is not nil", func() {
		marketCodeDomestic := models.MarketCodeDomestic
		result := MarketCode(&marketCodeDomestic)
		suite.NotNil(result, "Expected result to not be nil when marketCode is not nil")
		suite.Equal("d", result, "Expected result to be 'd' for domestic market code")
	})

	suite.Run("returns string when marketCode is international", func() {
		marketCodeInternational := models.MarketCodeInternational
		result := MarketCode(&marketCodeInternational)
		suite.NotNil(result, "Expected result to not be nil when marketCode is not nil")
		suite.Equal("i", result, "Expected result to be 'i' for international market code")
	})
}

func (suite *PayloadsSuite) TestReServiceItem() {
	suite.Run("returns nil when reServiceItem is nil", func() {
		var reServiceItem *models.ReServiceItem = nil
		result := ReServiceItem(reServiceItem)
		suite.Nil(result, "Expected result to be nil when reServiceItem is nil")
	})

	suite.Run("correctly maps ReServiceItem with all fields populated", func() {
		isAutoApproved := true
		marketCodeInternational := models.MarketCodeInternational
		reServiceCode := models.ReServiceCodePOEFSC
		poefscServiceName := "International POE fuel surcharge"
		reService := models.ReService{
			Code: reServiceCode,
			Name: poefscServiceName,
		}
		ubShipmentType := models.MTOShipmentTypeUnaccompaniedBaggage
		reServiceItem := &models.ReServiceItem{
			IsAutoApproved: isAutoApproved,
			MarketCode:     marketCodeInternational,
			ReService:      reService,
			ShipmentType:   ubShipmentType,
		}
		result := ReServiceItem(reServiceItem)

		suite.NotNil(result, "Expected result to not be nil when reServiceItem has values")
		suite.Equal(isAutoApproved, result.IsAutoApproved, "Expected IsAutoApproved to match")
		suite.True(result.IsAutoApproved, "Expected IsAutoApproved to be true")
		suite.Equal(string(marketCodeInternational), result.MarketCode, "Expected MarketCode to match")
		suite.Equal(string(reServiceItem.ReService.Code), result.ServiceCode, "Expected ServiceCode to match")
		suite.Equal(string(reServiceItem.ReService.Name), result.ServiceName, "Expected ServiceName to match")
		suite.Equal(string(ubShipmentType), result.ShipmentType, "Expected ShipmentType to match")
	})
}

func (suite *PayloadsSuite) TestReServiceItems() {
	suite.Run("Correctly maps ReServiceItems with all fields populated", func() {
		isAutoApprovedTrue := true
		isAutoApprovedFalse := false
		marketCodeInternational := models.MarketCodeInternational
		marketCodeDomestic := models.MarketCodeDomestic
		poefscReServiceCode := models.ReServiceCodePOEFSC
		podfscReServiceCode := models.ReServiceCodePODFSC
		poefscServiceName := "International POE fuel surcharge"
		podfscServiceName := "International POD fuel surcharge"
		poefscService := models.ReService{
			Code: poefscReServiceCode,
			Name: poefscServiceName,
		}
		podfscService := models.ReService{
			Code: podfscReServiceCode,
			Name: podfscServiceName,
		}
		hhgShipmentType := models.MTOShipmentTypeHHG
		ubShipmentType := models.MTOShipmentTypeUnaccompaniedBaggage
		poefscServiceItem := models.ReServiceItem{
			IsAutoApproved: isAutoApprovedTrue,
			MarketCode:     marketCodeInternational,
			ReService:      poefscService,
			ShipmentType:   ubShipmentType,
		}
		podfscServiceItem := models.ReServiceItem{
			IsAutoApproved: isAutoApprovedFalse,
			MarketCode:     marketCodeDomestic,
			ReService:      podfscService,
			ShipmentType:   hhgShipmentType,
		}
		reServiceItems := make(models.ReServiceItems, 2)
		reServiceItems[0] = poefscServiceItem
		reServiceItems[1] = podfscServiceItem
		result := ReServiceItems(reServiceItems)

		suite.NotNil(result, "Expected result to not be nil when reServiceItems has values")
		suite.Equal(poefscServiceItem.IsAutoApproved, result[0].IsAutoApproved, "Expected IsAutoApproved to match")
		suite.True(result[0].IsAutoApproved, "Expected IsAutoApproved to be true")
		suite.Equal(string(marketCodeInternational), result[0].MarketCode, "Expected MarketCode to match")
		suite.Equal(string(poefscServiceItem.ReService.Code), result[0].ServiceCode, "Expected ServiceCode to match")
		suite.Equal(string(poefscServiceItem.ReService.Name), result[0].ServiceName, "Expected ServiceName to match")
		suite.Equal(string(ubShipmentType), result[0].ShipmentType, "Expected ShipmentType to match")
		suite.Equal(podfscServiceItem.IsAutoApproved, result[1].IsAutoApproved, "Expected IsAutoApproved to match")
		suite.False(result[1].IsAutoApproved, "Expected IsAutoApproved to be false")
		suite.Equal(string(marketCodeDomestic), result[1].MarketCode, "Expected MarketCode to match")
		suite.Equal(string(podfscServiceItem.ReService.Code), result[1].ServiceCode, "Expected ServiceCode to match")
		suite.Equal(string(podfscServiceItem.ReService.Name), result[1].ServiceName, "Expected ServiceName to match")
		suite.Equal(string(hhgShipmentType), result[1].ShipmentType, "Expected ShipmentType to match")
	})
}

func (suite *PayloadsSuite) TestGsrAppeal() {
	officeUser := factory.BuildOfficeUser(suite.DB(), nil, nil)

	suite.Run("returns nil when gsrAppeal is nil", func() {
		var gsrAppeal *models.GsrAppeal = nil
		result := GsrAppeal(gsrAppeal)
		suite.Nil(result, "Expected result to be nil when gsrAppeal is nil")
	})

	suite.Run("correctly maps GsrAppeal with all fields populated", func() {
		gsrAppealID := uuid.Must(uuid.NewV4())
		reportViolationID := uuid.Must(uuid.NewV4())
		evaluationReportID := uuid.Must(uuid.NewV4())
		appealStatus := models.AppealStatusSustained
		isSeriousIncident := true
		remarks := "Sample remarks"
		createdAt := time.Now()

		gsrAppeal := &models.GsrAppeal{
			ID:                      gsrAppealID,
			ReportViolationID:       &reportViolationID,
			EvaluationReportID:      evaluationReportID,
			OfficeUser:              &officeUser,
			OfficeUserID:            officeUser.ID,
			IsSeriousIncidentAppeal: &isSeriousIncident,
			AppealStatus:            appealStatus,
			Remarks:                 remarks,
			CreatedAt:               createdAt,
		}

		result := GsrAppeal(gsrAppeal)

		suite.NotNil(result, "Expected result to not be nil when gsrAppeal has values")
		suite.Equal(handlers.FmtUUID(gsrAppealID), &result.ID, "Expected ID to match")
		suite.Equal(handlers.FmtUUID(reportViolationID), &result.ViolationID, "Expected ViolationID to match")
		suite.Equal(handlers.FmtUUID(evaluationReportID), &result.ReportID, "Expected ReportID to match")
		suite.Equal(handlers.FmtUUID(officeUser.ID), &result.OfficeUserID, "Expected OfficeUserID to match")
		suite.Equal(ghcmessages.GSRAppealStatusType(appealStatus), result.AppealStatus, "Expected AppealStatus to match")
		suite.Equal(remarks, result.Remarks, "Expected Remarks to match")
		suite.Equal(strfmt.DateTime(createdAt), result.CreatedAt, "Expected CreatedAt to match")
		suite.True(result.IsSeriousIncident, "Expected IsSeriousIncident to be true")
	})

	suite.Run("handles nil ReportViolationID without panic", func() {
		gsrAppealID := uuid.Must(uuid.NewV4())
		evaluationReportID := uuid.Must(uuid.NewV4())
		isSeriousIncident := false
		appealStatus := models.AppealStatusRejected
		remarks := "Sample remarks"
		createdAt := time.Now()

		gsrAppeal := &models.GsrAppeal{
			ID:                      gsrAppealID,
			ReportViolationID:       nil,
			EvaluationReportID:      evaluationReportID,
			OfficeUser:              &officeUser,
			OfficeUserID:            officeUser.ID,
			IsSeriousIncidentAppeal: &isSeriousIncident,
			AppealStatus:            appealStatus,
			Remarks:                 remarks,
			CreatedAt:               createdAt,
		}

		result := GsrAppeal(gsrAppeal)

		suite.NotNil(result, "Expected result to not be nil when gsrAppeal has values")
		suite.Equal(handlers.FmtUUID(gsrAppealID), &result.ID, "Expected ID to match")
		suite.Equal(strfmt.UUID(""), result.ViolationID, "Expected ViolationID to be nil when ReportViolationID is nil")
		suite.Equal(handlers.FmtUUID(evaluationReportID), &result.ReportID, "Expected ReportID to match")
		suite.Equal(handlers.FmtUUID(officeUser.ID), &result.OfficeUserID, "Expected OfficeUserID to match")
		suite.Equal(ghcmessages.GSRAppealStatusType(appealStatus), result.AppealStatus, "Expected AppealStatus to match")
		suite.Equal(remarks, result.Remarks, "Expected Remarks to match")
		suite.Equal(strfmt.DateTime(createdAt), result.CreatedAt, "Expected CreatedAt to match")
		suite.False(result.IsSeriousIncident, "Expected IsSeriousIncident to be false")
	})
}

func (suite *PayloadsSuite) TestVLocation() {
	suite.Run("correctly maps VLocation with all fields populated", func() {
		city := "LOS ANGELES"
		state := "CA"
		postalCode := "90210"
		county := "LOS ANGELES"
		usPostRegionCityID := uuid.Must(uuid.NewV4())

		vLocation := &models.VLocation{
			CityName:             city,
			StateName:            state,
			UsprZipID:            postalCode,
			UsprcCountyNm:        county,
			UsPostRegionCitiesID: &usPostRegionCityID,
		}

		payload := VLocation(vLocation)

		suite.IsType(payload, &ghcmessages.VLocation{})
		suite.Equal(handlers.FmtUUID(usPostRegionCityID), &payload.UsPostRegionCitiesID, "Expected UsPostRegionCitiesID to match")
		suite.Equal(city, payload.City, "Expected City to match")
		suite.Equal(state, payload.State, "Expected State to match")
		suite.Equal(postalCode, payload.PostalCode, "Expected PostalCode to match")
		suite.Equal(county, *(payload.County), "Expected County to match")
	})
}

func (suite *PayloadsSuite) TestMTOServiceItemModel() {
	suite.Run("returns nil when MTOServiceItem is nil", func() {
		var serviceItem *models.MTOServiceItem = nil
		result := MTOServiceItemModel(serviceItem, suite.storer)
		suite.Nil(result, "Expected result to be nil when MTOServiceItem is nil")
	})

	suite.Run("successfully converts MTOServiceItem to payload", func() {
		serviceID := uuid.Must(uuid.NewV4())
		moveID := uuid.Must(uuid.NewV4())
		shipID := uuid.Must(uuid.NewV4())
		reServiceID := uuid.Must(uuid.NewV4())
		now := time.Now()

		mockReService := models.ReService{
			ID:   reServiceID,
			Code: models.ReServiceCodeICRT,
			Name: "Some ReService",
		}

		mockPickupAddress := models.Address{
			ID:        uuid.Must(uuid.NewV4()),
			IsOconus:  models.BoolPointer(false),
			CreatedAt: now,
			UpdatedAt: now,
		}

		mockMTOShipment := models.MTOShipment{
			ID:            shipID,
			PickupAddress: &mockPickupAddress,
		}

		mockServiceItem := models.MTOServiceItem{
			ID:              serviceID,
			MoveTaskOrderID: moveID,
			MTOShipmentID:   &shipID,
			MTOShipment:     mockMTOShipment,
			ReServiceID:     reServiceID,
			ReService:       mockReService,
			CreatedAt:       now,
			UpdatedAt:       now,
		}

		result := MTOServiceItemModel(&mockServiceItem, suite.storer)
		suite.NotNil(result, "Expected result to not be nil when MTOServiceItem is valid")
		suite.Equal(handlers.FmtUUID(serviceID), result.ID, "Expected ID to match")
		suite.Equal(handlers.FmtUUID(moveID), result.MoveTaskOrderID, "Expected MoveTaskOrderID to match")
		suite.Equal(handlers.FmtUUIDPtr(&shipID), result.MtoShipmentID, "Expected MtoShipmentID to match")
		suite.Equal(handlers.FmtString(models.MarketConus.FullString()), result.Market, "Expected Market to be CONUS")
	})

	suite.Run("sets Market to OCONUS when PickupAddress.IsOconus is true for ICRT", func() {
		reServiceID := uuid.Must(uuid.NewV4())

		mockReService := models.ReService{
			ID:   reServiceID,
			Code: models.ReServiceCodeICRT,
			Name: "Test ReService",
		}

		mockPickupAddress := models.Address{
			ID:       uuid.Must(uuid.NewV4()),
			IsOconus: models.BoolPointer(true),
		}

		mockMTOShipment := models.MTOShipment{
			PickupAddress: &mockPickupAddress,
		}

		mockServiceItem := models.MTOServiceItem{
			ReService:   mockReService,
			MTOShipment: mockMTOShipment,
		}

		result := MTOServiceItemModel(&mockServiceItem, suite.storer)
		suite.NotNil(result, "Expected result to not be nil for valid MTOServiceItem")
		suite.Equal(handlers.FmtString(models.MarketOconus.FullString()), result.Market, "Expected Market to be OCONUS")
	})

	suite.Run("sets Market to CONUS when PickupAddress.IsOconus is false for ICRT", func() {
		reServiceID := uuid.Must(uuid.NewV4())

		mockReService := models.ReService{
			ID:   reServiceID,
			Code: models.ReServiceCodeICRT,
			Name: "Test ReService",
		}

		mockPickupAddress := models.Address{
			ID:       uuid.Must(uuid.NewV4()),
			IsOconus: models.BoolPointer(false),
		}

		mockMTOShipment := models.MTOShipment{
			PickupAddress: &mockPickupAddress,
		}

		mockServiceItem := models.MTOServiceItem{
			ReService:   mockReService,
			MTOShipment: mockMTOShipment,
		}

		result := MTOServiceItemModel(&mockServiceItem, suite.storer)
		suite.NotNil(result, "Expected result to not be nil for valid MTOServiceItem")
		suite.Equal(handlers.FmtString(models.MarketConus.FullString()), result.Market, "Expected Market to be CONUS")
	})

	suite.Run("sets Market to CONUS when DestinationAddress.IsOconus is false for IUCRT", func() {
		reServiceID := uuid.Must(uuid.NewV4())

		mockReService := models.ReService{
			ID:   reServiceID,
			Code: models.ReServiceCodeIUCRT,
			Name: "Test ReService",
		}

		mockDestinationAddress := models.Address{
			ID:       uuid.Must(uuid.NewV4()),
			IsOconus: models.BoolPointer(false),
		}

		mockMTOShipment := models.MTOShipment{
			DestinationAddress: &mockDestinationAddress,
		}

		mockServiceItem := models.MTOServiceItem{
			ReService:   mockReService,
			MTOShipment: mockMTOShipment,
		}

		result := MTOServiceItemModel(&mockServiceItem, suite.storer)
		suite.NotNil(result, "Expected result to not be nil for valid MTOServiceItem")
		suite.Equal(handlers.FmtString(models.MarketConus.FullString()), result.Market, "Expected Market to be CONUS")
	})

	suite.Run("sets Market to OCONUS when DestinationAddress.IsOconus is true for IUCRT", func() {
		reServiceID := uuid.Must(uuid.NewV4())

		mockReService := models.ReService{
			ID:   reServiceID,
			Code: models.ReServiceCodeIUCRT,
			Name: "Test ReService",
		}

		mockDestinationAddress := models.Address{
			ID:       uuid.Must(uuid.NewV4()),
			IsOconus: models.BoolPointer(true),
		}

		mockMTOShipment := models.MTOShipment{
			DestinationAddress: &mockDestinationAddress,
		}

		mockServiceItem := models.MTOServiceItem{
			ReService:   mockReService,
			MTOShipment: mockMTOShipment,
		}

		result := MTOServiceItemModel(&mockServiceItem, suite.storer)
		suite.NotNil(result, "Expected result to not be nil for valid MTOServiceItem")
		suite.Equal(handlers.FmtString(models.MarketOconus.FullString()), result.Market, "Expected Market to be OCONUS")
	})

	suite.Run("sets Sort from correct serviceItem", func() {
		reServiceID := uuid.Must(uuid.NewV4())

		reServiceItems := make(models.ReServiceItems, 3)
		mockReService := models.ReService{
			ID:             reServiceID,
			Code:           models.ReServiceCodeUBP,
			Name:           "Test ReService",
			ReServiceItems: &reServiceItems,
		}

		mockMTOShipment := models.MTOShipment{
			ShipmentType: models.MTOShipmentTypeUnaccompaniedBaggage,
			MarketCode:   models.MarketCodeInternational,
		}

		reServiceItems[0] = models.ReServiceItem{
			ReService:    mockReService,
			ShipmentType: models.MTOShipmentTypeHHG,
			MarketCode:   models.MarketCodeInternational,
			Sort:         models.StringPointer("0"),
		}
		reServiceItems[1] = models.ReServiceItem{
			ReService:    mockReService,
			ShipmentType: models.MTOShipmentTypeUnaccompaniedBaggage,
			MarketCode:   models.MarketCodeInternational,
			Sort:         models.StringPointer("1"),
		}
		reServiceItems[2] = models.ReServiceItem{
			ReService:    mockReService,
			ShipmentType: models.MTOShipmentTypeUnaccompaniedBaggage,
			MarketCode:   models.MarketCodeDomestic,
			Sort:         models.StringPointer("2"),
		}

		mockMtoServiceItem := models.MTOServiceItem{
			ReService:   mockReService,
			MTOShipment: mockMTOShipment,
		}

		result := MTOServiceItemModel(&mockMtoServiceItem, suite.storer)
		suite.NotNil(result, "Expected result to not be nil for valid MTOServiceItem")
		suite.Equal("1", *result.Sort, "Expected to get the Sort value by matching the correct ReServiceItem using ShipmentType and MarketCode.")
	})
}

func (suite *PayloadsSuite) TestMTOShipment() {
	suite.Run("transforms standard MTOShipment without SIT overrides", func() {
		mtoShipment := factory.BuildMTOShipment(suite.DB(), nil, nil)
		mtoShipment.PrimeEstimatedWeight = models.PoundPointer(1000)
		mtoShipment.PrimeActualWeight = models.PoundPointer(1100)
		miles := unit.Miles(1234)
		mtoShipment.Distance = &miles

		payload := MTOShipment(suite.storer, &mtoShipment, nil)

		suite.NotNil(payload)
		suite.Equal(strfmt.UUID(mtoShipment.ID.String()), payload.ID)
		suite.Equal(handlers.FmtPoundPtr(mtoShipment.PrimeEstimatedWeight), payload.PrimeEstimatedWeight)
		suite.Equal(handlers.FmtPoundPtr(mtoShipment.PrimeActualWeight), payload.PrimeActualWeight)
		suite.Equal(handlers.FmtInt64(1234), payload.Distance)
		suite.Nil(payload.SitStatus)
	})

	suite.Run("SIT overrides total SIT days with SITStatus payload", func() {
		mtoShipment := factory.BuildMTOShipment(suite.DB(), nil, nil)
		mtoShipment.SITDaysAllowance = models.IntPointer(90)

		sitStatusPayload := &ghcmessages.SITStatus{
			TotalSITDaysUsed:   handlers.FmtInt64(int64(10)),
			TotalDaysRemaining: handlers.FmtInt64(int64(40)),
		}

		payload := MTOShipment(suite.storer, &mtoShipment, sitStatusPayload)

		suite.NotNil(payload)
		suite.NotNil(payload.SitDaysAllowance)
		suite.Equal(int64(50), *payload.SitDaysAllowance)
		suite.Equal(sitStatusPayload, payload.SitStatus)
	})

	suite.Run("handles nil Distance", func() {
		mtoShipment := factory.BuildMTOShipment(suite.DB(), nil, nil)
		mtoShipment.Distance = nil

		payload := MTOShipment(suite.storer, &mtoShipment, nil)
		suite.Nil(payload.Distance)
	})

	suite.Run("checks scheduled dates and actual dates set", func() {
		now := time.Now()
		mtoShipment := factory.BuildMTOShipment(suite.DB(), []factory.Customization{
			{
				Model: models.MTOShipment{
					ScheduledPickupDate:   &now,
					ScheduledDeliveryDate: &now,
					ActualPickupDate:      models.TimePointer(now.AddDate(0, 0, 1)),
					ActualDeliveryDate:    models.TimePointer(now.AddDate(0, 0, 2)),
				},
			},
		}, nil)
		payload := MTOShipment(suite.storer, &mtoShipment, nil)
		suite.NotNil(payload.ScheduledPickupDate)
		suite.NotNil(payload.ScheduledDeliveryDate)
		suite.NotNil(payload.ActualPickupDate)
		suite.NotNil(payload.ActualDeliveryDate)
	})
}

func (suite *PayloadsSuite) TestPort() {

	suite.Run("returns nil when PortLocation is nil", func() {
		var mtoServiceItems models.MTOServiceItems = nil
		result := Port(mtoServiceItems, "POE")
		suite.Nil(result, "Expected result to be nil when Port Location is nil")
	})

	suite.Run("Success - Maps PortLocation to Port payload", func() {
		// Use the factory to create a port location
		portLocation := factory.FetchPortLocation(suite.DB(), []factory.Customization{
			{
				Model: models.Port{
					PortCode: "PDX",
				},
			},
		}, nil)

		mtoServiceItem := factory.BuildMTOServiceItem(nil, []factory.Customization{
			{
				Model: models.ReService{
					Code: models.ReServiceCodePOEFSC,
				},
			},
			{
				Model:    portLocation,
				LinkOnly: true,
				Type:     &factory.PortLocations.PortOfEmbarkation,
			},
		}, nil)

		// Actual
		mtoServiceItems := models.MTOServiceItems{mtoServiceItem}
		result := Port(mtoServiceItems, "POE")

		// Assert
		suite.IsType(&ghcmessages.Port{}, result)
		suite.Equal(strfmt.UUID(portLocation.ID.String()), result.ID)
		suite.Equal(portLocation.Port.PortType.String(), result.PortType)
		suite.Equal(portLocation.Port.PortCode, result.PortCode)
		suite.Equal(portLocation.Port.PortName, result.PortName)
		suite.Equal(portLocation.City.CityName, result.City)
		suite.Equal(portLocation.UsPostRegionCity.UsprcCountyNm, result.County)
		suite.Equal(portLocation.UsPostRegionCity.UsPostRegion.State.StateName, result.State)
		suite.Equal(portLocation.UsPostRegionCity.UsprZipID, result.Zip)
		suite.Equal(portLocation.Country.CountryName, result.Country)
	})
}

func (suite *PayloadsSuite) TestMTOShipments() {
	suite.Run("multiple shipments with partial SIT status map", func() {
		shipment1 := factory.BuildMTOShipment(suite.DB(), nil, nil)
		shipment2 := factory.BuildMTOShipment(suite.DB(), nil, nil)

		shipments := models.MTOShipments{shipment1, shipment2}

		// SIT status map that only has SIT info for shipment2
		sitStatusMap := map[string]*ghcmessages.SITStatus{
			shipment2.ID.String(): {
				TotalDaysRemaining: handlers.FmtInt64(30),
				TotalSITDaysUsed:   handlers.FmtInt64(10),
			},
		}

		payload := MTOShipments(suite.storer, &shipments, sitStatusMap)
		suite.NotNil(payload)
		suite.Len(*payload, 2)

		// Shipment1 has no SIT override
		suite.Nil((*payload)[0].SitStatus)

		// Shipment2 has SIT override
		suite.NotNil((*payload)[1].SitStatus)
		suite.Equal(int64(40), *(*payload)[1].SitDaysAllowance)
	})

	suite.Run("nil slice returns empty payload (or nil) gracefully", func() {
		var emptyShipments models.MTOShipments
		payload := MTOShipments(suite.storer, &emptyShipments, nil)
		suite.NotNil(payload)
		suite.Len(*payload, 0)
	})
}

func (suite *PayloadsSuite) TestMTOAgent() {
	suite.Run("transforms a single MTOAgent", func() {
		agent := factory.BuildMTOAgent(suite.DB(), nil, nil)
		payload := MTOAgent(&agent)
		suite.NotNil(payload)
		suite.Equal(strfmt.UUID(agent.ID.String()), payload.ID)
		suite.Equal(string(agent.MTOAgentType), payload.AgentType)
	})
}

func (suite *PayloadsSuite) TestMTOAgents() {
	suite.Run("transforms multiple MTOAgents", func() {
		agent1 := factory.BuildMTOAgent(suite.DB(), nil, nil)
		agent2 := factory.BuildMTOAgent(suite.DB(), nil, nil)
		agents := models.MTOAgents{agent1, agent2}

		payload := MTOAgents(&agents)
		suite.Len(*payload, 2)
		suite.Equal(strfmt.UUID(agent1.ID.String()), (*payload)[0].ID)
		suite.Equal(strfmt.UUID(agent2.ID.String()), (*payload)[1].ID)
	})

	suite.Run("empty slice yields empty payload", func() {
		agents := models.MTOAgents{}
		payload := MTOAgents(&agents)
		suite.NotNil(payload)
		suite.Len(*payload, 0)
	})
}

func (suite *PayloadsSuite) TestPaymentRequests() {
	suite.Run("transforms multiple PaymentRequests", func() {
		pr := factory.BuildPaymentRequest(suite.DB(), nil, nil)
		prs := models.PaymentRequests{pr}

		payload, err := PaymentRequests(suite.AppContextForTest(), &prs, suite.storer)
		suite.NoError(err)
		suite.Len(*payload, 1)
		suite.Equal(strfmt.UUID(pr.ID.String()), (*payload)[0].ID)
	})
}

func (suite *PayloadsSuite) TestPaymentRequest() {
	suite.Run("single PaymentRequest with EDI error info, GEX timestamps, TPPS data", func() {
		pr := factory.BuildPaymentRequest(suite.DB(), nil, nil)
		pr.SentToGexAt = models.TimePointer(time.Now().Add(-1 * time.Hour))
		pr.ReceivedByGexAt = models.TimePointer(time.Now())

		tppsReport := models.TPPSPaidInvoiceReportEntry{
			LineNetCharge:                   2500,
			SellerPaidDate:                  time.Now(),
			InvoiceTotalChargesInMillicents: 500000,
		}
		pr.TPPSPaidInvoiceReports = models.TPPSPaidInvoiceReportEntrys{tppsReport}

		result, err := PaymentRequest(suite.AppContextForTest(), &pr, suite.storer)
		suite.NoError(err)
		suite.NotNil(result)
		suite.NotNil(result.EdiErrorType)
	})
}

func (suite *PayloadsSuite) TestPaymentServiceItem() {
	suite.Run("transforms PaymentServiceItem including MTOServiceItem code and name", func() {
		psi := factory.BuildPaymentServiceItem(suite.DB(), nil, nil)
		psi.MTOServiceItem.ReService.Code = models.ReServiceCodeDLH
		psi.MTOServiceItem.ReService.Name = "Domestic Linehaul"

		payload := PaymentServiceItem(&psi)
		suite.NotNil(payload)
		suite.Equal(string(models.ReServiceCodeDLH), payload.MtoServiceItemCode)
		suite.Equal("Domestic Linehaul", payload.MtoServiceItemName)
		suite.Equal(ghcmessages.PaymentServiceItemStatus(psi.Status), payload.Status)
	})
}

func (suite *PayloadsSuite) TestPaymentServiceItems() {
	suite.Run("transforms multiple PaymentServiceItems with TPPS data", func() {
		psi1 := factory.BuildPaymentServiceItem(suite.DB(), nil, nil)
		psi2 := factory.BuildPaymentServiceItem(suite.DB(), nil, nil)
		items := models.PaymentServiceItems{psi1, psi2}

		tppsReports := models.TPPSPaidInvoiceReportEntrys{
			{
				ProductDescription: string(psi1.MTOServiceItem.ReService.Code),
				LineNetCharge:      1500,
			},
		}

		payload := PaymentServiceItems(&items, &tppsReports)
		suite.NotNil(payload)
		suite.Len(*payload, 2)
		suite.Equal(int64(1500), *(*payload)[0].TppsInvoiceAmountPaidPerServiceItemMillicents)
	})
}

func (suite *PayloadsSuite) TestPaymentServiceItemParam() {
	suite.Run("transforms PaymentServiceItemParam", func() {
		paramKey := factory.BuildServiceItemParamKey(suite.DB(), nil, nil)
		param := factory.BuildPaymentServiceItemParam(suite.DB(), []factory.Customization{
			{Model: paramKey},
		}, nil)

		payload := PaymentServiceItemParam(param)
		suite.NotNil(payload)
	})

	suite.Run("handles minimal PaymentServiceItemParam", func() {
		param := models.PaymentServiceItemParam{}
		payload := PaymentServiceItemParam(param)
		suite.NotNil(payload)
	})
}

func (suite *PayloadsSuite) TestPaymentServiceItemParams() {
	suite.Run("transforms slice of PaymentServiceItemParams", func() {
		param1 := factory.BuildPaymentServiceItemParam(suite.DB(), nil, nil)
		param2 := factory.BuildPaymentServiceItemParam(suite.DB(), nil, nil)
		params := models.PaymentServiceItemParams{param1, param2}

		payload := PaymentServiceItemParams(&params)
		suite.NotNil(payload)
		suite.Len(*payload, 2)
	})
}

func (suite *PayloadsSuite) TestServiceRequestDoc() {
	suite.Run("transforms ServiceRequestDocument with multiple uploads", func() {
		serviceRequest := factory.BuildServiceRequestDocument(suite.DB(), nil, nil)
		payload, err := ServiceRequestDoc(serviceRequest, suite.storer)
		suite.NoError(err)
		suite.NotNil(payload)
	})

	suite.Run("handles empty list of uploads", func() {
		serviceRequest := models.ServiceRequestDocument{}
		payload, err := ServiceRequestDoc(serviceRequest, suite.storer)
		suite.NoError(err)
		suite.NotNil(payload)
		suite.Empty(payload.Uploads)
	})
}

func (suite *PayloadsSuite) TestMTOServiceItemSingleModel() {
	suite.Run("transforms basic MTOServiceItem with SIT data", func() {
		mtoShipment := factory.BuildMTOShipment(suite.DB(), nil, nil)
		serviceItem := factory.BuildMTOServiceItem(suite.DB(), []factory.Customization{
			{Model: mtoShipment, LinkOnly: true},
		}, nil)
		serviceItem.SITEntryDate = models.TimePointer(time.Now().AddDate(0, 0, -2))

		payload := MTOServiceItemSingleModel(&serviceItem)
		suite.NotNil(payload)
		suite.Equal(handlers.FmtDateTimePtr(serviceItem.SITEntryDate), payload.SitEntryDate)
	})
}

func (suite *PayloadsSuite) TestMTOShipment_POE_POD_Locations() {
	suite.Run("Only POE Location is set", func() {
		// Create mock data for MTOServiceItems with POE and POD
		poePortLocation := factory.FetchPortLocation(suite.DB(), []factory.Customization{
			{
				Model: models.Port{
					PortCode: "PDX",
				},
			},
		}, nil)

		poefscServiceItem := factory.BuildMTOServiceItem(nil, []factory.Customization{
			{
				Model: models.ReService{
					Code:     models.ReServiceCodePOEFSC,
					Priority: 1,
				},
			},
			{
				Model:    poePortLocation,
				LinkOnly: true,
				Type:     &factory.PortLocations.PortOfEmbarkation,
			},
		}, nil)

		mtoShipment := factory.BuildMTOShipment(suite.DB(), []factory.Customization{
			{
				Model: models.MTOShipment{
					MTOServiceItems: models.MTOServiceItems{poefscServiceItem},
				},
			},
		}, nil)

		payload := MTOShipment(nil, &mtoShipment, nil)

		// Assertions
		suite.NotNil(payload, "Expected payload to not be nil")
		suite.NotNil(payload.PoeLocation, "Expected POELocation to not be nil")
		suite.Equal("PDX", payload.PoeLocation.PortCode, "Expected POE Port Code to match")
		suite.Equal("PORTLAND INTL", payload.PoeLocation.PortName, "Expected POE Port Name to match")
		suite.Nil(payload.PodLocation, "Expected PODLocation to be nil when POELocation is set")
	})

	suite.Run("Only POD Location is set", func() {
		// Create mock data for MTOServiceItems with POE and POD
		podPortLocation := factory.FetchPortLocation(suite.DB(), []factory.Customization{
			{
				Model: models.Port{
					PortCode: "PDX",
				},
			},
		}, nil)

		podfscServiceItem := factory.BuildMTOServiceItem(nil, []factory.Customization{
			{
				Model: models.ReService{
					Code:     models.ReServiceCodePODFSC,
					Priority: 1,
				},
			},
			{
				Model:    podPortLocation,
				LinkOnly: true,
				Type:     &factory.PortLocations.PortOfDebarkation,
			},
		}, nil)

		mtoShipment := factory.BuildMTOShipment(suite.DB(), []factory.Customization{
			{
				Model: models.MTOShipment{
					MTOServiceItems: models.MTOServiceItems{podfscServiceItem},
				},
			},
		}, nil)

		payload := MTOShipment(nil, &mtoShipment, nil)

		// Assertions
		suite.NotNil(payload, "Expected payload to not be nil")
		suite.NotNil(payload.PodLocation, "Expected PODLocation to not be nil")
		suite.Equal("PDX", payload.PodLocation.PortCode, "Expected POD Port Code to match")
		suite.Equal("PORTLAND INTL", payload.PodLocation.PortName, "Expected POD Port Name to match")
		suite.Nil(payload.PoeLocation, "Expected PODLocation to be nil when PODLocation is set")
	})
}

func (suite *PayloadsSuite) TestPPMCloseout() {
	plannedMoveDate := time.Now()
	actualMoveDate := time.Now()
	miles := 1200
	estimatedWeight := unit.Pound(5000)
	actualWeight := unit.Pound(5200)
	proGearWeightCustomer := unit.Pound(300)
	proGearWeightSpouse := unit.Pound(100)
	grossIncentive := unit.Cents(100000)
	gcc := unit.Cents(50000)
	aoa := unit.Cents(20000)
	remainingIncentive := unit.Cents(30000)
	haulType := "Linehaul"
	haulPrice := unit.Cents(40000)
	haulFSC := unit.Cents(5000)
	dop := unit.Cents(10000)
	ddp := unit.Cents(8000)
	packPrice := unit.Cents(7000)
	unpackPrice := unit.Cents(6000)
	intlPackPrice := unit.Cents(15000)
	intlUnpackPrice := unit.Cents(14000)
	intlLinehaulPrice := unit.Cents(13000)
	sitReimbursement := unit.Cents(12000)

	ppmCloseout := models.PPMCloseout{
		ID:                    models.UUIDPointer(uuid.Must(uuid.NewV4())),
		PlannedMoveDate:       &plannedMoveDate,
		ActualMoveDate:        &actualMoveDate,
		Miles:                 &miles,
		EstimatedWeight:       &estimatedWeight,
		ActualWeight:          &actualWeight,
		ProGearWeightCustomer: &proGearWeightCustomer,
		ProGearWeightSpouse:   &proGearWeightSpouse,
		GrossIncentive:        &grossIncentive,
		GCC:                   &gcc,
		AOA:                   &aoa,
		RemainingIncentive:    &remainingIncentive,
		HaulType:              (*models.HaulType)(&haulType),
		HaulPrice:             &haulPrice,
		HaulFSC:               &haulFSC,
		DOP:                   &dop,
		DDP:                   &ddp,
		PackPrice:             &packPrice,
		UnpackPrice:           &unpackPrice,
		IntlPackPrice:         &intlPackPrice,
		IntlUnpackPrice:       &intlUnpackPrice,
		IntlLinehaulPrice:     &intlLinehaulPrice,
		SITReimbursement:      &sitReimbursement,
	}

	payload := PPMCloseout(&ppmCloseout)
	suite.NotNil(payload)
	suite.Equal(ppmCloseout.ID.String(), payload.ID.String())
	suite.Equal(handlers.FmtDatePtr(ppmCloseout.PlannedMoveDate), payload.PlannedMoveDate)
	suite.Equal(handlers.FmtDatePtr(ppmCloseout.ActualMoveDate), payload.ActualMoveDate)
	suite.Equal(handlers.FmtIntPtrToInt64(ppmCloseout.Miles), payload.Miles)
	suite.Equal(handlers.FmtPoundPtr(ppmCloseout.EstimatedWeight), payload.EstimatedWeight)
	suite.Equal(handlers.FmtPoundPtr(ppmCloseout.ActualWeight), payload.ActualWeight)
	suite.Equal(handlers.FmtPoundPtr(ppmCloseout.ProGearWeightCustomer), payload.ProGearWeightCustomer)
	suite.Equal(handlers.FmtPoundPtr(ppmCloseout.ProGearWeightSpouse), payload.ProGearWeightSpouse)
	suite.Equal(handlers.FmtCost(ppmCloseout.GrossIncentive), payload.GrossIncentive)
	suite.Equal(handlers.FmtCost(ppmCloseout.GCC), payload.Gcc)
	suite.Equal(handlers.FmtCost(ppmCloseout.AOA), payload.Aoa)
	suite.Equal(handlers.FmtCost(ppmCloseout.RemainingIncentive), payload.RemainingIncentive)
	suite.Equal((*string)(ppmCloseout.HaulType), payload.HaulType)
	suite.Equal(handlers.FmtCost(ppmCloseout.HaulPrice), payload.HaulPrice)
	suite.Equal(handlers.FmtCost(ppmCloseout.HaulFSC), payload.HaulFSC)
	suite.Equal(handlers.FmtCost(ppmCloseout.DOP), payload.Dop)
	suite.Equal(handlers.FmtCost(ppmCloseout.DDP), payload.Ddp)
	suite.Equal(handlers.FmtCost(ppmCloseout.PackPrice), payload.PackPrice)
	suite.Equal(handlers.FmtCost(ppmCloseout.UnpackPrice), payload.UnpackPrice)
	suite.Equal(handlers.FmtCost(ppmCloseout.IntlPackPrice), payload.IntlPackPrice)
	suite.Equal(handlers.FmtCost(ppmCloseout.IntlUnpackPrice), payload.IntlUnpackPrice)
	suite.Equal(handlers.FmtCost(ppmCloseout.IntlLinehaulPrice), payload.IntlLinehaulPrice)
	suite.Equal(handlers.FmtCost(ppmCloseout.SITReimbursement), payload.SITReimbursement)
}

func (suite *PayloadsSuite) TestPaymentServiceItemPayload() {
	mtoServiceItemID := uuid.Must(uuid.NewV4())
	mtoShipmentID := uuid.Must(uuid.NewV4())
	psID := uuid.Must(uuid.NewV4())
	reServiceCode := models.ReServiceCodeDLH
	reServiceName := "Domestic Linehaul"
	shipmentType := models.MTOShipmentTypeHHG
	priceCents := unit.Cents(12345)
	rejectionReason := models.StringPointer("Some reason")
	status := models.PaymentServiceItemStatusDenied
	referenceID := "REF123"
	createdAt := time.Now()
	updatedAt := time.Now()

	paymentServiceItemParams := []models.PaymentServiceItemParam{
		{
			ID:                   uuid.Must(uuid.NewV4()),
			PaymentServiceItemID: psID,
			Value:                "1000",
		},
	}

	paymentServiceItem := models.PaymentServiceItem{
		ID:               psID,
		MTOServiceItemID: mtoServiceItemID,
		MTOServiceItem: models.MTOServiceItem{
			ID: mtoServiceItemID,
			MTOShipment: models.MTOShipment{
				ID:           mtoShipmentID,
				ShipmentType: shipmentType,
			},
			ReService: models.ReService{
				Code: reServiceCode,
				Name: reServiceName,
			},
		},
		PriceCents:               &priceCents,
		RejectionReason:          rejectionReason,
		Status:                   status,
		ReferenceID:              referenceID,
		PaymentServiceItemParams: paymentServiceItemParams,
		CreatedAt:                createdAt,
		UpdatedAt:                updatedAt,
	}

	suite.Run("Success - Returns a ghcmessages PaymentServiceItem payload", func() {
		returnedPaymentServiceItem := PaymentServiceItem(&paymentServiceItem)

		suite.NotNil(returnedPaymentServiceItem)
		suite.IsType(&ghcmessages.PaymentServiceItem{}, returnedPaymentServiceItem)
		suite.Equal(handlers.FmtUUID(paymentServiceItem.ID), &returnedPaymentServiceItem.ID)
		suite.Equal(handlers.FmtUUID(paymentServiceItem.MTOServiceItemID), &returnedPaymentServiceItem.MtoServiceItemID)
		suite.Equal(string(paymentServiceItem.MTOServiceItem.ReService.Code), returnedPaymentServiceItem.MtoServiceItemCode)
		suite.Equal(paymentServiceItem.MTOServiceItem.ReService.Name, returnedPaymentServiceItem.MtoServiceItemName)
		suite.Equal(ghcmessages.MTOShipmentType(paymentServiceItem.MTOServiceItem.MTOShipment.ShipmentType), returnedPaymentServiceItem.MtoShipmentType)
		suite.Equal(handlers.FmtUUIDPtr(paymentServiceItem.MTOServiceItem.MTOShipmentID), returnedPaymentServiceItem.MtoShipmentID)
		suite.Equal(handlers.FmtCost(paymentServiceItem.PriceCents), returnedPaymentServiceItem.PriceCents)
		suite.Equal(paymentServiceItem.RejectionReason, returnedPaymentServiceItem.RejectionReason)
		suite.Equal(ghcmessages.PaymentServiceItemStatus(paymentServiceItem.Status), returnedPaymentServiceItem.Status)
		suite.Equal(paymentServiceItem.ReferenceID, returnedPaymentServiceItem.ReferenceID)
		suite.Equal(etag.GenerateEtag(paymentServiceItem.UpdatedAt), returnedPaymentServiceItem.ETag)

		suite.Equal(len(paymentServiceItem.PaymentServiceItemParams), len(returnedPaymentServiceItem.PaymentServiceItemParams))
		for i, param := range paymentServiceItem.PaymentServiceItemParams {
			suite.Equal(param.Value, returnedPaymentServiceItem.PaymentServiceItemParams[i].Value)
		}
	})
}

func (suite *PayloadsSuite) TestPaymentServiceItemsPayload() {
	mtoServiceItemID1 := uuid.Must(uuid.NewV4())
	mtoServiceItemID2 := uuid.Must(uuid.NewV4())
	psID1 := uuid.Must(uuid.NewV4())
	psID2 := uuid.Must(uuid.NewV4())
	priceCents1 := unit.Cents(12345)
	priceCents2 := unit.Cents(54321)
	reServiceCode1 := models.ReServiceCodeDLH
	reServiceCode2 := models.ReServiceCodeDOP
	reServiceName1 := "Domestic Linehaul"
	reServiceName2 := "Domestic Origin Pack"
	shipmentType := models.MTOShipmentTypeHHG
	createdAt := time.Now()
	updatedAt := time.Now()

	paymentServiceItems := models.PaymentServiceItems{
		{
			ID:               psID1,
			MTOServiceItemID: mtoServiceItemID1,
			MTOServiceItem: models.MTOServiceItem{
				ID: mtoServiceItemID1,
				MTOShipment: models.MTOShipment{
					ID:           uuid.Must(uuid.NewV4()),
					ShipmentType: shipmentType,
				},
				ReService: models.ReService{
					Code: reServiceCode1,
					Name: reServiceName1,
				},
			},
			PriceCents: &priceCents1,
			CreatedAt:  createdAt,
			UpdatedAt:  updatedAt,
		},
		{
			ID:               psID2,
			MTOServiceItemID: mtoServiceItemID2,
			MTOServiceItem: models.MTOServiceItem{
				ID: mtoServiceItemID2,
				MTOShipment: models.MTOShipment{
					ID:           uuid.Must(uuid.NewV4()),
					ShipmentType: shipmentType,
				},
				ReService: models.ReService{
					Code: reServiceCode2,
					Name: reServiceName2,
				},
			},
			PriceCents: &priceCents2,
			CreatedAt:  createdAt,
			UpdatedAt:  updatedAt,
		},
	}

	// TPPSPaidInvoiceReportData
	lineNetCharge1 := int64(200000)
	tppsPaidReportData := models.TPPSPaidInvoiceReportEntrys{
		{
			ProductDescription: string(reServiceCode1),
			LineNetCharge:      unit.Millicents(lineNetCharge1),
		},
	}

	suite.Run("Success - Returns ghcmessages.PaymentServiceItems payload", func() {
		returnedPaymentServiceItems := PaymentServiceItems(&paymentServiceItems, &tppsPaidReportData)

		suite.NotNil(returnedPaymentServiceItems)
		suite.Len(*returnedPaymentServiceItems, 2)

		psItem1 := (*returnedPaymentServiceItems)[0]
		suite.Equal(handlers.FmtUUID(psID1), &psItem1.ID)
		suite.Equal(handlers.FmtCost(&priceCents1), psItem1.PriceCents)
		suite.Equal(string(reServiceCode1), psItem1.MtoServiceItemCode)
		suite.Equal(reServiceName1, psItem1.MtoServiceItemName)
		suite.Equal(ghcmessages.MTOShipmentType(shipmentType), psItem1.MtoShipmentType)
		suite.NotNil(psItem1.TppsInvoiceAmountPaidPerServiceItemMillicents)

		psItem2 := (*returnedPaymentServiceItems)[1]
		suite.Equal(handlers.FmtUUID(psID2), &psItem2.ID)
		suite.Equal(handlers.FmtCost(&priceCents2), psItem2.PriceCents)
		suite.Equal(string(reServiceCode2), psItem2.MtoServiceItemCode)
		suite.Equal(reServiceName2, psItem2.MtoServiceItemName)
		suite.Equal(ghcmessages.MTOShipmentType(shipmentType), psItem2.MtoShipmentType)
		suite.Nil(psItem2.TppsInvoiceAmountPaidPerServiceItemMillicents)
	})
}

func (suite *PayloadsSuite) TestCounselingOffices() {
	suite.Run("correctly maps transportaion offices to counseling offices payload", func() {
		office1 := factory.BuildTransportationOffice(nil, []factory.Customization{
			{
				Model: models.TransportationOffice{
					ID:   uuid.Must(uuid.NewV4()),
					Name: "PPPO Fort Liberty",
				},
			},
		}, nil)

		office2 := factory.BuildTransportationOffice(nil, []factory.Customization{
			{
				Model: models.TransportationOffice{
					ID:   uuid.Must(uuid.NewV4()),
					Name: "PPPO Fort Walker",
				},
			},
		}, nil)

		offices := models.TransportationOffices{office1, office2}

		payload := CounselingOffices(offices)

		suite.IsType(payload, ghcmessages.CounselingOffices{})
		suite.Equal(2, len(payload))
		suite.Equal(office1.ID.String(), payload[0].ID.String())
		suite.Equal(office2.ID.String(), payload[1].ID.String())
	})
}

<<<<<<< HEAD
func (suite *PayloadsSuite) TestQueueMovesApprovalRequestTypes() {
	officeUser := factory.BuildOfficeUserWithPrivileges(suite.DB(), []factory.Customization{
		{
			Model: models.User{
				Roles: []roles.Role{
					{
						RoleType: roles.RoleTypeTOO,
					},
				},
			},
		},
	}, nil)
	move := factory.BuildMove(suite.DB(), []factory.Customization{
		{
			Model: models.Move{
				Status: models.MoveStatusAPPROVALSREQUESTED,
				Show:   models.BoolPointer(true),
			},
		}}, nil)
	shipment := factory.BuildMTOShipment(suite.DB(), []factory.Customization{
		{
			Model:    move,
			LinkOnly: true,
		},
	}, nil)
	originSITServiceItem := factory.BuildMTOServiceItem(suite.DB(), []factory.Customization{
		{
			Model:    shipment,
			LinkOnly: true,
		},
		{
			Model:    move,
			LinkOnly: true,
		},
		{
			Model: models.ReService{
				Code: models.ReServiceCodeDOFSIT,
			},
		},
	}, nil)
	approvedServiceItem := factory.BuildMTOServiceItem(suite.DB(), []factory.Customization{
		{
			Model: models.MTOServiceItem{
				Status: models.MTOServiceItemStatusApproved,
			},
		},
		{
			Model:    shipment,
			LinkOnly: true,
		},
		{
			Model: models.ReService{
				Code: models.ReServiceCodeDCRT,
			},
		},
	}, nil)

	suite.Run("successfully attaches approvalRequestTypes to move", func() {
		moves := models.Moves{}
		moves = append(moves, move)
		queueMoves := *QueueMoves(moves, nil, nil, officeUser, nil, string(roles.RoleTypeTOO), string(models.QueueTypeTaskOrder))

		var empty []string
		suite.Len(queueMoves, 1)
		suite.Nil(queueMoves[0].ApprovalRequestTypes)
		suite.Equal(empty, queueMoves[0].ApprovalRequestTypes)
	})
	suite.Run("successfully attaches submitted service item request to move", func() {
		serviceItems := models.MTOServiceItems{}
		serviceItems = append(serviceItems, originSITServiceItem)
		move.MTOServiceItems = serviceItems

		moves := models.Moves{}
		moves = append(moves, move)
		queueMoves := *QueueMoves(moves, nil, nil, officeUser, nil, string(roles.RoleTypeTOO), string(models.QueueTypeTaskOrder))

		suite.Len(queueMoves, 1)
		suite.Len(queueMoves[0].ApprovalRequestTypes, 1)
		suite.Equal(string(models.ReServiceCodeDOFSIT), queueMoves[0].ApprovalRequestTypes[0])
	})
	suite.Run("does not attach a service item if it is not in submitted status", func() {
		serviceItems := models.MTOServiceItems{}
		serviceItems = append(serviceItems, originSITServiceItem, approvedServiceItem)
		move.MTOServiceItems = serviceItems

		moves := models.Moves{}
		moves = append(moves, move)

		suite.Len(moves[0].MTOServiceItems, 2)

		queueMoves := *QueueMoves(moves, nil, nil, officeUser, nil, string(roles.RoleTypeTOO), string(models.QueueTypeTaskOrder))

		suite.Len(queueMoves, 1)
		suite.Len(queueMoves[0].ApprovalRequestTypes, 1)
		suite.Equal(string(models.ReServiceCodeDOFSIT), queueMoves[0].ApprovalRequestTypes[0])
	})
=======
func (suite *PayloadsSuite) TestGetAssignedUserAndID() {
	// Create mock users and IDs
	userTOO := &models.OfficeUser{ID: uuid.Must(uuid.NewV4())}
	userTOODestination := &models.OfficeUser{ID: uuid.Must(uuid.NewV4())}
	userSC := &models.OfficeUser{ID: uuid.Must(uuid.NewV4())}
	idTOO := uuid.Must(uuid.NewV4())
	idTOODestination := uuid.Must(uuid.NewV4())
	idSC := uuid.Must(uuid.NewV4())

	// Create a mock move with assigned users
	move := factory.BuildMove(suite.DB(), []factory.Customization{
		{
			Model: models.Move{
				ID:                         uuid.Must(uuid.NewV4()),
				TOOAssignedUser:            userTOO,
				TOOAssignedID:              &idTOO,
				TOODestinationAssignedUser: userTOODestination,
				TOODestinationAssignedID:   &idTOODestination,
				SCAssignedUser:             userSC,
				SCAssignedID:               &idSC,
			},
			LinkOnly: true,
		},
	}, nil)

	// Define test cases
	testCases := []struct {
		name         string
		role         string
		queueType    string
		officeUser   *models.OfficeUser
		officeUserID *uuid.UUID
	}{
		{"TOO assigned user for TaskOrder queue", string(roles.RoleTypeTOO), string(models.QueueTypeTaskOrder), userTOO, &idTOO},
		{"TOO assigned user for DestinationRequest queue", string(roles.RoleTypeTOO), string(models.QueueTypeDestinationRequest), userTOODestination, &idTOODestination},
		{"SC assigned user", string(roles.RoleTypeServicesCounselor), "", userSC, &idSC},
		{"Unknown role should return nil", "UnknownRole", "", nil, nil},
		{"TOO with unknown queue should return nil", string(roles.RoleTypeTOO), "UnknownQueue", nil, nil},
	}

	// Run test cases
	for _, tc := range testCases {
		suite.Run(tc.name, func() {
			expectedOfficeUser, expectedOfficeUserID := getAssignedUserAndID(tc.role, tc.queueType, move)
			suite.Equal(tc.officeUser, expectedOfficeUser)
			suite.Equal(tc.officeUserID, expectedOfficeUserID)
		})
	}
>>>>>>> 1d4b0339
}<|MERGE_RESOLUTION|>--- conflicted
+++ resolved
@@ -1942,104 +1942,6 @@
 	})
 }
 
-<<<<<<< HEAD
-func (suite *PayloadsSuite) TestQueueMovesApprovalRequestTypes() {
-	officeUser := factory.BuildOfficeUserWithPrivileges(suite.DB(), []factory.Customization{
-		{
-			Model: models.User{
-				Roles: []roles.Role{
-					{
-						RoleType: roles.RoleTypeTOO,
-					},
-				},
-			},
-		},
-	}, nil)
-	move := factory.BuildMove(suite.DB(), []factory.Customization{
-		{
-			Model: models.Move{
-				Status: models.MoveStatusAPPROVALSREQUESTED,
-				Show:   models.BoolPointer(true),
-			},
-		}}, nil)
-	shipment := factory.BuildMTOShipment(suite.DB(), []factory.Customization{
-		{
-			Model:    move,
-			LinkOnly: true,
-		},
-	}, nil)
-	originSITServiceItem := factory.BuildMTOServiceItem(suite.DB(), []factory.Customization{
-		{
-			Model:    shipment,
-			LinkOnly: true,
-		},
-		{
-			Model:    move,
-			LinkOnly: true,
-		},
-		{
-			Model: models.ReService{
-				Code: models.ReServiceCodeDOFSIT,
-			},
-		},
-	}, nil)
-	approvedServiceItem := factory.BuildMTOServiceItem(suite.DB(), []factory.Customization{
-		{
-			Model: models.MTOServiceItem{
-				Status: models.MTOServiceItemStatusApproved,
-			},
-		},
-		{
-			Model:    shipment,
-			LinkOnly: true,
-		},
-		{
-			Model: models.ReService{
-				Code: models.ReServiceCodeDCRT,
-			},
-		},
-	}, nil)
-
-	suite.Run("successfully attaches approvalRequestTypes to move", func() {
-		moves := models.Moves{}
-		moves = append(moves, move)
-		queueMoves := *QueueMoves(moves, nil, nil, officeUser, nil, string(roles.RoleTypeTOO), string(models.QueueTypeTaskOrder))
-
-		var empty []string
-		suite.Len(queueMoves, 1)
-		suite.Nil(queueMoves[0].ApprovalRequestTypes)
-		suite.Equal(empty, queueMoves[0].ApprovalRequestTypes)
-	})
-	suite.Run("successfully attaches submitted service item request to move", func() {
-		serviceItems := models.MTOServiceItems{}
-		serviceItems = append(serviceItems, originSITServiceItem)
-		move.MTOServiceItems = serviceItems
-
-		moves := models.Moves{}
-		moves = append(moves, move)
-		queueMoves := *QueueMoves(moves, nil, nil, officeUser, nil, string(roles.RoleTypeTOO), string(models.QueueTypeTaskOrder))
-
-		suite.Len(queueMoves, 1)
-		suite.Len(queueMoves[0].ApprovalRequestTypes, 1)
-		suite.Equal(string(models.ReServiceCodeDOFSIT), queueMoves[0].ApprovalRequestTypes[0])
-	})
-	suite.Run("does not attach a service item if it is not in submitted status", func() {
-		serviceItems := models.MTOServiceItems{}
-		serviceItems = append(serviceItems, originSITServiceItem, approvedServiceItem)
-		move.MTOServiceItems = serviceItems
-
-		moves := models.Moves{}
-		moves = append(moves, move)
-
-		suite.Len(moves[0].MTOServiceItems, 2)
-
-		queueMoves := *QueueMoves(moves, nil, nil, officeUser, nil, string(roles.RoleTypeTOO), string(models.QueueTypeTaskOrder))
-
-		suite.Len(queueMoves, 1)
-		suite.Len(queueMoves[0].ApprovalRequestTypes, 1)
-		suite.Equal(string(models.ReServiceCodeDOFSIT), queueMoves[0].ApprovalRequestTypes[0])
-	})
-=======
 func (suite *PayloadsSuite) TestGetAssignedUserAndID() {
 	// Create mock users and IDs
 	userTOO := &models.OfficeUser{ID: uuid.Must(uuid.NewV4())}
@@ -2088,5 +1990,102 @@
 			suite.Equal(tc.officeUserID, expectedOfficeUserID)
 		})
 	}
->>>>>>> 1d4b0339
+}
+
+func (suite *PayloadsSuite) TestQueueMovesApprovalRequestTypes() {
+	officeUser := factory.BuildOfficeUserWithPrivileges(suite.DB(), []factory.Customization{
+		{
+			Model: models.User{
+				Roles: []roles.Role{
+					{
+						RoleType: roles.RoleTypeTOO,
+					},
+				},
+			},
+		},
+	}, nil)
+	move := factory.BuildMove(suite.DB(), []factory.Customization{
+		{
+			Model: models.Move{
+				Status: models.MoveStatusAPPROVALSREQUESTED,
+				Show:   models.BoolPointer(true),
+			},
+		}}, nil)
+	shipment := factory.BuildMTOShipment(suite.DB(), []factory.Customization{
+		{
+			Model:    move,
+			LinkOnly: true,
+		},
+	}, nil)
+	originSITServiceItem := factory.BuildMTOServiceItem(suite.DB(), []factory.Customization{
+		{
+			Model:    shipment,
+			LinkOnly: true,
+		},
+		{
+			Model:    move,
+			LinkOnly: true,
+		},
+		{
+			Model: models.ReService{
+				Code: models.ReServiceCodeDOFSIT,
+			},
+		},
+	}, nil)
+	approvedServiceItem := factory.BuildMTOServiceItem(suite.DB(), []factory.Customization{
+		{
+			Model: models.MTOServiceItem{
+				Status: models.MTOServiceItemStatusApproved,
+			},
+		},
+		{
+			Model:    shipment,
+			LinkOnly: true,
+		},
+		{
+			Model: models.ReService{
+				Code: models.ReServiceCodeDCRT,
+			},
+		},
+	}, nil)
+
+	suite.Run("successfully attaches approvalRequestTypes to move", func() {
+		moves := models.Moves{}
+		moves = append(moves, move)
+		queueMoves := *QueueMoves(moves, nil, nil, officeUser, nil, string(roles.RoleTypeTOO), string(models.QueueTypeTaskOrder))
+
+		var empty []string
+		suite.Len(queueMoves, 1)
+		suite.Nil(queueMoves[0].ApprovalRequestTypes)
+		suite.Equal(empty, queueMoves[0].ApprovalRequestTypes)
+	})
+	suite.Run("successfully attaches submitted service item request to move", func() {
+		serviceItems := models.MTOServiceItems{}
+		serviceItems = append(serviceItems, originSITServiceItem)
+		move.MTOServiceItems = serviceItems
+
+		moves := models.Moves{}
+		moves = append(moves, move)
+		queueMoves := *QueueMoves(moves, nil, nil, officeUser, nil, string(roles.RoleTypeTOO), string(models.QueueTypeTaskOrder))
+
+		suite.Len(queueMoves, 1)
+		suite.Len(queueMoves[0].ApprovalRequestTypes, 1)
+		suite.Equal(string(models.ReServiceCodeDOFSIT), queueMoves[0].ApprovalRequestTypes[0])
+	})
+	suite.Run("does not attach a service item if it is not in submitted status", func() {
+		serviceItems := models.MTOServiceItems{}
+		serviceItems = append(serviceItems, originSITServiceItem, approvedServiceItem)
+		move.MTOServiceItems = serviceItems
+
+		moves := models.Moves{}
+		moves = append(moves, move)
+
+		suite.Len(moves[0].MTOServiceItems, 2)
+
+		queueMoves := *QueueMoves(moves, nil, nil, officeUser, nil, string(roles.RoleTypeTOO), string(models.QueueTypeTaskOrder))
+
+		suite.Len(queueMoves, 1)
+		suite.Len(queueMoves[0].ApprovalRequestTypes, 1)
+		suite.Equal(string(models.ReServiceCodeDOFSIT), queueMoves[0].ApprovalRequestTypes[0])
+	})
 }