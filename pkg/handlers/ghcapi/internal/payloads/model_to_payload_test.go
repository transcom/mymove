package payloads

import (
	"testing"
	"time"

	"github.com/go-openapi/strfmt"
	"github.com/gofrs/uuid"

	"github.com/transcom/mymove/pkg/etag"
	"github.com/transcom/mymove/pkg/factory"
	"github.com/transcom/mymove/pkg/gen/ghcmessages"
	"github.com/transcom/mymove/pkg/gen/internalmessages"
	"github.com/transcom/mymove/pkg/handlers"
	"github.com/transcom/mymove/pkg/models"
	"github.com/transcom/mymove/pkg/models/roles"
	"github.com/transcom/mymove/pkg/storage/test"
	"github.com/transcom/mymove/pkg/unit"
)

func TestOrder(_ *testing.T) {
	order := &models.Order{}
	Order(order)
}

func (suite *PayloadsSuite) TestOrderWithMove() {
	move := factory.BuildMove(suite.DB(), nil, nil)
	moves := models.Moves{}
	moves = append(moves, move)
	order := factory.BuildOrder(nil, []factory.Customization{
		{
			Model: models.Order{
				ID:            uuid.Must(uuid.NewV4()),
				HasDependents: *models.BoolPointer(true),
				Moves:         moves,
			},
		},
	}, nil)
	Order(&order)
}

func (suite *PayloadsSuite) TestBoatShipment() {
	suite.Run("Test Boat Shipment", func() {
		boat := factory.BuildBoatShipment(suite.DB(), nil, nil)
		boatShipment := BoatShipment(nil, &boat)
		suite.NotNil(boatShipment)
	})

	suite.Run("Test Boat Shipment", func() {
		boatShipment := BoatShipment(nil, nil)
		suite.Nil(boatShipment)
	})
}

func (suite *PayloadsSuite) TestMobileHomeShipment() {
	suite.Run("Test Mobile Home Shipment", func() {
		mobileHome := factory.BuildMobileHomeShipment(suite.DB(), nil, nil)
		mobileHomeShipment := MobileHomeShipment(nil, &mobileHome)
		suite.NotNil(mobileHomeShipment)
	})

	suite.Run("Test Mobile Home Shipment With Nil", func() {
		mobileHomeShipment := MobileHomeShipment(nil, nil)
		suite.Nil(mobileHomeShipment)
	})
}

func (suite *PayloadsSuite) TestMovingExpense() {
	contractExpense := models.MovingExpenseReceiptTypeContractedExpense
	weightStored := 2000
	sitLocation := models.SITLocationTypeDestination
	sitReimburseableAmount := 500

	movingExpense := models.MovingExpense{
		PPMShipmentID:          uuid.Must(uuid.NewV4()),
		DocumentID:             uuid.Must(uuid.NewV4()),
		MovingExpenseType:      &contractExpense,
		Reason:                 models.StringPointer("no good"),
		SITStartDate:           models.TimePointer(time.Now()),
		SITEndDate:             models.TimePointer(time.Now()),
		WeightStored:           (*unit.Pound)(&weightStored),
		SITLocation:            &sitLocation,
		SITReimburseableAmount: (*unit.Cents)(&sitReimburseableAmount),
	}
	movingExpenseValues := MovingExpense(nil, &movingExpense)
	suite.NotNil(movingExpenseValues)
}

func (suite *PayloadsSuite) TestMovingExpenses() {
	contractExpense := models.MovingExpenseReceiptTypeContractedExpense
	weightStored := 2000
	sitLocation := models.SITLocationTypeDestination
	sitReimburseableAmount := 500
	movingExpenses := models.MovingExpenses{}

	movingExpense := models.MovingExpense{
		PPMShipmentID:          uuid.Must(uuid.NewV4()),
		DocumentID:             uuid.Must(uuid.NewV4()),
		MovingExpenseType:      &contractExpense,
		Reason:                 models.StringPointer("no good"),
		SITStartDate:           models.TimePointer(time.Now()),
		SITEndDate:             models.TimePointer(time.Now()),
		WeightStored:           (*unit.Pound)(&weightStored),
		SITLocation:            &sitLocation,
		SITReimburseableAmount: (*unit.Cents)(&sitReimburseableAmount),
	}
	movingExpenseTwo := models.MovingExpense{
		PPMShipmentID:          uuid.Must(uuid.NewV4()),
		DocumentID:             uuid.Must(uuid.NewV4()),
		MovingExpenseType:      &contractExpense,
		Reason:                 models.StringPointer("no good"),
		SITStartDate:           models.TimePointer(time.Now()),
		SITEndDate:             models.TimePointer(time.Now()),
		WeightStored:           (*unit.Pound)(&weightStored),
		SITLocation:            &sitLocation,
		SITReimburseableAmount: (*unit.Cents)(&sitReimburseableAmount),
	}
	movingExpenses = append(movingExpenses, movingExpense, movingExpenseTwo)
	movingExpensesValue := MovingExpenses(nil, movingExpenses)
	suite.NotNil(movingExpensesValue)
}

func (suite *PayloadsSuite) TestMTOServiceItemDimension() {
	dimension := models.MTOServiceItemDimension{
		Type:   models.DimensionTypeItem,
		Length: 1000,
		Height: 1000,
		Width:  1000,
	}

	ghcDimension := MTOServiceItemDimension(&dimension)
	suite.NotNil(ghcDimension)
}

// TestMove makes sure zero values/optional fields are handled
func TestMove(t *testing.T) {
	_, err := Move(&models.Move{}, &test.FakeS3Storage{})
	if err != nil {
		t.Fail()
	}
}

func (suite *PayloadsSuite) TestExcessWeightInMovePayload() {
	now := time.Now()

	suite.Run("successfully converts excess weight in model to payload", func() {
		move := models.Move{

			ExcessWeightQualifiedAt:                        &now,
			ExcessUnaccompaniedBaggageWeightQualifiedAt:    &now,
			ExcessUnaccompaniedBaggageWeightAcknowledgedAt: &now,
			ExcessWeightAcknowledgedAt:                     &now,
		}

		payload, err := Move(&move, &test.FakeS3Storage{})
		suite.NoError(err)
		suite.Equal(handlers.FmtDateTimePtr(move.ExcessWeightQualifiedAt), payload.ExcessWeightQualifiedAt)
		suite.Equal(handlers.FmtDateTimePtr(move.ExcessUnaccompaniedBaggageWeightQualifiedAt), payload.ExcessUnaccompaniedBaggageWeightQualifiedAt)
		suite.Equal(handlers.FmtDateTimePtr(move.ExcessUnaccompaniedBaggageWeightAcknowledgedAt), payload.ExcessUnaccompaniedBaggageWeightAcknowledgedAt)
		suite.Equal(handlers.FmtDateTimePtr(move.ExcessWeightAcknowledgedAt), payload.ExcessWeightAcknowledgedAt)
	})
}

func (suite *PayloadsSuite) TestPaymentRequestQueue() {
	officeUser := factory.BuildOfficeUserWithPrivileges(suite.DB(), []factory.Customization{
		{
			Model: models.OfficeUser{
				Email: "officeuser1@example.com",
			},
		},
		{
			Model: models.User{
				Privileges: []models.Privilege{
					{
						PrivilegeType: models.PrivilegeTypeSupervisor,
					},
				},
				Roles: []roles.Role{
					{
						RoleType: roles.RoleTypeTIO,
					},
				},
			},
		},
	}, nil)
	officeUserTIO := factory.BuildOfficeUserWithRoles(suite.DB(), nil, []roles.RoleType{roles.RoleTypeTIO})

	gbloc := "LKNQ"

	approvedMove := factory.BuildAvailableToPrimeMove(suite.DB(), nil, nil)
	approvedMove.ShipmentGBLOC = append(approvedMove.ShipmentGBLOC, models.MoveToGBLOC{GBLOC: &gbloc})

	pr2 := factory.BuildPaymentRequest(suite.DB(), []factory.Customization{
		{
			Model:    approvedMove,
			LinkOnly: true,
		},
		{
			Model: models.TransportationOffice{
				Gbloc: "LKNQ",
			},
			Type: &factory.TransportationOffices.OriginDutyLocation,
		},
		{
			Model: models.DutyLocation{
				Name: "KJKJKJKJKJK",
			},
			Type: &factory.DutyLocations.OriginDutyLocation,
		},
	}, nil)

	paymentRequests := models.PaymentRequests{pr2}
	transportationOffice := factory.BuildTransportationOffice(suite.DB(), []factory.Customization{
		{
			Model: models.TransportationOffice{
				Name:             "PPSO",
				ProvidesCloseout: true,
			},
		},
	}, nil)
	var officeUsers models.OfficeUsers
	var officeUsersSafety models.OfficeUsers
	officeUsers = append(officeUsers, officeUser)
	activeRole := string(roles.RoleTypeTIO)
	var paymentRequestsQueue = QueuePaymentRequests(&paymentRequests, officeUsers, officeUser, officeUsersSafety, activeRole)

	suite.Run("Test Payment request is assignable due to not being assigend", func() {
		paymentRequestCopy := *paymentRequestsQueue
		suite.NotNil(paymentRequestsQueue)
		suite.IsType(paymentRequestsQueue, &ghcmessages.QueuePaymentRequests{})
		suite.Nil(paymentRequestCopy[0].AssignedTo)
	})

	suite.Run("Test Payment request has no counseling office", func() {
		paymentRequestCopy := *paymentRequestsQueue
		suite.NotNil(paymentRequestsQueue)
		suite.IsType(paymentRequestsQueue, &ghcmessages.QueuePaymentRequests{})
		suite.Nil(paymentRequestCopy[0].CounselingOffice)
	})

	paymentRequests[0].MoveTaskOrder.TIOAssignedUser = &officeUserTIO
	paymentRequests[0].MoveTaskOrder.CounselingOffice = &transportationOffice

	paymentRequestsQueue = QueuePaymentRequests(&paymentRequests, officeUsers, officeUser, officeUsersSafety, activeRole)

	suite.Run("Test PaymentRequest has both Counseling Office and TIO AssignedUser ", func() {
		PaymentRequestsCopy := *paymentRequestsQueue

		suite.NotNil(PaymentRequests)
		suite.IsType(&ghcmessages.QueuePaymentRequests{}, paymentRequestsQueue)
		suite.IsType(&ghcmessages.QueuePaymentRequest{}, PaymentRequestsCopy[0])
		suite.Equal(PaymentRequestsCopy[0].AssignedTo.FirstName, officeUserTIO.FirstName)
		suite.Equal(PaymentRequestsCopy[0].AssignedTo.LastName, officeUserTIO.LastName)
		suite.Equal(*PaymentRequestsCopy[0].CounselingOffice, transportationOffice.Name)
	})

	suite.Run("Test PaymentRequest is assignable due to user Supervisor role", func() {
		paymentRequests := QueuePaymentRequests(&paymentRequests, officeUsers, officeUser, officeUsersSafety, activeRole)
		paymentRequestCopy := *paymentRequests
		suite.Equal(paymentRequestCopy[0].Assignable, true)
	})

	activeRole = string(roles.RoleTypeHQ)
	suite.Run("Test PaymentRequest is not assignable due to user HQ role", func() {
		paymentRequests := QueuePaymentRequests(&paymentRequests, officeUsers, officeUser, officeUsersSafety, activeRole)
		paymentRequestCopy := *paymentRequests
		suite.Equal(paymentRequestCopy[0].Assignable, false)
	})
}

func (suite *PayloadsSuite) TestFetchPPMShipment() {

	ppmShipmentID, _ := uuid.NewV4()
	streetAddress1 := "MacDill AFB"
	streetAddress2, streetAddress3 := "", ""
	city := "Tampa"
	state := "FL"
	postalcode := "33621"
	county := "HILLSBOROUGH"

	country := models.Country{
		Country: "US",
	}

	expectedAddress := models.Address{
		StreetAddress1: streetAddress1,
		StreetAddress2: &streetAddress2,
		StreetAddress3: &streetAddress3,
		City:           city,
		State:          state,
		PostalCode:     postalcode,
		Country:        &country,
		County:         &county,
	}

	isActualExpenseReimbursement := true

	expectedPPMShipment := models.PPMShipment{
		ID:                           ppmShipmentID,
		PickupAddress:                &expectedAddress,
		DestinationAddress:           &expectedAddress,
		IsActualExpenseReimbursement: &isActualExpenseReimbursement,
	}

	suite.Run("Success -", func() {
		returnedPPMShipment := PPMShipment(nil, &expectedPPMShipment)

		suite.IsType(returnedPPMShipment, &ghcmessages.PPMShipment{})
		suite.Equal(&streetAddress1, returnedPPMShipment.PickupAddress.StreetAddress1)
		suite.Equal(expectedPPMShipment.PickupAddress.StreetAddress2, returnedPPMShipment.PickupAddress.StreetAddress2)
		suite.Equal(expectedPPMShipment.PickupAddress.StreetAddress3, returnedPPMShipment.PickupAddress.StreetAddress3)
		suite.Equal(&postalcode, returnedPPMShipment.PickupAddress.PostalCode)
		suite.Equal(&city, returnedPPMShipment.PickupAddress.City)
		suite.Equal(&state, returnedPPMShipment.PickupAddress.State)
		suite.Equal(&country.Country, returnedPPMShipment.PickupAddress.Country)
		suite.Equal(&county, returnedPPMShipment.PickupAddress.County)

		suite.Equal(&streetAddress1, returnedPPMShipment.DestinationAddress.StreetAddress1)
		suite.Equal(expectedPPMShipment.DestinationAddress.StreetAddress2, returnedPPMShipment.DestinationAddress.StreetAddress2)
		suite.Equal(expectedPPMShipment.DestinationAddress.StreetAddress3, returnedPPMShipment.DestinationAddress.StreetAddress3)
		suite.Equal(&postalcode, returnedPPMShipment.DestinationAddress.PostalCode)
		suite.Equal(&city, returnedPPMShipment.DestinationAddress.City)
		suite.Equal(&state, returnedPPMShipment.DestinationAddress.State)
		suite.Equal(&country.Country, returnedPPMShipment.DestinationAddress.Country)
		suite.Equal(&county, returnedPPMShipment.DestinationAddress.County)
		suite.True(*returnedPPMShipment.IsActualExpenseReimbursement)
	})

	suite.Run("Destination street address 1 returns empty string to convey OPTIONAL state ", func() {
		expected_street_address_1 := ""
		expectedAddress2 := models.Address{
			StreetAddress1: expected_street_address_1,
			StreetAddress2: &streetAddress2,
			StreetAddress3: &streetAddress3,
			City:           city,
			State:          state,
			PostalCode:     postalcode,
			Country:        &country,
			County:         &county,
		}

		expectedPPMShipment2 := models.PPMShipment{
			ID:                 ppmShipmentID,
			PickupAddress:      &expectedAddress,
			DestinationAddress: &expectedAddress2,
		}
		returnedPPMShipment := PPMShipment(nil, &expectedPPMShipment2)

		suite.IsType(returnedPPMShipment, &ghcmessages.PPMShipment{})
		suite.Equal(&streetAddress1, returnedPPMShipment.PickupAddress.StreetAddress1)
		suite.Equal(expectedPPMShipment.PickupAddress.StreetAddress2, returnedPPMShipment.PickupAddress.StreetAddress2)
		suite.Equal(expectedPPMShipment.PickupAddress.StreetAddress3, returnedPPMShipment.PickupAddress.StreetAddress3)
		suite.Equal(&postalcode, returnedPPMShipment.PickupAddress.PostalCode)
		suite.Equal(&city, returnedPPMShipment.PickupAddress.City)
		suite.Equal(&state, returnedPPMShipment.PickupAddress.State)
		suite.Equal(&county, returnedPPMShipment.PickupAddress.County)

		suite.Equal(&expected_street_address_1, returnedPPMShipment.DestinationAddress.StreetAddress1)
		suite.Equal(expectedPPMShipment.DestinationAddress.StreetAddress2, returnedPPMShipment.DestinationAddress.StreetAddress2)
		suite.Equal(expectedPPMShipment.DestinationAddress.StreetAddress3, returnedPPMShipment.DestinationAddress.StreetAddress3)
		suite.Equal(&postalcode, returnedPPMShipment.DestinationAddress.PostalCode)
		suite.Equal(&city, returnedPPMShipment.DestinationAddress.City)
		suite.Equal(&state, returnedPPMShipment.DestinationAddress.State)
		suite.Equal(&county, returnedPPMShipment.DestinationAddress.County)
	})
}

func (suite *PayloadsSuite) TestUpload() {
	uploadID, _ := uuid.NewV4()
	testURL := "https://testurl.com"

	basicUpload := models.Upload{
		ID:          uploadID,
		Filename:    "fileName",
		ContentType: "image/png",
		Bytes:       1024,
		CreatedAt:   time.Now(),
		UpdatedAt:   time.Now(),
	}

	suite.Run("Success - Returns a ghcmessages Upload payload from Upload Struct", func() {
		returnedUpload := Upload(suite.storer, basicUpload, testURL)

		suite.IsType(returnedUpload, &ghcmessages.Upload{})
		expectedID := handlers.FmtUUIDValue(basicUpload.ID)
		suite.Equal(expectedID, returnedUpload.ID)
		suite.Equal(basicUpload.Filename, returnedUpload.Filename)
		suite.Equal(basicUpload.ContentType, returnedUpload.ContentType)
		suite.Equal(basicUpload.Bytes, returnedUpload.Bytes)
		suite.Equal(testURL, returnedUpload.URL.String())
	})
}

func (suite *PayloadsSuite) TestShipmentAddressUpdate() {
	id, _ := uuid.NewV4()
	id2, _ := uuid.NewV4()

	newAddress := models.Address{
		StreetAddress1: "123 New St",
		City:           "Beverly Hills",
		State:          "CA",
		PostalCode:     "89503",
		County:         models.StringPointer("WASHOE"),
	}

	oldAddress := models.Address{
		StreetAddress1: "123 Old St",
		City:           "Beverly Hills",
		State:          "CA",
		PostalCode:     "89502",
		County:         models.StringPointer("WASHOE"),
	}

	sitOriginalAddress := models.Address{
		StreetAddress1: "123 SIT St",
		City:           "Beverly Hills",
		State:          "CA",
		PostalCode:     "89501",
		County:         models.StringPointer("WASHOE"),
	}
	officeRemarks := "some office remarks"
	newSitDistanceBetween := 0
	oldSitDistanceBetween := 0

	shipmentAddressUpdate := models.ShipmentAddressUpdate{
		ID:                    id,
		ShipmentID:            id2,
		NewAddress:            newAddress,
		OriginalAddress:       oldAddress,
		SitOriginalAddress:    &sitOriginalAddress,
		ContractorRemarks:     "some remarks",
		OfficeRemarks:         &officeRemarks,
		Status:                models.ShipmentAddressUpdateStatusRequested,
		NewSitDistanceBetween: &newSitDistanceBetween,
		OldSitDistanceBetween: &oldSitDistanceBetween,
	}

	emptyShipmentAddressUpdate := models.ShipmentAddressUpdate{ID: uuid.Nil}

	suite.Run("Success - Returns a ghcmessages Upload payload from Upload Struct", func() {
		returnedShipmentAddressUpdate := ShipmentAddressUpdate(&shipmentAddressUpdate)

		suite.IsType(returnedShipmentAddressUpdate, &ghcmessages.ShipmentAddressUpdate{})
	})
	suite.Run("Failure - Returns nil", func() {
		returnedShipmentAddressUpdate := ShipmentAddressUpdate(&emptyShipmentAddressUpdate)

		suite.Nil(returnedShipmentAddressUpdate)
	})
}

func (suite *PayloadsSuite) TestMoveWithGBLOC() {
	defaultOrdersNumber := "ORDER3"
	defaultTACNumber := "F8E1"
	defaultDepartmentIndicator := "AIR_AND_SPACE_FORCE"
	defaultGrade := "E_1"
	defaultHasDependents := false
	defaultSpouseHasProGear := false
	defaultOrdersType := internalmessages.OrdersTypePERMANENTCHANGEOFSTATION
	defaultOrdersTypeDetail := internalmessages.OrdersTypeDetail("HHG_PERMITTED")
	defaultStatus := models.OrderStatusDRAFT
	testYear := 2018
	defaultIssueDate := time.Date(testYear, time.March, 15, 0, 0, 0, 0, time.UTC)
	defaultReportByDate := time.Date(testYear, time.August, 1, 0, 0, 0, 0, time.UTC)
	defaultGBLOC := "KKFA"

	originDutyLocation := models.DutyLocation{
		Name: "Custom Origin",
	}
	originDutyLocationTOName := "origin duty location transportation office"
	firstName := "customFirst"
	lastName := "customLast"
	serviceMember := models.ServiceMember{
		FirstName: &firstName,
		LastName:  &lastName,
	}
	uploadedOrders := models.Document{
		ID: uuid.Must(uuid.NewV4()),
	}
	dependents := 7
	entitlement := models.Entitlement{
		TotalDependents: &dependents,
	}
	amendedOrders := models.Document{
		ID: uuid.Must(uuid.NewV4()),
	}
	// Create order
	order := factory.BuildOrder(suite.DB(), []factory.Customization{
		{
			Model: originDutyLocation,
			Type:  &factory.DutyLocations.OriginDutyLocation,
		},
		{
			Model: models.TransportationOffice{
				Name: originDutyLocationTOName,
			},
			Type: &factory.TransportationOffices.OriginDutyLocation,
		},
		{
			Model: serviceMember,
		},
		{
			Model: uploadedOrders,
			Type:  &factory.Documents.UploadedOrders,
		},
		{
			Model: entitlement,
		},
		{
			Model: amendedOrders,
			Type:  &factory.Documents.UploadedAmendedOrders,
		},
	}, nil)

	suite.Equal(defaultOrdersNumber, *order.OrdersNumber)
	suite.Equal(defaultTACNumber, *order.TAC)
	suite.Equal(defaultDepartmentIndicator, *order.DepartmentIndicator)
	suite.Equal(defaultGrade, string(*order.Grade))
	suite.Equal(defaultHasDependents, order.HasDependents)
	suite.Equal(defaultSpouseHasProGear, order.SpouseHasProGear)
	suite.Equal(defaultOrdersType, order.OrdersType)
	suite.Equal(defaultOrdersTypeDetail, *order.OrdersTypeDetail)
	suite.Equal(defaultStatus, order.Status)
	suite.Equal(defaultIssueDate, order.IssueDate)
	suite.Equal(defaultReportByDate, order.ReportByDate)
	suite.Equal(defaultGBLOC, *order.OriginDutyLocationGBLOC)

	suite.Equal(originDutyLocation.Name, order.OriginDutyLocation.Name)
	suite.Equal(originDutyLocationTOName, order.OriginDutyLocation.TransportationOffice.Name)
	suite.Equal(*serviceMember.FirstName, *order.ServiceMember.FirstName)
	suite.Equal(*serviceMember.LastName, *order.ServiceMember.LastName)
	suite.Equal(uploadedOrders.ID, order.UploadedOrdersID)
	suite.Equal(uploadedOrders.ID, order.UploadedOrders.ID)
	suite.Equal(*entitlement.TotalDependents, *order.Entitlement.TotalDependents)
	suite.Equal(amendedOrders.ID, *order.UploadedAmendedOrdersID)
	suite.Equal(amendedOrders.ID, order.UploadedAmendedOrders.ID)
}

func (suite *PayloadsSuite) TestWeightTicketUpload() {
	uploadID, _ := uuid.NewV4()
	testURL := "https://testurl.com"
	isWeightTicket := true

	basicUpload := models.Upload{
		ID:          uploadID,
		Filename:    "fileName",
		ContentType: "image/png",
		Bytes:       1024,
		CreatedAt:   time.Now(),
		UpdatedAt:   time.Now(),
	}

	suite.Run("Success - Returns a ghcmessages Upload payload from Upload Struct", func() {
		returnedUpload := WeightTicketUpload(suite.storer, basicUpload, testURL, isWeightTicket)

		suite.IsType(returnedUpload, &ghcmessages.Upload{})
		expectedID := handlers.FmtUUIDValue(basicUpload.ID)
		suite.Equal(expectedID, returnedUpload.ID)
		suite.Equal(basicUpload.Filename, returnedUpload.Filename)
		suite.Equal(basicUpload.ContentType, returnedUpload.ContentType)
		suite.Equal(basicUpload.Bytes, returnedUpload.Bytes)
		suite.Equal(testURL, returnedUpload.URL.String())
		suite.Equal(isWeightTicket, returnedUpload.IsWeightTicket)
	})
}

func (suite *PayloadsSuite) TestProofOfServiceDoc() {
	uploadID1, _ := uuid.NewV4()
	uploadID2, _ := uuid.NewV4()
	isWeightTicket := true

	// Create sample ProofOfServiceDoc
	proofOfServiceDoc := models.ProofOfServiceDoc{
		ID:               uuid.Must(uuid.NewV4()),
		PaymentRequestID: uuid.Must(uuid.NewV4()),
		IsWeightTicket:   isWeightTicket,
		CreatedAt:        time.Now(),
		UpdatedAt:        time.Now(),
	}

	// Create sample PrimeUploads
	primeUpload1 := models.PrimeUpload{
		ID:                  uuid.Must(uuid.NewV4()),
		ProofOfServiceDocID: uuid.Must(uuid.NewV4()),
		ContractorID:        uuid.Must(uuid.NewV4()),
		UploadID:            uploadID1,
		CreatedAt:           time.Now(),
		UpdatedAt:           time.Now(),
	}

	primeUpload2 := models.PrimeUpload{
		ID:                  uuid.Must(uuid.NewV4()),
		ProofOfServiceDocID: uuid.Must(uuid.NewV4()),
		ContractorID:        uuid.Must(uuid.NewV4()),
		UploadID:            uploadID2,
		CreatedAt:           time.Now(),
		UpdatedAt:           time.Now(),
	}

	proofOfServiceDoc.PrimeUploads = []models.PrimeUpload{primeUpload1, primeUpload2}

	suite.Run("Success - Returns a ghcmessages Proof of Service payload from a Struct", func() {
		returnedProofOfServiceDoc, _ := ProofOfServiceDoc(proofOfServiceDoc, suite.storer)

		suite.IsType(returnedProofOfServiceDoc, &ghcmessages.ProofOfServiceDoc{})
	})
}

func (suite *PayloadsSuite) TestCustomer() {
	id, _ := uuid.NewV4()
	id2, _ := uuid.NewV4()

	residentialAddress := models.Address{
		StreetAddress1: "123 New St",
		City:           "Beverly Hills",
		State:          "CA",
		PostalCode:     "89503",
		County:         models.StringPointer("WASHOE"),
	}

	backupAddress := models.Address{
		StreetAddress1: "123 Old St",
		City:           "Beverly Hills",
		State:          "CA",
		PostalCode:     "89502",
		County:         models.StringPointer("WASHOE"),
	}

	phone := "444-555-6677"

	firstName := "First"
	lastName := "Last"
	affiliation := models.AffiliationARMY
	email := "dontEmailMe@gmail.com"
	cacValidated := true
	customer := models.ServiceMember{
		ID:                   id,
		UserID:               id2,
		FirstName:            &firstName,
		LastName:             &lastName,
		Affiliation:          &affiliation,
		PersonalEmail:        &email,
		Telephone:            &phone,
		ResidentialAddress:   &residentialAddress,
		BackupMailingAddress: &backupAddress,
		CacValidated:         cacValidated,
	}

	suite.Run("Success - Returns a ghcmessages Customer payload from Customer Struct", func() {
		customer := Customer(&customer)

		suite.IsType(customer, &ghcmessages.Customer{})
	})
}

func (suite *PayloadsSuite) TestEntitlement() {
	entitlementID, _ := uuid.NewV4()
	dependentsAuthorized := true
	nonTemporaryStorage := true
	privatelyOwnedVehicle := true
	proGearWeight := 1000
	proGearWeightSpouse := 500
	storageInTransit := 90
	totalDependents := 2
	requiredMedicalEquipmentWeight := 200
	accompaniedTour := true
	dependentsUnderTwelve := 1
	dependentsTwelveAndOver := 1
	authorizedWeight := 8000
	ubAllowance := 300
	weightRestriction := 1000
	ubWeightRestriction := 1200

	entitlement := &models.Entitlement{
		ID:                             entitlementID,
		DBAuthorizedWeight:             &authorizedWeight,
		DependentsAuthorized:           &dependentsAuthorized,
		NonTemporaryStorage:            &nonTemporaryStorage,
		PrivatelyOwnedVehicle:          &privatelyOwnedVehicle,
		ProGearWeight:                  proGearWeight,
		ProGearWeightSpouse:            proGearWeightSpouse,
		StorageInTransit:               &storageInTransit,
		TotalDependents:                &totalDependents,
		RequiredMedicalEquipmentWeight: requiredMedicalEquipmentWeight,
		AccompaniedTour:                &accompaniedTour,
		DependentsUnderTwelve:          &dependentsUnderTwelve,
		DependentsTwelveAndOver:        &dependentsTwelveAndOver,
		UpdatedAt:                      time.Now(),
		UBAllowance:                    &ubAllowance,
		WeightRestriction:              &weightRestriction,
		UBWeightRestriction:            &ubWeightRestriction,
	}

	returnedEntitlement := Entitlement(entitlement)
	returnedUBAllowance := entitlement.UBAllowance

	suite.IsType(&ghcmessages.Entitlements{}, returnedEntitlement)

	suite.Equal(strfmt.UUID(entitlementID.String()), returnedEntitlement.ID)
	suite.Equal(authorizedWeight, int(*returnedEntitlement.AuthorizedWeight))
	suite.Equal(entitlement.DependentsAuthorized, returnedEntitlement.DependentsAuthorized)
	suite.Equal(entitlement.NonTemporaryStorage, returnedEntitlement.NonTemporaryStorage)
	suite.Equal(entitlement.PrivatelyOwnedVehicle, returnedEntitlement.PrivatelyOwnedVehicle)
	suite.Equal(int(*returnedUBAllowance), int(*returnedEntitlement.UnaccompaniedBaggageAllowance))
	suite.Equal(int64(proGearWeight), returnedEntitlement.ProGearWeight)
	suite.Equal(int64(proGearWeightSpouse), returnedEntitlement.ProGearWeightSpouse)
	suite.Equal(storageInTransit, int(*returnedEntitlement.StorageInTransit))
	suite.Equal(totalDependents, int(returnedEntitlement.TotalDependents))
	suite.Equal(int64(requiredMedicalEquipmentWeight), returnedEntitlement.RequiredMedicalEquipmentWeight)
	suite.Equal(models.BoolPointer(accompaniedTour), returnedEntitlement.AccompaniedTour)
	suite.Equal(dependentsUnderTwelve, int(*returnedEntitlement.DependentsUnderTwelve))
	suite.Equal(dependentsTwelveAndOver, int(*returnedEntitlement.DependentsTwelveAndOver))
	suite.Equal(weightRestriction, int(*returnedEntitlement.WeightRestriction))
	suite.Equal(ubWeightRestriction, int(*returnedEntitlement.UbWeightRestriction))
}

func (suite *PayloadsSuite) TestCreateCustomer() {
	id, _ := uuid.NewV4()
	id2, _ := uuid.NewV4()
	oktaID := "thisIsNotARealID"

	var oktaUser models.CreatedOktaUser
	oktaUser.ID = oktaID
	oktaUser.Profile.Email = "john.doe@example.com"

	residentialAddress := models.Address{
		StreetAddress1: "123 New St",
		City:           "Beverly Hills",
		State:          "CA",
		PostalCode:     "89503",
		County:         models.StringPointer("WASHOE"),
	}

	backupAddress := models.Address{
		StreetAddress1: "123 Old St",
		City:           "Beverly Hills",
		State:          "CA",
		PostalCode:     "89502",
		County:         models.StringPointer("WASHOE"),
	}

	backupContact := models.BackupContact{
		Name:  "Billy Bob",
		Email: "billBob@mail.mil",
		Phone: "444-555-6677",
	}

	firstName := "First"
	lastName := "Last"
	affiliation := models.AffiliationARMY
	email := "dontEmailMe@gmail.com"
	phone := "444-555-6677"
	sm := models.ServiceMember{
		ID:                   id,
		UserID:               id2,
		FirstName:            &firstName,
		LastName:             &lastName,
		Affiliation:          &affiliation,
		PersonalEmail:        &email,
		Telephone:            &phone,
		ResidentialAddress:   &residentialAddress,
		BackupMailingAddress: &backupAddress,
	}

	suite.Run("Success - Returns a ghcmessages Upload payload from Upload Struct", func() {
		returnedShipmentAddressUpdate := CreatedCustomer(&sm, &oktaUser, &backupContact)

		suite.IsType(returnedShipmentAddressUpdate, &ghcmessages.CreatedCustomer{})
	})
}

func (suite *PayloadsSuite) TestMoveTaskOrder() {
	move := factory.BuildMove(suite.DB(), nil, nil)
	moveTaskOrder := MoveTaskOrder(&move)
	suite.NotNil(moveTaskOrder)
}

func (suite *PayloadsSuite) TestTransportationOffice() {
	office := factory.BuildTransportationOffice(suite.DB(), []factory.Customization{
		{
			Model: models.TransportationOffice{
				ID: uuid.Must(uuid.NewV4()),
			},
		}}, nil)
	transportationOffice := TransportationOffice(&office)
	suite.NotNil(transportationOffice)
}
func (suite *PayloadsSuite) TestTransportationOffices() {
	office := factory.BuildTransportationOffice(suite.DB(), []factory.Customization{
		{
			Model: models.TransportationOffice{
				ID: uuid.Must(uuid.NewV4()),
			},
		}}, nil)
	officeTwo := factory.BuildTransportationOffice(suite.DB(), []factory.Customization{
		{
			Model: models.TransportationOffice{
				ID: uuid.Must(uuid.NewV4()),
			},
		}}, nil)
	transportationOfficeList := models.TransportationOffices{}
	transportationOfficeList = append(transportationOfficeList, office, officeTwo)
	value := TransportationOffices(transportationOfficeList)
	suite.NotNil(value)
}
func (suite *PayloadsSuite) TestListMove() {

	marines := models.AffiliationMARINES
	listMove := ListMove(nil)

	suite.Nil(listMove)
	moveUSMC := factory.BuildMove(suite.DB(), []factory.Customization{
		{
			Model: models.ServiceMember{
				Affiliation: &marines,
			},
		},
	}, nil)

	listMove = ListMove(&moveUSMC)
	suite.NotNil(listMove)
}

func (suite *PayloadsSuite) TestListMoves() {
	list := models.Moves{}

	marines := models.AffiliationMARINES
	spaceForce := models.AffiliationSPACEFORCE
	moveUSMC := factory.BuildMove(suite.DB(), []factory.Customization{
		{
			Model: models.ServiceMember{
				Affiliation: &marines,
			},
		},
	}, nil)
	moveSF := factory.BuildMove(suite.DB(), []factory.Customization{
		{
			Model: models.ServiceMember{
				Affiliation: &spaceForce,
			},
		},
	}, nil)
	list = append(list, moveUSMC, moveSF)
	value := ListMoves(&list)
	suite.NotNil(value)
}
func (suite *PayloadsSuite) TestSearchMoves() {
	appCtx := suite.AppContextForTest()

	marines := models.AffiliationMARINES
	moveUSMC := factory.BuildMove(suite.DB(), []factory.Customization{
		{
			Model: models.ServiceMember{
				Affiliation: &marines,
			},
		},
	}, nil)

	moves := models.Moves{moveUSMC}
	suite.Run("Success - Returns a ghcmessages Upload payload from Upload Struct Marine move with no shipments", func() {
		payload := SearchMoves(appCtx, moves)

		suite.IsType(payload, &ghcmessages.SearchMoves{})
		suite.NotNil(payload)
	})
}

func (suite *PayloadsSuite) TestMarketCode() {
	suite.Run("returns nil when marketCode is nil", func() {
		var marketCode *models.MarketCode = nil
		result := MarketCode(marketCode)
		suite.Equal(result, "")
	})

	suite.Run("returns string when marketCode is not nil", func() {
		marketCodeDomestic := models.MarketCodeDomestic
		result := MarketCode(&marketCodeDomestic)
		suite.NotNil(result, "Expected result to not be nil when marketCode is not nil")
		suite.Equal("d", result, "Expected result to be 'd' for domestic market code")
	})

	suite.Run("returns string when marketCode is international", func() {
		marketCodeInternational := models.MarketCodeInternational
		result := MarketCode(&marketCodeInternational)
		suite.NotNil(result, "Expected result to not be nil when marketCode is not nil")
		suite.Equal("i", result, "Expected result to be 'i' for international market code")
	})
}

func (suite *PayloadsSuite) TestReServiceItem() {
	suite.Run("returns nil when reServiceItem is nil", func() {
		var reServiceItem *models.ReServiceItem = nil
		result := ReServiceItem(reServiceItem)
		suite.Nil(result, "Expected result to be nil when reServiceItem is nil")
	})

	suite.Run("correctly maps ReServiceItem with all fields populated", func() {
		isAutoApproved := true
		marketCodeInternational := models.MarketCodeInternational
		reServiceCode := models.ReServiceCodePOEFSC
		poefscServiceName := "International POE fuel surcharge"
		reService := models.ReService{
			Code: reServiceCode,
			Name: poefscServiceName,
		}
		ubShipmentType := models.MTOShipmentTypeUnaccompaniedBaggage
		reServiceItem := &models.ReServiceItem{
			IsAutoApproved: isAutoApproved,
			MarketCode:     marketCodeInternational,
			ReService:      reService,
			ShipmentType:   ubShipmentType,
		}
		result := ReServiceItem(reServiceItem)

		suite.NotNil(result, "Expected result to not be nil when reServiceItem has values")
		suite.Equal(isAutoApproved, result.IsAutoApproved, "Expected IsAutoApproved to match")
		suite.True(result.IsAutoApproved, "Expected IsAutoApproved to be true")
		suite.Equal(string(marketCodeInternational), result.MarketCode, "Expected MarketCode to match")
		suite.Equal(string(reServiceItem.ReService.Code), result.ServiceCode, "Expected ServiceCode to match")
		suite.Equal(string(reServiceItem.ReService.Name), result.ServiceName, "Expected ServiceName to match")
		suite.Equal(string(ubShipmentType), result.ShipmentType, "Expected ShipmentType to match")
	})
}

func (suite *PayloadsSuite) TestReServiceItems() {
	suite.Run("Correctly maps ReServiceItems with all fields populated", func() {
		isAutoApprovedTrue := true
		isAutoApprovedFalse := false
		marketCodeInternational := models.MarketCodeInternational
		marketCodeDomestic := models.MarketCodeDomestic
		poefscReServiceCode := models.ReServiceCodePOEFSC
		podfscReServiceCode := models.ReServiceCodePODFSC
		poefscServiceName := "International POE fuel surcharge"
		podfscServiceName := "International POD fuel surcharge"
		poefscService := models.ReService{
			Code: poefscReServiceCode,
			Name: poefscServiceName,
		}
		podfscService := models.ReService{
			Code: podfscReServiceCode,
			Name: podfscServiceName,
		}
		hhgShipmentType := models.MTOShipmentTypeHHG
		ubShipmentType := models.MTOShipmentTypeUnaccompaniedBaggage
		poefscServiceItem := models.ReServiceItem{
			IsAutoApproved: isAutoApprovedTrue,
			MarketCode:     marketCodeInternational,
			ReService:      poefscService,
			ShipmentType:   ubShipmentType,
		}
		podfscServiceItem := models.ReServiceItem{
			IsAutoApproved: isAutoApprovedFalse,
			MarketCode:     marketCodeDomestic,
			ReService:      podfscService,
			ShipmentType:   hhgShipmentType,
		}
		reServiceItems := make(models.ReServiceItems, 2)
		reServiceItems[0] = poefscServiceItem
		reServiceItems[1] = podfscServiceItem
		result := ReServiceItems(reServiceItems)

		suite.NotNil(result, "Expected result to not be nil when reServiceItems has values")
		suite.Equal(poefscServiceItem.IsAutoApproved, result[0].IsAutoApproved, "Expected IsAutoApproved to match")
		suite.True(result[0].IsAutoApproved, "Expected IsAutoApproved to be true")
		suite.Equal(string(marketCodeInternational), result[0].MarketCode, "Expected MarketCode to match")
		suite.Equal(string(poefscServiceItem.ReService.Code), result[0].ServiceCode, "Expected ServiceCode to match")
		suite.Equal(string(poefscServiceItem.ReService.Name), result[0].ServiceName, "Expected ServiceName to match")
		suite.Equal(string(ubShipmentType), result[0].ShipmentType, "Expected ShipmentType to match")
		suite.Equal(podfscServiceItem.IsAutoApproved, result[1].IsAutoApproved, "Expected IsAutoApproved to match")
		suite.False(result[1].IsAutoApproved, "Expected IsAutoApproved to be false")
		suite.Equal(string(marketCodeDomestic), result[1].MarketCode, "Expected MarketCode to match")
		suite.Equal(string(podfscServiceItem.ReService.Code), result[1].ServiceCode, "Expected ServiceCode to match")
		suite.Equal(string(podfscServiceItem.ReService.Name), result[1].ServiceName, "Expected ServiceName to match")
		suite.Equal(string(hhgShipmentType), result[1].ShipmentType, "Expected ShipmentType to match")
	})
}

func (suite *PayloadsSuite) TestGsrAppeal() {
	officeUser := factory.BuildOfficeUser(suite.DB(), nil, nil)

	suite.Run("returns nil when gsrAppeal is nil", func() {
		var gsrAppeal *models.GsrAppeal = nil
		result := GsrAppeal(gsrAppeal)
		suite.Nil(result, "Expected result to be nil when gsrAppeal is nil")
	})

	suite.Run("correctly maps GsrAppeal with all fields populated", func() {
		gsrAppealID := uuid.Must(uuid.NewV4())
		reportViolationID := uuid.Must(uuid.NewV4())
		evaluationReportID := uuid.Must(uuid.NewV4())
		appealStatus := models.AppealStatusSustained
		isSeriousIncident := true
		remarks := "Sample remarks"
		createdAt := time.Now()

		gsrAppeal := &models.GsrAppeal{
			ID:                      gsrAppealID,
			ReportViolationID:       &reportViolationID,
			EvaluationReportID:      evaluationReportID,
			OfficeUser:              &officeUser,
			OfficeUserID:            officeUser.ID,
			IsSeriousIncidentAppeal: &isSeriousIncident,
			AppealStatus:            appealStatus,
			Remarks:                 remarks,
			CreatedAt:               createdAt,
		}

		result := GsrAppeal(gsrAppeal)

		suite.NotNil(result, "Expected result to not be nil when gsrAppeal has values")
		suite.Equal(handlers.FmtUUID(gsrAppealID), &result.ID, "Expected ID to match")
		suite.Equal(handlers.FmtUUID(reportViolationID), &result.ViolationID, "Expected ViolationID to match")
		suite.Equal(handlers.FmtUUID(evaluationReportID), &result.ReportID, "Expected ReportID to match")
		suite.Equal(handlers.FmtUUID(officeUser.ID), &result.OfficeUserID, "Expected OfficeUserID to match")
		suite.Equal(ghcmessages.GSRAppealStatusType(appealStatus), result.AppealStatus, "Expected AppealStatus to match")
		suite.Equal(remarks, result.Remarks, "Expected Remarks to match")
		suite.Equal(strfmt.DateTime(createdAt), result.CreatedAt, "Expected CreatedAt to match")
		suite.True(result.IsSeriousIncident, "Expected IsSeriousIncident to be true")
	})

	suite.Run("handles nil ReportViolationID without panic", func() {
		gsrAppealID := uuid.Must(uuid.NewV4())
		evaluationReportID := uuid.Must(uuid.NewV4())
		isSeriousIncident := false
		appealStatus := models.AppealStatusRejected
		remarks := "Sample remarks"
		createdAt := time.Now()

		gsrAppeal := &models.GsrAppeal{
			ID:                      gsrAppealID,
			ReportViolationID:       nil,
			EvaluationReportID:      evaluationReportID,
			OfficeUser:              &officeUser,
			OfficeUserID:            officeUser.ID,
			IsSeriousIncidentAppeal: &isSeriousIncident,
			AppealStatus:            appealStatus,
			Remarks:                 remarks,
			CreatedAt:               createdAt,
		}

		result := GsrAppeal(gsrAppeal)

		suite.NotNil(result, "Expected result to not be nil when gsrAppeal has values")
		suite.Equal(handlers.FmtUUID(gsrAppealID), &result.ID, "Expected ID to match")
		suite.Equal(strfmt.UUID(""), result.ViolationID, "Expected ViolationID to be nil when ReportViolationID is nil")
		suite.Equal(handlers.FmtUUID(evaluationReportID), &result.ReportID, "Expected ReportID to match")
		suite.Equal(handlers.FmtUUID(officeUser.ID), &result.OfficeUserID, "Expected OfficeUserID to match")
		suite.Equal(ghcmessages.GSRAppealStatusType(appealStatus), result.AppealStatus, "Expected AppealStatus to match")
		suite.Equal(remarks, result.Remarks, "Expected Remarks to match")
		suite.Equal(strfmt.DateTime(createdAt), result.CreatedAt, "Expected CreatedAt to match")
		suite.False(result.IsSeriousIncident, "Expected IsSeriousIncident to be false")
	})
}

func (suite *PayloadsSuite) TestVLocation() {
	suite.Run("correctly maps VLocation with all fields populated", func() {
		city := "LOS ANGELES"
		state := "CA"
		postalCode := "90210"
		county := "LOS ANGELES"
		usPostRegionCityID := uuid.Must(uuid.NewV4())

		vLocation := &models.VLocation{
			CityName:             city,
			StateName:            state,
			UsprZipID:            postalCode,
			UsprcCountyNm:        county,
			UsPostRegionCitiesID: &usPostRegionCityID,
		}

		payload := VLocation(vLocation)

		suite.IsType(payload, &ghcmessages.VLocation{})
		suite.Equal(handlers.FmtUUID(usPostRegionCityID), &payload.UsPostRegionCitiesID, "Expected UsPostRegionCitiesID to match")
		suite.Equal(city, payload.City, "Expected City to match")
		suite.Equal(state, payload.State, "Expected State to match")
		suite.Equal(postalCode, payload.PostalCode, "Expected PostalCode to match")
		suite.Equal(county, *(payload.County), "Expected County to match")
	})
}

func (suite *PayloadsSuite) TestMTOServiceItemModel() {
	suite.Run("returns nil when MTOServiceItem is nil", func() {
		var serviceItem *models.MTOServiceItem = nil
		result := MTOServiceItemModel(serviceItem, suite.storer)
		suite.Nil(result, "Expected result to be nil when MTOServiceItem is nil")
	})

	suite.Run("successfully converts MTOServiceItem to payload", func() {
		serviceID := uuid.Must(uuid.NewV4())
		moveID := uuid.Must(uuid.NewV4())
		shipID := uuid.Must(uuid.NewV4())
		reServiceID := uuid.Must(uuid.NewV4())
		now := time.Now()

		mockReService := models.ReService{
			ID:   reServiceID,
			Code: models.ReServiceCodeICRT,
			Name: "Some ReService",
		}

		mockPickupAddress := models.Address{
			ID:        uuid.Must(uuid.NewV4()),
			IsOconus:  models.BoolPointer(false),
			CreatedAt: now,
			UpdatedAt: now,
		}

		mockMTOShipment := models.MTOShipment{
			ID:            shipID,
			PickupAddress: &mockPickupAddress,
		}

		mockServiceItem := models.MTOServiceItem{
			ID:              serviceID,
			MoveTaskOrderID: moveID,
			MTOShipmentID:   &shipID,
			MTOShipment:     mockMTOShipment,
			ReServiceID:     reServiceID,
			ReService:       mockReService,
			CreatedAt:       now,
			UpdatedAt:       now,
		}

		result := MTOServiceItemModel(&mockServiceItem, suite.storer)
		suite.NotNil(result, "Expected result to not be nil when MTOServiceItem is valid")
		suite.Equal(handlers.FmtUUID(serviceID), result.ID, "Expected ID to match")
		suite.Equal(handlers.FmtUUID(moveID), result.MoveTaskOrderID, "Expected MoveTaskOrderID to match")
		suite.Equal(handlers.FmtUUIDPtr(&shipID), result.MtoShipmentID, "Expected MtoShipmentID to match")
		suite.Equal(handlers.FmtString(models.MarketConus.FullString()), result.Market, "Expected Market to be CONUS")
	})

	suite.Run("sets Market to OCONUS when PickupAddress.IsOconus is true for ICRT", func() {
		reServiceID := uuid.Must(uuid.NewV4())

		mockReService := models.ReService{
			ID:   reServiceID,
			Code: models.ReServiceCodeICRT,
			Name: "Test ReService",
		}

		mockPickupAddress := models.Address{
			ID:       uuid.Must(uuid.NewV4()),
			IsOconus: models.BoolPointer(true),
		}

		mockMTOShipment := models.MTOShipment{
			PickupAddress: &mockPickupAddress,
		}

		mockServiceItem := models.MTOServiceItem{
			ReService:   mockReService,
			MTOShipment: mockMTOShipment,
		}

		result := MTOServiceItemModel(&mockServiceItem, suite.storer)
		suite.NotNil(result, "Expected result to not be nil for valid MTOServiceItem")
		suite.Equal(handlers.FmtString(models.MarketOconus.FullString()), result.Market, "Expected Market to be OCONUS")
	})

	suite.Run("sets Market to CONUS when PickupAddress.IsOconus is false for ICRT", func() {
		reServiceID := uuid.Must(uuid.NewV4())

		mockReService := models.ReService{
			ID:   reServiceID,
			Code: models.ReServiceCodeICRT,
			Name: "Test ReService",
		}

		mockPickupAddress := models.Address{
			ID:       uuid.Must(uuid.NewV4()),
			IsOconus: models.BoolPointer(false),
		}

		mockMTOShipment := models.MTOShipment{
			PickupAddress: &mockPickupAddress,
		}

		mockServiceItem := models.MTOServiceItem{
			ReService:   mockReService,
			MTOShipment: mockMTOShipment,
		}

		result := MTOServiceItemModel(&mockServiceItem, suite.storer)
		suite.NotNil(result, "Expected result to not be nil for valid MTOServiceItem")
		suite.Equal(handlers.FmtString(models.MarketConus.FullString()), result.Market, "Expected Market to be CONUS")
	})

	suite.Run("sets Market to CONUS when DestinationAddress.IsOconus is false for IUCRT", func() {
		reServiceID := uuid.Must(uuid.NewV4())

		mockReService := models.ReService{
			ID:   reServiceID,
			Code: models.ReServiceCodeIUCRT,
			Name: "Test ReService",
		}

		mockDestinationAddress := models.Address{
			ID:       uuid.Must(uuid.NewV4()),
			IsOconus: models.BoolPointer(false),
		}

		mockMTOShipment := models.MTOShipment{
			DestinationAddress: &mockDestinationAddress,
		}

		mockServiceItem := models.MTOServiceItem{
			ReService:   mockReService,
			MTOShipment: mockMTOShipment,
		}

		result := MTOServiceItemModel(&mockServiceItem, suite.storer)
		suite.NotNil(result, "Expected result to not be nil for valid MTOServiceItem")
		suite.Equal(handlers.FmtString(models.MarketConus.FullString()), result.Market, "Expected Market to be CONUS")
	})

	suite.Run("sets Market to OCONUS when DestinationAddress.IsOconus is true for IUCRT", func() {
		reServiceID := uuid.Must(uuid.NewV4())

		mockReService := models.ReService{
			ID:   reServiceID,
			Code: models.ReServiceCodeIUCRT,
			Name: "Test ReService",
		}

		mockDestinationAddress := models.Address{
			ID:       uuid.Must(uuid.NewV4()),
			IsOconus: models.BoolPointer(true),
		}

		mockMTOShipment := models.MTOShipment{
			DestinationAddress: &mockDestinationAddress,
		}

		mockServiceItem := models.MTOServiceItem{
			ReService:   mockReService,
			MTOShipment: mockMTOShipment,
		}

		result := MTOServiceItemModel(&mockServiceItem, suite.storer)
		suite.NotNil(result, "Expected result to not be nil for valid MTOServiceItem")
		suite.Equal(handlers.FmtString(models.MarketOconus.FullString()), result.Market, "Expected Market to be OCONUS")
	})

	suite.Run("sets Sort from correct serviceItem", func() {
		reServiceID := uuid.Must(uuid.NewV4())

		reServiceItems := make(models.ReServiceItems, 3)
		mockReService := models.ReService{
			ID:             reServiceID,
			Code:           models.ReServiceCodeUBP,
			Name:           "Test ReService",
			ReServiceItems: &reServiceItems,
		}

		mockMTOShipment := models.MTOShipment{
			ShipmentType: models.MTOShipmentTypeUnaccompaniedBaggage,
			MarketCode:   models.MarketCodeInternational,
		}

		reServiceItems[0] = models.ReServiceItem{
			ReService:    mockReService,
			ShipmentType: models.MTOShipmentTypeHHG,
			MarketCode:   models.MarketCodeInternational,
			Sort:         models.StringPointer("0"),
		}
		reServiceItems[1] = models.ReServiceItem{
			ReService:    mockReService,
			ShipmentType: models.MTOShipmentTypeUnaccompaniedBaggage,
			MarketCode:   models.MarketCodeInternational,
			Sort:         models.StringPointer("1"),
		}
		reServiceItems[2] = models.ReServiceItem{
			ReService:    mockReService,
			ShipmentType: models.MTOShipmentTypeUnaccompaniedBaggage,
			MarketCode:   models.MarketCodeDomestic,
			Sort:         models.StringPointer("2"),
		}

		mockMtoServiceItem := models.MTOServiceItem{
			ReService:   mockReService,
			MTOShipment: mockMTOShipment,
		}

		result := MTOServiceItemModel(&mockMtoServiceItem, suite.storer)
		suite.NotNil(result, "Expected result to not be nil for valid MTOServiceItem")
		suite.Equal("1", *result.Sort, "Expected to get the Sort value by matching the correct ReServiceItem using ShipmentType and MarketCode.")
	})
}

func (suite *PayloadsSuite) TestPort() {

	suite.Run("returns nil when PortLocation is nil", func() {
		var mtoServiceItems models.MTOServiceItems = nil
		result := Port(mtoServiceItems, "POE")
		suite.Nil(result, "Expected result to be nil when Port Location is nil")
	})

	suite.Run("Success - Maps PortLocation to Port payload", func() {
		// Use the factory to create a port location
		portLocation := factory.FetchPortLocation(suite.DB(), []factory.Customization{
			{
				Model: models.Port{
					PortCode: "PDX",
				},
			},
		}, nil)

		mtoServiceItem := factory.BuildMTOServiceItem(nil, []factory.Customization{
			{
				Model: models.ReService{
					Code: models.ReServiceCodePOEFSC,
				},
			},
			{
				Model:    portLocation,
				LinkOnly: true,
				Type:     &factory.PortLocations.PortOfEmbarkation,
			},
		}, nil)

		// Actual
		mtoServiceItems := models.MTOServiceItems{mtoServiceItem}
		result := Port(mtoServiceItems, "POE")

		// Assert
		suite.IsType(&ghcmessages.Port{}, result)
		suite.Equal(strfmt.UUID(portLocation.ID.String()), result.ID)
		suite.Equal(portLocation.Port.PortType.String(), result.PortType)
		suite.Equal(portLocation.Port.PortCode, result.PortCode)
		suite.Equal(portLocation.Port.PortName, result.PortName)
		suite.Equal(portLocation.City.CityName, result.City)
		suite.Equal(portLocation.UsPostRegionCity.UsprcCountyNm, result.County)
		suite.Equal(portLocation.UsPostRegionCity.UsPostRegion.State.StateName, result.State)
		suite.Equal(portLocation.UsPostRegionCity.UsprZipID, result.Zip)
		suite.Equal(portLocation.Country.CountryName, result.Country)
	})
}

func (suite *PayloadsSuite) TestMTOShipment_POE_POD_Locations() {
	suite.Run("Only POE Location is set", func() {
		// Create mock data for MTOServiceItems with POE and POD
		poePortLocation := factory.FetchPortLocation(suite.DB(), []factory.Customization{
			{
				Model: models.Port{
					PortCode: "PDX",
				},
			},
		}, nil)

		poefscServiceItem := factory.BuildMTOServiceItem(nil, []factory.Customization{
			{
				Model: models.ReService{
					Code:     models.ReServiceCodePOEFSC,
					Priority: 1,
				},
			},
			{
				Model:    poePortLocation,
				LinkOnly: true,
				Type:     &factory.PortLocations.PortOfEmbarkation,
			},
		}, nil)

		mtoShipment := factory.BuildMTOShipment(suite.DB(), []factory.Customization{
			{
				Model: models.MTOShipment{
					MTOServiceItems: models.MTOServiceItems{poefscServiceItem},
				},
			},
		}, nil)

		payload := MTOShipment(nil, &mtoShipment, nil)

		// Assertions
		suite.NotNil(payload, "Expected payload to not be nil")
		suite.NotNil(payload.PoeLocation, "Expected POELocation to not be nil")
		suite.Equal("PDX", payload.PoeLocation.PortCode, "Expected POE Port Code to match")
		suite.Equal("PORTLAND INTL", payload.PoeLocation.PortName, "Expected POE Port Name to match")
		suite.Nil(payload.PodLocation, "Expected PODLocation to be nil when POELocation is set")
	})

	suite.Run("Only POD Location is set", func() {
		// Create mock data for MTOServiceItems with POE and POD
		podPortLocation := factory.FetchPortLocation(suite.DB(), []factory.Customization{
			{
				Model: models.Port{
					PortCode: "PDX",
				},
			},
		}, nil)

		podfscServiceItem := factory.BuildMTOServiceItem(nil, []factory.Customization{
			{
				Model: models.ReService{
					Code:     models.ReServiceCodePODFSC,
					Priority: 1,
				},
			},
			{
				Model:    podPortLocation,
				LinkOnly: true,
				Type:     &factory.PortLocations.PortOfDebarkation,
			},
		}, nil)

		mtoShipment := factory.BuildMTOShipment(suite.DB(), []factory.Customization{
			{
				Model: models.MTOShipment{
					MTOServiceItems: models.MTOServiceItems{podfscServiceItem},
				},
			},
		}, nil)

		payload := MTOShipment(nil, &mtoShipment, nil)

		// Assertions
		suite.NotNil(payload, "Expected payload to not be nil")
		suite.NotNil(payload.PodLocation, "Expected PODLocation to not be nil")
		suite.Equal("PDX", payload.PodLocation.PortCode, "Expected POD Port Code to match")
		suite.Equal("PORTLAND INTL", payload.PodLocation.PortName, "Expected POD Port Name to match")
		suite.Nil(payload.PoeLocation, "Expected PODLocation to be nil when PODLocation is set")
	})
}

func (suite *PayloadsSuite) TestPPMCloseout() {
	plannedMoveDate := time.Now()
	actualMoveDate := time.Now()
	miles := 1200
	estimatedWeight := unit.Pound(5000)
	actualWeight := unit.Pound(5200)
	proGearWeightCustomer := unit.Pound(300)
	proGearWeightSpouse := unit.Pound(100)
	grossIncentive := unit.Cents(100000)
	gcc := unit.Cents(50000)
	aoa := unit.Cents(20000)
	remainingIncentive := unit.Cents(30000)
	haulType := "Linehaul"
	haulPrice := unit.Cents(40000)
	haulFSC := unit.Cents(5000)
	dop := unit.Cents(10000)
	ddp := unit.Cents(8000)
	packPrice := unit.Cents(7000)
	unpackPrice := unit.Cents(6000)
	intlPackPrice := unit.Cents(15000)
	intlUnpackPrice := unit.Cents(14000)
	intlLinehaulPrice := unit.Cents(13000)
	sitReimbursement := unit.Cents(12000)

	ppmCloseout := models.PPMCloseout{
		ID:                    models.UUIDPointer(uuid.Must(uuid.NewV4())),
		PlannedMoveDate:       &plannedMoveDate,
		ActualMoveDate:        &actualMoveDate,
		Miles:                 &miles,
		EstimatedWeight:       &estimatedWeight,
		ActualWeight:          &actualWeight,
		ProGearWeightCustomer: &proGearWeightCustomer,
		ProGearWeightSpouse:   &proGearWeightSpouse,
		GrossIncentive:        &grossIncentive,
		GCC:                   &gcc,
		AOA:                   &aoa,
		RemainingIncentive:    &remainingIncentive,
		HaulType:              (*models.HaulType)(&haulType),
		HaulPrice:             &haulPrice,
		HaulFSC:               &haulFSC,
		DOP:                   &dop,
		DDP:                   &ddp,
		PackPrice:             &packPrice,
		UnpackPrice:           &unpackPrice,
		IntlPackPrice:         &intlPackPrice,
		IntlUnpackPrice:       &intlUnpackPrice,
		IntlLinehaulPrice:     &intlLinehaulPrice,
		SITReimbursement:      &sitReimbursement,
	}

	payload := PPMCloseout(&ppmCloseout)
	suite.NotNil(payload)
	suite.Equal(ppmCloseout.ID.String(), payload.ID.String())
	suite.Equal(handlers.FmtDatePtr(ppmCloseout.PlannedMoveDate), payload.PlannedMoveDate)
	suite.Equal(handlers.FmtDatePtr(ppmCloseout.ActualMoveDate), payload.ActualMoveDate)
	suite.Equal(handlers.FmtIntPtrToInt64(ppmCloseout.Miles), payload.Miles)
	suite.Equal(handlers.FmtPoundPtr(ppmCloseout.EstimatedWeight), payload.EstimatedWeight)
	suite.Equal(handlers.FmtPoundPtr(ppmCloseout.ActualWeight), payload.ActualWeight)
	suite.Equal(handlers.FmtPoundPtr(ppmCloseout.ProGearWeightCustomer), payload.ProGearWeightCustomer)
	suite.Equal(handlers.FmtPoundPtr(ppmCloseout.ProGearWeightSpouse), payload.ProGearWeightSpouse)
	suite.Equal(handlers.FmtCost(ppmCloseout.GrossIncentive), payload.GrossIncentive)
	suite.Equal(handlers.FmtCost(ppmCloseout.GCC), payload.Gcc)
	suite.Equal(handlers.FmtCost(ppmCloseout.AOA), payload.Aoa)
	suite.Equal(handlers.FmtCost(ppmCloseout.RemainingIncentive), payload.RemainingIncentive)
	suite.Equal((*string)(ppmCloseout.HaulType), payload.HaulType)
	suite.Equal(handlers.FmtCost(ppmCloseout.HaulPrice), payload.HaulPrice)
	suite.Equal(handlers.FmtCost(ppmCloseout.HaulFSC), payload.HaulFSC)
	suite.Equal(handlers.FmtCost(ppmCloseout.DOP), payload.Dop)
	suite.Equal(handlers.FmtCost(ppmCloseout.DDP), payload.Ddp)
	suite.Equal(handlers.FmtCost(ppmCloseout.PackPrice), payload.PackPrice)
	suite.Equal(handlers.FmtCost(ppmCloseout.UnpackPrice), payload.UnpackPrice)
	suite.Equal(handlers.FmtCost(ppmCloseout.IntlPackPrice), payload.IntlPackPrice)
	suite.Equal(handlers.FmtCost(ppmCloseout.IntlUnpackPrice), payload.IntlUnpackPrice)
	suite.Equal(handlers.FmtCost(ppmCloseout.IntlLinehaulPrice), payload.IntlLinehaulPrice)
	suite.Equal(handlers.FmtCost(ppmCloseout.SITReimbursement), payload.SITReimbursement)
}
func (suite *PayloadsSuite) TestMTOShipment() {
	suite.Run("transforms standard MTOShipment without SIT overrides", func() {
		mtoShipment := factory.BuildMTOShipment(suite.DB(), nil, nil)
		mtoShipment.PrimeEstimatedWeight = models.PoundPointer(1000)
		mtoShipment.PrimeActualWeight = models.PoundPointer(1100)
		miles := unit.Miles(1234)
		mtoShipment.Distance = &miles
		now := time.Now()
		mtoShipment.TerminatedAt = &now
		mtoShipment.TerminationComments = handlers.FmtString("i'll be back")

		payload := MTOShipment(suite.storer, &mtoShipment, nil)

		suite.NotNil(payload)
		suite.Equal(strfmt.UUID(mtoShipment.ID.String()), payload.ID)
		suite.Equal(handlers.FmtPoundPtr(mtoShipment.PrimeEstimatedWeight), payload.PrimeEstimatedWeight)
		suite.Equal(handlers.FmtPoundPtr(mtoShipment.PrimeActualWeight), payload.PrimeActualWeight)
		suite.Equal(handlers.FmtInt64(1234), payload.Distance)
		suite.Nil(payload.SitStatus)
		suite.NotNil(payload.TerminatedAt)
		suite.Equal(*payload.TerminationComments, *mtoShipment.TerminationComments)
	})

	suite.Run("SIT overrides total SIT days with SITStatus payload", func() {
		mtoShipment := factory.BuildMTOShipment(suite.DB(), nil, nil)
		mtoShipment.SITDaysAllowance = models.IntPointer(90)

		sitStatusPayload := &ghcmessages.SITStatus{
			TotalSITDaysUsed:   handlers.FmtInt64(int64(10)),
			TotalDaysRemaining: handlers.FmtInt64(int64(40)),
		}

		payload := MTOShipment(suite.storer, &mtoShipment, sitStatusPayload)

		suite.NotNil(payload)
		suite.NotNil(payload.SitDaysAllowance)
		suite.Equal(int64(50), *payload.SitDaysAllowance)
		suite.Equal(sitStatusPayload, payload.SitStatus)
	})

	suite.Run("handles nil Distance", func() {
		mtoShipment := factory.BuildMTOShipment(suite.DB(), nil, nil)
		mtoShipment.Distance = nil

		payload := MTOShipment(suite.storer, &mtoShipment, nil)
		suite.Nil(payload.Distance)
	})

	suite.Run("checks scheduled dates and actual dates set", func() {
		now := time.Now()
		mtoShipment := factory.BuildMTOShipment(suite.DB(), []factory.Customization{
			{
				Model: models.MTOShipment{
					ScheduledPickupDate:   &now,
					ScheduledDeliveryDate: &now,
					ActualPickupDate:      models.TimePointer(now.AddDate(0, 0, 1)),
					ActualDeliveryDate:    models.TimePointer(now.AddDate(0, 0, 2)),
				},
			},
		}, nil)
		payload := MTOShipment(suite.storer, &mtoShipment, nil)
		suite.NotNil(payload.ScheduledPickupDate)
		suite.NotNil(payload.ScheduledDeliveryDate)
		suite.NotNil(payload.ActualPickupDate)
		suite.NotNil(payload.ActualDeliveryDate)
	})
}

func (suite *PayloadsSuite) TestCounselingOffices() {
	suite.Run("correctly maps transportaion offices to counseling offices payload", func() {
		office1 := factory.BuildTransportationOffice(nil, []factory.Customization{
			{
				Model: models.TransportationOffice{
					ID:   uuid.Must(uuid.NewV4()),
					Name: "PPPO Fort Liberty",
				},
			},
		}, nil)

		office2 := factory.BuildTransportationOffice(nil, []factory.Customization{
			{
				Model: models.TransportationOffice{
					ID:   uuid.Must(uuid.NewV4()),
					Name: "PPPO Fort Walker",
				},
			},
		}, nil)

		offices := models.TransportationOffices{office1, office2}

		payload := CounselingOffices(offices)

		suite.IsType(payload, ghcmessages.CounselingOffices{})
		suite.Equal(2, len(payload))
		suite.Equal(office1.ID.String(), payload[0].ID.String())
		suite.Equal(office2.ID.String(), payload[1].ID.String())
	})
}

func (suite *PayloadsSuite) TestMTOShipments() {
	suite.Run("multiple shipments with partial SIT status map", func() {
		shipment1 := factory.BuildMTOShipment(suite.DB(), nil, nil)
		shipment2 := factory.BuildMTOShipment(suite.DB(), nil, nil)

		shipments := models.MTOShipments{shipment1, shipment2}

		// SIT status map that only has SIT info for shipment2
		sitStatusMap := map[string]*ghcmessages.SITStatus{
			shipment2.ID.String(): {
				TotalDaysRemaining: handlers.FmtInt64(30),
				TotalSITDaysUsed:   handlers.FmtInt64(10),
			},
		}

		payload := MTOShipments(suite.storer, &shipments, sitStatusMap)
		suite.NotNil(payload)
		suite.Len(*payload, 2)

		// Shipment1 has no SIT override
		suite.Nil((*payload)[0].SitStatus)

		// Shipment2 has SIT override
		suite.NotNil((*payload)[1].SitStatus)
		suite.Equal(int64(40), *(*payload)[1].SitDaysAllowance)
	})

	suite.Run("nil slice returns empty payload (or nil) gracefully", func() {
		var emptyShipments models.MTOShipments
		payload := MTOShipments(suite.storer, &emptyShipments, nil)
		suite.NotNil(payload)
		suite.Len(*payload, 0)
	})
}

func (suite *PayloadsSuite) TestMTOAgent() {
	suite.Run("transforms a single MTOAgent", func() {
		agent := factory.BuildMTOAgent(suite.DB(), nil, nil)
		payload := MTOAgent(&agent)
		suite.NotNil(payload)
		suite.Equal(strfmt.UUID(agent.ID.String()), payload.ID)
		suite.Equal(string(agent.MTOAgentType), payload.AgentType)
	})
}

func (suite *PayloadsSuite) TestMTOAgents() {
	suite.Run("transforms multiple MTOAgents", func() {
		agent1 := factory.BuildMTOAgent(suite.DB(), nil, nil)
		agent2 := factory.BuildMTOAgent(suite.DB(), nil, nil)
		agents := models.MTOAgents{agent1, agent2}

		payload := MTOAgents(&agents)
		suite.Len(*payload, 2)
		suite.Equal(strfmt.UUID(agent1.ID.String()), (*payload)[0].ID)
		suite.Equal(strfmt.UUID(agent2.ID.String()), (*payload)[1].ID)
	})

	suite.Run("empty slice yields empty payload", func() {
		agents := models.MTOAgents{}
		payload := MTOAgents(&agents)
		suite.NotNil(payload)
		suite.Len(*payload, 0)
	})
}

func (suite *PayloadsSuite) TestPaymentRequests() {
	suite.Run("transforms multiple PaymentRequests", func() {
		pr := factory.BuildPaymentRequest(suite.DB(), nil, nil)
		prs := models.PaymentRequests{pr}

		payload, err := PaymentRequests(suite.AppContextForTest(), &prs, suite.storer)
		suite.NoError(err)
		suite.Len(*payload, 1)
		suite.Equal(strfmt.UUID(pr.ID.String()), (*payload)[0].ID)
	})
}

func (suite *PayloadsSuite) TestPaymentRequest() {
	suite.Run("single PaymentRequest with EDI error info, GEX timestamps, TPPS data", func() {
		pr := factory.BuildPaymentRequest(suite.DB(), nil, nil)
		pr.SentToGexAt = models.TimePointer(time.Now().Add(-1 * time.Hour))
		pr.ReceivedByGexAt = models.TimePointer(time.Now())

		tppsReport := models.TPPSPaidInvoiceReportEntry{
			LineNetCharge:                   2500,
			SellerPaidDate:                  time.Now(),
			InvoiceTotalChargesInMillicents: 500000,
		}
		pr.TPPSPaidInvoiceReports = models.TPPSPaidInvoiceReportEntrys{tppsReport}

		result, err := PaymentRequest(suite.AppContextForTest(), &pr, suite.storer)
		suite.NoError(err)
		suite.NotNil(result)
		suite.NotNil(result.EdiErrorType)
	})
}

func (suite *PayloadsSuite) TestPaymentServiceItem() {
	suite.Run("transforms PaymentServiceItem including MTOServiceItem code and name", func() {
		psi := factory.BuildPaymentServiceItem(suite.DB(), nil, nil)
		psi.MTOServiceItem.ReService.Code = models.ReServiceCodeDLH
		psi.MTOServiceItem.ReService.Name = "Domestic Linehaul"

		payload := PaymentServiceItem(&psi)
		suite.NotNil(payload)
		suite.Equal(string(models.ReServiceCodeDLH), payload.MtoServiceItemCode)
		suite.Equal("Domestic Linehaul", payload.MtoServiceItemName)
		suite.Equal(ghcmessages.PaymentServiceItemStatus(psi.Status), payload.Status)
	})
}

func (suite *PayloadsSuite) TestPaymentServiceItems() {
	suite.Run("transforms multiple PaymentServiceItems with TPPS data", func() {
		psi1 := factory.BuildPaymentServiceItem(suite.DB(), nil, nil)
		psi2 := factory.BuildPaymentServiceItem(suite.DB(), nil, nil)
		items := models.PaymentServiceItems{psi1, psi2}

		tppsReports := models.TPPSPaidInvoiceReportEntrys{
			{
				ProductDescription: string(psi1.MTOServiceItem.ReService.Code),
				LineNetCharge:      1500,
			},
		}

		payload := PaymentServiceItems(&items, &tppsReports)
		suite.NotNil(payload)
		suite.Len(*payload, 2)
		suite.Equal(int64(1500), *(*payload)[0].TppsInvoiceAmountPaidPerServiceItemMillicents)
	})
}

func (suite *PayloadsSuite) TestPaymentServiceItemParam() {
	suite.Run("transforms PaymentServiceItemParam", func() {
		paramKey := factory.BuildServiceItemParamKey(suite.DB(), nil, nil)
		param := factory.BuildPaymentServiceItemParam(suite.DB(), []factory.Customization{
			{Model: paramKey},
		}, nil)

		payload := PaymentServiceItemParam(param)
		suite.NotNil(payload)
	})

	suite.Run("handles minimal PaymentServiceItemParam", func() {
		param := models.PaymentServiceItemParam{}
		payload := PaymentServiceItemParam(param)
		suite.NotNil(payload)
	})
}

func (suite *PayloadsSuite) TestPaymentServiceItemParams() {
	suite.Run("transforms slice of PaymentServiceItemParams", func() {
		param1 := factory.BuildPaymentServiceItemParam(suite.DB(), nil, nil)
		param2 := factory.BuildPaymentServiceItemParam(suite.DB(), nil, nil)
		params := models.PaymentServiceItemParams{param1, param2}

		payload := PaymentServiceItemParams(&params)
		suite.NotNil(payload)
		suite.Len(*payload, 2)
	})
}

func (suite *PayloadsSuite) TestServiceRequestDoc() {
	suite.Run("transforms ServiceRequestDocument with multiple uploads", func() {
		serviceRequest := factory.BuildServiceRequestDocument(suite.DB(), nil, nil)
		payload, err := ServiceRequestDoc(serviceRequest, suite.storer)
		suite.NoError(err)
		suite.NotNil(payload)
	})

	suite.Run("handles empty list of uploads", func() {
		serviceRequest := models.ServiceRequestDocument{}
		payload, err := ServiceRequestDoc(serviceRequest, suite.storer)
		suite.NoError(err)
		suite.NotNil(payload)
		suite.Empty(payload.Uploads)
	})
}

func (suite *PayloadsSuite) TestMTOServiceItemSingleModel() {
	suite.Run("transforms basic MTOServiceItem with SIT data", func() {
		mtoShipment := factory.BuildMTOShipment(suite.DB(), nil, nil)
		serviceItem := factory.BuildMTOServiceItem(suite.DB(), []factory.Customization{
			{Model: mtoShipment, LinkOnly: true},
		}, nil)
		serviceItem.SITEntryDate = models.TimePointer(time.Now().AddDate(0, 0, -2))

		payload := MTOServiceItemSingleModel(&serviceItem)
		suite.NotNil(payload)
		suite.Equal(handlers.FmtDateTimePtr(serviceItem.SITEntryDate), payload.SitEntryDate)
	})
}

func (suite *PayloadsSuite) TestPaymentServiceItemPayload() {
	mtoServiceItemID := uuid.Must(uuid.NewV4())
	mtoShipmentID := uuid.Must(uuid.NewV4())
	psID := uuid.Must(uuid.NewV4())
	reServiceCode := models.ReServiceCodeDLH
	reServiceName := "Domestic Linehaul"
	shipmentType := models.MTOShipmentTypeHHG
	priceCents := unit.Cents(12345)
	rejectionReason := models.StringPointer("Some reason")
	status := models.PaymentServiceItemStatusDenied
	referenceID := "REF123"
	createdAt := time.Now()
	updatedAt := time.Now()

	paymentServiceItemParams := []models.PaymentServiceItemParam{
		{
			ID:                   uuid.Must(uuid.NewV4()),
			PaymentServiceItemID: psID,
			Value:                "1000",
		},
	}

	paymentServiceItem := models.PaymentServiceItem{
		ID:               psID,
		MTOServiceItemID: mtoServiceItemID,
		MTOServiceItem: models.MTOServiceItem{
			ID: mtoServiceItemID,
			MTOShipment: models.MTOShipment{
				ID:           mtoShipmentID,
				ShipmentType: shipmentType,
			},
			ReService: models.ReService{
				Code: reServiceCode,
				Name: reServiceName,
			},
		},
		PriceCents:               &priceCents,
		RejectionReason:          rejectionReason,
		Status:                   status,
		ReferenceID:              referenceID,
		PaymentServiceItemParams: paymentServiceItemParams,
		CreatedAt:                createdAt,
		UpdatedAt:                updatedAt,
	}

	suite.Run("Success - Returns a ghcmessages PaymentServiceItem payload", func() {
		returnedPaymentServiceItem := PaymentServiceItem(&paymentServiceItem)

		suite.NotNil(returnedPaymentServiceItem)
		suite.IsType(&ghcmessages.PaymentServiceItem{}, returnedPaymentServiceItem)
		suite.Equal(handlers.FmtUUID(paymentServiceItem.ID), &returnedPaymentServiceItem.ID)
		suite.Equal(handlers.FmtUUID(paymentServiceItem.MTOServiceItemID), &returnedPaymentServiceItem.MtoServiceItemID)
		suite.Equal(string(paymentServiceItem.MTOServiceItem.ReService.Code), returnedPaymentServiceItem.MtoServiceItemCode)
		suite.Equal(paymentServiceItem.MTOServiceItem.ReService.Name, returnedPaymentServiceItem.MtoServiceItemName)
		suite.Equal(ghcmessages.MTOShipmentType(paymentServiceItem.MTOServiceItem.MTOShipment.ShipmentType), returnedPaymentServiceItem.MtoShipmentType)
		suite.Equal(handlers.FmtUUIDPtr(paymentServiceItem.MTOServiceItem.MTOShipmentID), returnedPaymentServiceItem.MtoShipmentID)
		suite.Equal(handlers.FmtCost(paymentServiceItem.PriceCents), returnedPaymentServiceItem.PriceCents)
		suite.Equal(paymentServiceItem.RejectionReason, returnedPaymentServiceItem.RejectionReason)
		suite.Equal(ghcmessages.PaymentServiceItemStatus(paymentServiceItem.Status), returnedPaymentServiceItem.Status)
		suite.Equal(paymentServiceItem.ReferenceID, returnedPaymentServiceItem.ReferenceID)
		suite.Equal(etag.GenerateEtag(paymentServiceItem.UpdatedAt), returnedPaymentServiceItem.ETag)

		suite.Equal(len(paymentServiceItem.PaymentServiceItemParams), len(returnedPaymentServiceItem.PaymentServiceItemParams))
		for i, param := range paymentServiceItem.PaymentServiceItemParams {
			suite.Equal(param.Value, returnedPaymentServiceItem.PaymentServiceItemParams[i].Value)
		}
	})
}

func (suite *PayloadsSuite) TestPaymentServiceItemsPayload() {
	mtoServiceItemID1 := uuid.Must(uuid.NewV4())
	mtoServiceItemID2 := uuid.Must(uuid.NewV4())
	psID1 := uuid.Must(uuid.NewV4())
	psID2 := uuid.Must(uuid.NewV4())
	priceCents1 := unit.Cents(12345)
	priceCents2 := unit.Cents(54321)
	reServiceCode1 := models.ReServiceCodeDLH
	reServiceCode2 := models.ReServiceCodeDOP
	reServiceName1 := "Domestic Linehaul"
	reServiceName2 := "Domestic Origin Pack"
	shipmentType := models.MTOShipmentTypeHHG
	createdAt := time.Now()
	updatedAt := time.Now()

	paymentServiceItems := models.PaymentServiceItems{
		{
			ID:               psID1,
			MTOServiceItemID: mtoServiceItemID1,
			MTOServiceItem: models.MTOServiceItem{
				ID: mtoServiceItemID1,
				MTOShipment: models.MTOShipment{
					ID:           uuid.Must(uuid.NewV4()),
					ShipmentType: shipmentType,
				},
				ReService: models.ReService{
					Code: reServiceCode1,
					Name: reServiceName1,
				},
			},
			PriceCents: &priceCents1,
			CreatedAt:  createdAt,
			UpdatedAt:  updatedAt,
		},
		{
			ID:               psID2,
			MTOServiceItemID: mtoServiceItemID2,
			MTOServiceItem: models.MTOServiceItem{
				ID: mtoServiceItemID2,
				MTOShipment: models.MTOShipment{
					ID:           uuid.Must(uuid.NewV4()),
					ShipmentType: shipmentType,
				},
				ReService: models.ReService{
					Code: reServiceCode2,
					Name: reServiceName2,
				},
			},
			PriceCents: &priceCents2,
			CreatedAt:  createdAt,
			UpdatedAt:  updatedAt,
		},
	}

	// TPPSPaidInvoiceReportData
	lineNetCharge1 := int64(200000)
	tppsPaidReportData := models.TPPSPaidInvoiceReportEntrys{
		{
			ProductDescription: string(reServiceCode1),
			LineNetCharge:      unit.Millicents(lineNetCharge1),
		},
	}

	suite.Run("Success - Returns ghcmessages.PaymentServiceItems payload", func() {
		returnedPaymentServiceItems := PaymentServiceItems(&paymentServiceItems, &tppsPaidReportData)

		suite.NotNil(returnedPaymentServiceItems)
		suite.Len(*returnedPaymentServiceItems, 2)

		psItem1 := (*returnedPaymentServiceItems)[0]
		suite.Equal(handlers.FmtUUID(psID1), &psItem1.ID)
		suite.Equal(handlers.FmtCost(&priceCents1), psItem1.PriceCents)
		suite.Equal(string(reServiceCode1), psItem1.MtoServiceItemCode)
		suite.Equal(reServiceName1, psItem1.MtoServiceItemName)
		suite.Equal(ghcmessages.MTOShipmentType(shipmentType), psItem1.MtoShipmentType)
		suite.NotNil(psItem1.TppsInvoiceAmountPaidPerServiceItemMillicents)

		psItem2 := (*returnedPaymentServiceItems)[1]
		suite.Equal(handlers.FmtUUID(psID2), &psItem2.ID)
		suite.Equal(handlers.FmtCost(&priceCents2), psItem2.PriceCents)
		suite.Equal(string(reServiceCode2), psItem2.MtoServiceItemCode)
		suite.Equal(reServiceName2, psItem2.MtoServiceItemName)
		suite.Equal(ghcmessages.MTOShipmentType(shipmentType), psItem2.MtoShipmentType)
		suite.Nil(psItem2.TppsInvoiceAmountPaidPerServiceItemMillicents)
	})
}

func (suite *PayloadsSuite) TestGetAssignedUserAndID() {
	// Create mock users and IDs
	userTOO := &models.OfficeUser{ID: uuid.Must(uuid.NewV4())}
	userTOODestination := &models.OfficeUser{ID: uuid.Must(uuid.NewV4())}
	userSC := &models.OfficeUser{ID: uuid.Must(uuid.NewV4())}
	idTOO := uuid.Must(uuid.NewV4())
	idTOODestination := uuid.Must(uuid.NewV4())
	idSC := uuid.Must(uuid.NewV4())

	// Create a mock move with assigned users
	move := factory.BuildMove(suite.DB(), []factory.Customization{
		{
			Model: models.Move{
				ID:                         uuid.Must(uuid.NewV4()),
				TOOAssignedUser:            userTOO,
				TOOAssignedID:              &idTOO,
				TOODestinationAssignedUser: userTOODestination,
				TOODestinationAssignedID:   &idTOODestination,
				SCAssignedUser:             userSC,
				SCAssignedID:               &idSC,
			},
			LinkOnly: true,
		},
	}, nil)

	// Define test cases
	testCases := []struct {
		name         string
		role         string
		queueType    string
		officeUser   *models.OfficeUser
		officeUserID *uuid.UUID
	}{
		{"TOO assigned user for TaskOrder queue", string(roles.RoleTypeTOO), string(models.QueueTypeTaskOrder), userTOO, &idTOO},
		{"TOO assigned user for DestinationRequest queue", string(roles.RoleTypeTOO), string(models.QueueTypeDestinationRequest), userTOODestination, &idTOODestination},
		{"SC assigned user", string(roles.RoleTypeServicesCounselor), "", userSC, &idSC},
		{"Unknown role should return nil", "UnknownRole", "", nil, nil},
		{"TOO with unknown queue should return nil", string(roles.RoleTypeTOO), "UnknownQueue", nil, nil},
	}

	// Run test cases
	for _, tc := range testCases {
		suite.Run(tc.name, func() {
			expectedOfficeUser, expectedOfficeUserID := getAssignedUserAndID(tc.role, tc.queueType, move)
			suite.Equal(tc.officeUser, expectedOfficeUser)
			suite.Equal(tc.officeUserID, expectedOfficeUserID)
		})
	}
}

func (suite *PayloadsSuite) TestQueueMovesApprovalRequestTypes() {
	officeUser := factory.BuildOfficeUserWithPrivileges(suite.DB(), []factory.Customization{
		{
			Model: models.User{
				Roles: []roles.Role{
					{
						RoleType: roles.RoleTypeTOO,
					},
				},
			},
		},
	}, nil)
	move := factory.BuildMove(suite.DB(), []factory.Customization{
		{
			Model: models.Move{
				Status: models.MoveStatusAPPROVALSREQUESTED,
				Show:   models.BoolPointer(true),
			},
		}}, nil)
	shipment := factory.BuildMTOShipment(suite.DB(), []factory.Customization{
		{
			Model:    move,
			LinkOnly: true,
		},
	}, nil)
	originSITServiceItem := factory.BuildMTOServiceItem(suite.DB(), []factory.Customization{
		{
			Model:    shipment,
			LinkOnly: true,
		},
		{
			Model:    move,
			LinkOnly: true,
		},
		{
			Model: models.ReService{
				Code: models.ReServiceCodeDOFSIT,
			},
		},
	}, nil)
	approvedServiceItem := factory.BuildMTOServiceItem(suite.DB(), []factory.Customization{
		{
			Model: models.MTOServiceItem{
				Status: models.MTOServiceItemStatusApproved,
			},
		},
		{
			Model:    shipment,
			LinkOnly: true,
		},
		{
			Model: models.ReService{
				Code: models.ReServiceCodeDCRT,
			},
		},
	}, nil)
<<<<<<< HEAD
=======
	sitUpdate := factory.BuildSITDurationUpdate(suite.DB(), []factory.Customization{
		{
			Model:    move,
			LinkOnly: true,
		},
		{
			Model:    shipment,
			LinkOnly: true,
		},
	}, nil)
	shipmentAddressUpdate := factory.BuildShipmentAddressUpdate(suite.DB(), []factory.Customization{
		{
			Model:    shipment,
			LinkOnly: true,
		},
		{
			Model:    move,
			LinkOnly: true,
		},
		{
			Model: models.ShipmentAddressUpdate{
				NewAddressID: uuid.Must(uuid.NewV4()),
			},
		},
	}, []factory.Trait{factory.GetTraitShipmentAddressUpdateRequested})
>>>>>>> 5e754fd0

	suite.Run("successfully attaches approvalRequestTypes to move", func() {
		moves := models.Moves{}
		moves = append(moves, move)
		queueMoves := *QueueMoves(moves, nil, nil, officeUser, nil, string(roles.RoleTypeTOO), string(models.QueueTypeTaskOrder))

		var empty []string
		suite.Len(queueMoves, 1)
		suite.Nil(queueMoves[0].ApprovalRequestTypes)
		suite.Equal(empty, queueMoves[0].ApprovalRequestTypes)
	})
	suite.Run("successfully attaches submitted service item request to move", func() {
		serviceItems := models.MTOServiceItems{}
		serviceItems = append(serviceItems, originSITServiceItem)
		move.MTOServiceItems = serviceItems

		moves := models.Moves{}
		moves = append(moves, move)
		queueMoves := *QueueMoves(moves, nil, nil, officeUser, nil, string(roles.RoleTypeTOO), string(models.QueueTypeTaskOrder))

		suite.Len(queueMoves, 1)
		suite.Len(queueMoves[0].ApprovalRequestTypes, 1)
		suite.Equal(string(models.ReServiceCodeDOFSIT), queueMoves[0].ApprovalRequestTypes[0])
	})
	suite.Run("does not attach a service item if it is not in submitted status", func() {
		serviceItems := models.MTOServiceItems{}
		serviceItems = append(serviceItems, originSITServiceItem, approvedServiceItem)
		move.MTOServiceItems = serviceItems

		moves := models.Moves{}
		moves = append(moves, move)

		suite.Len(moves[0].MTOServiceItems, 2)

		queueMoves := *QueueMoves(moves, nil, nil, officeUser, nil, string(roles.RoleTypeTOO), string(models.QueueTypeTaskOrder))

		suite.Len(queueMoves, 1)
		suite.Len(queueMoves[0].ApprovalRequestTypes, 1)
		suite.Equal(string(models.ReServiceCodeDOFSIT), queueMoves[0].ApprovalRequestTypes[0])
	})
<<<<<<< HEAD
=======

	// diversion
	suite.Run("attaches 'DIVERSION' request type if a shipment is in SUBMITTED status and diversion is true", func() {
		shipment.Status = models.MTOShipmentStatusSubmitted
		shipments := models.MTOShipments{}
		shipments = append(shipments, shipment)
		move.MTOShipments = shipments

		move.MTOShipments[0].Diversion = true

		moves := models.Moves{}
		moves = append(moves, move)

		queueMoves := *QueueMoves(moves, nil, nil, officeUser, nil, string(roles.RoleTypeTOO), string(models.QueueTypeTaskOrder))
		suite.Len(queueMoves, 1)
		suite.Len(queueMoves[0].ApprovalRequestTypes, 2)
		suite.Equal(string(models.ReServiceCodeDOFSIT), queueMoves[0].ApprovalRequestTypes[0])
		suite.Equal(string(models.ApprovalRequestDiversion), queueMoves[0].ApprovalRequestTypes[1])
	})
	suite.Run("does not attach 'DIVERSION' request type if a shipment is not in SUBMITTED status and diversion is true", func() {
		shipment.Status = models.MTOShipmentStatusApproved
		shipments := models.MTOShipments{}
		shipments = append(shipments, shipment)
		move.MTOShipments = shipments

		move.MTOShipments[0].Diversion = true

		moves := models.Moves{}
		moves = append(moves, move)

		queueMoves := *QueueMoves(moves, nil, nil, officeUser, nil, string(roles.RoleTypeTOO), string(models.QueueTypeTaskOrder))
		suite.Len(queueMoves, 1)
		suite.Len(queueMoves[0].ApprovalRequestTypes, 1)
		suite.Equal(string(models.ReServiceCodeDOFSIT), queueMoves[0].ApprovalRequestTypes[0])
	})

	// amended orders
	suite.Run("does not attach 'AMENDED_ORDERS' request type if ID value is nil", func() {
		moves := models.Moves{}
		moves = append(moves, move)

		queueMoves := *QueueMoves(moves, nil, nil, officeUser, nil, string(roles.RoleTypeTOO), string(models.QueueTypeTaskOrder))
		suite.Len(queueMoves, 1)
		suite.Len(queueMoves[0].ApprovalRequestTypes, 1)
		suite.Equal(string(models.ReServiceCodeDOFSIT), queueMoves[0].ApprovalRequestTypes[0])
	})
	suite.Run("attaches 'AMENDED_ORDERS' request type if ID value is present and order are unacknowledged", func() {
		newOrdersID := uuid.Must(uuid.NewV4())
		move.Orders.UploadedAmendedOrdersID = &newOrdersID

		moves := models.Moves{}
		moves = append(moves, move)

		queueMoves := *QueueMoves(moves, nil, nil, officeUser, nil, string(roles.RoleTypeTOO), string(models.QueueTypeTaskOrder))
		suite.Len(queueMoves, 1)
		suite.Len(queueMoves[0].ApprovalRequestTypes, 2)
		suite.Equal(string(models.ReServiceCodeDOFSIT), queueMoves[0].ApprovalRequestTypes[0])
		suite.Equal(string(models.ApprovalRequestAmendedOrders), queueMoves[0].ApprovalRequestTypes[1])
	})
	suite.Run("does not attach 'AMENDED_ORDERS' request type if ID value is present but the orders are acknowledged", func() {
		newOrdersID := uuid.Must(uuid.NewV4())
		move.Orders.UploadedAmendedOrdersID = &newOrdersID
		move.Orders.AmendedOrdersAcknowledgedAt = models.TimePointer(time.Now())

		moves := models.Moves{}
		moves = append(moves, move)

		queueMoves := *QueueMoves(moves, nil, nil, officeUser, nil, string(roles.RoleTypeTOO), string(models.QueueTypeTaskOrder))
		suite.Len(queueMoves, 1)
		suite.Len(queueMoves[0].ApprovalRequestTypes, 1)
		suite.Equal(string(models.ReServiceCodeDOFSIT), queueMoves[0].ApprovalRequestTypes[0])
	})

	// excess weight
	suite.Run("does not attach 'EXCESS_WEIGHT' request type if ExcessWeightQualifiedAt value is nil", func() {
		moves := models.Moves{}
		moves = append(moves, move)

		queueMoves := *QueueMoves(moves, nil, nil, officeUser, nil, string(roles.RoleTypeTOO), string(models.QueueTypeTaskOrder))
		suite.Len(queueMoves, 1)
		suite.Len(queueMoves[0].ApprovalRequestTypes, 1)
		suite.Equal(string(models.ReServiceCodeDOFSIT), queueMoves[0].ApprovalRequestTypes[0])
	})
	suite.Run("attaches 'EXCESS_WEIGHT' request type if is qualified but unacknowledged", func() {
		move.ExcessWeightQualifiedAt = models.TimePointer(time.Now())

		moves := models.Moves{}
		moves = append(moves, move)

		queueMoves := *QueueMoves(moves, nil, nil, officeUser, nil, string(roles.RoleTypeTOO), string(models.QueueTypeTaskOrder))
		suite.Len(queueMoves, 1)
		suite.Len(queueMoves[0].ApprovalRequestTypes, 2)
		suite.Equal(string(models.ReServiceCodeDOFSIT), queueMoves[0].ApprovalRequestTypes[0])
		suite.Equal(string(models.ApprovalRequestExcessWeight), queueMoves[0].ApprovalRequestTypes[1])
	})
	suite.Run("does not attach 'EXCESS_WEIGHT' request type if the excess weight has been acknowledged", func() {
		move.ExcessWeightQualifiedAt = models.TimePointer(time.Now())
		move.ExcessWeightAcknowledgedAt = models.TimePointer(time.Now())

		moves := models.Moves{}
		moves = append(moves, move)

		queueMoves := *QueueMoves(moves, nil, nil, officeUser, nil, string(roles.RoleTypeTOO), string(models.QueueTypeTaskOrder))
		suite.Len(queueMoves, 1)
		suite.Len(queueMoves[0].ApprovalRequestTypes, 1)
		suite.Equal(string(models.ReServiceCodeDOFSIT), queueMoves[0].ApprovalRequestTypes[0])
	})

	// sit extension
	suite.Run("successfully attaches a SIT extension request to move", func() {
		sitUpdates := models.SITDurationUpdates{}
		sitUpdates = append(sitUpdates, sitUpdate)

		move.MTOShipments[0].SITDurationUpdates = sitUpdates

		moves := models.Moves{}
		moves = append(moves, move)

		queueMoves := *QueueMoves(moves, nil, nil, officeUser, nil, string(roles.RoleTypeTOO), string(models.QueueTypeTaskOrder))
		suite.Len(queueMoves, 1)
		suite.Len(queueMoves[0].ApprovalRequestTypes, 2)
		suite.Equal(string(models.ReServiceCodeDOFSIT), queueMoves[0].ApprovalRequestTypes[0])
		suite.Equal(string(models.ApprovalRequestSITExtension), queueMoves[0].ApprovalRequestTypes[1])
	})
	suite.Run("does not attach an approved SIT extension request", func() {
		sitUpdate.Status = models.SITExtensionStatusApproved
		sitUpdates := models.SITDurationUpdates{}
		sitUpdates = append(sitUpdates, sitUpdate)

		move.MTOShipments[0].SITDurationUpdates = sitUpdates

		moves := models.Moves{}
		moves = append(moves, move)

		queueMoves := *QueueMoves(moves, nil, nil, officeUser, nil, string(roles.RoleTypeTOO), string(models.QueueTypeTaskOrder))
		suite.Len(queueMoves, 1)
		suite.Len(queueMoves[0].ApprovalRequestTypes, 1)
		suite.Equal(string(models.ReServiceCodeDOFSIT), queueMoves[0].ApprovalRequestTypes[0])
	})
	suite.Run("does not attach a denied SIT extension request", func() {
		sitUpdate.Status = models.SITExtensionStatusDenied
		sitUpdates := models.SITDurationUpdates{}
		sitUpdates = append(sitUpdates, sitUpdate)

		move.MTOShipments[0].SITDurationUpdates = sitUpdates

		moves := models.Moves{}
		moves = append(moves, move)

		queueMoves := *QueueMoves(moves, nil, nil, officeUser, nil, string(roles.RoleTypeTOO), string(models.QueueTypeTaskOrder))
		suite.Len(queueMoves, 1)
		suite.Len(queueMoves[0].ApprovalRequestTypes, 1)
		suite.Equal(string(models.ReServiceCodeDOFSIT), queueMoves[0].ApprovalRequestTypes[0])
	})

	// destination address update
	suite.Run("attaches a destination address update request in REQUESTED status", func() {
		move.MTOShipments[0].DeliveryAddressUpdate = &shipmentAddressUpdate

		moves := models.Moves{}
		moves = append(moves, move)

		queueMoves := *QueueMoves(moves, nil, nil, officeUser, nil, string(roles.RoleTypeTOO), string(models.QueueTypeTaskOrder))
		suite.Len(queueMoves, 1)
		suite.Len(queueMoves[0].ApprovalRequestTypes, 2)
		suite.Equal(string(models.ReServiceCodeDOFSIT), queueMoves[0].ApprovalRequestTypes[0])
		suite.Equal(string(models.ApprovalRequestDestinationAddressUpdate), queueMoves[0].ApprovalRequestTypes[1])
	})
	suite.Run("does not attach a destination address update request in APPROVED status", func() {
		shipmentAddressUpdate.Status = models.ShipmentAddressUpdateStatusApproved
		move.MTOShipments[0].DeliveryAddressUpdate = &shipmentAddressUpdate

		moves := models.Moves{}
		moves = append(moves, move)

		queueMoves := *QueueMoves(moves, nil, nil, officeUser, nil, string(roles.RoleTypeTOO), string(models.QueueTypeTaskOrder))
		suite.Len(queueMoves, 1)
		suite.Len(queueMoves[0].ApprovalRequestTypes, 1)
		suite.Equal(string(models.ReServiceCodeDOFSIT), queueMoves[0].ApprovalRequestTypes[0])
	})
	suite.Run("does not attach a destination address update request in REJECTED status", func() {
		shipmentAddressUpdate.Status = models.ShipmentAddressUpdateStatusRejected
		move.MTOShipments[0].DeliveryAddressUpdate = &shipmentAddressUpdate

		moves := models.Moves{}
		moves = append(moves, move)

		queueMoves := *QueueMoves(moves, nil, nil, officeUser, nil, string(roles.RoleTypeTOO), string(models.QueueTypeTaskOrder))
		suite.Len(queueMoves, 1)
		suite.Len(queueMoves[0].ApprovalRequestTypes, 1)
		suite.Equal(string(models.ReServiceCodeDOFSIT), queueMoves[0].ApprovalRequestTypes[0])
	})

	// new shipment
	suite.Run("only attaches 'NEW_SHIPMENT' request type if a shipment is in SUBMITTED status", func() {
		statuses := [8]models.MTOShipmentStatus{models.MTOShipmentStatusApproved, models.MTOShipmentStatusDraft, models.MTOShipmentStatusApproved, models.MTOShipmentStatusRejected, models.MTOShipmentStatusCancellationRequested, models.MTOShipmentStatusCanceled, models.MTOShipmentStatusDiversionRequested, models.MTOShipmentStatusTerminatedForCause}

		for _, status := range statuses {
			shipment.Status = status
			shipments := models.MTOShipments{}
			shipments = append(shipments, shipment)
			move.MTOShipments = shipments

			moves := models.Moves{}
			moves = append(moves, move)

			queueMoves := *QueueMoves(moves, nil, nil, officeUser, nil, string(roles.RoleTypeTOO), string(models.QueueTypeTaskOrder))
			if status == models.MTOShipmentStatusSubmitted {
				suite.Len(queueMoves, 1)
				suite.Len(queueMoves[0].ApprovalRequestTypes, 2)
				suite.Equal(string(models.ReServiceCodeDOFSIT), queueMoves[0].ApprovalRequestTypes[0])
				suite.Equal(string(models.ApprovalRequestNewShipment), queueMoves[0].ApprovalRequestTypes[1])
			}
			if status != models.MTOShipmentStatusSubmitted {
				suite.Len(queueMoves, 1)
				suite.Len(queueMoves[0].ApprovalRequestTypes, 1)
				suite.Equal(string(models.ReServiceCodeDOFSIT), queueMoves[0].ApprovalRequestTypes[0])
			}
		}
	})
>>>>>>> 5e754fd0
}<|MERGE_RESOLUTION|>--- conflicted
+++ resolved
@@ -2052,8 +2052,6 @@
 			},
 		},
 	}, nil)
-<<<<<<< HEAD
-=======
 	sitUpdate := factory.BuildSITDurationUpdate(suite.DB(), []factory.Customization{
 		{
 			Model:    move,
@@ -2079,7 +2077,6 @@
 			},
 		},
 	}, []factory.Trait{factory.GetTraitShipmentAddressUpdateRequested})
->>>>>>> 5e754fd0
 
 	suite.Run("successfully attaches approvalRequestTypes to move", func() {
 		moves := models.Moves{}
@@ -2120,8 +2117,6 @@
 		suite.Len(queueMoves[0].ApprovalRequestTypes, 1)
 		suite.Equal(string(models.ReServiceCodeDOFSIT), queueMoves[0].ApprovalRequestTypes[0])
 	})
-<<<<<<< HEAD
-=======
 
 	// diversion
 	suite.Run("attaches 'DIVERSION' request type if a shipment is in SUBMITTED status and diversion is true", func() {
@@ -2342,5 +2337,4 @@
 			}
 		}
 	})
->>>>>>> 5e754fd0
 }