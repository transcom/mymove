--- conflicted
+++ resolved
@@ -813,10 +813,6 @@
 	}, nil)
 
 	moves := models.Moves{moveUSMC}
-<<<<<<< HEAD
-
-=======
->>>>>>> 345a61e4
 	suite.Run("Success - Returns a ghcmessages Upload payload from Upload Struct Marine move with no shipments", func() {
 		payload := SearchMoves(appCtx, moves)
 
