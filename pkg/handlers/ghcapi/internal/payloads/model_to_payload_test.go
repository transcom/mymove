--- conflicted
+++ resolved
@@ -404,8 +404,6 @@
 		suite.IsType(payload, &ghcmessages.SearchMoves{})
 		suite.NotNil(payload)
 	})
-<<<<<<< HEAD
-=======
 }
 
 func (suite *PayloadsSuite) TestMarketCode() {
@@ -428,5 +426,4 @@
 		suite.NotNil(result, "Expected result to not be nil when marketCode is not nil")
 		suite.Equal("i", result, "Expected result to be 'i' for international market code")
 	})
->>>>>>> d8387673
 }