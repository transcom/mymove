package payloads

import (
	"testing"
	"time"

	"github.com/go-openapi/strfmt"
	"github.com/gofrs/uuid"

	"github.com/transcom/mymove/pkg/etag"
	"github.com/transcom/mymove/pkg/factory"
	"github.com/transcom/mymove/pkg/gen/ghcmessages"
	"github.com/transcom/mymove/pkg/gen/internalmessages"
	"github.com/transcom/mymove/pkg/handlers"
	"github.com/transcom/mymove/pkg/models"
	"github.com/transcom/mymove/pkg/models/roles"
	"github.com/transcom/mymove/pkg/storage/mocks"
	"github.com/transcom/mymove/pkg/storage/test"
	"github.com/transcom/mymove/pkg/unit"
)

func TestOrder(_ *testing.T) {
	order := &models.Order{}
	Order(order)
}

func (suite *PayloadsSuite) TestOrderWithMove() {
	move := factory.BuildMove(suite.DB(), nil, nil)
	moves := models.Moves{}
	moves = append(moves, move)
	order := factory.BuildOrder(nil, []factory.Customization{
		{
			Model: models.Order{
				ID:            uuid.Must(uuid.NewV4()),
				HasDependents: *models.BoolPointer(true),
				Moves:         moves,
			},
		},
	}, nil)
	Order(&order)
}

func (suite *PayloadsSuite) TestBoatShipment() {
	suite.Run("Test Boat Shipment", func() {
		boat := factory.BuildBoatShipment(suite.DB(), nil, nil)
		boatShipment := BoatShipment(nil, &boat)
		suite.NotNil(boatShipment)
	})

	suite.Run("Test Boat Shipment", func() {
		boatShipment := BoatShipment(nil, nil)
		suite.Nil(boatShipment)
	})
}

func (suite *PayloadsSuite) TestMobileHomeShipment() {
	suite.Run("Test Mobile Home Shipment", func() {
		mobileHome := factory.BuildMobileHomeShipment(suite.DB(), nil, nil)
		mobileHomeShipment := MobileHomeShipment(nil, &mobileHome)
		suite.NotNil(mobileHomeShipment)
	})

	suite.Run("Test Mobile Home Shipment With Nil", func() {
		mobileHomeShipment := MobileHomeShipment(nil, nil)
		suite.Nil(mobileHomeShipment)
	})
}

func (suite *PayloadsSuite) TestMovingExpense() {
	contractExpense := models.MovingExpenseReceiptTypeContractedExpense
	weightStored := 2000
	sitLocation := models.SITLocationTypeDestination
	sitReimburseableAmount := 500

	movingExpense := models.MovingExpense{
		PPMShipmentID:          uuid.Must(uuid.NewV4()),
		DocumentID:             uuid.Must(uuid.NewV4()),
		MovingExpenseType:      &contractExpense,
		Reason:                 models.StringPointer("no good"),
		SITStartDate:           models.TimePointer(time.Now()),
		SITEndDate:             models.TimePointer(time.Now()),
		WeightStored:           (*unit.Pound)(&weightStored),
		SITLocation:            &sitLocation,
		SITReimburseableAmount: (*unit.Cents)(&sitReimburseableAmount),
	}
	movingExpenseValues := MovingExpense(nil, &movingExpense)
	suite.NotNil(movingExpenseValues)
}

func (suite *PayloadsSuite) TestMovingExpensePayload() {
	mockStorer := &mocks.FileStorer{}

	suite.Run("successfully converts a fully populated MovingExpense", func() {
		document := factory.BuildDocument(suite.DB(), nil, nil)
		id := uuid.Must(uuid.NewV4())
		ppmShipmentID := uuid.Must(uuid.NewV4())
		documentID := document.ID
		now := time.Now()
		description := "Test description"
		paidWithGTCC := true
		amount := unit.Cents(1000)
		missingReceipt := false
		movingExpenseType := models.MovingExpenseReceiptTypeSmallPackage
		status := models.PPMDocumentStatusApproved
		reason := "Some reason"
		sitStartDate := now.AddDate(0, -1, 0)
		sitEndDate := now.AddDate(0, 0, -10)
		submittedSitEndDate := now.AddDate(0, 0, -9)
		weightStored := unit.Pound(150)
		sitLocation := models.SITLocationTypeOrigin
		sitReimburseableAmount := unit.Cents(2000)
		trackingNumber := "tracking123"
		weightShipped := unit.Pound(100)
		isProGear := true
		proGearBelongsToSelf := false
		proGearDescription := "Pro gear desc"

		expense := &models.MovingExpense{
			ID:                     id,
			PPMShipmentID:          ppmShipmentID,
			Document:               document,
			DocumentID:             documentID,
			CreatedAt:              now,
			UpdatedAt:              now,
			Description:            &description,
			PaidWithGTCC:           &paidWithGTCC,
			Amount:                 &amount,
			MissingReceipt:         &missingReceipt,
			MovingExpenseType:      &movingExpenseType,
			Status:                 &status,
			Reason:                 &reason,
			SITStartDate:           &sitStartDate,
			SITEndDate:             &sitEndDate,
			SubmittedSITEndDate:    &submittedSitEndDate,
			WeightStored:           &weightStored,
			SITLocation:            &sitLocation,
			SITReimburseableAmount: &sitReimburseableAmount,
			TrackingNumber:         &trackingNumber,
			WeightShipped:          &weightShipped,
			IsProGear:              &isProGear,
			ProGearBelongsToSelf:   &proGearBelongsToSelf,
			ProGearDescription:     &proGearDescription,
		}

		result := MovingExpense(mockStorer, expense)
		suite.NotNil(result, "Expected non-nil payload for valid input")

		suite.Equal(*handlers.FmtUUID(id), result.ID, "ID should match")
		suite.Equal(*handlers.FmtUUID(ppmShipmentID), result.PpmShipmentID, "PPMShipmentID should match")
		suite.Equal(*handlers.FmtUUID(documentID), result.DocumentID, "DocumentID should match")
		suite.NotNil(result.Document)
		suite.Equal(strfmt.DateTime(now), result.CreatedAt, "CreatedAt should match")
		suite.Equal(strfmt.DateTime(now), result.UpdatedAt, "UpdatedAt should match")
		suite.Equal(description, *result.Description, "Description should match")
		suite.Equal(paidWithGTCC, *result.PaidWithGtcc, "PaidWithGTCC should match")
		suite.Equal(handlers.FmtCost(&amount), result.Amount, "Amount should match")
		suite.Equal(missingReceipt, *result.MissingReceipt, "MissingReceipt should match")
		suite.Equal(etag.GenerateEtag(now), result.ETag, "ETag should be generated from UpdatedAt")

		if expense.MovingExpenseType != nil {
			expectedType := ghcmessages.OmittableMovingExpenseType(*expense.MovingExpenseType)
			suite.Equal(&expectedType, result.MovingExpenseType, "MovingExpenseType should match")
		}
		if expense.Status != nil {
			expectedStatus := ghcmessages.OmittablePPMDocumentStatus(*expense.Status)
			suite.Equal(&expectedStatus, result.Status, "Status should match")
		}
		if expense.Reason != nil {
			expectedReason := ghcmessages.PPMDocumentStatusReason(*expense.Reason)
			suite.Equal(&expectedReason, result.Reason, "Reason should match")
		}
		suite.Equal(handlers.FmtDatePtr(&sitStartDate), result.SitStartDate, "SITStartDate should match")
		suite.Equal(handlers.FmtDatePtr(&sitEndDate), result.SitEndDate, "SITEndDate should match")
		suite.Equal(handlers.FmtPoundPtr(&weightStored), result.WeightStored, "WeightStored should match")
		if expense.SITLocation != nil {
			expectedSitLocation := ghcmessages.SITLocationType(*expense.SITLocation)
			suite.Equal(&expectedSitLocation, result.SitLocation, "SITLocation should match")
		}
		suite.Equal(handlers.FmtCost(&sitReimburseableAmount), result.SitReimburseableAmount, "SITReimburseableAmount should match")
		suite.Equal(&trackingNumber, result.TrackingNumber, "TrackingNumber should match")
		suite.Equal(handlers.FmtPoundPtr(&weightShipped), result.WeightShipped, "WeightShipped should match")
		suite.Equal(expense.IsProGear, result.IsProGear, "IsProGear should match")
		suite.Equal(expense.ProGearBelongsToSelf, result.ProGearBelongsToSelf, "ProGearBelongsToSelf should match")
		suite.Equal(proGearDescription, result.ProGearDescription, "ProGearDescription should match")
	})
}

func (suite *PayloadsSuite) TestMovingExpenses() {
	contractExpense := models.MovingExpenseReceiptTypeContractedExpense
	weightStored := 2000
	sitLocation := models.SITLocationTypeDestination
	sitReimburseableAmount := 500
	movingExpenses := models.MovingExpenses{}

	movingExpense := models.MovingExpense{
		PPMShipmentID:          uuid.Must(uuid.NewV4()),
		DocumentID:             uuid.Must(uuid.NewV4()),
		MovingExpenseType:      &contractExpense,
		Reason:                 models.StringPointer("no good"),
		SITStartDate:           models.TimePointer(time.Now()),
		SITEndDate:             models.TimePointer(time.Now()),
		WeightStored:           (*unit.Pound)(&weightStored),
		SITLocation:            &sitLocation,
		SITReimburseableAmount: (*unit.Cents)(&sitReimburseableAmount),
	}
	movingExpenseTwo := models.MovingExpense{
		PPMShipmentID:          uuid.Must(uuid.NewV4()),
		DocumentID:             uuid.Must(uuid.NewV4()),
		MovingExpenseType:      &contractExpense,
		Reason:                 models.StringPointer("no good"),
		SITStartDate:           models.TimePointer(time.Now()),
		SITEndDate:             models.TimePointer(time.Now()),
		WeightStored:           (*unit.Pound)(&weightStored),
		SITLocation:            &sitLocation,
		SITReimburseableAmount: (*unit.Cents)(&sitReimburseableAmount),
	}
	movingExpenses = append(movingExpenses, movingExpense, movingExpenseTwo)
	movingExpensesValue := MovingExpenses(nil, movingExpenses)
	suite.NotNil(movingExpensesValue)
}

func (suite *PayloadsSuite) TestMTOServiceItemDimension() {
	dimension := models.MTOServiceItemDimension{
		Type:   models.DimensionTypeItem,
		Length: 1000,
		Height: 1000,
		Width:  1000,
	}

	ghcDimension := MTOServiceItemDimension(&dimension)
	suite.NotNil(ghcDimension)
}

// TestMove makes sure zero values/optional fields are handled
func TestMove(t *testing.T) {
	_, err := Move(&models.Move{}, &test.FakeS3Storage{})
	if err != nil {
		t.Fail()
	}
}

func (suite *PayloadsSuite) TestExcessWeightInMovePayload() {
	now := time.Now()

	suite.Run("successfully converts excess weight in model to payload", func() {
		move := models.Move{

			ExcessWeightQualifiedAt:                        &now,
			ExcessUnaccompaniedBaggageWeightQualifiedAt:    &now,
			ExcessUnaccompaniedBaggageWeightAcknowledgedAt: &now,
			ExcessWeightAcknowledgedAt:                     &now,
		}

		payload, err := Move(&move, &test.FakeS3Storage{})
		suite.NoError(err)
		suite.Equal(handlers.FmtDateTimePtr(move.ExcessWeightQualifiedAt), payload.ExcessWeightQualifiedAt)
		suite.Equal(handlers.FmtDateTimePtr(move.ExcessUnaccompaniedBaggageWeightQualifiedAt), payload.ExcessUnaccompaniedBaggageWeightQualifiedAt)
		suite.Equal(handlers.FmtDateTimePtr(move.ExcessUnaccompaniedBaggageWeightAcknowledgedAt), payload.ExcessUnaccompaniedBaggageWeightAcknowledgedAt)
		suite.Equal(handlers.FmtDateTimePtr(move.ExcessWeightAcknowledgedAt), payload.ExcessWeightAcknowledgedAt)
	})
}

func (suite *PayloadsSuite) TestPaymentRequestQueue() {
	officeUser := factory.BuildOfficeUserWithPrivileges(suite.DB(), []factory.Customization{
		{
			Model: models.OfficeUser{
				Email: "officeuser1@example.com",
			},
		},
		{
			Model: models.User{
				Privileges: []roles.Privilege{
					{
						PrivilegeType: roles.PrivilegeTypeSupervisor,
					},
				},
				Roles: []roles.Role{
					{
						RoleType: roles.RoleTypeTIO,
					},
				},
			},
		},
	}, nil)
	officeUserTIO := factory.BuildOfficeUserWithRoles(suite.DB(), nil, []roles.RoleType{roles.RoleTypeTIO})

	gbloc := "LKNQ"

	approvedMove := factory.BuildAvailableToPrimeMove(suite.DB(), nil, nil)
	approvedMove.ShipmentGBLOC = append(approvedMove.ShipmentGBLOC, models.MoveToGBLOC{GBLOC: &gbloc})

	pr2 := factory.BuildPaymentRequest(suite.DB(), []factory.Customization{
		{
			Model:    approvedMove,
			LinkOnly: true,
		},
		{
			Model: models.TransportationOffice{
				Gbloc: "LKNQ",
			},
			Type: &factory.TransportationOffices.OriginDutyLocation,
		},
		{
			Model: models.DutyLocation{
				Name: "KJKJKJKJKJK",
			},
			Type: &factory.DutyLocations.OriginDutyLocation,
		},
	}, nil)

	paymentRequests := models.PaymentRequests{pr2}
	transportationOffice := factory.BuildTransportationOffice(suite.DB(), []factory.Customization{
		{
			Model: models.TransportationOffice{
				Name:             "PPSO",
				ProvidesCloseout: true,
			},
		},
	}, nil)
	var officeUsers models.OfficeUsers
	var officeUsersSafety models.OfficeUsers
	officeUsers = append(officeUsers, officeUser)
	activeRole := string(roles.RoleTypeTIO)
	var paymentRequestsQueue = QueuePaymentRequests(&paymentRequests, officeUsers, officeUser, officeUsersSafety, activeRole)

	suite.Run("Test Payment request is assignable due to not being assigend", func() {
		paymentRequestCopy := *paymentRequestsQueue
		suite.NotNil(paymentRequestsQueue)
		suite.IsType(paymentRequestsQueue, &ghcmessages.QueuePaymentRequests{})
		suite.Nil(paymentRequestCopy[0].AssignedTo)
	})

	suite.Run("Test Payment request has no counseling office", func() {
		paymentRequestCopy := *paymentRequestsQueue
		suite.NotNil(paymentRequestsQueue)
		suite.IsType(paymentRequestsQueue, &ghcmessages.QueuePaymentRequests{})
		suite.Nil(paymentRequestCopy[0].CounselingOffice)
	})

	paymentRequests[0].MoveTaskOrder.TIOAssignedUser = &officeUserTIO
	paymentRequests[0].MoveTaskOrder.CounselingOffice = &transportationOffice

	paymentRequestsQueue = QueuePaymentRequests(&paymentRequests, officeUsers, officeUser, officeUsersSafety, activeRole)

	suite.Run("Test PaymentRequest has both Counseling Office and TIO AssignedUser ", func() {
		PaymentRequestsCopy := *paymentRequestsQueue

		suite.NotNil(PaymentRequests)
		suite.IsType(&ghcmessages.QueuePaymentRequests{}, paymentRequestsQueue)
		suite.IsType(&ghcmessages.QueuePaymentRequest{}, PaymentRequestsCopy[0])
		suite.Equal(PaymentRequestsCopy[0].AssignedTo.FirstName, officeUserTIO.FirstName)
		suite.Equal(PaymentRequestsCopy[0].AssignedTo.LastName, officeUserTIO.LastName)
		suite.Equal(*PaymentRequestsCopy[0].CounselingOffice, transportationOffice.Name)
	})

	suite.Run("Test PaymentRequest is assignable due to user Supervisor role", func() {
		paymentRequests := QueuePaymentRequests(&paymentRequests, officeUsers, officeUser, officeUsersSafety, activeRole)
		paymentRequestCopy := *paymentRequests
		suite.Equal(paymentRequestCopy[0].Assignable, true)
	})

	activeRole = string(roles.RoleTypeHQ)
	suite.Run("Test PaymentRequest is not assignable due to user HQ role", func() {
		paymentRequests := QueuePaymentRequests(&paymentRequests, officeUsers, officeUser, officeUsersSafety, activeRole)
		paymentRequestCopy := *paymentRequests
		suite.Equal(paymentRequestCopy[0].Assignable, false)
	})
}

func (suite *PayloadsSuite) TestFetchPPMShipment() {

	ppmShipmentID, _ := uuid.NewV4()
	streetAddress1 := "MacDill AFB"
	streetAddress2, streetAddress3 := "", ""
	city := "Tampa"
	state := "FL"
	postalcode := "33621"
	county := "HILLSBOROUGH"

	country := models.Country{
		Country: "US",
	}

	expectedAddress := models.Address{
		StreetAddress1: streetAddress1,
		StreetAddress2: &streetAddress2,
		StreetAddress3: &streetAddress3,
		City:           city,
		State:          state,
		PostalCode:     postalcode,
		Country:        &country,
		County:         &county,
	}

	isActualExpenseReimbursement := true
	emptyWeight1 := unit.Pound(1000)
	emptyWeight2 := unit.Pound(1200)
	fullWeight1 := unit.Pound(1500)
	fullWeight2 := unit.Pound(1500)
	pgBoolCustomer := true
	pgBoolSpouse := false
	weightCustomer := unit.Pound(100)
	weightSpouse := unit.Pound(120)
	finalIncentive := unit.Cents(20000)

	weightTickets := models.WeightTickets{
		models.WeightTicket{
			EmptyWeight: &emptyWeight1,
			FullWeight:  &fullWeight1,
			CreatedAt:   time.Now(),
			UpdatedAt:   time.Now(),
		},
		models.WeightTicket{
			EmptyWeight: &emptyWeight2,
			FullWeight:  &fullWeight2,
			CreatedAt:   time.Now(),
			UpdatedAt:   time.Now(),
		},
	}
	proGearWeightTickets := models.ProgearWeightTickets{
		models.ProgearWeightTicket{
			BelongsToSelf: &pgBoolCustomer,
			Weight:        &weightCustomer,
			CreatedAt:     time.Now(),
			UpdatedAt:     time.Now(),
		},
		models.ProgearWeightTicket{
			BelongsToSelf: &pgBoolSpouse,
			Weight:        &weightSpouse,
			CreatedAt:     time.Now(),
			UpdatedAt:     time.Now(),
		},
	}

	expectedPPMShipment := models.PPMShipment{
		ID:                           ppmShipmentID,
		PickupAddress:                &expectedAddress,
		DestinationAddress:           &expectedAddress,
		IsActualExpenseReimbursement: &isActualExpenseReimbursement,
		WeightTickets:                weightTickets,
		ProgearWeightTickets:         proGearWeightTickets,
		FinalIncentive:               &finalIncentive,
	}

	suite.Run("Success -", func() {
		returnedPPMShipment := PPMShipment(nil, &expectedPPMShipment)

		suite.IsType(returnedPPMShipment, &ghcmessages.PPMShipment{})
		suite.Equal(&streetAddress1, returnedPPMShipment.PickupAddress.StreetAddress1)
		suite.Equal(expectedPPMShipment.PickupAddress.StreetAddress2, returnedPPMShipment.PickupAddress.StreetAddress2)
		suite.Equal(expectedPPMShipment.PickupAddress.StreetAddress3, returnedPPMShipment.PickupAddress.StreetAddress3)
		suite.Equal(&postalcode, returnedPPMShipment.PickupAddress.PostalCode)
		suite.Equal(&city, returnedPPMShipment.PickupAddress.City)
		suite.Equal(&state, returnedPPMShipment.PickupAddress.State)
		suite.Equal(&country.Country, returnedPPMShipment.PickupAddress.Country)
		suite.Equal(&county, returnedPPMShipment.PickupAddress.County)

		suite.Equal(&streetAddress1, returnedPPMShipment.DestinationAddress.StreetAddress1)
		suite.Equal(expectedPPMShipment.DestinationAddress.StreetAddress2, returnedPPMShipment.DestinationAddress.StreetAddress2)
		suite.Equal(expectedPPMShipment.DestinationAddress.StreetAddress3, returnedPPMShipment.DestinationAddress.StreetAddress3)
		suite.Equal(&postalcode, returnedPPMShipment.DestinationAddress.PostalCode)
		suite.Equal(&city, returnedPPMShipment.DestinationAddress.City)
		suite.Equal(&state, returnedPPMShipment.DestinationAddress.State)
		suite.Equal(&country.Country, returnedPPMShipment.DestinationAddress.Country)
		suite.Equal(&county, returnedPPMShipment.DestinationAddress.County)
		suite.True(*returnedPPMShipment.IsActualExpenseReimbursement)
		suite.Equal(len(returnedPPMShipment.WeightTickets), 2)
		suite.Equal(ProGearWeightTickets(suite.storer, proGearWeightTickets), returnedPPMShipment.ProGearWeightTickets)
		suite.Equal(handlers.FmtCost(&finalIncentive), returnedPPMShipment.FinalIncentive)
	})

	suite.Run("Destination street address 1 returns empty string to convey OPTIONAL state ", func() {
		expected_street_address_1 := ""
		expectedAddress2 := models.Address{
			StreetAddress1: expected_street_address_1,
			StreetAddress2: &streetAddress2,
			StreetAddress3: &streetAddress3,
			City:           city,
			State:          state,
			PostalCode:     postalcode,
			Country:        &country,
			County:         &county,
		}

		expectedPPMShipment2 := models.PPMShipment{
			ID:                 ppmShipmentID,
			PickupAddress:      &expectedAddress,
			DestinationAddress: &expectedAddress2,
		}
		returnedPPMShipment := PPMShipment(nil, &expectedPPMShipment2)

		suite.IsType(returnedPPMShipment, &ghcmessages.PPMShipment{})
		suite.Equal(&streetAddress1, returnedPPMShipment.PickupAddress.StreetAddress1)
		suite.Equal(expectedPPMShipment.PickupAddress.StreetAddress2, returnedPPMShipment.PickupAddress.StreetAddress2)
		suite.Equal(expectedPPMShipment.PickupAddress.StreetAddress3, returnedPPMShipment.PickupAddress.StreetAddress3)
		suite.Equal(&postalcode, returnedPPMShipment.PickupAddress.PostalCode)
		suite.Equal(&city, returnedPPMShipment.PickupAddress.City)
		suite.Equal(&state, returnedPPMShipment.PickupAddress.State)
		suite.Equal(&county, returnedPPMShipment.PickupAddress.County)

		suite.Equal(&expected_street_address_1, returnedPPMShipment.DestinationAddress.StreetAddress1)
		suite.Equal(expectedPPMShipment.DestinationAddress.StreetAddress2, returnedPPMShipment.DestinationAddress.StreetAddress2)
		suite.Equal(expectedPPMShipment.DestinationAddress.StreetAddress3, returnedPPMShipment.DestinationAddress.StreetAddress3)
		suite.Equal(&postalcode, returnedPPMShipment.DestinationAddress.PostalCode)
		suite.Equal(&city, returnedPPMShipment.DestinationAddress.City)
		suite.Equal(&state, returnedPPMShipment.DestinationAddress.State)
		suite.Equal(&county, returnedPPMShipment.DestinationAddress.County)
	})
}

func (suite *PayloadsSuite) TestUpload() {
	uploadID, _ := uuid.NewV4()
	testURL := "https://testurl.com"

	basicUpload := models.Upload{
		ID:          uploadID,
		Filename:    "fileName",
		ContentType: "image/png",
		Bytes:       1024,
		CreatedAt:   time.Now(),
		UpdatedAt:   time.Now(),
	}

	suite.Run("Success - Returns a ghcmessages Upload payload from Upload Struct", func() {
		returnedUpload := Upload(suite.storer, basicUpload, testURL)

		suite.IsType(returnedUpload, &ghcmessages.Upload{})
		expectedID := handlers.FmtUUIDValue(basicUpload.ID)
		suite.Equal(expectedID, returnedUpload.ID)
		suite.Equal(basicUpload.Filename, returnedUpload.Filename)
		suite.Equal(basicUpload.ContentType, returnedUpload.ContentType)
		suite.Equal(basicUpload.Bytes, returnedUpload.Bytes)
		suite.Equal(testURL, returnedUpload.URL.String())
	})
}

func (suite *PayloadsSuite) TestShipmentAddressUpdate() {
	id, _ := uuid.NewV4()
	id2, _ := uuid.NewV4()

	newAddress := models.Address{
		StreetAddress1: "123 New St",
		City:           "Beverly Hills",
		State:          "CA",
		PostalCode:     "89503",
		County:         models.StringPointer("WASHOE"),
	}

	oldAddress := models.Address{
		StreetAddress1: "123 Old St",
		City:           "Beverly Hills",
		State:          "CA",
		PostalCode:     "89502",
		County:         models.StringPointer("WASHOE"),
	}

	sitOriginalAddress := models.Address{
		StreetAddress1: "123 SIT St",
		City:           "Beverly Hills",
		State:          "CA",
		PostalCode:     "89501",
		County:         models.StringPointer("WASHOE"),
	}
	officeRemarks := "some office remarks"
	newSitDistanceBetween := 0
	oldSitDistanceBetween := 0

	shipmentAddressUpdate := models.ShipmentAddressUpdate{
		ID:                    id,
		ShipmentID:            id2,
		NewAddress:            newAddress,
		OriginalAddress:       oldAddress,
		SitOriginalAddress:    &sitOriginalAddress,
		ContractorRemarks:     "some remarks",
		OfficeRemarks:         &officeRemarks,
		Status:                models.ShipmentAddressUpdateStatusRequested,
		NewSitDistanceBetween: &newSitDistanceBetween,
		OldSitDistanceBetween: &oldSitDistanceBetween,
	}

	emptyShipmentAddressUpdate := models.ShipmentAddressUpdate{ID: uuid.Nil}

	suite.Run("Success - Returns a ghcmessages Upload payload from Upload Struct", func() {
		returnedShipmentAddressUpdate := ShipmentAddressUpdate(&shipmentAddressUpdate)

		suite.IsType(returnedShipmentAddressUpdate, &ghcmessages.ShipmentAddressUpdate{})
	})
	suite.Run("Failure - Returns nil", func() {
		returnedShipmentAddressUpdate := ShipmentAddressUpdate(&emptyShipmentAddressUpdate)

		suite.Nil(returnedShipmentAddressUpdate)
	})
}

func (suite *PayloadsSuite) TestMoveWithGBLOC() {
	defaultOrdersNumber := "ORDER3"
	defaultTACNumber := "F8E1"
	defaultDepartmentIndicator := "AIR_AND_SPACE_FORCE"
	defaultGrade := "E_1"
	defaultHasDependents := false
	defaultSpouseHasProGear := false
	defaultOrdersType := internalmessages.OrdersTypePERMANENTCHANGEOFSTATION
	defaultOrdersTypeDetail := internalmessages.OrdersTypeDetail("HHG_PERMITTED")
	defaultStatus := models.OrderStatusDRAFT
	testYear := 2018
	defaultIssueDate := time.Date(testYear, time.March, 15, 0, 0, 0, 0, time.UTC)
	defaultReportByDate := time.Date(testYear, time.August, 1, 0, 0, 0, 0, time.UTC)
	defaultGBLOC := "KKFA"

	originDutyLocation := models.DutyLocation{
		Name: "Custom Origin",
	}
	originDutyLocationTOName := "origin duty location transportation office"
	firstName := "customFirst"
	lastName := "customLast"
	serviceMember := models.ServiceMember{
		FirstName: &firstName,
		LastName:  &lastName,
	}
	uploadedOrders := models.Document{
		ID: uuid.Must(uuid.NewV4()),
	}
	dependents := 7
	entitlement := models.Entitlement{
		TotalDependents: &dependents,
	}
	amendedOrders := models.Document{
		ID: uuid.Must(uuid.NewV4()),
	}
	// Create order
	order := factory.BuildOrder(suite.DB(), []factory.Customization{
		{
			Model: originDutyLocation,
			Type:  &factory.DutyLocations.OriginDutyLocation,
		},
		{
			Model: models.TransportationOffice{
				Name: originDutyLocationTOName,
			},
			Type: &factory.TransportationOffices.OriginDutyLocation,
		},
		{
			Model: serviceMember,
		},
		{
			Model: uploadedOrders,
			Type:  &factory.Documents.UploadedOrders,
		},
		{
			Model: entitlement,
		},
		{
			Model: amendedOrders,
			Type:  &factory.Documents.UploadedAmendedOrders,
		},
	}, nil)

	suite.Equal(defaultOrdersNumber, *order.OrdersNumber)
	suite.Equal(defaultTACNumber, *order.TAC)
	suite.Equal(defaultDepartmentIndicator, *order.DepartmentIndicator)
	suite.Equal(defaultGrade, string(*order.Grade))
	suite.Equal(defaultHasDependents, order.HasDependents)
	suite.Equal(defaultSpouseHasProGear, order.SpouseHasProGear)
	suite.Equal(defaultOrdersType, order.OrdersType)
	suite.Equal(defaultOrdersTypeDetail, *order.OrdersTypeDetail)
	suite.Equal(defaultStatus, order.Status)
	suite.Equal(defaultIssueDate, order.IssueDate)
	suite.Equal(defaultReportByDate, order.ReportByDate)
	suite.Equal(defaultGBLOC, *order.OriginDutyLocationGBLOC)

	suite.Equal(originDutyLocation.Name, order.OriginDutyLocation.Name)
	suite.Equal(originDutyLocationTOName, order.OriginDutyLocation.TransportationOffice.Name)
	suite.Equal(*serviceMember.FirstName, *order.ServiceMember.FirstName)
	suite.Equal(*serviceMember.LastName, *order.ServiceMember.LastName)
	suite.Equal(uploadedOrders.ID, order.UploadedOrdersID)
	suite.Equal(uploadedOrders.ID, order.UploadedOrders.ID)
	suite.Equal(*entitlement.TotalDependents, *order.Entitlement.TotalDependents)
	suite.Equal(amendedOrders.ID, *order.UploadedAmendedOrdersID)
	suite.Equal(amendedOrders.ID, order.UploadedAmendedOrders.ID)
}

func (suite *PayloadsSuite) TestWeightTicketUpload() {
	uploadID, _ := uuid.NewV4()
	testURL := "https://testurl.com"
	isWeightTicket := true

	basicUpload := models.Upload{
		ID:          uploadID,
		Filename:    "fileName",
		ContentType: "image/png",
		Bytes:       1024,
		CreatedAt:   time.Now(),
		UpdatedAt:   time.Now(),
	}

	suite.Run("Success - Returns a ghcmessages Upload payload from Upload Struct", func() {
		returnedUpload := WeightTicketUpload(suite.storer, basicUpload, testURL, isWeightTicket)

		suite.IsType(returnedUpload, &ghcmessages.Upload{})
		expectedID := handlers.FmtUUIDValue(basicUpload.ID)
		suite.Equal(expectedID, returnedUpload.ID)
		suite.Equal(basicUpload.Filename, returnedUpload.Filename)
		suite.Equal(basicUpload.ContentType, returnedUpload.ContentType)
		suite.Equal(basicUpload.Bytes, returnedUpload.Bytes)
		suite.Equal(testURL, returnedUpload.URL.String())
		suite.Equal(isWeightTicket, returnedUpload.IsWeightTicket)
	})
}

func (suite *PayloadsSuite) TestProofOfServiceDoc() {
	uploadID1, _ := uuid.NewV4()
	uploadID2, _ := uuid.NewV4()
	isWeightTicket := true

	// Create sample ProofOfServiceDoc
	proofOfServiceDoc := models.ProofOfServiceDoc{
		ID:               uuid.Must(uuid.NewV4()),
		PaymentRequestID: uuid.Must(uuid.NewV4()),
		IsWeightTicket:   isWeightTicket,
		CreatedAt:        time.Now(),
		UpdatedAt:        time.Now(),
	}

	// Create sample PrimeUploads
	primeUpload1 := models.PrimeUpload{
		ID:                  uuid.Must(uuid.NewV4()),
		ProofOfServiceDocID: uuid.Must(uuid.NewV4()),
		ContractorID:        uuid.Must(uuid.NewV4()),
		UploadID:            uploadID1,
		CreatedAt:           time.Now(),
		UpdatedAt:           time.Now(),
	}

	primeUpload2 := models.PrimeUpload{
		ID:                  uuid.Must(uuid.NewV4()),
		ProofOfServiceDocID: uuid.Must(uuid.NewV4()),
		ContractorID:        uuid.Must(uuid.NewV4()),
		UploadID:            uploadID2,
		CreatedAt:           time.Now(),
		UpdatedAt:           time.Now(),
	}

	proofOfServiceDoc.PrimeUploads = []models.PrimeUpload{primeUpload1, primeUpload2}

	suite.Run("Success - Returns a ghcmessages Proof of Service payload from a Struct", func() {
		returnedProofOfServiceDoc, _ := ProofOfServiceDoc(proofOfServiceDoc, suite.storer)

		suite.IsType(returnedProofOfServiceDoc, &ghcmessages.ProofOfServiceDoc{})
	})
}

func (suite *PayloadsSuite) TestCustomer() {
	id, _ := uuid.NewV4()
	id2, _ := uuid.NewV4()

	residentialAddress := models.Address{
		StreetAddress1: "123 New St",
		City:           "Beverly Hills",
		State:          "CA",
		PostalCode:     "89503",
		County:         models.StringPointer("WASHOE"),
	}

	backupAddress := models.Address{
		StreetAddress1: "123 Old St",
		City:           "Beverly Hills",
		State:          "CA",
		PostalCode:     "89502",
		County:         models.StringPointer("WASHOE"),
	}

	phone := "444-555-6677"

	firstName := "First"
	lastName := "Last"
	affiliation := models.AffiliationARMY
	email := "dontEmailMe@gmail.com"
	cacValidated := true
	customer := models.ServiceMember{
		ID:                   id,
		UserID:               id2,
		FirstName:            &firstName,
		LastName:             &lastName,
		Affiliation:          &affiliation,
		PersonalEmail:        &email,
		Telephone:            &phone,
		ResidentialAddress:   &residentialAddress,
		BackupMailingAddress: &backupAddress,
		CacValidated:         cacValidated,
	}

	suite.Run("Success - Returns a ghcmessages Customer payload from Customer Struct", func() {
		customer := Customer(&customer)

		suite.IsType(customer, &ghcmessages.Customer{})
	})
}

func (suite *PayloadsSuite) TestEntitlement() {
	entitlementID, _ := uuid.NewV4()
	dependentsAuthorized := true
	nonTemporaryStorage := true
	privatelyOwnedVehicle := true
	proGearWeight := 1000
	proGearWeightSpouse := 500
	storageInTransit := 90
	totalDependents := 2
	requiredMedicalEquipmentWeight := 200
	accompaniedTour := true
	dependentsUnderTwelve := 1
	dependentsTwelveAndOver := 1
	authorizedWeight := 8000
	ubAllowance := 300
	weightRestriction := 1000
	ubWeightRestriction := 1200

	entitlement := &models.Entitlement{
		ID:                             entitlementID,
		DBAuthorizedWeight:             &authorizedWeight,
		DependentsAuthorized:           &dependentsAuthorized,
		NonTemporaryStorage:            &nonTemporaryStorage,
		PrivatelyOwnedVehicle:          &privatelyOwnedVehicle,
		ProGearWeight:                  proGearWeight,
		ProGearWeightSpouse:            proGearWeightSpouse,
		StorageInTransit:               &storageInTransit,
		TotalDependents:                &totalDependents,
		RequiredMedicalEquipmentWeight: requiredMedicalEquipmentWeight,
		AccompaniedTour:                &accompaniedTour,
		DependentsUnderTwelve:          &dependentsUnderTwelve,
		DependentsTwelveAndOver:        &dependentsTwelveAndOver,
		UpdatedAt:                      time.Now(),
		UBAllowance:                    &ubAllowance,
		WeightRestriction:              &weightRestriction,
		UBWeightRestriction:            &ubWeightRestriction,
	}

	returnedEntitlement := Entitlement(entitlement)
	returnedUBAllowance := entitlement.UBAllowance

	suite.IsType(&ghcmessages.Entitlements{}, returnedEntitlement)

	suite.Equal(strfmt.UUID(entitlementID.String()), returnedEntitlement.ID)
	suite.Equal(authorizedWeight, int(*returnedEntitlement.AuthorizedWeight))
	suite.Equal(entitlement.DependentsAuthorized, returnedEntitlement.DependentsAuthorized)
	suite.Equal(entitlement.NonTemporaryStorage, returnedEntitlement.NonTemporaryStorage)
	suite.Equal(entitlement.PrivatelyOwnedVehicle, returnedEntitlement.PrivatelyOwnedVehicle)
	suite.Equal(int(*returnedUBAllowance), int(*returnedEntitlement.UnaccompaniedBaggageAllowance))
	suite.Equal(int64(proGearWeight), returnedEntitlement.ProGearWeight)
	suite.Equal(int64(proGearWeightSpouse), returnedEntitlement.ProGearWeightSpouse)
	suite.Equal(storageInTransit, int(*returnedEntitlement.StorageInTransit))
	suite.Equal(totalDependents, int(returnedEntitlement.TotalDependents))
	suite.Equal(int64(requiredMedicalEquipmentWeight), returnedEntitlement.RequiredMedicalEquipmentWeight)
	suite.Equal(models.BoolPointer(accompaniedTour), returnedEntitlement.AccompaniedTour)
	suite.Equal(dependentsUnderTwelve, int(*returnedEntitlement.DependentsUnderTwelve))
	suite.Equal(dependentsTwelveAndOver, int(*returnedEntitlement.DependentsTwelveAndOver))
	suite.Equal(weightRestriction, int(*returnedEntitlement.WeightRestriction))
	suite.Equal(ubWeightRestriction, int(*returnedEntitlement.UbWeightRestriction))
}

func (suite *PayloadsSuite) TestCreateCustomer() {
	id, _ := uuid.NewV4()
	id2, _ := uuid.NewV4()
	oktaID := "thisIsNotARealID"

	var oktaUser models.CreatedOktaUser
	oktaUser.ID = oktaID
	oktaUser.Profile.Email = "john.doe@example.com"

	residentialAddress := models.Address{
		StreetAddress1: "123 New St",
		City:           "Beverly Hills",
		State:          "CA",
		PostalCode:     "89503",
		County:         models.StringPointer("WASHOE"),
	}

	backupAddress := models.Address{
		StreetAddress1: "123 Old St",
		City:           "Beverly Hills",
		State:          "CA",
		PostalCode:     "89502",
		County:         models.StringPointer("WASHOE"),
	}

	backupContact := models.BackupContact{
		Name:  "Billy Bob",
		Email: "billBob@mail.mil",
		Phone: "444-555-6677",
	}

	firstName := "First"
	lastName := "Last"
	affiliation := models.AffiliationARMY
	email := "dontEmailMe@gmail.com"
	phone := "444-555-6677"
	sm := models.ServiceMember{
		ID:                   id,
		UserID:               id2,
		FirstName:            &firstName,
		LastName:             &lastName,
		Affiliation:          &affiliation,
		PersonalEmail:        &email,
		Telephone:            &phone,
		ResidentialAddress:   &residentialAddress,
		BackupMailingAddress: &backupAddress,
	}

	suite.Run("Success - Returns a ghcmessages Upload payload from Upload Struct", func() {
		returnedShipmentAddressUpdate := CreatedCustomer(&sm, &oktaUser, &backupContact)

		suite.IsType(returnedShipmentAddressUpdate, &ghcmessages.CreatedCustomer{})
	})
}

func (suite *PayloadsSuite) TestMoveTaskOrder() {
	move := factory.BuildMove(suite.DB(), nil, nil)
	moveTaskOrder := MoveTaskOrder(&move)
	suite.NotNil(moveTaskOrder)
}

func (suite *PayloadsSuite) TestTransportationOffice() {
	office := factory.BuildTransportationOffice(suite.DB(), []factory.Customization{
		{
			Model: models.TransportationOffice{
				ID: uuid.Must(uuid.NewV4()),
			},
		}}, nil)
	transportationOffice := TransportationOffice(&office)
	suite.NotNil(transportationOffice)
}
func (suite *PayloadsSuite) TestTransportationOffices() {
	office := factory.BuildTransportationOffice(suite.DB(), []factory.Customization{
		{
			Model: models.TransportationOffice{
				ID: uuid.Must(uuid.NewV4()),
			},
		}}, nil)
	officeTwo := factory.BuildTransportationOffice(suite.DB(), []factory.Customization{
		{
			Model: models.TransportationOffice{
				ID: uuid.Must(uuid.NewV4()),
			},
		}}, nil)
	transportationOfficeList := models.TransportationOffices{}
	transportationOfficeList = append(transportationOfficeList, office, officeTwo)
	value := TransportationOffices(transportationOfficeList)
	suite.NotNil(value)
}
func (suite *PayloadsSuite) TestListMove() {

	marines := models.AffiliationMARINES
	listMove := ListMove(nil)

	suite.Nil(listMove)
	moveUSMC := factory.BuildMove(suite.DB(), []factory.Customization{
		{
			Model: models.ServiceMember{
				Affiliation: &marines,
			},
		},
	}, nil)

	listMove = ListMove(&moveUSMC)
	suite.NotNil(listMove)
}

func (suite *PayloadsSuite) TestListMoves() {
	list := models.Moves{}

	marines := models.AffiliationMARINES
	spaceForce := models.AffiliationSPACEFORCE
	moveUSMC := factory.BuildMove(suite.DB(), []factory.Customization{
		{
			Model: models.ServiceMember{
				Affiliation: &marines,
			},
		},
	}, nil)
	moveSF := factory.BuildMove(suite.DB(), []factory.Customization{
		{
			Model: models.ServiceMember{
				Affiliation: &spaceForce,
			},
		},
	}, nil)
	list = append(list, moveUSMC, moveSF)
	value := ListMoves(&list)
	suite.NotNil(value)
}
func (suite *PayloadsSuite) TestSearchMoves() {
	appCtx := suite.AppContextForTest()

	marines := models.AffiliationMARINES
	moveUSMC := factory.BuildMove(suite.DB(), []factory.Customization{
		{
			Model: models.ServiceMember{
				Affiliation: &marines,
			},
		},
	}, nil)

	moves := models.Moves{moveUSMC}
	suite.Run("Success - Returns a ghcmessages Upload payload from Upload Struct Marine move with no shipments", func() {
		payload := SearchMoves(appCtx, moves)

		suite.IsType(payload, &ghcmessages.SearchMoves{})
		suite.NotNil(payload)
	})
}

func (suite *PayloadsSuite) TestMarketCode() {
	suite.Run("returns nil when marketCode is nil", func() {
		var marketCode *models.MarketCode = nil
		result := MarketCode(marketCode)
		suite.Equal(result, "")
	})

	suite.Run("returns string when marketCode is not nil", func() {
		marketCodeDomestic := models.MarketCodeDomestic
		result := MarketCode(&marketCodeDomestic)
		suite.NotNil(result, "Expected result to not be nil when marketCode is not nil")
		suite.Equal("d", result, "Expected result to be 'd' for domestic market code")
	})

	suite.Run("returns string when marketCode is international", func() {
		marketCodeInternational := models.MarketCodeInternational
		result := MarketCode(&marketCodeInternational)
		suite.NotNil(result, "Expected result to not be nil when marketCode is not nil")
		suite.Equal("i", result, "Expected result to be 'i' for international market code")
	})
}

func (suite *PayloadsSuite) TestReServiceItem() {
	suite.Run("returns nil when reServiceItem is nil", func() {
		var reServiceItem *models.ReServiceItem = nil
		result := ReServiceItem(reServiceItem)
		suite.Nil(result, "Expected result to be nil when reServiceItem is nil")
	})

	suite.Run("correctly maps ReServiceItem with all fields populated", func() {
		isAutoApproved := true
		marketCodeInternational := models.MarketCodeInternational
		reServiceCode := models.ReServiceCodePOEFSC
		poefscServiceName := "International POE fuel surcharge"
		reService := models.ReService{
			Code: reServiceCode,
			Name: poefscServiceName,
		}
		ubShipmentType := models.MTOShipmentTypeUnaccompaniedBaggage
		reServiceItem := &models.ReServiceItem{
			IsAutoApproved: isAutoApproved,
			MarketCode:     marketCodeInternational,
			ReService:      reService,
			ShipmentType:   ubShipmentType,
		}
		result := ReServiceItem(reServiceItem)

		suite.NotNil(result, "Expected result to not be nil when reServiceItem has values")
		suite.Equal(isAutoApproved, result.IsAutoApproved, "Expected IsAutoApproved to match")
		suite.True(result.IsAutoApproved, "Expected IsAutoApproved to be true")
		suite.Equal(string(marketCodeInternational), result.MarketCode, "Expected MarketCode to match")
		suite.Equal(string(reServiceItem.ReService.Code), result.ServiceCode, "Expected ServiceCode to match")
		suite.Equal(string(reServiceItem.ReService.Name), result.ServiceName, "Expected ServiceName to match")
		suite.Equal(string(ubShipmentType), result.ShipmentType, "Expected ShipmentType to match")
	})
}

func (suite *PayloadsSuite) TestReServiceItems() {
	suite.Run("Correctly maps ReServiceItems with all fields populated", func() {
		isAutoApprovedTrue := true
		isAutoApprovedFalse := false
		marketCodeInternational := models.MarketCodeInternational
		marketCodeDomestic := models.MarketCodeDomestic
		poefscReServiceCode := models.ReServiceCodePOEFSC
		podfscReServiceCode := models.ReServiceCodePODFSC
		poefscServiceName := "International POE fuel surcharge"
		podfscServiceName := "International POD fuel surcharge"
		poefscService := models.ReService{
			Code: poefscReServiceCode,
			Name: poefscServiceName,
		}
		podfscService := models.ReService{
			Code: podfscReServiceCode,
			Name: podfscServiceName,
		}
		hhgShipmentType := models.MTOShipmentTypeHHG
		ubShipmentType := models.MTOShipmentTypeUnaccompaniedBaggage
		poefscServiceItem := models.ReServiceItem{
			IsAutoApproved: isAutoApprovedTrue,
			MarketCode:     marketCodeInternational,
			ReService:      poefscService,
			ShipmentType:   ubShipmentType,
		}
		podfscServiceItem := models.ReServiceItem{
			IsAutoApproved: isAutoApprovedFalse,
			MarketCode:     marketCodeDomestic,
			ReService:      podfscService,
			ShipmentType:   hhgShipmentType,
		}
		reServiceItems := make(models.ReServiceItems, 2)
		reServiceItems[0] = poefscServiceItem
		reServiceItems[1] = podfscServiceItem
		result := ReServiceItems(reServiceItems)

		suite.NotNil(result, "Expected result to not be nil when reServiceItems has values")
		suite.Equal(poefscServiceItem.IsAutoApproved, result[0].IsAutoApproved, "Expected IsAutoApproved to match")
		suite.True(result[0].IsAutoApproved, "Expected IsAutoApproved to be true")
		suite.Equal(string(marketCodeInternational), result[0].MarketCode, "Expected MarketCode to match")
		suite.Equal(string(poefscServiceItem.ReService.Code), result[0].ServiceCode, "Expected ServiceCode to match")
		suite.Equal(string(poefscServiceItem.ReService.Name), result[0].ServiceName, "Expected ServiceName to match")
		suite.Equal(string(ubShipmentType), result[0].ShipmentType, "Expected ShipmentType to match")
		suite.Equal(podfscServiceItem.IsAutoApproved, result[1].IsAutoApproved, "Expected IsAutoApproved to match")
		suite.False(result[1].IsAutoApproved, "Expected IsAutoApproved to be false")
		suite.Equal(string(marketCodeDomestic), result[1].MarketCode, "Expected MarketCode to match")
		suite.Equal(string(podfscServiceItem.ReService.Code), result[1].ServiceCode, "Expected ServiceCode to match")
		suite.Equal(string(podfscServiceItem.ReService.Name), result[1].ServiceName, "Expected ServiceName to match")
		suite.Equal(string(hhgShipmentType), result[1].ShipmentType, "Expected ShipmentType to match")
	})
}

func (suite *PayloadsSuite) TestGsrAppeal() {
	officeUser := factory.BuildOfficeUser(suite.DB(), nil, nil)

	suite.Run("returns nil when gsrAppeal is nil", func() {
		var gsrAppeal *models.GsrAppeal = nil
		result := GsrAppeal(gsrAppeal)
		suite.Nil(result, "Expected result to be nil when gsrAppeal is nil")
	})

	suite.Run("correctly maps GsrAppeal with all fields populated", func() {
		gsrAppealID := uuid.Must(uuid.NewV4())
		reportViolationID := uuid.Must(uuid.NewV4())
		evaluationReportID := uuid.Must(uuid.NewV4())
		appealStatus := models.AppealStatusSustained
		isSeriousIncident := true
		remarks := "Sample remarks"
		createdAt := time.Now()

		gsrAppeal := &models.GsrAppeal{
			ID:                      gsrAppealID,
			ReportViolationID:       &reportViolationID,
			EvaluationReportID:      evaluationReportID,
			OfficeUser:              &officeUser,
			OfficeUserID:            officeUser.ID,
			IsSeriousIncidentAppeal: &isSeriousIncident,
			AppealStatus:            appealStatus,
			Remarks:                 remarks,
			CreatedAt:               createdAt,
		}

		result := GsrAppeal(gsrAppeal)

		suite.NotNil(result, "Expected result to not be nil when gsrAppeal has values")
		suite.Equal(handlers.FmtUUID(gsrAppealID), &result.ID, "Expected ID to match")
		suite.Equal(handlers.FmtUUID(reportViolationID), &result.ViolationID, "Expected ViolationID to match")
		suite.Equal(handlers.FmtUUID(evaluationReportID), &result.ReportID, "Expected ReportID to match")
		suite.Equal(handlers.FmtUUID(officeUser.ID), &result.OfficeUserID, "Expected OfficeUserID to match")
		suite.Equal(ghcmessages.GSRAppealStatusType(appealStatus), result.AppealStatus, "Expected AppealStatus to match")
		suite.Equal(remarks, result.Remarks, "Expected Remarks to match")
		suite.Equal(strfmt.DateTime(createdAt), result.CreatedAt, "Expected CreatedAt to match")
		suite.True(result.IsSeriousIncident, "Expected IsSeriousIncident to be true")
	})

	suite.Run("handles nil ReportViolationID without panic", func() {
		gsrAppealID := uuid.Must(uuid.NewV4())
		evaluationReportID := uuid.Must(uuid.NewV4())
		isSeriousIncident := false
		appealStatus := models.AppealStatusRejected
		remarks := "Sample remarks"
		createdAt := time.Now()

		gsrAppeal := &models.GsrAppeal{
			ID:                      gsrAppealID,
			ReportViolationID:       nil,
			EvaluationReportID:      evaluationReportID,
			OfficeUser:              &officeUser,
			OfficeUserID:            officeUser.ID,
			IsSeriousIncidentAppeal: &isSeriousIncident,
			AppealStatus:            appealStatus,
			Remarks:                 remarks,
			CreatedAt:               createdAt,
		}

		result := GsrAppeal(gsrAppeal)

		suite.NotNil(result, "Expected result to not be nil when gsrAppeal has values")
		suite.Equal(handlers.FmtUUID(gsrAppealID), &result.ID, "Expected ID to match")
		suite.Equal(strfmt.UUID(""), result.ViolationID, "Expected ViolationID to be nil when ReportViolationID is nil")
		suite.Equal(handlers.FmtUUID(evaluationReportID), &result.ReportID, "Expected ReportID to match")
		suite.Equal(handlers.FmtUUID(officeUser.ID), &result.OfficeUserID, "Expected OfficeUserID to match")
		suite.Equal(ghcmessages.GSRAppealStatusType(appealStatus), result.AppealStatus, "Expected AppealStatus to match")
		suite.Equal(remarks, result.Remarks, "Expected Remarks to match")
		suite.Equal(strfmt.DateTime(createdAt), result.CreatedAt, "Expected CreatedAt to match")
		suite.False(result.IsSeriousIncident, "Expected IsSeriousIncident to be false")
	})
}

func (suite *PayloadsSuite) TestVLocation() {
	suite.Run("correctly maps VLocation with all fields populated", func() {
		city := "LOS ANGELES"
		state := "CA"
		postalCode := "90210"
		county := "LOS ANGELES"
		usPostRegionCityID := uuid.Must(uuid.NewV4())

		vLocation := &models.VLocation{
			CityName:             city,
			StateName:            state,
			UsprZipID:            postalCode,
			UsprcCountyNm:        county,
			UsPostRegionCitiesID: &usPostRegionCityID,
		}

		payload := VLocation(vLocation)

		suite.IsType(payload, &ghcmessages.VLocation{})
		suite.Equal(handlers.FmtUUID(usPostRegionCityID), &payload.UsPostRegionCitiesID, "Expected UsPostRegionCitiesID to match")
		suite.Equal(city, payload.City, "Expected City to match")
		suite.Equal(state, payload.State, "Expected State to match")
		suite.Equal(postalCode, payload.PostalCode, "Expected PostalCode to match")
		suite.Equal(county, *(payload.County), "Expected County to match")
	})
}

func (suite *PayloadsSuite) TestMTOServiceItemModel() {
	suite.Run("returns nil when MTOServiceItem is nil", func() {
		var serviceItem *models.MTOServiceItem = nil
		result := MTOServiceItemModel(serviceItem, suite.storer)
		suite.Nil(result, "Expected result to be nil when MTOServiceItem is nil")
	})

	suite.Run("successfully converts MTOServiceItem to payload", func() {
		serviceID := uuid.Must(uuid.NewV4())
		moveID := uuid.Must(uuid.NewV4())
		shipID := uuid.Must(uuid.NewV4())
		reServiceID := uuid.Must(uuid.NewV4())
		now := time.Now()

		mockReService := models.ReService{
			ID:   reServiceID,
			Code: models.ReServiceCodeICRT,
			Name: "Some ReService",
		}

		mockPickupAddress := models.Address{
			ID:        uuid.Must(uuid.NewV4()),
			IsOconus:  models.BoolPointer(false),
			CreatedAt: now,
			UpdatedAt: now,
		}

		mockMTOShipment := models.MTOShipment{
			ID:            shipID,
			PickupAddress: &mockPickupAddress,
		}

		mockServiceItem := models.MTOServiceItem{
			ID:              serviceID,
			MoveTaskOrderID: moveID,
			MTOShipmentID:   &shipID,
			MTOShipment:     mockMTOShipment,
			ReServiceID:     reServiceID,
			ReService:       mockReService,
			CreatedAt:       now,
			UpdatedAt:       now,
		}

		result := MTOServiceItemModel(&mockServiceItem, suite.storer)
		suite.NotNil(result, "Expected result to not be nil when MTOServiceItem is valid")
		suite.Equal(handlers.FmtUUID(serviceID), result.ID, "Expected ID to match")
		suite.Equal(handlers.FmtUUID(moveID), result.MoveTaskOrderID, "Expected MoveTaskOrderID to match")
		suite.Equal(handlers.FmtUUIDPtr(&shipID), result.MtoShipmentID, "Expected MtoShipmentID to match")
		suite.Equal(handlers.FmtString(models.MarketConus.FullString()), result.Market, "Expected Market to be CONUS")
	})

	suite.Run("sets Market to OCONUS when PickupAddress.IsOconus is true for ICRT", func() {
		reServiceID := uuid.Must(uuid.NewV4())

		mockReService := models.ReService{
			ID:   reServiceID,
			Code: models.ReServiceCodeICRT,
			Name: "Test ReService",
		}

		mockPickupAddress := models.Address{
			ID:       uuid.Must(uuid.NewV4()),
			IsOconus: models.BoolPointer(true),
		}

		mockMTOShipment := models.MTOShipment{
			PickupAddress: &mockPickupAddress,
		}

		mockServiceItem := models.MTOServiceItem{
			ReService:   mockReService,
			MTOShipment: mockMTOShipment,
		}

		result := MTOServiceItemModel(&mockServiceItem, suite.storer)
		suite.NotNil(result, "Expected result to not be nil for valid MTOServiceItem")
		suite.Equal(handlers.FmtString(models.MarketOconus.FullString()), result.Market, "Expected Market to be OCONUS")
	})

	suite.Run("sets Market to CONUS when PickupAddress.IsOconus is false for ICRT", func() {
		reServiceID := uuid.Must(uuid.NewV4())

		mockReService := models.ReService{
			ID:   reServiceID,
			Code: models.ReServiceCodeICRT,
			Name: "Test ReService",
		}

		mockPickupAddress := models.Address{
			ID:       uuid.Must(uuid.NewV4()),
			IsOconus: models.BoolPointer(false),
		}

		mockMTOShipment := models.MTOShipment{
			PickupAddress: &mockPickupAddress,
		}

		mockServiceItem := models.MTOServiceItem{
			ReService:   mockReService,
			MTOShipment: mockMTOShipment,
		}

		result := MTOServiceItemModel(&mockServiceItem, suite.storer)
		suite.NotNil(result, "Expected result to not be nil for valid MTOServiceItem")
		suite.Equal(handlers.FmtString(models.MarketConus.FullString()), result.Market, "Expected Market to be CONUS")
	})

	suite.Run("sets Market to CONUS when DestinationAddress.IsOconus is false for IUCRT", func() {
		reServiceID := uuid.Must(uuid.NewV4())

		mockReService := models.ReService{
			ID:   reServiceID,
			Code: models.ReServiceCodeIUCRT,
			Name: "Test ReService",
		}

		mockDestinationAddress := models.Address{
			ID:       uuid.Must(uuid.NewV4()),
			IsOconus: models.BoolPointer(false),
		}

		mockMTOShipment := models.MTOShipment{
			DestinationAddress: &mockDestinationAddress,
		}

		mockServiceItem := models.MTOServiceItem{
			ReService:   mockReService,
			MTOShipment: mockMTOShipment,
		}

		result := MTOServiceItemModel(&mockServiceItem, suite.storer)
		suite.NotNil(result, "Expected result to not be nil for valid MTOServiceItem")
		suite.Equal(handlers.FmtString(models.MarketConus.FullString()), result.Market, "Expected Market to be CONUS")
	})

	suite.Run("sets Market to OCONUS when DestinationAddress.IsOconus is true for IUCRT", func() {
		reServiceID := uuid.Must(uuid.NewV4())

		mockReService := models.ReService{
			ID:   reServiceID,
			Code: models.ReServiceCodeIUCRT,
			Name: "Test ReService",
		}

		mockDestinationAddress := models.Address{
			ID:       uuid.Must(uuid.NewV4()),
			IsOconus: models.BoolPointer(true),
		}

		mockMTOShipment := models.MTOShipment{
			DestinationAddress: &mockDestinationAddress,
		}

		mockServiceItem := models.MTOServiceItem{
			ReService:   mockReService,
			MTOShipment: mockMTOShipment,
		}

		result := MTOServiceItemModel(&mockServiceItem, suite.storer)
		suite.NotNil(result, "Expected result to not be nil for valid MTOServiceItem")
		suite.Equal(handlers.FmtString(models.MarketOconus.FullString()), result.Market, "Expected Market to be OCONUS")
	})

	suite.Run("sets Sort from correct serviceItem", func() {
		reServiceID := uuid.Must(uuid.NewV4())

		reServiceItems := make(models.ReServiceItems, 3)
		mockReService := models.ReService{
			ID:             reServiceID,
			Code:           models.ReServiceCodeUBP,
			Name:           "Test ReService",
			ReServiceItems: &reServiceItems,
		}

		mockMTOShipment := models.MTOShipment{
			ShipmentType: models.MTOShipmentTypeUnaccompaniedBaggage,
			MarketCode:   models.MarketCodeInternational,
		}

		reServiceItems[0] = models.ReServiceItem{
			ReService:    mockReService,
			ShipmentType: models.MTOShipmentTypeHHG,
			MarketCode:   models.MarketCodeInternational,
			Sort:         models.StringPointer("0"),
		}
		reServiceItems[1] = models.ReServiceItem{
			ReService:    mockReService,
			ShipmentType: models.MTOShipmentTypeUnaccompaniedBaggage,
			MarketCode:   models.MarketCodeInternational,
			Sort:         models.StringPointer("1"),
		}
		reServiceItems[2] = models.ReServiceItem{
			ReService:    mockReService,
			ShipmentType: models.MTOShipmentTypeUnaccompaniedBaggage,
			MarketCode:   models.MarketCodeDomestic,
			Sort:         models.StringPointer("2"),
		}

		mockMtoServiceItem := models.MTOServiceItem{
			ReService:   mockReService,
			MTOShipment: mockMTOShipment,
		}

		result := MTOServiceItemModel(&mockMtoServiceItem, suite.storer)
		suite.NotNil(result, "Expected result to not be nil for valid MTOServiceItem")
		suite.Equal("1", *result.Sort, "Expected to get the Sort value by matching the correct ReServiceItem using ShipmentType and MarketCode.")
	})
}

func (suite *PayloadsSuite) TestMTOShipment() {
	suite.Run("transforms standard MTOShipment without SIT overrides", func() {
		mtoShipment := factory.BuildMTOShipment(suite.DB(), nil, nil)
		mtoShipment.PrimeEstimatedWeight = models.PoundPointer(1000)
		mtoShipment.PrimeActualWeight = models.PoundPointer(1100)
		miles := unit.Miles(1234)
		mtoShipment.Distance = &miles
		now := time.Now()
		mtoShipment.TerminatedAt = &now
		mtoShipment.TerminationComments = handlers.FmtString("i'll be back")

		payload := MTOShipment(suite.storer, &mtoShipment, nil)

		suite.NotNil(payload)
		suite.Equal(strfmt.UUID(mtoShipment.ID.String()), payload.ID)
		suite.Equal(handlers.FmtPoundPtr(mtoShipment.PrimeEstimatedWeight), payload.PrimeEstimatedWeight)
		suite.Equal(handlers.FmtPoundPtr(mtoShipment.PrimeActualWeight), payload.PrimeActualWeight)
		suite.Equal(handlers.FmtInt64(1234), payload.Distance)
		suite.Nil(payload.SitStatus)
		suite.NotNil(payload.TerminatedAt)
		suite.Equal(*payload.TerminationComments, *mtoShipment.TerminationComments)
	})

	suite.Run("SIT overrides total SIT days with SITStatus payload", func() {
		mtoShipment := factory.BuildMTOShipment(suite.DB(), nil, nil)
		mtoShipment.SITDaysAllowance = models.IntPointer(90)

		sitStatusPayload := &ghcmessages.SITStatus{
			TotalSITDaysUsed:   handlers.FmtInt64(int64(10)),
			TotalDaysRemaining: handlers.FmtInt64(int64(40)),
		}

		payload := MTOShipment(suite.storer, &mtoShipment, sitStatusPayload)

		suite.NotNil(payload)
		suite.NotNil(payload.SitDaysAllowance)
		suite.Equal(int64(50), *payload.SitDaysAllowance)
		suite.Equal(sitStatusPayload, payload.SitStatus)
	})

	suite.Run("handles nil Distance", func() {
		mtoShipment := factory.BuildMTOShipment(suite.DB(), nil, nil)
		mtoShipment.Distance = nil

		payload := MTOShipment(suite.storer, &mtoShipment, nil)
		suite.Nil(payload.Distance)
	})

	suite.Run("checks scheduled dates and actual dates set", func() {
		now := time.Now()
		mtoShipment := factory.BuildMTOShipment(suite.DB(), []factory.Customization{
			{
				Model: models.MTOShipment{
					ScheduledPickupDate:   &now,
					ScheduledDeliveryDate: &now,
					ActualPickupDate:      models.TimePointer(now.AddDate(0, 0, 1)),
					ActualDeliveryDate:    models.TimePointer(now.AddDate(0, 0, 2)),
				},
			},
		}, nil)
		payload := MTOShipment(suite.storer, &mtoShipment, nil)
		suite.NotNil(payload.ScheduledPickupDate)
		suite.NotNil(payload.ScheduledDeliveryDate)
		suite.NotNil(payload.ActualPickupDate)
		suite.NotNil(payload.ActualDeliveryDate)
	})
}

func (suite *PayloadsSuite) TestPort() {

	suite.Run("returns nil when PortLocation is nil", func() {
		var mtoServiceItems models.MTOServiceItems = nil
		result := Port(mtoServiceItems, "POE")
		suite.Nil(result, "Expected result to be nil when Port Location is nil")
	})

	suite.Run("Success - Maps PortLocation to Port payload", func() {
		// Use the factory to create a port location
		portLocation := factory.FetchPortLocation(suite.DB(), []factory.Customization{
			{
				Model: models.Port{
					PortCode: "PDX",
				},
			},
		}, nil)

		mtoServiceItem := factory.BuildMTOServiceItem(nil, []factory.Customization{
			{
				Model: models.ReService{
					Code: models.ReServiceCodePOEFSC,
				},
			},
			{
				Model:    portLocation,
				LinkOnly: true,
				Type:     &factory.PortLocations.PortOfEmbarkation,
			},
		}, nil)

		// Actual
		mtoServiceItems := models.MTOServiceItems{mtoServiceItem}
		result := Port(mtoServiceItems, "POE")

		// Assert
		suite.IsType(&ghcmessages.Port{}, result)
		suite.Equal(strfmt.UUID(portLocation.ID.String()), result.ID)
		suite.Equal(portLocation.Port.PortType.String(), result.PortType)
		suite.Equal(portLocation.Port.PortCode, result.PortCode)
		suite.Equal(portLocation.Port.PortName, result.PortName)
		suite.Equal(portLocation.City.CityName, result.City)
		suite.Equal(portLocation.UsPostRegionCity.UsprcCountyNm, result.County)
		suite.Equal(portLocation.UsPostRegionCity.UsPostRegion.State.StateName, result.State)
		suite.Equal(portLocation.UsPostRegionCity.UsprZipID, result.Zip)
		suite.Equal(portLocation.Country.CountryName, result.Country)
	})
}

func (suite *PayloadsSuite) TestMTOShipments() {
	suite.Run("multiple shipments with partial SIT status map", func() {
		shipment1 := factory.BuildMTOShipment(suite.DB(), nil, nil)
		shipment2 := factory.BuildMTOShipment(suite.DB(), nil, nil)

		shipments := models.MTOShipments{shipment1, shipment2}

		// SIT status map that only has SIT info for shipment2
		sitStatusMap := map[string]*ghcmessages.SITStatus{
			shipment2.ID.String(): {
				TotalDaysRemaining: handlers.FmtInt64(30),
				TotalSITDaysUsed:   handlers.FmtInt64(10),
			},
		}

		payload := MTOShipments(suite.storer, &shipments, sitStatusMap)
		suite.NotNil(payload)
		suite.Len(*payload, 2)

		// Shipment1 has no SIT override
		suite.Nil((*payload)[0].SitStatus)

		// Shipment2 has SIT override
		suite.NotNil((*payload)[1].SitStatus)
		suite.Equal(int64(40), *(*payload)[1].SitDaysAllowance)
	})

	suite.Run("nil slice returns empty payload (or nil) gracefully", func() {
		var emptyShipments models.MTOShipments
		payload := MTOShipments(suite.storer, &emptyShipments, nil)
		suite.NotNil(payload)
		suite.Len(*payload, 0)
	})
}

func (suite *PayloadsSuite) TestMTOAgent() {
	suite.Run("transforms a single MTOAgent", func() {
		agent := factory.BuildMTOAgent(suite.DB(), nil, nil)
		payload := MTOAgent(&agent)
		suite.NotNil(payload)
		suite.Equal(strfmt.UUID(agent.ID.String()), payload.ID)
		suite.Equal(string(agent.MTOAgentType), payload.AgentType)
	})
}

func (suite *PayloadsSuite) TestMTOAgents() {
	suite.Run("transforms multiple MTOAgents", func() {
		agent1 := factory.BuildMTOAgent(suite.DB(), nil, nil)
		agent2 := factory.BuildMTOAgent(suite.DB(), nil, nil)
		agents := models.MTOAgents{agent1, agent2}

		payload := MTOAgents(&agents)
		suite.Len(*payload, 2)
		suite.Equal(strfmt.UUID(agent1.ID.String()), (*payload)[0].ID)
		suite.Equal(strfmt.UUID(agent2.ID.String()), (*payload)[1].ID)
	})

	suite.Run("empty slice yields empty payload", func() {
		agents := models.MTOAgents{}
		payload := MTOAgents(&agents)
		suite.NotNil(payload)
		suite.Len(*payload, 0)
	})
}

func (suite *PayloadsSuite) TestPaymentRequests() {
	suite.Run("transforms multiple PaymentRequests", func() {
		pr := factory.BuildPaymentRequest(suite.DB(), nil, nil)
		prs := models.PaymentRequests{pr}

		payload, err := PaymentRequests(suite.AppContextForTest(), &prs, suite.storer)
		suite.NoError(err)
		suite.Len(*payload, 1)
		suite.Equal(strfmt.UUID(pr.ID.String()), (*payload)[0].ID)
	})
}

func (suite *PayloadsSuite) TestPaymentRequest() {
	suite.Run("single PaymentRequest with EDI error info, GEX timestamps, TPPS data", func() {
		pr := factory.BuildPaymentRequest(suite.DB(), nil, nil)
		pr.SentToGexAt = models.TimePointer(time.Now().Add(-1 * time.Hour))
		pr.ReceivedByGexAt = models.TimePointer(time.Now())

		tppsReport := models.TPPSPaidInvoiceReportEntry{
			LineNetCharge:                   2500,
			SellerPaidDate:                  time.Now(),
			InvoiceTotalChargesInMillicents: 500000,
		}
		pr.TPPSPaidInvoiceReports = models.TPPSPaidInvoiceReportEntrys{tppsReport}

		result, err := PaymentRequest(suite.AppContextForTest(), &pr, suite.storer)
		suite.NoError(err)
		suite.NotNil(result)
		suite.NotNil(result.EdiErrorType)
	})
}

func (suite *PayloadsSuite) TestPaymentServiceItem() {
	suite.Run("transforms PaymentServiceItem including MTOServiceItem code and name", func() {
		psi := factory.BuildPaymentServiceItem(suite.DB(), nil, nil)
		psi.MTOServiceItem.ReService.Code = models.ReServiceCodeDLH
		psi.MTOServiceItem.ReService.Name = "Domestic Linehaul"

		payload := PaymentServiceItem(&psi)
		suite.NotNil(payload)
		suite.Equal(string(models.ReServiceCodeDLH), payload.MtoServiceItemCode)
		suite.Equal("Domestic Linehaul", payload.MtoServiceItemName)
		suite.Equal(ghcmessages.PaymentServiceItemStatus(psi.Status), payload.Status)
	})
}

func (suite *PayloadsSuite) TestPaymentServiceItems() {
	suite.Run("transforms multiple PaymentServiceItems with TPPS data", func() {
		psi1 := factory.BuildPaymentServiceItem(suite.DB(), nil, nil)
		psi2 := factory.BuildPaymentServiceItem(suite.DB(), nil, nil)
		items := models.PaymentServiceItems{psi1, psi2}

		tppsReports := models.TPPSPaidInvoiceReportEntrys{
			{
				ProductDescription: string(psi1.MTOServiceItem.ReService.Code),
				LineNetCharge:      1500,
			},
		}

		payload := PaymentServiceItems(&items, &tppsReports)
		suite.NotNil(payload)
		suite.Len(*payload, 2)
		suite.Equal(int64(1500), *(*payload)[0].TppsInvoiceAmountPaidPerServiceItemMillicents)
	})
}

func (suite *PayloadsSuite) TestPaymentServiceItemParam() {
	suite.Run("transforms PaymentServiceItemParam", func() {
		paramKey := factory.FetchOrBuildServiceItemParamKey(suite.DB(), nil, nil)
		param := factory.BuildPaymentServiceItemParam(suite.DB(), []factory.Customization{
			{Model: paramKey},
		}, nil)

		payload := PaymentServiceItemParam(param)
		suite.NotNil(payload)
	})

	suite.Run("handles minimal PaymentServiceItemParam", func() {
		param := models.PaymentServiceItemParam{}
		payload := PaymentServiceItemParam(param)
		suite.NotNil(payload)
	})
}

func (suite *PayloadsSuite) TestPaymentServiceItemParams() {
	suite.Run("transforms slice of PaymentServiceItemParams", func() {
		param1 := factory.BuildPaymentServiceItemParam(suite.DB(), nil, nil)
		param2 := factory.BuildPaymentServiceItemParam(suite.DB(), nil, nil)
		params := models.PaymentServiceItemParams{param1, param2}

		payload := PaymentServiceItemParams(&params)
		suite.NotNil(payload)
		suite.Len(*payload, 2)
	})
}

func (suite *PayloadsSuite) TestServiceRequestDoc() {
	suite.Run("transforms ServiceRequestDocument with multiple uploads", func() {
		serviceRequest := factory.BuildServiceRequestDocument(suite.DB(), nil, nil)
		payload, err := ServiceRequestDoc(serviceRequest, suite.storer)
		suite.NoError(err)
		suite.NotNil(payload)
	})

	suite.Run("handles empty list of uploads", func() {
		serviceRequest := models.ServiceRequestDocument{}
		payload, err := ServiceRequestDoc(serviceRequest, suite.storer)
		suite.NoError(err)
		suite.NotNil(payload)
		suite.Empty(payload.Uploads)
	})
}

func (suite *PayloadsSuite) TestMTOServiceItemSingleModel() {
	suite.Run("transforms basic MTOServiceItem with SIT data", func() {
		mtoShipment := factory.BuildMTOShipment(suite.DB(), nil, nil)
		serviceItem := factory.BuildMTOServiceItem(suite.DB(), []factory.Customization{
			{Model: mtoShipment, LinkOnly: true},
		}, nil)
		serviceItem.SITEntryDate = models.TimePointer(time.Now().AddDate(0, 0, -2))

		payload := MTOServiceItemSingleModel(&serviceItem)
		suite.NotNil(payload)
		suite.Equal(handlers.FmtDateTimePtr(serviceItem.SITEntryDate), payload.SitEntryDate)
	})
}

func (suite *PayloadsSuite) TestMTOShipment_POE_POD_Locations() {
	suite.Run("Only POE Location is set", func() {
		// Create mock data for MTOServiceItems with POE and POD
		poePortLocation := factory.FetchPortLocation(suite.DB(), []factory.Customization{
			{
				Model: models.Port{
					PortCode: "PDX",
				},
			},
		}, nil)

		poefscServiceItem := factory.BuildMTOServiceItem(nil, []factory.Customization{
			{
				Model: models.ReService{
					Code:     models.ReServiceCodePOEFSC,
					Priority: 1,
				},
			},
			{
				Model:    poePortLocation,
				LinkOnly: true,
				Type:     &factory.PortLocations.PortOfEmbarkation,
			},
		}, nil)

		mtoShipment := factory.BuildMTOShipment(suite.DB(), []factory.Customization{
			{
				Model: models.MTOShipment{
					MTOServiceItems: models.MTOServiceItems{poefscServiceItem},
				},
			},
		}, nil)

		payload := MTOShipment(nil, &mtoShipment, nil)

		// Assertions
		suite.NotNil(payload, "Expected payload to not be nil")
		suite.NotNil(payload.PoeLocation, "Expected POELocation to not be nil")
		suite.Equal("PDX", payload.PoeLocation.PortCode, "Expected POE Port Code to match")
		suite.Equal("PORTLAND INTL", payload.PoeLocation.PortName, "Expected POE Port Name to match")
		suite.Nil(payload.PodLocation, "Expected PODLocation to be nil when POELocation is set")
	})

	suite.Run("Only POD Location is set", func() {
		// Create mock data for MTOServiceItems with POE and POD
		podPortLocation := factory.FetchPortLocation(suite.DB(), []factory.Customization{
			{
				Model: models.Port{
					PortCode: "PDX",
				},
			},
		}, nil)

		podfscServiceItem := factory.BuildMTOServiceItem(nil, []factory.Customization{
			{
				Model: models.ReService{
					Code:     models.ReServiceCodePODFSC,
					Priority: 1,
				},
			},
			{
				Model:    podPortLocation,
				LinkOnly: true,
				Type:     &factory.PortLocations.PortOfDebarkation,
			},
		}, nil)

		mtoShipment := factory.BuildMTOShipment(suite.DB(), []factory.Customization{
			{
				Model: models.MTOShipment{
					MTOServiceItems: models.MTOServiceItems{podfscServiceItem},
				},
			},
		}, nil)

		payload := MTOShipment(nil, &mtoShipment, nil)

		// Assertions
		suite.NotNil(payload, "Expected payload to not be nil")
		suite.NotNil(payload.PodLocation, "Expected PODLocation to not be nil")
		suite.Equal("PDX", payload.PodLocation.PortCode, "Expected POD Port Code to match")
		suite.Equal("PORTLAND INTL", payload.PodLocation.PortName, "Expected POD Port Name to match")
		suite.Nil(payload.PoeLocation, "Expected PODLocation to be nil when PODLocation is set")
	})
}

func (suite *PayloadsSuite) TestPPMCloseout() {
	plannedMoveDate := time.Now()
	actualMoveDate := time.Now()
	miles := 1200
	estimatedWeight := unit.Pound(5000)
	actualWeight := unit.Pound(5200)
	proGearWeightCustomer := unit.Pound(300)
	proGearWeightSpouse := unit.Pound(100)
	grossIncentive := unit.Cents(100000)
	gcc := unit.Cents(50000)
	aoa := unit.Cents(20000)
	remainingIncentive := unit.Cents(30000)
	haulType := "Linehaul"
	haulPrice := unit.Cents(40000)
	haulFSC := unit.Cents(5000)
	dop := unit.Cents(10000)
	ddp := unit.Cents(8000)
	packPrice := unit.Cents(7000)
	unpackPrice := unit.Cents(6000)
	intlPackPrice := unit.Cents(15000)
	intlUnpackPrice := unit.Cents(14000)
	intlLinehaulPrice := unit.Cents(13000)
	sitReimbursement := unit.Cents(12000)

	ppmCloseout := models.PPMCloseout{
		ID:                    models.UUIDPointer(uuid.Must(uuid.NewV4())),
		PlannedMoveDate:       &plannedMoveDate,
		ActualMoveDate:        &actualMoveDate,
		Miles:                 &miles,
		EstimatedWeight:       &estimatedWeight,
		ActualWeight:          &actualWeight,
		ProGearWeightCustomer: &proGearWeightCustomer,
		ProGearWeightSpouse:   &proGearWeightSpouse,
		GrossIncentive:        &grossIncentive,
		GCC:                   &gcc,
		AOA:                   &aoa,
		RemainingIncentive:    &remainingIncentive,
		HaulType:              (*models.HaulType)(&haulType),
		HaulPrice:             &haulPrice,
		HaulFSC:               &haulFSC,
		DOP:                   &dop,
		DDP:                   &ddp,
		PackPrice:             &packPrice,
		UnpackPrice:           &unpackPrice,
		IntlPackPrice:         &intlPackPrice,
		IntlUnpackPrice:       &intlUnpackPrice,
		IntlLinehaulPrice:     &intlLinehaulPrice,
		SITReimbursement:      &sitReimbursement,
	}

	payload := PPMCloseout(&ppmCloseout)
	suite.NotNil(payload)
	suite.Equal(ppmCloseout.ID.String(), payload.ID.String())
	suite.Equal(handlers.FmtDatePtr(ppmCloseout.PlannedMoveDate), payload.PlannedMoveDate)
	suite.Equal(handlers.FmtDatePtr(ppmCloseout.ActualMoveDate), payload.ActualMoveDate)
	suite.Equal(handlers.FmtIntPtrToInt64(ppmCloseout.Miles), payload.Miles)
	suite.Equal(handlers.FmtPoundPtr(ppmCloseout.EstimatedWeight), payload.EstimatedWeight)
	suite.Equal(handlers.FmtPoundPtr(ppmCloseout.ActualWeight), payload.ActualWeight)
	suite.Equal(handlers.FmtPoundPtr(ppmCloseout.ProGearWeightCustomer), payload.ProGearWeightCustomer)
	suite.Equal(handlers.FmtPoundPtr(ppmCloseout.ProGearWeightSpouse), payload.ProGearWeightSpouse)
	suite.Equal(handlers.FmtCost(ppmCloseout.GrossIncentive), payload.GrossIncentive)
	suite.Equal(handlers.FmtCost(ppmCloseout.GCC), payload.Gcc)
	suite.Equal(handlers.FmtCost(ppmCloseout.AOA), payload.Aoa)
	suite.Equal(handlers.FmtCost(ppmCloseout.RemainingIncentive), payload.RemainingIncentive)
	suite.Equal((*string)(ppmCloseout.HaulType), payload.HaulType)
	suite.Equal(handlers.FmtCost(ppmCloseout.HaulPrice), payload.HaulPrice)
	suite.Equal(handlers.FmtCost(ppmCloseout.HaulFSC), payload.HaulFSC)
	suite.Equal(handlers.FmtCost(ppmCloseout.DOP), payload.Dop)
	suite.Equal(handlers.FmtCost(ppmCloseout.DDP), payload.Ddp)
	suite.Equal(handlers.FmtCost(ppmCloseout.PackPrice), payload.PackPrice)
	suite.Equal(handlers.FmtCost(ppmCloseout.UnpackPrice), payload.UnpackPrice)
	suite.Equal(handlers.FmtCost(ppmCloseout.IntlPackPrice), payload.IntlPackPrice)
	suite.Equal(handlers.FmtCost(ppmCloseout.IntlUnpackPrice), payload.IntlUnpackPrice)
	suite.Equal(handlers.FmtCost(ppmCloseout.IntlLinehaulPrice), payload.IntlLinehaulPrice)
	suite.Equal(handlers.FmtCost(ppmCloseout.SITReimbursement), payload.SITReimbursement)
}

func (suite *PayloadsSuite) TestPaymentServiceItemPayload() {
	mtoServiceItemID := uuid.Must(uuid.NewV4())
	mtoShipmentID := uuid.Must(uuid.NewV4())
	psID := uuid.Must(uuid.NewV4())
	reServiceCode := models.ReServiceCodeDLH
	reServiceName := "Domestic Linehaul"
	shipmentType := models.MTOShipmentTypeHHG
	priceCents := unit.Cents(12345)
	rejectionReason := models.StringPointer("Some reason")
	status := models.PaymentServiceItemStatusDenied
	referenceID := "REF123"
	createdAt := time.Now()
	updatedAt := time.Now()

	paymentServiceItemParams := []models.PaymentServiceItemParam{
		{
			ID:                   uuid.Must(uuid.NewV4()),
			PaymentServiceItemID: psID,
			Value:                "1000",
		},
	}

	paymentServiceItem := models.PaymentServiceItem{
		ID:               psID,
		MTOServiceItemID: mtoServiceItemID,
		MTOServiceItem: models.MTOServiceItem{
			ID: mtoServiceItemID,
			MTOShipment: models.MTOShipment{
				ID:           mtoShipmentID,
				ShipmentType: shipmentType,
			},
			ReService: models.ReService{
				Code: reServiceCode,
				Name: reServiceName,
			},
		},
		PriceCents:               &priceCents,
		RejectionReason:          rejectionReason,
		Status:                   status,
		ReferenceID:              referenceID,
		PaymentServiceItemParams: paymentServiceItemParams,
		CreatedAt:                createdAt,
		UpdatedAt:                updatedAt,
	}

	suite.Run("Success - Returns a ghcmessages PaymentServiceItem payload", func() {
		returnedPaymentServiceItem := PaymentServiceItem(&paymentServiceItem)

		suite.NotNil(returnedPaymentServiceItem)
		suite.IsType(&ghcmessages.PaymentServiceItem{}, returnedPaymentServiceItem)
		suite.Equal(handlers.FmtUUID(paymentServiceItem.ID), &returnedPaymentServiceItem.ID)
		suite.Equal(handlers.FmtUUID(paymentServiceItem.MTOServiceItemID), &returnedPaymentServiceItem.MtoServiceItemID)
		suite.Equal(string(paymentServiceItem.MTOServiceItem.ReService.Code), returnedPaymentServiceItem.MtoServiceItemCode)
		suite.Equal(paymentServiceItem.MTOServiceItem.ReService.Name, returnedPaymentServiceItem.MtoServiceItemName)
		suite.Equal(ghcmessages.MTOShipmentType(paymentServiceItem.MTOServiceItem.MTOShipment.ShipmentType), returnedPaymentServiceItem.MtoShipmentType)
		suite.Equal(handlers.FmtUUIDPtr(paymentServiceItem.MTOServiceItem.MTOShipmentID), returnedPaymentServiceItem.MtoShipmentID)
		suite.Equal(handlers.FmtCost(paymentServiceItem.PriceCents), returnedPaymentServiceItem.PriceCents)
		suite.Equal(paymentServiceItem.RejectionReason, returnedPaymentServiceItem.RejectionReason)
		suite.Equal(ghcmessages.PaymentServiceItemStatus(paymentServiceItem.Status), returnedPaymentServiceItem.Status)
		suite.Equal(paymentServiceItem.ReferenceID, returnedPaymentServiceItem.ReferenceID)
		suite.Equal(etag.GenerateEtag(paymentServiceItem.UpdatedAt), returnedPaymentServiceItem.ETag)

		suite.Equal(len(paymentServiceItem.PaymentServiceItemParams), len(returnedPaymentServiceItem.PaymentServiceItemParams))
		for i, param := range paymentServiceItem.PaymentServiceItemParams {
			suite.Equal(param.Value, returnedPaymentServiceItem.PaymentServiceItemParams[i].Value)
		}
	})
}

func (suite *PayloadsSuite) TestPaymentServiceItemsPayload() {
	mtoServiceItemID1 := uuid.Must(uuid.NewV4())
	mtoServiceItemID2 := uuid.Must(uuid.NewV4())
	psID1 := uuid.Must(uuid.NewV4())
	psID2 := uuid.Must(uuid.NewV4())
	priceCents1 := unit.Cents(12345)
	priceCents2 := unit.Cents(54321)
	reServiceCode1 := models.ReServiceCodeDLH
	reServiceCode2 := models.ReServiceCodeDOP
	reServiceName1 := "Domestic Linehaul"
	reServiceName2 := "Domestic Origin Pack"
	shipmentType := models.MTOShipmentTypeHHG
	createdAt := time.Now()
	updatedAt := time.Now()

	paymentServiceItems := models.PaymentServiceItems{
		{
			ID:               psID1,
			MTOServiceItemID: mtoServiceItemID1,
			MTOServiceItem: models.MTOServiceItem{
				ID: mtoServiceItemID1,
				MTOShipment: models.MTOShipment{
					ID:           uuid.Must(uuid.NewV4()),
					ShipmentType: shipmentType,
				},
				ReService: models.ReService{
					Code: reServiceCode1,
					Name: reServiceName1,
				},
			},
			PriceCents: &priceCents1,
			CreatedAt:  createdAt,
			UpdatedAt:  updatedAt,
		},
		{
			ID:               psID2,
			MTOServiceItemID: mtoServiceItemID2,
			MTOServiceItem: models.MTOServiceItem{
				ID: mtoServiceItemID2,
				MTOShipment: models.MTOShipment{
					ID:           uuid.Must(uuid.NewV4()),
					ShipmentType: shipmentType,
				},
				ReService: models.ReService{
					Code: reServiceCode2,
					Name: reServiceName2,
				},
			},
			PriceCents: &priceCents2,
			CreatedAt:  createdAt,
			UpdatedAt:  updatedAt,
		},
	}

	// TPPSPaidInvoiceReportData
	lineNetCharge1 := int64(200000)
	tppsPaidReportData := models.TPPSPaidInvoiceReportEntrys{
		{
			ProductDescription: string(reServiceCode1),
			LineNetCharge:      unit.Millicents(lineNetCharge1),
		},
	}

	suite.Run("Success - Returns ghcmessages.PaymentServiceItems payload", func() {
		returnedPaymentServiceItems := PaymentServiceItems(&paymentServiceItems, &tppsPaidReportData)

		suite.NotNil(returnedPaymentServiceItems)
		suite.Len(*returnedPaymentServiceItems, 2)

		psItem1 := (*returnedPaymentServiceItems)[0]
		suite.Equal(handlers.FmtUUID(psID1), &psItem1.ID)
		suite.Equal(handlers.FmtCost(&priceCents1), psItem1.PriceCents)
		suite.Equal(string(reServiceCode1), psItem1.MtoServiceItemCode)
		suite.Equal(reServiceName1, psItem1.MtoServiceItemName)
		suite.Equal(ghcmessages.MTOShipmentType(shipmentType), psItem1.MtoShipmentType)
		suite.NotNil(psItem1.TppsInvoiceAmountPaidPerServiceItemMillicents)

		psItem2 := (*returnedPaymentServiceItems)[1]
		suite.Equal(handlers.FmtUUID(psID2), &psItem2.ID)
		suite.Equal(handlers.FmtCost(&priceCents2), psItem2.PriceCents)
		suite.Equal(string(reServiceCode2), psItem2.MtoServiceItemCode)
		suite.Equal(reServiceName2, psItem2.MtoServiceItemName)
		suite.Equal(ghcmessages.MTOShipmentType(shipmentType), psItem2.MtoShipmentType)
		suite.Nil(psItem2.TppsInvoiceAmountPaidPerServiceItemMillicents)
	})
}

func (suite *PayloadsSuite) TestCounselingOffices() {
	suite.Run("correctly maps transportaion offices to counseling offices payload", func() {
		office1 := factory.BuildTransportationOffice(nil, []factory.Customization{
			{
				Model: models.TransportationOffice{
					ID:   uuid.Must(uuid.NewV4()),
					Name: "PPPO Fort Liberty",
				},
			},
		}, nil)

		office2 := factory.BuildTransportationOffice(nil, []factory.Customization{
			{
				Model: models.TransportationOffice{
					ID:   uuid.Must(uuid.NewV4()),
					Name: "PPPO Fort Walker",
				},
			},
		}, nil)

		offices := models.TransportationOffices{office1, office2}

		payload := CounselingOffices(offices)

		suite.IsType(payload, ghcmessages.CounselingOffices{})
		suite.Equal(2, len(payload))
		suite.Equal(office1.ID.String(), payload[0].ID.String())
		suite.Equal(office2.ID.String(), payload[1].ID.String())
	})
}

<<<<<<< HEAD
func (suite *PayloadsSuite) TestGetAssignedUserAndID() {
	// Create mock users and IDs
	userTOO := &models.OfficeUser{ID: uuid.Must(uuid.NewV4())}
	userTOODestination := &models.OfficeUser{ID: uuid.Must(uuid.NewV4())}
	userSC := &models.OfficeUser{ID: uuid.Must(uuid.NewV4())}
	userSCCloseout := &models.OfficeUser{ID: uuid.Must(uuid.NewV4())}
	idTOO := uuid.Must(uuid.NewV4())
	idTOODestination := uuid.Must(uuid.NewV4())
	idSC := uuid.Must(uuid.NewV4())
	idSCCloseout := uuid.Must(uuid.NewV4())

	// Create a mock move with assigned users
	move := factory.BuildMove(suite.DB(), []factory.Customization{
		{
			Model: models.Move{
				ID:                         uuid.Must(uuid.NewV4()),
				TOOTaskOrderAssignedUser:   userTOO,
				TOOTaskOrderAssignedID:     &idTOO,
				TOODestinationAssignedUser: userTOODestination,
				TOODestinationAssignedID:   &idTOODestination,
				SCCounselingAssignedUser:   userSC,
				SCCounselingAssignedID:     &idSC,
				SCCloseoutAssignedUser:     userSCCloseout,
				SCCloseoutAssignedID:       &idSCCloseout,
			},
			LinkOnly: true,
		},
	}, nil)

	// Define test cases
	testCases := []struct {
		name         string
		queueType    string
		officeUser   *models.OfficeUser
		officeUserID *uuid.UUID
	}{
		{"TOO assigned user for TaskOrder queue", string(models.QueueTypeTaskOrder), userTOO, &idTOO},
		{"TOO assigned user for DestinationRequest queue", string(models.QueueTypeDestinationRequest), userTOODestination, &idTOODestination},
		{"SC assigned user for counseling queue", string(models.QueueTypeCounseling), userSC, &idSC},
		{"SC assigned user for closeout queue", string(models.QueueTypeCloseout), userSCCloseout, &idSCCloseout},
		{"TOO with unknown queue should return nil", "UnknownQueue", nil, nil},
	}

	// Run test cases
	for _, tc := range testCases {
		suite.Run(tc.name, func() {
			expectedOfficeUser, expectedOfficeUserID := getAssignedUserAndID(tc.queueType, move)
			suite.Equal(tc.officeUser, expectedOfficeUser)
			suite.Equal(tc.officeUserID, expectedOfficeUserID)
		})
	}
}

=======
>>>>>>> ba172c2e
func (suite *PayloadsSuite) TestQueueMovesApprovalRequestTypes() {
	officeUser := factory.BuildOfficeUserWithPrivileges(suite.DB(), []factory.Customization{
		{
			Model: models.User{
				Roles: []roles.Role{
					{
						RoleType: roles.RoleTypeTOO,
					},
				},
			},
		},
	}, nil)
	move := factory.BuildMove(suite.DB(), []factory.Customization{
		{
			Model: models.Move{
				Status: models.MoveStatusAPPROVALSREQUESTED,
				Show:   models.BoolPointer(true),
			},
		}}, nil)
	shipment := factory.BuildMTOShipment(suite.DB(), []factory.Customization{
		{
			Model:    move,
			LinkOnly: true,
		},
	}, nil)
	originSITServiceItem := factory.BuildMTOServiceItem(suite.DB(), []factory.Customization{
		{
			Model:    shipment,
			LinkOnly: true,
		},
		{
			Model:    move,
			LinkOnly: true,
		},
		{
			Model: models.ReService{
				Code: models.ReServiceCodeDOFSIT,
			},
		},
	}, nil)
	approvedServiceItem := factory.BuildMTOServiceItem(suite.DB(), []factory.Customization{
		{
			Model: models.MTOServiceItem{
				Status: models.MTOServiceItemStatusApproved,
			},
		},
		{
			Model:    shipment,
			LinkOnly: true,
		},
		{
			Model: models.ReService{
				Code: models.ReServiceCodeDCRT,
			},
		},
	}, nil)
	sitUpdate := factory.BuildSITDurationUpdate(suite.DB(), []factory.Customization{
		{
			Model:    move,
			LinkOnly: true,
		},
		{
			Model:    shipment,
			LinkOnly: true,
		},
	}, nil)
	shipmentAddressUpdate := factory.BuildShipmentAddressUpdate(suite.DB(), []factory.Customization{
		{
			Model:    shipment,
			LinkOnly: true,
		},
		{
			Model:    move,
			LinkOnly: true,
		},
		{
			Model: models.ShipmentAddressUpdate{
				NewAddressID: uuid.Must(uuid.NewV4()),
			},
		},
	}, []factory.Trait{factory.GetTraitShipmentAddressUpdateRequested})

	suite.Run("successfully attaches approvalRequestTypes to move", func() {
		moves := models.Moves{}
		moves = append(moves, move)
		queueMoves := *QueueMoves(moves, nil, nil, officeUser, nil, string(roles.RoleTypeTOO), string(models.QueueTypeTaskOrder))

		var empty []string
		suite.Len(queueMoves, 1)
		suite.Nil(queueMoves[0].ApprovalRequestTypes)
		suite.Equal(empty, queueMoves[0].ApprovalRequestTypes)
	})
	suite.Run("successfully attaches submitted service item request to move", func() {
		serviceItems := models.MTOServiceItems{}
		serviceItems = append(serviceItems, originSITServiceItem)
		move.MTOServiceItems = serviceItems

		moves := models.Moves{}
		moves = append(moves, move)
		queueMoves := *QueueMoves(moves, nil, nil, officeUser, nil, string(roles.RoleTypeTOO), string(models.QueueTypeTaskOrder))

		suite.Len(queueMoves, 1)
		suite.Len(queueMoves[0].ApprovalRequestTypes, 1)
		suite.Equal(string(models.ReServiceCodeDOFSIT), queueMoves[0].ApprovalRequestTypes[0])
	})
	suite.Run("does not attach a service item if it is not in submitted status", func() {
		serviceItems := models.MTOServiceItems{}
		serviceItems = append(serviceItems, originSITServiceItem, approvedServiceItem)
		move.MTOServiceItems = serviceItems

		moves := models.Moves{}
		moves = append(moves, move)

		suite.Len(moves[0].MTOServiceItems, 2)

		queueMoves := *QueueMoves(moves, nil, nil, officeUser, nil, string(roles.RoleTypeTOO), string(models.QueueTypeTaskOrder))

		suite.Len(queueMoves, 1)
		suite.Len(queueMoves[0].ApprovalRequestTypes, 1)
		suite.Equal(string(models.ReServiceCodeDOFSIT), queueMoves[0].ApprovalRequestTypes[0])
	})

	// diversion
	suite.Run("attaches 'DIVERSION' request type if a shipment is in SUBMITTED status and diversion is true", func() {
		shipment.Status = models.MTOShipmentStatusSubmitted
		shipments := models.MTOShipments{}
		shipments = append(shipments, shipment)
		move.MTOShipments = shipments

		move.MTOShipments[0].Diversion = true

		moves := models.Moves{}
		moves = append(moves, move)

		queueMoves := *QueueMoves(moves, nil, nil, officeUser, nil, string(roles.RoleTypeTOO), string(models.QueueTypeTaskOrder))
		suite.Len(queueMoves, 1)
		suite.Len(queueMoves[0].ApprovalRequestTypes, 2)
		suite.Equal(string(models.ReServiceCodeDOFSIT), queueMoves[0].ApprovalRequestTypes[0])
		suite.Equal(string(models.ApprovalRequestDiversion), queueMoves[0].ApprovalRequestTypes[1])
	})
	suite.Run("does not attach 'DIVERSION' request type if a shipment is not in SUBMITTED status and diversion is true", func() {
		shipment.Status = models.MTOShipmentStatusApproved
		shipments := models.MTOShipments{}
		shipments = append(shipments, shipment)
		move.MTOShipments = shipments

		move.MTOShipments[0].Diversion = true

		moves := models.Moves{}
		moves = append(moves, move)

		queueMoves := *QueueMoves(moves, nil, nil, officeUser, nil, string(roles.RoleTypeTOO), string(models.QueueTypeTaskOrder))
		suite.Len(queueMoves, 1)
		suite.Len(queueMoves[0].ApprovalRequestTypes, 1)
		suite.Equal(string(models.ReServiceCodeDOFSIT), queueMoves[0].ApprovalRequestTypes[0])
	})

	// amended orders
	suite.Run("does not attach 'AMENDED_ORDERS' request type if ID value is nil", func() {
		moves := models.Moves{}
		moves = append(moves, move)

		queueMoves := *QueueMoves(moves, nil, nil, officeUser, nil, string(roles.RoleTypeTOO), string(models.QueueTypeTaskOrder))
		suite.Len(queueMoves, 1)
		suite.Len(queueMoves[0].ApprovalRequestTypes, 1)
		suite.Equal(string(models.ReServiceCodeDOFSIT), queueMoves[0].ApprovalRequestTypes[0])
	})
	suite.Run("attaches 'AMENDED_ORDERS' request type if ID value is present and order are unacknowledged", func() {
		newOrdersID := uuid.Must(uuid.NewV4())
		move.Orders.UploadedAmendedOrdersID = &newOrdersID

		moves := models.Moves{}
		moves = append(moves, move)

		queueMoves := *QueueMoves(moves, nil, nil, officeUser, nil, string(roles.RoleTypeTOO), string(models.QueueTypeTaskOrder))
		suite.Len(queueMoves, 1)
		suite.Len(queueMoves[0].ApprovalRequestTypes, 2)
		suite.Equal(string(models.ReServiceCodeDOFSIT), queueMoves[0].ApprovalRequestTypes[0])
		suite.Equal(string(models.ApprovalRequestAmendedOrders), queueMoves[0].ApprovalRequestTypes[1])
	})
	suite.Run("does not attach 'AMENDED_ORDERS' request type if ID value is present but the orders are acknowledged", func() {
		newOrdersID := uuid.Must(uuid.NewV4())
		move.Orders.UploadedAmendedOrdersID = &newOrdersID
		move.Orders.AmendedOrdersAcknowledgedAt = models.TimePointer(time.Now())

		moves := models.Moves{}
		moves = append(moves, move)

		queueMoves := *QueueMoves(moves, nil, nil, officeUser, nil, string(roles.RoleTypeTOO), string(models.QueueTypeTaskOrder))
		suite.Len(queueMoves, 1)
		suite.Len(queueMoves[0].ApprovalRequestTypes, 1)
		suite.Equal(string(models.ReServiceCodeDOFSIT), queueMoves[0].ApprovalRequestTypes[0])
	})

	// excess weight
	suite.Run("does not attach 'EXCESS_WEIGHT' request type if ExcessWeightQualifiedAt value is nil", func() {
		moves := models.Moves{}
		moves = append(moves, move)

		queueMoves := *QueueMoves(moves, nil, nil, officeUser, nil, string(roles.RoleTypeTOO), string(models.QueueTypeTaskOrder))
		suite.Len(queueMoves, 1)
		suite.Len(queueMoves[0].ApprovalRequestTypes, 1)
		suite.Equal(string(models.ReServiceCodeDOFSIT), queueMoves[0].ApprovalRequestTypes[0])
	})
	suite.Run("attaches 'EXCESS_WEIGHT' request type if is qualified but unacknowledged", func() {
		move.ExcessWeightQualifiedAt = models.TimePointer(time.Now())

		moves := models.Moves{}
		moves = append(moves, move)

		queueMoves := *QueueMoves(moves, nil, nil, officeUser, nil, string(roles.RoleTypeTOO), string(models.QueueTypeTaskOrder))
		suite.Len(queueMoves, 1)
		suite.Len(queueMoves[0].ApprovalRequestTypes, 2)
		suite.Equal(string(models.ReServiceCodeDOFSIT), queueMoves[0].ApprovalRequestTypes[0])
		suite.Equal(string(models.ApprovalRequestExcessWeight), queueMoves[0].ApprovalRequestTypes[1])
	})
	suite.Run("does not attach 'EXCESS_WEIGHT' request type if the excess weight has been acknowledged", func() {
		move.ExcessWeightQualifiedAt = models.TimePointer(time.Now())
		move.ExcessWeightAcknowledgedAt = models.TimePointer(time.Now())

		moves := models.Moves{}
		moves = append(moves, move)

		queueMoves := *QueueMoves(moves, nil, nil, officeUser, nil, string(roles.RoleTypeTOO), string(models.QueueTypeTaskOrder))
		suite.Len(queueMoves, 1)
		suite.Len(queueMoves[0].ApprovalRequestTypes, 1)
		suite.Equal(string(models.ReServiceCodeDOFSIT), queueMoves[0].ApprovalRequestTypes[0])
	})

	// sit extension
	suite.Run("successfully attaches a SIT extension request to move", func() {
		sitUpdates := models.SITDurationUpdates{}
		sitUpdates = append(sitUpdates, sitUpdate)

		move.MTOShipments[0].SITDurationUpdates = sitUpdates

		moves := models.Moves{}
		moves = append(moves, move)

		queueMoves := *QueueMoves(moves, nil, nil, officeUser, nil, string(roles.RoleTypeTOO), string(models.QueueTypeTaskOrder))
		suite.Len(queueMoves, 1)
		suite.Len(queueMoves[0].ApprovalRequestTypes, 2)
		suite.Equal(string(models.ReServiceCodeDOFSIT), queueMoves[0].ApprovalRequestTypes[0])
		suite.Equal(string(models.ApprovalRequestSITExtension), queueMoves[0].ApprovalRequestTypes[1])
	})
	suite.Run("does not attach an approved SIT extension request", func() {
		sitUpdate.Status = models.SITExtensionStatusApproved
		sitUpdates := models.SITDurationUpdates{}
		sitUpdates = append(sitUpdates, sitUpdate)

		move.MTOShipments[0].SITDurationUpdates = sitUpdates

		moves := models.Moves{}
		moves = append(moves, move)

		queueMoves := *QueueMoves(moves, nil, nil, officeUser, nil, string(roles.RoleTypeTOO), string(models.QueueTypeTaskOrder))
		suite.Len(queueMoves, 1)
		suite.Len(queueMoves[0].ApprovalRequestTypes, 1)
		suite.Equal(string(models.ReServiceCodeDOFSIT), queueMoves[0].ApprovalRequestTypes[0])
	})
	suite.Run("does not attach a denied SIT extension request", func() {
		sitUpdate.Status = models.SITExtensionStatusDenied
		sitUpdates := models.SITDurationUpdates{}
		sitUpdates = append(sitUpdates, sitUpdate)

		move.MTOShipments[0].SITDurationUpdates = sitUpdates

		moves := models.Moves{}
		moves = append(moves, move)

		queueMoves := *QueueMoves(moves, nil, nil, officeUser, nil, string(roles.RoleTypeTOO), string(models.QueueTypeTaskOrder))
		suite.Len(queueMoves, 1)
		suite.Len(queueMoves[0].ApprovalRequestTypes, 1)
		suite.Equal(string(models.ReServiceCodeDOFSIT), queueMoves[0].ApprovalRequestTypes[0])
	})

	// destination address update
	suite.Run("attaches a destination address update request in REQUESTED status", func() {
		move.MTOShipments[0].DeliveryAddressUpdate = &shipmentAddressUpdate

		moves := models.Moves{}
		moves = append(moves, move)

		queueMoves := *QueueMoves(moves, nil, nil, officeUser, nil, string(roles.RoleTypeTOO), string(models.QueueTypeTaskOrder))
		suite.Len(queueMoves, 1)
		suite.Len(queueMoves[0].ApprovalRequestTypes, 2)
		suite.Equal(string(models.ReServiceCodeDOFSIT), queueMoves[0].ApprovalRequestTypes[0])
		suite.Equal(string(models.ApprovalRequestDestinationAddressUpdate), queueMoves[0].ApprovalRequestTypes[1])
	})
	suite.Run("does not attach a destination address update request in APPROVED status", func() {
		shipmentAddressUpdate.Status = models.ShipmentAddressUpdateStatusApproved
		move.MTOShipments[0].DeliveryAddressUpdate = &shipmentAddressUpdate

		moves := models.Moves{}
		moves = append(moves, move)

		queueMoves := *QueueMoves(moves, nil, nil, officeUser, nil, string(roles.RoleTypeTOO), string(models.QueueTypeTaskOrder))
		suite.Len(queueMoves, 1)
		suite.Len(queueMoves[0].ApprovalRequestTypes, 1)
		suite.Equal(string(models.ReServiceCodeDOFSIT), queueMoves[0].ApprovalRequestTypes[0])
	})
	suite.Run("does not attach a destination address update request in REJECTED status", func() {
		shipmentAddressUpdate.Status = models.ShipmentAddressUpdateStatusRejected
		move.MTOShipments[0].DeliveryAddressUpdate = &shipmentAddressUpdate

		moves := models.Moves{}
		moves = append(moves, move)

		queueMoves := *QueueMoves(moves, nil, nil, officeUser, nil, string(roles.RoleTypeTOO), string(models.QueueTypeTaskOrder))
		suite.Len(queueMoves, 1)
		suite.Len(queueMoves[0].ApprovalRequestTypes, 1)
		suite.Equal(string(models.ReServiceCodeDOFSIT), queueMoves[0].ApprovalRequestTypes[0])
	})

	// new shipment
	suite.Run("only attaches 'NEW_SHIPMENT' request type if a shipment is in SUBMITTED status", func() {
		statuses := [8]models.MTOShipmentStatus{models.MTOShipmentStatusApproved, models.MTOShipmentStatusDraft, models.MTOShipmentStatusApproved, models.MTOShipmentStatusRejected, models.MTOShipmentStatusCancellationRequested, models.MTOShipmentStatusCanceled, models.MTOShipmentStatusDiversionRequested, models.MTOShipmentStatusTerminatedForCause}

		for _, status := range statuses {
			shipment.Status = status
			shipments := models.MTOShipments{}
			shipments = append(shipments, shipment)
			move.MTOShipments = shipments

			moves := models.Moves{}
			moves = append(moves, move)

			queueMoves := *QueueMoves(moves, nil, nil, officeUser, nil, string(roles.RoleTypeTOO), string(models.QueueTypeTaskOrder))
			if status == models.MTOShipmentStatusSubmitted {
				suite.Len(queueMoves, 1)
				suite.Len(queueMoves[0].ApprovalRequestTypes, 2)
				suite.Equal(string(models.ReServiceCodeDOFSIT), queueMoves[0].ApprovalRequestTypes[0])
				suite.Equal(string(models.ApprovalRequestNewShipment), queueMoves[0].ApprovalRequestTypes[1])
			}
			if status != models.MTOShipmentStatusSubmitted {
				suite.Len(queueMoves, 1)
				suite.Len(queueMoves[0].ApprovalRequestTypes, 1)
				suite.Equal(string(models.ReServiceCodeDOFSIT), queueMoves[0].ApprovalRequestTypes[0])
			}
		}
	})
}<|MERGE_RESOLUTION|>--- conflicted
+++ resolved
@@ -2090,62 +2090,6 @@
 	})
 }
 
-<<<<<<< HEAD
-func (suite *PayloadsSuite) TestGetAssignedUserAndID() {
-	// Create mock users and IDs
-	userTOO := &models.OfficeUser{ID: uuid.Must(uuid.NewV4())}
-	userTOODestination := &models.OfficeUser{ID: uuid.Must(uuid.NewV4())}
-	userSC := &models.OfficeUser{ID: uuid.Must(uuid.NewV4())}
-	userSCCloseout := &models.OfficeUser{ID: uuid.Must(uuid.NewV4())}
-	idTOO := uuid.Must(uuid.NewV4())
-	idTOODestination := uuid.Must(uuid.NewV4())
-	idSC := uuid.Must(uuid.NewV4())
-	idSCCloseout := uuid.Must(uuid.NewV4())
-
-	// Create a mock move with assigned users
-	move := factory.BuildMove(suite.DB(), []factory.Customization{
-		{
-			Model: models.Move{
-				ID:                         uuid.Must(uuid.NewV4()),
-				TOOTaskOrderAssignedUser:   userTOO,
-				TOOTaskOrderAssignedID:     &idTOO,
-				TOODestinationAssignedUser: userTOODestination,
-				TOODestinationAssignedID:   &idTOODestination,
-				SCCounselingAssignedUser:   userSC,
-				SCCounselingAssignedID:     &idSC,
-				SCCloseoutAssignedUser:     userSCCloseout,
-				SCCloseoutAssignedID:       &idSCCloseout,
-			},
-			LinkOnly: true,
-		},
-	}, nil)
-
-	// Define test cases
-	testCases := []struct {
-		name         string
-		queueType    string
-		officeUser   *models.OfficeUser
-		officeUserID *uuid.UUID
-	}{
-		{"TOO assigned user for TaskOrder queue", string(models.QueueTypeTaskOrder), userTOO, &idTOO},
-		{"TOO assigned user for DestinationRequest queue", string(models.QueueTypeDestinationRequest), userTOODestination, &idTOODestination},
-		{"SC assigned user for counseling queue", string(models.QueueTypeCounseling), userSC, &idSC},
-		{"SC assigned user for closeout queue", string(models.QueueTypeCloseout), userSCCloseout, &idSCCloseout},
-		{"TOO with unknown queue should return nil", "UnknownQueue", nil, nil},
-	}
-
-	// Run test cases
-	for _, tc := range testCases {
-		suite.Run(tc.name, func() {
-			expectedOfficeUser, expectedOfficeUserID := getAssignedUserAndID(tc.queueType, move)
-			suite.Equal(tc.officeUser, expectedOfficeUser)
-			suite.Equal(tc.officeUserID, expectedOfficeUserID)
-		})
-	}
-}
-
-=======
->>>>>>> ba172c2e
 func (suite *PayloadsSuite) TestQueueMovesApprovalRequestTypes() {
 	officeUser := factory.BuildOfficeUserWithPrivileges(suite.DB(), []factory.Customization{
 		{
