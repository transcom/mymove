package payloads

import (
	"testing"
	"time"

	"github.com/go-openapi/strfmt"
	"github.com/gofrs/uuid"

	"github.com/transcom/mymove/pkg/factory"
	"github.com/transcom/mymove/pkg/gen/ghcmessages"
	"github.com/transcom/mymove/pkg/handlers"
	"github.com/transcom/mymove/pkg/models"
	"github.com/transcom/mymove/pkg/models/roles"
	"github.com/transcom/mymove/pkg/storage/test"
)

func TestOrder(_ *testing.T) {
	order := &models.Order{}
	Order(order)
}

// TestMove makes sure zero values/optional fields are handled
func TestMove(t *testing.T) {
	_, err := Move(&models.Move{}, &test.FakeS3Storage{})
	if err != nil {
		t.Fail()
	}
}

<<<<<<< HEAD
=======
func (suite *PayloadsSuite) TestExcessWeightInMovePayload() {
	now := time.Now()

	suite.Run("successfully converts excess weight in model to payload", func() {
		move := models.Move{

			ExcessWeightQualifiedAt:                        &now,
			ExcessUnaccompaniedBaggageWeightQualifiedAt:    &now,
			ExcessUnaccompaniedBaggageWeightAcknowledgedAt: &now,
			ExcessWeightAcknowledgedAt:                     &now,
		}

		payload, err := Move(&move, &test.FakeS3Storage{})
		suite.NoError(err)
		suite.Equal(handlers.FmtDateTimePtr(move.ExcessWeightQualifiedAt), payload.ExcessWeightQualifiedAt)
		suite.Equal(handlers.FmtDateTimePtr(move.ExcessUnaccompaniedBaggageWeightQualifiedAt), payload.ExcessUnaccompaniedBaggageWeightQualifiedAt)
		suite.Equal(handlers.FmtDateTimePtr(move.ExcessUnaccompaniedBaggageWeightAcknowledgedAt), payload.ExcessUnaccompaniedBaggageWeightAcknowledgedAt)
		suite.Equal(handlers.FmtDateTimePtr(move.ExcessWeightAcknowledgedAt), payload.ExcessWeightAcknowledgedAt)
	})
}

>>>>>>> 2e9b42ed
func (suite *PayloadsSuite) TestPaymentRequestQueue() {
	officeUser := factory.BuildOfficeUserWithPrivileges(suite.DB(), []factory.Customization{
		{
			Model: models.OfficeUser{
				Email: "officeuser1@example.com",
			},
		},
		{
			Model: models.User{
				Privileges: []models.Privilege{
					{
						PrivilegeType: models.PrivilegeTypeSupervisor,
					},
				},
				Roles: []roles.Role{
					{
						RoleType: roles.RoleTypeTIO,
					},
				},
			},
		},
	}, nil)
	officeUserTIO := factory.BuildOfficeUserWithRoles(suite.DB(), nil, []roles.RoleType{roles.RoleTypeTIO})

	gbloc := "LKNQ"

	approvedMove := factory.BuildAvailableToPrimeMove(suite.DB(), nil, nil)
	approvedMove.ShipmentGBLOC = append(approvedMove.ShipmentGBLOC, models.MoveToGBLOC{GBLOC: &gbloc})

	pr2 := factory.BuildPaymentRequest(suite.DB(), []factory.Customization{
		{
			Model:    approvedMove,
			LinkOnly: true,
		},
		{
			Model: models.TransportationOffice{
				Gbloc: "LKNQ",
			},
			Type: &factory.TransportationOffices.OriginDutyLocation,
		},
		{
			Model: models.DutyLocation{
				Name: "KJKJKJKJKJK",
			},
			Type: &factory.DutyLocations.OriginDutyLocation,
		},
	}, nil)

	paymentRequests := models.PaymentRequests{pr2}
	transportationOffice := factory.BuildTransportationOffice(suite.DB(), []factory.Customization{
		{
			Model: models.TransportationOffice{
				Name:             "PPSO",
				ProvidesCloseout: true,
			},
		},
	}, nil)
	var officeUsers models.OfficeUsers
	var officeUsersSafety models.OfficeUsers
	officeUsers = append(officeUsers, officeUser)
	var paymentRequestsQueue = QueuePaymentRequests(&paymentRequests, officeUsers, officeUser, officeUsersSafety)

	suite.Run("Test Payment request is assignable due to not being assigend", func() {
		paymentRequestCopy := *paymentRequestsQueue
		suite.NotNil(paymentRequestsQueue)
		suite.IsType(paymentRequestsQueue, &ghcmessages.QueuePaymentRequests{})
		suite.Nil(paymentRequestCopy[0].AssignedTo)
	})

	suite.Run("Test Payment request has no counseling office", func() {
		paymentRequestCopy := *paymentRequestsQueue
		suite.NotNil(paymentRequestsQueue)
		suite.IsType(paymentRequestsQueue, &ghcmessages.QueuePaymentRequests{})
		suite.Nil(paymentRequestCopy[0].CounselingOffice)
	})

	paymentRequests[0].MoveTaskOrder.TIOAssignedUser = &officeUserTIO
	paymentRequests[0].MoveTaskOrder.CounselingOffice = &transportationOffice

	paymentRequestsQueue = QueuePaymentRequests(&paymentRequests, officeUsers, officeUser, officeUsersSafety)

	suite.Run("Test PaymentRequest has both Counseling Office and TIO AssignedUser ", func() {
		PaymentRequestsCopy := *paymentRequestsQueue

		suite.NotNil(PaymentRequests)
		suite.IsType(&ghcmessages.QueuePaymentRequests{}, paymentRequestsQueue)
		suite.IsType(&ghcmessages.QueuePaymentRequest{}, PaymentRequestsCopy[0])
		suite.Equal(PaymentRequestsCopy[0].AssignedTo.FirstName, officeUserTIO.FirstName)
		suite.Equal(PaymentRequestsCopy[0].AssignedTo.LastName, officeUserTIO.LastName)
		suite.Equal(*PaymentRequestsCopy[0].CounselingOffice, transportationOffice.Name)
	})

	suite.Run("Test PaymentRequest is assignable due to user Supervisor role", func() {
		paymentRequests := QueuePaymentRequests(&paymentRequests, officeUsers, officeUser, officeUsersSafety)
		paymentRequestCopy := *paymentRequests
		suite.Equal(paymentRequestCopy[0].Assignable, true)
	})

	officeUserHQ := factory.BuildOfficeUserWithRoles(suite.DB(), nil, []roles.RoleType{roles.RoleTypeHQ})
	suite.Run("Test PaymentRequest is not assignable due to user HQ role", func() {
		paymentRequests := QueuePaymentRequests(&paymentRequests, officeUsers, officeUserHQ, officeUsersSafety)
		paymentRequestCopy := *paymentRequests
		suite.Equal(paymentRequestCopy[0].Assignable, false)
	})
}

func (suite *PayloadsSuite) TestFetchPPMShipment() {

	ppmShipmentID, _ := uuid.NewV4()
	streetAddress1 := "MacDill AFB"
	streetAddress2, streetAddress3 := "", ""
	city := "Tampa"
	state := "FL"
	postalcode := "33621"
	county := "HILLSBOROUGH"

	country := models.Country{
		Country: "US",
	}

	expectedAddress := models.Address{
		StreetAddress1: streetAddress1,
		StreetAddress2: &streetAddress2,
		StreetAddress3: &streetAddress3,
		City:           city,
		State:          state,
		PostalCode:     postalcode,
		Country:        &country,
		County:         county,
	}

	isActualExpenseReimbursement := true

	expectedPPMShipment := models.PPMShipment{
		ID:                           ppmShipmentID,
		PickupAddress:                &expectedAddress,
		DestinationAddress:           &expectedAddress,
		IsActualExpenseReimbursement: &isActualExpenseReimbursement,
	}

	suite.Run("Success -", func() {
		returnedPPMShipment := PPMShipment(nil, &expectedPPMShipment)

		suite.IsType(returnedPPMShipment, &ghcmessages.PPMShipment{})
		suite.Equal(&streetAddress1, returnedPPMShipment.PickupAddress.StreetAddress1)
		suite.Equal(expectedPPMShipment.PickupAddress.StreetAddress2, returnedPPMShipment.PickupAddress.StreetAddress2)
		suite.Equal(expectedPPMShipment.PickupAddress.StreetAddress3, returnedPPMShipment.PickupAddress.StreetAddress3)
		suite.Equal(&postalcode, returnedPPMShipment.PickupAddress.PostalCode)
		suite.Equal(&city, returnedPPMShipment.PickupAddress.City)
		suite.Equal(&state, returnedPPMShipment.PickupAddress.State)
		suite.Equal(&country.Country, returnedPPMShipment.PickupAddress.Country)
		suite.Equal(&county, returnedPPMShipment.PickupAddress.County)

		suite.Equal(&streetAddress1, returnedPPMShipment.DestinationAddress.StreetAddress1)
		suite.Equal(expectedPPMShipment.DestinationAddress.StreetAddress2, returnedPPMShipment.DestinationAddress.StreetAddress2)
		suite.Equal(expectedPPMShipment.DestinationAddress.StreetAddress3, returnedPPMShipment.DestinationAddress.StreetAddress3)
		suite.Equal(&postalcode, returnedPPMShipment.DestinationAddress.PostalCode)
		suite.Equal(&city, returnedPPMShipment.DestinationAddress.City)
		suite.Equal(&state, returnedPPMShipment.DestinationAddress.State)
		suite.Equal(&country.Country, returnedPPMShipment.DestinationAddress.Country)
		suite.Equal(&county, returnedPPMShipment.DestinationAddress.County)
		suite.True(*returnedPPMShipment.IsActualExpenseReimbursement)
	})

	suite.Run("Destination street address 1 returns empty string to convey OPTIONAL state ", func() {
		expected_street_address_1 := ""
		expectedAddress2 := models.Address{
			StreetAddress1: expected_street_address_1,
			StreetAddress2: &streetAddress2,
			StreetAddress3: &streetAddress3,
			City:           city,
			State:          state,
			PostalCode:     postalcode,
			Country:        &country,
			County:         county,
		}

		expectedPPMShipment2 := models.PPMShipment{
			ID:                 ppmShipmentID,
			PickupAddress:      &expectedAddress,
			DestinationAddress: &expectedAddress2,
		}
		returnedPPMShipment := PPMShipment(nil, &expectedPPMShipment2)

		suite.IsType(returnedPPMShipment, &ghcmessages.PPMShipment{})
		suite.Equal(&streetAddress1, returnedPPMShipment.PickupAddress.StreetAddress1)
		suite.Equal(expectedPPMShipment.PickupAddress.StreetAddress2, returnedPPMShipment.PickupAddress.StreetAddress2)
		suite.Equal(expectedPPMShipment.PickupAddress.StreetAddress3, returnedPPMShipment.PickupAddress.StreetAddress3)
		suite.Equal(&postalcode, returnedPPMShipment.PickupAddress.PostalCode)
		suite.Equal(&city, returnedPPMShipment.PickupAddress.City)
		suite.Equal(&state, returnedPPMShipment.PickupAddress.State)
		suite.Equal(&county, returnedPPMShipment.PickupAddress.County)

		suite.Equal(&expected_street_address_1, returnedPPMShipment.DestinationAddress.StreetAddress1)
		suite.Equal(expectedPPMShipment.DestinationAddress.StreetAddress2, returnedPPMShipment.DestinationAddress.StreetAddress2)
		suite.Equal(expectedPPMShipment.DestinationAddress.StreetAddress3, returnedPPMShipment.DestinationAddress.StreetAddress3)
		suite.Equal(&postalcode, returnedPPMShipment.DestinationAddress.PostalCode)
		suite.Equal(&city, returnedPPMShipment.DestinationAddress.City)
		suite.Equal(&state, returnedPPMShipment.DestinationAddress.State)
		suite.Equal(&county, returnedPPMShipment.DestinationAddress.County)
	})
}

func (suite *PayloadsSuite) TestUpload() {
	uploadID, _ := uuid.NewV4()
	testURL := "https://testurl.com"

	basicUpload := models.Upload{
		ID:          uploadID,
		Filename:    "fileName",
		ContentType: "image/png",
		Bytes:       1024,
		CreatedAt:   time.Now(),
		UpdatedAt:   time.Now(),
	}

	suite.Run("Success - Returns a ghcmessages Upload payload from Upload Struct", func() {
		returnedUpload := Upload(suite.storer, basicUpload, testURL)

		suite.IsType(returnedUpload, &ghcmessages.Upload{})
		expectedID := handlers.FmtUUIDValue(basicUpload.ID)
		suite.Equal(expectedID, returnedUpload.ID)
		suite.Equal(basicUpload.Filename, returnedUpload.Filename)
		suite.Equal(basicUpload.ContentType, returnedUpload.ContentType)
		suite.Equal(basicUpload.Bytes, returnedUpload.Bytes)
		suite.Equal(testURL, returnedUpload.URL.String())
	})
}

func (suite *PayloadsSuite) TestShipmentAddressUpdate() {
	id, _ := uuid.NewV4()
	id2, _ := uuid.NewV4()

	newAddress := models.Address{
		StreetAddress1: "123 New St",
		City:           "Beverly Hills",
		State:          "CA",
		PostalCode:     "89503",
		County:         *models.StringPointer("WASHOE"),
	}

	oldAddress := models.Address{
		StreetAddress1: "123 Old St",
		City:           "Beverly Hills",
		State:          "CA",
		PostalCode:     "89502",
		County:         *models.StringPointer("WASHOE"),
	}

	sitOriginalAddress := models.Address{
		StreetAddress1: "123 SIT St",
		City:           "Beverly Hills",
		State:          "CA",
		PostalCode:     "89501",
		County:         *models.StringPointer("WASHOE"),
	}
	officeRemarks := "some office remarks"
	newSitDistanceBetween := 0
	oldSitDistanceBetween := 0

	shipmentAddressUpdate := models.ShipmentAddressUpdate{
		ID:                    id,
		ShipmentID:            id2,
		NewAddress:            newAddress,
		OriginalAddress:       oldAddress,
		SitOriginalAddress:    &sitOriginalAddress,
		ContractorRemarks:     "some remarks",
		OfficeRemarks:         &officeRemarks,
		Status:                models.ShipmentAddressUpdateStatusRequested,
		NewSitDistanceBetween: &newSitDistanceBetween,
		OldSitDistanceBetween: &oldSitDistanceBetween,
	}

	emptyShipmentAddressUpdate := models.ShipmentAddressUpdate{ID: uuid.Nil}

	suite.Run("Success - Returns a ghcmessages Upload payload from Upload Struct", func() {
		returnedShipmentAddressUpdate := ShipmentAddressUpdate(&shipmentAddressUpdate)

		suite.IsType(returnedShipmentAddressUpdate, &ghcmessages.ShipmentAddressUpdate{})
	})
	suite.Run("Failure - Returns nil", func() {
		returnedShipmentAddressUpdate := ShipmentAddressUpdate(&emptyShipmentAddressUpdate)

		suite.Nil(returnedShipmentAddressUpdate)
	})
}

func (suite *PayloadsSuite) TestWeightTicketUpload() {
	uploadID, _ := uuid.NewV4()
	testURL := "https://testurl.com"
	isWeightTicket := true

	basicUpload := models.Upload{
		ID:          uploadID,
		Filename:    "fileName",
		ContentType: "image/png",
		Bytes:       1024,
		CreatedAt:   time.Now(),
		UpdatedAt:   time.Now(),
	}

	suite.Run("Success - Returns a ghcmessages Upload payload from Upload Struct", func() {
		returnedUpload := WeightTicketUpload(suite.storer, basicUpload, testURL, isWeightTicket)

		suite.IsType(returnedUpload, &ghcmessages.Upload{})
		expectedID := handlers.FmtUUIDValue(basicUpload.ID)
		suite.Equal(expectedID, returnedUpload.ID)
		suite.Equal(basicUpload.Filename, returnedUpload.Filename)
		suite.Equal(basicUpload.ContentType, returnedUpload.ContentType)
		suite.Equal(basicUpload.Bytes, returnedUpload.Bytes)
		suite.Equal(testURL, returnedUpload.URL.String())
		suite.Equal(isWeightTicket, returnedUpload.IsWeightTicket)
	})
}

func (suite *PayloadsSuite) TestProofOfServiceDoc() {
	uploadID1, _ := uuid.NewV4()
	uploadID2, _ := uuid.NewV4()
	isWeightTicket := true

	// Create sample ProofOfServiceDoc
	proofOfServiceDoc := models.ProofOfServiceDoc{
		ID:               uuid.Must(uuid.NewV4()),
		PaymentRequestID: uuid.Must(uuid.NewV4()),
		IsWeightTicket:   isWeightTicket,
		CreatedAt:        time.Now(),
		UpdatedAt:        time.Now(),
	}

	// Create sample PrimeUploads
	primeUpload1 := models.PrimeUpload{
		ID:                  uuid.Must(uuid.NewV4()),
		ProofOfServiceDocID: uuid.Must(uuid.NewV4()),
		ContractorID:        uuid.Must(uuid.NewV4()),
		UploadID:            uploadID1,
		CreatedAt:           time.Now(),
		UpdatedAt:           time.Now(),
	}

	primeUpload2 := models.PrimeUpload{
		ID:                  uuid.Must(uuid.NewV4()),
		ProofOfServiceDocID: uuid.Must(uuid.NewV4()),
		ContractorID:        uuid.Must(uuid.NewV4()),
		UploadID:            uploadID2,
		CreatedAt:           time.Now(),
		UpdatedAt:           time.Now(),
	}

	proofOfServiceDoc.PrimeUploads = []models.PrimeUpload{primeUpload1, primeUpload2}

	suite.Run("Success - Returns a ghcmessages Proof of Service payload from a Struct", func() {
		returnedProofOfServiceDoc, _ := ProofOfServiceDoc(proofOfServiceDoc, suite.storer)

		suite.IsType(returnedProofOfServiceDoc, &ghcmessages.ProofOfServiceDoc{})
	})
}

func (suite *PayloadsSuite) TestCustomer() {
	id, _ := uuid.NewV4()
	id2, _ := uuid.NewV4()

	residentialAddress := models.Address{
		StreetAddress1: "123 New St",
		City:           "Beverly Hills",
		State:          "CA",
		PostalCode:     "89503",
		County:         *models.StringPointer("WASHOE"),
	}

	backupAddress := models.Address{
		StreetAddress1: "123 Old St",
		City:           "Beverly Hills",
		State:          "CA",
		PostalCode:     "89502",
		County:         *models.StringPointer("WASHOE"),
	}

	phone := "444-555-6677"

	firstName := "First"
	lastName := "Last"
	affiliation := models.AffiliationARMY
	email := "dontEmailMe@gmail.com"
	cacValidated := true
	customer := models.ServiceMember{
		ID:                   id,
		UserID:               id2,
		FirstName:            &firstName,
		LastName:             &lastName,
		Affiliation:          &affiliation,
		PersonalEmail:        &email,
		Telephone:            &phone,
		ResidentialAddress:   &residentialAddress,
		BackupMailingAddress: &backupAddress,
		CacValidated:         cacValidated,
	}

	suite.Run("Success - Returns a ghcmessages Customer payload from Customer Struct", func() {
		customer := Customer(&customer)

		suite.IsType(customer, &ghcmessages.Customer{})
	})
}

func (suite *PayloadsSuite) TestEntitlement() {
	entitlementID, _ := uuid.NewV4()
	dependentsAuthorized := true
	nonTemporaryStorage := true
	privatelyOwnedVehicle := true
	proGearWeight := 1000
	proGearWeightSpouse := 500
	storageInTransit := 90
	totalDependents := 2
	requiredMedicalEquipmentWeight := 200
	accompaniedTour := true
	dependentsUnderTwelve := 1
	dependentsTwelveAndOver := 1
	authorizedWeight := 8000
	ubAllowance := 300

	entitlement := &models.Entitlement{
		ID:                             entitlementID,
		DBAuthorizedWeight:             &authorizedWeight,
		DependentsAuthorized:           &dependentsAuthorized,
		NonTemporaryStorage:            &nonTemporaryStorage,
		PrivatelyOwnedVehicle:          &privatelyOwnedVehicle,
		ProGearWeight:                  proGearWeight,
		ProGearWeightSpouse:            proGearWeightSpouse,
		StorageInTransit:               &storageInTransit,
		TotalDependents:                &totalDependents,
		RequiredMedicalEquipmentWeight: requiredMedicalEquipmentWeight,
		AccompaniedTour:                &accompaniedTour,
		DependentsUnderTwelve:          &dependentsUnderTwelve,
		DependentsTwelveAndOver:        &dependentsTwelveAndOver,
		UpdatedAt:                      time.Now(),
		UBAllowance:                    &ubAllowance,
	}

	returnedEntitlement := Entitlement(entitlement)
	returnedUBAllowance := entitlement.UBAllowance

	suite.IsType(&ghcmessages.Entitlements{}, returnedEntitlement)

	suite.Equal(strfmt.UUID(entitlementID.String()), returnedEntitlement.ID)
	suite.Equal(authorizedWeight, int(*returnedEntitlement.AuthorizedWeight))
	suite.Equal(entitlement.DependentsAuthorized, returnedEntitlement.DependentsAuthorized)
	suite.Equal(entitlement.NonTemporaryStorage, returnedEntitlement.NonTemporaryStorage)
	suite.Equal(entitlement.PrivatelyOwnedVehicle, returnedEntitlement.PrivatelyOwnedVehicle)
	suite.Equal(int(*returnedUBAllowance), int(*returnedEntitlement.UnaccompaniedBaggageAllowance))
	suite.Equal(int64(proGearWeight), returnedEntitlement.ProGearWeight)
	suite.Equal(int64(proGearWeightSpouse), returnedEntitlement.ProGearWeightSpouse)
	suite.Equal(storageInTransit, int(*returnedEntitlement.StorageInTransit))
	suite.Equal(totalDependents, int(returnedEntitlement.TotalDependents))
	suite.Equal(int64(requiredMedicalEquipmentWeight), returnedEntitlement.RequiredMedicalEquipmentWeight)
	suite.Equal(models.BoolPointer(accompaniedTour), returnedEntitlement.AccompaniedTour)
	suite.Equal(dependentsUnderTwelve, int(*returnedEntitlement.DependentsUnderTwelve))
	suite.Equal(dependentsTwelveAndOver, int(*returnedEntitlement.DependentsTwelveAndOver))
}

func (suite *PayloadsSuite) TestCreateCustomer() {
	id, _ := uuid.NewV4()
	id2, _ := uuid.NewV4()
	oktaID := "thisIsNotARealID"

	oktaUser := models.CreatedOktaUser{
		ID: oktaID,
		Profile: struct {
			FirstName   string `json:"firstName"`
			LastName    string `json:"lastName"`
			MobilePhone string `json:"mobilePhone"`
			SecondEmail string `json:"secondEmail"`
			Login       string `json:"login"`
			Email       string `json:"email"`
		}{
			Email: "john.doe@example.com",
		},
	}

	residentialAddress := models.Address{
		StreetAddress1: "123 New St",
		City:           "Beverly Hills",
		State:          "CA",
		PostalCode:     "89503",
		County:         *models.StringPointer("WASHOE"),
	}

	backupAddress := models.Address{
		StreetAddress1: "123 Old St",
		City:           "Beverly Hills",
		State:          "CA",
		PostalCode:     "89502",
		County:         *models.StringPointer("WASHOE"),
	}

	phone := "444-555-6677"
	backupContact := models.BackupContact{
		Name:  "Billy Bob",
		Email: "billBob@mail.mil",
		Phone: &phone,
	}

	firstName := "First"
	lastName := "Last"
	affiliation := models.AffiliationARMY
	email := "dontEmailMe@gmail.com"
	sm := models.ServiceMember{
		ID:                   id,
		UserID:               id2,
		FirstName:            &firstName,
		LastName:             &lastName,
		Affiliation:          &affiliation,
		PersonalEmail:        &email,
		Telephone:            &phone,
		ResidentialAddress:   &residentialAddress,
		BackupMailingAddress: &backupAddress,
	}

	suite.Run("Success - Returns a ghcmessages Upload payload from Upload Struct", func() {
		returnedShipmentAddressUpdate := CreatedCustomer(&sm, &oktaUser, &backupContact)

		suite.IsType(returnedShipmentAddressUpdate, &ghcmessages.CreatedCustomer{})
	})
}

func (suite *PayloadsSuite) TestSearchMoves() {
	appCtx := suite.AppContextForTest()

	marines := models.AffiliationMARINES
	moveUSMC := factory.BuildMove(suite.DB(), []factory.Customization{
		{
			Model: models.ServiceMember{
				Affiliation: &marines,
			},
		},
	}, nil)

	moves := models.Moves{moveUSMC}
	suite.Run("Success - Returns a ghcmessages Upload payload from Upload Struct", func() {
		payload := SearchMoves(appCtx, moves)

		suite.IsType(payload, &ghcmessages.SearchMoves{})
		suite.NotNil(payload)
	})
}

func (suite *PayloadsSuite) TestMarketCode() {
	suite.Run("returns nil when marketCode is nil", func() {
		var marketCode *models.MarketCode = nil
		result := MarketCode(marketCode)
		suite.Equal(result, "")
	})

	suite.Run("returns string when marketCode is not nil", func() {
		marketCodeDomestic := models.MarketCodeDomestic
		result := MarketCode(&marketCodeDomestic)
		suite.NotNil(result, "Expected result to not be nil when marketCode is not nil")
		suite.Equal("d", result, "Expected result to be 'd' for domestic market code")
	})

	suite.Run("returns string when marketCode is international", func() {
		marketCodeInternational := models.MarketCodeInternational
		result := MarketCode(&marketCodeInternational)
		suite.NotNil(result, "Expected result to not be nil when marketCode is not nil")
		suite.Equal("i", result, "Expected result to be 'i' for international market code")
	})
}

func (suite *PayloadsSuite) TestReServiceItem() {
	suite.Run("returns nil when reServiceItem is nil", func() {
		var reServiceItem *models.ReServiceItem = nil
		result := ReServiceItem(reServiceItem)
		suite.Nil(result, "Expected result to be nil when reServiceItem is nil")
	})

	suite.Run("correctly maps ReServiceItem with all fields populated", func() {
		isAutoApproved := true
		marketCodeInternational := models.MarketCodeInternational
		reServiceCode := models.ReServiceCodePOEFSC
		poefscServiceName := "International POE Fuel Surcharge"
		reService := models.ReService{
			Code: reServiceCode,
			Name: poefscServiceName,
		}
		ubShipmentType := models.MTOShipmentTypeUnaccompaniedBaggage
		reServiceItem := &models.ReServiceItem{
			IsAutoApproved: isAutoApproved,
			MarketCode:     marketCodeInternational,
			ReService:      reService,
			ShipmentType:   ubShipmentType,
		}
		result := ReServiceItem(reServiceItem)

		suite.NotNil(result, "Expected result to not be nil when reServiceItem has values")
		suite.Equal(isAutoApproved, result.IsAutoApproved, "Expected IsAutoApproved to match")
		suite.True(result.IsAutoApproved, "Expected IsAutoApproved to be true")
		suite.Equal(string(marketCodeInternational), result.MarketCode, "Expected MarketCode to match")
		suite.Equal(string(reServiceItem.ReService.Code), result.ServiceCode, "Expected ServiceCode to match")
		suite.Equal(string(reServiceItem.ReService.Name), result.ServiceName, "Expected ServiceName to match")
		suite.Equal(string(ubShipmentType), result.ShipmentType, "Expected ShipmentType to match")
	})
}

func (suite *PayloadsSuite) TestReServiceItems() {
	suite.Run("Correctly maps ReServiceItems with all fields populated", func() {
		isAutoApprovedTrue := true
		isAutoApprovedFalse := false
		marketCodeInternational := models.MarketCodeInternational
		marketCodeDomestic := models.MarketCodeDomestic
		poefscReServiceCode := models.ReServiceCodePOEFSC
		poedscReServiceCode := models.ReServiceCodePODFSC
		poefscServiceName := "International POE Fuel Surcharge"
		poedscServiceName := "International POD Fuel Surcharge"
		poefscService := models.ReService{
			Code: poefscReServiceCode,
			Name: poefscServiceName,
		}
		podfscService := models.ReService{
			Code: poedscReServiceCode,
			Name: poedscServiceName,
		}
		hhgShipmentType := models.MTOShipmentTypeHHG
		ubShipmentType := models.MTOShipmentTypeUnaccompaniedBaggage
		poefscServiceItem := models.ReServiceItem{
			IsAutoApproved: isAutoApprovedTrue,
			MarketCode:     marketCodeInternational,
			ReService:      poefscService,
			ShipmentType:   ubShipmentType,
		}
		podfscServiceItem := models.ReServiceItem{
			IsAutoApproved: isAutoApprovedFalse,
			MarketCode:     marketCodeDomestic,
			ReService:      podfscService,
			ShipmentType:   hhgShipmentType,
		}
		reServiceItems := make(models.ReServiceItems, 2)
		reServiceItems[0] = poefscServiceItem
		reServiceItems[1] = podfscServiceItem
		result := ReServiceItems(reServiceItems)

		suite.NotNil(result, "Expected result to not be nil when reServiceItems has values")
		suite.Equal(poefscServiceItem.IsAutoApproved, result[0].IsAutoApproved, "Expected IsAutoApproved to match")
		suite.True(result[0].IsAutoApproved, "Expected IsAutoApproved to be true")
		suite.Equal(string(marketCodeInternational), result[0].MarketCode, "Expected MarketCode to match")
		suite.Equal(string(poefscServiceItem.ReService.Code), result[0].ServiceCode, "Expected ServiceCode to match")
		suite.Equal(string(poefscServiceItem.ReService.Name), result[0].ServiceName, "Expected ServiceName to match")
		suite.Equal(string(ubShipmentType), result[0].ShipmentType, "Expected ShipmentType to match")
		suite.Equal(podfscServiceItem.IsAutoApproved, result[1].IsAutoApproved, "Expected IsAutoApproved to match")
		suite.False(result[1].IsAutoApproved, "Expected IsAutoApproved to be false")
		suite.Equal(string(marketCodeDomestic), result[1].MarketCode, "Expected MarketCode to match")
		suite.Equal(string(podfscServiceItem.ReService.Code), result[1].ServiceCode, "Expected ServiceCode to match")
		suite.Equal(string(podfscServiceItem.ReService.Name), result[1].ServiceName, "Expected ServiceName to match")
		suite.Equal(string(hhgShipmentType), result[1].ShipmentType, "Expected ShipmentType to match")
	})
}

func (suite *PayloadsSuite) TestGsrAppeal() {
	officeUser := factory.BuildOfficeUser(suite.DB(), nil, nil)

	suite.Run("returns nil when gsrAppeal is nil", func() {
		var gsrAppeal *models.GsrAppeal = nil
		result := GsrAppeal(gsrAppeal)
		suite.Nil(result, "Expected result to be nil when gsrAppeal is nil")
	})

	suite.Run("correctly maps GsrAppeal with all fields populated", func() {
		gsrAppealID := uuid.Must(uuid.NewV4())
		reportViolationID := uuid.Must(uuid.NewV4())
		evaluationReportID := uuid.Must(uuid.NewV4())
		appealStatus := models.AppealStatusSustained
		isSeriousIncident := true
		remarks := "Sample remarks"
		createdAt := time.Now()

		gsrAppeal := &models.GsrAppeal{
			ID:                      gsrAppealID,
			ReportViolationID:       &reportViolationID,
			EvaluationReportID:      evaluationReportID,
			OfficeUser:              &officeUser,
			OfficeUserID:            officeUser.ID,
			IsSeriousIncidentAppeal: &isSeriousIncident,
			AppealStatus:            appealStatus,
			Remarks:                 remarks,
			CreatedAt:               createdAt,
		}

		result := GsrAppeal(gsrAppeal)

		suite.NotNil(result, "Expected result to not be nil when gsrAppeal has values")
		suite.Equal(handlers.FmtUUID(gsrAppealID), &result.ID, "Expected ID to match")
		suite.Equal(handlers.FmtUUID(reportViolationID), &result.ViolationID, "Expected ViolationID to match")
		suite.Equal(handlers.FmtUUID(evaluationReportID), &result.ReportID, "Expected ReportID to match")
		suite.Equal(handlers.FmtUUID(officeUser.ID), &result.OfficeUserID, "Expected OfficeUserID to match")
		suite.Equal(ghcmessages.GSRAppealStatusType(appealStatus), result.AppealStatus, "Expected AppealStatus to match")
		suite.Equal(remarks, result.Remarks, "Expected Remarks to match")
		suite.Equal(strfmt.DateTime(createdAt), result.CreatedAt, "Expected CreatedAt to match")
		suite.True(result.IsSeriousIncident, "Expected IsSeriousIncident to be true")
	})

	suite.Run("handles nil ReportViolationID without panic", func() {
		gsrAppealID := uuid.Must(uuid.NewV4())
		evaluationReportID := uuid.Must(uuid.NewV4())
		isSeriousIncident := false
		appealStatus := models.AppealStatusRejected
		remarks := "Sample remarks"
		createdAt := time.Now()

		gsrAppeal := &models.GsrAppeal{
			ID:                      gsrAppealID,
			ReportViolationID:       nil,
			EvaluationReportID:      evaluationReportID,
			OfficeUser:              &officeUser,
			OfficeUserID:            officeUser.ID,
			IsSeriousIncidentAppeal: &isSeriousIncident,
			AppealStatus:            appealStatus,
			Remarks:                 remarks,
			CreatedAt:               createdAt,
		}

		result := GsrAppeal(gsrAppeal)

		suite.NotNil(result, "Expected result to not be nil when gsrAppeal has values")
		suite.Equal(handlers.FmtUUID(gsrAppealID), &result.ID, "Expected ID to match")
		suite.Equal(strfmt.UUID(""), result.ViolationID, "Expected ViolationID to be nil when ReportViolationID is nil")
		suite.Equal(handlers.FmtUUID(evaluationReportID), &result.ReportID, "Expected ReportID to match")
		suite.Equal(handlers.FmtUUID(officeUser.ID), &result.OfficeUserID, "Expected OfficeUserID to match")
		suite.Equal(ghcmessages.GSRAppealStatusType(appealStatus), result.AppealStatus, "Expected AppealStatus to match")
		suite.Equal(remarks, result.Remarks, "Expected Remarks to match")
		suite.Equal(strfmt.DateTime(createdAt), result.CreatedAt, "Expected CreatedAt to match")
		suite.False(result.IsSeriousIncident, "Expected IsSeriousIncident to be false")
	})
}

func (suite *PayloadsSuite) TestMTOServiceItemModel() {
	suite.Run("returns nil when MTOServiceItem is nil", func() {
		var serviceItem *models.MTOServiceItem = nil
		result := MTOServiceItemModel(serviceItem, suite.storer)
		suite.Nil(result, "Expected result to be nil when MTOServiceItem is nil")
	})

	suite.Run("successfully converts MTOServiceItem to payload", func() {
		serviceID := uuid.Must(uuid.NewV4())
		moveID := uuid.Must(uuid.NewV4())
		shipID := uuid.Must(uuid.NewV4())
		reServiceID := uuid.Must(uuid.NewV4())
		now := time.Now()

		mockReService := models.ReService{
			ID:   reServiceID,
			Code: models.ReServiceCodeICRT,
			Name: "Some ReService",
		}

		mockPickupAddress := models.Address{
			ID:        uuid.Must(uuid.NewV4()),
			IsOconus:  models.BoolPointer(false),
			CreatedAt: now,
			UpdatedAt: now,
		}

		mockMTOShipment := models.MTOShipment{
			ID:            shipID,
			PickupAddress: &mockPickupAddress,
		}

		mockServiceItem := models.MTOServiceItem{
			ID:              serviceID,
			MoveTaskOrderID: moveID,
			MTOShipmentID:   &shipID,
			MTOShipment:     mockMTOShipment,
			ReServiceID:     reServiceID,
			ReService:       mockReService,
			CreatedAt:       now,
			UpdatedAt:       now,
		}

		result := MTOServiceItemModel(&mockServiceItem, suite.storer)
		suite.NotNil(result, "Expected result to not be nil when MTOServiceItem is valid")
		suite.Equal(handlers.FmtUUID(serviceID), result.ID, "Expected ID to match")
		suite.Equal(handlers.FmtUUID(moveID), result.MoveTaskOrderID, "Expected MoveTaskOrderID to match")
		suite.Equal(handlers.FmtUUIDPtr(&shipID), result.MtoShipmentID, "Expected MtoShipmentID to match")
		suite.Equal(handlers.FmtString(models.MarketConus.FullString()), result.Market, "Expected Market to be CONUS")
	})

	suite.Run("sets Market to OCONUS when PickupAddress.IsOconus is true for ICRT", func() {
		reServiceID := uuid.Must(uuid.NewV4())

		mockReService := models.ReService{
			ID:   reServiceID,
			Code: models.ReServiceCodeICRT,
			Name: "Test ReService",
		}

		mockPickupAddress := models.Address{
			ID:       uuid.Must(uuid.NewV4()),
			IsOconus: models.BoolPointer(true),
		}

		mockMTOShipment := models.MTOShipment{
			PickupAddress: &mockPickupAddress,
		}

		mockServiceItem := models.MTOServiceItem{
			ReService:   mockReService,
			MTOShipment: mockMTOShipment,
		}

		result := MTOServiceItemModel(&mockServiceItem, suite.storer)
		suite.NotNil(result, "Expected result to not be nil for valid MTOServiceItem")
		suite.Equal(handlers.FmtString(models.MarketOconus.FullString()), result.Market, "Expected Market to be OCONUS")
	})

	suite.Run("sets Market to CONUS when PickupAddress.IsOconus is false for ICRT", func() {
		reServiceID := uuid.Must(uuid.NewV4())

		mockReService := models.ReService{
			ID:   reServiceID,
			Code: models.ReServiceCodeICRT,
			Name: "Test ReService",
		}

		mockPickupAddress := models.Address{
			ID:       uuid.Must(uuid.NewV4()),
			IsOconus: models.BoolPointer(false),
		}

		mockMTOShipment := models.MTOShipment{
			PickupAddress: &mockPickupAddress,
		}

		mockServiceItem := models.MTOServiceItem{
			ReService:   mockReService,
			MTOShipment: mockMTOShipment,
		}

		result := MTOServiceItemModel(&mockServiceItem, suite.storer)
		suite.NotNil(result, "Expected result to not be nil for valid MTOServiceItem")
		suite.Equal(handlers.FmtString(models.MarketConus.FullString()), result.Market, "Expected Market to be CONUS")
	})

	suite.Run("sets Market to CONUS when DestinationAddress.IsOconus is false for IUCRT", func() {
		reServiceID := uuid.Must(uuid.NewV4())

		mockReService := models.ReService{
			ID:   reServiceID,
			Code: models.ReServiceCodeIUCRT,
			Name: "Test ReService",
		}

		mockDestinationAddress := models.Address{
			ID:       uuid.Must(uuid.NewV4()),
			IsOconus: models.BoolPointer(false),
		}

		mockMTOShipment := models.MTOShipment{
			DestinationAddress: &mockDestinationAddress,
		}

		mockServiceItem := models.MTOServiceItem{
			ReService:   mockReService,
			MTOShipment: mockMTOShipment,
		}

		result := MTOServiceItemModel(&mockServiceItem, suite.storer)
		suite.NotNil(result, "Expected result to not be nil for valid MTOServiceItem")
		suite.Equal(handlers.FmtString(models.MarketConus.FullString()), result.Market, "Expected Market to be CONUS")
	})

	suite.Run("sets Market to OCONUS when DestinationAddress.IsOconus is true for IUCRT", func() {
		reServiceID := uuid.Must(uuid.NewV4())

		mockReService := models.ReService{
			ID:   reServiceID,
			Code: models.ReServiceCodeIUCRT,
			Name: "Test ReService",
		}

		mockDestinationAddress := models.Address{
			ID:       uuid.Must(uuid.NewV4()),
			IsOconus: models.BoolPointer(true),
		}

		mockMTOShipment := models.MTOShipment{
			DestinationAddress: &mockDestinationAddress,
		}

		mockServiceItem := models.MTOServiceItem{
			ReService:   mockReService,
			MTOShipment: mockMTOShipment,
		}

		result := MTOServiceItemModel(&mockServiceItem, suite.storer)
		suite.NotNil(result, "Expected result to not be nil for valid MTOServiceItem")
		suite.Equal(handlers.FmtString(models.MarketOconus.FullString()), result.Market, "Expected Market to be OCONUS")
	})
}<|MERGE_RESOLUTION|>--- conflicted
+++ resolved
@@ -28,8 +28,6 @@
 	}
 }
 
-<<<<<<< HEAD
-=======
 func (suite *PayloadsSuite) TestExcessWeightInMovePayload() {
 	now := time.Now()
 
@@ -51,7 +49,6 @@
 	})
 }
 
->>>>>>> 2e9b42ed
 func (suite *PayloadsSuite) TestPaymentRequestQueue() {
 	officeUser := factory.BuildOfficeUserWithPrivileges(suite.DB(), []factory.Customization{
 		{
