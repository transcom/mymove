package payloads

import (
	"testing"
	"time"

	"github.com/go-openapi/strfmt"
	"github.com/go-openapi/swag"
	"github.com/gofrs/uuid"

	"github.com/transcom/mymove/pkg/etag"
	"github.com/transcom/mymove/pkg/factory"
	"github.com/transcom/mymove/pkg/gen/ghcmessages"
	"github.com/transcom/mymove/pkg/gen/internalmessages"
	"github.com/transcom/mymove/pkg/handlers"
	"github.com/transcom/mymove/pkg/models"
	"github.com/transcom/mymove/pkg/models/roles"
	"github.com/transcom/mymove/pkg/storage/mocks"
	"github.com/transcom/mymove/pkg/storage/test"
	"github.com/transcom/mymove/pkg/unit"
)

func TestOrder(_ *testing.T) {
	order := &models.Order{}
	Order(order)
}

func (suite *PayloadsSuite) TestOrderWithMove() {
	move := factory.BuildMove(suite.DB(), nil, nil)
	moves := models.Moves{}
	moves = append(moves, move)
	order := factory.BuildOrder(nil, []factory.Customization{
		{
			Model: models.Order{
				ID:            uuid.Must(uuid.NewV4()),
				HasDependents: *models.BoolPointer(true),
				Moves:         moves,
			},
		},
	}, nil)
	Order(&order)
}

func (suite *PayloadsSuite) TestBoatShipment() {
	suite.Run("Test Boat Shipment", func() {
		boat := factory.BuildBoatShipment(suite.DB(), nil, nil)
		boatShipment := BoatShipment(nil, &boat)
		suite.NotNil(boatShipment)
	})

	suite.Run("Test Boat Shipment", func() {
		boatShipment := BoatShipment(nil, nil)
		suite.Nil(boatShipment)
	})
}

func (suite *PayloadsSuite) TestMobileHomeShipment() {
	suite.Run("Test Mobile Home Shipment", func() {
		mobileHome := factory.BuildMobileHomeShipment(suite.DB(), nil, nil)
		mobileHomeShipment := MobileHomeShipment(nil, &mobileHome)
		suite.NotNil(mobileHomeShipment)
	})

	suite.Run("Test Mobile Home Shipment With Nil", func() {
		mobileHomeShipment := MobileHomeShipment(nil, nil)
		suite.Nil(mobileHomeShipment)
	})
}

func (suite *PayloadsSuite) TestMovingExpense() {
	contractExpense := models.MovingExpenseReceiptTypeContractedExpense
	weightStored := 2000
	sitLocation := models.SITLocationTypeDestination
	sitReimburseableAmount := 500

	movingExpense := models.MovingExpense{
		PPMShipmentID:          uuid.Must(uuid.NewV4()),
		DocumentID:             uuid.Must(uuid.NewV4()),
		MovingExpenseType:      &contractExpense,
		Reason:                 models.StringPointer("no good"),
		SITStartDate:           models.TimePointer(time.Now()),
		SITEndDate:             models.TimePointer(time.Now()),
		WeightStored:           (*unit.Pound)(&weightStored),
		SITLocation:            &sitLocation,
		SITReimburseableAmount: (*unit.Cents)(&sitReimburseableAmount),
	}
	movingExpenseValues := MovingExpense(nil, &movingExpense)
	suite.NotNil(movingExpenseValues)
}

func (suite *PayloadsSuite) TestMovingExpensePayload() {
	mockStorer := &mocks.FileStorer{}

	suite.Run("successfully converts a fully populated MovingExpense", func() {
		document := factory.BuildDocument(suite.DB(), nil, nil)
		id := uuid.Must(uuid.NewV4())
		ppmShipmentID := uuid.Must(uuid.NewV4())
		documentID := document.ID
		now := time.Now()
		description := "Test description"
		paidWithGTCC := true
		amount := unit.Cents(1000)
		missingReceipt := false
		movingExpenseType := models.MovingExpenseReceiptTypeSmallPackage
		status := models.PPMDocumentStatusApproved
		reason := "Some reason"
		sitStartDate := now.AddDate(0, -1, 0)
		sitEndDate := now.AddDate(0, 0, -10)
		submittedSitEndDate := now.AddDate(0, 0, -9)
		weightStored := unit.Pound(150)
		sitLocation := models.SITLocationTypeOrigin
		sitReimburseableAmount := unit.Cents(2000)
		trackingNumber := "tracking123"
		weightShipped := unit.Pound(100)
		isProGear := true
		proGearBelongsToSelf := false
		proGearDescription := "Pro gear desc"

		expense := &models.MovingExpense{
			ID:                     id,
			PPMShipmentID:          ppmShipmentID,
			Document:               document,
			DocumentID:             documentID,
			CreatedAt:              now,
			UpdatedAt:              now,
			Description:            &description,
			PaidWithGTCC:           &paidWithGTCC,
			Amount:                 &amount,
			MissingReceipt:         &missingReceipt,
			MovingExpenseType:      &movingExpenseType,
			Status:                 &status,
			Reason:                 &reason,
			SITStartDate:           &sitStartDate,
			SITEndDate:             &sitEndDate,
			SubmittedSITEndDate:    &submittedSitEndDate,
			WeightStored:           &weightStored,
			SITLocation:            &sitLocation,
			SITReimburseableAmount: &sitReimburseableAmount,
			TrackingNumber:         &trackingNumber,
			WeightShipped:          &weightShipped,
			IsProGear:              &isProGear,
			ProGearBelongsToSelf:   &proGearBelongsToSelf,
			ProGearDescription:     &proGearDescription,
		}

		result := MovingExpense(mockStorer, expense)
		suite.NotNil(result, "Expected non-nil payload for valid input")

		suite.Equal(*handlers.FmtUUID(id), result.ID, "ID should match")
		suite.Equal(*handlers.FmtUUID(ppmShipmentID), result.PpmShipmentID, "PPMShipmentID should match")
		suite.Equal(*handlers.FmtUUID(documentID), result.DocumentID, "DocumentID should match")
		suite.NotNil(result.Document)
		suite.Equal(strfmt.DateTime(now), result.CreatedAt, "CreatedAt should match")
		suite.Equal(strfmt.DateTime(now), result.UpdatedAt, "UpdatedAt should match")
		suite.Equal(description, *result.Description, "Description should match")
		suite.Equal(paidWithGTCC, *result.PaidWithGtcc, "PaidWithGTCC should match")
		suite.Equal(handlers.FmtCost(&amount), result.Amount, "Amount should match")
		suite.Equal(missingReceipt, *result.MissingReceipt, "MissingReceipt should match")
		suite.Equal(etag.GenerateEtag(now), result.ETag, "ETag should be generated from UpdatedAt")

		if expense.MovingExpenseType != nil {
			expectedType := ghcmessages.OmittableMovingExpenseType(*expense.MovingExpenseType)
			suite.Equal(&expectedType, result.MovingExpenseType, "MovingExpenseType should match")
		}
		if expense.Status != nil {
			expectedStatus := ghcmessages.OmittablePPMDocumentStatus(*expense.Status)
			suite.Equal(&expectedStatus, result.Status, "Status should match")
		}
		if expense.Reason != nil {
			expectedReason := ghcmessages.PPMDocumentStatusReason(*expense.Reason)
			suite.Equal(&expectedReason, result.Reason, "Reason should match")
		}
		suite.Equal(handlers.FmtDatePtr(&sitStartDate), result.SitStartDate, "SITStartDate should match")
		suite.Equal(handlers.FmtDatePtr(&sitEndDate), result.SitEndDate, "SITEndDate should match")
		suite.Equal(handlers.FmtPoundPtr(&weightStored), result.WeightStored, "WeightStored should match")
		if expense.SITLocation != nil {
			expectedSitLocation := ghcmessages.SITLocationType(*expense.SITLocation)
			suite.Equal(&expectedSitLocation, result.SitLocation, "SITLocation should match")
		}
		suite.Equal(handlers.FmtCost(&sitReimburseableAmount), result.SitReimburseableAmount, "SITReimburseableAmount should match")
		suite.Equal(&trackingNumber, result.TrackingNumber, "TrackingNumber should match")
		suite.Equal(handlers.FmtPoundPtr(&weightShipped), result.WeightShipped, "WeightShipped should match")
		suite.Equal(expense.IsProGear, result.IsProGear, "IsProGear should match")
		suite.Equal(expense.ProGearBelongsToSelf, result.ProGearBelongsToSelf, "ProGearBelongsToSelf should match")
		suite.Equal(proGearDescription, result.ProGearDescription, "ProGearDescription should match")
	})
}

func (suite *PayloadsSuite) TestMovingExpenses() {
	contractExpense := models.MovingExpenseReceiptTypeContractedExpense
	weightStored := 2000
	sitLocation := models.SITLocationTypeDestination
	sitReimburseableAmount := 500
	movingExpenses := models.MovingExpenses{}

	movingExpense := models.MovingExpense{
		PPMShipmentID:          uuid.Must(uuid.NewV4()),
		DocumentID:             uuid.Must(uuid.NewV4()),
		MovingExpenseType:      &contractExpense,
		Reason:                 models.StringPointer("no good"),
		SITStartDate:           models.TimePointer(time.Now()),
		SITEndDate:             models.TimePointer(time.Now()),
		WeightStored:           (*unit.Pound)(&weightStored),
		SITLocation:            &sitLocation,
		SITReimburseableAmount: (*unit.Cents)(&sitReimburseableAmount),
	}
	movingExpenseTwo := models.MovingExpense{
		PPMShipmentID:          uuid.Must(uuid.NewV4()),
		DocumentID:             uuid.Must(uuid.NewV4()),
		MovingExpenseType:      &contractExpense,
		Reason:                 models.StringPointer("no good"),
		SITStartDate:           models.TimePointer(time.Now()),
		SITEndDate:             models.TimePointer(time.Now()),
		WeightStored:           (*unit.Pound)(&weightStored),
		SITLocation:            &sitLocation,
		SITReimburseableAmount: (*unit.Cents)(&sitReimburseableAmount),
	}
	movingExpenses = append(movingExpenses, movingExpense, movingExpenseTwo)
	movingExpensesValue := MovingExpenses(nil, movingExpenses)
	suite.NotNil(movingExpensesValue)
}

func (suite *PayloadsSuite) TestMTOServiceItemDimension() {
	dimension := models.MTOServiceItemDimension{
		Type:   models.DimensionTypeItem,
		Length: 1000,
		Height: 1000,
		Width:  1000,
	}

	ghcDimension := MTOServiceItemDimension(&dimension)
	suite.NotNil(ghcDimension)
}

// TestMove makes sure zero values/optional fields are handled
func TestMove(t *testing.T) {
	_, err := Move(&models.Move{}, &test.FakeS3Storage{})
	if err != nil {
		t.Fail()
	}
}

func (suite *PayloadsSuite) TestExcessWeightInMovePayload() {
	now := time.Now()

	suite.Run("successfully converts excess weight in model to payload", func() {
		move := models.Move{

			ExcessWeightQualifiedAt:                        &now,
			ExcessUnaccompaniedBaggageWeightQualifiedAt:    &now,
			ExcessUnaccompaniedBaggageWeightAcknowledgedAt: &now,
			ExcessWeightAcknowledgedAt:                     &now,
		}

		payload, err := Move(&move, &test.FakeS3Storage{})
		suite.NoError(err)
		suite.Equal(handlers.FmtDateTimePtr(move.ExcessWeightQualifiedAt), payload.ExcessWeightQualifiedAt)
		suite.Equal(handlers.FmtDateTimePtr(move.ExcessUnaccompaniedBaggageWeightQualifiedAt), payload.ExcessUnaccompaniedBaggageWeightQualifiedAt)
		suite.Equal(handlers.FmtDateTimePtr(move.ExcessUnaccompaniedBaggageWeightAcknowledgedAt), payload.ExcessUnaccompaniedBaggageWeightAcknowledgedAt)
		suite.Equal(handlers.FmtDateTimePtr(move.ExcessWeightAcknowledgedAt), payload.ExcessWeightAcknowledgedAt)
	})
}

func (suite *PayloadsSuite) TestPaymentRequestQueue() {
	officeUser := factory.BuildOfficeUserWithPrivileges(suite.DB(), []factory.Customization{
		{
			Model: models.OfficeUser{
				Email: "officeuser1@example.com",
			},
		},
		{
			Model: models.User{
				Privileges: []roles.Privilege{
					{
						PrivilegeType: roles.PrivilegeTypeSupervisor,
					},
				},
				Roles: []roles.Role{
					{
						RoleType: roles.RoleTypeTIO,
					},
				},
			},
		},
	}, nil)
	officeUserTIO := factory.BuildOfficeUserWithRoles(suite.DB(), nil, []roles.RoleType{roles.RoleTypeTIO})

	gbloc := "LKNQ"

	approvedMove := factory.BuildAvailableToPrimeMove(suite.DB(), nil, nil)
	approvedMove.ShipmentGBLOC = append(approvedMove.ShipmentGBLOC, models.MoveToGBLOC{GBLOC: &gbloc})

	pr2 := factory.BuildPaymentRequest(suite.DB(), []factory.Customization{
		{
			Model:    approvedMove,
			LinkOnly: true,
		},
		{
			Model: models.TransportationOffice{
				Gbloc: "LKNQ",
			},
			Type: &factory.TransportationOffices.OriginDutyLocation,
		},
		{
			Model: models.DutyLocation{
				Name: "KJKJKJKJKJK",
			},
			Type: &factory.DutyLocations.OriginDutyLocation,
		},
	}, nil)

	paymentRequests := models.PaymentRequests{pr2}
	transportationOffice := factory.BuildTransportationOffice(suite.DB(), []factory.Customization{
		{
			Model: models.TransportationOffice{
				Name:             "PPSO",
				ProvidesCloseout: true,
			},
		},
	}, nil)
	var officeUsers models.OfficeUsers
	var officeUsersSafety models.OfficeUsers
	officeUsers = append(officeUsers, officeUser)
	activeRole := string(roles.RoleTypeTIO)
	var paymentRequestsQueue = QueuePaymentRequests(&paymentRequests, officeUsers, officeUser, officeUsersSafety, activeRole)

	suite.Run("Test Payment request is assignable due to not being assigend", func() {
		paymentRequestCopy := *paymentRequestsQueue
		suite.NotNil(paymentRequestsQueue)
		suite.IsType(paymentRequestsQueue, &ghcmessages.QueuePaymentRequests{})
		suite.Nil(paymentRequestCopy[0].AssignedTo)
	})

	suite.Run("Test Payment request has no counseling office", func() {
		paymentRequestCopy := *paymentRequestsQueue
		suite.NotNil(paymentRequestsQueue)
		suite.IsType(paymentRequestsQueue, &ghcmessages.QueuePaymentRequests{})
		suite.Nil(paymentRequestCopy[0].CounselingOffice)
	})

	paymentRequests[0].MoveTaskOrder.TIOAssignedUser = &officeUserTIO
	paymentRequests[0].MoveTaskOrder.CounselingOffice = &transportationOffice

	paymentRequestsQueue = QueuePaymentRequests(&paymentRequests, officeUsers, officeUser, officeUsersSafety, activeRole)

	suite.Run("Test PaymentRequest has both Counseling Office and TIO AssignedUser ", func() {
		PaymentRequestsCopy := *paymentRequestsQueue

		suite.NotNil(PaymentRequests)
		suite.IsType(&ghcmessages.QueuePaymentRequests{}, paymentRequestsQueue)
		suite.IsType(&ghcmessages.QueuePaymentRequest{}, PaymentRequestsCopy[0])
		suite.Equal(PaymentRequestsCopy[0].AssignedTo.FirstName, officeUserTIO.FirstName)
		suite.Equal(PaymentRequestsCopy[0].AssignedTo.LastName, officeUserTIO.LastName)
		suite.Equal(*PaymentRequestsCopy[0].CounselingOffice, transportationOffice.Name)
	})

	suite.Run("Test PaymentRequest is assignable due to user Supervisor role", func() {
		paymentRequests := QueuePaymentRequests(&paymentRequests, officeUsers, officeUser, officeUsersSafety, activeRole)
		paymentRequestCopy := *paymentRequests
		suite.Equal(paymentRequestCopy[0].Assignable, true)
	})

	activeRole = string(roles.RoleTypeHQ)
	suite.Run("Test PaymentRequest is not assignable due to user HQ role", func() {
		paymentRequests := QueuePaymentRequests(&paymentRequests, officeUsers, officeUser, officeUsersSafety, activeRole)
		paymentRequestCopy := *paymentRequests
		suite.Equal(paymentRequestCopy[0].Assignable, false)
	})
}

func (suite *PayloadsSuite) TestFetchPPMShipment() {

	ppmShipmentID, _ := uuid.NewV4()
	streetAddress1 := "MacDill AFB"
	streetAddress2, streetAddress3 := "", ""
	city := "Tampa"
	state := "FL"
	postalcode := "33621"
	county := "HILLSBOROUGH"

	country := models.Country{
		Country: "US",
	}

	expectedAddress := models.Address{
		StreetAddress1: streetAddress1,
		StreetAddress2: &streetAddress2,
		StreetAddress3: &streetAddress3,
		City:           city,
		State:          state,
		PostalCode:     postalcode,
		Country:        &country,
		County:         &county,
	}

	isActualExpenseReimbursement := true
	emptyWeight1 := unit.Pound(1000)
	emptyWeight2 := unit.Pound(1200)
	fullWeight1 := unit.Pound(1500)
	fullWeight2 := unit.Pound(1500)
	pgBoolCustomer := true
	pgBoolSpouse := false
	weightCustomer := unit.Pound(100)
	weightSpouse := unit.Pound(120)
	finalIncentive := unit.Cents(20000)

	weightTickets := models.WeightTickets{
		models.WeightTicket{
			EmptyWeight: &emptyWeight1,
			FullWeight:  &fullWeight1,
			CreatedAt:   time.Now(),
			UpdatedAt:   time.Now(),
		},
		models.WeightTicket{
			EmptyWeight: &emptyWeight2,
			FullWeight:  &fullWeight2,
			CreatedAt:   time.Now(),
			UpdatedAt:   time.Now(),
		},
	}
	proGearWeightTickets := models.ProgearWeightTickets{
		models.ProgearWeightTicket{
			BelongsToSelf: &pgBoolCustomer,
			Weight:        &weightCustomer,
			CreatedAt:     time.Now(),
			UpdatedAt:     time.Now(),
		},
		models.ProgearWeightTicket{
			BelongsToSelf: &pgBoolSpouse,
			Weight:        &weightSpouse,
			CreatedAt:     time.Now(),
			UpdatedAt:     time.Now(),
		},
	}

	expectedPPMShipment := models.PPMShipment{
		ID:                           ppmShipmentID,
		PickupAddress:                &expectedAddress,
		DestinationAddress:           &expectedAddress,
		IsActualExpenseReimbursement: &isActualExpenseReimbursement,
		WeightTickets:                weightTickets,
		ProgearWeightTickets:         proGearWeightTickets,
		FinalIncentive:               &finalIncentive,
	}

	suite.Run("Success -", func() {
		returnedPPMShipment := PPMShipment(nil, &expectedPPMShipment)

		suite.IsType(returnedPPMShipment, &ghcmessages.PPMShipment{})
		suite.Equal(&streetAddress1, returnedPPMShipment.PickupAddress.StreetAddress1)
		suite.Equal(expectedPPMShipment.PickupAddress.StreetAddress2, returnedPPMShipment.PickupAddress.StreetAddress2)
		suite.Equal(expectedPPMShipment.PickupAddress.StreetAddress3, returnedPPMShipment.PickupAddress.StreetAddress3)
		suite.Equal(&postalcode, returnedPPMShipment.PickupAddress.PostalCode)
		suite.Equal(&city, returnedPPMShipment.PickupAddress.City)
		suite.Equal(&state, returnedPPMShipment.PickupAddress.State)
		suite.Equal(&country.Country, returnedPPMShipment.PickupAddress.Country)
		suite.Equal(&county, returnedPPMShipment.PickupAddress.County)

		suite.Equal(&streetAddress1, returnedPPMShipment.DestinationAddress.StreetAddress1)
		suite.Equal(expectedPPMShipment.DestinationAddress.StreetAddress2, returnedPPMShipment.DestinationAddress.StreetAddress2)
		suite.Equal(expectedPPMShipment.DestinationAddress.StreetAddress3, returnedPPMShipment.DestinationAddress.StreetAddress3)
		suite.Equal(&postalcode, returnedPPMShipment.DestinationAddress.PostalCode)
		suite.Equal(&city, returnedPPMShipment.DestinationAddress.City)
		suite.Equal(&state, returnedPPMShipment.DestinationAddress.State)
		suite.Equal(&country.Country, returnedPPMShipment.DestinationAddress.Country)
		suite.Equal(&county, returnedPPMShipment.DestinationAddress.County)
		suite.True(*returnedPPMShipment.IsActualExpenseReimbursement)
		suite.Equal(len(returnedPPMShipment.WeightTickets), 2)
		suite.Equal(ProGearWeightTickets(suite.storer, proGearWeightTickets), returnedPPMShipment.ProGearWeightTickets)
		suite.Equal(handlers.FmtCost(&finalIncentive), returnedPPMShipment.FinalIncentive)
	})

	suite.Run("Destination street address 1 returns empty string to convey OPTIONAL state ", func() {
		expected_street_address_1 := ""
		expectedAddress2 := models.Address{
			StreetAddress1: expected_street_address_1,
			StreetAddress2: &streetAddress2,
			StreetAddress3: &streetAddress3,
			City:           city,
			State:          state,
			PostalCode:     postalcode,
			Country:        &country,
			County:         &county,
		}

		expectedPPMShipment2 := models.PPMShipment{
			ID:                 ppmShipmentID,
			PickupAddress:      &expectedAddress,
			DestinationAddress: &expectedAddress2,
		}
		returnedPPMShipment := PPMShipment(nil, &expectedPPMShipment2)

		suite.IsType(returnedPPMShipment, &ghcmessages.PPMShipment{})
		suite.Equal(&streetAddress1, returnedPPMShipment.PickupAddress.StreetAddress1)
		suite.Equal(expectedPPMShipment.PickupAddress.StreetAddress2, returnedPPMShipment.PickupAddress.StreetAddress2)
		suite.Equal(expectedPPMShipment.PickupAddress.StreetAddress3, returnedPPMShipment.PickupAddress.StreetAddress3)
		suite.Equal(&postalcode, returnedPPMShipment.PickupAddress.PostalCode)
		suite.Equal(&city, returnedPPMShipment.PickupAddress.City)
		suite.Equal(&state, returnedPPMShipment.PickupAddress.State)
		suite.Equal(&county, returnedPPMShipment.PickupAddress.County)

		suite.Equal(&expected_street_address_1, returnedPPMShipment.DestinationAddress.StreetAddress1)
		suite.Equal(expectedPPMShipment.DestinationAddress.StreetAddress2, returnedPPMShipment.DestinationAddress.StreetAddress2)
		suite.Equal(expectedPPMShipment.DestinationAddress.StreetAddress3, returnedPPMShipment.DestinationAddress.StreetAddress3)
		suite.Equal(&postalcode, returnedPPMShipment.DestinationAddress.PostalCode)
		suite.Equal(&city, returnedPPMShipment.DestinationAddress.City)
		suite.Equal(&state, returnedPPMShipment.DestinationAddress.State)
		suite.Equal(&county, returnedPPMShipment.DestinationAddress.County)
	})
}

func (suite *PayloadsSuite) TestUpload() {
	uploadID, _ := uuid.NewV4()
	testURL := "https://testurl.com"

	basicUpload := models.Upload{
		ID:          uploadID,
		Filename:    "fileName",
		ContentType: "image/png",
		Bytes:       1024,
		CreatedAt:   time.Now(),
		UpdatedAt:   time.Now(),
	}

	suite.Run("Success - Returns a ghcmessages Upload payload from Upload Struct", func() {
		returnedUpload := Upload(suite.storer, basicUpload, testURL)

		suite.IsType(returnedUpload, &ghcmessages.Upload{})
		expectedID := handlers.FmtUUIDValue(basicUpload.ID)
		suite.Equal(expectedID, returnedUpload.ID)
		suite.Equal(basicUpload.Filename, returnedUpload.Filename)
		suite.Equal(basicUpload.ContentType, returnedUpload.ContentType)
		suite.Equal(basicUpload.Bytes, returnedUpload.Bytes)
		suite.Equal(testURL, returnedUpload.URL.String())
	})
}

func (suite *PayloadsSuite) TestShipmentAddressUpdate() {
	id, _ := uuid.NewV4()
	id2, _ := uuid.NewV4()

	newAddress := models.Address{
		StreetAddress1: "123 New St",
		City:           "Beverly Hills",
		State:          "CA",
		PostalCode:     "89503",
		County:         models.StringPointer("WASHOE"),
	}

	oldAddress := models.Address{
		StreetAddress1: "123 Old St",
		City:           "Beverly Hills",
		State:          "CA",
		PostalCode:     "89502",
		County:         models.StringPointer("WASHOE"),
	}

	sitOriginalAddress := models.Address{
		StreetAddress1: "123 SIT St",
		City:           "Beverly Hills",
		State:          "CA",
		PostalCode:     "89501",
		County:         models.StringPointer("WASHOE"),
	}
	officeRemarks := "some office remarks"
	newSitDistanceBetween := 0
	oldSitDistanceBetween := 0

	shipmentAddressUpdate := models.ShipmentAddressUpdate{
		ID:                    id,
		ShipmentID:            id2,
		NewAddress:            newAddress,
		OriginalAddress:       oldAddress,
		SitOriginalAddress:    &sitOriginalAddress,
		ContractorRemarks:     "some remarks",
		OfficeRemarks:         &officeRemarks,
		Status:                models.ShipmentAddressUpdateStatusRequested,
		NewSitDistanceBetween: &newSitDistanceBetween,
		OldSitDistanceBetween: &oldSitDistanceBetween,
	}

	emptyShipmentAddressUpdate := models.ShipmentAddressUpdate{ID: uuid.Nil}

	suite.Run("Success - Returns a ghcmessages Upload payload from Upload Struct", func() {
		returnedShipmentAddressUpdate := ShipmentAddressUpdate(&shipmentAddressUpdate)

		suite.IsType(returnedShipmentAddressUpdate, &ghcmessages.ShipmentAddressUpdate{})
	})
	suite.Run("Failure - Returns nil", func() {
		returnedShipmentAddressUpdate := ShipmentAddressUpdate(&emptyShipmentAddressUpdate)

		suite.Nil(returnedShipmentAddressUpdate)
	})
}

func (suite *PayloadsSuite) TestMoveWithGBLOC() {
	defaultOrdersNumber := "ORDER3"
	defaultTACNumber := "F8E1"
	defaultDepartmentIndicator := "AIR_AND_SPACE_FORCE"
	defaultGrade := "E-1"
	defaultHasDependents := false
	defaultSpouseHasProGear := false
	defaultOrdersType := internalmessages.OrdersTypePERMANENTCHANGEOFSTATION
	defaultOrdersTypeDetail := internalmessages.OrdersTypeDetail("HHG_PERMITTED")
	defaultStatus := models.OrderStatusDRAFT
	testYear := 2018
	defaultIssueDate := time.Date(testYear, time.March, 15, 0, 0, 0, 0, time.UTC)
	defaultReportByDate := time.Date(testYear, time.August, 1, 0, 0, 0, 0, time.UTC)
	defaultGBLOC := "KKFA"

	originDutyLocation := models.DutyLocation{
		Name: "Custom Origin",
	}
	originDutyLocationTOName := "origin duty location transportation office"
	firstName := "customFirst"
	lastName := "customLast"
	serviceMember := models.ServiceMember{
		FirstName: &firstName,
		LastName:  &lastName,
	}
	uploadedOrders := models.Document{
		ID: uuid.Must(uuid.NewV4()),
	}
	dependents := 7
	entitlement := models.Entitlement{
		TotalDependents: &dependents,
	}
	amendedOrders := models.Document{
		ID: uuid.Must(uuid.NewV4()),
	}
	// Create order
	order := factory.BuildOrder(suite.DB(), []factory.Customization{
		{
			Model: originDutyLocation,
			Type:  &factory.DutyLocations.OriginDutyLocation,
		},
		{
			Model: models.TransportationOffice{
				Name: originDutyLocationTOName,
			},
			Type: &factory.TransportationOffices.OriginDutyLocation,
		},
		{
			Model: serviceMember,
		},
		{
			Model: uploadedOrders,
			Type:  &factory.Documents.UploadedOrders,
		},
		{
			Model: entitlement,
		},
		{
			Model: amendedOrders,
			Type:  &factory.Documents.UploadedAmendedOrders,
		},
	}, nil)

	suite.Equal(defaultOrdersNumber, *order.OrdersNumber)
	suite.Equal(defaultTACNumber, *order.TAC)
	suite.Equal(defaultDepartmentIndicator, *order.DepartmentIndicator)
	suite.Equal(defaultGrade, string(*order.Grade))
	suite.Equal(defaultHasDependents, order.HasDependents)
	suite.Equal(defaultSpouseHasProGear, order.SpouseHasProGear)
	suite.Equal(defaultOrdersType, order.OrdersType)
	suite.Equal(defaultOrdersTypeDetail, *order.OrdersTypeDetail)
	suite.Equal(defaultStatus, order.Status)
	suite.Equal(defaultIssueDate, order.IssueDate)
	suite.Equal(defaultReportByDate, order.ReportByDate)
	suite.Equal(defaultGBLOC, *order.OriginDutyLocationGBLOC)

	suite.Equal(originDutyLocation.Name, order.OriginDutyLocation.Name)
	suite.Equal(originDutyLocationTOName, order.OriginDutyLocation.TransportationOffice.Name)
	suite.Equal(*serviceMember.FirstName, *order.ServiceMember.FirstName)
	suite.Equal(*serviceMember.LastName, *order.ServiceMember.LastName)
	suite.Equal(uploadedOrders.ID, order.UploadedOrdersID)
	suite.Equal(uploadedOrders.ID, order.UploadedOrders.ID)
	suite.Equal(*entitlement.TotalDependents, *order.Entitlement.TotalDependents)
	suite.Equal(amendedOrders.ID, *order.UploadedAmendedOrdersID)
	suite.Equal(amendedOrders.ID, order.UploadedAmendedOrders.ID)
}

func (suite *PayloadsSuite) TestWeightTicketUpload() {
	uploadID, _ := uuid.NewV4()
	testURL := "https://testurl.com"
	isWeightTicket := true

	basicUpload := models.Upload{
		ID:          uploadID,
		Filename:    "fileName",
		ContentType: "image/png",
		Bytes:       1024,
		CreatedAt:   time.Now(),
		UpdatedAt:   time.Now(),
	}

	suite.Run("Success - Returns a ghcmessages Upload payload from Upload Struct", func() {
		returnedUpload := WeightTicketUpload(suite.storer, basicUpload, testURL, isWeightTicket)

		suite.IsType(returnedUpload, &ghcmessages.Upload{})
		expectedID := handlers.FmtUUIDValue(basicUpload.ID)
		suite.Equal(expectedID, returnedUpload.ID)
		suite.Equal(basicUpload.Filename, returnedUpload.Filename)
		suite.Equal(basicUpload.ContentType, returnedUpload.ContentType)
		suite.Equal(basicUpload.Bytes, returnedUpload.Bytes)
		suite.Equal(testURL, returnedUpload.URL.String())
		suite.Equal(isWeightTicket, returnedUpload.IsWeightTicket)
	})
}

func (suite *PayloadsSuite) TestProofOfServiceDoc() {
	uploadID1, _ := uuid.NewV4()
	uploadID2, _ := uuid.NewV4()
	isWeightTicket := true

	// Create sample ProofOfServiceDoc
	proofOfServiceDoc := models.ProofOfServiceDoc{
		ID:               uuid.Must(uuid.NewV4()),
		PaymentRequestID: uuid.Must(uuid.NewV4()),
		IsWeightTicket:   isWeightTicket,
		CreatedAt:        time.Now(),
		UpdatedAt:        time.Now(),
	}

	// Create sample PrimeUploads
	primeUpload1 := models.PrimeUpload{
		ID:                  uuid.Must(uuid.NewV4()),
		ProofOfServiceDocID: uuid.Must(uuid.NewV4()),
		ContractorID:        uuid.Must(uuid.NewV4()),
		UploadID:            uploadID1,
		CreatedAt:           time.Now(),
		UpdatedAt:           time.Now(),
	}

	primeUpload2 := models.PrimeUpload{
		ID:                  uuid.Must(uuid.NewV4()),
		ProofOfServiceDocID: uuid.Must(uuid.NewV4()),
		ContractorID:        uuid.Must(uuid.NewV4()),
		UploadID:            uploadID2,
		CreatedAt:           time.Now(),
		UpdatedAt:           time.Now(),
	}

	proofOfServiceDoc.PrimeUploads = []models.PrimeUpload{primeUpload1, primeUpload2}

	suite.Run("Success - Returns a ghcmessages Proof of Service payload from a Struct", func() {
		returnedProofOfServiceDoc, _ := ProofOfServiceDoc(proofOfServiceDoc, suite.storer)

		suite.IsType(returnedProofOfServiceDoc, &ghcmessages.ProofOfServiceDoc{})
	})
}

func (suite *PayloadsSuite) TestCustomer() {
	id, _ := uuid.NewV4()
	id2, _ := uuid.NewV4()

	residentialAddress := models.Address{
		StreetAddress1: "123 New St",
		City:           "Beverly Hills",
		State:          "CA",
		PostalCode:     "89503",
		County:         models.StringPointer("WASHOE"),
	}

	backupAddress := models.Address{
		StreetAddress1: "123 Old St",
		City:           "Beverly Hills",
		State:          "CA",
		PostalCode:     "89502",
		County:         models.StringPointer("WASHOE"),
	}

	phone := "444-555-6677"

	firstName := "First"
	lastName := "Last"
	affiliation := models.AffiliationARMY
	email := "dontEmailMe@gmail.com"
	cacValidated := true
	customer := models.ServiceMember{
		ID:                   id,
		UserID:               id2,
		FirstName:            &firstName,
		LastName:             &lastName,
		Affiliation:          &affiliation,
		PersonalEmail:        &email,
		Telephone:            &phone,
		ResidentialAddress:   &residentialAddress,
		BackupMailingAddress: &backupAddress,
		CacValidated:         cacValidated,
	}

	suite.Run("Success - Returns a ghcmessages Customer payload from Customer Struct", func() {
		customer := Customer(&customer)

		suite.IsType(customer, &ghcmessages.Customer{})
	})
}

func (suite *PayloadsSuite) TestEntitlement() {
	entitlementID, _ := uuid.NewV4()
	dependentsAuthorized := true
	nonTemporaryStorage := true
	privatelyOwnedVehicle := true
	proGearWeight := 1000
	proGearWeightSpouse := 500
	gunSafeWeight := 300
	storageInTransit := 90
	totalDependents := 2
	requiredMedicalEquipmentWeight := 200
	accompaniedTour := true
	dependentsUnderTwelve := 1
	dependentsTwelveAndOver := 1
	authorizedWeight := 8000
	ubAllowance := 300
	weightRestriction := 1000
	ubWeightRestriction := 1200

	entitlement := &models.Entitlement{
		ID:                             entitlementID,
		DBAuthorizedWeight:             &authorizedWeight,
		DependentsAuthorized:           &dependentsAuthorized,
		NonTemporaryStorage:            &nonTemporaryStorage,
		PrivatelyOwnedVehicle:          &privatelyOwnedVehicle,
		ProGearWeight:                  proGearWeight,
		ProGearWeightSpouse:            proGearWeightSpouse,
		GunSafeWeight:                  gunSafeWeight,
		StorageInTransit:               &storageInTransit,
		TotalDependents:                &totalDependents,
		RequiredMedicalEquipmentWeight: requiredMedicalEquipmentWeight,
		AccompaniedTour:                &accompaniedTour,
		DependentsUnderTwelve:          &dependentsUnderTwelve,
		DependentsTwelveAndOver:        &dependentsTwelveAndOver,
		UpdatedAt:                      time.Now(),
		UBAllowance:                    &ubAllowance,
		WeightRestriction:              &weightRestriction,
		UBWeightRestriction:            &ubWeightRestriction,
	}

	returnedEntitlement := Entitlement(entitlement)
	returnedUBAllowance := entitlement.UBAllowance

	suite.IsType(&ghcmessages.Entitlements{}, returnedEntitlement)

	suite.Equal(strfmt.UUID(entitlementID.String()), returnedEntitlement.ID)
	suite.Equal(authorizedWeight, int(*returnedEntitlement.AuthorizedWeight))
	suite.Equal(entitlement.DependentsAuthorized, returnedEntitlement.DependentsAuthorized)
	suite.Equal(entitlement.NonTemporaryStorage, returnedEntitlement.NonTemporaryStorage)
	suite.Equal(entitlement.PrivatelyOwnedVehicle, returnedEntitlement.PrivatelyOwnedVehicle)
	suite.Equal(int(*returnedUBAllowance), int(*returnedEntitlement.UnaccompaniedBaggageAllowance))
	suite.Equal(int64(proGearWeight), returnedEntitlement.ProGearWeight)
	suite.Equal(int64(proGearWeightSpouse), returnedEntitlement.ProGearWeightSpouse)
	suite.Equal(int64(gunSafeWeight), returnedEntitlement.GunSafeWeight)
	suite.Equal(storageInTransit, int(*returnedEntitlement.StorageInTransit))
	suite.Equal(totalDependents, int(returnedEntitlement.TotalDependents))
	suite.Equal(int64(requiredMedicalEquipmentWeight), returnedEntitlement.RequiredMedicalEquipmentWeight)
	suite.Equal(models.BoolPointer(accompaniedTour), returnedEntitlement.AccompaniedTour)
	suite.Equal(dependentsUnderTwelve, int(*returnedEntitlement.DependentsUnderTwelve))
	suite.Equal(dependentsTwelveAndOver, int(*returnedEntitlement.DependentsTwelveAndOver))
	suite.Equal(weightRestriction, int(*returnedEntitlement.WeightRestriction))
	suite.Equal(ubWeightRestriction, int(*returnedEntitlement.UbWeightRestriction))
}

func (suite *PayloadsSuite) TestCreateCustomer() {
	id, _ := uuid.NewV4()
	id2, _ := uuid.NewV4()
	oktaID := "thisIsNotARealID"

	var oktaUser models.CreatedOktaUser
	oktaUser.ID = oktaID
	oktaUser.Profile.Email = "john.doe@example.com"

	residentialAddress := models.Address{
		StreetAddress1: "123 New St",
		City:           "Beverly Hills",
		State:          "CA",
		PostalCode:     "89503",
		County:         models.StringPointer("WASHOE"),
	}

	backupAddress := models.Address{
		StreetAddress1: "123 Old St",
		City:           "Beverly Hills",
		State:          "CA",
		PostalCode:     "89502",
		County:         models.StringPointer("WASHOE"),
	}

	backupContact := models.BackupContact{
		Name:  "Billy Bob",
		Email: "billBob@mail.mil",
		Phone: "444-555-6677",
	}

	firstName := "First"
	lastName := "Last"
	affiliation := models.AffiliationARMY
	email := "dontEmailMe@gmail.com"
	phone := "444-555-6677"
	sm := models.ServiceMember{
		ID:                   id,
		UserID:               id2,
		FirstName:            &firstName,
		LastName:             &lastName,
		Affiliation:          &affiliation,
		PersonalEmail:        &email,
		Telephone:            &phone,
		ResidentialAddress:   &residentialAddress,
		BackupMailingAddress: &backupAddress,
	}

	suite.Run("Success - Returns a ghcmessages Upload payload from Upload Struct", func() {
		returnedShipmentAddressUpdate := CreatedCustomer(&sm, &oktaUser, &backupContact)

		suite.IsType(returnedShipmentAddressUpdate, &ghcmessages.CreatedCustomer{})
	})
}

func (suite *PayloadsSuite) TestMoveTaskOrder() {
	move := factory.BuildMove(suite.DB(), nil, nil)
	moveTaskOrder := MoveTaskOrder(&move)
	suite.NotNil(moveTaskOrder)
}

func (suite *PayloadsSuite) TestTransportationOffice() {
	office := factory.BuildTransportationOffice(suite.DB(), []factory.Customization{
		{
			Model: models.TransportationOffice{
				ID: uuid.Must(uuid.NewV4()),
			},
		}}, nil)
	transportationOffice := TransportationOffice(&office)
	suite.NotNil(transportationOffice)
}
func (suite *PayloadsSuite) TestTransportationOffices() {
	office := factory.BuildTransportationOffice(suite.DB(), []factory.Customization{
		{
			Model: models.TransportationOffice{
				ID: uuid.Must(uuid.NewV4()),
			},
		}}, nil)
	officeTwo := factory.BuildTransportationOffice(suite.DB(), []factory.Customization{
		{
			Model: models.TransportationOffice{
				ID: uuid.Must(uuid.NewV4()),
			},
		}}, nil)
	transportationOfficeList := models.TransportationOffices{}
	transportationOfficeList = append(transportationOfficeList, office, officeTwo)
	value := TransportationOffices(transportationOfficeList)
	suite.NotNil(value)
}
func (suite *PayloadsSuite) TestListMove() {

	marines := models.AffiliationMARINES
	listMove := ListMove(nil)

	suite.Nil(listMove)
	moveUSMC := factory.BuildMove(suite.DB(), []factory.Customization{
		{
			Model: models.ServiceMember{
				Affiliation: &marines,
			},
		},
	}, nil)

	listMove = ListMove(&moveUSMC)
	suite.NotNil(listMove)
}

func (suite *PayloadsSuite) TestListMoves() {
	list := models.Moves{}

	marines := models.AffiliationMARINES
	spaceForce := models.AffiliationSPACEFORCE
	moveUSMC := factory.BuildMove(suite.DB(), []factory.Customization{
		{
			Model: models.ServiceMember{
				Affiliation: &marines,
			},
		},
	}, nil)
	moveSF := factory.BuildMove(suite.DB(), []factory.Customization{
		{
			Model: models.ServiceMember{
				Affiliation: &spaceForce,
			},
		},
	}, nil)
	list = append(list, moveUSMC, moveSF)
	value := ListMoves(&list)
	suite.NotNil(value)
}
func (suite *PayloadsSuite) TestSearchMoves() {
	appCtx := suite.AppContextForTest()

	marines := models.AffiliationMARINES
	moveUSMC := factory.BuildMove(suite.DB(), []factory.Customization{
		{
			Model: models.ServiceMember{
				Affiliation: &marines,
			},
		},
	}, nil)

	moves := models.Moves{moveUSMC}
	suite.Run("Success - Returns a ghcmessages Upload payload from Upload Struct Marine move with no shipments", func() {
		payload := SearchMoves(appCtx, moves)

		suite.IsType(payload, &ghcmessages.SearchMoves{})
		suite.NotNil(payload)
	})
}

func (suite *PayloadsSuite) TestMarketCode() {
	suite.Run("returns nil when marketCode is nil", func() {
		var marketCode *models.MarketCode = nil
		result := MarketCode(marketCode)
		suite.Equal(result, "")
	})

	suite.Run("returns string when marketCode is not nil", func() {
		marketCodeDomestic := models.MarketCodeDomestic
		result := MarketCode(&marketCodeDomestic)
		suite.NotNil(result, "Expected result to not be nil when marketCode is not nil")
		suite.Equal("d", result, "Expected result to be 'd' for domestic market code")
	})

	suite.Run("returns string when marketCode is international", func() {
		marketCodeInternational := models.MarketCodeInternational
		result := MarketCode(&marketCodeInternational)
		suite.NotNil(result, "Expected result to not be nil when marketCode is not nil")
		suite.Equal("i", result, "Expected result to be 'i' for international market code")
	})
}

func (suite *PayloadsSuite) TestReServiceItem() {
	suite.Run("returns nil when reServiceItem is nil", func() {
		var reServiceItem *models.ReServiceItem = nil
		result := ReServiceItem(reServiceItem)
		suite.Nil(result, "Expected result to be nil when reServiceItem is nil")
	})

	suite.Run("correctly maps ReServiceItem with all fields populated", func() {
		isAutoApproved := true
		marketCodeInternational := models.MarketCodeInternational
		reServiceCode := models.ReServiceCodePOEFSC
		poefscServiceName := "International POE fuel surcharge"
		reService := models.ReService{
			Code: reServiceCode,
			Name: poefscServiceName,
		}
		ubShipmentType := models.MTOShipmentTypeUnaccompaniedBaggage
		reServiceItem := &models.ReServiceItem{
			IsAutoApproved: isAutoApproved,
			MarketCode:     marketCodeInternational,
			ReService:      reService,
			ShipmentType:   ubShipmentType,
		}
		result := ReServiceItem(reServiceItem)

		suite.NotNil(result, "Expected result to not be nil when reServiceItem has values")
		suite.Equal(isAutoApproved, result.IsAutoApproved, "Expected IsAutoApproved to match")
		suite.True(result.IsAutoApproved, "Expected IsAutoApproved to be true")
		suite.Equal(string(marketCodeInternational), result.MarketCode, "Expected MarketCode to match")
		suite.Equal(string(reServiceItem.ReService.Code), result.ServiceCode, "Expected ServiceCode to match")
		suite.Equal(string(reServiceItem.ReService.Name), result.ServiceName, "Expected ServiceName to match")
		suite.Equal(string(ubShipmentType), result.ShipmentType, "Expected ShipmentType to match")
	})
}

func (suite *PayloadsSuite) TestReServiceItems() {
	suite.Run("Correctly maps ReServiceItems with all fields populated", func() {
		isAutoApprovedTrue := true
		isAutoApprovedFalse := false
		marketCodeInternational := models.MarketCodeInternational
		marketCodeDomestic := models.MarketCodeDomestic
		poefscReServiceCode := models.ReServiceCodePOEFSC
		podfscReServiceCode := models.ReServiceCodePODFSC
		poefscServiceName := "International POE fuel surcharge"
		podfscServiceName := "International POD fuel surcharge"
		poefscService := models.ReService{
			Code: poefscReServiceCode,
			Name: poefscServiceName,
		}
		podfscService := models.ReService{
			Code: podfscReServiceCode,
			Name: podfscServiceName,
		}
		hhgShipmentType := models.MTOShipmentTypeHHG
		ubShipmentType := models.MTOShipmentTypeUnaccompaniedBaggage
		poefscServiceItem := models.ReServiceItem{
			IsAutoApproved: isAutoApprovedTrue,
			MarketCode:     marketCodeInternational,
			ReService:      poefscService,
			ShipmentType:   ubShipmentType,
		}
		podfscServiceItem := models.ReServiceItem{
			IsAutoApproved: isAutoApprovedFalse,
			MarketCode:     marketCodeDomestic,
			ReService:      podfscService,
			ShipmentType:   hhgShipmentType,
		}
		reServiceItems := make(models.ReServiceItems, 2)
		reServiceItems[0] = poefscServiceItem
		reServiceItems[1] = podfscServiceItem
		result := ReServiceItems(reServiceItems)

		suite.NotNil(result, "Expected result to not be nil when reServiceItems has values")
		suite.Equal(poefscServiceItem.IsAutoApproved, result[0].IsAutoApproved, "Expected IsAutoApproved to match")
		suite.True(result[0].IsAutoApproved, "Expected IsAutoApproved to be true")
		suite.Equal(string(marketCodeInternational), result[0].MarketCode, "Expected MarketCode to match")
		suite.Equal(string(poefscServiceItem.ReService.Code), result[0].ServiceCode, "Expected ServiceCode to match")
		suite.Equal(string(poefscServiceItem.ReService.Name), result[0].ServiceName, "Expected ServiceName to match")
		suite.Equal(string(ubShipmentType), result[0].ShipmentType, "Expected ShipmentType to match")
		suite.Equal(podfscServiceItem.IsAutoApproved, result[1].IsAutoApproved, "Expected IsAutoApproved to match")
		suite.False(result[1].IsAutoApproved, "Expected IsAutoApproved to be false")
		suite.Equal(string(marketCodeDomestic), result[1].MarketCode, "Expected MarketCode to match")
		suite.Equal(string(podfscServiceItem.ReService.Code), result[1].ServiceCode, "Expected ServiceCode to match")
		suite.Equal(string(podfscServiceItem.ReService.Name), result[1].ServiceName, "Expected ServiceName to match")
		suite.Equal(string(hhgShipmentType), result[1].ShipmentType, "Expected ShipmentType to match")
	})
}

func (suite *PayloadsSuite) TestGsrAppeal() {
	officeUser := factory.BuildOfficeUser(suite.DB(), nil, nil)

	suite.Run("returns nil when gsrAppeal is nil", func() {
		var gsrAppeal *models.GsrAppeal = nil
		result := GsrAppeal(gsrAppeal)
		suite.Nil(result, "Expected result to be nil when gsrAppeal is nil")
	})

	suite.Run("correctly maps GsrAppeal with all fields populated", func() {
		gsrAppealID := uuid.Must(uuid.NewV4())
		reportViolationID := uuid.Must(uuid.NewV4())
		evaluationReportID := uuid.Must(uuid.NewV4())
		appealStatus := models.AppealStatusSustained
		isSeriousIncident := true
		remarks := "Sample remarks"
		createdAt := time.Now()

		gsrAppeal := &models.GsrAppeal{
			ID:                      gsrAppealID,
			ReportViolationID:       &reportViolationID,
			EvaluationReportID:      evaluationReportID,
			OfficeUser:              &officeUser,
			OfficeUserID:            officeUser.ID,
			IsSeriousIncidentAppeal: &isSeriousIncident,
			AppealStatus:            appealStatus,
			Remarks:                 remarks,
			CreatedAt:               createdAt,
		}

		result := GsrAppeal(gsrAppeal)

		suite.NotNil(result, "Expected result to not be nil when gsrAppeal has values")
		suite.Equal(handlers.FmtUUID(gsrAppealID), &result.ID, "Expected ID to match")
		suite.Equal(handlers.FmtUUID(reportViolationID), &result.ViolationID, "Expected ViolationID to match")
		suite.Equal(handlers.FmtUUID(evaluationReportID), &result.ReportID, "Expected ReportID to match")
		suite.Equal(handlers.FmtUUID(officeUser.ID), &result.OfficeUserID, "Expected OfficeUserID to match")
		suite.Equal(ghcmessages.GSRAppealStatusType(appealStatus), result.AppealStatus, "Expected AppealStatus to match")
		suite.Equal(remarks, result.Remarks, "Expected Remarks to match")
		suite.Equal(strfmt.DateTime(createdAt), result.CreatedAt, "Expected CreatedAt to match")
		suite.True(result.IsSeriousIncident, "Expected IsSeriousIncident to be true")
	})

	suite.Run("handles nil ReportViolationID without panic", func() {
		gsrAppealID := uuid.Must(uuid.NewV4())
		evaluationReportID := uuid.Must(uuid.NewV4())
		isSeriousIncident := false
		appealStatus := models.AppealStatusRejected
		remarks := "Sample remarks"
		createdAt := time.Now()

		gsrAppeal := &models.GsrAppeal{
			ID:                      gsrAppealID,
			ReportViolationID:       nil,
			EvaluationReportID:      evaluationReportID,
			OfficeUser:              &officeUser,
			OfficeUserID:            officeUser.ID,
			IsSeriousIncidentAppeal: &isSeriousIncident,
			AppealStatus:            appealStatus,
			Remarks:                 remarks,
			CreatedAt:               createdAt,
		}

		result := GsrAppeal(gsrAppeal)

		suite.NotNil(result, "Expected result to not be nil when gsrAppeal has values")
		suite.Equal(handlers.FmtUUID(gsrAppealID), &result.ID, "Expected ID to match")
		suite.Equal(strfmt.UUID(""), result.ViolationID, "Expected ViolationID to be nil when ReportViolationID is nil")
		suite.Equal(handlers.FmtUUID(evaluationReportID), &result.ReportID, "Expected ReportID to match")
		suite.Equal(handlers.FmtUUID(officeUser.ID), &result.OfficeUserID, "Expected OfficeUserID to match")
		suite.Equal(ghcmessages.GSRAppealStatusType(appealStatus), result.AppealStatus, "Expected AppealStatus to match")
		suite.Equal(remarks, result.Remarks, "Expected Remarks to match")
		suite.Equal(strfmt.DateTime(createdAt), result.CreatedAt, "Expected CreatedAt to match")
		suite.False(result.IsSeriousIncident, "Expected IsSeriousIncident to be false")
	})
}

func (suite *PayloadsSuite) TestVLocation() {
	suite.Run("correctly maps VLocation with all fields populated", func() {
		city := "LOS ANGELES"
		state := "CA"
		postalCode := "90210"
		county := "LOS ANGELES"
		usPostRegionCityID := uuid.Must(uuid.NewV4())

		vLocation := &models.VLocation{
			CityName:             city,
			StateName:            state,
			UsprZipID:            postalCode,
			UsprcCountyNm:        county,
			UsPostRegionCitiesID: &usPostRegionCityID,
		}

		payload := VLocation(vLocation)

		suite.IsType(payload, &ghcmessages.VLocation{})
		suite.Equal(handlers.FmtUUID(usPostRegionCityID), &payload.UsPostRegionCitiesID, "Expected UsPostRegionCitiesID to match")
		suite.Equal(city, payload.City, "Expected City to match")
		suite.Equal(state, payload.State, "Expected State to match")
		suite.Equal(postalCode, payload.PostalCode, "Expected PostalCode to match")
		suite.Equal(county, *(payload.County), "Expected County to match")
	})
}

func (suite *PayloadsSuite) TestMTOServiceItemModel() {
	suite.Run("returns nil when MTOServiceItem is nil", func() {
		var serviceItem *models.MTOServiceItem = nil
		result := MTOServiceItemModel(serviceItem, suite.storer)
		suite.Nil(result, "Expected result to be nil when MTOServiceItem is nil")
	})

	suite.Run("successfully converts MTOServiceItem to payload", func() {
		serviceID := uuid.Must(uuid.NewV4())
		moveID := uuid.Must(uuid.NewV4())
		shipID := uuid.Must(uuid.NewV4())
		reServiceID := uuid.Must(uuid.NewV4())
		now := time.Now()

		mockReService := models.ReService{
			ID:   reServiceID,
			Code: models.ReServiceCodeICRT,
			Name: "Some ReService",
		}

		mockPickupAddress := models.Address{
			ID:        uuid.Must(uuid.NewV4()),
			IsOconus:  models.BoolPointer(false),
			CreatedAt: now,
			UpdatedAt: now,
		}

		mockMTOShipment := models.MTOShipment{
			ID:            shipID,
			PickupAddress: &mockPickupAddress,
		}

		mockServiceItem := models.MTOServiceItem{
			ID:              serviceID,
			MoveTaskOrderID: moveID,
			MTOShipmentID:   &shipID,
			MTOShipment:     mockMTOShipment,
			ReServiceID:     reServiceID,
			ReService:       mockReService,
			CreatedAt:       now,
			UpdatedAt:       now,
		}

		result := MTOServiceItemModel(&mockServiceItem, suite.storer)
		suite.NotNil(result, "Expected result to not be nil when MTOServiceItem is valid")
		suite.Equal(handlers.FmtUUID(serviceID), result.ID, "Expected ID to match")
		suite.Equal(handlers.FmtUUID(moveID), result.MoveTaskOrderID, "Expected MoveTaskOrderID to match")
		suite.Equal(handlers.FmtUUIDPtr(&shipID), result.MtoShipmentID, "Expected MtoShipmentID to match")
		suite.Equal(handlers.FmtString(models.MarketConus.FullString()), result.Market, "Expected Market to be CONUS")
	})

	suite.Run("sets Market to OCONUS when PickupAddress.IsOconus is true for ICRT", func() {
		reServiceID := uuid.Must(uuid.NewV4())

		mockReService := models.ReService{
			ID:   reServiceID,
			Code: models.ReServiceCodeICRT,
			Name: "Test ReService",
		}

		mockPickupAddress := models.Address{
			ID:       uuid.Must(uuid.NewV4()),
			IsOconus: models.BoolPointer(true),
		}

		mockMTOShipment := models.MTOShipment{
			PickupAddress: &mockPickupAddress,
		}

		mockServiceItem := models.MTOServiceItem{
			ReService:   mockReService,
			MTOShipment: mockMTOShipment,
		}

		result := MTOServiceItemModel(&mockServiceItem, suite.storer)
		suite.NotNil(result, "Expected result to not be nil for valid MTOServiceItem")
		suite.Equal(handlers.FmtString(models.MarketOconus.FullString()), result.Market, "Expected Market to be OCONUS")
	})

	suite.Run("sets Market to CONUS when PickupAddress.IsOconus is false for ICRT", func() {
		reServiceID := uuid.Must(uuid.NewV4())

		mockReService := models.ReService{
			ID:   reServiceID,
			Code: models.ReServiceCodeICRT,
			Name: "Test ReService",
		}

		mockPickupAddress := models.Address{
			ID:       uuid.Must(uuid.NewV4()),
			IsOconus: models.BoolPointer(false),
		}

		mockMTOShipment := models.MTOShipment{
			PickupAddress: &mockPickupAddress,
		}

		mockServiceItem := models.MTOServiceItem{
			ReService:   mockReService,
			MTOShipment: mockMTOShipment,
		}

		result := MTOServiceItemModel(&mockServiceItem, suite.storer)
		suite.NotNil(result, "Expected result to not be nil for valid MTOServiceItem")
		suite.Equal(handlers.FmtString(models.MarketConus.FullString()), result.Market, "Expected Market to be CONUS")
	})

	suite.Run("sets Market to CONUS when DestinationAddress.IsOconus is false for IUCRT", func() {
		reServiceID := uuid.Must(uuid.NewV4())

		mockReService := models.ReService{
			ID:   reServiceID,
			Code: models.ReServiceCodeIUCRT,
			Name: "Test ReService",
		}

		mockDestinationAddress := models.Address{
			ID:       uuid.Must(uuid.NewV4()),
			IsOconus: models.BoolPointer(false),
		}

		mockMTOShipment := models.MTOShipment{
			DestinationAddress: &mockDestinationAddress,
		}

		mockServiceItem := models.MTOServiceItem{
			ReService:   mockReService,
			MTOShipment: mockMTOShipment,
		}

		result := MTOServiceItemModel(&mockServiceItem, suite.storer)
		suite.NotNil(result, "Expected result to not be nil for valid MTOServiceItem")
		suite.Equal(handlers.FmtString(models.MarketConus.FullString()), result.Market, "Expected Market to be CONUS")
	})

	suite.Run("sets Market to OCONUS when DestinationAddress.IsOconus is true for IUCRT", func() {
		reServiceID := uuid.Must(uuid.NewV4())

		mockReService := models.ReService{
			ID:   reServiceID,
			Code: models.ReServiceCodeIUCRT,
			Name: "Test ReService",
		}

		mockDestinationAddress := models.Address{
			ID:       uuid.Must(uuid.NewV4()),
			IsOconus: models.BoolPointer(true),
		}

		mockMTOShipment := models.MTOShipment{
			DestinationAddress: &mockDestinationAddress,
		}

		mockServiceItem := models.MTOServiceItem{
			ReService:   mockReService,
			MTOShipment: mockMTOShipment,
		}

		result := MTOServiceItemModel(&mockServiceItem, suite.storer)
		suite.NotNil(result, "Expected result to not be nil for valid MTOServiceItem")
		suite.Equal(handlers.FmtString(models.MarketOconus.FullString()), result.Market, "Expected Market to be OCONUS")
	})

	suite.Run("sets Sort from correct serviceItem", func() {
		reServiceID := uuid.Must(uuid.NewV4())

		reServiceItems := make(models.ReServiceItems, 3)
		mockReService := models.ReService{
			ID:             reServiceID,
			Code:           models.ReServiceCodeUBP,
			Name:           "Test ReService",
			ReServiceItems: &reServiceItems,
		}

		mockMTOShipment := models.MTOShipment{
			ShipmentType: models.MTOShipmentTypeUnaccompaniedBaggage,
			MarketCode:   models.MarketCodeInternational,
		}

		reServiceItems[0] = models.ReServiceItem{
			ReService:    mockReService,
			ShipmentType: models.MTOShipmentTypeHHG,
			MarketCode:   models.MarketCodeInternational,
			Sort:         models.StringPointer("0"),
		}
		reServiceItems[1] = models.ReServiceItem{
			ReService:    mockReService,
			ShipmentType: models.MTOShipmentTypeUnaccompaniedBaggage,
			MarketCode:   models.MarketCodeInternational,
			Sort:         models.StringPointer("1"),
		}
		reServiceItems[2] = models.ReServiceItem{
			ReService:    mockReService,
			ShipmentType: models.MTOShipmentTypeUnaccompaniedBaggage,
			MarketCode:   models.MarketCodeDomestic,
			Sort:         models.StringPointer("2"),
		}

		mockMtoServiceItem := models.MTOServiceItem{
			ReService:   mockReService,
			MTOShipment: mockMTOShipment,
		}

		result := MTOServiceItemModel(&mockMtoServiceItem, suite.storer)
		suite.NotNil(result, "Expected result to not be nil for valid MTOServiceItem")
		suite.Equal("1", *result.Sort, "Expected to get the Sort value by matching the correct ReServiceItem using ShipmentType and MarketCode.")
	})
}

func (suite *PayloadsSuite) TestPort() {

	suite.Run("returns nil when PortLocation is nil", func() {
		var mtoServiceItems models.MTOServiceItems = nil
		result := Port(mtoServiceItems, "POE")
		suite.Nil(result, "Expected result to be nil when Port Location is nil")
	})

	suite.Run("Success - Maps PortLocation to Port payload", func() {
		// Use the factory to create a port location
		portLocation := factory.FetchPortLocation(suite.DB(), []factory.Customization{
			{
				Model: models.Port{
					PortCode: "PDX",
				},
			},
		}, nil)

		mtoServiceItem := factory.BuildMTOServiceItem(nil, []factory.Customization{
			{
				Model: models.ReService{
					Code: models.ReServiceCodePOEFSC,
				},
			},
			{
				Model:    portLocation,
				LinkOnly: true,
				Type:     &factory.PortLocations.PortOfEmbarkation,
			},
		}, nil)

		// Actual
		mtoServiceItems := models.MTOServiceItems{mtoServiceItem}
		result := Port(mtoServiceItems, "POE")

		// Assert
		suite.IsType(&ghcmessages.Port{}, result)
		suite.Equal(strfmt.UUID(portLocation.ID.String()), result.ID)
		suite.Equal(portLocation.Port.PortType.String(), result.PortType)
		suite.Equal(portLocation.Port.PortCode, result.PortCode)
		suite.Equal(portLocation.Port.PortName, result.PortName)
		suite.Equal(portLocation.City.CityName, result.City)
		suite.Equal(portLocation.UsPostRegionCity.UsprcCountyNm, result.County)
		suite.Equal(portLocation.UsPostRegionCity.UsPostRegion.State.StateName, result.State)
		suite.Equal(portLocation.UsPostRegionCity.UsprZipID, result.Zip)
		suite.Equal(portLocation.Country.CountryName, result.Country)
	})
}

func (suite *PayloadsSuite) TestMTOShipment_POE_POD_Locations() {
	suite.Run("Only POE Location is set", func() {
		// Create mock data for MTOServiceItems with POE and POD
		poePortLocation := factory.FetchPortLocation(suite.DB(), []factory.Customization{
			{
				Model: models.Port{
					PortCode: "PDX",
				},
			},
		}, nil)

		poefscServiceItem := factory.BuildMTOServiceItem(nil, []factory.Customization{
			{
				Model: models.ReService{
					Code:     models.ReServiceCodePOEFSC,
					Priority: 1,
				},
			},
			{
				Model:    poePortLocation,
				LinkOnly: true,
				Type:     &factory.PortLocations.PortOfEmbarkation,
			},
		}, nil)

		mtoShipment := factory.BuildMTOShipment(suite.DB(), []factory.Customization{
			{
				Model: models.MTOShipment{
					MTOServiceItems: models.MTOServiceItems{poefscServiceItem},
				},
			},
		}, nil)

		payload := MTOShipment(nil, &mtoShipment, nil)

		// Assertions
		suite.NotNil(payload, "Expected payload to not be nil")
		suite.NotNil(payload.PoeLocation, "Expected POELocation to not be nil")
		suite.Equal("PDX", payload.PoeLocation.PortCode, "Expected POE Port Code to match")
		suite.Equal("PORTLAND INTL", payload.PoeLocation.PortName, "Expected POE Port Name to match")
		suite.Nil(payload.PodLocation, "Expected PODLocation to be nil when POELocation is set")
	})

	suite.Run("Only POD Location is set", func() {
		// Create mock data for MTOServiceItems with POE and POD
		podPortLocation := factory.FetchPortLocation(suite.DB(), []factory.Customization{
			{
				Model: models.Port{
					PortCode: "PDX",
				},
			},
		}, nil)

		podfscServiceItem := factory.BuildMTOServiceItem(nil, []factory.Customization{
			{
				Model: models.ReService{
					Code:     models.ReServiceCodePODFSC,
					Priority: 1,
				},
			},
			{
				Model:    podPortLocation,
				LinkOnly: true,
				Type:     &factory.PortLocations.PortOfDebarkation,
			},
		}, nil)

		mtoShipment := factory.BuildMTOShipment(suite.DB(), []factory.Customization{
			{
				Model: models.MTOShipment{
					MTOServiceItems: models.MTOServiceItems{podfscServiceItem},
				},
			},
		}, nil)

		payload := MTOShipment(nil, &mtoShipment, nil)

		// Assertions
		suite.NotNil(payload, "Expected payload to not be nil")
		suite.NotNil(payload.PodLocation, "Expected PODLocation to not be nil")
		suite.Equal("PDX", payload.PodLocation.PortCode, "Expected POD Port Code to match")
		suite.Equal("PORTLAND INTL", payload.PodLocation.PortName, "Expected POD Port Name to match")
		suite.Nil(payload.PoeLocation, "Expected PODLocation to be nil when PODLocation is set")
	})
}

func (suite *PayloadsSuite) TestPPMCloseout() {
	plannedMoveDate := time.Now()
	actualMoveDate := time.Now()
	miles := 1200
	estimatedWeight := unit.Pound(5000)
	actualWeight := unit.Pound(5200)
	proGearWeightCustomer := unit.Pound(300)
	proGearWeightSpouse := unit.Pound(100)
	grossIncentive := unit.Cents(100000)
	gcc := unit.Cents(50000)
	aoa := unit.Cents(20000)
	remainingIncentive := unit.Cents(30000)
	haulType := "Linehaul"
	haulPrice := unit.Cents(40000)
	haulFSC := unit.Cents(5000)
	dop := unit.Cents(10000)
	ddp := unit.Cents(8000)
	packPrice := unit.Cents(7000)
	unpackPrice := unit.Cents(6000)
	intlPackPrice := unit.Cents(15000)
	intlUnpackPrice := unit.Cents(14000)
	intlLinehaulPrice := unit.Cents(13000)
	sitReimbursement := unit.Cents(12000)
<<<<<<< HEAD
=======
	gccMultiplier := float64(1.3)
>>>>>>> 1042953b

	ppmCloseout := models.PPMCloseout{
		ID:                    models.UUIDPointer(uuid.Must(uuid.NewV4())),
		PlannedMoveDate:       &plannedMoveDate,
		ActualMoveDate:        &actualMoveDate,
		Miles:                 &miles,
		EstimatedWeight:       &estimatedWeight,
		ActualWeight:          &actualWeight,
		ProGearWeightCustomer: &proGearWeightCustomer,
		ProGearWeightSpouse:   &proGearWeightSpouse,
		GrossIncentive:        &grossIncentive,
		GCC:                   &gcc,
		AOA:                   &aoa,
		RemainingIncentive:    &remainingIncentive,
		HaulType:              (*models.HaulType)(&haulType),
		HaulPrice:             &haulPrice,
		HaulFSC:               &haulFSC,
		DOP:                   &dop,
		DDP:                   &ddp,
		PackPrice:             &packPrice,
		UnpackPrice:           &unpackPrice,
		IntlPackPrice:         &intlPackPrice,
		IntlUnpackPrice:       &intlUnpackPrice,
		IntlLinehaulPrice:     &intlLinehaulPrice,
		SITReimbursement:      &sitReimbursement,
<<<<<<< HEAD
=======
		GCCMultiplier:         &gccMultiplier,
>>>>>>> 1042953b
	}

	payload := PPMCloseout(&ppmCloseout)
	suite.NotNil(payload)
	suite.Equal(ppmCloseout.ID.String(), payload.ID.String())
	suite.Equal(handlers.FmtDatePtr(ppmCloseout.PlannedMoveDate), payload.PlannedMoveDate)
	suite.Equal(handlers.FmtDatePtr(ppmCloseout.ActualMoveDate), payload.ActualMoveDate)
	suite.Equal(handlers.FmtIntPtrToInt64(ppmCloseout.Miles), payload.Miles)
	suite.Equal(handlers.FmtPoundPtr(ppmCloseout.EstimatedWeight), payload.EstimatedWeight)
	suite.Equal(handlers.FmtPoundPtr(ppmCloseout.ActualWeight), payload.ActualWeight)
	suite.Equal(handlers.FmtPoundPtr(ppmCloseout.ProGearWeightCustomer), payload.ProGearWeightCustomer)
	suite.Equal(handlers.FmtPoundPtr(ppmCloseout.ProGearWeightSpouse), payload.ProGearWeightSpouse)
	suite.Equal(handlers.FmtCost(ppmCloseout.GrossIncentive), payload.GrossIncentive)
	suite.Equal(handlers.FmtCost(ppmCloseout.GCC), payload.Gcc)
	suite.Equal(handlers.FmtCost(ppmCloseout.AOA), payload.Aoa)
	suite.Equal(handlers.FmtCost(ppmCloseout.RemainingIncentive), payload.RemainingIncentive)
	suite.Equal((*string)(ppmCloseout.HaulType), payload.HaulType)
	suite.Equal(handlers.FmtCost(ppmCloseout.HaulPrice), payload.HaulPrice)
	suite.Equal(handlers.FmtCost(ppmCloseout.HaulFSC), payload.HaulFSC)
	suite.Equal(handlers.FmtCost(ppmCloseout.DOP), payload.Dop)
	suite.Equal(handlers.FmtCost(ppmCloseout.DDP), payload.Ddp)
	suite.Equal(handlers.FmtCost(ppmCloseout.PackPrice), payload.PackPrice)
	suite.Equal(handlers.FmtCost(ppmCloseout.UnpackPrice), payload.UnpackPrice)
	suite.Equal(handlers.FmtCost(ppmCloseout.IntlPackPrice), payload.IntlPackPrice)
	suite.Equal(handlers.FmtCost(ppmCloseout.IntlUnpackPrice), payload.IntlUnpackPrice)
	suite.Equal(handlers.FmtCost(ppmCloseout.IntlLinehaulPrice), payload.IntlLinehaulPrice)
	suite.Equal(handlers.FmtCost(ppmCloseout.SITReimbursement), payload.SITReimbursement)
<<<<<<< HEAD
=======
	suite.Equal(swag.Float32(float32(*ppmCloseout.GCCMultiplier)), payload.GccMultiplier)
>>>>>>> 1042953b
}
func (suite *PayloadsSuite) TestMTOShipment() {
	suite.Run("transforms standard MTOShipment without SIT overrides", func() {
		mtoShipment := factory.BuildMTOShipment(suite.DB(), nil, nil)
		mtoShipment.PrimeEstimatedWeight = models.PoundPointer(1000)
		mtoShipment.PrimeActualWeight = models.PoundPointer(1100)
		miles := unit.Miles(1234)
		mtoShipment.Distance = &miles
		now := time.Now()
		mtoShipment.TerminatedAt = &now
		mtoShipment.TerminationComments = handlers.FmtString("i'll be back")

		payload := MTOShipment(suite.storer, &mtoShipment, nil)

		suite.NotNil(payload)
		suite.Equal(strfmt.UUID(mtoShipment.ID.String()), payload.ID)
		suite.Equal(handlers.FmtPoundPtr(mtoShipment.PrimeEstimatedWeight), payload.PrimeEstimatedWeight)
		suite.Equal(handlers.FmtPoundPtr(mtoShipment.PrimeActualWeight), payload.PrimeActualWeight)
		suite.Equal(handlers.FmtInt64(1234), payload.Distance)
		suite.Nil(payload.SitStatus)
		suite.NotNil(payload.TerminatedAt)
		suite.Equal(*payload.TerminationComments, *mtoShipment.TerminationComments)
	})

	suite.Run("SIT overrides total SIT days with SITStatus payload", func() {
		mtoShipment := factory.BuildMTOShipment(suite.DB(), nil, nil)
		mtoShipment.SITDaysAllowance = models.IntPointer(90)

		sitStatusPayload := &ghcmessages.SITStatus{
			TotalSITDaysUsed:   handlers.FmtInt64(int64(10)),
			TotalDaysRemaining: handlers.FmtInt64(int64(40)),
		}

		payload := MTOShipment(suite.storer, &mtoShipment, sitStatusPayload)

		suite.NotNil(payload)
		suite.NotNil(payload.SitDaysAllowance)
		suite.Equal(int64(50), *payload.SitDaysAllowance)
		suite.Equal(sitStatusPayload, payload.SitStatus)
	})

	suite.Run("handles nil Distance", func() {
		mtoShipment := factory.BuildMTOShipment(suite.DB(), nil, nil)
		mtoShipment.Distance = nil

		payload := MTOShipment(suite.storer, &mtoShipment, nil)
		suite.Nil(payload.Distance)
	})

	suite.Run("checks scheduled dates and actual dates set", func() {
		now := time.Now()
		mtoShipment := factory.BuildMTOShipment(suite.DB(), []factory.Customization{
			{
				Model: models.MTOShipment{
					ScheduledPickupDate:   &now,
					ScheduledDeliveryDate: &now,
					ActualPickupDate:      models.TimePointer(now.AddDate(0, 0, 1)),
					ActualDeliveryDate:    models.TimePointer(now.AddDate(0, 0, 2)),
				},
			},
		}, nil)
		payload := MTOShipment(suite.storer, &mtoShipment, nil)
		suite.NotNil(payload.ScheduledPickupDate)
		suite.NotNil(payload.ScheduledDeliveryDate)
		suite.NotNil(payload.ActualPickupDate)
		suite.NotNil(payload.ActualDeliveryDate)
	})
}

func (suite *PayloadsSuite) TestCounselingOffices() {
	suite.Run("correctly maps transportaion offices to counseling offices payload", func() {
		office1 := factory.BuildTransportationOffice(nil, []factory.Customization{
			{
				Model: models.TransportationOffice{
					ID:   uuid.Must(uuid.NewV4()),
					Name: "PPPO Fort Liberty",
				},
			},
		}, nil)

		office2 := factory.BuildTransportationOffice(nil, []factory.Customization{
			{
				Model: models.TransportationOffice{
					ID:   uuid.Must(uuid.NewV4()),
					Name: "PPPO Fort Walker",
				},
			},
		}, nil)

		offices := models.TransportationOffices{office1, office2}

		payload := CounselingOffices(offices)

		suite.IsType(payload, ghcmessages.CounselingOffices{})
		suite.Equal(2, len(payload))
		suite.Equal(office1.ID.String(), payload[0].ID.String())
		suite.Equal(office2.ID.String(), payload[1].ID.String())
	})
}

func (suite *PayloadsSuite) TestMTOShipments() {
	suite.Run("multiple shipments with partial SIT status map", func() {
		shipment1 := factory.BuildMTOShipment(suite.DB(), nil, nil)
		shipment2 := factory.BuildMTOShipment(suite.DB(), nil, nil)

		shipments := models.MTOShipments{shipment1, shipment2}

		// SIT status map that only has SIT info for shipment2
		sitStatusMap := map[string]*ghcmessages.SITStatus{
			shipment2.ID.String(): {
				TotalDaysRemaining: handlers.FmtInt64(30),
				TotalSITDaysUsed:   handlers.FmtInt64(10),
			},
		}

		payload := MTOShipments(suite.storer, &shipments, sitStatusMap)
		suite.NotNil(payload)
		suite.Len(*payload, 2)

		// Shipment1 has no SIT override
		suite.Nil((*payload)[0].SitStatus)

		// Shipment2 has SIT override
		suite.NotNil((*payload)[1].SitStatus)
		suite.Equal(int64(40), *(*payload)[1].SitDaysAllowance)
	})

	suite.Run("nil slice returns empty payload (or nil) gracefully", func() {
		var emptyShipments models.MTOShipments
		payload := MTOShipments(suite.storer, &emptyShipments, nil)
		suite.NotNil(payload)
		suite.Len(*payload, 0)
	})
}

func (suite *PayloadsSuite) TestMTOAgent() {
	suite.Run("transforms a single MTOAgent", func() {
		agent := factory.BuildMTOAgent(suite.DB(), nil, nil)
		payload := MTOAgent(&agent)
		suite.NotNil(payload)
		suite.Equal(strfmt.UUID(agent.ID.String()), payload.ID)
		suite.Equal(string(agent.MTOAgentType), payload.AgentType)
	})
}

func (suite *PayloadsSuite) TestMTOAgents() {
	suite.Run("transforms multiple MTOAgents", func() {
		agent1 := factory.BuildMTOAgent(suite.DB(), nil, nil)
		agent2 := factory.BuildMTOAgent(suite.DB(), nil, nil)
		agents := models.MTOAgents{agent1, agent2}

		payload := MTOAgents(&agents)
		suite.Len(*payload, 2)
		suite.Equal(strfmt.UUID(agent1.ID.String()), (*payload)[0].ID)
		suite.Equal(strfmt.UUID(agent2.ID.String()), (*payload)[1].ID)
	})

	suite.Run("empty slice yields empty payload", func() {
		agents := models.MTOAgents{}
		payload := MTOAgents(&agents)
		suite.NotNil(payload)
		suite.Len(*payload, 0)
	})
}

func (suite *PayloadsSuite) TestPaymentRequests() {
	suite.Run("transforms multiple PaymentRequests", func() {
		pr := factory.BuildPaymentRequest(suite.DB(), nil, nil)
		prs := models.PaymentRequests{pr}

		payload, err := PaymentRequests(suite.AppContextForTest(), &prs, suite.storer)
		suite.NoError(err)
		suite.Len(*payload, 1)
		suite.Equal(strfmt.UUID(pr.ID.String()), (*payload)[0].ID)
	})
}

func (suite *PayloadsSuite) TestPaymentRequest() {
	suite.Run("single PaymentRequest with EDI error info, GEX timestamps, TPPS data", func() {
		pr := factory.BuildPaymentRequest(suite.DB(), nil, nil)
		pr.SentToGexAt = models.TimePointer(time.Now().Add(-1 * time.Hour))
		pr.ReceivedByGexAt = models.TimePointer(time.Now())

		tppsReport := models.TPPSPaidInvoiceReportEntry{
			LineNetCharge:                   2500,
			SellerPaidDate:                  time.Now(),
			InvoiceTotalChargesInMillicents: 500000,
		}
		pr.TPPSPaidInvoiceReports = models.TPPSPaidInvoiceReportEntrys{tppsReport}

		result, err := PaymentRequest(suite.AppContextForTest(), &pr, suite.storer)
		suite.NoError(err)
		suite.NotNil(result)
		suite.NotNil(result.EdiErrorType)
	})
}

func (suite *PayloadsSuite) TestPaymentServiceItem() {
	suite.Run("transforms PaymentServiceItem including MTOServiceItem code and name", func() {
		psi := factory.BuildPaymentServiceItem(suite.DB(), nil, nil)
		psi.MTOServiceItem.ReService.Code = models.ReServiceCodeDLH
		psi.MTOServiceItem.ReService.Name = "Domestic Linehaul"

		payload := PaymentServiceItem(&psi)
		suite.NotNil(payload)
		suite.Equal(string(models.ReServiceCodeDLH), payload.MtoServiceItemCode)
		suite.Equal("Domestic Linehaul", payload.MtoServiceItemName)
		suite.Equal(ghcmessages.PaymentServiceItemStatus(psi.Status), payload.Status)
	})
}

func (suite *PayloadsSuite) TestPaymentServiceItems() {
	suite.Run("transforms multiple PaymentServiceItems with TPPS data", func() {
		psi1 := factory.BuildPaymentServiceItem(suite.DB(), nil, nil)
		psi2 := factory.BuildPaymentServiceItem(suite.DB(), nil, nil)
		items := models.PaymentServiceItems{psi1, psi2}

		tppsReports := models.TPPSPaidInvoiceReportEntrys{
			{
				ProductDescription: string(psi1.MTOServiceItem.ReService.Code),
				LineNetCharge:      1500,
			},
		}

		payload := PaymentServiceItems(&items, &tppsReports)
		suite.NotNil(payload)
		suite.Len(*payload, 2)
		suite.Equal(int64(1500), *(*payload)[0].TppsInvoiceAmountPaidPerServiceItemMillicents)
	})
}

func (suite *PayloadsSuite) TestPaymentServiceItemParam() {
	suite.Run("transforms PaymentServiceItemParam", func() {
		paramKey := factory.FetchOrBuildServiceItemParamKey(suite.DB(), nil, nil)
		param := factory.BuildPaymentServiceItemParam(suite.DB(), []factory.Customization{
			{Model: paramKey},
		}, nil)

		payload := PaymentServiceItemParam(param)
		suite.NotNil(payload)
	})

	suite.Run("handles minimal PaymentServiceItemParam", func() {
		param := models.PaymentServiceItemParam{}
		payload := PaymentServiceItemParam(param)
		suite.NotNil(payload)
	})
}

func (suite *PayloadsSuite) TestPaymentServiceItemParams() {
	suite.Run("transforms slice of PaymentServiceItemParams", func() {
		param1 := factory.BuildPaymentServiceItemParam(suite.DB(), nil, nil)
		param2 := factory.BuildPaymentServiceItemParam(suite.DB(), nil, nil)
		params := models.PaymentServiceItemParams{param1, param2}

		payload := PaymentServiceItemParams(&params)
		suite.NotNil(payload)
		suite.Len(*payload, 2)
	})
}

func (suite *PayloadsSuite) TestServiceRequestDoc() {
	suite.Run("transforms ServiceRequestDocument with multiple uploads", func() {
		serviceRequest := factory.BuildServiceRequestDocument(suite.DB(), nil, nil)
		payload, err := ServiceRequestDoc(serviceRequest, suite.storer)
		suite.NoError(err)
		suite.NotNil(payload)
	})

	suite.Run("handles empty list of uploads", func() {
		serviceRequest := models.ServiceRequestDocument{}
		payload, err := ServiceRequestDoc(serviceRequest, suite.storer)
		suite.NoError(err)
		suite.NotNil(payload)
		suite.Empty(payload.Uploads)
	})
}

func (suite *PayloadsSuite) TestMTOServiceItemSingleModel() {
	suite.Run("transforms basic MTOServiceItem with SIT data", func() {
		mtoShipment := factory.BuildMTOShipment(suite.DB(), nil, nil)
		serviceItem := factory.BuildMTOServiceItem(suite.DB(), []factory.Customization{
			{Model: mtoShipment, LinkOnly: true},
		}, nil)
		serviceItem.SITEntryDate = models.TimePointer(time.Now().AddDate(0, 0, -2))

		payload := MTOServiceItemSingleModel(&serviceItem)
		suite.NotNil(payload)
		suite.Equal(handlers.FmtDateTimePtr(serviceItem.SITEntryDate), payload.SitEntryDate)
	})
}

func (suite *PayloadsSuite) TestPaymentServiceItemPayload() {
	mtoServiceItemID := uuid.Must(uuid.NewV4())
	mtoShipmentID := uuid.Must(uuid.NewV4())
	psID := uuid.Must(uuid.NewV4())
	reServiceCode := models.ReServiceCodeDLH
	reServiceName := "Domestic Linehaul"
	shipmentType := models.MTOShipmentTypeHHG
	priceCents := unit.Cents(12345)
	rejectionReason := models.StringPointer("Some reason")
	status := models.PaymentServiceItemStatusDenied
	referenceID := "REF123"
	createdAt := time.Now()
	updatedAt := time.Now()

	paymentServiceItemParams := []models.PaymentServiceItemParam{
		{
			ID:                   uuid.Must(uuid.NewV4()),
			PaymentServiceItemID: psID,
			Value:                "1000",
		},
	}

	paymentServiceItem := models.PaymentServiceItem{
		ID:               psID,
		MTOServiceItemID: mtoServiceItemID,
		MTOServiceItem: models.MTOServiceItem{
			ID: mtoServiceItemID,
			MTOShipment: models.MTOShipment{
				ID:           mtoShipmentID,
				ShipmentType: shipmentType,
			},
			ReService: models.ReService{
				Code: reServiceCode,
				Name: reServiceName,
			},
		},
		PriceCents:               &priceCents,
		RejectionReason:          rejectionReason,
		Status:                   status,
		ReferenceID:              referenceID,
		PaymentServiceItemParams: paymentServiceItemParams,
		CreatedAt:                createdAt,
		UpdatedAt:                updatedAt,
	}

	suite.Run("Success - Returns a ghcmessages PaymentServiceItem payload", func() {
		returnedPaymentServiceItem := PaymentServiceItem(&paymentServiceItem)

		suite.NotNil(returnedPaymentServiceItem)
		suite.IsType(&ghcmessages.PaymentServiceItem{}, returnedPaymentServiceItem)
		suite.Equal(handlers.FmtUUID(paymentServiceItem.ID), &returnedPaymentServiceItem.ID)
		suite.Equal(handlers.FmtUUID(paymentServiceItem.MTOServiceItemID), &returnedPaymentServiceItem.MtoServiceItemID)
		suite.Equal(string(paymentServiceItem.MTOServiceItem.ReService.Code), returnedPaymentServiceItem.MtoServiceItemCode)
		suite.Equal(paymentServiceItem.MTOServiceItem.ReService.Name, returnedPaymentServiceItem.MtoServiceItemName)
		suite.Equal(ghcmessages.MTOShipmentType(paymentServiceItem.MTOServiceItem.MTOShipment.ShipmentType), returnedPaymentServiceItem.MtoShipmentType)
		suite.Equal(handlers.FmtUUIDPtr(paymentServiceItem.MTOServiceItem.MTOShipmentID), returnedPaymentServiceItem.MtoShipmentID)
		suite.Equal(handlers.FmtCost(paymentServiceItem.PriceCents), returnedPaymentServiceItem.PriceCents)
		suite.Equal(paymentServiceItem.RejectionReason, returnedPaymentServiceItem.RejectionReason)
		suite.Equal(ghcmessages.PaymentServiceItemStatus(paymentServiceItem.Status), returnedPaymentServiceItem.Status)
		suite.Equal(paymentServiceItem.ReferenceID, returnedPaymentServiceItem.ReferenceID)
		suite.Equal(etag.GenerateEtag(paymentServiceItem.UpdatedAt), returnedPaymentServiceItem.ETag)

		suite.Equal(len(paymentServiceItem.PaymentServiceItemParams), len(returnedPaymentServiceItem.PaymentServiceItemParams))
		for i, param := range paymentServiceItem.PaymentServiceItemParams {
			suite.Equal(param.Value, returnedPaymentServiceItem.PaymentServiceItemParams[i].Value)
		}
	})
}

func (suite *PayloadsSuite) TestPaymentServiceItemsPayload() {
	mtoServiceItemID1 := uuid.Must(uuid.NewV4())
	mtoServiceItemID2 := uuid.Must(uuid.NewV4())
	psID1 := uuid.Must(uuid.NewV4())
	psID2 := uuid.Must(uuid.NewV4())
	priceCents1 := unit.Cents(12345)
	priceCents2 := unit.Cents(54321)
	reServiceCode1 := models.ReServiceCodeDLH
	reServiceCode2 := models.ReServiceCodeDOP
	reServiceName1 := "Domestic Linehaul"
	reServiceName2 := "Domestic Origin Pack"
	shipmentType := models.MTOShipmentTypeHHG
	createdAt := time.Now()
	updatedAt := time.Now()

	paymentServiceItems := models.PaymentServiceItems{
		{
			ID:               psID1,
			MTOServiceItemID: mtoServiceItemID1,
			MTOServiceItem: models.MTOServiceItem{
				ID: mtoServiceItemID1,
				MTOShipment: models.MTOShipment{
					ID:           uuid.Must(uuid.NewV4()),
					ShipmentType: shipmentType,
				},
				ReService: models.ReService{
					Code: reServiceCode1,
					Name: reServiceName1,
				},
			},
			PriceCents: &priceCents1,
			CreatedAt:  createdAt,
			UpdatedAt:  updatedAt,
		},
		{
			ID:               psID2,
			MTOServiceItemID: mtoServiceItemID2,
			MTOServiceItem: models.MTOServiceItem{
				ID: mtoServiceItemID2,
				MTOShipment: models.MTOShipment{
					ID:           uuid.Must(uuid.NewV4()),
					ShipmentType: shipmentType,
				},
				ReService: models.ReService{
					Code: reServiceCode2,
					Name: reServiceName2,
				},
			},
			PriceCents: &priceCents2,
			CreatedAt:  createdAt,
			UpdatedAt:  updatedAt,
		},
	}

	// TPPSPaidInvoiceReportData
	lineNetCharge1 := int64(200000)
	tppsPaidReportData := models.TPPSPaidInvoiceReportEntrys{
		{
			ProductDescription: string(reServiceCode1),
			LineNetCharge:      unit.Millicents(lineNetCharge1),
		},
	}

	suite.Run("Success - Returns ghcmessages.PaymentServiceItems payload", func() {
		returnedPaymentServiceItems := PaymentServiceItems(&paymentServiceItems, &tppsPaidReportData)

		suite.NotNil(returnedPaymentServiceItems)
		suite.Len(*returnedPaymentServiceItems, 2)

		psItem1 := (*returnedPaymentServiceItems)[0]
		suite.Equal(handlers.FmtUUID(psID1), &psItem1.ID)
		suite.Equal(handlers.FmtCost(&priceCents1), psItem1.PriceCents)
		suite.Equal(string(reServiceCode1), psItem1.MtoServiceItemCode)
		suite.Equal(reServiceName1, psItem1.MtoServiceItemName)
		suite.Equal(ghcmessages.MTOShipmentType(shipmentType), psItem1.MtoShipmentType)
		suite.NotNil(psItem1.TppsInvoiceAmountPaidPerServiceItemMillicents)

		psItem2 := (*returnedPaymentServiceItems)[1]
		suite.Equal(handlers.FmtUUID(psID2), &psItem2.ID)
		suite.Equal(handlers.FmtCost(&priceCents2), psItem2.PriceCents)
		suite.Equal(string(reServiceCode2), psItem2.MtoServiceItemCode)
		suite.Equal(reServiceName2, psItem2.MtoServiceItemName)
		suite.Equal(ghcmessages.MTOShipmentType(shipmentType), psItem2.MtoShipmentType)
		suite.Nil(psItem2.TppsInvoiceAmountPaidPerServiceItemMillicents)
	})
}

<<<<<<< HEAD
func (suite *PayloadsSuite) TestGetAssignedUserAndID() {
	// Create mock users and IDs
	userTOO := &models.OfficeUser{ID: uuid.Must(uuid.NewV4())}
	userTOODestination := &models.OfficeUser{ID: uuid.Must(uuid.NewV4())}
	userSC := &models.OfficeUser{ID: uuid.Must(uuid.NewV4())}
	idTOO := uuid.Must(uuid.NewV4())
	idTOODestination := uuid.Must(uuid.NewV4())
	idSC := uuid.Must(uuid.NewV4())

	// Create a mock move with assigned users
	move := factory.BuildMove(suite.DB(), []factory.Customization{
		{
			Model: models.Move{
				ID:                         uuid.Must(uuid.NewV4()),
				TOOAssignedUser:            userTOO,
				TOOAssignedID:              &idTOO,
				TOODestinationAssignedUser: userTOODestination,
				TOODestinationAssignedID:   &idTOODestination,
				SCAssignedUser:             userSC,
				SCAssignedID:               &idSC,
			},
			LinkOnly: true,
		},
	}, nil)

	// Define test cases
	testCases := []struct {
		name         string
		role         string
		queueType    string
		officeUser   *models.OfficeUser
		officeUserID *uuid.UUID
	}{
		{"TOO assigned user for TaskOrder queue", string(roles.RoleTypeTOO), string(models.QueueTypeTaskOrder), userTOO, &idTOO},
		{"TOO assigned user for DestinationRequest queue", string(roles.RoleTypeTOO), string(models.QueueTypeDestinationRequest), userTOODestination, &idTOODestination},
		{"SC assigned user", string(roles.RoleTypeServicesCounselor), "", userSC, &idSC},
		{"Unknown role should return nil", "UnknownRole", "", nil, nil},
		{"TOO with unknown queue should return nil", string(roles.RoleTypeTOO), "UnknownQueue", nil, nil},
	}

	// Run test cases
	for _, tc := range testCases {
		suite.Run(tc.name, func() {
			expectedOfficeUser, expectedOfficeUserID := getAssignedUserAndID(tc.role, tc.queueType, move)
			suite.Equal(tc.officeUser, expectedOfficeUser)
			suite.Equal(tc.officeUserID, expectedOfficeUserID)
		})
	}
}

=======
>>>>>>> 1042953b
func (suite *PayloadsSuite) TestQueueMovesApprovalRequestTypes() {
	officeUser := factory.BuildOfficeUserWithPrivileges(suite.DB(), []factory.Customization{
		{
			Model: models.User{
				Roles: []roles.Role{
					{
						RoleType: roles.RoleTypeTOO,
					},
				},
			},
		},
	}, nil)
	move := factory.BuildMove(suite.DB(), []factory.Customization{
		{
			Model: models.Move{
				Status: models.MoveStatusAPPROVALSREQUESTED,
				Show:   models.BoolPointer(true),
			},
		}}, nil)
	shipment := factory.BuildMTOShipment(suite.DB(), []factory.Customization{
		{
			Model:    move,
			LinkOnly: true,
		},
	}, nil)
	originSITServiceItem := factory.BuildMTOServiceItem(suite.DB(), []factory.Customization{
		{
			Model:    shipment,
			LinkOnly: true,
		},
		{
			Model:    move,
			LinkOnly: true,
		},
		{
			Model: models.ReService{
				Code: models.ReServiceCodeDOFSIT,
			},
		},
	}, nil)
	approvedServiceItem := factory.BuildMTOServiceItem(suite.DB(), []factory.Customization{
		{
			Model: models.MTOServiceItem{
				Status: models.MTOServiceItemStatusApproved,
			},
		},
		{
			Model:    shipment,
			LinkOnly: true,
		},
		{
			Model: models.ReService{
				Code: models.ReServiceCodeDCRT,
			},
		},
	}, nil)
	sitUpdate := factory.BuildSITDurationUpdate(suite.DB(), []factory.Customization{
		{
			Model:    move,
			LinkOnly: true,
		},
		{
			Model:    shipment,
			LinkOnly: true,
		},
	}, nil)
	shipmentAddressUpdate := factory.BuildShipmentAddressUpdate(suite.DB(), []factory.Customization{
		{
			Model:    shipment,
			LinkOnly: true,
		},
		{
			Model:    move,
			LinkOnly: true,
		},
		{
			Model: models.ShipmentAddressUpdate{
				NewAddressID: uuid.Must(uuid.NewV4()),
			},
		},
	}, []factory.Trait{factory.GetTraitShipmentAddressUpdateRequested})

	suite.Run("successfully attaches approvalRequestTypes to move", func() {
		moves := models.Moves{}
		moves = append(moves, move)
		queueMoves := *QueueMoves(moves, nil, nil, officeUser, nil, string(roles.RoleTypeTOO), string(models.QueueTypeTaskOrder))

		var empty []string
		suite.Len(queueMoves, 1)
		suite.Nil(queueMoves[0].ApprovalRequestTypes)
		suite.Equal(empty, queueMoves[0].ApprovalRequestTypes)
	})
	suite.Run("successfully attaches submitted service item request to move", func() {
		serviceItems := models.MTOServiceItems{}
		serviceItems = append(serviceItems, originSITServiceItem)
		move.MTOServiceItems = serviceItems

		moves := models.Moves{}
		moves = append(moves, move)
		queueMoves := *QueueMoves(moves, nil, nil, officeUser, nil, string(roles.RoleTypeTOO), string(models.QueueTypeTaskOrder))

		suite.Len(queueMoves, 1)
		suite.Len(queueMoves[0].ApprovalRequestTypes, 1)
		suite.Equal(string(models.ReServiceCodeDOFSIT), queueMoves[0].ApprovalRequestTypes[0])
	})
	suite.Run("does not attach a service item if it is not in submitted status", func() {
		serviceItems := models.MTOServiceItems{}
		serviceItems = append(serviceItems, originSITServiceItem, approvedServiceItem)
		move.MTOServiceItems = serviceItems

		moves := models.Moves{}
		moves = append(moves, move)

		suite.Len(moves[0].MTOServiceItems, 2)

		queueMoves := *QueueMoves(moves, nil, nil, officeUser, nil, string(roles.RoleTypeTOO), string(models.QueueTypeTaskOrder))

		suite.Len(queueMoves, 1)
		suite.Len(queueMoves[0].ApprovalRequestTypes, 1)
		suite.Equal(string(models.ReServiceCodeDOFSIT), queueMoves[0].ApprovalRequestTypes[0])
	})

	// diversion
	suite.Run("attaches 'DIVERSION' request type if a shipment is in SUBMITTED status and diversion is true", func() {
		shipment.Status = models.MTOShipmentStatusSubmitted
		shipments := models.MTOShipments{}
		shipments = append(shipments, shipment)
		move.MTOShipments = shipments

		move.MTOShipments[0].Diversion = true

		moves := models.Moves{}
		moves = append(moves, move)

		queueMoves := *QueueMoves(moves, nil, nil, officeUser, nil, string(roles.RoleTypeTOO), string(models.QueueTypeTaskOrder))
		suite.Len(queueMoves, 1)
		suite.Len(queueMoves[0].ApprovalRequestTypes, 2)
		suite.Equal(string(models.ReServiceCodeDOFSIT), queueMoves[0].ApprovalRequestTypes[0])
		suite.Equal(string(models.ApprovalRequestDiversion), queueMoves[0].ApprovalRequestTypes[1])
	})
	suite.Run("does not attach 'DIVERSION' request type if a shipment is not in SUBMITTED status and diversion is true", func() {
		shipment.Status = models.MTOShipmentStatusApproved
		shipments := models.MTOShipments{}
		shipments = append(shipments, shipment)
		move.MTOShipments = shipments

		move.MTOShipments[0].Diversion = true

		moves := models.Moves{}
		moves = append(moves, move)

		queueMoves := *QueueMoves(moves, nil, nil, officeUser, nil, string(roles.RoleTypeTOO), string(models.QueueTypeTaskOrder))
		suite.Len(queueMoves, 1)
		suite.Len(queueMoves[0].ApprovalRequestTypes, 1)
		suite.Equal(string(models.ReServiceCodeDOFSIT), queueMoves[0].ApprovalRequestTypes[0])
	})

	// amended orders
	suite.Run("does not attach 'AMENDED_ORDERS' request type if ID value is nil", func() {
		moves := models.Moves{}
		moves = append(moves, move)

		queueMoves := *QueueMoves(moves, nil, nil, officeUser, nil, string(roles.RoleTypeTOO), string(models.QueueTypeTaskOrder))
		suite.Len(queueMoves, 1)
		suite.Len(queueMoves[0].ApprovalRequestTypes, 1)
		suite.Equal(string(models.ReServiceCodeDOFSIT), queueMoves[0].ApprovalRequestTypes[0])
	})
	suite.Run("attaches 'AMENDED_ORDERS' request type if ID value is present and order are unacknowledged", func() {
		newOrdersID := uuid.Must(uuid.NewV4())
		move.Orders.UploadedAmendedOrdersID = &newOrdersID

		moves := models.Moves{}
		moves = append(moves, move)

		queueMoves := *QueueMoves(moves, nil, nil, officeUser, nil, string(roles.RoleTypeTOO), string(models.QueueTypeTaskOrder))
		suite.Len(queueMoves, 1)
		suite.Len(queueMoves[0].ApprovalRequestTypes, 2)
		suite.Equal(string(models.ReServiceCodeDOFSIT), queueMoves[0].ApprovalRequestTypes[0])
		suite.Equal(string(models.ApprovalRequestAmendedOrders), queueMoves[0].ApprovalRequestTypes[1])
	})
	suite.Run("does not attach 'AMENDED_ORDERS' request type if ID value is present but the orders are acknowledged", func() {
		newOrdersID := uuid.Must(uuid.NewV4())
		move.Orders.UploadedAmendedOrdersID = &newOrdersID
		move.Orders.AmendedOrdersAcknowledgedAt = models.TimePointer(time.Now())

		moves := models.Moves{}
		moves = append(moves, move)

		queueMoves := *QueueMoves(moves, nil, nil, officeUser, nil, string(roles.RoleTypeTOO), string(models.QueueTypeTaskOrder))
		suite.Len(queueMoves, 1)
		suite.Len(queueMoves[0].ApprovalRequestTypes, 1)
		suite.Equal(string(models.ReServiceCodeDOFSIT), queueMoves[0].ApprovalRequestTypes[0])
	})

	// excess weight
	suite.Run("does not attach 'EXCESS_WEIGHT' request type if ExcessWeightQualifiedAt value is nil", func() {
		moves := models.Moves{}
		moves = append(moves, move)

		queueMoves := *QueueMoves(moves, nil, nil, officeUser, nil, string(roles.RoleTypeTOO), string(models.QueueTypeTaskOrder))
		suite.Len(queueMoves, 1)
		suite.Len(queueMoves[0].ApprovalRequestTypes, 1)
		suite.Equal(string(models.ReServiceCodeDOFSIT), queueMoves[0].ApprovalRequestTypes[0])
	})
	suite.Run("attaches 'EXCESS_WEIGHT' request type if is qualified but unacknowledged", func() {
		move.ExcessWeightQualifiedAt = models.TimePointer(time.Now())

		moves := models.Moves{}
		moves = append(moves, move)

		queueMoves := *QueueMoves(moves, nil, nil, officeUser, nil, string(roles.RoleTypeTOO), string(models.QueueTypeTaskOrder))
		suite.Len(queueMoves, 1)
		suite.Len(queueMoves[0].ApprovalRequestTypes, 2)
		suite.Equal(string(models.ReServiceCodeDOFSIT), queueMoves[0].ApprovalRequestTypes[0])
		suite.Equal(string(models.ApprovalRequestExcessWeight), queueMoves[0].ApprovalRequestTypes[1])
	})
	suite.Run("does not attach 'EXCESS_WEIGHT' request type if the excess weight has been acknowledged", func() {
		move.ExcessWeightQualifiedAt = models.TimePointer(time.Now())
		move.ExcessWeightAcknowledgedAt = models.TimePointer(time.Now())

		moves := models.Moves{}
		moves = append(moves, move)

		queueMoves := *QueueMoves(moves, nil, nil, officeUser, nil, string(roles.RoleTypeTOO), string(models.QueueTypeTaskOrder))
		suite.Len(queueMoves, 1)
		suite.Len(queueMoves[0].ApprovalRequestTypes, 1)
		suite.Equal(string(models.ReServiceCodeDOFSIT), queueMoves[0].ApprovalRequestTypes[0])
	})
	suite.Run("does not attach 'EXCESS_WEIGHT' request type if ExcessUnaccompaniedBaggageWeightQualifiedAt value is nil", func() {
		moves := models.Moves{}
		moves = append(moves, move)

		queueMoves := *QueueMoves(moves, nil, nil, officeUser, nil, string(roles.RoleTypeTOO), string(models.QueueTypeTaskOrder))
		suite.Len(queueMoves, 1)
		suite.Len(queueMoves[0].ApprovalRequestTypes, 1)
		suite.Equal(string(models.ReServiceCodeDOFSIT), queueMoves[0].ApprovalRequestTypes[0])
	})
	suite.Run("attaches UB 'EXCESS_WEIGHT' request type if is qualified but unacknowledged", func() {
		move.ExcessUnaccompaniedBaggageWeightQualifiedAt = models.TimePointer(time.Now())

		moves := models.Moves{}
		moves = append(moves, move)

		queueMoves := *QueueMoves(moves, nil, nil, officeUser, nil, string(roles.RoleTypeTOO), string(models.QueueTypeTaskOrder))
		suite.Len(queueMoves, 1)
		suite.Len(queueMoves[0].ApprovalRequestTypes, 2)
		suite.Equal(string(models.ReServiceCodeDOFSIT), queueMoves[0].ApprovalRequestTypes[0])
		suite.Equal(string(models.ApprovalRequestExcessWeight), queueMoves[0].ApprovalRequestTypes[1])
	})
	suite.Run("does not attach UB 'EXCESS_WEIGHT' request type if the excess weight has been acknowledged", func() {
		move.ExcessUnaccompaniedBaggageWeightQualifiedAt = models.TimePointer(time.Now())
		move.ExcessUnaccompaniedBaggageWeightAcknowledgedAt = models.TimePointer(time.Now())

		moves := models.Moves{}
		moves = append(moves, move)

		queueMoves := *QueueMoves(moves, nil, nil, officeUser, nil, string(roles.RoleTypeTOO), string(models.QueueTypeTaskOrder))
		suite.Len(queueMoves, 1)
		suite.Len(queueMoves[0].ApprovalRequestTypes, 1)
		suite.Equal(string(models.ReServiceCodeDOFSIT), queueMoves[0].ApprovalRequestTypes[0])
	})

	// sit extension
	suite.Run("successfully attaches a SIT extension request to move", func() {
		sitUpdates := models.SITDurationUpdates{}
		sitUpdates = append(sitUpdates, sitUpdate)

		move.MTOShipments[0].SITDurationUpdates = sitUpdates

		moves := models.Moves{}
		moves = append(moves, move)

		queueMoves := *QueueMoves(moves, nil, nil, officeUser, nil, string(roles.RoleTypeTOO), string(models.QueueTypeTaskOrder))
		suite.Len(queueMoves, 1)
		suite.Len(queueMoves[0].ApprovalRequestTypes, 2)
		suite.Equal(string(models.ReServiceCodeDOFSIT), queueMoves[0].ApprovalRequestTypes[0])
		suite.Equal(string(models.ApprovalRequestSITExtension), queueMoves[0].ApprovalRequestTypes[1])
	})
	suite.Run("does not attach an approved SIT extension request", func() {
		sitUpdate.Status = models.SITExtensionStatusApproved
		sitUpdates := models.SITDurationUpdates{}
		sitUpdates = append(sitUpdates, sitUpdate)

		move.MTOShipments[0].SITDurationUpdates = sitUpdates

		moves := models.Moves{}
		moves = append(moves, move)

		queueMoves := *QueueMoves(moves, nil, nil, officeUser, nil, string(roles.RoleTypeTOO), string(models.QueueTypeTaskOrder))
		suite.Len(queueMoves, 1)
		suite.Len(queueMoves[0].ApprovalRequestTypes, 1)
		suite.Equal(string(models.ReServiceCodeDOFSIT), queueMoves[0].ApprovalRequestTypes[0])
	})
	suite.Run("does not attach a denied SIT extension request", func() {
		sitUpdate.Status = models.SITExtensionStatusDenied
		sitUpdates := models.SITDurationUpdates{}
		sitUpdates = append(sitUpdates, sitUpdate)

		move.MTOShipments[0].SITDurationUpdates = sitUpdates

		moves := models.Moves{}
		moves = append(moves, move)

		queueMoves := *QueueMoves(moves, nil, nil, officeUser, nil, string(roles.RoleTypeTOO), string(models.QueueTypeTaskOrder))
		suite.Len(queueMoves, 1)
		suite.Len(queueMoves[0].ApprovalRequestTypes, 1)
		suite.Equal(string(models.ReServiceCodeDOFSIT), queueMoves[0].ApprovalRequestTypes[0])
	})

	// destination address update
	suite.Run("attaches a destination address update request in REQUESTED status", func() {
		move.MTOShipments[0].DeliveryAddressUpdate = &shipmentAddressUpdate

		moves := models.Moves{}
		moves = append(moves, move)

		queueMoves := *QueueMoves(moves, nil, nil, officeUser, nil, string(roles.RoleTypeTOO), string(models.QueueTypeTaskOrder))
		suite.Len(queueMoves, 1)
		suite.Len(queueMoves[0].ApprovalRequestTypes, 2)
		suite.Equal(string(models.ReServiceCodeDOFSIT), queueMoves[0].ApprovalRequestTypes[0])
		suite.Equal(string(models.ApprovalRequestDestinationAddressUpdate), queueMoves[0].ApprovalRequestTypes[1])
	})
	suite.Run("does not attach a destination address update request in APPROVED status", func() {
		shipmentAddressUpdate.Status = models.ShipmentAddressUpdateStatusApproved
		move.MTOShipments[0].DeliveryAddressUpdate = &shipmentAddressUpdate

		moves := models.Moves{}
		moves = append(moves, move)

		queueMoves := *QueueMoves(moves, nil, nil, officeUser, nil, string(roles.RoleTypeTOO), string(models.QueueTypeTaskOrder))
		suite.Len(queueMoves, 1)
		suite.Len(queueMoves[0].ApprovalRequestTypes, 1)
		suite.Equal(string(models.ReServiceCodeDOFSIT), queueMoves[0].ApprovalRequestTypes[0])
	})
	suite.Run("does not attach a destination address update request in REJECTED status", func() {
		shipmentAddressUpdate.Status = models.ShipmentAddressUpdateStatusRejected
		move.MTOShipments[0].DeliveryAddressUpdate = &shipmentAddressUpdate

		moves := models.Moves{}
		moves = append(moves, move)

		queueMoves := *QueueMoves(moves, nil, nil, officeUser, nil, string(roles.RoleTypeTOO), string(models.QueueTypeTaskOrder))
		suite.Len(queueMoves, 1)
		suite.Len(queueMoves[0].ApprovalRequestTypes, 1)
		suite.Equal(string(models.ReServiceCodeDOFSIT), queueMoves[0].ApprovalRequestTypes[0])
	})

	// new shipment
	suite.Run("only attaches 'NEW_SHIPMENT' request type if a shipment is in SUBMITTED status", func() {
		statuses := [8]models.MTOShipmentStatus{models.MTOShipmentStatusApproved, models.MTOShipmentStatusDraft, models.MTOShipmentStatusApproved, models.MTOShipmentStatusRejected, models.MTOShipmentStatusCancellationRequested, models.MTOShipmentStatusCanceled, models.MTOShipmentStatusDiversionRequested, models.MTOShipmentStatusTerminatedForCause}

		for _, status := range statuses {
			shipment.Status = status
			shipments := models.MTOShipments{}
			shipments = append(shipments, shipment)
			move.MTOShipments = shipments

			moves := models.Moves{}
			moves = append(moves, move)

			queueMoves := *QueueMoves(moves, nil, nil, officeUser, nil, string(roles.RoleTypeTOO), string(models.QueueTypeTaskOrder))
			if status == models.MTOShipmentStatusSubmitted {
				suite.Len(queueMoves, 1)
				suite.Len(queueMoves[0].ApprovalRequestTypes, 2)
				suite.Equal(string(models.ReServiceCodeDOFSIT), queueMoves[0].ApprovalRequestTypes[0])
				suite.Equal(string(models.ApprovalRequestNewShipment), queueMoves[0].ApprovalRequestTypes[1])
			}
			if status != models.MTOShipmentStatusSubmitted {
				suite.Len(queueMoves, 1)
				suite.Len(queueMoves[0].ApprovalRequestTypes, 1)
				suite.Equal(string(models.ReServiceCodeDOFSIT), queueMoves[0].ApprovalRequestTypes[0])
			}
		}
	})
}

<<<<<<< HEAD
=======
func (suite *PayloadsSuite) TestCountriesPayload() {
	suite.Run("Correctly transform array of countries into payload", func() {
		countries := make([]models.Country, 0)
		countries = append(countries, models.Country{Country: "US", CountryName: "UNITED STATES"})
		payload := Countries(countries)
		suite.True(len(payload) == 1)
		suite.Equal(payload[0].Code, "US")
		suite.Equal(payload[0].Name, "UNITED STATES")
	})

	suite.Run("empty array of countries into payload", func() {
		countries := make([]models.Country, 0)
		payload := Countries(countries)
		suite.True(len(payload) == 0)
	})

	suite.Run("nil countries into payload", func() {
		payload := Countries(nil)
		suite.True(len(payload) == 0)
	})
}

func (suite *PayloadsSuite) TestQueueMoves_RequestedMoveDates() {
	officeUser := factory.BuildOfficeUserWithPrivileges(suite.DB(), []factory.Customization{
		{
			Model: models.User{
				Roles: []roles.Role{{RoleType: roles.RoleTypeTOO}},
			},
		},
	}, nil)

	move := factory.BuildMove(suite.DB(), []factory.Customization{
		{
			Model: models.Move{Show: models.BoolPointer(true)},
		},
	}, nil)

	d1 := time.Date(2025, time.January, 1, 0, 0, 0, 0, time.UTC)
	d2 := time.Date(2025, time.February, 1, 0, 0, 0, 0, time.UTC)
	d3 := time.Date(2025, time.March, 1, 0, 0, 0, 0, time.UTC)

	sh3 := factory.BuildMTOShipment(suite.DB(), []factory.Customization{
		{Model: move, LinkOnly: true},
		{Model: models.MTOShipment{
			Status:                models.MTOShipmentStatusSubmitted,
			RequestedPickupDate:   &d3,
			RequestedDeliveryDate: &d3,
			DeletedAt:             nil,
		}},
	}, nil)

	sh2 := factory.BuildMTOShipment(suite.DB(), []factory.Customization{
		{Model: move, LinkOnly: true},
		{Model: models.MTOShipment{
			Status:                models.MTOShipmentStatusSubmitted,
			RequestedPickupDate:   &d2,
			RequestedDeliveryDate: &d2,
			DeletedAt:             nil,
		}},
	}, nil)

	sh1 := factory.BuildMTOShipment(suite.DB(), []factory.Customization{
		{Model: move, LinkOnly: true},
		{Model: models.MTOShipment{
			Status:                models.MTOShipmentStatusSubmitted,
			RequestedPickupDate:   &d1,
			RequestedDeliveryDate: &d1,
			DeletedAt:             nil,
		}},
	}, nil)

	// attach them to the move (in reversed order to prove sorting)
	move.MTOShipments = models.MTOShipments{sh3, sh2, sh1}

	queueMoves := *QueueMoves(
		models.Moves{move},
		nil,
		nil,
		officeUser,
		nil,
		string(roles.RoleTypeTOO),
		string(models.QueueTypeTaskOrder),
	)

	suite.Require().Len(queueMoves, 1)
	q := queueMoves[0]

	// earliest date should be Jan 1 2025
	expectedDate := strfmt.Date(d1)
	suite.Equal(expectedDate, *q.RequestedMoveDate)

	// all dates sorted and joined with ", "
	suite.Require().NotNil(q.RequestedMoveDates)
	suite.Equal("Jan 1 2025, Feb 1 2025, Mar 1 2025", *q.RequestedMoveDates)
}

>>>>>>> 1042953b
func (suite *PayloadsSuite) TestPayGrades() {
	payGrades := models.PayGrades{
		{Grade: "E-1", GradeDescription: models.StringPointer("E-1")},
		{Grade: "O-3", GradeDescription: models.StringPointer("O-3")},
		{Grade: "W-2", GradeDescription: models.StringPointer("W-2")},
	}

<<<<<<< HEAD
	result := PayGrades(payGrades)

	suite.Equal(len(payGrades), len(result))
	suite.Equal(payGrades[0].Grade, result[0].Grade)
=======
	for _, payGrade := range payGrades {
		suite.Run(payGrade.Grade, func() {
			grades := models.PayGrades{payGrade}
			result := PayGrades(grades)

			suite.Require().Len(result, 1)
			actual := result[0]

			suite.Equal(payGrade.Grade, actual.Grade)
			suite.Equal(*payGrade.GradeDescription, actual.Description)
		})
	}
>>>>>>> 1042953b
}<|MERGE_RESOLUTION|>--- conflicted
+++ resolved
@@ -1593,10 +1593,7 @@
 	intlUnpackPrice := unit.Cents(14000)
 	intlLinehaulPrice := unit.Cents(13000)
 	sitReimbursement := unit.Cents(12000)
-<<<<<<< HEAD
-=======
 	gccMultiplier := float64(1.3)
->>>>>>> 1042953b
 
 	ppmCloseout := models.PPMCloseout{
 		ID:                    models.UUIDPointer(uuid.Must(uuid.NewV4())),
@@ -1622,10 +1619,7 @@
 		IntlUnpackPrice:       &intlUnpackPrice,
 		IntlLinehaulPrice:     &intlLinehaulPrice,
 		SITReimbursement:      &sitReimbursement,
-<<<<<<< HEAD
-=======
 		GCCMultiplier:         &gccMultiplier,
->>>>>>> 1042953b
 	}
 
 	payload := PPMCloseout(&ppmCloseout)
@@ -1653,10 +1647,7 @@
 	suite.Equal(handlers.FmtCost(ppmCloseout.IntlUnpackPrice), payload.IntlUnpackPrice)
 	suite.Equal(handlers.FmtCost(ppmCloseout.IntlLinehaulPrice), payload.IntlLinehaulPrice)
 	suite.Equal(handlers.FmtCost(ppmCloseout.SITReimbursement), payload.SITReimbursement)
-<<<<<<< HEAD
-=======
 	suite.Equal(swag.Float32(float32(*ppmCloseout.GCCMultiplier)), payload.GccMultiplier)
->>>>>>> 1042953b
 }
 func (suite *PayloadsSuite) TestMTOShipment() {
 	suite.Run("transforms standard MTOShipment without SIT overrides", func() {
@@ -2105,59 +2096,6 @@
 	})
 }
 
-<<<<<<< HEAD
-func (suite *PayloadsSuite) TestGetAssignedUserAndID() {
-	// Create mock users and IDs
-	userTOO := &models.OfficeUser{ID: uuid.Must(uuid.NewV4())}
-	userTOODestination := &models.OfficeUser{ID: uuid.Must(uuid.NewV4())}
-	userSC := &models.OfficeUser{ID: uuid.Must(uuid.NewV4())}
-	idTOO := uuid.Must(uuid.NewV4())
-	idTOODestination := uuid.Must(uuid.NewV4())
-	idSC := uuid.Must(uuid.NewV4())
-
-	// Create a mock move with assigned users
-	move := factory.BuildMove(suite.DB(), []factory.Customization{
-		{
-			Model: models.Move{
-				ID:                         uuid.Must(uuid.NewV4()),
-				TOOAssignedUser:            userTOO,
-				TOOAssignedID:              &idTOO,
-				TOODestinationAssignedUser: userTOODestination,
-				TOODestinationAssignedID:   &idTOODestination,
-				SCAssignedUser:             userSC,
-				SCAssignedID:               &idSC,
-			},
-			LinkOnly: true,
-		},
-	}, nil)
-
-	// Define test cases
-	testCases := []struct {
-		name         string
-		role         string
-		queueType    string
-		officeUser   *models.OfficeUser
-		officeUserID *uuid.UUID
-	}{
-		{"TOO assigned user for TaskOrder queue", string(roles.RoleTypeTOO), string(models.QueueTypeTaskOrder), userTOO, &idTOO},
-		{"TOO assigned user for DestinationRequest queue", string(roles.RoleTypeTOO), string(models.QueueTypeDestinationRequest), userTOODestination, &idTOODestination},
-		{"SC assigned user", string(roles.RoleTypeServicesCounselor), "", userSC, &idSC},
-		{"Unknown role should return nil", "UnknownRole", "", nil, nil},
-		{"TOO with unknown queue should return nil", string(roles.RoleTypeTOO), "UnknownQueue", nil, nil},
-	}
-
-	// Run test cases
-	for _, tc := range testCases {
-		suite.Run(tc.name, func() {
-			expectedOfficeUser, expectedOfficeUserID := getAssignedUserAndID(tc.role, tc.queueType, move)
-			suite.Equal(tc.officeUser, expectedOfficeUser)
-			suite.Equal(tc.officeUserID, expectedOfficeUserID)
-		})
-	}
-}
-
-=======
->>>>>>> 1042953b
 func (suite *PayloadsSuite) TestQueueMovesApprovalRequestTypes() {
 	officeUser := factory.BuildOfficeUserWithPrivileges(suite.DB(), []factory.Customization{
 		{
@@ -2534,8 +2472,6 @@
 	})
 }
 
-<<<<<<< HEAD
-=======
 func (suite *PayloadsSuite) TestCountriesPayload() {
 	suite.Run("Correctly transform array of countries into payload", func() {
 		countries := make([]models.Country, 0)
@@ -2632,7 +2568,6 @@
 	suite.Equal("Jan 1 2025, Feb 1 2025, Mar 1 2025", *q.RequestedMoveDates)
 }
 
->>>>>>> 1042953b
 func (suite *PayloadsSuite) TestPayGrades() {
 	payGrades := models.PayGrades{
 		{Grade: "E-1", GradeDescription: models.StringPointer("E-1")},
@@ -2640,12 +2575,6 @@
 		{Grade: "W-2", GradeDescription: models.StringPointer("W-2")},
 	}
 
-<<<<<<< HEAD
-	result := PayGrades(payGrades)
-
-	suite.Equal(len(payGrades), len(result))
-	suite.Equal(payGrades[0].Grade, result[0].Grade)
-=======
 	for _, payGrade := range payGrades {
 		suite.Run(payGrade.Grade, func() {
 			grades := models.PayGrades{payGrade}
@@ -2658,5 +2587,4 @@
 			suite.Equal(*payGrade.GradeDescription, actual.Description)
 		})
 	}
->>>>>>> 1042953b
 }