package payloads

import (
	"testing"
	"time"

	"github.com/go-openapi/strfmt"
	"github.com/gofrs/uuid"

	"github.com/transcom/mymove/pkg/etag"
	"github.com/transcom/mymove/pkg/factory"
	"github.com/transcom/mymove/pkg/gen/ghcmessages"
	"github.com/transcom/mymove/pkg/gen/internalmessages"
	"github.com/transcom/mymove/pkg/handlers"
	"github.com/transcom/mymove/pkg/models"
	"github.com/transcom/mymove/pkg/models/roles"
	"github.com/transcom/mymove/pkg/storage/test"
	"github.com/transcom/mymove/pkg/unit"
)

func TestOrder(_ *testing.T) {
	order := &models.Order{}
	Order(order)
}

func (suite *PayloadsSuite) TestOrderWithMove() {
	move := factory.BuildMove(suite.DB(), nil, nil)
	moves := models.Moves{}
	moves = append(moves, move)
	order := factory.BuildOrder(nil, []factory.Customization{
		{
			Model: models.Order{
				ID:            uuid.Must(uuid.NewV4()),
				HasDependents: *models.BoolPointer(true),
				Moves:         moves,
			},
		},
	}, nil)
	Order(&order)
}

func (suite *PayloadsSuite) TestBoatShipment() {
	suite.Run("Test Boat Shipment", func() {
		boat := factory.BuildBoatShipment(suite.DB(), nil, nil)
		boatShipment := BoatShipment(nil, &boat)
		suite.NotNil(boatShipment)
	})

	suite.Run("Test Boat Shipment", func() {
		boatShipment := BoatShipment(nil, nil)
		suite.Nil(boatShipment)
	})
}

func (suite *PayloadsSuite) TestMobileHomeShipment() {
	suite.Run("Test Mobile Home Shipment", func() {
		mobileHome := factory.BuildMobileHomeShipment(suite.DB(), nil, nil)
		mobileHomeShipment := MobileHomeShipment(nil, &mobileHome)
		suite.NotNil(mobileHomeShipment)
	})

	suite.Run("Test Mobile Home Shipment With Nil", func() {
		mobileHomeShipment := MobileHomeShipment(nil, nil)
		suite.Nil(mobileHomeShipment)
	})
}

func (suite *PayloadsSuite) TestMovingExpense() {
	contractExpense := models.MovingExpenseReceiptTypeContractedExpense
	weightStored := 2000
	sitLocation := models.SITLocationTypeDestination
	sitReimburseableAmount := 500

	movingExpense := models.MovingExpense{
		PPMShipmentID:          uuid.Must(uuid.NewV4()),
		DocumentID:             uuid.Must(uuid.NewV4()),
		MovingExpenseType:      &contractExpense,
		Reason:                 models.StringPointer("no good"),
		SITStartDate:           models.TimePointer(time.Now()),
		SITEndDate:             models.TimePointer(time.Now()),
		WeightStored:           (*unit.Pound)(&weightStored),
		SITLocation:            &sitLocation,
		SITReimburseableAmount: (*unit.Cents)(&sitReimburseableAmount),
	}
	movingExpenseValues := MovingExpense(nil, &movingExpense)
	suite.NotNil(movingExpenseValues)
}

func (suite *PayloadsSuite) TestMovingExpenses() {
	contractExpense := models.MovingExpenseReceiptTypeContractedExpense
	weightStored := 2000
	sitLocation := models.SITLocationTypeDestination
	sitReimburseableAmount := 500
	movingExpenses := models.MovingExpenses{}

	movingExpense := models.MovingExpense{
		PPMShipmentID:          uuid.Must(uuid.NewV4()),
		DocumentID:             uuid.Must(uuid.NewV4()),
		MovingExpenseType:      &contractExpense,
		Reason:                 models.StringPointer("no good"),
		SITStartDate:           models.TimePointer(time.Now()),
		SITEndDate:             models.TimePointer(time.Now()),
		WeightStored:           (*unit.Pound)(&weightStored),
		SITLocation:            &sitLocation,
		SITReimburseableAmount: (*unit.Cents)(&sitReimburseableAmount),
	}
	movingExpenseTwo := models.MovingExpense{
		PPMShipmentID:          uuid.Must(uuid.NewV4()),
		DocumentID:             uuid.Must(uuid.NewV4()),
		MovingExpenseType:      &contractExpense,
		Reason:                 models.StringPointer("no good"),
		SITStartDate:           models.TimePointer(time.Now()),
		SITEndDate:             models.TimePointer(time.Now()),
		WeightStored:           (*unit.Pound)(&weightStored),
		SITLocation:            &sitLocation,
		SITReimburseableAmount: (*unit.Cents)(&sitReimburseableAmount),
	}
	movingExpenses = append(movingExpenses, movingExpense, movingExpenseTwo)
	movingExpensesValue := MovingExpenses(nil, movingExpenses)
	suite.NotNil(movingExpensesValue)
}

func (suite *PayloadsSuite) TestMTOServiceItemDimension() {
	dimension := models.MTOServiceItemDimension{
		Type:   models.DimensionTypeItem,
		Length: 1000,
		Height: 1000,
		Width:  1000,
	}

	ghcDimension := MTOServiceItemDimension(&dimension)
	suite.NotNil(ghcDimension)
}

// TestMove makes sure zero values/optional fields are handled
func TestMove(t *testing.T) {
	_, err := Move(&models.Move{}, &test.FakeS3Storage{})
	if err != nil {
		t.Fail()
	}
}

func (suite *PayloadsSuite) TestExcessWeightInMovePayload() {
	now := time.Now()

	suite.Run("successfully converts excess weight in model to payload", func() {
		move := models.Move{

			ExcessWeightQualifiedAt:                        &now,
			ExcessUnaccompaniedBaggageWeightQualifiedAt:    &now,
			ExcessUnaccompaniedBaggageWeightAcknowledgedAt: &now,
			ExcessWeightAcknowledgedAt:                     &now,
		}

		payload, err := Move(&move, &test.FakeS3Storage{})
		suite.NoError(err)
		suite.Equal(handlers.FmtDateTimePtr(move.ExcessWeightQualifiedAt), payload.ExcessWeightQualifiedAt)
		suite.Equal(handlers.FmtDateTimePtr(move.ExcessUnaccompaniedBaggageWeightQualifiedAt), payload.ExcessUnaccompaniedBaggageWeightQualifiedAt)
		suite.Equal(handlers.FmtDateTimePtr(move.ExcessUnaccompaniedBaggageWeightAcknowledgedAt), payload.ExcessUnaccompaniedBaggageWeightAcknowledgedAt)
		suite.Equal(handlers.FmtDateTimePtr(move.ExcessWeightAcknowledgedAt), payload.ExcessWeightAcknowledgedAt)
	})
}

func (suite *PayloadsSuite) TestPaymentRequestQueue() {
	officeUser := factory.BuildOfficeUserWithPrivileges(suite.DB(), []factory.Customization{
		{
			Model: models.OfficeUser{
				Email: "officeuser1@example.com",
			},
		},
		{
			Model: models.User{
				Privileges: []models.Privilege{
					{
						PrivilegeType: models.PrivilegeTypeSupervisor,
					},
				},
				Roles: []roles.Role{
					{
						RoleType: roles.RoleTypeTIO,
					},
				},
			},
		},
	}, nil)
	officeUserTIO := factory.BuildOfficeUserWithRoles(suite.DB(), nil, []roles.RoleType{roles.RoleTypeTIO})

	gbloc := "LKNQ"

	approvedMove := factory.BuildAvailableToPrimeMove(suite.DB(), nil, nil)
	approvedMove.ShipmentGBLOC = append(approvedMove.ShipmentGBLOC, models.MoveToGBLOC{GBLOC: &gbloc})

	pr2 := factory.BuildPaymentRequest(suite.DB(), []factory.Customization{
		{
			Model:    approvedMove,
			LinkOnly: true,
		},
		{
			Model: models.TransportationOffice{
				Gbloc: "LKNQ",
			},
			Type: &factory.TransportationOffices.OriginDutyLocation,
		},
		{
			Model: models.DutyLocation{
				Name: "KJKJKJKJKJK",
			},
			Type: &factory.DutyLocations.OriginDutyLocation,
		},
	}, nil)

	paymentRequests := models.PaymentRequests{pr2}
	transportationOffice := factory.BuildTransportationOffice(suite.DB(), []factory.Customization{
		{
			Model: models.TransportationOffice{
				Name:             "PPSO",
				ProvidesCloseout: true,
			},
		},
	}, nil)
	var officeUsers models.OfficeUsers
	var officeUsersSafety models.OfficeUsers
	officeUsers = append(officeUsers, officeUser)
	activeRole := string(roles.RoleTypeTIO)
	var paymentRequestsQueue = QueuePaymentRequests(&paymentRequests, officeUsers, officeUser, officeUsersSafety, activeRole)

	suite.Run("Test Payment request is assignable due to not being assigend", func() {
		paymentRequestCopy := *paymentRequestsQueue
		suite.NotNil(paymentRequestsQueue)
		suite.IsType(paymentRequestsQueue, &ghcmessages.QueuePaymentRequests{})
		suite.Nil(paymentRequestCopy[0].AssignedTo)
	})

	suite.Run("Test Payment request has no counseling office", func() {
		paymentRequestCopy := *paymentRequestsQueue
		suite.NotNil(paymentRequestsQueue)
		suite.IsType(paymentRequestsQueue, &ghcmessages.QueuePaymentRequests{})
		suite.Nil(paymentRequestCopy[0].CounselingOffice)
	})

	paymentRequests[0].MoveTaskOrder.TIOAssignedUser = &officeUserTIO
	paymentRequests[0].MoveTaskOrder.CounselingOffice = &transportationOffice

	paymentRequestsQueue = QueuePaymentRequests(&paymentRequests, officeUsers, officeUser, officeUsersSafety, activeRole)

	suite.Run("Test PaymentRequest has both Counseling Office and TIO AssignedUser ", func() {
		PaymentRequestsCopy := *paymentRequestsQueue

		suite.NotNil(PaymentRequests)
		suite.IsType(&ghcmessages.QueuePaymentRequests{}, paymentRequestsQueue)
		suite.IsType(&ghcmessages.QueuePaymentRequest{}, PaymentRequestsCopy[0])
		suite.Equal(PaymentRequestsCopy[0].AssignedTo.FirstName, officeUserTIO.FirstName)
		suite.Equal(PaymentRequestsCopy[0].AssignedTo.LastName, officeUserTIO.LastName)
		suite.Equal(*PaymentRequestsCopy[0].CounselingOffice, transportationOffice.Name)
	})

	suite.Run("Test PaymentRequest is assignable due to user Supervisor role", func() {
		paymentRequests := QueuePaymentRequests(&paymentRequests, officeUsers, officeUser, officeUsersSafety, activeRole)
		paymentRequestCopy := *paymentRequests
		suite.Equal(paymentRequestCopy[0].Assignable, true)
	})

	activeRole = string(roles.RoleTypeHQ)
	suite.Run("Test PaymentRequest is not assignable due to user HQ role", func() {
		paymentRequests := QueuePaymentRequests(&paymentRequests, officeUsers, officeUser, officeUsersSafety, activeRole)
		paymentRequestCopy := *paymentRequests
		suite.Equal(paymentRequestCopy[0].Assignable, false)
	})
}

func (suite *PayloadsSuite) TestFetchPPMShipment() {

	ppmShipmentID, _ := uuid.NewV4()
	streetAddress1 := "MacDill AFB"
	streetAddress2, streetAddress3 := "", ""
	city := "Tampa"
	state := "FL"
	postalcode := "33621"
	county := "HILLSBOROUGH"

	country := models.Country{
		Country: "US",
	}

	expectedAddress := models.Address{
		StreetAddress1: streetAddress1,
		StreetAddress2: &streetAddress2,
		StreetAddress3: &streetAddress3,
		City:           city,
		State:          state,
		PostalCode:     postalcode,
		Country:        &country,
		County:         &county,
	}

	isActualExpenseReimbursement := true

	expectedPPMShipment := models.PPMShipment{
		ID:                           ppmShipmentID,
		PickupAddress:                &expectedAddress,
		DestinationAddress:           &expectedAddress,
		IsActualExpenseReimbursement: &isActualExpenseReimbursement,
	}

	suite.Run("Success -", func() {
		returnedPPMShipment := PPMShipment(nil, &expectedPPMShipment)

		suite.IsType(returnedPPMShipment, &ghcmessages.PPMShipment{})
		suite.Equal(&streetAddress1, returnedPPMShipment.PickupAddress.StreetAddress1)
		suite.Equal(expectedPPMShipment.PickupAddress.StreetAddress2, returnedPPMShipment.PickupAddress.StreetAddress2)
		suite.Equal(expectedPPMShipment.PickupAddress.StreetAddress3, returnedPPMShipment.PickupAddress.StreetAddress3)
		suite.Equal(&postalcode, returnedPPMShipment.PickupAddress.PostalCode)
		suite.Equal(&city, returnedPPMShipment.PickupAddress.City)
		suite.Equal(&state, returnedPPMShipment.PickupAddress.State)
		suite.Equal(&country.Country, returnedPPMShipment.PickupAddress.Country)
		suite.Equal(&county, returnedPPMShipment.PickupAddress.County)

		suite.Equal(&streetAddress1, returnedPPMShipment.DestinationAddress.StreetAddress1)
		suite.Equal(expectedPPMShipment.DestinationAddress.StreetAddress2, returnedPPMShipment.DestinationAddress.StreetAddress2)
		suite.Equal(expectedPPMShipment.DestinationAddress.StreetAddress3, returnedPPMShipment.DestinationAddress.StreetAddress3)
		suite.Equal(&postalcode, returnedPPMShipment.DestinationAddress.PostalCode)
		suite.Equal(&city, returnedPPMShipment.DestinationAddress.City)
		suite.Equal(&state, returnedPPMShipment.DestinationAddress.State)
		suite.Equal(&country.Country, returnedPPMShipment.DestinationAddress.Country)
		suite.Equal(&county, returnedPPMShipment.DestinationAddress.County)
		suite.True(*returnedPPMShipment.IsActualExpenseReimbursement)
	})

	suite.Run("Destination street address 1 returns empty string to convey OPTIONAL state ", func() {
		expected_street_address_1 := ""
		expectedAddress2 := models.Address{
			StreetAddress1: expected_street_address_1,
			StreetAddress2: &streetAddress2,
			StreetAddress3: &streetAddress3,
			City:           city,
			State:          state,
			PostalCode:     postalcode,
			Country:        &country,
			County:         &county,
		}

		expectedPPMShipment2 := models.PPMShipment{
			ID:                 ppmShipmentID,
			PickupAddress:      &expectedAddress,
			DestinationAddress: &expectedAddress2,
		}
		returnedPPMShipment := PPMShipment(nil, &expectedPPMShipment2)

		suite.IsType(returnedPPMShipment, &ghcmessages.PPMShipment{})
		suite.Equal(&streetAddress1, returnedPPMShipment.PickupAddress.StreetAddress1)
		suite.Equal(expectedPPMShipment.PickupAddress.StreetAddress2, returnedPPMShipment.PickupAddress.StreetAddress2)
		suite.Equal(expectedPPMShipment.PickupAddress.StreetAddress3, returnedPPMShipment.PickupAddress.StreetAddress3)
		suite.Equal(&postalcode, returnedPPMShipment.PickupAddress.PostalCode)
		suite.Equal(&city, returnedPPMShipment.PickupAddress.City)
		suite.Equal(&state, returnedPPMShipment.PickupAddress.State)
		suite.Equal(&county, returnedPPMShipment.PickupAddress.County)

		suite.Equal(&expected_street_address_1, returnedPPMShipment.DestinationAddress.StreetAddress1)
		suite.Equal(expectedPPMShipment.DestinationAddress.StreetAddress2, returnedPPMShipment.DestinationAddress.StreetAddress2)
		suite.Equal(expectedPPMShipment.DestinationAddress.StreetAddress3, returnedPPMShipment.DestinationAddress.StreetAddress3)
		suite.Equal(&postalcode, returnedPPMShipment.DestinationAddress.PostalCode)
		suite.Equal(&city, returnedPPMShipment.DestinationAddress.City)
		suite.Equal(&state, returnedPPMShipment.DestinationAddress.State)
		suite.Equal(&county, returnedPPMShipment.DestinationAddress.County)
	})
}

func (suite *PayloadsSuite) TestUpload() {
	uploadID, _ := uuid.NewV4()
	testURL := "https://testurl.com"

	basicUpload := models.Upload{
		ID:          uploadID,
		Filename:    "fileName",
		ContentType: "image/png",
		Bytes:       1024,
		CreatedAt:   time.Now(),
		UpdatedAt:   time.Now(),
	}

	suite.Run("Success - Returns a ghcmessages Upload payload from Upload Struct", func() {
		returnedUpload := Upload(suite.storer, basicUpload, testURL)

		suite.IsType(returnedUpload, &ghcmessages.Upload{})
		expectedID := handlers.FmtUUIDValue(basicUpload.ID)
		suite.Equal(expectedID, returnedUpload.ID)
		suite.Equal(basicUpload.Filename, returnedUpload.Filename)
		suite.Equal(basicUpload.ContentType, returnedUpload.ContentType)
		suite.Equal(basicUpload.Bytes, returnedUpload.Bytes)
		suite.Equal(testURL, returnedUpload.URL.String())
	})
}

func (suite *PayloadsSuite) TestShipmentAddressUpdate() {
	id, _ := uuid.NewV4()
	id2, _ := uuid.NewV4()

	newAddress := models.Address{
		StreetAddress1: "123 New St",
		City:           "Beverly Hills",
		State:          "CA",
		PostalCode:     "89503",
		County:         models.StringPointer("WASHOE"),
	}

	oldAddress := models.Address{
		StreetAddress1: "123 Old St",
		City:           "Beverly Hills",
		State:          "CA",
		PostalCode:     "89502",
		County:         models.StringPointer("WASHOE"),
	}

	sitOriginalAddress := models.Address{
		StreetAddress1: "123 SIT St",
		City:           "Beverly Hills",
		State:          "CA",
		PostalCode:     "89501",
		County:         models.StringPointer("WASHOE"),
	}
	officeRemarks := "some office remarks"
	newSitDistanceBetween := 0
	oldSitDistanceBetween := 0

	shipmentAddressUpdate := models.ShipmentAddressUpdate{
		ID:                    id,
		ShipmentID:            id2,
		NewAddress:            newAddress,
		OriginalAddress:       oldAddress,
		SitOriginalAddress:    &sitOriginalAddress,
		ContractorRemarks:     "some remarks",
		OfficeRemarks:         &officeRemarks,
		Status:                models.ShipmentAddressUpdateStatusRequested,
		NewSitDistanceBetween: &newSitDistanceBetween,
		OldSitDistanceBetween: &oldSitDistanceBetween,
	}

	emptyShipmentAddressUpdate := models.ShipmentAddressUpdate{ID: uuid.Nil}

	suite.Run("Success - Returns a ghcmessages Upload payload from Upload Struct", func() {
		returnedShipmentAddressUpdate := ShipmentAddressUpdate(&shipmentAddressUpdate)

		suite.IsType(returnedShipmentAddressUpdate, &ghcmessages.ShipmentAddressUpdate{})
	})
	suite.Run("Failure - Returns nil", func() {
		returnedShipmentAddressUpdate := ShipmentAddressUpdate(&emptyShipmentAddressUpdate)

		suite.Nil(returnedShipmentAddressUpdate)
	})
}

func (suite *PayloadsSuite) TestMoveWithGBLOC() {
	defaultOrdersNumber := "ORDER3"
	defaultTACNumber := "F8E1"
	defaultDepartmentIndicator := "AIR_AND_SPACE_FORCE"
	defaultGrade := "E_1"
	defaultHasDependents := false
	defaultSpouseHasProGear := false
	defaultOrdersType := internalmessages.OrdersTypePERMANENTCHANGEOFSTATION
	defaultOrdersTypeDetail := internalmessages.OrdersTypeDetail("HHG_PERMITTED")
	defaultStatus := models.OrderStatusDRAFT
	testYear := 2018
	defaultIssueDate := time.Date(testYear, time.March, 15, 0, 0, 0, 0, time.UTC)
	defaultReportByDate := time.Date(testYear, time.August, 1, 0, 0, 0, 0, time.UTC)
	defaultGBLOC := "KKFA"

	originDutyLocation := models.DutyLocation{
		Name: "Custom Origin",
	}
	originDutyLocationTOName := "origin duty location transportation office"
	firstName := "customFirst"
	lastName := "customLast"
	serviceMember := models.ServiceMember{
		FirstName: &firstName,
		LastName:  &lastName,
	}
	uploadedOrders := models.Document{
		ID: uuid.Must(uuid.NewV4()),
	}
	dependents := 7
	entitlement := models.Entitlement{
		TotalDependents: &dependents,
	}
	amendedOrders := models.Document{
		ID: uuid.Must(uuid.NewV4()),
	}
	// Create order
	order := factory.BuildOrder(suite.DB(), []factory.Customization{
		{
			Model: originDutyLocation,
			Type:  &factory.DutyLocations.OriginDutyLocation,
		},
		{
			Model: models.TransportationOffice{
				Name: originDutyLocationTOName,
			},
			Type: &factory.TransportationOffices.OriginDutyLocation,
		},
		{
			Model: serviceMember,
		},
		{
			Model: uploadedOrders,
			Type:  &factory.Documents.UploadedOrders,
		},
		{
			Model: entitlement,
		},
		{
			Model: amendedOrders,
			Type:  &factory.Documents.UploadedAmendedOrders,
		},
	}, nil)

	suite.Equal(defaultOrdersNumber, *order.OrdersNumber)
	suite.Equal(defaultTACNumber, *order.TAC)
	suite.Equal(defaultDepartmentIndicator, *order.DepartmentIndicator)
	suite.Equal(defaultGrade, string(*order.Grade))
	suite.Equal(defaultHasDependents, order.HasDependents)
	suite.Equal(defaultSpouseHasProGear, order.SpouseHasProGear)
	suite.Equal(defaultOrdersType, order.OrdersType)
	suite.Equal(defaultOrdersTypeDetail, *order.OrdersTypeDetail)
	suite.Equal(defaultStatus, order.Status)
	suite.Equal(defaultIssueDate, order.IssueDate)
	suite.Equal(defaultReportByDate, order.ReportByDate)
	suite.Equal(defaultGBLOC, *order.OriginDutyLocationGBLOC)

	suite.Equal(originDutyLocation.Name, order.OriginDutyLocation.Name)
	suite.Equal(originDutyLocationTOName, order.OriginDutyLocation.TransportationOffice.Name)
	suite.Equal(*serviceMember.FirstName, *order.ServiceMember.FirstName)
	suite.Equal(*serviceMember.LastName, *order.ServiceMember.LastName)
	suite.Equal(uploadedOrders.ID, order.UploadedOrdersID)
	suite.Equal(uploadedOrders.ID, order.UploadedOrders.ID)
	suite.Equal(*entitlement.TotalDependents, *order.Entitlement.TotalDependents)
	suite.Equal(amendedOrders.ID, *order.UploadedAmendedOrdersID)
	suite.Equal(amendedOrders.ID, order.UploadedAmendedOrders.ID)
}

func (suite *PayloadsSuite) TestWeightTicketUpload() {
	uploadID, _ := uuid.NewV4()
	testURL := "https://testurl.com"
	isWeightTicket := true

	basicUpload := models.Upload{
		ID:          uploadID,
		Filename:    "fileName",
		ContentType: "image/png",
		Bytes:       1024,
		CreatedAt:   time.Now(),
		UpdatedAt:   time.Now(),
	}

	suite.Run("Success - Returns a ghcmessages Upload payload from Upload Struct", func() {
		returnedUpload := WeightTicketUpload(suite.storer, basicUpload, testURL, isWeightTicket)

		suite.IsType(returnedUpload, &ghcmessages.Upload{})
		expectedID := handlers.FmtUUIDValue(basicUpload.ID)
		suite.Equal(expectedID, returnedUpload.ID)
		suite.Equal(basicUpload.Filename, returnedUpload.Filename)
		suite.Equal(basicUpload.ContentType, returnedUpload.ContentType)
		suite.Equal(basicUpload.Bytes, returnedUpload.Bytes)
		suite.Equal(testURL, returnedUpload.URL.String())
		suite.Equal(isWeightTicket, returnedUpload.IsWeightTicket)
	})
}

func (suite *PayloadsSuite) TestProofOfServiceDoc() {
	uploadID1, _ := uuid.NewV4()
	uploadID2, _ := uuid.NewV4()
	isWeightTicket := true

	// Create sample ProofOfServiceDoc
	proofOfServiceDoc := models.ProofOfServiceDoc{
		ID:               uuid.Must(uuid.NewV4()),
		PaymentRequestID: uuid.Must(uuid.NewV4()),
		IsWeightTicket:   isWeightTicket,
		CreatedAt:        time.Now(),
		UpdatedAt:        time.Now(),
	}

	// Create sample PrimeUploads
	primeUpload1 := models.PrimeUpload{
		ID:                  uuid.Must(uuid.NewV4()),
		ProofOfServiceDocID: uuid.Must(uuid.NewV4()),
		ContractorID:        uuid.Must(uuid.NewV4()),
		UploadID:            uploadID1,
		CreatedAt:           time.Now(),
		UpdatedAt:           time.Now(),
	}

	primeUpload2 := models.PrimeUpload{
		ID:                  uuid.Must(uuid.NewV4()),
		ProofOfServiceDocID: uuid.Must(uuid.NewV4()),
		ContractorID:        uuid.Must(uuid.NewV4()),
		UploadID:            uploadID2,
		CreatedAt:           time.Now(),
		UpdatedAt:           time.Now(),
	}

	proofOfServiceDoc.PrimeUploads = []models.PrimeUpload{primeUpload1, primeUpload2}

	suite.Run("Success - Returns a ghcmessages Proof of Service payload from a Struct", func() {
		returnedProofOfServiceDoc, _ := ProofOfServiceDoc(proofOfServiceDoc, suite.storer)

		suite.IsType(returnedProofOfServiceDoc, &ghcmessages.ProofOfServiceDoc{})
	})
}

func (suite *PayloadsSuite) TestCustomer() {
	id, _ := uuid.NewV4()
	id2, _ := uuid.NewV4()

	residentialAddress := models.Address{
		StreetAddress1: "123 New St",
		City:           "Beverly Hills",
		State:          "CA",
		PostalCode:     "89503",
		County:         models.StringPointer("WASHOE"),
	}

	backupAddress := models.Address{
		StreetAddress1: "123 Old St",
		City:           "Beverly Hills",
		State:          "CA",
		PostalCode:     "89502",
		County:         models.StringPointer("WASHOE"),
	}

	phone := "444-555-6677"

	firstName := "First"
	lastName := "Last"
	affiliation := models.AffiliationARMY
	email := "dontEmailMe@gmail.com"
	cacValidated := true
	customer := models.ServiceMember{
		ID:                   id,
		UserID:               id2,
		FirstName:            &firstName,
		LastName:             &lastName,
		Affiliation:          &affiliation,
		PersonalEmail:        &email,
		Telephone:            &phone,
		ResidentialAddress:   &residentialAddress,
		BackupMailingAddress: &backupAddress,
		CacValidated:         cacValidated,
	}

	suite.Run("Success - Returns a ghcmessages Customer payload from Customer Struct", func() {
		customer := Customer(&customer)

		suite.IsType(customer, &ghcmessages.Customer{})
	})
}

func (suite *PayloadsSuite) TestEntitlement() {
	entitlementID, _ := uuid.NewV4()
	dependentsAuthorized := true
	nonTemporaryStorage := true
	privatelyOwnedVehicle := true
	proGearWeight := 1000
	proGearWeightSpouse := 500
	storageInTransit := 90
	totalDependents := 2
	requiredMedicalEquipmentWeight := 200
	accompaniedTour := true
	dependentsUnderTwelve := 1
	dependentsTwelveAndOver := 1
	authorizedWeight := 8000
	ubAllowance := 300
	weightRestriction := 1000
	ubWeightRestriction := 1200

	entitlement := &models.Entitlement{
		ID:                             entitlementID,
		DBAuthorizedWeight:             &authorizedWeight,
		DependentsAuthorized:           &dependentsAuthorized,
		NonTemporaryStorage:            &nonTemporaryStorage,
		PrivatelyOwnedVehicle:          &privatelyOwnedVehicle,
		ProGearWeight:                  proGearWeight,
		ProGearWeightSpouse:            proGearWeightSpouse,
		StorageInTransit:               &storageInTransit,
		TotalDependents:                &totalDependents,
		RequiredMedicalEquipmentWeight: requiredMedicalEquipmentWeight,
		AccompaniedTour:                &accompaniedTour,
		DependentsUnderTwelve:          &dependentsUnderTwelve,
		DependentsTwelveAndOver:        &dependentsTwelveAndOver,
		UpdatedAt:                      time.Now(),
		UBAllowance:                    &ubAllowance,
		WeightRestriction:              &weightRestriction,
		UBWeightRestriction:            &ubWeightRestriction,
	}

	returnedEntitlement := Entitlement(entitlement)
	returnedUBAllowance := entitlement.UBAllowance

	suite.IsType(&ghcmessages.Entitlements{}, returnedEntitlement)

	suite.Equal(strfmt.UUID(entitlementID.String()), returnedEntitlement.ID)
	suite.Equal(authorizedWeight, int(*returnedEntitlement.AuthorizedWeight))
	suite.Equal(entitlement.DependentsAuthorized, returnedEntitlement.DependentsAuthorized)
	suite.Equal(entitlement.NonTemporaryStorage, returnedEntitlement.NonTemporaryStorage)
	suite.Equal(entitlement.PrivatelyOwnedVehicle, returnedEntitlement.PrivatelyOwnedVehicle)
	suite.Equal(int(*returnedUBAllowance), int(*returnedEntitlement.UnaccompaniedBaggageAllowance))
	suite.Equal(int64(proGearWeight), returnedEntitlement.ProGearWeight)
	suite.Equal(int64(proGearWeightSpouse), returnedEntitlement.ProGearWeightSpouse)
	suite.Equal(storageInTransit, int(*returnedEntitlement.StorageInTransit))
	suite.Equal(totalDependents, int(returnedEntitlement.TotalDependents))
	suite.Equal(int64(requiredMedicalEquipmentWeight), returnedEntitlement.RequiredMedicalEquipmentWeight)
	suite.Equal(models.BoolPointer(accompaniedTour), returnedEntitlement.AccompaniedTour)
	suite.Equal(dependentsUnderTwelve, int(*returnedEntitlement.DependentsUnderTwelve))
	suite.Equal(dependentsTwelveAndOver, int(*returnedEntitlement.DependentsTwelveAndOver))
	suite.Equal(weightRestriction, int(*returnedEntitlement.WeightRestriction))
	suite.Equal(ubWeightRestriction, int(*returnedEntitlement.UbWeightRestriction))
}

func (suite *PayloadsSuite) TestCreateCustomer() {
	id, _ := uuid.NewV4()
	id2, _ := uuid.NewV4()
	oktaID := "thisIsNotARealID"

	var oktaUser models.CreatedOktaUser
	oktaUser.ID = oktaID
	oktaUser.Profile.Email = "john.doe@example.com"

	residentialAddress := models.Address{
		StreetAddress1: "123 New St",
		City:           "Beverly Hills",
		State:          "CA",
		PostalCode:     "89503",
		County:         models.StringPointer("WASHOE"),
	}

	backupAddress := models.Address{
		StreetAddress1: "123 Old St",
		City:           "Beverly Hills",
		State:          "CA",
		PostalCode:     "89502",
		County:         models.StringPointer("WASHOE"),
	}

	backupContact := models.BackupContact{
		Name:  "Billy Bob",
		Email: "billBob@mail.mil",
		Phone: "444-555-6677",
	}

	firstName := "First"
	lastName := "Last"
	affiliation := models.AffiliationARMY
	email := "dontEmailMe@gmail.com"
	phone := "444-555-6677"
	sm := models.ServiceMember{
		ID:                   id,
		UserID:               id2,
		FirstName:            &firstName,
		LastName:             &lastName,
		Affiliation:          &affiliation,
		PersonalEmail:        &email,
		Telephone:            &phone,
		ResidentialAddress:   &residentialAddress,
		BackupMailingAddress: &backupAddress,
	}

	suite.Run("Success - Returns a ghcmessages Upload payload from Upload Struct", func() {
		returnedShipmentAddressUpdate := CreatedCustomer(&sm, &oktaUser, &backupContact)

		suite.IsType(returnedShipmentAddressUpdate, &ghcmessages.CreatedCustomer{})
	})
}

func (suite *PayloadsSuite) TestMoveTaskOrder() {
	move := factory.BuildMove(suite.DB(), nil, nil)
	moveTaskOrder := MoveTaskOrder(&move)
	suite.NotNil(moveTaskOrder)
}

func (suite *PayloadsSuite) TestTransportationOffice() {
	office := factory.BuildTransportationOffice(suite.DB(), []factory.Customization{
		{
			Model: models.TransportationOffice{
				ID: uuid.Must(uuid.NewV4()),
			},
		}}, nil)
	transportationOffice := TransportationOffice(&office)
	suite.NotNil(transportationOffice)
}
func (suite *PayloadsSuite) TestTransportationOffices() {
	office := factory.BuildTransportationOffice(suite.DB(), []factory.Customization{
		{
			Model: models.TransportationOffice{
				ID: uuid.Must(uuid.NewV4()),
			},
		}}, nil)
	officeTwo := factory.BuildTransportationOffice(suite.DB(), []factory.Customization{
		{
			Model: models.TransportationOffice{
				ID: uuid.Must(uuid.NewV4()),
			},
		}}, nil)
	transportationOfficeList := models.TransportationOffices{}
	transportationOfficeList = append(transportationOfficeList, office, officeTwo)
	value := TransportationOffices(transportationOfficeList)
	suite.NotNil(value)
}
func (suite *PayloadsSuite) TestListMove() {

	marines := models.AffiliationMARINES
	listMove := ListMove(nil)

	suite.Nil(listMove)
	moveUSMC := factory.BuildMove(suite.DB(), []factory.Customization{
		{
			Model: models.ServiceMember{
				Affiliation: &marines,
			},
		},
	}, nil)

	listMove = ListMove(&moveUSMC)
	suite.NotNil(listMove)
}

func (suite *PayloadsSuite) TestListMoves() {
	list := models.Moves{}

	marines := models.AffiliationMARINES
	spaceForce := models.AffiliationSPACEFORCE
	moveUSMC := factory.BuildMove(suite.DB(), []factory.Customization{
		{
			Model: models.ServiceMember{
				Affiliation: &marines,
			},
		},
	}, nil)
	moveSF := factory.BuildMove(suite.DB(), []factory.Customization{
		{
			Model: models.ServiceMember{
				Affiliation: &spaceForce,
			},
		},
	}, nil)
	list = append(list, moveUSMC, moveSF)
	value := ListMoves(&list)
	suite.NotNil(value)
}
func (suite *PayloadsSuite) TestSearchMoves() {
	appCtx := suite.AppContextForTest()

	marines := models.AffiliationMARINES
	moveUSMC := factory.BuildMove(suite.DB(), []factory.Customization{
		{
			Model: models.ServiceMember{
				Affiliation: &marines,
			},
		},
	}, nil)

	moves := models.Moves{moveUSMC}
	suite.Run("Success - Returns a ghcmessages Upload payload from Upload Struct Marine move with no shipments", func() {
		payload := SearchMoves(appCtx, moves)

		suite.IsType(payload, &ghcmessages.SearchMoves{})
		suite.NotNil(payload)
	})
}

func (suite *PayloadsSuite) TestMarketCode() {
	suite.Run("returns nil when marketCode is nil", func() {
		var marketCode *models.MarketCode = nil
		result := MarketCode(marketCode)
		suite.Equal(result, "")
	})

	suite.Run("returns string when marketCode is not nil", func() {
		marketCodeDomestic := models.MarketCodeDomestic
		result := MarketCode(&marketCodeDomestic)
		suite.NotNil(result, "Expected result to not be nil when marketCode is not nil")
		suite.Equal("d", result, "Expected result to be 'd' for domestic market code")
	})

	suite.Run("returns string when marketCode is international", func() {
		marketCodeInternational := models.MarketCodeInternational
		result := MarketCode(&marketCodeInternational)
		suite.NotNil(result, "Expected result to not be nil when marketCode is not nil")
		suite.Equal("i", result, "Expected result to be 'i' for international market code")
	})
}

func (suite *PayloadsSuite) TestReServiceItem() {
	suite.Run("returns nil when reServiceItem is nil", func() {
		var reServiceItem *models.ReServiceItem = nil
		result := ReServiceItem(reServiceItem)
		suite.Nil(result, "Expected result to be nil when reServiceItem is nil")
	})

	suite.Run("correctly maps ReServiceItem with all fields populated", func() {
		isAutoApproved := true
		marketCodeInternational := models.MarketCodeInternational
		reServiceCode := models.ReServiceCodePOEFSC
		poefscServiceName := "International POE fuel surcharge"
		reService := models.ReService{
			Code: reServiceCode,
			Name: poefscServiceName,
		}
		ubShipmentType := models.MTOShipmentTypeUnaccompaniedBaggage
		reServiceItem := &models.ReServiceItem{
			IsAutoApproved: isAutoApproved,
			MarketCode:     marketCodeInternational,
			ReService:      reService,
			ShipmentType:   ubShipmentType,
		}
		result := ReServiceItem(reServiceItem)

		suite.NotNil(result, "Expected result to not be nil when reServiceItem has values")
		suite.Equal(isAutoApproved, result.IsAutoApproved, "Expected IsAutoApproved to match")
		suite.True(result.IsAutoApproved, "Expected IsAutoApproved to be true")
		suite.Equal(string(marketCodeInternational), result.MarketCode, "Expected MarketCode to match")
		suite.Equal(string(reServiceItem.ReService.Code), result.ServiceCode, "Expected ServiceCode to match")
		suite.Equal(string(reServiceItem.ReService.Name), result.ServiceName, "Expected ServiceName to match")
		suite.Equal(string(ubShipmentType), result.ShipmentType, "Expected ShipmentType to match")
	})
}

func (suite *PayloadsSuite) TestReServiceItems() {
	suite.Run("Correctly maps ReServiceItems with all fields populated", func() {
		isAutoApprovedTrue := true
		isAutoApprovedFalse := false
		marketCodeInternational := models.MarketCodeInternational
		marketCodeDomestic := models.MarketCodeDomestic
		poefscReServiceCode := models.ReServiceCodePOEFSC
		podfscReServiceCode := models.ReServiceCodePODFSC
		poefscServiceName := "International POE fuel surcharge"
		podfscServiceName := "International POD fuel surcharge"
		poefscService := models.ReService{
			Code: poefscReServiceCode,
			Name: poefscServiceName,
		}
		podfscService := models.ReService{
			Code: podfscReServiceCode,
			Name: podfscServiceName,
		}
		hhgShipmentType := models.MTOShipmentTypeHHG
		ubShipmentType := models.MTOShipmentTypeUnaccompaniedBaggage
		poefscServiceItem := models.ReServiceItem{
			IsAutoApproved: isAutoApprovedTrue,
			MarketCode:     marketCodeInternational,
			ReService:      poefscService,
			ShipmentType:   ubShipmentType,
		}
		podfscServiceItem := models.ReServiceItem{
			IsAutoApproved: isAutoApprovedFalse,
			MarketCode:     marketCodeDomestic,
			ReService:      podfscService,
			ShipmentType:   hhgShipmentType,
		}
		reServiceItems := make(models.ReServiceItems, 2)
		reServiceItems[0] = poefscServiceItem
		reServiceItems[1] = podfscServiceItem
		result := ReServiceItems(reServiceItems)

		suite.NotNil(result, "Expected result to not be nil when reServiceItems has values")
		suite.Equal(poefscServiceItem.IsAutoApproved, result[0].IsAutoApproved, "Expected IsAutoApproved to match")
		suite.True(result[0].IsAutoApproved, "Expected IsAutoApproved to be true")
		suite.Equal(string(marketCodeInternational), result[0].MarketCode, "Expected MarketCode to match")
		suite.Equal(string(poefscServiceItem.ReService.Code), result[0].ServiceCode, "Expected ServiceCode to match")
		suite.Equal(string(poefscServiceItem.ReService.Name), result[0].ServiceName, "Expected ServiceName to match")
		suite.Equal(string(ubShipmentType), result[0].ShipmentType, "Expected ShipmentType to match")
		suite.Equal(podfscServiceItem.IsAutoApproved, result[1].IsAutoApproved, "Expected IsAutoApproved to match")
		suite.False(result[1].IsAutoApproved, "Expected IsAutoApproved to be false")
		suite.Equal(string(marketCodeDomestic), result[1].MarketCode, "Expected MarketCode to match")
		suite.Equal(string(podfscServiceItem.ReService.Code), result[1].ServiceCode, "Expected ServiceCode to match")
		suite.Equal(string(podfscServiceItem.ReService.Name), result[1].ServiceName, "Expected ServiceName to match")
		suite.Equal(string(hhgShipmentType), result[1].ShipmentType, "Expected ShipmentType to match")
	})
}

func (suite *PayloadsSuite) TestGsrAppeal() {
	officeUser := factory.BuildOfficeUser(suite.DB(), nil, nil)

	suite.Run("returns nil when gsrAppeal is nil", func() {
		var gsrAppeal *models.GsrAppeal = nil
		result := GsrAppeal(gsrAppeal)
		suite.Nil(result, "Expected result to be nil when gsrAppeal is nil")
	})

	suite.Run("correctly maps GsrAppeal with all fields populated", func() {
		gsrAppealID := uuid.Must(uuid.NewV4())
		reportViolationID := uuid.Must(uuid.NewV4())
		evaluationReportID := uuid.Must(uuid.NewV4())
		appealStatus := models.AppealStatusSustained
		isSeriousIncident := true
		remarks := "Sample remarks"
		createdAt := time.Now()

		gsrAppeal := &models.GsrAppeal{
			ID:                      gsrAppealID,
			ReportViolationID:       &reportViolationID,
			EvaluationReportID:      evaluationReportID,
			OfficeUser:              &officeUser,
			OfficeUserID:            officeUser.ID,
			IsSeriousIncidentAppeal: &isSeriousIncident,
			AppealStatus:            appealStatus,
			Remarks:                 remarks,
			CreatedAt:               createdAt,
		}

		result := GsrAppeal(gsrAppeal)

		suite.NotNil(result, "Expected result to not be nil when gsrAppeal has values")
		suite.Equal(handlers.FmtUUID(gsrAppealID), &result.ID, "Expected ID to match")
		suite.Equal(handlers.FmtUUID(reportViolationID), &result.ViolationID, "Expected ViolationID to match")
		suite.Equal(handlers.FmtUUID(evaluationReportID), &result.ReportID, "Expected ReportID to match")
		suite.Equal(handlers.FmtUUID(officeUser.ID), &result.OfficeUserID, "Expected OfficeUserID to match")
		suite.Equal(ghcmessages.GSRAppealStatusType(appealStatus), result.AppealStatus, "Expected AppealStatus to match")
		suite.Equal(remarks, result.Remarks, "Expected Remarks to match")
		suite.Equal(strfmt.DateTime(createdAt), result.CreatedAt, "Expected CreatedAt to match")
		suite.True(result.IsSeriousIncident, "Expected IsSeriousIncident to be true")
	})

	suite.Run("handles nil ReportViolationID without panic", func() {
		gsrAppealID := uuid.Must(uuid.NewV4())
		evaluationReportID := uuid.Must(uuid.NewV4())
		isSeriousIncident := false
		appealStatus := models.AppealStatusRejected
		remarks := "Sample remarks"
		createdAt := time.Now()

		gsrAppeal := &models.GsrAppeal{
			ID:                      gsrAppealID,
			ReportViolationID:       nil,
			EvaluationReportID:      evaluationReportID,
			OfficeUser:              &officeUser,
			OfficeUserID:            officeUser.ID,
			IsSeriousIncidentAppeal: &isSeriousIncident,
			AppealStatus:            appealStatus,
			Remarks:                 remarks,
			CreatedAt:               createdAt,
		}

		result := GsrAppeal(gsrAppeal)

		suite.NotNil(result, "Expected result to not be nil when gsrAppeal has values")
		suite.Equal(handlers.FmtUUID(gsrAppealID), &result.ID, "Expected ID to match")
		suite.Equal(strfmt.UUID(""), result.ViolationID, "Expected ViolationID to be nil when ReportViolationID is nil")
		suite.Equal(handlers.FmtUUID(evaluationReportID), &result.ReportID, "Expected ReportID to match")
		suite.Equal(handlers.FmtUUID(officeUser.ID), &result.OfficeUserID, "Expected OfficeUserID to match")
		suite.Equal(ghcmessages.GSRAppealStatusType(appealStatus), result.AppealStatus, "Expected AppealStatus to match")
		suite.Equal(remarks, result.Remarks, "Expected Remarks to match")
		suite.Equal(strfmt.DateTime(createdAt), result.CreatedAt, "Expected CreatedAt to match")
		suite.False(result.IsSeriousIncident, "Expected IsSeriousIncident to be false")
	})
}

func (suite *PayloadsSuite) TestVLocation() {
	suite.Run("correctly maps VLocation with all fields populated", func() {
		city := "LOS ANGELES"
		state := "CA"
		postalCode := "90210"
		county := "LOS ANGELES"
		usPostRegionCityID := uuid.Must(uuid.NewV4())

		vLocation := &models.VLocation{
			CityName:             city,
			StateName:            state,
			UsprZipID:            postalCode,
			UsprcCountyNm:        county,
			UsPostRegionCitiesID: &usPostRegionCityID,
		}

		payload := VLocation(vLocation)

		suite.IsType(payload, &ghcmessages.VLocation{})
		suite.Equal(handlers.FmtUUID(usPostRegionCityID), &payload.UsPostRegionCitiesID, "Expected UsPostRegionCitiesID to match")
		suite.Equal(city, payload.City, "Expected City to match")
		suite.Equal(state, payload.State, "Expected State to match")
		suite.Equal(postalCode, payload.PostalCode, "Expected PostalCode to match")
		suite.Equal(county, *(payload.County), "Expected County to match")
	})
}

func (suite *PayloadsSuite) TestMTOServiceItemModel() {
	suite.Run("returns nil when MTOServiceItem is nil", func() {
		var serviceItem *models.MTOServiceItem = nil
		result := MTOServiceItemModel(serviceItem, suite.storer)
		suite.Nil(result, "Expected result to be nil when MTOServiceItem is nil")
	})

	suite.Run("successfully converts MTOServiceItem to payload", func() {
		serviceID := uuid.Must(uuid.NewV4())
		moveID := uuid.Must(uuid.NewV4())
		shipID := uuid.Must(uuid.NewV4())
		reServiceID := uuid.Must(uuid.NewV4())
		now := time.Now()

		mockReService := models.ReService{
			ID:   reServiceID,
			Code: models.ReServiceCodeICRT,
			Name: "Some ReService",
		}

		mockPickupAddress := models.Address{
			ID:        uuid.Must(uuid.NewV4()),
			IsOconus:  models.BoolPointer(false),
			CreatedAt: now,
			UpdatedAt: now,
		}

		mockMTOShipment := models.MTOShipment{
			ID:            shipID,
			PickupAddress: &mockPickupAddress,
		}

		mockServiceItem := models.MTOServiceItem{
			ID:              serviceID,
			MoveTaskOrderID: moveID,
			MTOShipmentID:   &shipID,
			MTOShipment:     mockMTOShipment,
			ReServiceID:     reServiceID,
			ReService:       mockReService,
			CreatedAt:       now,
			UpdatedAt:       now,
		}

		result := MTOServiceItemModel(&mockServiceItem, suite.storer)
		suite.NotNil(result, "Expected result to not be nil when MTOServiceItem is valid")
		suite.Equal(handlers.FmtUUID(serviceID), result.ID, "Expected ID to match")
		suite.Equal(handlers.FmtUUID(moveID), result.MoveTaskOrderID, "Expected MoveTaskOrderID to match")
		suite.Equal(handlers.FmtUUIDPtr(&shipID), result.MtoShipmentID, "Expected MtoShipmentID to match")
		suite.Equal(handlers.FmtString(models.MarketConus.FullString()), result.Market, "Expected Market to be CONUS")
	})

	suite.Run("sets Market to OCONUS when PickupAddress.IsOconus is true for ICRT", func() {
		reServiceID := uuid.Must(uuid.NewV4())

		mockReService := models.ReService{
			ID:   reServiceID,
			Code: models.ReServiceCodeICRT,
			Name: "Test ReService",
		}

		mockPickupAddress := models.Address{
			ID:       uuid.Must(uuid.NewV4()),
			IsOconus: models.BoolPointer(true),
		}

		mockMTOShipment := models.MTOShipment{
			PickupAddress: &mockPickupAddress,
		}

		mockServiceItem := models.MTOServiceItem{
			ReService:   mockReService,
			MTOShipment: mockMTOShipment,
		}

		result := MTOServiceItemModel(&mockServiceItem, suite.storer)
		suite.NotNil(result, "Expected result to not be nil for valid MTOServiceItem")
		suite.Equal(handlers.FmtString(models.MarketOconus.FullString()), result.Market, "Expected Market to be OCONUS")
	})

	suite.Run("sets Market to CONUS when PickupAddress.IsOconus is false for ICRT", func() {
		reServiceID := uuid.Must(uuid.NewV4())

		mockReService := models.ReService{
			ID:   reServiceID,
			Code: models.ReServiceCodeICRT,
			Name: "Test ReService",
		}

		mockPickupAddress := models.Address{
			ID:       uuid.Must(uuid.NewV4()),
			IsOconus: models.BoolPointer(false),
		}

		mockMTOShipment := models.MTOShipment{
			PickupAddress: &mockPickupAddress,
		}

		mockServiceItem := models.MTOServiceItem{
			ReService:   mockReService,
			MTOShipment: mockMTOShipment,
		}

		result := MTOServiceItemModel(&mockServiceItem, suite.storer)
		suite.NotNil(result, "Expected result to not be nil for valid MTOServiceItem")
		suite.Equal(handlers.FmtString(models.MarketConus.FullString()), result.Market, "Expected Market to be CONUS")
	})

	suite.Run("sets Market to CONUS when DestinationAddress.IsOconus is false for IUCRT", func() {
		reServiceID := uuid.Must(uuid.NewV4())

		mockReService := models.ReService{
			ID:   reServiceID,
			Code: models.ReServiceCodeIUCRT,
			Name: "Test ReService",
		}

		mockDestinationAddress := models.Address{
			ID:       uuid.Must(uuid.NewV4()),
			IsOconus: models.BoolPointer(false),
		}

		mockMTOShipment := models.MTOShipment{
			DestinationAddress: &mockDestinationAddress,
		}

		mockServiceItem := models.MTOServiceItem{
			ReService:   mockReService,
			MTOShipment: mockMTOShipment,
		}

		result := MTOServiceItemModel(&mockServiceItem, suite.storer)
		suite.NotNil(result, "Expected result to not be nil for valid MTOServiceItem")
		suite.Equal(handlers.FmtString(models.MarketConus.FullString()), result.Market, "Expected Market to be CONUS")
	})

	suite.Run("sets Market to OCONUS when DestinationAddress.IsOconus is true for IUCRT", func() {
		reServiceID := uuid.Must(uuid.NewV4())

		mockReService := models.ReService{
			ID:   reServiceID,
			Code: models.ReServiceCodeIUCRT,
			Name: "Test ReService",
		}

		mockDestinationAddress := models.Address{
			ID:       uuid.Must(uuid.NewV4()),
			IsOconus: models.BoolPointer(true),
		}

		mockMTOShipment := models.MTOShipment{
			DestinationAddress: &mockDestinationAddress,
		}

		mockServiceItem := models.MTOServiceItem{
			ReService:   mockReService,
			MTOShipment: mockMTOShipment,
		}

		result := MTOServiceItemModel(&mockServiceItem, suite.storer)
		suite.NotNil(result, "Expected result to not be nil for valid MTOServiceItem")
		suite.Equal(handlers.FmtString(models.MarketOconus.FullString()), result.Market, "Expected Market to be OCONUS")
	})

	suite.Run("sets Sort from correct serviceItem", func() {
		reServiceID := uuid.Must(uuid.NewV4())

		reServiceItems := make(models.ReServiceItems, 3)
		mockReService := models.ReService{
			ID:             reServiceID,
			Code:           models.ReServiceCodeUBP,
			Name:           "Test ReService",
			ReServiceItems: &reServiceItems,
		}

		mockMTOShipment := models.MTOShipment{
			ShipmentType: models.MTOShipmentTypeUnaccompaniedBaggage,
			MarketCode:   models.MarketCodeInternational,
		}

		reServiceItems[0] = models.ReServiceItem{
			ReService:    mockReService,
			ShipmentType: models.MTOShipmentTypeHHG,
			MarketCode:   models.MarketCodeInternational,
			Sort:         models.StringPointer("0"),
		}
		reServiceItems[1] = models.ReServiceItem{
			ReService:    mockReService,
			ShipmentType: models.MTOShipmentTypeUnaccompaniedBaggage,
			MarketCode:   models.MarketCodeInternational,
			Sort:         models.StringPointer("1"),
		}
		reServiceItems[2] = models.ReServiceItem{
			ReService:    mockReService,
			ShipmentType: models.MTOShipmentTypeUnaccompaniedBaggage,
			MarketCode:   models.MarketCodeDomestic,
			Sort:         models.StringPointer("2"),
		}

		mockMtoServiceItem := models.MTOServiceItem{
			ReService:   mockReService,
			MTOShipment: mockMTOShipment,
		}

		result := MTOServiceItemModel(&mockMtoServiceItem, suite.storer)
		suite.NotNil(result, "Expected result to not be nil for valid MTOServiceItem")
		suite.Equal("1", *result.Sort, "Expected to get the Sort value by matching the correct ReServiceItem using ShipmentType and MarketCode.")
	})
}

func (suite *PayloadsSuite) TestPort() {

	suite.Run("returns nil when PortLocation is nil", func() {
		var mtoServiceItems models.MTOServiceItems = nil
		result := Port(mtoServiceItems, "POE")
		suite.Nil(result, "Expected result to be nil when Port Location is nil")
	})

	suite.Run("Success - Maps PortLocation to Port payload", func() {
		// Use the factory to create a port location
		portLocation := factory.FetchPortLocation(suite.DB(), []factory.Customization{
			{
				Model: models.Port{
					PortCode: "PDX",
				},
			},
		}, nil)

		mtoServiceItem := factory.BuildMTOServiceItem(nil, []factory.Customization{
			{
				Model: models.ReService{
					Code: models.ReServiceCodePOEFSC,
				},
			},
			{
				Model:    portLocation,
				LinkOnly: true,
				Type:     &factory.PortLocations.PortOfEmbarkation,
			},
		}, nil)

		// Actual
		mtoServiceItems := models.MTOServiceItems{mtoServiceItem}
		result := Port(mtoServiceItems, "POE")

		// Assert
		suite.IsType(&ghcmessages.Port{}, result)
		suite.Equal(strfmt.UUID(portLocation.ID.String()), result.ID)
		suite.Equal(portLocation.Port.PortType.String(), result.PortType)
		suite.Equal(portLocation.Port.PortCode, result.PortCode)
		suite.Equal(portLocation.Port.PortName, result.PortName)
		suite.Equal(portLocation.City.CityName, result.City)
		suite.Equal(portLocation.UsPostRegionCity.UsprcCountyNm, result.County)
		suite.Equal(portLocation.UsPostRegionCity.UsPostRegion.State.StateName, result.State)
		suite.Equal(portLocation.UsPostRegionCity.UsprZipID, result.Zip)
		suite.Equal(portLocation.Country.CountryName, result.Country)
	})
}

func (suite *PayloadsSuite) TestMTOShipment_POE_POD_Locations() {
	suite.Run("Only POE Location is set", func() {
		// Create mock data for MTOServiceItems with POE and POD
		poePortLocation := factory.FetchPortLocation(suite.DB(), []factory.Customization{
			{
				Model: models.Port{
					PortCode: "PDX",
				},
			},
		}, nil)

		poefscServiceItem := factory.BuildMTOServiceItem(nil, []factory.Customization{
			{
				Model: models.ReService{
					Code:     models.ReServiceCodePOEFSC,
					Priority: 1,
				},
			},
			{
				Model:    poePortLocation,
				LinkOnly: true,
				Type:     &factory.PortLocations.PortOfEmbarkation,
			},
		}, nil)

		mtoShipment := factory.BuildMTOShipment(suite.DB(), []factory.Customization{
			{
				Model: models.MTOShipment{
					MTOServiceItems: models.MTOServiceItems{poefscServiceItem},
				},
			},
		}, nil)

		payload := MTOShipment(nil, &mtoShipment, nil)

		// Assertions
		suite.NotNil(payload, "Expected payload to not be nil")
		suite.NotNil(payload.PoeLocation, "Expected POELocation to not be nil")
		suite.Equal("PDX", payload.PoeLocation.PortCode, "Expected POE Port Code to match")
		suite.Equal("PORTLAND INTL", payload.PoeLocation.PortName, "Expected POE Port Name to match")
		suite.Nil(payload.PodLocation, "Expected PODLocation to be nil when POELocation is set")
	})

	suite.Run("Only POD Location is set", func() {
		// Create mock data for MTOServiceItems with POE and POD
		podPortLocation := factory.FetchPortLocation(suite.DB(), []factory.Customization{
			{
				Model: models.Port{
					PortCode: "PDX",
				},
			},
		}, nil)

		podfscServiceItem := factory.BuildMTOServiceItem(nil, []factory.Customization{
			{
				Model: models.ReService{
					Code:     models.ReServiceCodePODFSC,
					Priority: 1,
				},
			},
			{
				Model:    podPortLocation,
				LinkOnly: true,
				Type:     &factory.PortLocations.PortOfDebarkation,
			},
		}, nil)

		mtoShipment := factory.BuildMTOShipment(suite.DB(), []factory.Customization{
			{
				Model: models.MTOShipment{
					MTOServiceItems: models.MTOServiceItems{podfscServiceItem},
				},
			},
		}, nil)

		payload := MTOShipment(nil, &mtoShipment, nil)

		// Assertions
		suite.NotNil(payload, "Expected payload to not be nil")
		suite.NotNil(payload.PodLocation, "Expected PODLocation to not be nil")
		suite.Equal("PDX", payload.PodLocation.PortCode, "Expected POD Port Code to match")
		suite.Equal("PORTLAND INTL", payload.PodLocation.PortName, "Expected POD Port Name to match")
		suite.Nil(payload.PoeLocation, "Expected PODLocation to be nil when PODLocation is set")
	})
}

func (suite *PayloadsSuite) TestPPMCloseout() {
	plannedMoveDate := time.Now()
	actualMoveDate := time.Now()
	miles := 1200
	estimatedWeight := unit.Pound(5000)
	actualWeight := unit.Pound(5200)
	proGearWeightCustomer := unit.Pound(300)
	proGearWeightSpouse := unit.Pound(100)
	grossIncentive := unit.Cents(100000)
	gcc := unit.Cents(50000)
	aoa := unit.Cents(20000)
	remainingIncentive := unit.Cents(30000)
	haulType := "Linehaul"
	haulPrice := unit.Cents(40000)
	haulFSC := unit.Cents(5000)
	dop := unit.Cents(10000)
	ddp := unit.Cents(8000)
	packPrice := unit.Cents(7000)
	unpackPrice := unit.Cents(6000)
	intlPackPrice := unit.Cents(15000)
	intlUnpackPrice := unit.Cents(14000)
	intlLinehaulPrice := unit.Cents(13000)
	sitReimbursement := unit.Cents(12000)

	ppmCloseout := models.PPMCloseout{
		ID:                    models.UUIDPointer(uuid.Must(uuid.NewV4())),
		PlannedMoveDate:       &plannedMoveDate,
		ActualMoveDate:        &actualMoveDate,
		Miles:                 &miles,
		EstimatedWeight:       &estimatedWeight,
		ActualWeight:          &actualWeight,
		ProGearWeightCustomer: &proGearWeightCustomer,
		ProGearWeightSpouse:   &proGearWeightSpouse,
		GrossIncentive:        &grossIncentive,
		GCC:                   &gcc,
		AOA:                   &aoa,
		RemainingIncentive:    &remainingIncentive,
		HaulType:              (*models.HaulType)(&haulType),
		HaulPrice:             &haulPrice,
		HaulFSC:               &haulFSC,
		DOP:                   &dop,
		DDP:                   &ddp,
		PackPrice:             &packPrice,
		UnpackPrice:           &unpackPrice,
		IntlPackPrice:         &intlPackPrice,
		IntlUnpackPrice:       &intlUnpackPrice,
		IntlLinehaulPrice:     &intlLinehaulPrice,
		SITReimbursement:      &sitReimbursement,
	}

	payload := PPMCloseout(&ppmCloseout)
	suite.NotNil(payload)
	suite.Equal(ppmCloseout.ID.String(), payload.ID.String())
	suite.Equal(handlers.FmtDatePtr(ppmCloseout.PlannedMoveDate), payload.PlannedMoveDate)
	suite.Equal(handlers.FmtDatePtr(ppmCloseout.ActualMoveDate), payload.ActualMoveDate)
	suite.Equal(handlers.FmtIntPtrToInt64(ppmCloseout.Miles), payload.Miles)
	suite.Equal(handlers.FmtPoundPtr(ppmCloseout.EstimatedWeight), payload.EstimatedWeight)
	suite.Equal(handlers.FmtPoundPtr(ppmCloseout.ActualWeight), payload.ActualWeight)
	suite.Equal(handlers.FmtPoundPtr(ppmCloseout.ProGearWeightCustomer), payload.ProGearWeightCustomer)
	suite.Equal(handlers.FmtPoundPtr(ppmCloseout.ProGearWeightSpouse), payload.ProGearWeightSpouse)
	suite.Equal(handlers.FmtCost(ppmCloseout.GrossIncentive), payload.GrossIncentive)
	suite.Equal(handlers.FmtCost(ppmCloseout.GCC), payload.Gcc)
	suite.Equal(handlers.FmtCost(ppmCloseout.AOA), payload.Aoa)
	suite.Equal(handlers.FmtCost(ppmCloseout.RemainingIncentive), payload.RemainingIncentive)
	suite.Equal((*string)(ppmCloseout.HaulType), payload.HaulType)
	suite.Equal(handlers.FmtCost(ppmCloseout.HaulPrice), payload.HaulPrice)
	suite.Equal(handlers.FmtCost(ppmCloseout.HaulFSC), payload.HaulFSC)
	suite.Equal(handlers.FmtCost(ppmCloseout.DOP), payload.Dop)
	suite.Equal(handlers.FmtCost(ppmCloseout.DDP), payload.Ddp)
	suite.Equal(handlers.FmtCost(ppmCloseout.PackPrice), payload.PackPrice)
	suite.Equal(handlers.FmtCost(ppmCloseout.UnpackPrice), payload.UnpackPrice)
	suite.Equal(handlers.FmtCost(ppmCloseout.IntlPackPrice), payload.IntlPackPrice)
	suite.Equal(handlers.FmtCost(ppmCloseout.IntlUnpackPrice), payload.IntlUnpackPrice)
	suite.Equal(handlers.FmtCost(ppmCloseout.IntlLinehaulPrice), payload.IntlLinehaulPrice)
	suite.Equal(handlers.FmtCost(ppmCloseout.SITReimbursement), payload.SITReimbursement)
}
func (suite *PayloadsSuite) TestMTOShipment() {
	suite.Run("transforms standard MTOShipment without SIT overrides", func() {
		mtoShipment := factory.BuildMTOShipment(suite.DB(), nil, nil)
		mtoShipment.PrimeEstimatedWeight = models.PoundPointer(1000)
		mtoShipment.PrimeActualWeight = models.PoundPointer(1100)
		miles := unit.Miles(1234)
		mtoShipment.Distance = &miles

		payload := MTOShipment(suite.storer, &mtoShipment, nil)

		suite.NotNil(payload)
		suite.Equal(strfmt.UUID(mtoShipment.ID.String()), payload.ID)
		suite.Equal(handlers.FmtPoundPtr(mtoShipment.PrimeEstimatedWeight), payload.PrimeEstimatedWeight)
		suite.Equal(handlers.FmtPoundPtr(mtoShipment.PrimeActualWeight), payload.PrimeActualWeight)
		suite.Equal(handlers.FmtInt64(1234), payload.Distance)
		suite.Nil(payload.SitStatus)
	})

	suite.Run("SIT overrides total SIT days with SITStatus payload", func() {
		mtoShipment := factory.BuildMTOShipment(suite.DB(), nil, nil)
		mtoShipment.SITDaysAllowance = models.IntPointer(90)

		sitStatusPayload := &ghcmessages.SITStatus{
			TotalSITDaysUsed:   handlers.FmtInt64(int64(10)),
			TotalDaysRemaining: handlers.FmtInt64(int64(40)),
		}

		payload := MTOShipment(suite.storer, &mtoShipment, sitStatusPayload)

		suite.NotNil(payload)
		suite.NotNil(payload.SitDaysAllowance)
		suite.Equal(int64(50), *payload.SitDaysAllowance)
		suite.Equal(sitStatusPayload, payload.SitStatus)
	})

	suite.Run("handles nil Distance", func() {
		mtoShipment := factory.BuildMTOShipment(suite.DB(), nil, nil)
		mtoShipment.Distance = nil

		payload := MTOShipment(suite.storer, &mtoShipment, nil)
		suite.Nil(payload.Distance)
	})

	suite.Run("checks scheduled dates and actual dates set", func() {
		now := time.Now()
		mtoShipment := factory.BuildMTOShipment(suite.DB(), []factory.Customization{
			{
				Model: models.MTOShipment{
					ScheduledPickupDate:   &now,
					ScheduledDeliveryDate: &now,
					ActualPickupDate:      models.TimePointer(now.AddDate(0, 0, 1)),
					ActualDeliveryDate:    models.TimePointer(now.AddDate(0, 0, 2)),
				},
			},
		}, nil)
		payload := MTOShipment(suite.storer, &mtoShipment, nil)
		suite.NotNil(payload.ScheduledPickupDate)
		suite.NotNil(payload.ScheduledDeliveryDate)
		suite.NotNil(payload.ActualPickupDate)
		suite.NotNil(payload.ActualDeliveryDate)
	})
}

func (suite *PayloadsSuite) TestCounselingOffices() {
	suite.Run("correctly maps transportaion offices to counseling offices payload", func() {
		office1 := factory.BuildTransportationOffice(nil, []factory.Customization{
			{
				Model: models.TransportationOffice{
					ID:   uuid.Must(uuid.NewV4()),
					Name: "PPPO Fort Liberty",
				},
			},
		}, nil)

		office2 := factory.BuildTransportationOffice(nil, []factory.Customization{
			{
				Model: models.TransportationOffice{
					ID:   uuid.Must(uuid.NewV4()),
					Name: "PPPO Fort Walker",
				},
			},
		}, nil)

		offices := models.TransportationOffices{office1, office2}

		payload := CounselingOffices(offices)

		suite.IsType(payload, ghcmessages.CounselingOffices{})
		suite.Equal(2, len(payload))
		suite.Equal(office1.ID.String(), payload[0].ID.String())
		suite.Equal(office2.ID.String(), payload[1].ID.String())
	})
}

func (suite *PayloadsSuite) TestMTOShipments() {
	suite.Run("multiple shipments with partial SIT status map", func() {
		shipment1 := factory.BuildMTOShipment(suite.DB(), nil, nil)
		shipment2 := factory.BuildMTOShipment(suite.DB(), nil, nil)

		shipments := models.MTOShipments{shipment1, shipment2}

		// SIT status map that only has SIT info for shipment2
		sitStatusMap := map[string]*ghcmessages.SITStatus{
			shipment2.ID.String(): {
				TotalDaysRemaining: handlers.FmtInt64(30),
				TotalSITDaysUsed:   handlers.FmtInt64(10),
			},
		}

		payload := MTOShipments(suite.storer, &shipments, sitStatusMap)
		suite.NotNil(payload)
		suite.Len(*payload, 2)

		// Shipment1 has no SIT override
		suite.Nil((*payload)[0].SitStatus)

		// Shipment2 has SIT override
		suite.NotNil((*payload)[1].SitStatus)
		suite.Equal(int64(40), *(*payload)[1].SitDaysAllowance)
	})

	suite.Run("nil slice returns empty payload (or nil) gracefully", func() {
		var emptyShipments models.MTOShipments
		payload := MTOShipments(suite.storer, &emptyShipments, nil)
		suite.NotNil(payload)
		suite.Len(*payload, 0)
	})
}

func (suite *PayloadsSuite) TestMTOAgent() {
	suite.Run("transforms a single MTOAgent", func() {
		agent := factory.BuildMTOAgent(suite.DB(), nil, nil)
		payload := MTOAgent(&agent)
		suite.NotNil(payload)
		suite.Equal(strfmt.UUID(agent.ID.String()), payload.ID)
		suite.Equal(string(agent.MTOAgentType), payload.AgentType)
	})
}

func (suite *PayloadsSuite) TestMTOAgents() {
	suite.Run("transforms multiple MTOAgents", func() {
		agent1 := factory.BuildMTOAgent(suite.DB(), nil, nil)
		agent2 := factory.BuildMTOAgent(suite.DB(), nil, nil)
		agents := models.MTOAgents{agent1, agent2}

		payload := MTOAgents(&agents)
		suite.Len(*payload, 2)
		suite.Equal(strfmt.UUID(agent1.ID.String()), (*payload)[0].ID)
		suite.Equal(strfmt.UUID(agent2.ID.String()), (*payload)[1].ID)
	})

	suite.Run("empty slice yields empty payload", func() {
		agents := models.MTOAgents{}
		payload := MTOAgents(&agents)
		suite.NotNil(payload)
		suite.Len(*payload, 0)
	})
}

func (suite *PayloadsSuite) TestPaymentRequests() {
	suite.Run("transforms multiple PaymentRequests", func() {
		pr := factory.BuildPaymentRequest(suite.DB(), nil, nil)
		prs := models.PaymentRequests{pr}

		payload, err := PaymentRequests(suite.AppContextForTest(), &prs, suite.storer)
		suite.NoError(err)
		suite.Len(*payload, 1)
		suite.Equal(strfmt.UUID(pr.ID.String()), (*payload)[0].ID)
	})
}

func (suite *PayloadsSuite) TestPaymentRequest() {
	suite.Run("single PaymentRequest with EDI error info, GEX timestamps, TPPS data", func() {
		pr := factory.BuildPaymentRequest(suite.DB(), nil, nil)
		pr.SentToGexAt = models.TimePointer(time.Now().Add(-1 * time.Hour))
		pr.ReceivedByGexAt = models.TimePointer(time.Now())

		tppsReport := models.TPPSPaidInvoiceReportEntry{
			LineNetCharge:                   2500,
			SellerPaidDate:                  time.Now(),
			InvoiceTotalChargesInMillicents: 500000,
		}
		pr.TPPSPaidInvoiceReports = models.TPPSPaidInvoiceReportEntrys{tppsReport}

		result, err := PaymentRequest(suite.AppContextForTest(), &pr, suite.storer)
		suite.NoError(err)
		suite.NotNil(result)
		suite.NotNil(result.EdiErrorType)
	})
}

func (suite *PayloadsSuite) TestPaymentServiceItem() {
	suite.Run("transforms PaymentServiceItem including MTOServiceItem code and name", func() {
		psi := factory.BuildPaymentServiceItem(suite.DB(), nil, nil)
		psi.MTOServiceItem.ReService.Code = models.ReServiceCodeDLH
		psi.MTOServiceItem.ReService.Name = "Domestic Linehaul"

		payload := PaymentServiceItem(&psi)
		suite.NotNil(payload)
		suite.Equal(string(models.ReServiceCodeDLH), payload.MtoServiceItemCode)
		suite.Equal("Domestic Linehaul", payload.MtoServiceItemName)
		suite.Equal(ghcmessages.PaymentServiceItemStatus(psi.Status), payload.Status)
	})
}

func (suite *PayloadsSuite) TestPaymentServiceItems() {
	suite.Run("transforms multiple PaymentServiceItems with TPPS data", func() {
		psi1 := factory.BuildPaymentServiceItem(suite.DB(), nil, nil)
		psi2 := factory.BuildPaymentServiceItem(suite.DB(), nil, nil)
		items := models.PaymentServiceItems{psi1, psi2}

		tppsReports := models.TPPSPaidInvoiceReportEntrys{
			{
				ProductDescription: string(psi1.MTOServiceItem.ReService.Code),
				LineNetCharge:      1500,
			},
		}

		payload := PaymentServiceItems(&items, &tppsReports)
		suite.NotNil(payload)
		suite.Len(*payload, 2)
		suite.Equal(int64(1500), *(*payload)[0].TppsInvoiceAmountPaidPerServiceItemMillicents)
	})
}

func (suite *PayloadsSuite) TestPaymentServiceItemParam() {
	suite.Run("transforms PaymentServiceItemParam", func() {
		paramKey := factory.BuildServiceItemParamKey(suite.DB(), nil, nil)
		param := factory.BuildPaymentServiceItemParam(suite.DB(), []factory.Customization{
			{Model: paramKey},
		}, nil)

		payload := PaymentServiceItemParam(param)
		suite.NotNil(payload)
	})

	suite.Run("handles minimal PaymentServiceItemParam", func() {
		param := models.PaymentServiceItemParam{}
		payload := PaymentServiceItemParam(param)
		suite.NotNil(payload)
	})
}

func (suite *PayloadsSuite) TestPaymentServiceItemParams() {
	suite.Run("transforms slice of PaymentServiceItemParams", func() {
		param1 := factory.BuildPaymentServiceItemParam(suite.DB(), nil, nil)
		param2 := factory.BuildPaymentServiceItemParam(suite.DB(), nil, nil)
		params := models.PaymentServiceItemParams{param1, param2}

		payload := PaymentServiceItemParams(&params)
		suite.NotNil(payload)
		suite.Len(*payload, 2)
	})
}

func (suite *PayloadsSuite) TestServiceRequestDoc() {
	suite.Run("transforms ServiceRequestDocument with multiple uploads", func() {
		serviceRequest := factory.BuildServiceRequestDocument(suite.DB(), nil, nil)
		payload, err := ServiceRequestDoc(serviceRequest, suite.storer)
		suite.NoError(err)
		suite.NotNil(payload)
	})

	suite.Run("handles empty list of uploads", func() {
		serviceRequest := models.ServiceRequestDocument{}
		payload, err := ServiceRequestDoc(serviceRequest, suite.storer)
		suite.NoError(err)
		suite.NotNil(payload)
		suite.Empty(payload.Uploads)
	})
}

func (suite *PayloadsSuite) TestMTOServiceItemSingleModel() {
	suite.Run("transforms basic MTOServiceItem with SIT data", func() {
		mtoShipment := factory.BuildMTOShipment(suite.DB(), nil, nil)
		serviceItem := factory.BuildMTOServiceItem(suite.DB(), []factory.Customization{
			{Model: mtoShipment, LinkOnly: true},
		}, nil)
		serviceItem.SITEntryDate = models.TimePointer(time.Now().AddDate(0, 0, -2))

		payload := MTOServiceItemSingleModel(&serviceItem)
		suite.NotNil(payload)
		suite.Equal(handlers.FmtDateTimePtr(serviceItem.SITEntryDate), payload.SitEntryDate)
	})
}

func (suite *PayloadsSuite) TestPaymentServiceItemPayload() {
	mtoServiceItemID := uuid.Must(uuid.NewV4())
	mtoShipmentID := uuid.Must(uuid.NewV4())
	psID := uuid.Must(uuid.NewV4())
	reServiceCode := models.ReServiceCodeDLH
	reServiceName := "Domestic Linehaul"
	shipmentType := models.MTOShipmentTypeHHG
	priceCents := unit.Cents(12345)
	rejectionReason := models.StringPointer("Some reason")
	status := models.PaymentServiceItemStatusDenied
	referenceID := "REF123"
	createdAt := time.Now()
	updatedAt := time.Now()

	paymentServiceItemParams := []models.PaymentServiceItemParam{
		{
			ID:                   uuid.Must(uuid.NewV4()),
			PaymentServiceItemID: psID,
			Value:                "1000",
		},
	}

	paymentServiceItem := models.PaymentServiceItem{
		ID:               psID,
		MTOServiceItemID: mtoServiceItemID,
		MTOServiceItem: models.MTOServiceItem{
			ID: mtoServiceItemID,
			MTOShipment: models.MTOShipment{
				ID:           mtoShipmentID,
				ShipmentType: shipmentType,
			},
			ReService: models.ReService{
				Code: reServiceCode,
				Name: reServiceName,
			},
		},
		PriceCents:               &priceCents,
		RejectionReason:          rejectionReason,
		Status:                   status,
		ReferenceID:              referenceID,
		PaymentServiceItemParams: paymentServiceItemParams,
		CreatedAt:                createdAt,
		UpdatedAt:                updatedAt,
	}

	suite.Run("Success - Returns a ghcmessages PaymentServiceItem payload", func() {
		returnedPaymentServiceItem := PaymentServiceItem(&paymentServiceItem)

		suite.NotNil(returnedPaymentServiceItem)
		suite.IsType(&ghcmessages.PaymentServiceItem{}, returnedPaymentServiceItem)
		suite.Equal(handlers.FmtUUID(paymentServiceItem.ID), &returnedPaymentServiceItem.ID)
		suite.Equal(handlers.FmtUUID(paymentServiceItem.MTOServiceItemID), &returnedPaymentServiceItem.MtoServiceItemID)
		suite.Equal(string(paymentServiceItem.MTOServiceItem.ReService.Code), returnedPaymentServiceItem.MtoServiceItemCode)
		suite.Equal(paymentServiceItem.MTOServiceItem.ReService.Name, returnedPaymentServiceItem.MtoServiceItemName)
		suite.Equal(ghcmessages.MTOShipmentType(paymentServiceItem.MTOServiceItem.MTOShipment.ShipmentType), returnedPaymentServiceItem.MtoShipmentType)
		suite.Equal(handlers.FmtUUIDPtr(paymentServiceItem.MTOServiceItem.MTOShipmentID), returnedPaymentServiceItem.MtoShipmentID)
		suite.Equal(handlers.FmtCost(paymentServiceItem.PriceCents), returnedPaymentServiceItem.PriceCents)
		suite.Equal(paymentServiceItem.RejectionReason, returnedPaymentServiceItem.RejectionReason)
		suite.Equal(ghcmessages.PaymentServiceItemStatus(paymentServiceItem.Status), returnedPaymentServiceItem.Status)
		suite.Equal(paymentServiceItem.ReferenceID, returnedPaymentServiceItem.ReferenceID)
		suite.Equal(etag.GenerateEtag(paymentServiceItem.UpdatedAt), returnedPaymentServiceItem.ETag)

		suite.Equal(len(paymentServiceItem.PaymentServiceItemParams), len(returnedPaymentServiceItem.PaymentServiceItemParams))
		for i, param := range paymentServiceItem.PaymentServiceItemParams {
			suite.Equal(param.Value, returnedPaymentServiceItem.PaymentServiceItemParams[i].Value)
		}
	})
}

func (suite *PayloadsSuite) TestPaymentServiceItemsPayload() {
	mtoServiceItemID1 := uuid.Must(uuid.NewV4())
	mtoServiceItemID2 := uuid.Must(uuid.NewV4())
	psID1 := uuid.Must(uuid.NewV4())
	psID2 := uuid.Must(uuid.NewV4())
	priceCents1 := unit.Cents(12345)
	priceCents2 := unit.Cents(54321)
	reServiceCode1 := models.ReServiceCodeDLH
	reServiceCode2 := models.ReServiceCodeDOP
	reServiceName1 := "Domestic Linehaul"
	reServiceName2 := "Domestic Origin Pack"
	shipmentType := models.MTOShipmentTypeHHG
	createdAt := time.Now()
	updatedAt := time.Now()

	paymentServiceItems := models.PaymentServiceItems{
		{
			ID:               psID1,
			MTOServiceItemID: mtoServiceItemID1,
			MTOServiceItem: models.MTOServiceItem{
				ID: mtoServiceItemID1,
				MTOShipment: models.MTOShipment{
					ID:           uuid.Must(uuid.NewV4()),
					ShipmentType: shipmentType,
				},
				ReService: models.ReService{
					Code: reServiceCode1,
					Name: reServiceName1,
				},
			},
			PriceCents: &priceCents1,
			CreatedAt:  createdAt,
			UpdatedAt:  updatedAt,
		},
		{
			ID:               psID2,
			MTOServiceItemID: mtoServiceItemID2,
			MTOServiceItem: models.MTOServiceItem{
				ID: mtoServiceItemID2,
				MTOShipment: models.MTOShipment{
					ID:           uuid.Must(uuid.NewV4()),
					ShipmentType: shipmentType,
				},
				ReService: models.ReService{
					Code: reServiceCode2,
					Name: reServiceName2,
				},
			},
			PriceCents: &priceCents2,
			CreatedAt:  createdAt,
			UpdatedAt:  updatedAt,
		},
	}

	// TPPSPaidInvoiceReportData
	lineNetCharge1 := int64(200000)
	tppsPaidReportData := models.TPPSPaidInvoiceReportEntrys{
		{
			ProductDescription: string(reServiceCode1),
			LineNetCharge:      unit.Millicents(lineNetCharge1),
		},
	}

	suite.Run("Success - Returns ghcmessages.PaymentServiceItems payload", func() {
		returnedPaymentServiceItems := PaymentServiceItems(&paymentServiceItems, &tppsPaidReportData)

		suite.NotNil(returnedPaymentServiceItems)
		suite.Len(*returnedPaymentServiceItems, 2)

		psItem1 := (*returnedPaymentServiceItems)[0]
		suite.Equal(handlers.FmtUUID(psID1), &psItem1.ID)
		suite.Equal(handlers.FmtCost(&priceCents1), psItem1.PriceCents)
		suite.Equal(string(reServiceCode1), psItem1.MtoServiceItemCode)
		suite.Equal(reServiceName1, psItem1.MtoServiceItemName)
		suite.Equal(ghcmessages.MTOShipmentType(shipmentType), psItem1.MtoShipmentType)
		suite.NotNil(psItem1.TppsInvoiceAmountPaidPerServiceItemMillicents)

		psItem2 := (*returnedPaymentServiceItems)[1]
		suite.Equal(handlers.FmtUUID(psID2), &psItem2.ID)
		suite.Equal(handlers.FmtCost(&priceCents2), psItem2.PriceCents)
		suite.Equal(string(reServiceCode2), psItem2.MtoServiceItemCode)
		suite.Equal(reServiceName2, psItem2.MtoServiceItemName)
		suite.Equal(ghcmessages.MTOShipmentType(shipmentType), psItem2.MtoShipmentType)
		suite.Nil(psItem2.TppsInvoiceAmountPaidPerServiceItemMillicents)
	})
}

func (suite *PayloadsSuite) TestGetAssignedUserAndID() {
	// Create mock users and IDs
	userTOO := &models.OfficeUser{ID: uuid.Must(uuid.NewV4())}
	userTOODestination := &models.OfficeUser{ID: uuid.Must(uuid.NewV4())}
	userSC := &models.OfficeUser{ID: uuid.Must(uuid.NewV4())}
	idTOO := uuid.Must(uuid.NewV4())
	idTOODestination := uuid.Must(uuid.NewV4())
	idSC := uuid.Must(uuid.NewV4())

	// Create a mock move with assigned users
	move := factory.BuildMove(suite.DB(), []factory.Customization{
		{
			Model: models.Move{
				ID:                         uuid.Must(uuid.NewV4()),
				TOOAssignedUser:            userTOO,
				TOOAssignedID:              &idTOO,
				TOODestinationAssignedUser: userTOODestination,
				TOODestinationAssignedID:   &idTOODestination,
				SCAssignedUser:             userSC,
				SCAssignedID:               &idSC,
			},
			LinkOnly: true,
		},
	}, nil)

	// Define test cases
	testCases := []struct {
		name         string
		role         string
		queueType    string
		officeUser   *models.OfficeUser
		officeUserID *uuid.UUID
	}{
		{"TOO assigned user for TaskOrder queue", string(roles.RoleTypeTOO), string(models.QueueTypeTaskOrder), userTOO, &idTOO},
		{"TOO assigned user for DestinationRequest queue", string(roles.RoleTypeTOO), string(models.QueueTypeDestinationRequest), userTOODestination, &idTOODestination},
		{"SC assigned user", string(roles.RoleTypeServicesCounselor), "", userSC, &idSC},
		{"Unknown role should return nil", "UnknownRole", "", nil, nil},
		{"TOO with unknown queue should return nil", string(roles.RoleTypeTOO), "UnknownQueue", nil, nil},
	}

<<<<<<< HEAD
	// Run test cases
	for _, tc := range testCases {
		suite.Run(tc.name, func() {
			expectedOfficeUser, expectedOfficeUserID := getAssignedUserAndID(tc.role, tc.queueType, move)
			suite.Equal(tc.officeUser, expectedOfficeUser)
			suite.Equal(tc.officeUserID, expectedOfficeUserID)
		})
	}
=======
		suite.IsType(payload, ghcmessages.CounselingOffices{})
		suite.Equal(2, len(payload))
		suite.Equal(office1.ID.String(), payload[0].ID.String())
		suite.Equal(office2.ID.String(), payload[1].ID.String())
	})
}

func (suite *PayloadsSuite) TestQueueMovesApprovalRequestTypes() {
	officeUser := factory.BuildOfficeUserWithPrivileges(suite.DB(), []factory.Customization{
		{
			Model: models.User{
				Roles: []roles.Role{
					{
						RoleType: roles.RoleTypeTOO,
					},
				},
			},
		},
	}, nil)
	move := factory.BuildMove(suite.DB(), []factory.Customization{
		{
			Model: models.Move{
				Status: models.MoveStatusAPPROVALSREQUESTED,
				Show:   models.BoolPointer(true),
			},
		}}, nil)
	shipment := factory.BuildMTOShipment(suite.DB(), []factory.Customization{
		{
			Model:    move,
			LinkOnly: true,
		},
	}, nil)
	originSITServiceItem := factory.BuildMTOServiceItem(suite.DB(), []factory.Customization{
		{
			Model:    shipment,
			LinkOnly: true,
		},
		{
			Model:    move,
			LinkOnly: true,
		},
		{
			Model: models.ReService{
				Code: models.ReServiceCodeDOFSIT,
			},
		},
	}, nil)
	approvedServiceItem := factory.BuildMTOServiceItem(suite.DB(), []factory.Customization{
		{
			Model: models.MTOServiceItem{
				Status: models.MTOServiceItemStatusApproved,
			},
		},
		{
			Model:    shipment,
			LinkOnly: true,
		},
		{
			Model: models.ReService{
				Code: models.ReServiceCodeDCRT,
			},
		},
	}, nil)
	destinationServiceItem := factory.BuildMTOServiceItem(suite.DB(), []factory.Customization{
		{
			Model: models.MTOServiceItem{
				Status: models.MTOServiceItemStatusSubmitted,
			},
		},
		{
			Model:    shipment,
			LinkOnly: true,
		},
		{
			Model: models.ReService{
				Code: models.ReServiceCodeDDFSIT,
			},
		},
	}, nil)

	suite.Run("successfully attaches origin service item request to move", func() {
		serviceItems := models.MTOServiceItems{}
		serviceItems = append(serviceItems, originSITServiceItem)
		move.MTOServiceItems = serviceItems

		moves := models.Moves{}
		moves = append(moves, move)
		queueMoves := *QueueMoves(moves, nil, nil, officeUser, nil, string(roles.RoleTypeTOO), string(models.QueueTypeTaskOrder))

		suite.Len(queueMoves, 1)
		suite.Len(queueMoves[0].ApprovalRequestTypes, 1)
		suite.Equal(string(models.ReServiceCodeDOFSIT), queueMoves[0].ApprovalRequestTypes[0])
	})
	suite.Run("does not attach a service item if it is not in submitted status", func() {
		serviceItems := models.MTOServiceItems{}
		serviceItems = append(serviceItems, originSITServiceItem, approvedServiceItem)
		move.MTOServiceItems = serviceItems

		moves := models.Moves{}
		moves = append(moves, move)

		suite.Len(moves[0].MTOServiceItems, 2)

		queueMoves := *QueueMoves(moves, nil, nil, officeUser, nil, string(roles.RoleTypeTOO), string(models.QueueTypeTaskOrder))

		suite.Len(queueMoves, 1)
		suite.Len(queueMoves[0].ApprovalRequestTypes, 1)
		suite.Equal(string(models.ReServiceCodeDOFSIT), queueMoves[0].ApprovalRequestTypes[0])
	})
	suite.Run("does not attach a service item if it is a destination service item", func() {
		serviceItems := models.MTOServiceItems{}
		serviceItems = append(serviceItems, originSITServiceItem, destinationServiceItem)
		move.MTOServiceItems = serviceItems

		moves := models.Moves{}
		moves = append(moves, move)

		suite.Len(moves[0].MTOServiceItems, 2)

		queueMoves := *QueueMoves(moves, nil, nil, officeUser, nil, string(roles.RoleTypeTOO), string(models.QueueTypeTaskOrder))

		suite.Len(queueMoves, 1)
		suite.Len(queueMoves[0].ApprovalRequestTypes, 1)
		suite.Equal(string(models.ReServiceCodeDOFSIT), queueMoves[0].ApprovalRequestTypes[0])
	})
>>>>>>> 3de08239
}<|MERGE_RESOLUTION|>--- conflicted
+++ resolved
@@ -1981,7 +1981,6 @@
 		{"TOO with unknown queue should return nil", string(roles.RoleTypeTOO), "UnknownQueue", nil, nil},
 	}
 
-<<<<<<< HEAD
 	// Run test cases
 	for _, tc := range testCases {
 		suite.Run(tc.name, func() {
@@ -1990,12 +1989,6 @@
 			suite.Equal(tc.officeUserID, expectedOfficeUserID)
 		})
 	}
-=======
-		suite.IsType(payload, ghcmessages.CounselingOffices{})
-		suite.Equal(2, len(payload))
-		suite.Equal(office1.ID.String(), payload[0].ID.String())
-		suite.Equal(office2.ID.String(), payload[1].ID.String())
-	})
 }
 
 func (suite *PayloadsSuite) TestQueueMovesApprovalRequestTypes() {
@@ -2116,5 +2109,4 @@
 		suite.Len(queueMoves[0].ApprovalRequestTypes, 1)
 		suite.Equal(string(models.ReServiceCodeDOFSIT), queueMoves[0].ApprovalRequestTypes[0])
 	})
->>>>>>> 3de08239
 }