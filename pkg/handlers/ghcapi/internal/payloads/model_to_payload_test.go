--- conflicted
+++ resolved
@@ -411,7 +411,28 @@
 	})
 }
 
-<<<<<<< HEAD
+func (suite *PayloadsSuite) TestMarketCode() {
+	suite.Run("returns nil when marketCode is nil", func() {
+		var marketCode *models.MarketCode = nil
+		result := MarketCode(marketCode)
+		suite.Equal(result, "")
+	})
+
+	suite.Run("returns string when marketCode is not nil", func() {
+		marketCodeDomestic := models.MarketCodeDomestic
+		result := MarketCode(&marketCodeDomestic)
+		suite.NotNil(result, "Expected result to not be nil when marketCode is not nil")
+		suite.Equal("d", result, "Expected result to be 'd' for domestic market code")
+	})
+
+	suite.Run("returns string when marketCode is international", func() {
+		marketCodeInternational := models.MarketCodeInternational
+		result := MarketCode(&marketCodeInternational)
+		suite.NotNil(result, "Expected result to not be nil when marketCode is not nil")
+		suite.Equal("i", result, "Expected result to be 'i' for international market code")
+	})
+}
+
 func (suite *PayloadsSuite) TestGsrAppeal() {
 	officeUser := factory.BuildOfficeUser(suite.DB(), nil, nil)
 
@@ -486,26 +507,5 @@
 		suite.Equal(remarks, result.Remarks, "Expected Remarks to match")
 		suite.Equal(strfmt.DateTime(createdAt), result.CreatedAt, "Expected CreatedAt to match")
 		suite.False(result.IsSeriousIncident, "Expected IsSeriousIncident to be false")
-=======
-func (suite *PayloadsSuite) TestMarketCode() {
-	suite.Run("returns nil when marketCode is nil", func() {
-		var marketCode *models.MarketCode = nil
-		result := MarketCode(marketCode)
-		suite.Equal(result, "")
-	})
-
-	suite.Run("returns string when marketCode is not nil", func() {
-		marketCodeDomestic := models.MarketCodeDomestic
-		result := MarketCode(&marketCodeDomestic)
-		suite.NotNil(result, "Expected result to not be nil when marketCode is not nil")
-		suite.Equal("d", result, "Expected result to be 'd' for domestic market code")
-	})
-
-	suite.Run("returns string when marketCode is international", func() {
-		marketCodeInternational := models.MarketCodeInternational
-		result := MarketCode(&marketCodeInternational)
-		suite.NotNil(result, "Expected result to not be nil when marketCode is not nil")
-		suite.Equal("i", result, "Expected result to be 'i' for international market code")
->>>>>>> 97d416a8
 	})
 }