package payloads

import (
	"testing"
	"time"

	"github.com/go-openapi/strfmt"
	"github.com/gofrs/uuid"

	"github.com/transcom/mymove/pkg/etag"
	"github.com/transcom/mymove/pkg/factory"
	"github.com/transcom/mymove/pkg/gen/ghcmessages"
	"github.com/transcom/mymove/pkg/gen/internalmessages"
	"github.com/transcom/mymove/pkg/handlers"
	"github.com/transcom/mymove/pkg/models"
	"github.com/transcom/mymove/pkg/models/roles"
	"github.com/transcom/mymove/pkg/storage/mocks"
	"github.com/transcom/mymove/pkg/storage/test"
	"github.com/transcom/mymove/pkg/unit"
)

func TestOrder(_ *testing.T) {
	order := &models.Order{}
	Order(order)
}

func (suite *PayloadsSuite) TestOrderWithMove() {
	move := factory.BuildMove(suite.DB(), nil, nil)
	moves := models.Moves{}
	moves = append(moves, move)
	order := factory.BuildOrder(nil, []factory.Customization{
		{
			Model: models.Order{
				ID:            uuid.Must(uuid.NewV4()),
				HasDependents: *models.BoolPointer(true),
				Moves:         moves,
			},
		},
	}, nil)
	Order(&order)
}

func (suite *PayloadsSuite) TestBoatShipment() {
	suite.Run("Test Boat Shipment", func() {
		boat := factory.BuildBoatShipment(suite.DB(), nil, nil)
		boatShipment := BoatShipment(nil, &boat)
		suite.NotNil(boatShipment)
	})

	suite.Run("Test Boat Shipment", func() {
		boatShipment := BoatShipment(nil, nil)
		suite.Nil(boatShipment)
	})
}

func (suite *PayloadsSuite) TestMobileHomeShipment() {
	suite.Run("Test Mobile Home Shipment", func() {
		mobileHome := factory.BuildMobileHomeShipment(suite.DB(), nil, nil)
		mobileHomeShipment := MobileHomeShipment(nil, &mobileHome)
		suite.NotNil(mobileHomeShipment)
	})

	suite.Run("Test Mobile Home Shipment With Nil", func() {
		mobileHomeShipment := MobileHomeShipment(nil, nil)
		suite.Nil(mobileHomeShipment)
	})
}

func (suite *PayloadsSuite) TestMovingExpense() {
	contractExpense := models.MovingExpenseReceiptTypeContractedExpense
	weightStored := 2000
	sitLocation := models.SITLocationTypeDestination
	sitReimburseableAmount := 500

	movingExpense := models.MovingExpense{
		PPMShipmentID:          uuid.Must(uuid.NewV4()),
		DocumentID:             uuid.Must(uuid.NewV4()),
		MovingExpenseType:      &contractExpense,
		Reason:                 models.StringPointer("no good"),
		SITStartDate:           models.TimePointer(time.Now()),
		SITEndDate:             models.TimePointer(time.Now()),
		WeightStored:           (*unit.Pound)(&weightStored),
		SITLocation:            &sitLocation,
		SITReimburseableAmount: (*unit.Cents)(&sitReimburseableAmount),
	}
	movingExpenseValues := MovingExpense(nil, &movingExpense)
	suite.NotNil(movingExpenseValues)
}

func (suite *PayloadsSuite) TestMovingExpensePayload() {
	mockStorer := &mocks.FileStorer{}

	suite.Run("successfully converts a fully populated MovingExpense", func() {
		document := factory.BuildDocument(suite.DB(), nil, nil)
		id := uuid.Must(uuid.NewV4())
		ppmShipmentID := uuid.Must(uuid.NewV4())
		documentID := document.ID
		now := time.Now()
		description := "Test description"
		paidWithGTCC := true
		amount := unit.Cents(1000)
		missingReceipt := false
		movingExpenseType := models.MovingExpenseReceiptTypeSmallPackage
		status := models.PPMDocumentStatusApproved
		reason := "Some reason"
		sitStartDate := now.AddDate(0, -1, 0)
		sitEndDate := now.AddDate(0, 0, -10)
		submittedSitEndDate := now.AddDate(0, 0, -9)
		weightStored := unit.Pound(150)
		sitLocation := models.SITLocationTypeOrigin
		sitReimburseableAmount := unit.Cents(2000)
		trackingNumber := "tracking123"
		weightShipped := unit.Pound(100)
		isProGear := true
		proGearBelongsToSelf := false
		proGearDescription := "Pro gear desc"

		expense := &models.MovingExpense{
			ID:                     id,
			PPMShipmentID:          ppmShipmentID,
			Document:               document,
			DocumentID:             documentID,
			CreatedAt:              now,
			UpdatedAt:              now,
			Description:            &description,
			PaidWithGTCC:           &paidWithGTCC,
			Amount:                 &amount,
			MissingReceipt:         &missingReceipt,
			MovingExpenseType:      &movingExpenseType,
			Status:                 &status,
			Reason:                 &reason,
			SITStartDate:           &sitStartDate,
			SITEndDate:             &sitEndDate,
			SubmittedSITEndDate:    &submittedSitEndDate,
			WeightStored:           &weightStored,
			SITLocation:            &sitLocation,
			SITReimburseableAmount: &sitReimburseableAmount,
			TrackingNumber:         &trackingNumber,
			WeightShipped:          &weightShipped,
			IsProGear:              &isProGear,
			ProGearBelongsToSelf:   &proGearBelongsToSelf,
			ProGearDescription:     &proGearDescription,
		}

		result := MovingExpense(mockStorer, expense)
		suite.NotNil(result, "Expected non-nil payload for valid input")

		suite.Equal(*handlers.FmtUUID(id), result.ID, "ID should match")
		suite.Equal(*handlers.FmtUUID(ppmShipmentID), result.PpmShipmentID, "PPMShipmentID should match")
		suite.Equal(*handlers.FmtUUID(documentID), result.DocumentID, "DocumentID should match")
		suite.NotNil(result.Document)
		suite.Equal(strfmt.DateTime(now), result.CreatedAt, "CreatedAt should match")
		suite.Equal(strfmt.DateTime(now), result.UpdatedAt, "UpdatedAt should match")
		suite.Equal(description, *result.Description, "Description should match")
		suite.Equal(paidWithGTCC, *result.PaidWithGtcc, "PaidWithGTCC should match")
		suite.Equal(handlers.FmtCost(&amount), result.Amount, "Amount should match")
		suite.Equal(missingReceipt, *result.MissingReceipt, "MissingReceipt should match")
		suite.Equal(etag.GenerateEtag(now), result.ETag, "ETag should be generated from UpdatedAt")

		if expense.MovingExpenseType != nil {
			expectedType := ghcmessages.OmittableMovingExpenseType(*expense.MovingExpenseType)
			suite.Equal(&expectedType, result.MovingExpenseType, "MovingExpenseType should match")
		}
		if expense.Status != nil {
			expectedStatus := ghcmessages.OmittablePPMDocumentStatus(*expense.Status)
			suite.Equal(&expectedStatus, result.Status, "Status should match")
		}
		if expense.Reason != nil {
			expectedReason := ghcmessages.PPMDocumentStatusReason(*expense.Reason)
			suite.Equal(&expectedReason, result.Reason, "Reason should match")
		}
		suite.Equal(handlers.FmtDatePtr(&sitStartDate), result.SitStartDate, "SITStartDate should match")
		suite.Equal(handlers.FmtDatePtr(&sitEndDate), result.SitEndDate, "SITEndDate should match")
		suite.Equal(handlers.FmtPoundPtr(&weightStored), result.WeightStored, "WeightStored should match")
		if expense.SITLocation != nil {
			expectedSitLocation := ghcmessages.SITLocationType(*expense.SITLocation)
			suite.Equal(&expectedSitLocation, result.SitLocation, "SITLocation should match")
		}
		suite.Equal(handlers.FmtCost(&sitReimburseableAmount), result.SitReimburseableAmount, "SITReimburseableAmount should match")
		suite.Equal(&trackingNumber, result.TrackingNumber, "TrackingNumber should match")
		suite.Equal(handlers.FmtPoundPtr(&weightShipped), result.WeightShipped, "WeightShipped should match")
		suite.Equal(expense.IsProGear, result.IsProGear, "IsProGear should match")
		suite.Equal(expense.ProGearBelongsToSelf, result.ProGearBelongsToSelf, "ProGearBelongsToSelf should match")
		suite.Equal(proGearDescription, result.ProGearDescription, "ProGearDescription should match")
	})
}

func (suite *PayloadsSuite) TestMovingExpenses() {
	contractExpense := models.MovingExpenseReceiptTypeContractedExpense
	weightStored := 2000
	sitLocation := models.SITLocationTypeDestination
	sitReimburseableAmount := 500
	movingExpenses := models.MovingExpenses{}

	movingExpense := models.MovingExpense{
		PPMShipmentID:          uuid.Must(uuid.NewV4()),
		DocumentID:             uuid.Must(uuid.NewV4()),
		MovingExpenseType:      &contractExpense,
		Reason:                 models.StringPointer("no good"),
		SITStartDate:           models.TimePointer(time.Now()),
		SITEndDate:             models.TimePointer(time.Now()),
		WeightStored:           (*unit.Pound)(&weightStored),
		SITLocation:            &sitLocation,
		SITReimburseableAmount: (*unit.Cents)(&sitReimburseableAmount),
	}
	movingExpenseTwo := models.MovingExpense{
		PPMShipmentID:          uuid.Must(uuid.NewV4()),
		DocumentID:             uuid.Must(uuid.NewV4()),
		MovingExpenseType:      &contractExpense,
		Reason:                 models.StringPointer("no good"),
		SITStartDate:           models.TimePointer(time.Now()),
		SITEndDate:             models.TimePointer(time.Now()),
		WeightStored:           (*unit.Pound)(&weightStored),
		SITLocation:            &sitLocation,
		SITReimburseableAmount: (*unit.Cents)(&sitReimburseableAmount),
	}
	movingExpenses = append(movingExpenses, movingExpense, movingExpenseTwo)
	movingExpensesValue := MovingExpenses(nil, movingExpenses)
	suite.NotNil(movingExpensesValue)
}

func (suite *PayloadsSuite) TestMTOServiceItemDimension() {
	dimension := models.MTOServiceItemDimension{
		Type:   models.DimensionTypeItem,
		Length: 1000,
		Height: 1000,
		Width:  1000,
	}

	ghcDimension := MTOServiceItemDimension(&dimension)
	suite.NotNil(ghcDimension)
}

// TestMove makes sure zero values/optional fields are handled
func TestMove(t *testing.T) {
	_, err := Move(&models.Move{}, &test.FakeS3Storage{})
	if err != nil {
		t.Fail()
	}
}

func (suite *PayloadsSuite) TestExcessWeightInMovePayload() {
	now := time.Now()

	suite.Run("successfully converts excess weight in model to payload", func() {
		move := models.Move{

			ExcessWeightQualifiedAt:                        &now,
			ExcessUnaccompaniedBaggageWeightQualifiedAt:    &now,
			ExcessUnaccompaniedBaggageWeightAcknowledgedAt: &now,
			ExcessWeightAcknowledgedAt:                     &now,
		}

		payload, err := Move(&move, &test.FakeS3Storage{})
		suite.NoError(err)
		suite.Equal(handlers.FmtDateTimePtr(move.ExcessWeightQualifiedAt), payload.ExcessWeightQualifiedAt)
		suite.Equal(handlers.FmtDateTimePtr(move.ExcessUnaccompaniedBaggageWeightQualifiedAt), payload.ExcessUnaccompaniedBaggageWeightQualifiedAt)
		suite.Equal(handlers.FmtDateTimePtr(move.ExcessUnaccompaniedBaggageWeightAcknowledgedAt), payload.ExcessUnaccompaniedBaggageWeightAcknowledgedAt)
		suite.Equal(handlers.FmtDateTimePtr(move.ExcessWeightAcknowledgedAt), payload.ExcessWeightAcknowledgedAt)
	})
}

func (suite *PayloadsSuite) TestPaymentRequestQueue() {
	officeUser := factory.BuildOfficeUserWithPrivileges(suite.DB(), []factory.Customization{
		{
			Model: models.OfficeUser{
				Email: "officeuser1@example.com",
			},
		},
		{
			Model: models.User{
				Privileges: []roles.Privilege{
					{
						PrivilegeType: roles.PrivilegeTypeSupervisor,
					},
				},
				Roles: []roles.Role{
					{
						RoleType: roles.RoleTypeTIO,
					},
				},
			},
		},
	}, nil)
	officeUserTIO := factory.BuildOfficeUserWithRoles(suite.DB(), nil, []roles.RoleType{roles.RoleTypeTIO})

	gbloc := "LKNQ"

	approvedMove := factory.BuildAvailableToPrimeMove(suite.DB(), nil, nil)
	approvedMove.ShipmentGBLOC = append(approvedMove.ShipmentGBLOC, models.MoveToGBLOC{GBLOC: &gbloc})

	pr2 := factory.BuildPaymentRequest(suite.DB(), []factory.Customization{
		{
			Model:    approvedMove,
			LinkOnly: true,
		},
		{
			Model: models.TransportationOffice{
				Gbloc: "LKNQ",
			},
			Type: &factory.TransportationOffices.OriginDutyLocation,
		},
		{
			Model: models.DutyLocation{
				Name: "KJKJKJKJKJK",
			},
			Type: &factory.DutyLocations.OriginDutyLocation,
		},
	}, nil)

	paymentRequests := models.PaymentRequests{pr2}
	transportationOffice := factory.BuildTransportationOffice(suite.DB(), []factory.Customization{
		{
			Model: models.TransportationOffice{
				Name:             "PPSO",
				ProvidesCloseout: true,
			},
		},
	}, nil)
	var officeUsers models.OfficeUsers
	var officeUsersSafety models.OfficeUsers
	officeUsers = append(officeUsers, officeUser)
	activeRole := string(roles.RoleTypeTIO)
	var paymentRequestsQueue = QueuePaymentRequests(&paymentRequests, officeUsers, officeUser, officeUsersSafety, activeRole)

	suite.Run("Test Payment request is assignable due to not being assigend", func() {
		paymentRequestCopy := *paymentRequestsQueue
		suite.NotNil(paymentRequestsQueue)
		suite.IsType(paymentRequestsQueue, &ghcmessages.QueuePaymentRequests{})
		suite.Nil(paymentRequestCopy[0].AssignedTo)
	})

	suite.Run("Test Payment request has no counseling office", func() {
		paymentRequestCopy := *paymentRequestsQueue
		suite.NotNil(paymentRequestsQueue)
		suite.IsType(paymentRequestsQueue, &ghcmessages.QueuePaymentRequests{})
		suite.Nil(paymentRequestCopy[0].CounselingOffice)
	})

	paymentRequests[0].MoveTaskOrder.TIOAssignedUser = &officeUserTIO
	paymentRequests[0].MoveTaskOrder.CounselingOffice = &transportationOffice

	paymentRequestsQueue = QueuePaymentRequests(&paymentRequests, officeUsers, officeUser, officeUsersSafety, activeRole)

	suite.Run("Test PaymentRequest has both Counseling Office and TIO AssignedUser ", func() {
		PaymentRequestsCopy := *paymentRequestsQueue

		suite.NotNil(PaymentRequests)
		suite.IsType(&ghcmessages.QueuePaymentRequests{}, paymentRequestsQueue)
		suite.IsType(&ghcmessages.QueuePaymentRequest{}, PaymentRequestsCopy[0])
		suite.Equal(PaymentRequestsCopy[0].AssignedTo.FirstName, officeUserTIO.FirstName)
		suite.Equal(PaymentRequestsCopy[0].AssignedTo.LastName, officeUserTIO.LastName)
		suite.Equal(*PaymentRequestsCopy[0].CounselingOffice, transportationOffice.Name)
	})

	suite.Run("Test PaymentRequest is assignable due to user Supervisor role", func() {
		paymentRequests := QueuePaymentRequests(&paymentRequests, officeUsers, officeUser, officeUsersSafety, activeRole)
		paymentRequestCopy := *paymentRequests
		suite.Equal(paymentRequestCopy[0].Assignable, true)
	})

	activeRole = string(roles.RoleTypeHQ)
	suite.Run("Test PaymentRequest is not assignable due to user HQ role", func() {
		paymentRequests := QueuePaymentRequests(&paymentRequests, officeUsers, officeUser, officeUsersSafety, activeRole)
		paymentRequestCopy := *paymentRequests
		suite.Equal(paymentRequestCopy[0].Assignable, false)
	})
}

func (suite *PayloadsSuite) TestFetchPPMShipment() {

	ppmShipmentID, _ := uuid.NewV4()
	streetAddress1 := "MacDill AFB"
	streetAddress2, streetAddress3 := "", ""
	city := "Tampa"
	state := "FL"
	postalcode := "33621"
	county := "HILLSBOROUGH"

	country := models.Country{
		Country: "US",
	}

	expectedAddress := models.Address{
		StreetAddress1: streetAddress1,
		StreetAddress2: &streetAddress2,
		StreetAddress3: &streetAddress3,
		City:           city,
		State:          state,
		PostalCode:     postalcode,
		Country:        &country,
		County:         &county,
	}

	isActualExpenseReimbursement := true
	emptyWeight1 := unit.Pound(1000)
	emptyWeight2 := unit.Pound(1200)
	fullWeight1 := unit.Pound(1500)
	fullWeight2 := unit.Pound(1500)
	pgBoolCustomer := true
	pgBoolSpouse := false
	weightCustomer := unit.Pound(100)
	weightSpouse := unit.Pound(120)
	finalIncentive := unit.Cents(20000)

	weightTickets := models.WeightTickets{
		models.WeightTicket{
			EmptyWeight: &emptyWeight1,
			FullWeight:  &fullWeight1,
			CreatedAt:   time.Now(),
			UpdatedAt:   time.Now(),
		},
		models.WeightTicket{
			EmptyWeight: &emptyWeight2,
			FullWeight:  &fullWeight2,
			CreatedAt:   time.Now(),
			UpdatedAt:   time.Now(),
		},
	}
	proGearWeightTickets := models.ProgearWeightTickets{
		models.ProgearWeightTicket{
			BelongsToSelf: &pgBoolCustomer,
			Weight:        &weightCustomer,
			CreatedAt:     time.Now(),
			UpdatedAt:     time.Now(),
		},
		models.ProgearWeightTicket{
			BelongsToSelf: &pgBoolSpouse,
			Weight:        &weightSpouse,
			CreatedAt:     time.Now(),
			UpdatedAt:     time.Now(),
		},
	}

	expectedPPMShipment := models.PPMShipment{
		ID:                           ppmShipmentID,
		PickupAddress:                &expectedAddress,
		DestinationAddress:           &expectedAddress,
		IsActualExpenseReimbursement: &isActualExpenseReimbursement,
		WeightTickets:                weightTickets,
		ProgearWeightTickets:         proGearWeightTickets,
		FinalIncentive:               &finalIncentive,
	}

	suite.Run("Success -", func() {
		returnedPPMShipment := PPMShipment(nil, &expectedPPMShipment)

		suite.IsType(returnedPPMShipment, &ghcmessages.PPMShipment{})
		suite.Equal(&streetAddress1, returnedPPMShipment.PickupAddress.StreetAddress1)
		suite.Equal(expectedPPMShipment.PickupAddress.StreetAddress2, returnedPPMShipment.PickupAddress.StreetAddress2)
		suite.Equal(expectedPPMShipment.PickupAddress.StreetAddress3, returnedPPMShipment.PickupAddress.StreetAddress3)
		suite.Equal(&postalcode, returnedPPMShipment.PickupAddress.PostalCode)
		suite.Equal(&city, returnedPPMShipment.PickupAddress.City)
		suite.Equal(&state, returnedPPMShipment.PickupAddress.State)
		suite.Equal(&country.Country, returnedPPMShipment.PickupAddress.Country)
		suite.Equal(&county, returnedPPMShipment.PickupAddress.County)

		suite.Equal(&streetAddress1, returnedPPMShipment.DestinationAddress.StreetAddress1)
		suite.Equal(expectedPPMShipment.DestinationAddress.StreetAddress2, returnedPPMShipment.DestinationAddress.StreetAddress2)
		suite.Equal(expectedPPMShipment.DestinationAddress.StreetAddress3, returnedPPMShipment.DestinationAddress.StreetAddress3)
		suite.Equal(&postalcode, returnedPPMShipment.DestinationAddress.PostalCode)
		suite.Equal(&city, returnedPPMShipment.DestinationAddress.City)
		suite.Equal(&state, returnedPPMShipment.DestinationAddress.State)
		suite.Equal(&country.Country, returnedPPMShipment.DestinationAddress.Country)
		suite.Equal(&county, returnedPPMShipment.DestinationAddress.County)
		suite.True(*returnedPPMShipment.IsActualExpenseReimbursement)
		suite.Equal(len(returnedPPMShipment.WeightTickets), 2)
		suite.Equal(ProGearWeightTickets(suite.storer, proGearWeightTickets), returnedPPMShipment.ProGearWeightTickets)
		suite.Equal(handlers.FmtCost(&finalIncentive), returnedPPMShipment.FinalIncentive)
	})

	suite.Run("Destination street address 1 returns empty string to convey OPTIONAL state ", func() {
		expected_street_address_1 := ""
		expectedAddress2 := models.Address{
			StreetAddress1: expected_street_address_1,
			StreetAddress2: &streetAddress2,
			StreetAddress3: &streetAddress3,
			City:           city,
			State:          state,
			PostalCode:     postalcode,
			Country:        &country,
			County:         &county,
		}

		expectedPPMShipment2 := models.PPMShipment{
			ID:                 ppmShipmentID,
			PickupAddress:      &expectedAddress,
			DestinationAddress: &expectedAddress2,
		}
		returnedPPMShipment := PPMShipment(nil, &expectedPPMShipment2)

		suite.IsType(returnedPPMShipment, &ghcmessages.PPMShipment{})
		suite.Equal(&streetAddress1, returnedPPMShipment.PickupAddress.StreetAddress1)
		suite.Equal(expectedPPMShipment.PickupAddress.StreetAddress2, returnedPPMShipment.PickupAddress.StreetAddress2)
		suite.Equal(expectedPPMShipment.PickupAddress.StreetAddress3, returnedPPMShipment.PickupAddress.StreetAddress3)
		suite.Equal(&postalcode, returnedPPMShipment.PickupAddress.PostalCode)
		suite.Equal(&city, returnedPPMShipment.PickupAddress.City)
		suite.Equal(&state, returnedPPMShipment.PickupAddress.State)
		suite.Equal(&county, returnedPPMShipment.PickupAddress.County)

		suite.Equal(&expected_street_address_1, returnedPPMShipment.DestinationAddress.StreetAddress1)
		suite.Equal(expectedPPMShipment.DestinationAddress.StreetAddress2, returnedPPMShipment.DestinationAddress.StreetAddress2)
		suite.Equal(expectedPPMShipment.DestinationAddress.StreetAddress3, returnedPPMShipment.DestinationAddress.StreetAddress3)
		suite.Equal(&postalcode, returnedPPMShipment.DestinationAddress.PostalCode)
		suite.Equal(&city, returnedPPMShipment.DestinationAddress.City)
		suite.Equal(&state, returnedPPMShipment.DestinationAddress.State)
		suite.Equal(&county, returnedPPMShipment.DestinationAddress.County)
	})
}

func (suite *PayloadsSuite) TestUpload() {
	uploadID, _ := uuid.NewV4()
	testURL := "https://testurl.com"

	basicUpload := models.Upload{
		ID:          uploadID,
		Filename:    "fileName",
		ContentType: "image/png",
		Bytes:       1024,
		CreatedAt:   time.Now(),
		UpdatedAt:   time.Now(),
	}

	suite.Run("Success - Returns a ghcmessages Upload payload from Upload Struct", func() {
		returnedUpload := Upload(suite.storer, basicUpload, testURL)

		suite.IsType(returnedUpload, &ghcmessages.Upload{})
		expectedID := handlers.FmtUUIDValue(basicUpload.ID)
		suite.Equal(expectedID, returnedUpload.ID)
		suite.Equal(basicUpload.Filename, returnedUpload.Filename)
		suite.Equal(basicUpload.ContentType, returnedUpload.ContentType)
		suite.Equal(basicUpload.Bytes, returnedUpload.Bytes)
		suite.Equal(testURL, returnedUpload.URL.String())
	})
}

func (suite *PayloadsSuite) TestShipmentAddressUpdate() {
	id, _ := uuid.NewV4()
	id2, _ := uuid.NewV4()

	newAddress := models.Address{
		StreetAddress1: "123 New St",
		City:           "Beverly Hills",
		State:          "CA",
		PostalCode:     "89503",
		County:         models.StringPointer("WASHOE"),
	}

	oldAddress := models.Address{
		StreetAddress1: "123 Old St",
		City:           "Beverly Hills",
		State:          "CA",
		PostalCode:     "89502",
		County:         models.StringPointer("WASHOE"),
	}

	sitOriginalAddress := models.Address{
		StreetAddress1: "123 SIT St",
		City:           "Beverly Hills",
		State:          "CA",
		PostalCode:     "89501",
		County:         models.StringPointer("WASHOE"),
	}
	officeRemarks := "some office remarks"
	newSitDistanceBetween := 0
	oldSitDistanceBetween := 0

	shipmentAddressUpdate := models.ShipmentAddressUpdate{
		ID:                    id,
		ShipmentID:            id2,
		NewAddress:            newAddress,
		OriginalAddress:       oldAddress,
		SitOriginalAddress:    &sitOriginalAddress,
		ContractorRemarks:     "some remarks",
		OfficeRemarks:         &officeRemarks,
		Status:                models.ShipmentAddressUpdateStatusRequested,
		NewSitDistanceBetween: &newSitDistanceBetween,
		OldSitDistanceBetween: &oldSitDistanceBetween,
	}

	emptyShipmentAddressUpdate := models.ShipmentAddressUpdate{ID: uuid.Nil}

	suite.Run("Success - Returns a ghcmessages Upload payload from Upload Struct", func() {
		returnedShipmentAddressUpdate := ShipmentAddressUpdate(&shipmentAddressUpdate)

		suite.IsType(returnedShipmentAddressUpdate, &ghcmessages.ShipmentAddressUpdate{})
	})
	suite.Run("Failure - Returns nil", func() {
		returnedShipmentAddressUpdate := ShipmentAddressUpdate(&emptyShipmentAddressUpdate)

		suite.Nil(returnedShipmentAddressUpdate)
	})
}

func (suite *PayloadsSuite) TestMoveWithGBLOC() {
	defaultOrdersNumber := "ORDER3"
	defaultTACNumber := "F8E1"
	defaultDepartmentIndicator := "AIR_AND_SPACE_FORCE"
	defaultGrade := "E_1"
	defaultHasDependents := false
	defaultSpouseHasProGear := false
	defaultOrdersType := internalmessages.OrdersTypePERMANENTCHANGEOFSTATION
	defaultOrdersTypeDetail := internalmessages.OrdersTypeDetail("HHG_PERMITTED")
	defaultStatus := models.OrderStatusDRAFT
	testYear := 2018
	defaultIssueDate := time.Date(testYear, time.March, 15, 0, 0, 0, 0, time.UTC)
	defaultReportByDate := time.Date(testYear, time.August, 1, 0, 0, 0, 0, time.UTC)
	defaultGBLOC := "KKFA"

	originDutyLocation := models.DutyLocation{
		Name: "Custom Origin",
	}
	originDutyLocationTOName := "origin duty location transportation office"
	firstName := "customFirst"
	lastName := "customLast"
	serviceMember := models.ServiceMember{
		FirstName: &firstName,
		LastName:  &lastName,
	}
	uploadedOrders := models.Document{
		ID: uuid.Must(uuid.NewV4()),
	}
	dependents := 7
	entitlement := models.Entitlement{
		TotalDependents: &dependents,
	}
	amendedOrders := models.Document{
		ID: uuid.Must(uuid.NewV4()),
	}
	// Create order
	order := factory.BuildOrder(suite.DB(), []factory.Customization{
		{
			Model: originDutyLocation,
			Type:  &factory.DutyLocations.OriginDutyLocation,
		},
		{
			Model: models.TransportationOffice{
				Name: originDutyLocationTOName,
			},
			Type: &factory.TransportationOffices.OriginDutyLocation,
		},
		{
			Model: serviceMember,
		},
		{
			Model: uploadedOrders,
			Type:  &factory.Documents.UploadedOrders,
		},
		{
			Model: entitlement,
		},
		{
			Model: amendedOrders,
			Type:  &factory.Documents.UploadedAmendedOrders,
		},
	}, nil)

	suite.Equal(defaultOrdersNumber, *order.OrdersNumber)
	suite.Equal(defaultTACNumber, *order.TAC)
	suite.Equal(defaultDepartmentIndicator, *order.DepartmentIndicator)
	suite.Equal(defaultGrade, string(*order.Grade))
	suite.Equal(defaultHasDependents, order.HasDependents)
	suite.Equal(defaultSpouseHasProGear, order.SpouseHasProGear)
	suite.Equal(defaultOrdersType, order.OrdersType)
	suite.Equal(defaultOrdersTypeDetail, *order.OrdersTypeDetail)
	suite.Equal(defaultStatus, order.Status)
	suite.Equal(defaultIssueDate, order.IssueDate)
	suite.Equal(defaultReportByDate, order.ReportByDate)
	suite.Equal(defaultGBLOC, *order.OriginDutyLocationGBLOC)

	suite.Equal(originDutyLocation.Name, order.OriginDutyLocation.Name)
	suite.Equal(originDutyLocationTOName, order.OriginDutyLocation.TransportationOffice.Name)
	suite.Equal(*serviceMember.FirstName, *order.ServiceMember.FirstName)
	suite.Equal(*serviceMember.LastName, *order.ServiceMember.LastName)
	suite.Equal(uploadedOrders.ID, order.UploadedOrdersID)
	suite.Equal(uploadedOrders.ID, order.UploadedOrders.ID)
	suite.Equal(*entitlement.TotalDependents, *order.Entitlement.TotalDependents)
	suite.Equal(amendedOrders.ID, *order.UploadedAmendedOrdersID)
	suite.Equal(amendedOrders.ID, order.UploadedAmendedOrders.ID)
}

func (suite *PayloadsSuite) TestWeightTicketUpload() {
	uploadID, _ := uuid.NewV4()
	testURL := "https://testurl.com"
	isWeightTicket := true

	basicUpload := models.Upload{
		ID:          uploadID,
		Filename:    "fileName",
		ContentType: "image/png",
		Bytes:       1024,
		CreatedAt:   time.Now(),
		UpdatedAt:   time.Now(),
	}

	suite.Run("Success - Returns a ghcmessages Upload payload from Upload Struct", func() {
		returnedUpload := WeightTicketUpload(suite.storer, basicUpload, testURL, isWeightTicket)

		suite.IsType(returnedUpload, &ghcmessages.Upload{})
		expectedID := handlers.FmtUUIDValue(basicUpload.ID)
		suite.Equal(expectedID, returnedUpload.ID)
		suite.Equal(basicUpload.Filename, returnedUpload.Filename)
		suite.Equal(basicUpload.ContentType, returnedUpload.ContentType)
		suite.Equal(basicUpload.Bytes, returnedUpload.Bytes)
		suite.Equal(testURL, returnedUpload.URL.String())
		suite.Equal(isWeightTicket, returnedUpload.IsWeightTicket)
	})
}

func (suite *PayloadsSuite) TestProofOfServiceDoc() {
	uploadID1, _ := uuid.NewV4()
	uploadID2, _ := uuid.NewV4()
	isWeightTicket := true

	// Create sample ProofOfServiceDoc
	proofOfServiceDoc := models.ProofOfServiceDoc{
		ID:               uuid.Must(uuid.NewV4()),
		PaymentRequestID: uuid.Must(uuid.NewV4()),
		IsWeightTicket:   isWeightTicket,
		CreatedAt:        time.Now(),
		UpdatedAt:        time.Now(),
	}

	// Create sample PrimeUploads
	primeUpload1 := models.PrimeUpload{
		ID:                  uuid.Must(uuid.NewV4()),
		ProofOfServiceDocID: uuid.Must(uuid.NewV4()),
		ContractorID:        uuid.Must(uuid.NewV4()),
		UploadID:            uploadID1,
		CreatedAt:           time.Now(),
		UpdatedAt:           time.Now(),
	}

	primeUpload2 := models.PrimeUpload{
		ID:                  uuid.Must(uuid.NewV4()),
		ProofOfServiceDocID: uuid.Must(uuid.NewV4()),
		ContractorID:        uuid.Must(uuid.NewV4()),
		UploadID:            uploadID2,
		CreatedAt:           time.Now(),
		UpdatedAt:           time.Now(),
	}

	proofOfServiceDoc.PrimeUploads = []models.PrimeUpload{primeUpload1, primeUpload2}

	suite.Run("Success - Returns a ghcmessages Proof of Service payload from a Struct", func() {
		returnedProofOfServiceDoc, _ := ProofOfServiceDoc(proofOfServiceDoc, suite.storer)

		suite.IsType(returnedProofOfServiceDoc, &ghcmessages.ProofOfServiceDoc{})
	})
}

func (suite *PayloadsSuite) TestCustomer() {
	id, _ := uuid.NewV4()
	id2, _ := uuid.NewV4()

	residentialAddress := models.Address{
		StreetAddress1: "123 New St",
		City:           "Beverly Hills",
		State:          "CA",
		PostalCode:     "89503",
		County:         models.StringPointer("WASHOE"),
	}

	backupAddress := models.Address{
		StreetAddress1: "123 Old St",
		City:           "Beverly Hills",
		State:          "CA",
		PostalCode:     "89502",
		County:         models.StringPointer("WASHOE"),
	}

	phone := "444-555-6677"

	firstName := "First"
	lastName := "Last"
	affiliation := models.AffiliationARMY
	email := "dontEmailMe@gmail.com"
	cacValidated := true
	customer := models.ServiceMember{
		ID:                   id,
		UserID:               id2,
		FirstName:            &firstName,
		LastName:             &lastName,
		Affiliation:          &affiliation,
		PersonalEmail:        &email,
		Telephone:            &phone,
		ResidentialAddress:   &residentialAddress,
		BackupMailingAddress: &backupAddress,
		CacValidated:         cacValidated,
	}

	suite.Run("Success - Returns a ghcmessages Customer payload from Customer Struct", func() {
		customer := Customer(&customer)

		suite.IsType(customer, &ghcmessages.Customer{})
	})
}

func (suite *PayloadsSuite) TestEntitlement() {
	entitlementID, _ := uuid.NewV4()
	dependentsAuthorized := true
	nonTemporaryStorage := true
	privatelyOwnedVehicle := true
	proGearWeight := 1000
	proGearWeightSpouse := 500
	gunSafeWeight := 300
	storageInTransit := 90
	totalDependents := 2
	requiredMedicalEquipmentWeight := 200
	accompaniedTour := true
	dependentsUnderTwelve := 1
	dependentsTwelveAndOver := 1
	authorizedWeight := 8000
	ubAllowance := 300
	weightRestriction := 1000
	ubWeightRestriction := 1200

	entitlement := &models.Entitlement{
		ID:                             entitlementID,
		DBAuthorizedWeight:             &authorizedWeight,
		DependentsAuthorized:           &dependentsAuthorized,
		NonTemporaryStorage:            &nonTemporaryStorage,
		PrivatelyOwnedVehicle:          &privatelyOwnedVehicle,
		ProGearWeight:                  proGearWeight,
		ProGearWeightSpouse:            proGearWeightSpouse,
		GunSafeWeight:                  gunSafeWeight,
		StorageInTransit:               &storageInTransit,
		TotalDependents:                &totalDependents,
		RequiredMedicalEquipmentWeight: requiredMedicalEquipmentWeight,
		AccompaniedTour:                &accompaniedTour,
		DependentsUnderTwelve:          &dependentsUnderTwelve,
		DependentsTwelveAndOver:        &dependentsTwelveAndOver,
		UpdatedAt:                      time.Now(),
		UBAllowance:                    &ubAllowance,
		WeightRestriction:              &weightRestriction,
		UBWeightRestriction:            &ubWeightRestriction,
	}

	returnedEntitlement := Entitlement(entitlement)
	returnedUBAllowance := entitlement.UBAllowance

	suite.IsType(&ghcmessages.Entitlements{}, returnedEntitlement)

	suite.Equal(strfmt.UUID(entitlementID.String()), returnedEntitlement.ID)
	suite.Equal(authorizedWeight, int(*returnedEntitlement.AuthorizedWeight))
	suite.Equal(entitlement.DependentsAuthorized, returnedEntitlement.DependentsAuthorized)
	suite.Equal(entitlement.NonTemporaryStorage, returnedEntitlement.NonTemporaryStorage)
	suite.Equal(entitlement.PrivatelyOwnedVehicle, returnedEntitlement.PrivatelyOwnedVehicle)
	suite.Equal(int(*returnedUBAllowance), int(*returnedEntitlement.UnaccompaniedBaggageAllowance))
	suite.Equal(int64(proGearWeight), returnedEntitlement.ProGearWeight)
	suite.Equal(int64(proGearWeightSpouse), returnedEntitlement.ProGearWeightSpouse)
	suite.Equal(int64(gunSafeWeight), returnedEntitlement.GunSafeWeight)
	suite.Equal(storageInTransit, int(*returnedEntitlement.StorageInTransit))
	suite.Equal(totalDependents, int(returnedEntitlement.TotalDependents))
	suite.Equal(int64(requiredMedicalEquipmentWeight), returnedEntitlement.RequiredMedicalEquipmentWeight)
	suite.Equal(models.BoolPointer(accompaniedTour), returnedEntitlement.AccompaniedTour)
	suite.Equal(dependentsUnderTwelve, int(*returnedEntitlement.DependentsUnderTwelve))
	suite.Equal(dependentsTwelveAndOver, int(*returnedEntitlement.DependentsTwelveAndOver))
	suite.Equal(weightRestriction, int(*returnedEntitlement.WeightRestriction))
	suite.Equal(ubWeightRestriction, int(*returnedEntitlement.UbWeightRestriction))
}

func (suite *PayloadsSuite) TestCreateCustomer() {
	id, _ := uuid.NewV4()
	id2, _ := uuid.NewV4()
	oktaID := "thisIsNotARealID"

	var oktaUser models.CreatedOktaUser
	oktaUser.ID = oktaID
	oktaUser.Profile.Email = "john.doe@example.com"

	residentialAddress := models.Address{
		StreetAddress1: "123 New St",
		City:           "Beverly Hills",
		State:          "CA",
		PostalCode:     "89503",
		County:         models.StringPointer("WASHOE"),
	}

	backupAddress := models.Address{
		StreetAddress1: "123 Old St",
		City:           "Beverly Hills",
		State:          "CA",
		PostalCode:     "89502",
		County:         models.StringPointer("WASHOE"),
	}

	backupContact := models.BackupContact{
		Name:  "Billy Bob",
		Email: "billBob@mail.mil",
		Phone: "444-555-6677",
	}

	firstName := "First"
	lastName := "Last"
	affiliation := models.AffiliationARMY
	email := "dontEmailMe@gmail.com"
	phone := "444-555-6677"
	sm := models.ServiceMember{
		ID:                   id,
		UserID:               id2,
		FirstName:            &firstName,
		LastName:             &lastName,
		Affiliation:          &affiliation,
		PersonalEmail:        &email,
		Telephone:            &phone,
		ResidentialAddress:   &residentialAddress,
		BackupMailingAddress: &backupAddress,
	}

	suite.Run("Success - Returns a ghcmessages Upload payload from Upload Struct", func() {
		returnedShipmentAddressUpdate := CreatedCustomer(&sm, &oktaUser, &backupContact)

		suite.IsType(returnedShipmentAddressUpdate, &ghcmessages.CreatedCustomer{})
	})
}

func (suite *PayloadsSuite) TestMoveTaskOrder() {
	move := factory.BuildMove(suite.DB(), nil, nil)
	moveTaskOrder := MoveTaskOrder(&move)
	suite.NotNil(moveTaskOrder)
}

func (suite *PayloadsSuite) TestTransportationOffice() {
	office := factory.BuildTransportationOffice(suite.DB(), []factory.Customization{
		{
			Model: models.TransportationOffice{
				ID: uuid.Must(uuid.NewV4()),
			},
		}}, nil)
	transportationOffice := TransportationOffice(&office)
	suite.NotNil(transportationOffice)
}
func (suite *PayloadsSuite) TestTransportationOffices() {
	office := factory.BuildTransportationOffice(suite.DB(), []factory.Customization{
		{
			Model: models.TransportationOffice{
				ID: uuid.Must(uuid.NewV4()),
			},
		}}, nil)
	officeTwo := factory.BuildTransportationOffice(suite.DB(), []factory.Customization{
		{
			Model: models.TransportationOffice{
				ID: uuid.Must(uuid.NewV4()),
			},
		}}, nil)
	transportationOfficeList := models.TransportationOffices{}
	transportationOfficeList = append(transportationOfficeList, office, officeTwo)
	value := TransportationOffices(transportationOfficeList)
	suite.NotNil(value)
}
func (suite *PayloadsSuite) TestListMove() {

	marines := models.AffiliationMARINES
	listMove := ListMove(nil)

	suite.Nil(listMove)
	moveUSMC := factory.BuildMove(suite.DB(), []factory.Customization{
		{
			Model: models.ServiceMember{
				Affiliation: &marines,
			},
		},
	}, nil)

	listMove = ListMove(&moveUSMC)
	suite.NotNil(listMove)
}

func (suite *PayloadsSuite) TestListMoves() {
	list := models.Moves{}

	marines := models.AffiliationMARINES
	spaceForce := models.AffiliationSPACEFORCE
	moveUSMC := factory.BuildMove(suite.DB(), []factory.Customization{
		{
			Model: models.ServiceMember{
				Affiliation: &marines,
			},
		},
	}, nil)
	moveSF := factory.BuildMove(suite.DB(), []factory.Customization{
		{
			Model: models.ServiceMember{
				Affiliation: &spaceForce,
			},
		},
	}, nil)
	list = append(list, moveUSMC, moveSF)
	value := ListMoves(&list)
	suite.NotNil(value)
}
func (suite *PayloadsSuite) TestSearchMoves() {
	appCtx := suite.AppContextForTest()

	marines := models.AffiliationMARINES
	moveUSMC := factory.BuildMove(suite.DB(), []factory.Customization{
		{
			Model: models.ServiceMember{
				Affiliation: &marines,
			},
		},
	}, nil)

	moves := models.Moves{moveUSMC}
	suite.Run("Success - Returns a ghcmessages Upload payload from Upload Struct Marine move with no shipments", func() {
		payload := SearchMoves(appCtx, moves)

		suite.IsType(payload, &ghcmessages.SearchMoves{})
		suite.NotNil(payload)
	})
}

func (suite *PayloadsSuite) TestMarketCode() {
	suite.Run("returns nil when marketCode is nil", func() {
		var marketCode *models.MarketCode = nil
		result := MarketCode(marketCode)
		suite.Equal(result, "")
	})

	suite.Run("returns string when marketCode is not nil", func() {
		marketCodeDomestic := models.MarketCodeDomestic
		result := MarketCode(&marketCodeDomestic)
		suite.NotNil(result, "Expected result to not be nil when marketCode is not nil")
		suite.Equal("d", result, "Expected result to be 'd' for domestic market code")
	})

	suite.Run("returns string when marketCode is international", func() {
		marketCodeInternational := models.MarketCodeInternational
		result := MarketCode(&marketCodeInternational)
		suite.NotNil(result, "Expected result to not be nil when marketCode is not nil")
		suite.Equal("i", result, "Expected result to be 'i' for international market code")
	})
}

func (suite *PayloadsSuite) TestReServiceItem() {
	suite.Run("returns nil when reServiceItem is nil", func() {
		var reServiceItem *models.ReServiceItem = nil
		result := ReServiceItem(reServiceItem)
		suite.Nil(result, "Expected result to be nil when reServiceItem is nil")
	})

	suite.Run("correctly maps ReServiceItem with all fields populated", func() {
		isAutoApproved := true
		marketCodeInternational := models.MarketCodeInternational
		reServiceCode := models.ReServiceCodePOEFSC
		poefscServiceName := "International POE fuel surcharge"
		reService := models.ReService{
			Code: reServiceCode,
			Name: poefscServiceName,
		}
		ubShipmentType := models.MTOShipmentTypeUnaccompaniedBaggage
		reServiceItem := &models.ReServiceItem{
			IsAutoApproved: isAutoApproved,
			MarketCode:     marketCodeInternational,
			ReService:      reService,
			ShipmentType:   ubShipmentType,
		}
		result := ReServiceItem(reServiceItem)

		suite.NotNil(result, "Expected result to not be nil when reServiceItem has values")
		suite.Equal(isAutoApproved, result.IsAutoApproved, "Expected IsAutoApproved to match")
		suite.True(result.IsAutoApproved, "Expected IsAutoApproved to be true")
		suite.Equal(string(marketCodeInternational), result.MarketCode, "Expected MarketCode to match")
		suite.Equal(string(reServiceItem.ReService.Code), result.ServiceCode, "Expected ServiceCode to match")
		suite.Equal(string(reServiceItem.ReService.Name), result.ServiceName, "Expected ServiceName to match")
		suite.Equal(string(ubShipmentType), result.ShipmentType, "Expected ShipmentType to match")
	})
}

func (suite *PayloadsSuite) TestReServiceItems() {
	suite.Run("Correctly maps ReServiceItems with all fields populated", func() {
		isAutoApprovedTrue := true
		isAutoApprovedFalse := false
		marketCodeInternational := models.MarketCodeInternational
		marketCodeDomestic := models.MarketCodeDomestic
		poefscReServiceCode := models.ReServiceCodePOEFSC
		podfscReServiceCode := models.ReServiceCodePODFSC
		poefscServiceName := "International POE fuel surcharge"
		podfscServiceName := "International POD fuel surcharge"
		poefscService := models.ReService{
			Code: poefscReServiceCode,
			Name: poefscServiceName,
		}
		podfscService := models.ReService{
			Code: podfscReServiceCode,
			Name: podfscServiceName,
		}
		hhgShipmentType := models.MTOShipmentTypeHHG
		ubShipmentType := models.MTOShipmentTypeUnaccompaniedBaggage
		poefscServiceItem := models.ReServiceItem{
			IsAutoApproved: isAutoApprovedTrue,
			MarketCode:     marketCodeInternational,
			ReService:      poefscService,
			ShipmentType:   ubShipmentType,
		}
		podfscServiceItem := models.ReServiceItem{
			IsAutoApproved: isAutoApprovedFalse,
			MarketCode:     marketCodeDomestic,
			ReService:      podfscService,
			ShipmentType:   hhgShipmentType,
		}
		reServiceItems := make(models.ReServiceItems, 2)
		reServiceItems[0] = poefscServiceItem
		reServiceItems[1] = podfscServiceItem
		result := ReServiceItems(reServiceItems)

		suite.NotNil(result, "Expected result to not be nil when reServiceItems has values")
		suite.Equal(poefscServiceItem.IsAutoApproved, result[0].IsAutoApproved, "Expected IsAutoApproved to match")
		suite.True(result[0].IsAutoApproved, "Expected IsAutoApproved to be true")
		suite.Equal(string(marketCodeInternational), result[0].MarketCode, "Expected MarketCode to match")
		suite.Equal(string(poefscServiceItem.ReService.Code), result[0].ServiceCode, "Expected ServiceCode to match")
		suite.Equal(string(poefscServiceItem.ReService.Name), result[0].ServiceName, "Expected ServiceName to match")
		suite.Equal(string(ubShipmentType), result[0].ShipmentType, "Expected ShipmentType to match")
		suite.Equal(podfscServiceItem.IsAutoApproved, result[1].IsAutoApproved, "Expected IsAutoApproved to match")
		suite.False(result[1].IsAutoApproved, "Expected IsAutoApproved to be false")
		suite.Equal(string(marketCodeDomestic), result[1].MarketCode, "Expected MarketCode to match")
		suite.Equal(string(podfscServiceItem.ReService.Code), result[1].ServiceCode, "Expected ServiceCode to match")
		suite.Equal(string(podfscServiceItem.ReService.Name), result[1].ServiceName, "Expected ServiceName to match")
		suite.Equal(string(hhgShipmentType), result[1].ShipmentType, "Expected ShipmentType to match")
	})
}

func (suite *PayloadsSuite) TestGsrAppeal() {
	officeUser := factory.BuildOfficeUser(suite.DB(), nil, nil)

	suite.Run("returns nil when gsrAppeal is nil", func() {
		var gsrAppeal *models.GsrAppeal = nil
		result := GsrAppeal(gsrAppeal)
		suite.Nil(result, "Expected result to be nil when gsrAppeal is nil")
	})

	suite.Run("correctly maps GsrAppeal with all fields populated", func() {
		gsrAppealID := uuid.Must(uuid.NewV4())
		reportViolationID := uuid.Must(uuid.NewV4())
		evaluationReportID := uuid.Must(uuid.NewV4())
		appealStatus := models.AppealStatusSustained
		isSeriousIncident := true
		remarks := "Sample remarks"
		createdAt := time.Now()

		gsrAppeal := &models.GsrAppeal{
			ID:                      gsrAppealID,
			ReportViolationID:       &reportViolationID,
			EvaluationReportID:      evaluationReportID,
			OfficeUser:              &officeUser,
			OfficeUserID:            officeUser.ID,
			IsSeriousIncidentAppeal: &isSeriousIncident,
			AppealStatus:            appealStatus,
			Remarks:                 remarks,
			CreatedAt:               createdAt,
		}

		result := GsrAppeal(gsrAppeal)

		suite.NotNil(result, "Expected result to not be nil when gsrAppeal has values")
		suite.Equal(handlers.FmtUUID(gsrAppealID), &result.ID, "Expected ID to match")
		suite.Equal(handlers.FmtUUID(reportViolationID), &result.ViolationID, "Expected ViolationID to match")
		suite.Equal(handlers.FmtUUID(evaluationReportID), &result.ReportID, "Expected ReportID to match")
		suite.Equal(handlers.FmtUUID(officeUser.ID), &result.OfficeUserID, "Expected OfficeUserID to match")
		suite.Equal(ghcmessages.GSRAppealStatusType(appealStatus), result.AppealStatus, "Expected AppealStatus to match")
		suite.Equal(remarks, result.Remarks, "Expected Remarks to match")
		suite.Equal(strfmt.DateTime(createdAt), result.CreatedAt, "Expected CreatedAt to match")
		suite.True(result.IsSeriousIncident, "Expected IsSeriousIncident to be true")
	})

	suite.Run("handles nil ReportViolationID without panic", func() {
		gsrAppealID := uuid.Must(uuid.NewV4())
		evaluationReportID := uuid.Must(uuid.NewV4())
		isSeriousIncident := false
		appealStatus := models.AppealStatusRejected
		remarks := "Sample remarks"
		createdAt := time.Now()

		gsrAppeal := &models.GsrAppeal{
			ID:                      gsrAppealID,
			ReportViolationID:       nil,
			EvaluationReportID:      evaluationReportID,
			OfficeUser:              &officeUser,
			OfficeUserID:            officeUser.ID,
			IsSeriousIncidentAppeal: &isSeriousIncident,
			AppealStatus:            appealStatus,
			Remarks:                 remarks,
			CreatedAt:               createdAt,
		}

		result := GsrAppeal(gsrAppeal)

		suite.NotNil(result, "Expected result to not be nil when gsrAppeal has values")
		suite.Equal(handlers.FmtUUID(gsrAppealID), &result.ID, "Expected ID to match")
		suite.Equal(strfmt.UUID(""), result.ViolationID, "Expected ViolationID to be nil when ReportViolationID is nil")
		suite.Equal(handlers.FmtUUID(evaluationReportID), &result.ReportID, "Expected ReportID to match")
		suite.Equal(handlers.FmtUUID(officeUser.ID), &result.OfficeUserID, "Expected OfficeUserID to match")
		suite.Equal(ghcmessages.GSRAppealStatusType(appealStatus), result.AppealStatus, "Expected AppealStatus to match")
		suite.Equal(remarks, result.Remarks, "Expected Remarks to match")
		suite.Equal(strfmt.DateTime(createdAt), result.CreatedAt, "Expected CreatedAt to match")
		suite.False(result.IsSeriousIncident, "Expected IsSeriousIncident to be false")
	})
}

func (suite *PayloadsSuite) TestVLocation() {
	suite.Run("correctly maps VLocation with all fields populated", func() {
		city := "LOS ANGELES"
		state := "CA"
		postalCode := "90210"
		county := "LOS ANGELES"
		usPostRegionCityID := uuid.Must(uuid.NewV4())

		vLocation := &models.VLocation{
			CityName:             city,
			StateName:            state,
			UsprZipID:            postalCode,
			UsprcCountyNm:        county,
			UsPostRegionCitiesID: &usPostRegionCityID,
		}

		payload := VLocation(vLocation)

		suite.IsType(payload, &ghcmessages.VLocation{})
		suite.Equal(handlers.FmtUUID(usPostRegionCityID), &payload.UsPostRegionCitiesID, "Expected UsPostRegionCitiesID to match")
		suite.Equal(city, payload.City, "Expected City to match")
		suite.Equal(state, payload.State, "Expected State to match")
		suite.Equal(postalCode, payload.PostalCode, "Expected PostalCode to match")
		suite.Equal(county, *(payload.County), "Expected County to match")
	})
}

func (suite *PayloadsSuite) TestMTOServiceItemModel() {
	suite.Run("returns nil when MTOServiceItem is nil", func() {
		var serviceItem *models.MTOServiceItem = nil
		result := MTOServiceItemModel(serviceItem, suite.storer)
		suite.Nil(result, "Expected result to be nil when MTOServiceItem is nil")
	})

	suite.Run("successfully converts MTOServiceItem to payload", func() {
		serviceID := uuid.Must(uuid.NewV4())
		moveID := uuid.Must(uuid.NewV4())
		shipID := uuid.Must(uuid.NewV4())
		reServiceID := uuid.Must(uuid.NewV4())
		now := time.Now()

		mockReService := models.ReService{
			ID:   reServiceID,
			Code: models.ReServiceCodeICRT,
			Name: "Some ReService",
		}

		mockPickupAddress := models.Address{
			ID:        uuid.Must(uuid.NewV4()),
			IsOconus:  models.BoolPointer(false),
			CreatedAt: now,
			UpdatedAt: now,
		}

		mockMTOShipment := models.MTOShipment{
			ID:            shipID,
			PickupAddress: &mockPickupAddress,
		}

		mockServiceItem := models.MTOServiceItem{
			ID:              serviceID,
			MoveTaskOrderID: moveID,
			MTOShipmentID:   &shipID,
			MTOShipment:     mockMTOShipment,
			ReServiceID:     reServiceID,
			ReService:       mockReService,
			CreatedAt:       now,
			UpdatedAt:       now,
		}

		result := MTOServiceItemModel(&mockServiceItem, suite.storer)
		suite.NotNil(result, "Expected result to not be nil when MTOServiceItem is valid")
		suite.Equal(handlers.FmtUUID(serviceID), result.ID, "Expected ID to match")
		suite.Equal(handlers.FmtUUID(moveID), result.MoveTaskOrderID, "Expected MoveTaskOrderID to match")
		suite.Equal(handlers.FmtUUIDPtr(&shipID), result.MtoShipmentID, "Expected MtoShipmentID to match")
		suite.Equal(handlers.FmtString(models.MarketConus.FullString()), result.Market, "Expected Market to be CONUS")
	})

	suite.Run("sets Market to OCONUS when PickupAddress.IsOconus is true for ICRT", func() {
		reServiceID := uuid.Must(uuid.NewV4())

		mockReService := models.ReService{
			ID:   reServiceID,
			Code: models.ReServiceCodeICRT,
			Name: "Test ReService",
		}

		mockPickupAddress := models.Address{
			ID:       uuid.Must(uuid.NewV4()),
			IsOconus: models.BoolPointer(true),
		}

		mockMTOShipment := models.MTOShipment{
			PickupAddress: &mockPickupAddress,
		}

		mockServiceItem := models.MTOServiceItem{
			ReService:   mockReService,
			MTOShipment: mockMTOShipment,
		}

		result := MTOServiceItemModel(&mockServiceItem, suite.storer)
		suite.NotNil(result, "Expected result to not be nil for valid MTOServiceItem")
		suite.Equal(handlers.FmtString(models.MarketOconus.FullString()), result.Market, "Expected Market to be OCONUS")
	})

	suite.Run("sets Market to CONUS when PickupAddress.IsOconus is false for ICRT", func() {
		reServiceID := uuid.Must(uuid.NewV4())

		mockReService := models.ReService{
			ID:   reServiceID,
			Code: models.ReServiceCodeICRT,
			Name: "Test ReService",
		}

		mockPickupAddress := models.Address{
			ID:       uuid.Must(uuid.NewV4()),
			IsOconus: models.BoolPointer(false),
		}

		mockMTOShipment := models.MTOShipment{
			PickupAddress: &mockPickupAddress,
		}

		mockServiceItem := models.MTOServiceItem{
			ReService:   mockReService,
			MTOShipment: mockMTOShipment,
		}

		result := MTOServiceItemModel(&mockServiceItem, suite.storer)
		suite.NotNil(result, "Expected result to not be nil for valid MTOServiceItem")
		suite.Equal(handlers.FmtString(models.MarketConus.FullString()), result.Market, "Expected Market to be CONUS")
	})

	suite.Run("sets Market to CONUS when DestinationAddress.IsOconus is false for IUCRT", func() {
		reServiceID := uuid.Must(uuid.NewV4())

		mockReService := models.ReService{
			ID:   reServiceID,
			Code: models.ReServiceCodeIUCRT,
			Name: "Test ReService",
		}

		mockDestinationAddress := models.Address{
			ID:       uuid.Must(uuid.NewV4()),
			IsOconus: models.BoolPointer(false),
		}

		mockMTOShipment := models.MTOShipment{
			DestinationAddress: &mockDestinationAddress,
		}

		mockServiceItem := models.MTOServiceItem{
			ReService:   mockReService,
			MTOShipment: mockMTOShipment,
		}

		result := MTOServiceItemModel(&mockServiceItem, suite.storer)
		suite.NotNil(result, "Expected result to not be nil for valid MTOServiceItem")
		suite.Equal(handlers.FmtString(models.MarketConus.FullString()), result.Market, "Expected Market to be CONUS")
	})

	suite.Run("sets Market to OCONUS when DestinationAddress.IsOconus is true for IUCRT", func() {
		reServiceID := uuid.Must(uuid.NewV4())

		mockReService := models.ReService{
			ID:   reServiceID,
			Code: models.ReServiceCodeIUCRT,
			Name: "Test ReService",
		}

		mockDestinationAddress := models.Address{
			ID:       uuid.Must(uuid.NewV4()),
			IsOconus: models.BoolPointer(true),
		}

		mockMTOShipment := models.MTOShipment{
			DestinationAddress: &mockDestinationAddress,
		}

		mockServiceItem := models.MTOServiceItem{
			ReService:   mockReService,
			MTOShipment: mockMTOShipment,
		}

		result := MTOServiceItemModel(&mockServiceItem, suite.storer)
		suite.NotNil(result, "Expected result to not be nil for valid MTOServiceItem")
		suite.Equal(handlers.FmtString(models.MarketOconus.FullString()), result.Market, "Expected Market to be OCONUS")
	})

	suite.Run("sets Sort from correct serviceItem", func() {
		reServiceID := uuid.Must(uuid.NewV4())

		reServiceItems := make(models.ReServiceItems, 3)
		mockReService := models.ReService{
			ID:             reServiceID,
			Code:           models.ReServiceCodeUBP,
			Name:           "Test ReService",
			ReServiceItems: &reServiceItems,
		}

		mockMTOShipment := models.MTOShipment{
			ShipmentType: models.MTOShipmentTypeUnaccompaniedBaggage,
			MarketCode:   models.MarketCodeInternational,
		}

		reServiceItems[0] = models.ReServiceItem{
			ReService:    mockReService,
			ShipmentType: models.MTOShipmentTypeHHG,
			MarketCode:   models.MarketCodeInternational,
			Sort:         models.StringPointer("0"),
		}
		reServiceItems[1] = models.ReServiceItem{
			ReService:    mockReService,
			ShipmentType: models.MTOShipmentTypeUnaccompaniedBaggage,
			MarketCode:   models.MarketCodeInternational,
			Sort:         models.StringPointer("1"),
		}
		reServiceItems[2] = models.ReServiceItem{
			ReService:    mockReService,
			ShipmentType: models.MTOShipmentTypeUnaccompaniedBaggage,
			MarketCode:   models.MarketCodeDomestic,
			Sort:         models.StringPointer("2"),
		}

		mockMtoServiceItem := models.MTOServiceItem{
			ReService:   mockReService,
			MTOShipment: mockMTOShipment,
		}

		result := MTOServiceItemModel(&mockMtoServiceItem, suite.storer)
		suite.NotNil(result, "Expected result to not be nil for valid MTOServiceItem")
		suite.Equal("1", *result.Sort, "Expected to get the Sort value by matching the correct ReServiceItem using ShipmentType and MarketCode.")
	})
}

func (suite *PayloadsSuite) TestPort() {

	suite.Run("returns nil when PortLocation is nil", func() {
		var mtoServiceItems models.MTOServiceItems = nil
		result := Port(mtoServiceItems, "POE")
		suite.Nil(result, "Expected result to be nil when Port Location is nil")
	})

	suite.Run("Success - Maps PortLocation to Port payload", func() {
		// Use the factory to create a port location
		portLocation := factory.FetchPortLocation(suite.DB(), []factory.Customization{
			{
				Model: models.Port{
					PortCode: "PDX",
				},
			},
		}, nil)

		mtoServiceItem := factory.BuildMTOServiceItem(nil, []factory.Customization{
			{
				Model: models.ReService{
					Code: models.ReServiceCodePOEFSC,
				},
			},
			{
				Model:    portLocation,
				LinkOnly: true,
				Type:     &factory.PortLocations.PortOfEmbarkation,
			},
		}, nil)

		// Actual
		mtoServiceItems := models.MTOServiceItems{mtoServiceItem}
		result := Port(mtoServiceItems, "POE")

		// Assert
		suite.IsType(&ghcmessages.Port{}, result)
		suite.Equal(strfmt.UUID(portLocation.ID.String()), result.ID)
		suite.Equal(portLocation.Port.PortType.String(), result.PortType)
		suite.Equal(portLocation.Port.PortCode, result.PortCode)
		suite.Equal(portLocation.Port.PortName, result.PortName)
		suite.Equal(portLocation.City.CityName, result.City)
		suite.Equal(portLocation.UsPostRegionCity.UsprcCountyNm, result.County)
		suite.Equal(portLocation.UsPostRegionCity.UsPostRegion.State.StateName, result.State)
		suite.Equal(portLocation.UsPostRegionCity.UsprZipID, result.Zip)
		suite.Equal(portLocation.Country.CountryName, result.Country)
	})
}

func (suite *PayloadsSuite) TestMTOShipment_POE_POD_Locations() {
	suite.Run("Only POE Location is set", func() {
		// Create mock data for MTOServiceItems with POE and POD
		poePortLocation := factory.FetchPortLocation(suite.DB(), []factory.Customization{
			{
				Model: models.Port{
					PortCode: "PDX",
				},
			},
		}, nil)

		poefscServiceItem := factory.BuildMTOServiceItem(nil, []factory.Customization{
			{
				Model: models.ReService{
					Code:     models.ReServiceCodePOEFSC,
					Priority: 1,
				},
			},
			{
				Model:    poePortLocation,
				LinkOnly: true,
				Type:     &factory.PortLocations.PortOfEmbarkation,
			},
		}, nil)

		mtoShipment := factory.BuildMTOShipment(suite.DB(), []factory.Customization{
			{
				Model: models.MTOShipment{
					MTOServiceItems: models.MTOServiceItems{poefscServiceItem},
				},
			},
		}, nil)

		payload := MTOShipment(nil, &mtoShipment, nil)

		// Assertions
		suite.NotNil(payload, "Expected payload to not be nil")
		suite.NotNil(payload.PoeLocation, "Expected POELocation to not be nil")
		suite.Equal("PDX", payload.PoeLocation.PortCode, "Expected POE Port Code to match")
		suite.Equal("PORTLAND INTL", payload.PoeLocation.PortName, "Expected POE Port Name to match")
		suite.Nil(payload.PodLocation, "Expected PODLocation to be nil when POELocation is set")
	})

	suite.Run("Only POD Location is set", func() {
		// Create mock data for MTOServiceItems with POE and POD
		podPortLocation := factory.FetchPortLocation(suite.DB(), []factory.Customization{
			{
				Model: models.Port{
					PortCode: "PDX",
				},
			},
		}, nil)

		podfscServiceItem := factory.BuildMTOServiceItem(nil, []factory.Customization{
			{
				Model: models.ReService{
					Code:     models.ReServiceCodePODFSC,
					Priority: 1,
				},
			},
			{
				Model:    podPortLocation,
				LinkOnly: true,
				Type:     &factory.PortLocations.PortOfDebarkation,
			},
		}, nil)

		mtoShipment := factory.BuildMTOShipment(suite.DB(), []factory.Customization{
			{
				Model: models.MTOShipment{
					MTOServiceItems: models.MTOServiceItems{podfscServiceItem},
				},
			},
		}, nil)

		payload := MTOShipment(nil, &mtoShipment, nil)

		// Assertions
		suite.NotNil(payload, "Expected payload to not be nil")
		suite.NotNil(payload.PodLocation, "Expected PODLocation to not be nil")
		suite.Equal("PDX", payload.PodLocation.PortCode, "Expected POD Port Code to match")
		suite.Equal("PORTLAND INTL", payload.PodLocation.PortName, "Expected POD Port Name to match")
		suite.Nil(payload.PoeLocation, "Expected PODLocation to be nil when PODLocation is set")
	})
}

func (suite *PayloadsSuite) TestPPMCloseout() {
	plannedMoveDate := time.Now()
	actualMoveDate := time.Now()
	miles := 1200
	estimatedWeight := unit.Pound(5000)
	actualWeight := unit.Pound(5200)
	proGearWeightCustomer := unit.Pound(300)
	proGearWeightSpouse := unit.Pound(100)
	grossIncentive := unit.Cents(100000)
	gcc := unit.Cents(50000)
	aoa := unit.Cents(20000)
	remainingIncentive := unit.Cents(30000)
	haulType := "Linehaul"
	haulPrice := unit.Cents(40000)
	haulFSC := unit.Cents(5000)
	dop := unit.Cents(10000)
	ddp := unit.Cents(8000)
	packPrice := unit.Cents(7000)
	unpackPrice := unit.Cents(6000)
	intlPackPrice := unit.Cents(15000)
	intlUnpackPrice := unit.Cents(14000)
	intlLinehaulPrice := unit.Cents(13000)
	sitReimbursement := unit.Cents(12000)

	ppmCloseout := models.PPMCloseout{
		ID:                    models.UUIDPointer(uuid.Must(uuid.NewV4())),
		PlannedMoveDate:       &plannedMoveDate,
		ActualMoveDate:        &actualMoveDate,
		Miles:                 &miles,
		EstimatedWeight:       &estimatedWeight,
		ActualWeight:          &actualWeight,
		ProGearWeightCustomer: &proGearWeightCustomer,
		ProGearWeightSpouse:   &proGearWeightSpouse,
		GrossIncentive:        &grossIncentive,
		GCC:                   &gcc,
		AOA:                   &aoa,
		RemainingIncentive:    &remainingIncentive,
		HaulType:              (*models.HaulType)(&haulType),
		HaulPrice:             &haulPrice,
		HaulFSC:               &haulFSC,
		DOP:                   &dop,
		DDP:                   &ddp,
		PackPrice:             &packPrice,
		UnpackPrice:           &unpackPrice,
		IntlPackPrice:         &intlPackPrice,
		IntlUnpackPrice:       &intlUnpackPrice,
		IntlLinehaulPrice:     &intlLinehaulPrice,
		SITReimbursement:      &sitReimbursement,
	}

	payload := PPMCloseout(&ppmCloseout)
	suite.NotNil(payload)
	suite.Equal(ppmCloseout.ID.String(), payload.ID.String())
	suite.Equal(handlers.FmtDatePtr(ppmCloseout.PlannedMoveDate), payload.PlannedMoveDate)
	suite.Equal(handlers.FmtDatePtr(ppmCloseout.ActualMoveDate), payload.ActualMoveDate)
	suite.Equal(handlers.FmtIntPtrToInt64(ppmCloseout.Miles), payload.Miles)
	suite.Equal(handlers.FmtPoundPtr(ppmCloseout.EstimatedWeight), payload.EstimatedWeight)
	suite.Equal(handlers.FmtPoundPtr(ppmCloseout.ActualWeight), payload.ActualWeight)
	suite.Equal(handlers.FmtPoundPtr(ppmCloseout.ProGearWeightCustomer), payload.ProGearWeightCustomer)
	suite.Equal(handlers.FmtPoundPtr(ppmCloseout.ProGearWeightSpouse), payload.ProGearWeightSpouse)
	suite.Equal(handlers.FmtCost(ppmCloseout.GrossIncentive), payload.GrossIncentive)
	suite.Equal(handlers.FmtCost(ppmCloseout.GCC), payload.Gcc)
	suite.Equal(handlers.FmtCost(ppmCloseout.AOA), payload.Aoa)
	suite.Equal(handlers.FmtCost(ppmCloseout.RemainingIncentive), payload.RemainingIncentive)
	suite.Equal((*string)(ppmCloseout.HaulType), payload.HaulType)
	suite.Equal(handlers.FmtCost(ppmCloseout.HaulPrice), payload.HaulPrice)
	suite.Equal(handlers.FmtCost(ppmCloseout.HaulFSC), payload.HaulFSC)
	suite.Equal(handlers.FmtCost(ppmCloseout.DOP), payload.Dop)
	suite.Equal(handlers.FmtCost(ppmCloseout.DDP), payload.Ddp)
	suite.Equal(handlers.FmtCost(ppmCloseout.PackPrice), payload.PackPrice)
	suite.Equal(handlers.FmtCost(ppmCloseout.UnpackPrice), payload.UnpackPrice)
	suite.Equal(handlers.FmtCost(ppmCloseout.IntlPackPrice), payload.IntlPackPrice)
	suite.Equal(handlers.FmtCost(ppmCloseout.IntlUnpackPrice), payload.IntlUnpackPrice)
	suite.Equal(handlers.FmtCost(ppmCloseout.IntlLinehaulPrice), payload.IntlLinehaulPrice)
	suite.Equal(handlers.FmtCost(ppmCloseout.SITReimbursement), payload.SITReimbursement)
}
func (suite *PayloadsSuite) TestMTOShipment() {
	suite.Run("transforms standard MTOShipment without SIT overrides", func() {
		mtoShipment := factory.BuildMTOShipment(suite.DB(), nil, nil)
		mtoShipment.PrimeEstimatedWeight = models.PoundPointer(1000)
		mtoShipment.PrimeActualWeight = models.PoundPointer(1100)
		miles := unit.Miles(1234)
		mtoShipment.Distance = &miles
		now := time.Now()
		mtoShipment.TerminatedAt = &now
		mtoShipment.TerminationComments = handlers.FmtString("i'll be back")

		payload := MTOShipment(suite.storer, &mtoShipment, nil)

		suite.NotNil(payload)
		suite.Equal(strfmt.UUID(mtoShipment.ID.String()), payload.ID)
		suite.Equal(handlers.FmtPoundPtr(mtoShipment.PrimeEstimatedWeight), payload.PrimeEstimatedWeight)
		suite.Equal(handlers.FmtPoundPtr(mtoShipment.PrimeActualWeight), payload.PrimeActualWeight)
		suite.Equal(handlers.FmtInt64(1234), payload.Distance)
		suite.Nil(payload.SitStatus)
		suite.NotNil(payload.TerminatedAt)
		suite.Equal(*payload.TerminationComments, *mtoShipment.TerminationComments)
	})

	suite.Run("SIT overrides total SIT days with SITStatus payload", func() {
		mtoShipment := factory.BuildMTOShipment(suite.DB(), nil, nil)
		mtoShipment.SITDaysAllowance = models.IntPointer(90)

		sitStatusPayload := &ghcmessages.SITStatus{
			TotalSITDaysUsed:   handlers.FmtInt64(int64(10)),
			TotalDaysRemaining: handlers.FmtInt64(int64(40)),
		}

		payload := MTOShipment(suite.storer, &mtoShipment, sitStatusPayload)

		suite.NotNil(payload)
		suite.NotNil(payload.SitDaysAllowance)
		suite.Equal(int64(50), *payload.SitDaysAllowance)
		suite.Equal(sitStatusPayload, payload.SitStatus)
	})

	suite.Run("handles nil Distance", func() {
		mtoShipment := factory.BuildMTOShipment(suite.DB(), nil, nil)
		mtoShipment.Distance = nil

		payload := MTOShipment(suite.storer, &mtoShipment, nil)
		suite.Nil(payload.Distance)
	})

	suite.Run("checks scheduled dates and actual dates set", func() {
		now := time.Now()
		mtoShipment := factory.BuildMTOShipment(suite.DB(), []factory.Customization{
			{
				Model: models.MTOShipment{
					ScheduledPickupDate:   &now,
					ScheduledDeliveryDate: &now,
					ActualPickupDate:      models.TimePointer(now.AddDate(0, 0, 1)),
					ActualDeliveryDate:    models.TimePointer(now.AddDate(0, 0, 2)),
				},
			},
		}, nil)
		payload := MTOShipment(suite.storer, &mtoShipment, nil)
		suite.NotNil(payload.ScheduledPickupDate)
		suite.NotNil(payload.ScheduledDeliveryDate)
		suite.NotNil(payload.ActualPickupDate)
		suite.NotNil(payload.ActualDeliveryDate)
	})
}

func (suite *PayloadsSuite) TestCounselingOffices() {
	suite.Run("correctly maps transportaion offices to counseling offices payload", func() {
		office1 := factory.BuildTransportationOffice(nil, []factory.Customization{
			{
				Model: models.TransportationOffice{
					ID:   uuid.Must(uuid.NewV4()),
					Name: "PPPO Fort Liberty",
				},
			},
		}, nil)

		office2 := factory.BuildTransportationOffice(nil, []factory.Customization{
			{
				Model: models.TransportationOffice{
					ID:   uuid.Must(uuid.NewV4()),
					Name: "PPPO Fort Walker",
				},
			},
		}, nil)

		offices := models.TransportationOffices{office1, office2}

		payload := CounselingOffices(offices)

		suite.IsType(payload, ghcmessages.CounselingOffices{})
		suite.Equal(2, len(payload))
		suite.Equal(office1.ID.String(), payload[0].ID.String())
		suite.Equal(office2.ID.String(), payload[1].ID.String())
	})
}

func (suite *PayloadsSuite) TestMTOShipments() {
	suite.Run("multiple shipments with partial SIT status map", func() {
		shipment1 := factory.BuildMTOShipment(suite.DB(), nil, nil)
		shipment2 := factory.BuildMTOShipment(suite.DB(), nil, nil)

		shipments := models.MTOShipments{shipment1, shipment2}

		// SIT status map that only has SIT info for shipment2
		sitStatusMap := map[string]*ghcmessages.SITStatus{
			shipment2.ID.String(): {
				TotalDaysRemaining: handlers.FmtInt64(30),
				TotalSITDaysUsed:   handlers.FmtInt64(10),
			},
		}

		payload := MTOShipments(suite.storer, &shipments, sitStatusMap)
		suite.NotNil(payload)
		suite.Len(*payload, 2)

		// Shipment1 has no SIT override
		suite.Nil((*payload)[0].SitStatus)

		// Shipment2 has SIT override
		suite.NotNil((*payload)[1].SitStatus)
		suite.Equal(int64(40), *(*payload)[1].SitDaysAllowance)
	})

	suite.Run("nil slice returns empty payload (or nil) gracefully", func() {
		var emptyShipments models.MTOShipments
		payload := MTOShipments(suite.storer, &emptyShipments, nil)
		suite.NotNil(payload)
		suite.Len(*payload, 0)
	})
}

func (suite *PayloadsSuite) TestMTOAgent() {
	suite.Run("transforms a single MTOAgent", func() {
		agent := factory.BuildMTOAgent(suite.DB(), nil, nil)
		payload := MTOAgent(&agent)
		suite.NotNil(payload)
		suite.Equal(strfmt.UUID(agent.ID.String()), payload.ID)
		suite.Equal(string(agent.MTOAgentType), payload.AgentType)
	})
}

func (suite *PayloadsSuite) TestMTOAgents() {
	suite.Run("transforms multiple MTOAgents", func() {
		agent1 := factory.BuildMTOAgent(suite.DB(), nil, nil)
		agent2 := factory.BuildMTOAgent(suite.DB(), nil, nil)
		agents := models.MTOAgents{agent1, agent2}

		payload := MTOAgents(&agents)
		suite.Len(*payload, 2)
		suite.Equal(strfmt.UUID(agent1.ID.String()), (*payload)[0].ID)
		suite.Equal(strfmt.UUID(agent2.ID.String()), (*payload)[1].ID)
	})

	suite.Run("empty slice yields empty payload", func() {
		agents := models.MTOAgents{}
		payload := MTOAgents(&agents)
		suite.NotNil(payload)
		suite.Len(*payload, 0)
	})
}

func (suite *PayloadsSuite) TestPaymentRequests() {
	suite.Run("transforms multiple PaymentRequests", func() {
		pr := factory.BuildPaymentRequest(suite.DB(), nil, nil)
		prs := models.PaymentRequests{pr}

		payload, err := PaymentRequests(suite.AppContextForTest(), &prs, suite.storer)
		suite.NoError(err)
		suite.Len(*payload, 1)
		suite.Equal(strfmt.UUID(pr.ID.String()), (*payload)[0].ID)
	})
}

func (suite *PayloadsSuite) TestPaymentRequest() {
	suite.Run("single PaymentRequest with EDI error info, GEX timestamps, TPPS data", func() {
		pr := factory.BuildPaymentRequest(suite.DB(), nil, nil)
		pr.SentToGexAt = models.TimePointer(time.Now().Add(-1 * time.Hour))
		pr.ReceivedByGexAt = models.TimePointer(time.Now())

		tppsReport := models.TPPSPaidInvoiceReportEntry{
			LineNetCharge:                   2500,
			SellerPaidDate:                  time.Now(),
			InvoiceTotalChargesInMillicents: 500000,
		}
		pr.TPPSPaidInvoiceReports = models.TPPSPaidInvoiceReportEntrys{tppsReport}

		result, err := PaymentRequest(suite.AppContextForTest(), &pr, suite.storer)
		suite.NoError(err)
		suite.NotNil(result)
		suite.NotNil(result.EdiErrorType)
	})
}

func (suite *PayloadsSuite) TestPaymentServiceItem() {
	suite.Run("transforms PaymentServiceItem including MTOServiceItem code and name", func() {
		psi := factory.BuildPaymentServiceItem(suite.DB(), nil, nil)
		psi.MTOServiceItem.ReService.Code = models.ReServiceCodeDLH
		psi.MTOServiceItem.ReService.Name = "Domestic Linehaul"

		payload := PaymentServiceItem(&psi)
		suite.NotNil(payload)
		suite.Equal(string(models.ReServiceCodeDLH), payload.MtoServiceItemCode)
		suite.Equal("Domestic Linehaul", payload.MtoServiceItemName)
		suite.Equal(ghcmessages.PaymentServiceItemStatus(psi.Status), payload.Status)
	})
}

func (suite *PayloadsSuite) TestPaymentServiceItems() {
	suite.Run("transforms multiple PaymentServiceItems with TPPS data", func() {
		psi1 := factory.BuildPaymentServiceItem(suite.DB(), nil, nil)
		psi2 := factory.BuildPaymentServiceItem(suite.DB(), nil, nil)
		items := models.PaymentServiceItems{psi1, psi2}

		tppsReports := models.TPPSPaidInvoiceReportEntrys{
			{
				ProductDescription: string(psi1.MTOServiceItem.ReService.Code),
				LineNetCharge:      1500,
			},
		}

		payload := PaymentServiceItems(&items, &tppsReports)
		suite.NotNil(payload)
		suite.Len(*payload, 2)
		suite.Equal(int64(1500), *(*payload)[0].TppsInvoiceAmountPaidPerServiceItemMillicents)
	})
}

func (suite *PayloadsSuite) TestPaymentServiceItemParam() {
	suite.Run("transforms PaymentServiceItemParam", func() {
		paramKey := factory.FetchOrBuildServiceItemParamKey(suite.DB(), nil, nil)
		param := factory.BuildPaymentServiceItemParam(suite.DB(), []factory.Customization{
			{Model: paramKey},
		}, nil)

		payload := PaymentServiceItemParam(param)
		suite.NotNil(payload)
	})

	suite.Run("handles minimal PaymentServiceItemParam", func() {
		param := models.PaymentServiceItemParam{}
		payload := PaymentServiceItemParam(param)
		suite.NotNil(payload)
	})
}

func (suite *PayloadsSuite) TestPaymentServiceItemParams() {
	suite.Run("transforms slice of PaymentServiceItemParams", func() {
		param1 := factory.BuildPaymentServiceItemParam(suite.DB(), nil, nil)
		param2 := factory.BuildPaymentServiceItemParam(suite.DB(), nil, nil)
		params := models.PaymentServiceItemParams{param1, param2}

		payload := PaymentServiceItemParams(&params)
		suite.NotNil(payload)
		suite.Len(*payload, 2)
	})
}

func (suite *PayloadsSuite) TestServiceRequestDoc() {
	suite.Run("transforms ServiceRequestDocument with multiple uploads", func() {
		serviceRequest := factory.BuildServiceRequestDocument(suite.DB(), nil, nil)
		payload, err := ServiceRequestDoc(serviceRequest, suite.storer)
		suite.NoError(err)
		suite.NotNil(payload)
	})

	suite.Run("handles empty list of uploads", func() {
		serviceRequest := models.ServiceRequestDocument{}
		payload, err := ServiceRequestDoc(serviceRequest, suite.storer)
		suite.NoError(err)
		suite.NotNil(payload)
		suite.Empty(payload.Uploads)
	})
}

func (suite *PayloadsSuite) TestMTOServiceItemSingleModel() {
	suite.Run("transforms basic MTOServiceItem with SIT data", func() {
		mtoShipment := factory.BuildMTOShipment(suite.DB(), nil, nil)
		serviceItem := factory.BuildMTOServiceItem(suite.DB(), []factory.Customization{
			{Model: mtoShipment, LinkOnly: true},
		}, nil)
		serviceItem.SITEntryDate = models.TimePointer(time.Now().AddDate(0, 0, -2))

		payload := MTOServiceItemSingleModel(&serviceItem)
		suite.NotNil(payload)
		suite.Equal(handlers.FmtDateTimePtr(serviceItem.SITEntryDate), payload.SitEntryDate)
	})
}

func (suite *PayloadsSuite) TestPaymentServiceItemPayload() {
	mtoServiceItemID := uuid.Must(uuid.NewV4())
	mtoShipmentID := uuid.Must(uuid.NewV4())
	psID := uuid.Must(uuid.NewV4())
	reServiceCode := models.ReServiceCodeDLH
	reServiceName := "Domestic Linehaul"
	shipmentType := models.MTOShipmentTypeHHG
	priceCents := unit.Cents(12345)
	rejectionReason := models.StringPointer("Some reason")
	status := models.PaymentServiceItemStatusDenied
	referenceID := "REF123"
	createdAt := time.Now()
	updatedAt := time.Now()

	paymentServiceItemParams := []models.PaymentServiceItemParam{
		{
			ID:                   uuid.Must(uuid.NewV4()),
			PaymentServiceItemID: psID,
			Value:                "1000",
		},
	}

	paymentServiceItem := models.PaymentServiceItem{
		ID:               psID,
		MTOServiceItemID: mtoServiceItemID,
		MTOServiceItem: models.MTOServiceItem{
			ID: mtoServiceItemID,
			MTOShipment: models.MTOShipment{
				ID:           mtoShipmentID,
				ShipmentType: shipmentType,
			},
			ReService: models.ReService{
				Code: reServiceCode,
				Name: reServiceName,
			},
		},
		PriceCents:               &priceCents,
		RejectionReason:          rejectionReason,
		Status:                   status,
		ReferenceID:              referenceID,
		PaymentServiceItemParams: paymentServiceItemParams,
		CreatedAt:                createdAt,
		UpdatedAt:                updatedAt,
	}

	suite.Run("Success - Returns a ghcmessages PaymentServiceItem payload", func() {
		returnedPaymentServiceItem := PaymentServiceItem(&paymentServiceItem)

		suite.NotNil(returnedPaymentServiceItem)
		suite.IsType(&ghcmessages.PaymentServiceItem{}, returnedPaymentServiceItem)
		suite.Equal(handlers.FmtUUID(paymentServiceItem.ID), &returnedPaymentServiceItem.ID)
		suite.Equal(handlers.FmtUUID(paymentServiceItem.MTOServiceItemID), &returnedPaymentServiceItem.MtoServiceItemID)
		suite.Equal(string(paymentServiceItem.MTOServiceItem.ReService.Code), returnedPaymentServiceItem.MtoServiceItemCode)
		suite.Equal(paymentServiceItem.MTOServiceItem.ReService.Name, returnedPaymentServiceItem.MtoServiceItemName)
		suite.Equal(ghcmessages.MTOShipmentType(paymentServiceItem.MTOServiceItem.MTOShipment.ShipmentType), returnedPaymentServiceItem.MtoShipmentType)
		suite.Equal(handlers.FmtUUIDPtr(paymentServiceItem.MTOServiceItem.MTOShipmentID), returnedPaymentServiceItem.MtoShipmentID)
		suite.Equal(handlers.FmtCost(paymentServiceItem.PriceCents), returnedPaymentServiceItem.PriceCents)
		suite.Equal(paymentServiceItem.RejectionReason, returnedPaymentServiceItem.RejectionReason)
		suite.Equal(ghcmessages.PaymentServiceItemStatus(paymentServiceItem.Status), returnedPaymentServiceItem.Status)
		suite.Equal(paymentServiceItem.ReferenceID, returnedPaymentServiceItem.ReferenceID)
		suite.Equal(etag.GenerateEtag(paymentServiceItem.UpdatedAt), returnedPaymentServiceItem.ETag)

		suite.Equal(len(paymentServiceItem.PaymentServiceItemParams), len(returnedPaymentServiceItem.PaymentServiceItemParams))
		for i, param := range paymentServiceItem.PaymentServiceItemParams {
			suite.Equal(param.Value, returnedPaymentServiceItem.PaymentServiceItemParams[i].Value)
		}
	})
}

func (suite *PayloadsSuite) TestPaymentServiceItemsPayload() {
	mtoServiceItemID1 := uuid.Must(uuid.NewV4())
	mtoServiceItemID2 := uuid.Must(uuid.NewV4())
	psID1 := uuid.Must(uuid.NewV4())
	psID2 := uuid.Must(uuid.NewV4())
	priceCents1 := unit.Cents(12345)
	priceCents2 := unit.Cents(54321)
	reServiceCode1 := models.ReServiceCodeDLH
	reServiceCode2 := models.ReServiceCodeDOP
	reServiceName1 := "Domestic Linehaul"
	reServiceName2 := "Domestic Origin Pack"
	shipmentType := models.MTOShipmentTypeHHG
	createdAt := time.Now()
	updatedAt := time.Now()

	paymentServiceItems := models.PaymentServiceItems{
		{
			ID:               psID1,
			MTOServiceItemID: mtoServiceItemID1,
			MTOServiceItem: models.MTOServiceItem{
				ID: mtoServiceItemID1,
				MTOShipment: models.MTOShipment{
					ID:           uuid.Must(uuid.NewV4()),
					ShipmentType: shipmentType,
				},
				ReService: models.ReService{
					Code: reServiceCode1,
					Name: reServiceName1,
				},
			},
			PriceCents: &priceCents1,
			CreatedAt:  createdAt,
			UpdatedAt:  updatedAt,
		},
		{
			ID:               psID2,
			MTOServiceItemID: mtoServiceItemID2,
			MTOServiceItem: models.MTOServiceItem{
				ID: mtoServiceItemID2,
				MTOShipment: models.MTOShipment{
					ID:           uuid.Must(uuid.NewV4()),
					ShipmentType: shipmentType,
				},
				ReService: models.ReService{
					Code: reServiceCode2,
					Name: reServiceName2,
				},
			},
			PriceCents: &priceCents2,
			CreatedAt:  createdAt,
			UpdatedAt:  updatedAt,
		},
	}

	// TPPSPaidInvoiceReportData
	lineNetCharge1 := int64(200000)
	tppsPaidReportData := models.TPPSPaidInvoiceReportEntrys{
		{
			ProductDescription: string(reServiceCode1),
			LineNetCharge:      unit.Millicents(lineNetCharge1),
		},
	}

	suite.Run("Success - Returns ghcmessages.PaymentServiceItems payload", func() {
		returnedPaymentServiceItems := PaymentServiceItems(&paymentServiceItems, &tppsPaidReportData)

		suite.NotNil(returnedPaymentServiceItems)
		suite.Len(*returnedPaymentServiceItems, 2)

		psItem1 := (*returnedPaymentServiceItems)[0]
		suite.Equal(handlers.FmtUUID(psID1), &psItem1.ID)
		suite.Equal(handlers.FmtCost(&priceCents1), psItem1.PriceCents)
		suite.Equal(string(reServiceCode1), psItem1.MtoServiceItemCode)
		suite.Equal(reServiceName1, psItem1.MtoServiceItemName)
		suite.Equal(ghcmessages.MTOShipmentType(shipmentType), psItem1.MtoShipmentType)
		suite.NotNil(psItem1.TppsInvoiceAmountPaidPerServiceItemMillicents)

		psItem2 := (*returnedPaymentServiceItems)[1]
		suite.Equal(handlers.FmtUUID(psID2), &psItem2.ID)
		suite.Equal(handlers.FmtCost(&priceCents2), psItem2.PriceCents)
		suite.Equal(string(reServiceCode2), psItem2.MtoServiceItemCode)
		suite.Equal(reServiceName2, psItem2.MtoServiceItemName)
		suite.Equal(ghcmessages.MTOShipmentType(shipmentType), psItem2.MtoShipmentType)
		suite.Nil(psItem2.TppsInvoiceAmountPaidPerServiceItemMillicents)
	})
}

<<<<<<< HEAD
=======
func (suite *PayloadsSuite) TestCounselingOffices() {
	suite.Run("correctly maps transportaion offices to counseling offices payload", func() {
		office1 := factory.BuildTransportationOffice(nil, []factory.Customization{
			{
				Model: models.TransportationOffice{
					ID:   uuid.Must(uuid.NewV4()),
					Name: "PPPO Fort Liberty",
				},
			},
		}, nil)

		office2 := factory.BuildTransportationOffice(nil, []factory.Customization{
			{
				Model: models.TransportationOffice{
					ID:   uuid.Must(uuid.NewV4()),
					Name: "PPPO Fort Walker",
				},
			},
		}, nil)

		offices := models.TransportationOffices{office1, office2}

		payload := CounselingOffices(offices)

		suite.IsType(payload, ghcmessages.CounselingOffices{})
		suite.Equal(2, len(payload))
		suite.Equal(office1.ID.String(), payload[0].ID.String())
		suite.Equal(office2.ID.String(), payload[1].ID.String())
	})
}

>>>>>>> 435b46e0
func (suite *PayloadsSuite) TestQueueMovesApprovalRequestTypes() {
	transportationOffice := factory.BuildTransportationOffice(suite.DB(), nil, nil)

	officeUser := factory.BuildOfficeUserWithPrivileges(suite.DB(), []factory.Customization{
		{
			Model: models.User{
				Roles: []roles.Role{
					{
						RoleType: roles.RoleTypeTOO,
					},
				},
			},
		},
	}, nil)

	factory.BuildPrimaryTransportationOfficeAssignment(suite.DB(), []factory.Customization{
		{
			Model:    transportationOffice,
			LinkOnly: true,
		},
		{
			Model: models.OfficeUser{
				ID: officeUser.ID,
			},
			LinkOnly: true,
		},
	}, nil)
	move := factory.BuildMove(suite.DB(), []factory.Customization{
		{
			Model: models.Move{
				Status: models.MoveStatusAPPROVALSREQUESTED,
				Show:   models.BoolPointer(true),
			},
		}}, nil)
	shipment := factory.BuildMTOShipment(suite.DB(), []factory.Customization{
		{
			Model:    move,
			LinkOnly: true,
		},
	}, nil)
	originSITServiceItem := factory.BuildMTOServiceItem(suite.DB(), []factory.Customization{
		{
			Model:    shipment,
			LinkOnly: true,
		},
		{
			Model:    move,
			LinkOnly: true,
		},
		{
			Model: models.ReService{
				Code: models.ReServiceCodeDOFSIT,
			},
		},
	}, nil)
	approvedServiceItem := factory.BuildMTOServiceItem(suite.DB(), []factory.Customization{
		{
			Model: models.MTOServiceItem{
				Status: models.MTOServiceItemStatusApproved,
			},
		},
		{
			Model:    shipment,
			LinkOnly: true,
		},
		{
			Model: models.ReService{
				Code: models.ReServiceCodeDCRT,
			},
		},
	}, nil)
	sitUpdate := factory.BuildSITDurationUpdate(suite.DB(), []factory.Customization{
		{
			Model:    move,
			LinkOnly: true,
		},
		{
			Model:    shipment,
			LinkOnly: true,
		},
	}, nil)
	shipmentAddressUpdate := factory.BuildShipmentAddressUpdate(suite.DB(), []factory.Customization{
		{
			Model:    shipment,
			LinkOnly: true,
		},
		{
			Model:    move,
			LinkOnly: true,
		},
		{
			Model: models.ShipmentAddressUpdate{
				NewAddressID: uuid.Must(uuid.NewV4()),
			},
		},
	}, []factory.Trait{factory.GetTraitShipmentAddressUpdateRequested})

	suite.Run("successfully attaches approvalRequestTypes to move", func() {
		moves := models.Moves{}
		moves = append(moves, move)
		queueMoves := *QueueMoves(moves, nil, nil, officeUser, nil, string(roles.RoleTypeTOO), string(models.QueueTypeTaskOrder), transportationOffice.ID)

		var empty []string
		suite.Len(queueMoves, 1)
		suite.Nil(queueMoves[0].ApprovalRequestTypes)
		suite.Equal(empty, queueMoves[0].ApprovalRequestTypes)
	})
	suite.Run("successfully attaches submitted service item request to move", func() {
		serviceItems := models.MTOServiceItems{}
		serviceItems = append(serviceItems, originSITServiceItem)
		move.MTOServiceItems = serviceItems

		moves := models.Moves{}
		moves = append(moves, move)
		queueMoves := *QueueMoves(moves, nil, nil, officeUser, nil, string(roles.RoleTypeTOO), string(models.QueueTypeTaskOrder), transportationOffice.ID)

		suite.Len(queueMoves, 1)
		suite.Len(queueMoves[0].ApprovalRequestTypes, 1)
		suite.Equal(string(models.ReServiceCodeDOFSIT), queueMoves[0].ApprovalRequestTypes[0])
	})
	suite.Run("does not attach a service item if it is not in submitted status", func() {
		serviceItems := models.MTOServiceItems{}
		serviceItems = append(serviceItems, originSITServiceItem, approvedServiceItem)
		move.MTOServiceItems = serviceItems

		moves := models.Moves{}
		moves = append(moves, move)

		suite.Len(moves[0].MTOServiceItems, 2)

		queueMoves := *QueueMoves(moves, nil, nil, officeUser, nil, string(roles.RoleTypeTOO), string(models.QueueTypeTaskOrder), transportationOffice.ID)

		suite.Len(queueMoves, 1)
		suite.Len(queueMoves[0].ApprovalRequestTypes, 1)
		suite.Equal(string(models.ReServiceCodeDOFSIT), queueMoves[0].ApprovalRequestTypes[0])
	})

	// diversion
	suite.Run("attaches 'DIVERSION' request type if a shipment is in SUBMITTED status and diversion is true", func() {
		shipment.Status = models.MTOShipmentStatusSubmitted
		shipments := models.MTOShipments{}
		shipments = append(shipments, shipment)
		move.MTOShipments = shipments

		move.MTOShipments[0].Diversion = true

		moves := models.Moves{}
		moves = append(moves, move)

		queueMoves := *QueueMoves(moves, nil, nil, officeUser, nil, string(roles.RoleTypeTOO), string(models.QueueTypeTaskOrder), transportationOffice.ID)
		suite.Len(queueMoves, 1)
		suite.Len(queueMoves[0].ApprovalRequestTypes, 2)
		suite.Equal(string(models.ReServiceCodeDOFSIT), queueMoves[0].ApprovalRequestTypes[0])
		suite.Equal(string(models.ApprovalRequestDiversion), queueMoves[0].ApprovalRequestTypes[1])
	})
	suite.Run("does not attach 'DIVERSION' request type if a shipment is not in SUBMITTED status and diversion is true", func() {
		shipment.Status = models.MTOShipmentStatusApproved
		shipments := models.MTOShipments{}
		shipments = append(shipments, shipment)
		move.MTOShipments = shipments

		move.MTOShipments[0].Diversion = true

		moves := models.Moves{}
		moves = append(moves, move)

		queueMoves := *QueueMoves(moves, nil, nil, officeUser, nil, string(roles.RoleTypeTOO), string(models.QueueTypeTaskOrder), transportationOffice.ID)
		suite.Len(queueMoves, 1)
		suite.Len(queueMoves[0].ApprovalRequestTypes, 1)
		suite.Equal(string(models.ReServiceCodeDOFSIT), queueMoves[0].ApprovalRequestTypes[0])
	})

	// amended orders
	suite.Run("does not attach 'AMENDED_ORDERS' request type if ID value is nil", func() {
		moves := models.Moves{}
		moves = append(moves, move)

		queueMoves := *QueueMoves(moves, nil, nil, officeUser, nil, string(roles.RoleTypeTOO), string(models.QueueTypeTaskOrder), transportationOffice.ID)
		suite.Len(queueMoves, 1)
		suite.Len(queueMoves[0].ApprovalRequestTypes, 1)
		suite.Equal(string(models.ReServiceCodeDOFSIT), queueMoves[0].ApprovalRequestTypes[0])
	})
	suite.Run("attaches 'AMENDED_ORDERS' request type if ID value is present and order are unacknowledged", func() {
		newOrdersID := uuid.Must(uuid.NewV4())
		move.Orders.UploadedAmendedOrdersID = &newOrdersID

		moves := models.Moves{}
		moves = append(moves, move)

		queueMoves := *QueueMoves(moves, nil, nil, officeUser, nil, string(roles.RoleTypeTOO), string(models.QueueTypeTaskOrder), transportationOffice.ID)
		suite.Len(queueMoves, 1)
		suite.Len(queueMoves[0].ApprovalRequestTypes, 2)
		suite.Equal(string(models.ReServiceCodeDOFSIT), queueMoves[0].ApprovalRequestTypes[0])
		suite.Equal(string(models.ApprovalRequestAmendedOrders), queueMoves[0].ApprovalRequestTypes[1])
	})
	suite.Run("does not attach 'AMENDED_ORDERS' request type if ID value is present but the orders are acknowledged", func() {
		newOrdersID := uuid.Must(uuid.NewV4())
		move.Orders.UploadedAmendedOrdersID = &newOrdersID
		move.Orders.AmendedOrdersAcknowledgedAt = models.TimePointer(time.Now())

		moves := models.Moves{}
		moves = append(moves, move)

		queueMoves := *QueueMoves(moves, nil, nil, officeUser, nil, string(roles.RoleTypeTOO), string(models.QueueTypeTaskOrder), transportationOffice.ID)
		suite.Len(queueMoves, 1)
		suite.Len(queueMoves[0].ApprovalRequestTypes, 1)
		suite.Equal(string(models.ReServiceCodeDOFSIT), queueMoves[0].ApprovalRequestTypes[0])
	})

	// excess weight
	suite.Run("does not attach 'EXCESS_WEIGHT' request type if ExcessWeightQualifiedAt value is nil", func() {
		moves := models.Moves{}
		moves = append(moves, move)

		queueMoves := *QueueMoves(moves, nil, nil, officeUser, nil, string(roles.RoleTypeTOO), string(models.QueueTypeTaskOrder), transportationOffice.ID)
		suite.Len(queueMoves, 1)
		suite.Len(queueMoves[0].ApprovalRequestTypes, 1)
		suite.Equal(string(models.ReServiceCodeDOFSIT), queueMoves[0].ApprovalRequestTypes[0])
	})
	suite.Run("attaches 'EXCESS_WEIGHT' request type if is qualified but unacknowledged", func() {
		move.ExcessWeightQualifiedAt = models.TimePointer(time.Now())

		moves := models.Moves{}
		moves = append(moves, move)

		queueMoves := *QueueMoves(moves, nil, nil, officeUser, nil, string(roles.RoleTypeTOO), string(models.QueueTypeTaskOrder), transportationOffice.ID)
		suite.Len(queueMoves, 1)
		suite.Len(queueMoves[0].ApprovalRequestTypes, 2)
		suite.Equal(string(models.ReServiceCodeDOFSIT), queueMoves[0].ApprovalRequestTypes[0])
		suite.Equal(string(models.ApprovalRequestExcessWeight), queueMoves[0].ApprovalRequestTypes[1])
	})
	suite.Run("does not attach 'EXCESS_WEIGHT' request type if the excess weight has been acknowledged", func() {
		move.ExcessWeightQualifiedAt = models.TimePointer(time.Now())
		move.ExcessWeightAcknowledgedAt = models.TimePointer(time.Now())

		moves := models.Moves{}
		moves = append(moves, move)

		queueMoves := *QueueMoves(moves, nil, nil, officeUser, nil, string(roles.RoleTypeTOO), string(models.QueueTypeTaskOrder), transportationOffice.ID)
		suite.Len(queueMoves, 1)
		suite.Len(queueMoves[0].ApprovalRequestTypes, 1)
		suite.Equal(string(models.ReServiceCodeDOFSIT), queueMoves[0].ApprovalRequestTypes[0])
	})
	suite.Run("does not attach 'EXCESS_WEIGHT' request type if ExcessUnaccompaniedBaggageWeightQualifiedAt value is nil", func() {
		moves := models.Moves{}
		moves = append(moves, move)

		queueMoves := *QueueMoves(moves, nil, nil, officeUser, nil, string(roles.RoleTypeTOO), string(models.QueueTypeTaskOrder))
		suite.Len(queueMoves, 1)
		suite.Len(queueMoves[0].ApprovalRequestTypes, 1)
		suite.Equal(string(models.ReServiceCodeDOFSIT), queueMoves[0].ApprovalRequestTypes[0])
	})
	suite.Run("attaches UB 'EXCESS_WEIGHT' request type if is qualified but unacknowledged", func() {
		move.ExcessUnaccompaniedBaggageWeightQualifiedAt = models.TimePointer(time.Now())

		moves := models.Moves{}
		moves = append(moves, move)

		queueMoves := *QueueMoves(moves, nil, nil, officeUser, nil, string(roles.RoleTypeTOO), string(models.QueueTypeTaskOrder))
		suite.Len(queueMoves, 1)
		suite.Len(queueMoves[0].ApprovalRequestTypes, 2)
		suite.Equal(string(models.ReServiceCodeDOFSIT), queueMoves[0].ApprovalRequestTypes[0])
		suite.Equal(string(models.ApprovalRequestExcessWeight), queueMoves[0].ApprovalRequestTypes[1])
	})
	suite.Run("does not attach UB 'EXCESS_WEIGHT' request type if the excess weight has been acknowledged", func() {
		move.ExcessUnaccompaniedBaggageWeightQualifiedAt = models.TimePointer(time.Now())
		move.ExcessUnaccompaniedBaggageWeightAcknowledgedAt = models.TimePointer(time.Now())

		moves := models.Moves{}
		moves = append(moves, move)

		queueMoves := *QueueMoves(moves, nil, nil, officeUser, nil, string(roles.RoleTypeTOO), string(models.QueueTypeTaskOrder))
		suite.Len(queueMoves, 1)
		suite.Len(queueMoves[0].ApprovalRequestTypes, 1)
		suite.Equal(string(models.ReServiceCodeDOFSIT), queueMoves[0].ApprovalRequestTypes[0])
	})

	// sit extension
	suite.Run("successfully attaches a SIT extension request to move", func() {
		sitUpdates := models.SITDurationUpdates{}
		sitUpdates = append(sitUpdates, sitUpdate)

		move.MTOShipments[0].SITDurationUpdates = sitUpdates

		moves := models.Moves{}
		moves = append(moves, move)

		queueMoves := *QueueMoves(moves, nil, nil, officeUser, nil, string(roles.RoleTypeTOO), string(models.QueueTypeTaskOrder), transportationOffice.ID)
		suite.Len(queueMoves, 1)
		suite.Len(queueMoves[0].ApprovalRequestTypes, 2)
		suite.Equal(string(models.ReServiceCodeDOFSIT), queueMoves[0].ApprovalRequestTypes[0])
		suite.Equal(string(models.ApprovalRequestSITExtension), queueMoves[0].ApprovalRequestTypes[1])
	})
	suite.Run("does not attach an approved SIT extension request", func() {
		sitUpdate.Status = models.SITExtensionStatusApproved
		sitUpdates := models.SITDurationUpdates{}
		sitUpdates = append(sitUpdates, sitUpdate)

		move.MTOShipments[0].SITDurationUpdates = sitUpdates

		moves := models.Moves{}
		moves = append(moves, move)

		queueMoves := *QueueMoves(moves, nil, nil, officeUser, nil, string(roles.RoleTypeTOO), string(models.QueueTypeTaskOrder), transportationOffice.ID)
		suite.Len(queueMoves, 1)
		suite.Len(queueMoves[0].ApprovalRequestTypes, 1)
		suite.Equal(string(models.ReServiceCodeDOFSIT), queueMoves[0].ApprovalRequestTypes[0])
	})
	suite.Run("does not attach a denied SIT extension request", func() {
		sitUpdate.Status = models.SITExtensionStatusDenied
		sitUpdates := models.SITDurationUpdates{}
		sitUpdates = append(sitUpdates, sitUpdate)

		move.MTOShipments[0].SITDurationUpdates = sitUpdates

		moves := models.Moves{}
		moves = append(moves, move)

		queueMoves := *QueueMoves(moves, nil, nil, officeUser, nil, string(roles.RoleTypeTOO), string(models.QueueTypeTaskOrder), transportationOffice.ID)
		suite.Len(queueMoves, 1)
		suite.Len(queueMoves[0].ApprovalRequestTypes, 1)
		suite.Equal(string(models.ReServiceCodeDOFSIT), queueMoves[0].ApprovalRequestTypes[0])
	})

	// destination address update
	suite.Run("attaches a destination address update request in REQUESTED status", func() {
		move.MTOShipments[0].DeliveryAddressUpdate = &shipmentAddressUpdate

		moves := models.Moves{}
		moves = append(moves, move)

		queueMoves := *QueueMoves(moves, nil, nil, officeUser, nil, string(roles.RoleTypeTOO), string(models.QueueTypeTaskOrder), transportationOffice.ID)
		suite.Len(queueMoves, 1)
		suite.Len(queueMoves[0].ApprovalRequestTypes, 2)
		suite.Equal(string(models.ReServiceCodeDOFSIT), queueMoves[0].ApprovalRequestTypes[0])
		suite.Equal(string(models.ApprovalRequestDestinationAddressUpdate), queueMoves[0].ApprovalRequestTypes[1])
	})
	suite.Run("does not attach a destination address update request in APPROVED status", func() {
		shipmentAddressUpdate.Status = models.ShipmentAddressUpdateStatusApproved
		move.MTOShipments[0].DeliveryAddressUpdate = &shipmentAddressUpdate

		moves := models.Moves{}
		moves = append(moves, move)

		queueMoves := *QueueMoves(moves, nil, nil, officeUser, nil, string(roles.RoleTypeTOO), string(models.QueueTypeTaskOrder), transportationOffice.ID)
		suite.Len(queueMoves, 1)
		suite.Len(queueMoves[0].ApprovalRequestTypes, 1)
		suite.Equal(string(models.ReServiceCodeDOFSIT), queueMoves[0].ApprovalRequestTypes[0])
	})
	suite.Run("does not attach a destination address update request in REJECTED status", func() {
		shipmentAddressUpdate.Status = models.ShipmentAddressUpdateStatusRejected
		move.MTOShipments[0].DeliveryAddressUpdate = &shipmentAddressUpdate

		moves := models.Moves{}
		moves = append(moves, move)

		queueMoves := *QueueMoves(moves, nil, nil, officeUser, nil, string(roles.RoleTypeTOO), string(models.QueueTypeTaskOrder), transportationOffice.ID)
		suite.Len(queueMoves, 1)
		suite.Len(queueMoves[0].ApprovalRequestTypes, 1)
		suite.Equal(string(models.ReServiceCodeDOFSIT), queueMoves[0].ApprovalRequestTypes[0])
	})

	// new shipment
	suite.Run("only attaches 'NEW_SHIPMENT' request type if a shipment is in SUBMITTED status", func() {
		statuses := [8]models.MTOShipmentStatus{models.MTOShipmentStatusApproved, models.MTOShipmentStatusDraft, models.MTOShipmentStatusApproved, models.MTOShipmentStatusRejected, models.MTOShipmentStatusCancellationRequested, models.MTOShipmentStatusCanceled, models.MTOShipmentStatusDiversionRequested, models.MTOShipmentStatusTerminatedForCause}

		for _, status := range statuses {
			shipment.Status = status
			shipments := models.MTOShipments{}
			shipments = append(shipments, shipment)
			move.MTOShipments = shipments

			moves := models.Moves{}
			moves = append(moves, move)

			queueMoves := *QueueMoves(moves, nil, nil, officeUser, nil, string(roles.RoleTypeTOO), string(models.QueueTypeTaskOrder), transportationOffice.ID)
			if status == models.MTOShipmentStatusSubmitted {
				suite.Len(queueMoves, 1)
				suite.Len(queueMoves[0].ApprovalRequestTypes, 2)
				suite.Equal(string(models.ReServiceCodeDOFSIT), queueMoves[0].ApprovalRequestTypes[0])
				suite.Equal(string(models.ApprovalRequestNewShipment), queueMoves[0].ApprovalRequestTypes[1])
			}
			if status != models.MTOShipmentStatusSubmitted {
				suite.Len(queueMoves, 1)
				suite.Len(queueMoves[0].ApprovalRequestTypes, 1)
				suite.Equal(string(models.ReServiceCodeDOFSIT), queueMoves[0].ApprovalRequestTypes[0])
			}
		}
	})
}

func (suite *PayloadsSuite) TestCountriesPayload() {
	suite.Run("Correctly transform array of countries into payload", func() {
		countries := make([]models.Country, 0)
		countries = append(countries, models.Country{Country: "US", CountryName: "UNITED STATES"})
		payload := Countries(countries)
		suite.True(len(payload) == 1)
		suite.Equal(payload[0].Code, "US")
		suite.Equal(payload[0].Name, "UNITED STATES")
	})

	suite.Run("empty array of countries into payload", func() {
		countries := make([]models.Country, 0)
		payload := Countries(countries)
		suite.True(len(payload) == 0)
	})

	suite.Run("nil countries into payload", func() {
		payload := Countries(nil)
		suite.True(len(payload) == 0)
	})
}

func (suite *PayloadsSuite) TestQueueMoves_RequestedMoveDates() {
	transportationOffice := factory.BuildTransportationOffice(suite.DB(), nil, nil)

	officeUser := factory.BuildOfficeUserWithPrivileges(suite.DB(), []factory.Customization{
		{
			Model: models.User{
				Roles: []roles.Role{{RoleType: roles.RoleTypeTOO}},
			},
		},
	}, nil)

	factory.BuildPrimaryTransportationOfficeAssignment(suite.DB(), []factory.Customization{
		{
			Model:    transportationOffice,
			LinkOnly: true,
		},
		{
			Model: models.OfficeUser{
				ID: officeUser.ID,
			},
			LinkOnly: true,
		},
	}, nil)

	move := factory.BuildMove(suite.DB(), []factory.Customization{
		{
			Model: models.Move{Show: models.BoolPointer(true)},
		},
	}, nil)

	d1 := time.Date(2025, time.January, 1, 0, 0, 0, 0, time.UTC)
	d2 := time.Date(2025, time.February, 1, 0, 0, 0, 0, time.UTC)
	d3 := time.Date(2025, time.March, 1, 0, 0, 0, 0, time.UTC)

	sh3 := factory.BuildMTOShipment(suite.DB(), []factory.Customization{
		{Model: move, LinkOnly: true},
		{Model: models.MTOShipment{
			Status:                models.MTOShipmentStatusSubmitted,
			RequestedPickupDate:   &d3,
			RequestedDeliveryDate: &d3,
			DeletedAt:             nil,
		}},
	}, nil)

	sh2 := factory.BuildMTOShipment(suite.DB(), []factory.Customization{
		{Model: move, LinkOnly: true},
		{Model: models.MTOShipment{
			Status:                models.MTOShipmentStatusSubmitted,
			RequestedPickupDate:   &d2,
			RequestedDeliveryDate: &d2,
			DeletedAt:             nil,
		}},
	}, nil)

	sh1 := factory.BuildMTOShipment(suite.DB(), []factory.Customization{
		{Model: move, LinkOnly: true},
		{Model: models.MTOShipment{
			Status:                models.MTOShipmentStatusSubmitted,
			RequestedPickupDate:   &d1,
			RequestedDeliveryDate: &d1,
			DeletedAt:             nil,
		}},
	}, nil)

	// attach them to the move (in reversed order to prove sorting)
	move.MTOShipments = models.MTOShipments{sh3, sh2, sh1}

	queueMoves := *QueueMoves(
		models.Moves{move},
		nil,
		nil,
		officeUser,
		nil,
		string(roles.RoleTypeTOO),
		string(models.QueueTypeTaskOrder),
		transportationOffice.ID,
	)

	suite.Require().Len(queueMoves, 1)
	q := queueMoves[0]

	// earliest date should be Jan 1 2025
	expectedDate := strfmt.Date(d1)
	suite.Equal(expectedDate, *q.RequestedMoveDate)

	// all dates sorted and joined with ", "
	suite.Require().NotNil(q.RequestedMoveDates)
	suite.Equal("Jan 1 2025, Feb 1 2025, Mar 1 2025", *q.RequestedMoveDates)
}<|MERGE_RESOLUTION|>--- conflicted
+++ resolved
@@ -2092,40 +2092,6 @@
 	})
 }
 
-<<<<<<< HEAD
-=======
-func (suite *PayloadsSuite) TestCounselingOffices() {
-	suite.Run("correctly maps transportaion offices to counseling offices payload", func() {
-		office1 := factory.BuildTransportationOffice(nil, []factory.Customization{
-			{
-				Model: models.TransportationOffice{
-					ID:   uuid.Must(uuid.NewV4()),
-					Name: "PPPO Fort Liberty",
-				},
-			},
-		}, nil)
-
-		office2 := factory.BuildTransportationOffice(nil, []factory.Customization{
-			{
-				Model: models.TransportationOffice{
-					ID:   uuid.Must(uuid.NewV4()),
-					Name: "PPPO Fort Walker",
-				},
-			},
-		}, nil)
-
-		offices := models.TransportationOffices{office1, office2}
-
-		payload := CounselingOffices(offices)
-
-		suite.IsType(payload, ghcmessages.CounselingOffices{})
-		suite.Equal(2, len(payload))
-		suite.Equal(office1.ID.String(), payload[0].ID.String())
-		suite.Equal(office2.ID.String(), payload[1].ID.String())
-	})
-}
-
->>>>>>> 435b46e0
 func (suite *PayloadsSuite) TestQueueMovesApprovalRequestTypes() {
 	transportationOffice := factory.BuildTransportationOffice(suite.DB(), nil, nil)
 
@@ -2373,7 +2339,7 @@
 		moves := models.Moves{}
 		moves = append(moves, move)
 
-		queueMoves := *QueueMoves(moves, nil, nil, officeUser, nil, string(roles.RoleTypeTOO), string(models.QueueTypeTaskOrder))
+		queueMoves := *QueueMoves(moves, nil, nil, officeUser, nil, string(roles.RoleTypeTOO), string(models.QueueTypeTaskOrder), transportationOffice.ID)
 		suite.Len(queueMoves, 1)
 		suite.Len(queueMoves[0].ApprovalRequestTypes, 1)
 		suite.Equal(string(models.ReServiceCodeDOFSIT), queueMoves[0].ApprovalRequestTypes[0])
@@ -2384,7 +2350,7 @@
 		moves := models.Moves{}
 		moves = append(moves, move)
 
-		queueMoves := *QueueMoves(moves, nil, nil, officeUser, nil, string(roles.RoleTypeTOO), string(models.QueueTypeTaskOrder))
+		queueMoves := *QueueMoves(moves, nil, nil, officeUser, nil, string(roles.RoleTypeTOO), string(models.QueueTypeTaskOrder), transportationOffice.ID)
 		suite.Len(queueMoves, 1)
 		suite.Len(queueMoves[0].ApprovalRequestTypes, 2)
 		suite.Equal(string(models.ReServiceCodeDOFSIT), queueMoves[0].ApprovalRequestTypes[0])
@@ -2397,7 +2363,7 @@
 		moves := models.Moves{}
 		moves = append(moves, move)
 
-		queueMoves := *QueueMoves(moves, nil, nil, officeUser, nil, string(roles.RoleTypeTOO), string(models.QueueTypeTaskOrder))
+		queueMoves := *QueueMoves(moves, nil, nil, officeUser, nil, string(roles.RoleTypeTOO), string(models.QueueTypeTaskOrder), transportationOffice.ID)
 		suite.Len(queueMoves, 1)
 		suite.Len(queueMoves[0].ApprovalRequestTypes, 1)
 		suite.Equal(string(models.ReServiceCodeDOFSIT), queueMoves[0].ApprovalRequestTypes[0])
