package payloads

import (
	"testing"
	"time"

	"github.com/go-openapi/strfmt"
	"github.com/gofrs/uuid"

	"github.com/transcom/mymove/pkg/etag"
	"github.com/transcom/mymove/pkg/factory"
	"github.com/transcom/mymove/pkg/gen/ghcmessages"
	"github.com/transcom/mymove/pkg/gen/internalmessages"
	"github.com/transcom/mymove/pkg/handlers"
	"github.com/transcom/mymove/pkg/models"
	"github.com/transcom/mymove/pkg/models/roles"
	"github.com/transcom/mymove/pkg/storage/mocks"
	"github.com/transcom/mymove/pkg/storage/test"
	"github.com/transcom/mymove/pkg/unit"
)

func TestOrder(_ *testing.T) {
	order := &models.Order{}
	Order(order)
}

func (suite *PayloadsSuite) TestOrderWithMove() {
	move := factory.BuildMove(suite.DB(), nil, nil)
	moves := models.Moves{}
	moves = append(moves, move)
	order := factory.BuildOrder(nil, []factory.Customization{
		{
			Model: models.Order{
				ID:            uuid.Must(uuid.NewV4()),
				HasDependents: *models.BoolPointer(true),
				Moves:         moves,
			},
		},
	}, nil)
	Order(&order)
}

func (suite *PayloadsSuite) TestBoatShipment() {
	suite.Run("Test Boat Shipment", func() {
		boat := factory.BuildBoatShipment(suite.DB(), nil, nil)
		boatShipment := BoatShipment(nil, &boat)
		suite.NotNil(boatShipment)
	})

	suite.Run("Test Boat Shipment", func() {
		boatShipment := BoatShipment(nil, nil)
		suite.Nil(boatShipment)
	})
}

func (suite *PayloadsSuite) TestMobileHomeShipment() {
	suite.Run("Test Mobile Home Shipment", func() {
		mobileHome := factory.BuildMobileHomeShipment(suite.DB(), nil, nil)
		mobileHomeShipment := MobileHomeShipment(nil, &mobileHome)
		suite.NotNil(mobileHomeShipment)
	})

	suite.Run("Test Mobile Home Shipment With Nil", func() {
		mobileHomeShipment := MobileHomeShipment(nil, nil)
		suite.Nil(mobileHomeShipment)
	})
}

func (suite *PayloadsSuite) TestMovingExpense() {
	contractExpense := models.MovingExpenseReceiptTypeContractedExpense
	weightStored := 2000
	sitLocation := models.SITLocationTypeDestination
	sitReimburseableAmount := 500

	movingExpense := models.MovingExpense{
		PPMShipmentID:          uuid.Must(uuid.NewV4()),
		DocumentID:             uuid.Must(uuid.NewV4()),
		MovingExpenseType:      &contractExpense,
		Reason:                 models.StringPointer("no good"),
		SITStartDate:           models.TimePointer(time.Now()),
		SITEndDate:             models.TimePointer(time.Now()),
		WeightStored:           (*unit.Pound)(&weightStored),
		SITLocation:            &sitLocation,
		SITReimburseableAmount: (*unit.Cents)(&sitReimburseableAmount),
	}
	movingExpenseValues := MovingExpense(nil, &movingExpense)
	suite.NotNil(movingExpenseValues)
}

func (suite *PayloadsSuite) TestMovingExpensePayload() {
	mockStorer := &mocks.FileStorer{}

	suite.Run("successfully converts a fully populated MovingExpense", func() {
		document := factory.BuildDocument(suite.DB(), nil, nil)
		id := uuid.Must(uuid.NewV4())
		ppmShipmentID := uuid.Must(uuid.NewV4())
		documentID := document.ID
		now := time.Now()
		description := "Test description"
		paidWithGTCC := true
		amount := unit.Cents(1000)
		missingReceipt := false
		movingExpenseType := models.MovingExpenseReceiptTypeSmallPackage
		status := models.PPMDocumentStatusApproved
		reason := "Some reason"
		sitStartDate := now.AddDate(0, -1, 0)
		sitEndDate := now.AddDate(0, 0, -10)
		submittedSitEndDate := now.AddDate(0, 0, -9)
		weightStored := unit.Pound(150)
		sitLocation := models.SITLocationTypeOrigin
		sitReimburseableAmount := unit.Cents(2000)
		trackingNumber := "tracking123"
		weightShipped := unit.Pound(100)
		isProGear := true
		proGearBelongsToSelf := false
		proGearDescription := "Pro gear desc"

		expense := &models.MovingExpense{
			ID:                     id,
			PPMShipmentID:          ppmShipmentID,
			Document:               document,
			DocumentID:             documentID,
			CreatedAt:              now,
			UpdatedAt:              now,
			Description:            &description,
			PaidWithGTCC:           &paidWithGTCC,
			Amount:                 &amount,
			MissingReceipt:         &missingReceipt,
			MovingExpenseType:      &movingExpenseType,
			Status:                 &status,
			Reason:                 &reason,
			SITStartDate:           &sitStartDate,
			SITEndDate:             &sitEndDate,
			SubmittedSITEndDate:    &submittedSitEndDate,
			WeightStored:           &weightStored,
			SITLocation:            &sitLocation,
			SITReimburseableAmount: &sitReimburseableAmount,
			TrackingNumber:         &trackingNumber,
			WeightShipped:          &weightShipped,
			IsProGear:              &isProGear,
			ProGearBelongsToSelf:   &proGearBelongsToSelf,
			ProGearDescription:     &proGearDescription,
		}

		result := MovingExpense(mockStorer, expense)
		suite.NotNil(result, "Expected non-nil payload for valid input")

		suite.Equal(*handlers.FmtUUID(id), result.ID, "ID should match")
		suite.Equal(*handlers.FmtUUID(ppmShipmentID), result.PpmShipmentID, "PPMShipmentID should match")
		suite.Equal(*handlers.FmtUUID(documentID), result.DocumentID, "DocumentID should match")
		suite.NotNil(result.Document)
		suite.Equal(strfmt.DateTime(now), result.CreatedAt, "CreatedAt should match")
		suite.Equal(strfmt.DateTime(now), result.UpdatedAt, "UpdatedAt should match")
		suite.Equal(description, *result.Description, "Description should match")
		suite.Equal(paidWithGTCC, *result.PaidWithGtcc, "PaidWithGTCC should match")
		suite.Equal(handlers.FmtCost(&amount), result.Amount, "Amount should match")
		suite.Equal(missingReceipt, *result.MissingReceipt, "MissingReceipt should match")
		suite.Equal(etag.GenerateEtag(now), result.ETag, "ETag should be generated from UpdatedAt")

		if expense.MovingExpenseType != nil {
			expectedType := ghcmessages.OmittableMovingExpenseType(*expense.MovingExpenseType)
			suite.Equal(&expectedType, result.MovingExpenseType, "MovingExpenseType should match")
		}
		if expense.Status != nil {
			expectedStatus := ghcmessages.OmittablePPMDocumentStatus(*expense.Status)
			suite.Equal(&expectedStatus, result.Status, "Status should match")
		}
		if expense.Reason != nil {
			expectedReason := ghcmessages.PPMDocumentStatusReason(*expense.Reason)
			suite.Equal(&expectedReason, result.Reason, "Reason should match")
		}
		suite.Equal(handlers.FmtDatePtr(&sitStartDate), result.SitStartDate, "SITStartDate should match")
		suite.Equal(handlers.FmtDatePtr(&sitEndDate), result.SitEndDate, "SITEndDate should match")
		suite.Equal(handlers.FmtPoundPtr(&weightStored), result.WeightStored, "WeightStored should match")
		if expense.SITLocation != nil {
			expectedSitLocation := ghcmessages.SITLocationType(*expense.SITLocation)
			suite.Equal(&expectedSitLocation, result.SitLocation, "SITLocation should match")
		}
		suite.Equal(handlers.FmtCost(&sitReimburseableAmount), result.SitReimburseableAmount, "SITReimburseableAmount should match")
		suite.Equal(&trackingNumber, result.TrackingNumber, "TrackingNumber should match")
		suite.Equal(handlers.FmtPoundPtr(&weightShipped), result.WeightShipped, "WeightShipped should match")
		suite.Equal(expense.IsProGear, result.IsProGear, "IsProGear should match")
		suite.Equal(expense.ProGearBelongsToSelf, result.ProGearBelongsToSelf, "ProGearBelongsToSelf should match")
		suite.Equal(proGearDescription, result.ProGearDescription, "ProGearDescription should match")
	})
}

func (suite *PayloadsSuite) TestMovingExpenses() {
	contractExpense := models.MovingExpenseReceiptTypeContractedExpense
	weightStored := 2000
	sitLocation := models.SITLocationTypeDestination
	sitReimburseableAmount := 500
	movingExpenses := models.MovingExpenses{}

	movingExpense := models.MovingExpense{
		PPMShipmentID:          uuid.Must(uuid.NewV4()),
		DocumentID:             uuid.Must(uuid.NewV4()),
		MovingExpenseType:      &contractExpense,
		Reason:                 models.StringPointer("no good"),
		SITStartDate:           models.TimePointer(time.Now()),
		SITEndDate:             models.TimePointer(time.Now()),
		WeightStored:           (*unit.Pound)(&weightStored),
		SITLocation:            &sitLocation,
		SITReimburseableAmount: (*unit.Cents)(&sitReimburseableAmount),
	}
	movingExpenseTwo := models.MovingExpense{
		PPMShipmentID:          uuid.Must(uuid.NewV4()),
		DocumentID:             uuid.Must(uuid.NewV4()),
		MovingExpenseType:      &contractExpense,
		Reason:                 models.StringPointer("no good"),
		SITStartDate:           models.TimePointer(time.Now()),
		SITEndDate:             models.TimePointer(time.Now()),
		WeightStored:           (*unit.Pound)(&weightStored),
		SITLocation:            &sitLocation,
		SITReimburseableAmount: (*unit.Cents)(&sitReimburseableAmount),
	}
	movingExpenses = append(movingExpenses, movingExpense, movingExpenseTwo)
	movingExpensesValue := MovingExpenses(nil, movingExpenses)
	suite.NotNil(movingExpensesValue)
}

func (suite *PayloadsSuite) TestMTOServiceItemDimension() {
	dimension := models.MTOServiceItemDimension{
		Type:   models.DimensionTypeItem,
		Length: 1000,
		Height: 1000,
		Width:  1000,
	}

	ghcDimension := MTOServiceItemDimension(&dimension)
	suite.NotNil(ghcDimension)
}

// TestMove makes sure zero values/optional fields are handled
func TestMove(t *testing.T) {
	_, err := Move(&models.Move{}, &test.FakeS3Storage{})
	if err != nil {
		t.Fail()
	}
}

func (suite *PayloadsSuite) TestExcessWeightInMovePayload() {
	now := time.Now()

	suite.Run("successfully converts excess weight in model to payload", func() {
		move := models.Move{

			ExcessWeightQualifiedAt:                        &now,
			ExcessUnaccompaniedBaggageWeightQualifiedAt:    &now,
			ExcessUnaccompaniedBaggageWeightAcknowledgedAt: &now,
			ExcessWeightAcknowledgedAt:                     &now,
		}

		payload, err := Move(&move, &test.FakeS3Storage{})
		suite.NoError(err)
		suite.Equal(handlers.FmtDateTimePtr(move.ExcessWeightQualifiedAt), payload.ExcessWeightQualifiedAt)
		suite.Equal(handlers.FmtDateTimePtr(move.ExcessUnaccompaniedBaggageWeightQualifiedAt), payload.ExcessUnaccompaniedBaggageWeightQualifiedAt)
		suite.Equal(handlers.FmtDateTimePtr(move.ExcessUnaccompaniedBaggageWeightAcknowledgedAt), payload.ExcessUnaccompaniedBaggageWeightAcknowledgedAt)
		suite.Equal(handlers.FmtDateTimePtr(move.ExcessWeightAcknowledgedAt), payload.ExcessWeightAcknowledgedAt)
	})
}

func (suite *PayloadsSuite) TestPaymentRequestQueue() {
	officeUser := factory.BuildOfficeUserWithPrivileges(suite.DB(), []factory.Customization{
		{
			Model: models.OfficeUser{
				Email: "officeuser1@example.com",
			},
		},
		{
			Model: models.User{
				Privileges: []roles.Privilege{
					{
						PrivilegeType: roles.PrivilegeTypeSupervisor,
					},
				},
				Roles: []roles.Role{
					{
						RoleType: roles.RoleTypeTIO,
					},
				},
			},
		},
	}, nil)
	officeUserTIO := factory.BuildOfficeUserWithRoles(suite.DB(), nil, []roles.RoleType{roles.RoleTypeTIO})

	gbloc := "LKNQ"

	approvedMove := factory.BuildAvailableToPrimeMove(suite.DB(), nil, nil)
	approvedMove.ShipmentGBLOC = append(approvedMove.ShipmentGBLOC, models.MoveToGBLOC{GBLOC: &gbloc})

	pr2 := factory.BuildPaymentRequest(suite.DB(), []factory.Customization{
		{
			Model:    approvedMove,
			LinkOnly: true,
		},
		{
			Model: models.TransportationOffice{
				Gbloc: "LKNQ",
			},
			Type: &factory.TransportationOffices.OriginDutyLocation,
		},
		{
			Model: models.DutyLocation{
				Name: "KJKJKJKJKJK",
			},
			Type: &factory.DutyLocations.OriginDutyLocation,
		},
	}, nil)

	paymentRequests := models.PaymentRequests{pr2}
	transportationOffice := factory.BuildTransportationOffice(suite.DB(), []factory.Customization{
		{
			Model: models.TransportationOffice{
				Name:             "PPSO",
				ProvidesCloseout: true,
			},
		},
	}, nil)
	var officeUsers models.OfficeUsers
	var officeUsersSafety models.OfficeUsers
	officeUsers = append(officeUsers, officeUser)
	activeRole := string(roles.RoleTypeTIO)
	var paymentRequestsQueue = QueuePaymentRequests(&paymentRequests, officeUsers, officeUser, officeUsersSafety, activeRole)

	suite.Run("Test Payment request is assignable due to not being assigend", func() {
		paymentRequestCopy := *paymentRequestsQueue
		suite.NotNil(paymentRequestsQueue)
		suite.IsType(paymentRequestsQueue, &ghcmessages.QueuePaymentRequests{})
		suite.Nil(paymentRequestCopy[0].AssignedTo)
	})

	suite.Run("Test Payment request has no counseling office", func() {
		paymentRequestCopy := *paymentRequestsQueue
		suite.NotNil(paymentRequestsQueue)
		suite.IsType(paymentRequestsQueue, &ghcmessages.QueuePaymentRequests{})
		suite.Nil(paymentRequestCopy[0].CounselingOffice)
	})

	paymentRequests[0].MoveTaskOrder.TIOAssignedUser = &officeUserTIO
	paymentRequests[0].MoveTaskOrder.CounselingOffice = &transportationOffice

	paymentRequestsQueue = QueuePaymentRequests(&paymentRequests, officeUsers, officeUser, officeUsersSafety, activeRole)

	suite.Run("Test PaymentRequest has both Counseling Office and TIO AssignedUser ", func() {
		PaymentRequestsCopy := *paymentRequestsQueue

		suite.NotNil(PaymentRequests)
		suite.IsType(&ghcmessages.QueuePaymentRequests{}, paymentRequestsQueue)
		suite.IsType(&ghcmessages.QueuePaymentRequest{}, PaymentRequestsCopy[0])
		suite.Equal(PaymentRequestsCopy[0].AssignedTo.FirstName, officeUserTIO.FirstName)
		suite.Equal(PaymentRequestsCopy[0].AssignedTo.LastName, officeUserTIO.LastName)
		suite.Equal(*PaymentRequestsCopy[0].CounselingOffice, transportationOffice.Name)
	})

	suite.Run("Test PaymentRequest is assignable due to user Supervisor role", func() {
		paymentRequests := QueuePaymentRequests(&paymentRequests, officeUsers, officeUser, officeUsersSafety, activeRole)
		paymentRequestCopy := *paymentRequests
		suite.Equal(paymentRequestCopy[0].Assignable, true)
	})

	activeRole = string(roles.RoleTypeHQ)
	suite.Run("Test PaymentRequest is not assignable due to user HQ role", func() {
		paymentRequests := QueuePaymentRequests(&paymentRequests, officeUsers, officeUser, officeUsersSafety, activeRole)
		paymentRequestCopy := *paymentRequests
		suite.Equal(paymentRequestCopy[0].Assignable, false)
	})
}

func (suite *PayloadsSuite) TestFetchPPMShipment() {

	ppmShipmentID, _ := uuid.NewV4()
	streetAddress1 := "MacDill AFB"
	streetAddress2, streetAddress3 := "", ""
	city := "Tampa"
	state := "FL"
	postalcode := "33621"
	county := "HILLSBOROUGH"

	country := models.Country{
		Country: "US",
	}

	expectedAddress := models.Address{
		StreetAddress1: streetAddress1,
		StreetAddress2: &streetAddress2,
		StreetAddress3: &streetAddress3,
		City:           city,
		State:          state,
		PostalCode:     postalcode,
		Country:        &country,
		County:         &county,
	}

	isActualExpenseReimbursement := true
	emptyWeight1 := unit.Pound(1000)
	emptyWeight2 := unit.Pound(1200)
	fullWeight1 := unit.Pound(1500)
	fullWeight2 := unit.Pound(1500)
	pgBoolCustomer := true
	pgBoolSpouse := false
	weightCustomer := unit.Pound(100)
	weightSpouse := unit.Pound(120)
	finalIncentive := unit.Cents(20000)

	weightTickets := models.WeightTickets{
		models.WeightTicket{
			EmptyWeight: &emptyWeight1,
			FullWeight:  &fullWeight1,
			CreatedAt:   time.Now(),
			UpdatedAt:   time.Now(),
		},
		models.WeightTicket{
			EmptyWeight: &emptyWeight2,
			FullWeight:  &fullWeight2,
			CreatedAt:   time.Now(),
			UpdatedAt:   time.Now(),
		},
	}
	proGearWeightTickets := models.ProgearWeightTickets{
		models.ProgearWeightTicket{
			BelongsToSelf: &pgBoolCustomer,
			Weight:        &weightCustomer,
			CreatedAt:     time.Now(),
			UpdatedAt:     time.Now(),
		},
		models.ProgearWeightTicket{
			BelongsToSelf: &pgBoolSpouse,
			Weight:        &weightSpouse,
			CreatedAt:     time.Now(),
			UpdatedAt:     time.Now(),
		},
	}

	expectedPPMShipment := models.PPMShipment{
		ID:                           ppmShipmentID,
		PickupAddress:                &expectedAddress,
		DestinationAddress:           &expectedAddress,
		IsActualExpenseReimbursement: &isActualExpenseReimbursement,
		WeightTickets:                weightTickets,
		ProgearWeightTickets:         proGearWeightTickets,
		FinalIncentive:               &finalIncentive,
	}

	suite.Run("Success -", func() {
		returnedPPMShipment := PPMShipment(nil, &expectedPPMShipment)

		suite.IsType(returnedPPMShipment, &ghcmessages.PPMShipment{})
		suite.Equal(&streetAddress1, returnedPPMShipment.PickupAddress.StreetAddress1)
		suite.Equal(expectedPPMShipment.PickupAddress.StreetAddress2, returnedPPMShipment.PickupAddress.StreetAddress2)
		suite.Equal(expectedPPMShipment.PickupAddress.StreetAddress3, returnedPPMShipment.PickupAddress.StreetAddress3)
		suite.Equal(&postalcode, returnedPPMShipment.PickupAddress.PostalCode)
		suite.Equal(&city, returnedPPMShipment.PickupAddress.City)
		suite.Equal(&state, returnedPPMShipment.PickupAddress.State)
		suite.Equal(&country.Country, returnedPPMShipment.PickupAddress.Country)
		suite.Equal(&county, returnedPPMShipment.PickupAddress.County)

		suite.Equal(&streetAddress1, returnedPPMShipment.DestinationAddress.StreetAddress1)
		suite.Equal(expectedPPMShipment.DestinationAddress.StreetAddress2, returnedPPMShipment.DestinationAddress.StreetAddress2)
		suite.Equal(expectedPPMShipment.DestinationAddress.StreetAddress3, returnedPPMShipment.DestinationAddress.StreetAddress3)
		suite.Equal(&postalcode, returnedPPMShipment.DestinationAddress.PostalCode)
		suite.Equal(&city, returnedPPMShipment.DestinationAddress.City)
		suite.Equal(&state, returnedPPMShipment.DestinationAddress.State)
		suite.Equal(&country.Country, returnedPPMShipment.DestinationAddress.Country)
		suite.Equal(&county, returnedPPMShipment.DestinationAddress.County)
		suite.True(*returnedPPMShipment.IsActualExpenseReimbursement)
		suite.Equal(len(returnedPPMShipment.WeightTickets), 2)
		suite.Equal(ProGearWeightTickets(suite.storer, proGearWeightTickets), returnedPPMShipment.ProGearWeightTickets)
		suite.Equal(handlers.FmtCost(&finalIncentive), returnedPPMShipment.FinalIncentive)
	})

	suite.Run("Destination street address 1 returns empty string to convey OPTIONAL state ", func() {
		expected_street_address_1 := ""
		expectedAddress2 := models.Address{
			StreetAddress1: expected_street_address_1,
			StreetAddress2: &streetAddress2,
			StreetAddress3: &streetAddress3,
			City:           city,
			State:          state,
			PostalCode:     postalcode,
			Country:        &country,
			County:         &county,
		}

		expectedPPMShipment2 := models.PPMShipment{
			ID:                 ppmShipmentID,
			PickupAddress:      &expectedAddress,
			DestinationAddress: &expectedAddress2,
		}
		returnedPPMShipment := PPMShipment(nil, &expectedPPMShipment2)

		suite.IsType(returnedPPMShipment, &ghcmessages.PPMShipment{})
		suite.Equal(&streetAddress1, returnedPPMShipment.PickupAddress.StreetAddress1)
		suite.Equal(expectedPPMShipment.PickupAddress.StreetAddress2, returnedPPMShipment.PickupAddress.StreetAddress2)
		suite.Equal(expectedPPMShipment.PickupAddress.StreetAddress3, returnedPPMShipment.PickupAddress.StreetAddress3)
		suite.Equal(&postalcode, returnedPPMShipment.PickupAddress.PostalCode)
		suite.Equal(&city, returnedPPMShipment.PickupAddress.City)
		suite.Equal(&state, returnedPPMShipment.PickupAddress.State)
		suite.Equal(&county, returnedPPMShipment.PickupAddress.County)

		suite.Equal(&expected_street_address_1, returnedPPMShipment.DestinationAddress.StreetAddress1)
		suite.Equal(expectedPPMShipment.DestinationAddress.StreetAddress2, returnedPPMShipment.DestinationAddress.StreetAddress2)
		suite.Equal(expectedPPMShipment.DestinationAddress.StreetAddress3, returnedPPMShipment.DestinationAddress.StreetAddress3)
		suite.Equal(&postalcode, returnedPPMShipment.DestinationAddress.PostalCode)
		suite.Equal(&city, returnedPPMShipment.DestinationAddress.City)
		suite.Equal(&state, returnedPPMShipment.DestinationAddress.State)
		suite.Equal(&county, returnedPPMShipment.DestinationAddress.County)
	})
}

func (suite *PayloadsSuite) TestUpload() {
	uploadID, _ := uuid.NewV4()
	testURL := "https://testurl.com"

	basicUpload := models.Upload{
		ID:          uploadID,
		Filename:    "fileName",
		ContentType: "image/png",
		Bytes:       1024,
		CreatedAt:   time.Now(),
		UpdatedAt:   time.Now(),
	}

	suite.Run("Success - Returns a ghcmessages Upload payload from Upload Struct", func() {
		returnedUpload := Upload(suite.storer, basicUpload, testURL)

		suite.IsType(returnedUpload, &ghcmessages.Upload{})
		expectedID := handlers.FmtUUIDValue(basicUpload.ID)
		suite.Equal(expectedID, returnedUpload.ID)
		suite.Equal(basicUpload.Filename, returnedUpload.Filename)
		suite.Equal(basicUpload.ContentType, returnedUpload.ContentType)
		suite.Equal(basicUpload.Bytes, returnedUpload.Bytes)
		suite.Equal(testURL, returnedUpload.URL.String())
	})
}

func (suite *PayloadsSuite) TestShipmentAddressUpdate() {
	id, _ := uuid.NewV4()
	id2, _ := uuid.NewV4()

	newAddress := models.Address{
		StreetAddress1: "123 New St",
		City:           "Beverly Hills",
		State:          "CA",
		PostalCode:     "89503",
		County:         models.StringPointer("WASHOE"),
	}

	oldAddress := models.Address{
		StreetAddress1: "123 Old St",
		City:           "Beverly Hills",
		State:          "CA",
		PostalCode:     "89502",
		County:         models.StringPointer("WASHOE"),
	}

	sitOriginalAddress := models.Address{
		StreetAddress1: "123 SIT St",
		City:           "Beverly Hills",
		State:          "CA",
		PostalCode:     "89501",
		County:         models.StringPointer("WASHOE"),
	}
	officeRemarks := "some office remarks"
	newSitDistanceBetween := 0
	oldSitDistanceBetween := 0

	shipmentAddressUpdate := models.ShipmentAddressUpdate{
		ID:                    id,
		ShipmentID:            id2,
		NewAddress:            newAddress,
		OriginalAddress:       oldAddress,
		SitOriginalAddress:    &sitOriginalAddress,
		ContractorRemarks:     "some remarks",
		OfficeRemarks:         &officeRemarks,
		Status:                models.ShipmentAddressUpdateStatusRequested,
		NewSitDistanceBetween: &newSitDistanceBetween,
		OldSitDistanceBetween: &oldSitDistanceBetween,
	}

	emptyShipmentAddressUpdate := models.ShipmentAddressUpdate{ID: uuid.Nil}

	suite.Run("Success - Returns a ghcmessages Upload payload from Upload Struct", func() {
		returnedShipmentAddressUpdate := ShipmentAddressUpdate(&shipmentAddressUpdate)

		suite.IsType(returnedShipmentAddressUpdate, &ghcmessages.ShipmentAddressUpdate{})
	})
	suite.Run("Failure - Returns nil", func() {
		returnedShipmentAddressUpdate := ShipmentAddressUpdate(&emptyShipmentAddressUpdate)

		suite.Nil(returnedShipmentAddressUpdate)
	})
}

func (suite *PayloadsSuite) TestMoveWithGBLOC() {
	defaultOrdersNumber := "ORDER3"
	defaultTACNumber := "F8E1"
	defaultDepartmentIndicator := "AIR_AND_SPACE_FORCE"
	defaultGrade := "E-1"
	defaultHasDependents := false
	defaultSpouseHasProGear := false
	defaultOrdersType := internalmessages.OrdersTypePERMANENTCHANGEOFSTATION
	defaultOrdersTypeDetail := internalmessages.OrdersTypeDetail("HHG_PERMITTED")
	defaultStatus := models.OrderStatusDRAFT
	testYear := 2018
	defaultIssueDate := time.Date(testYear, time.March, 15, 0, 0, 0, 0, time.UTC)
	defaultReportByDate := time.Date(testYear, time.August, 1, 0, 0, 0, 0, time.UTC)
	defaultGBLOC := "KKFA"

	originDutyLocation := models.DutyLocation{
		Name: "Custom Origin",
	}
	originDutyLocationTOName := "origin duty location transportation office"
	firstName := "customFirst"
	lastName := "customLast"
	serviceMember := models.ServiceMember{
		FirstName: &firstName,
		LastName:  &lastName,
	}
	uploadedOrders := models.Document{
		ID: uuid.Must(uuid.NewV4()),
	}
	dependents := 7
	entitlement := models.Entitlement{
		TotalDependents: &dependents,
	}
	amendedOrders := models.Document{
		ID: uuid.Must(uuid.NewV4()),
	}
	// Create order
	order := factory.BuildOrder(suite.DB(), []factory.Customization{
		{
			Model: originDutyLocation,
			Type:  &factory.DutyLocations.OriginDutyLocation,
		},
		{
			Model: models.TransportationOffice{
				Name: originDutyLocationTOName,
			},
			Type: &factory.TransportationOffices.OriginDutyLocation,
		},
		{
			Model: serviceMember,
		},
		{
			Model: uploadedOrders,
			Type:  &factory.Documents.UploadedOrders,
		},
		{
			Model: entitlement,
		},
		{
			Model: amendedOrders,
			Type:  &factory.Documents.UploadedAmendedOrders,
		},
	}, nil)

	suite.Equal(defaultOrdersNumber, *order.OrdersNumber)
	suite.Equal(defaultTACNumber, *order.TAC)
	suite.Equal(defaultDepartmentIndicator, *order.DepartmentIndicator)
	suite.Equal(defaultGrade, string(*order.Grade))
	suite.Equal(defaultHasDependents, order.HasDependents)
	suite.Equal(defaultSpouseHasProGear, order.SpouseHasProGear)
	suite.Equal(defaultOrdersType, order.OrdersType)
	suite.Equal(defaultOrdersTypeDetail, *order.OrdersTypeDetail)
	suite.Equal(defaultStatus, order.Status)
	suite.Equal(defaultIssueDate, order.IssueDate)
	suite.Equal(defaultReportByDate, order.ReportByDate)
	suite.Equal(defaultGBLOC, *order.OriginDutyLocationGBLOC)

	suite.Equal(originDutyLocation.Name, order.OriginDutyLocation.Name)
	suite.Equal(originDutyLocationTOName, order.OriginDutyLocation.TransportationOffice.Name)
	suite.Equal(*serviceMember.FirstName, *order.ServiceMember.FirstName)
	suite.Equal(*serviceMember.LastName, *order.ServiceMember.LastName)
	suite.Equal(uploadedOrders.ID, order.UploadedOrdersID)
	suite.Equal(uploadedOrders.ID, order.UploadedOrders.ID)
	suite.Equal(*entitlement.TotalDependents, *order.Entitlement.TotalDependents)
	suite.Equal(amendedOrders.ID, *order.UploadedAmendedOrdersID)
	suite.Equal(amendedOrders.ID, order.UploadedAmendedOrders.ID)
}

func (suite *PayloadsSuite) TestWeightTicketUpload() {
	uploadID, _ := uuid.NewV4()
	testURL := "https://testurl.com"
	isWeightTicket := true

	basicUpload := models.Upload{
		ID:          uploadID,
		Filename:    "fileName",
		ContentType: "image/png",
		Bytes:       1024,
		CreatedAt:   time.Now(),
		UpdatedAt:   time.Now(),
	}

	suite.Run("Success - Returns a ghcmessages Upload payload from Upload Struct", func() {
		returnedUpload := WeightTicketUpload(suite.storer, basicUpload, testURL, isWeightTicket)

		suite.IsType(returnedUpload, &ghcmessages.Upload{})
		expectedID := handlers.FmtUUIDValue(basicUpload.ID)
		suite.Equal(expectedID, returnedUpload.ID)
		suite.Equal(basicUpload.Filename, returnedUpload.Filename)
		suite.Equal(basicUpload.ContentType, returnedUpload.ContentType)
		suite.Equal(basicUpload.Bytes, returnedUpload.Bytes)
		suite.Equal(testURL, returnedUpload.URL.String())
		suite.Equal(isWeightTicket, returnedUpload.IsWeightTicket)
	})
}

func (suite *PayloadsSuite) TestProofOfServiceDoc() {
	uploadID1, _ := uuid.NewV4()
	uploadID2, _ := uuid.NewV4()
	isWeightTicket := true

	// Create sample ProofOfServiceDoc
	proofOfServiceDoc := models.ProofOfServiceDoc{
		ID:               uuid.Must(uuid.NewV4()),
		PaymentRequestID: uuid.Must(uuid.NewV4()),
		IsWeightTicket:   isWeightTicket,
		CreatedAt:        time.Now(),
		UpdatedAt:        time.Now(),
	}

	// Create sample PrimeUploads
	primeUpload1 := models.PrimeUpload{
		ID:                  uuid.Must(uuid.NewV4()),
		ProofOfServiceDocID: uuid.Must(uuid.NewV4()),
		ContractorID:        uuid.Must(uuid.NewV4()),
		UploadID:            uploadID1,
		CreatedAt:           time.Now(),
		UpdatedAt:           time.Now(),
	}

	primeUpload2 := models.PrimeUpload{
		ID:                  uuid.Must(uuid.NewV4()),
		ProofOfServiceDocID: uuid.Must(uuid.NewV4()),
		ContractorID:        uuid.Must(uuid.NewV4()),
		UploadID:            uploadID2,
		CreatedAt:           time.Now(),
		UpdatedAt:           time.Now(),
	}

	proofOfServiceDoc.PrimeUploads = []models.PrimeUpload{primeUpload1, primeUpload2}

	suite.Run("Success - Returns a ghcmessages Proof of Service payload from a Struct", func() {
		returnedProofOfServiceDoc, _ := ProofOfServiceDoc(proofOfServiceDoc, suite.storer)

		suite.IsType(returnedProofOfServiceDoc, &ghcmessages.ProofOfServiceDoc{})
	})
}

func (suite *PayloadsSuite) TestCustomer() {
	id, _ := uuid.NewV4()
	id2, _ := uuid.NewV4()

	residentialAddress := models.Address{
		StreetAddress1: "123 New St",
		City:           "Beverly Hills",
		State:          "CA",
		PostalCode:     "89503",
		County:         models.StringPointer("WASHOE"),
	}

	backupAddress := models.Address{
		StreetAddress1: "123 Old St",
		City:           "Beverly Hills",
		State:          "CA",
		PostalCode:     "89502",
		County:         models.StringPointer("WASHOE"),
	}

	phone := "444-555-6677"

	firstName := "First"
	lastName := "Last"
	affiliation := models.AffiliationARMY
	email := "dontEmailMe@gmail.com"
	cacValidated := true
	customer := models.ServiceMember{
		ID:                   id,
		UserID:               id2,
		FirstName:            &firstName,
		LastName:             &lastName,
		Affiliation:          &affiliation,
		PersonalEmail:        &email,
		Telephone:            &phone,
		ResidentialAddress:   &residentialAddress,
		BackupMailingAddress: &backupAddress,
		CacValidated:         cacValidated,
	}

	suite.Run("Success - Returns a ghcmessages Customer payload from Customer Struct", func() {
		customer := Customer(&customer)

		suite.IsType(customer, &ghcmessages.Customer{})
	})
}

func (suite *PayloadsSuite) TestEntitlement() {
	entitlementID, _ := uuid.NewV4()
	dependentsAuthorized := true
	nonTemporaryStorage := true
	privatelyOwnedVehicle := true
	proGearWeight := 1000
	proGearWeightSpouse := 500
	gunSafeWeight := 300
	storageInTransit := 90
	totalDependents := 2
	requiredMedicalEquipmentWeight := 200
	accompaniedTour := true
	dependentsUnderTwelve := 1
	dependentsTwelveAndOver := 1
	authorizedWeight := 8000
	ubAllowance := 300
	weightRestriction := 1000
	ubWeightRestriction := 1200

	entitlement := &models.Entitlement{
		ID:                             entitlementID,
		DBAuthorizedWeight:             &authorizedWeight,
		DependentsAuthorized:           &dependentsAuthorized,
		NonTemporaryStorage:            &nonTemporaryStorage,
		PrivatelyOwnedVehicle:          &privatelyOwnedVehicle,
		ProGearWeight:                  proGearWeight,
		ProGearWeightSpouse:            proGearWeightSpouse,
		GunSafeWeight:                  gunSafeWeight,
		StorageInTransit:               &storageInTransit,
		TotalDependents:                &totalDependents,
		RequiredMedicalEquipmentWeight: requiredMedicalEquipmentWeight,
		AccompaniedTour:                &accompaniedTour,
		DependentsUnderTwelve:          &dependentsUnderTwelve,
		DependentsTwelveAndOver:        &dependentsTwelveAndOver,
		UpdatedAt:                      time.Now(),
		UBAllowance:                    &ubAllowance,
		WeightRestriction:              &weightRestriction,
		UBWeightRestriction:            &ubWeightRestriction,
	}

	returnedEntitlement := Entitlement(entitlement)
	returnedUBAllowance := entitlement.UBAllowance

	suite.IsType(&ghcmessages.Entitlements{}, returnedEntitlement)

	suite.Equal(strfmt.UUID(entitlementID.String()), returnedEntitlement.ID)
	suite.Equal(authorizedWeight, int(*returnedEntitlement.AuthorizedWeight))
	suite.Equal(entitlement.DependentsAuthorized, returnedEntitlement.DependentsAuthorized)
	suite.Equal(entitlement.NonTemporaryStorage, returnedEntitlement.NonTemporaryStorage)
	suite.Equal(entitlement.PrivatelyOwnedVehicle, returnedEntitlement.PrivatelyOwnedVehicle)
	suite.Equal(int(*returnedUBAllowance), int(*returnedEntitlement.UnaccompaniedBaggageAllowance))
	suite.Equal(int64(proGearWeight), returnedEntitlement.ProGearWeight)
	suite.Equal(int64(proGearWeightSpouse), returnedEntitlement.ProGearWeightSpouse)
	suite.Equal(int64(gunSafeWeight), returnedEntitlement.GunSafeWeight)
	suite.Equal(storageInTransit, int(*returnedEntitlement.StorageInTransit))
	suite.Equal(totalDependents, int(returnedEntitlement.TotalDependents))
	suite.Equal(int64(requiredMedicalEquipmentWeight), returnedEntitlement.RequiredMedicalEquipmentWeight)
	suite.Equal(models.BoolPointer(accompaniedTour), returnedEntitlement.AccompaniedTour)
	suite.Equal(dependentsUnderTwelve, int(*returnedEntitlement.DependentsUnderTwelve))
	suite.Equal(dependentsTwelveAndOver, int(*returnedEntitlement.DependentsTwelveAndOver))
	suite.Equal(weightRestriction, int(*returnedEntitlement.WeightRestriction))
	suite.Equal(ubWeightRestriction, int(*returnedEntitlement.UbWeightRestriction))
}

func (suite *PayloadsSuite) TestCreateCustomer() {
	id, _ := uuid.NewV4()
	id2, _ := uuid.NewV4()
	oktaID := "thisIsNotARealID"

	var oktaUser models.CreatedOktaUser
	oktaUser.ID = oktaID
	oktaUser.Profile.Email = "john.doe@example.com"

	residentialAddress := models.Address{
		StreetAddress1: "123 New St",
		City:           "Beverly Hills",
		State:          "CA",
		PostalCode:     "89503",
		County:         models.StringPointer("WASHOE"),
	}

	backupAddress := models.Address{
		StreetAddress1: "123 Old St",
		City:           "Beverly Hills",
		State:          "CA",
		PostalCode:     "89502",
		County:         models.StringPointer("WASHOE"),
	}

	backupContact := models.BackupContact{
		Name:  "Billy Bob",
		Email: "billBob@mail.mil",
		Phone: "444-555-6677",
	}

	firstName := "First"
	lastName := "Last"
	affiliation := models.AffiliationARMY
	email := "dontEmailMe@gmail.com"
	phone := "444-555-6677"
	sm := models.ServiceMember{
		ID:                   id,
		UserID:               id2,
		FirstName:            &firstName,
		LastName:             &lastName,
		Affiliation:          &affiliation,
		PersonalEmail:        &email,
		Telephone:            &phone,
		ResidentialAddress:   &residentialAddress,
		BackupMailingAddress: &backupAddress,
	}

	suite.Run("Success - Returns a ghcmessages Upload payload from Upload Struct", func() {
		returnedShipmentAddressUpdate := CreatedCustomer(&sm, &oktaUser, &backupContact)

		suite.IsType(returnedShipmentAddressUpdate, &ghcmessages.CreatedCustomer{})
	})
}

func (suite *PayloadsSuite) TestMoveTaskOrder() {
	move := factory.BuildMove(suite.DB(), nil, nil)
	moveTaskOrder := MoveTaskOrder(&move)
	suite.NotNil(moveTaskOrder)
}

func (suite *PayloadsSuite) TestTransportationOffice() {
	office := factory.BuildTransportationOffice(suite.DB(), []factory.Customization{
		{
			Model: models.TransportationOffice{
				ID: uuid.Must(uuid.NewV4()),
			},
		}}, nil)
	transportationOffice := TransportationOffice(&office)
	suite.NotNil(transportationOffice)
}
func (suite *PayloadsSuite) TestTransportationOffices() {
	office := factory.BuildTransportationOffice(suite.DB(), []factory.Customization{
		{
			Model: models.TransportationOffice{
				ID: uuid.Must(uuid.NewV4()),
			},
		}}, nil)
	officeTwo := factory.BuildTransportationOffice(suite.DB(), []factory.Customization{
		{
			Model: models.TransportationOffice{
				ID: uuid.Must(uuid.NewV4()),
			},
		}}, nil)
	transportationOfficeList := models.TransportationOffices{}
	transportationOfficeList = append(transportationOfficeList, office, officeTwo)
	value := TransportationOffices(transportationOfficeList)
	suite.NotNil(value)
}
func (suite *PayloadsSuite) TestListMove() {

	marines := models.AffiliationMARINES
	listMove := ListMove(nil)

	suite.Nil(listMove)
	moveUSMC := factory.BuildMove(suite.DB(), []factory.Customization{
		{
			Model: models.ServiceMember{
				Affiliation: &marines,
			},
		},
	}, nil)

	listMove = ListMove(&moveUSMC)
	suite.NotNil(listMove)
}

func (suite *PayloadsSuite) TestListMoves() {
	list := models.Moves{}

	marines := models.AffiliationMARINES
	spaceForce := models.AffiliationSPACEFORCE
	moveUSMC := factory.BuildMove(suite.DB(), []factory.Customization{
		{
			Model: models.ServiceMember{
				Affiliation: &marines,
			},
		},
	}, nil)
	moveSF := factory.BuildMove(suite.DB(), []factory.Customization{
		{
			Model: models.ServiceMember{
				Affiliation: &spaceForce,
			},
		},
	}, nil)
	list = append(list, moveUSMC, moveSF)
	value := ListMoves(&list)
	suite.NotNil(value)
}
func (suite *PayloadsSuite) TestSearchMoves() {
	appCtx := suite.AppContextForTest()

	marines := models.AffiliationMARINES
	moveUSMC := factory.BuildMove(suite.DB(), []factory.Customization{
		{
			Model: models.ServiceMember{
				Affiliation: &marines,
			},
		},
	}, nil)

	moves := models.Moves{moveUSMC}
	suite.Run("Success - Returns a ghcmessages Upload payload from Upload Struct Marine move with no shipments", func() {
		payload := SearchMoves(appCtx, moves)

		suite.IsType(payload, &ghcmessages.SearchMoves{})
		suite.NotNil(payload)
	})
}

func (suite *PayloadsSuite) TestMarketCode() {
	suite.Run("returns nil when marketCode is nil", func() {
		var marketCode *models.MarketCode = nil
		result := MarketCode(marketCode)
		suite.Equal(result, "")
	})

	suite.Run("returns string when marketCode is not nil", func() {
		marketCodeDomestic := models.MarketCodeDomestic
		result := MarketCode(&marketCodeDomestic)
		suite.NotNil(result, "Expected result to not be nil when marketCode is not nil")
		suite.Equal("d", result, "Expected result to be 'd' for domestic market code")
	})

	suite.Run("returns string when marketCode is international", func() {
		marketCodeInternational := models.MarketCodeInternational
		result := MarketCode(&marketCodeInternational)
		suite.NotNil(result, "Expected result to not be nil when marketCode is not nil")
		suite.Equal("i", result, "Expected result to be 'i' for international market code")
	})
}

func (suite *PayloadsSuite) TestReServiceItem() {
	suite.Run("returns nil when reServiceItem is nil", func() {
		var reServiceItem *models.ReServiceItem = nil
		result := ReServiceItem(reServiceItem)
		suite.Nil(result, "Expected result to be nil when reServiceItem is nil")
	})

	suite.Run("correctly maps ReServiceItem with all fields populated", func() {
		isAutoApproved := true
		marketCodeInternational := models.MarketCodeInternational
		reServiceCode := models.ReServiceCodePOEFSC
		poefscServiceName := "International POE fuel surcharge"
		reService := models.ReService{
			Code: reServiceCode,
			Name: poefscServiceName,
		}
		ubShipmentType := models.MTOShipmentTypeUnaccompaniedBaggage
		reServiceItem := &models.ReServiceItem{
			IsAutoApproved: isAutoApproved,
			MarketCode:     marketCodeInternational,
			ReService:      reService,
			ShipmentType:   ubShipmentType,
		}
		result := ReServiceItem(reServiceItem)

		suite.NotNil(result, "Expected result to not be nil when reServiceItem has values")
		suite.Equal(isAutoApproved, result.IsAutoApproved, "Expected IsAutoApproved to match")
		suite.True(result.IsAutoApproved, "Expected IsAutoApproved to be true")
		suite.Equal(string(marketCodeInternational), result.MarketCode, "Expected MarketCode to match")
		suite.Equal(string(reServiceItem.ReService.Code), result.ServiceCode, "Expected ServiceCode to match")
		suite.Equal(string(reServiceItem.ReService.Name), result.ServiceName, "Expected ServiceName to match")
		suite.Equal(string(ubShipmentType), result.ShipmentType, "Expected ShipmentType to match")
	})
}

func (suite *PayloadsSuite) TestReServiceItems() {
	suite.Run("Correctly maps ReServiceItems with all fields populated", func() {
		isAutoApprovedTrue := true
		isAutoApprovedFalse := false
		marketCodeInternational := models.MarketCodeInternational
		marketCodeDomestic := models.MarketCodeDomestic
		poefscReServiceCode := models.ReServiceCodePOEFSC
		podfscReServiceCode := models.ReServiceCodePODFSC
		poefscServiceName := "International POE fuel surcharge"
		podfscServiceName := "International POD fuel surcharge"
		poefscService := models.ReService{
			Code: poefscReServiceCode,
			Name: poefscServiceName,
		}
		podfscService := models.ReService{
			Code: podfscReServiceCode,
			Name: podfscServiceName,
		}
		hhgShipmentType := models.MTOShipmentTypeHHG
		ubShipmentType := models.MTOShipmentTypeUnaccompaniedBaggage
		poefscServiceItem := models.ReServiceItem{
			IsAutoApproved: isAutoApprovedTrue,
			MarketCode:     marketCodeInternational,
			ReService:      poefscService,
			ShipmentType:   ubShipmentType,
		}
		podfscServiceItem := models.ReServiceItem{
			IsAutoApproved: isAutoApprovedFalse,
			MarketCode:     marketCodeDomestic,
			ReService:      podfscService,
			ShipmentType:   hhgShipmentType,
		}
		reServiceItems := make(models.ReServiceItems, 2)
		reServiceItems[0] = poefscServiceItem
		reServiceItems[1] = podfscServiceItem
		result := ReServiceItems(reServiceItems)

		suite.NotNil(result, "Expected result to not be nil when reServiceItems has values")
		suite.Equal(poefscServiceItem.IsAutoApproved, result[0].IsAutoApproved, "Expected IsAutoApproved to match")
		suite.True(result[0].IsAutoApproved, "Expected IsAutoApproved to be true")
		suite.Equal(string(marketCodeInternational), result[0].MarketCode, "Expected MarketCode to match")
		suite.Equal(string(poefscServiceItem.ReService.Code), result[0].ServiceCode, "Expected ServiceCode to match")
		suite.Equal(string(poefscServiceItem.ReService.Name), result[0].ServiceName, "Expected ServiceName to match")
		suite.Equal(string(ubShipmentType), result[0].ShipmentType, "Expected ShipmentType to match")
		suite.Equal(podfscServiceItem.IsAutoApproved, result[1].IsAutoApproved, "Expected IsAutoApproved to match")
		suite.False(result[1].IsAutoApproved, "Expected IsAutoApproved to be false")
		suite.Equal(string(marketCodeDomestic), result[1].MarketCode, "Expected MarketCode to match")
		suite.Equal(string(podfscServiceItem.ReService.Code), result[1].ServiceCode, "Expected ServiceCode to match")
		suite.Equal(string(podfscServiceItem.ReService.Name), result[1].ServiceName, "Expected ServiceName to match")
		suite.Equal(string(hhgShipmentType), result[1].ShipmentType, "Expected ShipmentType to match")
	})
}

func (suite *PayloadsSuite) TestGsrAppeal() {
	officeUser := factory.BuildOfficeUser(suite.DB(), nil, nil)

	suite.Run("returns nil when gsrAppeal is nil", func() {
		var gsrAppeal *models.GsrAppeal = nil
		result := GsrAppeal(gsrAppeal)
		suite.Nil(result, "Expected result to be nil when gsrAppeal is nil")
	})

	suite.Run("correctly maps GsrAppeal with all fields populated", func() {
		gsrAppealID := uuid.Must(uuid.NewV4())
		reportViolationID := uuid.Must(uuid.NewV4())
		evaluationReportID := uuid.Must(uuid.NewV4())
		appealStatus := models.AppealStatusSustained
		isSeriousIncident := true
		remarks := "Sample remarks"
		createdAt := time.Now()

		gsrAppeal := &models.GsrAppeal{
			ID:                      gsrAppealID,
			ReportViolationID:       &reportViolationID,
			EvaluationReportID:      evaluationReportID,
			OfficeUser:              &officeUser,
			OfficeUserID:            officeUser.ID,
			IsSeriousIncidentAppeal: &isSeriousIncident,
			AppealStatus:            appealStatus,
			Remarks:                 remarks,
			CreatedAt:               createdAt,
		}

		result := GsrAppeal(gsrAppeal)

		suite.NotNil(result, "Expected result to not be nil when gsrAppeal has values")
		suite.Equal(handlers.FmtUUID(gsrAppealID), &result.ID, "Expected ID to match")
		suite.Equal(handlers.FmtUUID(reportViolationID), &result.ViolationID, "Expected ViolationID to match")
		suite.Equal(handlers.FmtUUID(evaluationReportID), &result.ReportID, "Expected ReportID to match")
		suite.Equal(handlers.FmtUUID(officeUser.ID), &result.OfficeUserID, "Expected OfficeUserID to match")
		suite.Equal(ghcmessages.GSRAppealStatusType(appealStatus), result.AppealStatus, "Expected AppealStatus to match")
		suite.Equal(remarks, result.Remarks, "Expected Remarks to match")
		suite.Equal(strfmt.DateTime(createdAt), result.CreatedAt, "Expected CreatedAt to match")
		suite.True(result.IsSeriousIncident, "Expected IsSeriousIncident to be true")
	})

	suite.Run("handles nil ReportViolationID without panic", func() {
		gsrAppealID := uuid.Must(uuid.NewV4())
		evaluationReportID := uuid.Must(uuid.NewV4())
		isSeriousIncident := false
		appealStatus := models.AppealStatusRejected
		remarks := "Sample remarks"
		createdAt := time.Now()

		gsrAppeal := &models.GsrAppeal{
			ID:                      gsrAppealID,
			ReportViolationID:       nil,
			EvaluationReportID:      evaluationReportID,
			OfficeUser:              &officeUser,
			OfficeUserID:            officeUser.ID,
			IsSeriousIncidentAppeal: &isSeriousIncident,
			AppealStatus:            appealStatus,
			Remarks:                 remarks,
			CreatedAt:               createdAt,
		}

		result := GsrAppeal(gsrAppeal)

		suite.NotNil(result, "Expected result to not be nil when gsrAppeal has values")
		suite.Equal(handlers.FmtUUID(gsrAppealID), &result.ID, "Expected ID to match")
		suite.Equal(strfmt.UUID(""), result.ViolationID, "Expected ViolationID to be nil when ReportViolationID is nil")
		suite.Equal(handlers.FmtUUID(evaluationReportID), &result.ReportID, "Expected ReportID to match")
		suite.Equal(handlers.FmtUUID(officeUser.ID), &result.OfficeUserID, "Expected OfficeUserID to match")
		suite.Equal(ghcmessages.GSRAppealStatusType(appealStatus), result.AppealStatus, "Expected AppealStatus to match")
		suite.Equal(remarks, result.Remarks, "Expected Remarks to match")
		suite.Equal(strfmt.DateTime(createdAt), result.CreatedAt, "Expected CreatedAt to match")
		suite.False(result.IsSeriousIncident, "Expected IsSeriousIncident to be false")
	})
}

func (suite *PayloadsSuite) TestVLocation() {
	suite.Run("correctly maps VLocation with all fields populated", func() {
		city := "LOS ANGELES"
		state := "CA"
		postalCode := "90210"
		county := "LOS ANGELES"
		usPostRegionCityID := uuid.Must(uuid.NewV4())

		vLocation := &models.VLocation{
			CityName:             city,
			StateName:            state,
			UsprZipID:            postalCode,
			UsprcCountyNm:        county,
			UsPostRegionCitiesID: &usPostRegionCityID,
		}

		payload := VLocation(vLocation)

		suite.IsType(payload, &ghcmessages.VLocation{})
		suite.Equal(handlers.FmtUUID(usPostRegionCityID), &payload.UsPostRegionCitiesID, "Expected UsPostRegionCitiesID to match")
		suite.Equal(city, payload.City, "Expected City to match")
		suite.Equal(state, payload.State, "Expected State to match")
		suite.Equal(postalCode, payload.PostalCode, "Expected PostalCode to match")
		suite.Equal(county, *(payload.County), "Expected County to match")
	})
}

func (suite *PayloadsSuite) TestMTOServiceItemModel() {
	suite.Run("returns nil when MTOServiceItem is nil", func() {
		var serviceItem *models.MTOServiceItem = nil
		result := MTOServiceItemModel(serviceItem, suite.storer)
		suite.Nil(result, "Expected result to be nil when MTOServiceItem is nil")
	})

	suite.Run("successfully converts MTOServiceItem to payload", func() {
		serviceID := uuid.Must(uuid.NewV4())
		moveID := uuid.Must(uuid.NewV4())
		shipID := uuid.Must(uuid.NewV4())
		reServiceID := uuid.Must(uuid.NewV4())
		now := time.Now()

		mockReService := models.ReService{
			ID:   reServiceID,
			Code: models.ReServiceCodeICRT,
			Name: "Some ReService",
		}

		mockPickupAddress := models.Address{
			ID:        uuid.Must(uuid.NewV4()),
			IsOconus:  models.BoolPointer(false),
			CreatedAt: now,
			UpdatedAt: now,
		}

		mockMTOShipment := models.MTOShipment{
			ID:            shipID,
			PickupAddress: &mockPickupAddress,
		}

		mockServiceItem := models.MTOServiceItem{
			ID:              serviceID,
			MoveTaskOrderID: moveID,
			MTOShipmentID:   &shipID,
			MTOShipment:     mockMTOShipment,
			ReServiceID:     reServiceID,
			ReService:       mockReService,
			CreatedAt:       now,
			UpdatedAt:       now,
		}

		result := MTOServiceItemModel(&mockServiceItem, suite.storer)
		suite.NotNil(result, "Expected result to not be nil when MTOServiceItem is valid")
		suite.Equal(handlers.FmtUUID(serviceID), result.ID, "Expected ID to match")
		suite.Equal(handlers.FmtUUID(moveID), result.MoveTaskOrderID, "Expected MoveTaskOrderID to match")
		suite.Equal(handlers.FmtUUIDPtr(&shipID), result.MtoShipmentID, "Expected MtoShipmentID to match")
		suite.Equal(handlers.FmtString(models.MarketConus.FullString()), result.Market, "Expected Market to be CONUS")
	})

	suite.Run("sets Market to OCONUS when PickupAddress.IsOconus is true for ICRT", func() {
		reServiceID := uuid.Must(uuid.NewV4())

		mockReService := models.ReService{
			ID:   reServiceID,
			Code: models.ReServiceCodeICRT,
			Name: "Test ReService",
		}

		mockPickupAddress := models.Address{
			ID:       uuid.Must(uuid.NewV4()),
			IsOconus: models.BoolPointer(true),
		}

		mockMTOShipment := models.MTOShipment{
			PickupAddress: &mockPickupAddress,
		}

		mockServiceItem := models.MTOServiceItem{
			ReService:   mockReService,
			MTOShipment: mockMTOShipment,
		}

		result := MTOServiceItemModel(&mockServiceItem, suite.storer)
		suite.NotNil(result, "Expected result to not be nil for valid MTOServiceItem")
		suite.Equal(handlers.FmtString(models.MarketOconus.FullString()), result.Market, "Expected Market to be OCONUS")
	})

	suite.Run("sets Market to CONUS when PickupAddress.IsOconus is false for ICRT", func() {
		reServiceID := uuid.Must(uuid.NewV4())

		mockReService := models.ReService{
			ID:   reServiceID,
			Code: models.ReServiceCodeICRT,
			Name: "Test ReService",
		}

		mockPickupAddress := models.Address{
			ID:       uuid.Must(uuid.NewV4()),
			IsOconus: models.BoolPointer(false),
		}

		mockMTOShipment := models.MTOShipment{
			PickupAddress: &mockPickupAddress,
		}

		mockServiceItem := models.MTOServiceItem{
			ReService:   mockReService,
			MTOShipment: mockMTOShipment,
		}

		result := MTOServiceItemModel(&mockServiceItem, suite.storer)
		suite.NotNil(result, "Expected result to not be nil for valid MTOServiceItem")
		suite.Equal(handlers.FmtString(models.MarketConus.FullString()), result.Market, "Expected Market to be CONUS")
	})

	suite.Run("sets Market to CONUS when DestinationAddress.IsOconus is false for IUCRT", func() {
		reServiceID := uuid.Must(uuid.NewV4())

		mockReService := models.ReService{
			ID:   reServiceID,
			Code: models.ReServiceCodeIUCRT,
			Name: "Test ReService",
		}

		mockDestinationAddress := models.Address{
			ID:       uuid.Must(uuid.NewV4()),
			IsOconus: models.BoolPointer(false),
		}

		mockMTOShipment := models.MTOShipment{
			DestinationAddress: &mockDestinationAddress,
		}

		mockServiceItem := models.MTOServiceItem{
			ReService:   mockReService,
			MTOShipment: mockMTOShipment,
		}

		result := MTOServiceItemModel(&mockServiceItem, suite.storer)
		suite.NotNil(result, "Expected result to not be nil for valid MTOServiceItem")
		suite.Equal(handlers.FmtString(models.MarketConus.FullString()), result.Market, "Expected Market to be CONUS")
	})

	suite.Run("sets Market to OCONUS when DestinationAddress.IsOconus is true for IUCRT", func() {
		reServiceID := uuid.Must(uuid.NewV4())

		mockReService := models.ReService{
			ID:   reServiceID,
			Code: models.ReServiceCodeIUCRT,
			Name: "Test ReService",
		}

		mockDestinationAddress := models.Address{
			ID:       uuid.Must(uuid.NewV4()),
			IsOconus: models.BoolPointer(true),
		}

		mockMTOShipment := models.MTOShipment{
			DestinationAddress: &mockDestinationAddress,
		}

		mockServiceItem := models.MTOServiceItem{
			ReService:   mockReService,
			MTOShipment: mockMTOShipment,
		}

		result := MTOServiceItemModel(&mockServiceItem, suite.storer)
		suite.NotNil(result, "Expected result to not be nil for valid MTOServiceItem")
		suite.Equal(handlers.FmtString(models.MarketOconus.FullString()), result.Market, "Expected Market to be OCONUS")
	})

	suite.Run("sets Sort from correct serviceItem", func() {
		reServiceID := uuid.Must(uuid.NewV4())

		reServiceItems := make(models.ReServiceItems, 3)
		mockReService := models.ReService{
			ID:             reServiceID,
			Code:           models.ReServiceCodeUBP,
			Name:           "Test ReService",
			ReServiceItems: &reServiceItems,
		}

		mockMTOShipment := models.MTOShipment{
			ShipmentType: models.MTOShipmentTypeUnaccompaniedBaggage,
			MarketCode:   models.MarketCodeInternational,
		}

		reServiceItems[0] = models.ReServiceItem{
			ReService:    mockReService,
			ShipmentType: models.MTOShipmentTypeHHG,
			MarketCode:   models.MarketCodeInternational,
			Sort:         models.StringPointer("0"),
		}
		reServiceItems[1] = models.ReServiceItem{
			ReService:    mockReService,
			ShipmentType: models.MTOShipmentTypeUnaccompaniedBaggage,
			MarketCode:   models.MarketCodeInternational,
			Sort:         models.StringPointer("1"),
		}
		reServiceItems[2] = models.ReServiceItem{
			ReService:    mockReService,
			ShipmentType: models.MTOShipmentTypeUnaccompaniedBaggage,
			MarketCode:   models.MarketCodeDomestic,
			Sort:         models.StringPointer("2"),
		}

		mockMtoServiceItem := models.MTOServiceItem{
			ReService:   mockReService,
			MTOShipment: mockMTOShipment,
		}

		result := MTOServiceItemModel(&mockMtoServiceItem, suite.storer)
		suite.NotNil(result, "Expected result to not be nil for valid MTOServiceItem")
		suite.Equal("1", *result.Sort, "Expected to get the Sort value by matching the correct ReServiceItem using ShipmentType and MarketCode.")
	})
}

func (suite *PayloadsSuite) TestPort() {

	suite.Run("returns nil when PortLocation is nil", func() {
		var mtoServiceItems models.MTOServiceItems = nil
		result := Port(mtoServiceItems, "POE")
		suite.Nil(result, "Expected result to be nil when Port Location is nil")
	})

	suite.Run("Success - Maps PortLocation to Port payload", func() {
		// Use the factory to create a port location
		portLocation := factory.FetchPortLocation(suite.DB(), []factory.Customization{
			{
				Model: models.Port{
					PortCode: "PDX",
				},
			},
		}, nil)

		mtoServiceItem := factory.BuildMTOServiceItem(nil, []factory.Customization{
			{
				Model: models.ReService{
					Code: models.ReServiceCodePOEFSC,
				},
			},
			{
				Model:    portLocation,
				LinkOnly: true,
				Type:     &factory.PortLocations.PortOfEmbarkation,
			},
		}, nil)

		// Actual
		mtoServiceItems := models.MTOServiceItems{mtoServiceItem}
		result := Port(mtoServiceItems, "POE")

		// Assert
		suite.IsType(&ghcmessages.Port{}, result)
		suite.Equal(strfmt.UUID(portLocation.ID.String()), result.ID)
		suite.Equal(portLocation.Port.PortType.String(), result.PortType)
		suite.Equal(portLocation.Port.PortCode, result.PortCode)
		suite.Equal(portLocation.Port.PortName, result.PortName)
		suite.Equal(portLocation.City.CityName, result.City)
		suite.Equal(portLocation.UsPostRegionCity.UsprcCountyNm, result.County)
		suite.Equal(portLocation.UsPostRegionCity.UsPostRegion.State.StateName, result.State)
		suite.Equal(portLocation.UsPostRegionCity.UsprZipID, result.Zip)
		suite.Equal(portLocation.Country.CountryName, result.Country)
	})
}

func (suite *PayloadsSuite) TestMTOShipment_POE_POD_Locations() {
	suite.Run("Only POE Location is set", func() {
		// Create mock data for MTOServiceItems with POE and POD
		poePortLocation := factory.FetchPortLocation(suite.DB(), []factory.Customization{
			{
				Model: models.Port{
					PortCode: "PDX",
				},
			},
		}, nil)

		poefscServiceItem := factory.BuildMTOServiceItem(nil, []factory.Customization{
			{
				Model: models.ReService{
					Code:     models.ReServiceCodePOEFSC,
					Priority: 1,
				},
			},
			{
				Model:    poePortLocation,
				LinkOnly: true,
				Type:     &factory.PortLocations.PortOfEmbarkation,
			},
		}, nil)

		mtoShipment := factory.BuildMTOShipment(suite.DB(), []factory.Customization{
			{
				Model: models.MTOShipment{
					MTOServiceItems: models.MTOServiceItems{poefscServiceItem},
				},
			},
		}, nil)

		payload := MTOShipment(nil, &mtoShipment, nil)

		// Assertions
		suite.NotNil(payload, "Expected payload to not be nil")
		suite.NotNil(payload.PoeLocation, "Expected POELocation to not be nil")
		suite.Equal("PDX", payload.PoeLocation.PortCode, "Expected POE Port Code to match")
		suite.Equal("PORTLAND INTL", payload.PoeLocation.PortName, "Expected POE Port Name to match")
		suite.Nil(payload.PodLocation, "Expected PODLocation to be nil when POELocation is set")
	})

	suite.Run("Only POD Location is set", func() {
		// Create mock data for MTOServiceItems with POE and POD
		podPortLocation := factory.FetchPortLocation(suite.DB(), []factory.Customization{
			{
				Model: models.Port{
					PortCode: "PDX",
				},
			},
		}, nil)

		podfscServiceItem := factory.BuildMTOServiceItem(nil, []factory.Customization{
			{
				Model: models.ReService{
					Code:     models.ReServiceCodePODFSC,
					Priority: 1,
				},
			},
			{
				Model:    podPortLocation,
				LinkOnly: true,
				Type:     &factory.PortLocations.PortOfDebarkation,
			},
		}, nil)

		mtoShipment := factory.BuildMTOShipment(suite.DB(), []factory.Customization{
			{
				Model: models.MTOShipment{
					MTOServiceItems: models.MTOServiceItems{podfscServiceItem},
				},
			},
		}, nil)

		payload := MTOShipment(nil, &mtoShipment, nil)

		// Assertions
		suite.NotNil(payload, "Expected payload to not be nil")
		suite.NotNil(payload.PodLocation, "Expected PODLocation to not be nil")
		suite.Equal("PDX", payload.PodLocation.PortCode, "Expected POD Port Code to match")
		suite.Equal("PORTLAND INTL", payload.PodLocation.PortName, "Expected POD Port Name to match")
		suite.Nil(payload.PoeLocation, "Expected PODLocation to be nil when PODLocation is set")
	})
}

func (suite *PayloadsSuite) TestPPMCloseout() {
	plannedMoveDate := time.Now()
	actualMoveDate := time.Now()
	miles := 1200
	estimatedWeight := unit.Pound(5000)
	actualWeight := unit.Pound(5200)
	proGearWeightCustomer := unit.Pound(300)
	proGearWeightSpouse := unit.Pound(100)
	grossIncentive := unit.Cents(100000)
	gcc := unit.Cents(50000)
	aoa := unit.Cents(20000)
	remainingIncentive := unit.Cents(30000)
	haulType := "Linehaul"
	haulPrice := unit.Cents(40000)
	haulFSC := unit.Cents(5000)
	dop := unit.Cents(10000)
	ddp := unit.Cents(8000)
	packPrice := unit.Cents(7000)
	unpackPrice := unit.Cents(6000)
	intlPackPrice := unit.Cents(15000)
	intlUnpackPrice := unit.Cents(14000)
	intlLinehaulPrice := unit.Cents(13000)
	sitReimbursement := unit.Cents(12000)

	ppmCloseout := models.PPMCloseout{
		ID:                    models.UUIDPointer(uuid.Must(uuid.NewV4())),
		PlannedMoveDate:       &plannedMoveDate,
		ActualMoveDate:        &actualMoveDate,
		Miles:                 &miles,
		EstimatedWeight:       &estimatedWeight,
		ActualWeight:          &actualWeight,
		ProGearWeightCustomer: &proGearWeightCustomer,
		ProGearWeightSpouse:   &proGearWeightSpouse,
		GrossIncentive:        &grossIncentive,
		GCC:                   &gcc,
		AOA:                   &aoa,
		RemainingIncentive:    &remainingIncentive,
		HaulType:              (*models.HaulType)(&haulType),
		HaulPrice:             &haulPrice,
		HaulFSC:               &haulFSC,
		DOP:                   &dop,
		DDP:                   &ddp,
		PackPrice:             &packPrice,
		UnpackPrice:           &unpackPrice,
		IntlPackPrice:         &intlPackPrice,
		IntlUnpackPrice:       &intlUnpackPrice,
		IntlLinehaulPrice:     &intlLinehaulPrice,
		SITReimbursement:      &sitReimbursement,
	}

	payload := PPMCloseout(&ppmCloseout)
	suite.NotNil(payload)
	suite.Equal(ppmCloseout.ID.String(), payload.ID.String())
	suite.Equal(handlers.FmtDatePtr(ppmCloseout.PlannedMoveDate), payload.PlannedMoveDate)
	suite.Equal(handlers.FmtDatePtr(ppmCloseout.ActualMoveDate), payload.ActualMoveDate)
	suite.Equal(handlers.FmtIntPtrToInt64(ppmCloseout.Miles), payload.Miles)
	suite.Equal(handlers.FmtPoundPtr(ppmCloseout.EstimatedWeight), payload.EstimatedWeight)
	suite.Equal(handlers.FmtPoundPtr(ppmCloseout.ActualWeight), payload.ActualWeight)
	suite.Equal(handlers.FmtPoundPtr(ppmCloseout.ProGearWeightCustomer), payload.ProGearWeightCustomer)
	suite.Equal(handlers.FmtPoundPtr(ppmCloseout.ProGearWeightSpouse), payload.ProGearWeightSpouse)
	suite.Equal(handlers.FmtCost(ppmCloseout.GrossIncentive), payload.GrossIncentive)
	suite.Equal(handlers.FmtCost(ppmCloseout.GCC), payload.Gcc)
	suite.Equal(handlers.FmtCost(ppmCloseout.AOA), payload.Aoa)
	suite.Equal(handlers.FmtCost(ppmCloseout.RemainingIncentive), payload.RemainingIncentive)
	suite.Equal((*string)(ppmCloseout.HaulType), payload.HaulType)
	suite.Equal(handlers.FmtCost(ppmCloseout.HaulPrice), payload.HaulPrice)
	suite.Equal(handlers.FmtCost(ppmCloseout.HaulFSC), payload.HaulFSC)
	suite.Equal(handlers.FmtCost(ppmCloseout.DOP), payload.Dop)
	suite.Equal(handlers.FmtCost(ppmCloseout.DDP), payload.Ddp)
	suite.Equal(handlers.FmtCost(ppmCloseout.PackPrice), payload.PackPrice)
	suite.Equal(handlers.FmtCost(ppmCloseout.UnpackPrice), payload.UnpackPrice)
	suite.Equal(handlers.FmtCost(ppmCloseout.IntlPackPrice), payload.IntlPackPrice)
	suite.Equal(handlers.FmtCost(ppmCloseout.IntlUnpackPrice), payload.IntlUnpackPrice)
	suite.Equal(handlers.FmtCost(ppmCloseout.IntlLinehaulPrice), payload.IntlLinehaulPrice)
	suite.Equal(handlers.FmtCost(ppmCloseout.SITReimbursement), payload.SITReimbursement)
}
func (suite *PayloadsSuite) TestMTOShipment() {
	suite.Run("transforms standard MTOShipment without SIT overrides", func() {
		mtoShipment := factory.BuildMTOShipment(suite.DB(), nil, nil)
		mtoShipment.PrimeEstimatedWeight = models.PoundPointer(1000)
		mtoShipment.PrimeActualWeight = models.PoundPointer(1100)
		miles := unit.Miles(1234)
		mtoShipment.Distance = &miles
		now := time.Now()
		mtoShipment.TerminatedAt = &now
		mtoShipment.TerminationComments = handlers.FmtString("i'll be back")

		payload := MTOShipment(suite.storer, &mtoShipment, nil)

		suite.NotNil(payload)
		suite.Equal(strfmt.UUID(mtoShipment.ID.String()), payload.ID)
		suite.Equal(handlers.FmtPoundPtr(mtoShipment.PrimeEstimatedWeight), payload.PrimeEstimatedWeight)
		suite.Equal(handlers.FmtPoundPtr(mtoShipment.PrimeActualWeight), payload.PrimeActualWeight)
		suite.Equal(handlers.FmtInt64(1234), payload.Distance)
		suite.Nil(payload.SitStatus)
		suite.NotNil(payload.TerminatedAt)
		suite.Equal(*payload.TerminationComments, *mtoShipment.TerminationComments)
	})

	suite.Run("SIT overrides total SIT days with SITStatus payload", func() {
		mtoShipment := factory.BuildMTOShipment(suite.DB(), nil, nil)
		mtoShipment.SITDaysAllowance = models.IntPointer(90)

		sitStatusPayload := &ghcmessages.SITStatus{
			TotalSITDaysUsed:   handlers.FmtInt64(int64(10)),
			TotalDaysRemaining: handlers.FmtInt64(int64(40)),
		}

		payload := MTOShipment(suite.storer, &mtoShipment, sitStatusPayload)

		suite.NotNil(payload)
		suite.NotNil(payload.SitDaysAllowance)
		suite.Equal(int64(50), *payload.SitDaysAllowance)
		suite.Equal(sitStatusPayload, payload.SitStatus)
	})

	suite.Run("handles nil Distance", func() {
		mtoShipment := factory.BuildMTOShipment(suite.DB(), nil, nil)
		mtoShipment.Distance = nil

		payload := MTOShipment(suite.storer, &mtoShipment, nil)
		suite.Nil(payload.Distance)
	})

	suite.Run("checks scheduled dates and actual dates set", func() {
		now := time.Now()
		mtoShipment := factory.BuildMTOShipment(suite.DB(), []factory.Customization{
			{
				Model: models.MTOShipment{
					ScheduledPickupDate:   &now,
					ScheduledDeliveryDate: &now,
					ActualPickupDate:      models.TimePointer(now.AddDate(0, 0, 1)),
					ActualDeliveryDate:    models.TimePointer(now.AddDate(0, 0, 2)),
				},
			},
		}, nil)
		payload := MTOShipment(suite.storer, &mtoShipment, nil)
		suite.NotNil(payload.ScheduledPickupDate)
		suite.NotNil(payload.ScheduledDeliveryDate)
		suite.NotNil(payload.ActualPickupDate)
		suite.NotNil(payload.ActualDeliveryDate)
	})
}

func (suite *PayloadsSuite) TestCounselingOffices() {
	suite.Run("correctly maps transportaion offices to counseling offices payload", func() {
		office1 := factory.BuildTransportationOffice(nil, []factory.Customization{
			{
				Model: models.TransportationOffice{
					ID:   uuid.Must(uuid.NewV4()),
					Name: "PPPO Fort Liberty",
				},
			},
		}, nil)

		office2 := factory.BuildTransportationOffice(nil, []factory.Customization{
			{
				Model: models.TransportationOffice{
					ID:   uuid.Must(uuid.NewV4()),
					Name: "PPPO Fort Walker",
				},
			},
		}, nil)

		offices := models.TransportationOffices{office1, office2}

		payload := CounselingOffices(offices)

		suite.IsType(payload, ghcmessages.CounselingOffices{})
		suite.Equal(2, len(payload))
		suite.Equal(office1.ID.String(), payload[0].ID.String())
		suite.Equal(office2.ID.String(), payload[1].ID.String())
	})
}

func (suite *PayloadsSuite) TestMTOShipments() {
	suite.Run("multiple shipments with partial SIT status map", func() {
		shipment1 := factory.BuildMTOShipment(suite.DB(), nil, nil)
		shipment2 := factory.BuildMTOShipment(suite.DB(), nil, nil)

		shipments := models.MTOShipments{shipment1, shipment2}

		// SIT status map that only has SIT info for shipment2
		sitStatusMap := map[string]*ghcmessages.SITStatus{
			shipment2.ID.String(): {
				TotalDaysRemaining: handlers.FmtInt64(30),
				TotalSITDaysUsed:   handlers.FmtInt64(10),
			},
		}

		payload := MTOShipments(suite.storer, &shipments, sitStatusMap)
		suite.NotNil(payload)
		suite.Len(*payload, 2)

		// Shipment1 has no SIT override
		suite.Nil((*payload)[0].SitStatus)

		// Shipment2 has SIT override
		suite.NotNil((*payload)[1].SitStatus)
		suite.Equal(int64(40), *(*payload)[1].SitDaysAllowance)
	})

	suite.Run("nil slice returns empty payload (or nil) gracefully", func() {
		var emptyShipments models.MTOShipments
		payload := MTOShipments(suite.storer, &emptyShipments, nil)
		suite.NotNil(payload)
		suite.Len(*payload, 0)
	})
}

func (suite *PayloadsSuite) TestMTOAgent() {
	suite.Run("transforms a single MTOAgent", func() {
		agent := factory.BuildMTOAgent(suite.DB(), nil, nil)
		payload := MTOAgent(&agent)
		suite.NotNil(payload)
		suite.Equal(strfmt.UUID(agent.ID.String()), payload.ID)
		suite.Equal(string(agent.MTOAgentType), payload.AgentType)
	})
}

func (suite *PayloadsSuite) TestMTOAgents() {
	suite.Run("transforms multiple MTOAgents", func() {
		agent1 := factory.BuildMTOAgent(suite.DB(), nil, nil)
		agent2 := factory.BuildMTOAgent(suite.DB(), nil, nil)
		agents := models.MTOAgents{agent1, agent2}

		payload := MTOAgents(&agents)
		suite.Len(*payload, 2)
		suite.Equal(strfmt.UUID(agent1.ID.String()), (*payload)[0].ID)
		suite.Equal(strfmt.UUID(agent2.ID.String()), (*payload)[1].ID)
	})

	suite.Run("empty slice yields empty payload", func() {
		agents := models.MTOAgents{}
		payload := MTOAgents(&agents)
		suite.NotNil(payload)
		suite.Len(*payload, 0)
	})
}

func (suite *PayloadsSuite) TestPaymentRequests() {
	suite.Run("transforms multiple PaymentRequests", func() {
		pr := factory.BuildPaymentRequest(suite.DB(), nil, nil)
		prs := models.PaymentRequests{pr}

		payload, err := PaymentRequests(suite.AppContextForTest(), &prs, suite.storer)
		suite.NoError(err)
		suite.Len(*payload, 1)
		suite.Equal(strfmt.UUID(pr.ID.String()), (*payload)[0].ID)
	})
}

func (suite *PayloadsSuite) TestPaymentRequest() {
	suite.Run("single PaymentRequest with EDI error info, GEX timestamps, TPPS data", func() {
		pr := factory.BuildPaymentRequest(suite.DB(), nil, nil)
		pr.SentToGexAt = models.TimePointer(time.Now().Add(-1 * time.Hour))
		pr.ReceivedByGexAt = models.TimePointer(time.Now())

		tppsReport := models.TPPSPaidInvoiceReportEntry{
			LineNetCharge:                   2500,
			SellerPaidDate:                  time.Now(),
			InvoiceTotalChargesInMillicents: 500000,
		}
		pr.TPPSPaidInvoiceReports = models.TPPSPaidInvoiceReportEntrys{tppsReport}

		result, err := PaymentRequest(suite.AppContextForTest(), &pr, suite.storer)
		suite.NoError(err)
		suite.NotNil(result)
		suite.NotNil(result.EdiErrorType)
	})
}

func (suite *PayloadsSuite) TestPaymentServiceItem() {
	suite.Run("transforms PaymentServiceItem including MTOServiceItem code and name", func() {
		psi := factory.BuildPaymentServiceItem(suite.DB(), nil, nil)
		psi.MTOServiceItem.ReService.Code = models.ReServiceCodeDLH
		psi.MTOServiceItem.ReService.Name = "Domestic Linehaul"

		payload := PaymentServiceItem(&psi)
		suite.NotNil(payload)
		suite.Equal(string(models.ReServiceCodeDLH), payload.MtoServiceItemCode)
		suite.Equal("Domestic Linehaul", payload.MtoServiceItemName)
		suite.Equal(ghcmessages.PaymentServiceItemStatus(psi.Status), payload.Status)
	})
}

func (suite *PayloadsSuite) TestPaymentServiceItems() {
	suite.Run("transforms multiple PaymentServiceItems with TPPS data", func() {
		psi1 := factory.BuildPaymentServiceItem(suite.DB(), nil, nil)
		psi2 := factory.BuildPaymentServiceItem(suite.DB(), nil, nil)
		items := models.PaymentServiceItems{psi1, psi2}

		tppsReports := models.TPPSPaidInvoiceReportEntrys{
			{
				ProductDescription: string(psi1.MTOServiceItem.ReService.Code),
				LineNetCharge:      1500,
			},
		}

		payload := PaymentServiceItems(&items, &tppsReports)
		suite.NotNil(payload)
		suite.Len(*payload, 2)
		suite.Equal(int64(1500), *(*payload)[0].TppsInvoiceAmountPaidPerServiceItemMillicents)
	})
}

func (suite *PayloadsSuite) TestPaymentServiceItemParam() {
	suite.Run("transforms PaymentServiceItemParam", func() {
		paramKey := factory.FetchOrBuildServiceItemParamKey(suite.DB(), nil, nil)
		param := factory.BuildPaymentServiceItemParam(suite.DB(), []factory.Customization{
			{Model: paramKey},
		}, nil)

		payload := PaymentServiceItemParam(param)
		suite.NotNil(payload)
	})

	suite.Run("handles minimal PaymentServiceItemParam", func() {
		param := models.PaymentServiceItemParam{}
		payload := PaymentServiceItemParam(param)
		suite.NotNil(payload)
	})
}

func (suite *PayloadsSuite) TestPaymentServiceItemParams() {
	suite.Run("transforms slice of PaymentServiceItemParams", func() {
		param1 := factory.BuildPaymentServiceItemParam(suite.DB(), nil, nil)
		param2 := factory.BuildPaymentServiceItemParam(suite.DB(), nil, nil)
		params := models.PaymentServiceItemParams{param1, param2}

		payload := PaymentServiceItemParams(&params)
		suite.NotNil(payload)
		suite.Len(*payload, 2)
	})
}

func (suite *PayloadsSuite) TestServiceRequestDoc() {
	suite.Run("transforms ServiceRequestDocument with multiple uploads", func() {
		serviceRequest := factory.BuildServiceRequestDocument(suite.DB(), nil, nil)
		payload, err := ServiceRequestDoc(serviceRequest, suite.storer)
		suite.NoError(err)
		suite.NotNil(payload)
	})

	suite.Run("handles empty list of uploads", func() {
		serviceRequest := models.ServiceRequestDocument{}
		payload, err := ServiceRequestDoc(serviceRequest, suite.storer)
		suite.NoError(err)
		suite.NotNil(payload)
		suite.Empty(payload.Uploads)
	})
}

func (suite *PayloadsSuite) TestMTOServiceItemSingleModel() {
	suite.Run("transforms basic MTOServiceItem with SIT data", func() {
		mtoShipment := factory.BuildMTOShipment(suite.DB(), nil, nil)
		serviceItem := factory.BuildMTOServiceItem(suite.DB(), []factory.Customization{
			{Model: mtoShipment, LinkOnly: true},
		}, nil)
		serviceItem.SITEntryDate = models.TimePointer(time.Now().AddDate(0, 0, -2))

		payload := MTOServiceItemSingleModel(&serviceItem)
		suite.NotNil(payload)
		suite.Equal(handlers.FmtDateTimePtr(serviceItem.SITEntryDate), payload.SitEntryDate)
	})
}

func (suite *PayloadsSuite) TestPaymentServiceItemPayload() {
	mtoServiceItemID := uuid.Must(uuid.NewV4())
	mtoShipmentID := uuid.Must(uuid.NewV4())
	psID := uuid.Must(uuid.NewV4())
	reServiceCode := models.ReServiceCodeDLH
	reServiceName := "Domestic Linehaul"
	shipmentType := models.MTOShipmentTypeHHG
	priceCents := unit.Cents(12345)
	rejectionReason := models.StringPointer("Some reason")
	status := models.PaymentServiceItemStatusDenied
	referenceID := "REF123"
	createdAt := time.Now()
	updatedAt := time.Now()

	paymentServiceItemParams := []models.PaymentServiceItemParam{
		{
			ID:                   uuid.Must(uuid.NewV4()),
			PaymentServiceItemID: psID,
			Value:                "1000",
		},
	}

	paymentServiceItem := models.PaymentServiceItem{
		ID:               psID,
		MTOServiceItemID: mtoServiceItemID,
		MTOServiceItem: models.MTOServiceItem{
			ID: mtoServiceItemID,
			MTOShipment: models.MTOShipment{
				ID:           mtoShipmentID,
				ShipmentType: shipmentType,
			},
			ReService: models.ReService{
				Code: reServiceCode,
				Name: reServiceName,
			},
		},
		PriceCents:               &priceCents,
		RejectionReason:          rejectionReason,
		Status:                   status,
		ReferenceID:              referenceID,
		PaymentServiceItemParams: paymentServiceItemParams,
		CreatedAt:                createdAt,
		UpdatedAt:                updatedAt,
	}

	suite.Run("Success - Returns a ghcmessages PaymentServiceItem payload", func() {
		returnedPaymentServiceItem := PaymentServiceItem(&paymentServiceItem)

		suite.NotNil(returnedPaymentServiceItem)
		suite.IsType(&ghcmessages.PaymentServiceItem{}, returnedPaymentServiceItem)
		suite.Equal(handlers.FmtUUID(paymentServiceItem.ID), &returnedPaymentServiceItem.ID)
		suite.Equal(handlers.FmtUUID(paymentServiceItem.MTOServiceItemID), &returnedPaymentServiceItem.MtoServiceItemID)
		suite.Equal(string(paymentServiceItem.MTOServiceItem.ReService.Code), returnedPaymentServiceItem.MtoServiceItemCode)
		suite.Equal(paymentServiceItem.MTOServiceItem.ReService.Name, returnedPaymentServiceItem.MtoServiceItemName)
		suite.Equal(ghcmessages.MTOShipmentType(paymentServiceItem.MTOServiceItem.MTOShipment.ShipmentType), returnedPaymentServiceItem.MtoShipmentType)
		suite.Equal(handlers.FmtUUIDPtr(paymentServiceItem.MTOServiceItem.MTOShipmentID), returnedPaymentServiceItem.MtoShipmentID)
		suite.Equal(handlers.FmtCost(paymentServiceItem.PriceCents), returnedPaymentServiceItem.PriceCents)
		suite.Equal(paymentServiceItem.RejectionReason, returnedPaymentServiceItem.RejectionReason)
		suite.Equal(ghcmessages.PaymentServiceItemStatus(paymentServiceItem.Status), returnedPaymentServiceItem.Status)
		suite.Equal(paymentServiceItem.ReferenceID, returnedPaymentServiceItem.ReferenceID)
		suite.Equal(etag.GenerateEtag(paymentServiceItem.UpdatedAt), returnedPaymentServiceItem.ETag)

		suite.Equal(len(paymentServiceItem.PaymentServiceItemParams), len(returnedPaymentServiceItem.PaymentServiceItemParams))
		for i, param := range paymentServiceItem.PaymentServiceItemParams {
			suite.Equal(param.Value, returnedPaymentServiceItem.PaymentServiceItemParams[i].Value)
		}
	})
}

func (suite *PayloadsSuite) TestPaymentServiceItemsPayload() {
	mtoServiceItemID1 := uuid.Must(uuid.NewV4())
	mtoServiceItemID2 := uuid.Must(uuid.NewV4())
	psID1 := uuid.Must(uuid.NewV4())
	psID2 := uuid.Must(uuid.NewV4())
	priceCents1 := unit.Cents(12345)
	priceCents2 := unit.Cents(54321)
	reServiceCode1 := models.ReServiceCodeDLH
	reServiceCode2 := models.ReServiceCodeDOP
	reServiceName1 := "Domestic Linehaul"
	reServiceName2 := "Domestic Origin Pack"
	shipmentType := models.MTOShipmentTypeHHG
	createdAt := time.Now()
	updatedAt := time.Now()

	paymentServiceItems := models.PaymentServiceItems{
		{
			ID:               psID1,
			MTOServiceItemID: mtoServiceItemID1,
			MTOServiceItem: models.MTOServiceItem{
				ID: mtoServiceItemID1,
				MTOShipment: models.MTOShipment{
					ID:           uuid.Must(uuid.NewV4()),
					ShipmentType: shipmentType,
				},
				ReService: models.ReService{
					Code: reServiceCode1,
					Name: reServiceName1,
				},
			},
			PriceCents: &priceCents1,
			CreatedAt:  createdAt,
			UpdatedAt:  updatedAt,
		},
		{
			ID:               psID2,
			MTOServiceItemID: mtoServiceItemID2,
			MTOServiceItem: models.MTOServiceItem{
				ID: mtoServiceItemID2,
				MTOShipment: models.MTOShipment{
					ID:           uuid.Must(uuid.NewV4()),
					ShipmentType: shipmentType,
				},
				ReService: models.ReService{
					Code: reServiceCode2,
					Name: reServiceName2,
				},
			},
			PriceCents: &priceCents2,
			CreatedAt:  createdAt,
			UpdatedAt:  updatedAt,
		},
	}

	// TPPSPaidInvoiceReportData
	lineNetCharge1 := int64(200000)
	tppsPaidReportData := models.TPPSPaidInvoiceReportEntrys{
		{
			ProductDescription: string(reServiceCode1),
			LineNetCharge:      unit.Millicents(lineNetCharge1),
		},
	}

	suite.Run("Success - Returns ghcmessages.PaymentServiceItems payload", func() {
		returnedPaymentServiceItems := PaymentServiceItems(&paymentServiceItems, &tppsPaidReportData)

		suite.NotNil(returnedPaymentServiceItems)
		suite.Len(*returnedPaymentServiceItems, 2)

		psItem1 := (*returnedPaymentServiceItems)[0]
		suite.Equal(handlers.FmtUUID(psID1), &psItem1.ID)
		suite.Equal(handlers.FmtCost(&priceCents1), psItem1.PriceCents)
		suite.Equal(string(reServiceCode1), psItem1.MtoServiceItemCode)
		suite.Equal(reServiceName1, psItem1.MtoServiceItemName)
		suite.Equal(ghcmessages.MTOShipmentType(shipmentType), psItem1.MtoShipmentType)
		suite.NotNil(psItem1.TppsInvoiceAmountPaidPerServiceItemMillicents)

		psItem2 := (*returnedPaymentServiceItems)[1]
		suite.Equal(handlers.FmtUUID(psID2), &psItem2.ID)
		suite.Equal(handlers.FmtCost(&priceCents2), psItem2.PriceCents)
		suite.Equal(string(reServiceCode2), psItem2.MtoServiceItemCode)
		suite.Equal(reServiceName2, psItem2.MtoServiceItemName)
		suite.Equal(ghcmessages.MTOShipmentType(shipmentType), psItem2.MtoShipmentType)
		suite.Nil(psItem2.TppsInvoiceAmountPaidPerServiceItemMillicents)
	})
}

func (suite *PayloadsSuite) TestQueueMovesApprovalRequestTypes() {
	officeUser := factory.BuildOfficeUserWithPrivileges(suite.DB(), []factory.Customization{
		{
			Model: models.User{
				Roles: []roles.Role{
					{
						RoleType: roles.RoleTypeTOO,
					},
				},
			},
		},
	}, nil)
	move := factory.BuildMove(suite.DB(), []factory.Customization{
		{
			Model: models.Move{
				Status: models.MoveStatusAPPROVALSREQUESTED,
				Show:   models.BoolPointer(true),
			},
		}}, nil)
	shipment := factory.BuildMTOShipment(suite.DB(), []factory.Customization{
		{
			Model:    move,
			LinkOnly: true,
		},
	}, nil)
	originSITServiceItem := factory.BuildMTOServiceItem(suite.DB(), []factory.Customization{
		{
			Model:    shipment,
			LinkOnly: true,
		},
		{
			Model:    move,
			LinkOnly: true,
		},
		{
			Model: models.ReService{
				Code: models.ReServiceCodeDOFSIT,
			},
		},
	}, nil)
	approvedServiceItem := factory.BuildMTOServiceItem(suite.DB(), []factory.Customization{
		{
			Model: models.MTOServiceItem{
				Status: models.MTOServiceItemStatusApproved,
			},
		},
		{
			Model:    shipment,
			LinkOnly: true,
		},
		{
			Model: models.ReService{
				Code: models.ReServiceCodeDCRT,
			},
		},
	}, nil)
	sitUpdate := factory.BuildSITDurationUpdate(suite.DB(), []factory.Customization{
		{
			Model:    move,
			LinkOnly: true,
		},
		{
			Model:    shipment,
			LinkOnly: true,
		},
	}, nil)
	shipmentAddressUpdate := factory.BuildShipmentAddressUpdate(suite.DB(), []factory.Customization{
		{
			Model:    shipment,
			LinkOnly: true,
		},
		{
			Model:    move,
			LinkOnly: true,
		},
		{
			Model: models.ShipmentAddressUpdate{
				NewAddressID: uuid.Must(uuid.NewV4()),
			},
		},
	}, []factory.Trait{factory.GetTraitShipmentAddressUpdateRequested})

	suite.Run("successfully attaches approvalRequestTypes to move", func() {
		moves := models.Moves{}
		moves = append(moves, move)
		queueMoves := *QueueMoves(moves, nil, nil, officeUser, nil, string(roles.RoleTypeTOO), string(models.QueueTypeTaskOrder))

		var empty []string
		suite.Len(queueMoves, 1)
		suite.Nil(queueMoves[0].ApprovalRequestTypes)
		suite.Equal(empty, queueMoves[0].ApprovalRequestTypes)
	})
	suite.Run("successfully attaches submitted service item request to move", func() {
		serviceItems := models.MTOServiceItems{}
		serviceItems = append(serviceItems, originSITServiceItem)
		move.MTOServiceItems = serviceItems

		moves := models.Moves{}
		moves = append(moves, move)
		queueMoves := *QueueMoves(moves, nil, nil, officeUser, nil, string(roles.RoleTypeTOO), string(models.QueueTypeTaskOrder))

		suite.Len(queueMoves, 1)
		suite.Len(queueMoves[0].ApprovalRequestTypes, 1)
		suite.Equal(string(models.ReServiceCodeDOFSIT), queueMoves[0].ApprovalRequestTypes[0])
	})
	suite.Run("does not attach a service item if it is not in submitted status", func() {
		serviceItems := models.MTOServiceItems{}
		serviceItems = append(serviceItems, originSITServiceItem, approvedServiceItem)
		move.MTOServiceItems = serviceItems

		moves := models.Moves{}
		moves = append(moves, move)

		suite.Len(moves[0].MTOServiceItems, 2)

		queueMoves := *QueueMoves(moves, nil, nil, officeUser, nil, string(roles.RoleTypeTOO), string(models.QueueTypeTaskOrder))

		suite.Len(queueMoves, 1)
		suite.Len(queueMoves[0].ApprovalRequestTypes, 1)
		suite.Equal(string(models.ReServiceCodeDOFSIT), queueMoves[0].ApprovalRequestTypes[0])
	})

	// diversion
	suite.Run("attaches 'DIVERSION' request type if a shipment is in SUBMITTED status and diversion is true", func() {
		shipment.Status = models.MTOShipmentStatusSubmitted
		shipments := models.MTOShipments{}
		shipments = append(shipments, shipment)
		move.MTOShipments = shipments

		move.MTOShipments[0].Diversion = true

		moves := models.Moves{}
		moves = append(moves, move)

		queueMoves := *QueueMoves(moves, nil, nil, officeUser, nil, string(roles.RoleTypeTOO), string(models.QueueTypeTaskOrder))
		suite.Len(queueMoves, 1)
		suite.Len(queueMoves[0].ApprovalRequestTypes, 2)
		suite.Equal(string(models.ReServiceCodeDOFSIT), queueMoves[0].ApprovalRequestTypes[0])
		suite.Equal(string(models.ApprovalRequestDiversion), queueMoves[0].ApprovalRequestTypes[1])
	})
	suite.Run("does not attach 'DIVERSION' request type if a shipment is not in SUBMITTED status and diversion is true", func() {
		shipment.Status = models.MTOShipmentStatusApproved
		shipments := models.MTOShipments{}
		shipments = append(shipments, shipment)
		move.MTOShipments = shipments

		move.MTOShipments[0].Diversion = true

		moves := models.Moves{}
		moves = append(moves, move)

		queueMoves := *QueueMoves(moves, nil, nil, officeUser, nil, string(roles.RoleTypeTOO), string(models.QueueTypeTaskOrder))
		suite.Len(queueMoves, 1)
		suite.Len(queueMoves[0].ApprovalRequestTypes, 1)
		suite.Equal(string(models.ReServiceCodeDOFSIT), queueMoves[0].ApprovalRequestTypes[0])
	})

	// amended orders
	suite.Run("does not attach 'AMENDED_ORDERS' request type if ID value is nil", func() {
		moves := models.Moves{}
		moves = append(moves, move)

		queueMoves := *QueueMoves(moves, nil, nil, officeUser, nil, string(roles.RoleTypeTOO), string(models.QueueTypeTaskOrder))
		suite.Len(queueMoves, 1)
		suite.Len(queueMoves[0].ApprovalRequestTypes, 1)
		suite.Equal(string(models.ReServiceCodeDOFSIT), queueMoves[0].ApprovalRequestTypes[0])
	})
	suite.Run("attaches 'AMENDED_ORDERS' request type if ID value is present and order are unacknowledged", func() {
		newOrdersID := uuid.Must(uuid.NewV4())
		move.Orders.UploadedAmendedOrdersID = &newOrdersID

		moves := models.Moves{}
		moves = append(moves, move)

		queueMoves := *QueueMoves(moves, nil, nil, officeUser, nil, string(roles.RoleTypeTOO), string(models.QueueTypeTaskOrder))
		suite.Len(queueMoves, 1)
		suite.Len(queueMoves[0].ApprovalRequestTypes, 2)
		suite.Equal(string(models.ReServiceCodeDOFSIT), queueMoves[0].ApprovalRequestTypes[0])
		suite.Equal(string(models.ApprovalRequestAmendedOrders), queueMoves[0].ApprovalRequestTypes[1])
	})
	suite.Run("does not attach 'AMENDED_ORDERS' request type if ID value is present but the orders are acknowledged", func() {
		newOrdersID := uuid.Must(uuid.NewV4())
		move.Orders.UploadedAmendedOrdersID = &newOrdersID
		move.Orders.AmendedOrdersAcknowledgedAt = models.TimePointer(time.Now())

		moves := models.Moves{}
		moves = append(moves, move)

		queueMoves := *QueueMoves(moves, nil, nil, officeUser, nil, string(roles.RoleTypeTOO), string(models.QueueTypeTaskOrder))
		suite.Len(queueMoves, 1)
		suite.Len(queueMoves[0].ApprovalRequestTypes, 1)
		suite.Equal(string(models.ReServiceCodeDOFSIT), queueMoves[0].ApprovalRequestTypes[0])
	})

	// excess weight
	suite.Run("does not attach 'EXCESS_WEIGHT' request type if ExcessWeightQualifiedAt value is nil", func() {
		moves := models.Moves{}
		moves = append(moves, move)

		queueMoves := *QueueMoves(moves, nil, nil, officeUser, nil, string(roles.RoleTypeTOO), string(models.QueueTypeTaskOrder))
		suite.Len(queueMoves, 1)
		suite.Len(queueMoves[0].ApprovalRequestTypes, 1)
		suite.Equal(string(models.ReServiceCodeDOFSIT), queueMoves[0].ApprovalRequestTypes[0])
	})
	suite.Run("attaches 'EXCESS_WEIGHT' request type if is qualified but unacknowledged", func() {
		move.ExcessWeightQualifiedAt = models.TimePointer(time.Now())

		moves := models.Moves{}
		moves = append(moves, move)

		queueMoves := *QueueMoves(moves, nil, nil, officeUser, nil, string(roles.RoleTypeTOO), string(models.QueueTypeTaskOrder))
		suite.Len(queueMoves, 1)
		suite.Len(queueMoves[0].ApprovalRequestTypes, 2)
		suite.Equal(string(models.ReServiceCodeDOFSIT), queueMoves[0].ApprovalRequestTypes[0])
		suite.Equal(string(models.ApprovalRequestExcessWeight), queueMoves[0].ApprovalRequestTypes[1])
	})
	suite.Run("does not attach 'EXCESS_WEIGHT' request type if the excess weight has been acknowledged", func() {
		move.ExcessWeightQualifiedAt = models.TimePointer(time.Now())
		move.ExcessWeightAcknowledgedAt = models.TimePointer(time.Now())

		moves := models.Moves{}
		moves = append(moves, move)

		queueMoves := *QueueMoves(moves, nil, nil, officeUser, nil, string(roles.RoleTypeTOO), string(models.QueueTypeTaskOrder))
		suite.Len(queueMoves, 1)
		suite.Len(queueMoves[0].ApprovalRequestTypes, 1)
		suite.Equal(string(models.ReServiceCodeDOFSIT), queueMoves[0].ApprovalRequestTypes[0])
	})
	suite.Run("does not attach 'EXCESS_WEIGHT' request type if ExcessUnaccompaniedBaggageWeightQualifiedAt value is nil", func() {
		moves := models.Moves{}
		moves = append(moves, move)

		queueMoves := *QueueMoves(moves, nil, nil, officeUser, nil, string(roles.RoleTypeTOO), string(models.QueueTypeTaskOrder))
		suite.Len(queueMoves, 1)
		suite.Len(queueMoves[0].ApprovalRequestTypes, 1)
		suite.Equal(string(models.ReServiceCodeDOFSIT), queueMoves[0].ApprovalRequestTypes[0])
	})
	suite.Run("attaches UB 'EXCESS_WEIGHT' request type if is qualified but unacknowledged", func() {
		move.ExcessUnaccompaniedBaggageWeightQualifiedAt = models.TimePointer(time.Now())

		moves := models.Moves{}
		moves = append(moves, move)

		queueMoves := *QueueMoves(moves, nil, nil, officeUser, nil, string(roles.RoleTypeTOO), string(models.QueueTypeTaskOrder))
		suite.Len(queueMoves, 1)
		suite.Len(queueMoves[0].ApprovalRequestTypes, 2)
		suite.Equal(string(models.ReServiceCodeDOFSIT), queueMoves[0].ApprovalRequestTypes[0])
		suite.Equal(string(models.ApprovalRequestExcessWeight), queueMoves[0].ApprovalRequestTypes[1])
	})
	suite.Run("does not attach UB 'EXCESS_WEIGHT' request type if the excess weight has been acknowledged", func() {
		move.ExcessUnaccompaniedBaggageWeightQualifiedAt = models.TimePointer(time.Now())
		move.ExcessUnaccompaniedBaggageWeightAcknowledgedAt = models.TimePointer(time.Now())

		moves := models.Moves{}
		moves = append(moves, move)

		queueMoves := *QueueMoves(moves, nil, nil, officeUser, nil, string(roles.RoleTypeTOO), string(models.QueueTypeTaskOrder))
		suite.Len(queueMoves, 1)
		suite.Len(queueMoves[0].ApprovalRequestTypes, 1)
		suite.Equal(string(models.ReServiceCodeDOFSIT), queueMoves[0].ApprovalRequestTypes[0])
	})

	// sit extension
	suite.Run("successfully attaches a SIT extension request to move", func() {
		sitUpdates := models.SITDurationUpdates{}
		sitUpdates = append(sitUpdates, sitUpdate)

		move.MTOShipments[0].SITDurationUpdates = sitUpdates

		moves := models.Moves{}
		moves = append(moves, move)

		queueMoves := *QueueMoves(moves, nil, nil, officeUser, nil, string(roles.RoleTypeTOO), string(models.QueueTypeTaskOrder))
		suite.Len(queueMoves, 1)
		suite.Len(queueMoves[0].ApprovalRequestTypes, 2)
		suite.Equal(string(models.ReServiceCodeDOFSIT), queueMoves[0].ApprovalRequestTypes[0])
		suite.Equal(string(models.ApprovalRequestSITExtension), queueMoves[0].ApprovalRequestTypes[1])
	})
	suite.Run("does not attach an approved SIT extension request", func() {
		sitUpdate.Status = models.SITExtensionStatusApproved
		sitUpdates := models.SITDurationUpdates{}
		sitUpdates = append(sitUpdates, sitUpdate)

		move.MTOShipments[0].SITDurationUpdates = sitUpdates

		moves := models.Moves{}
		moves = append(moves, move)

		queueMoves := *QueueMoves(moves, nil, nil, officeUser, nil, string(roles.RoleTypeTOO), string(models.QueueTypeTaskOrder))
		suite.Len(queueMoves, 1)
		suite.Len(queueMoves[0].ApprovalRequestTypes, 1)
		suite.Equal(string(models.ReServiceCodeDOFSIT), queueMoves[0].ApprovalRequestTypes[0])
	})
	suite.Run("does not attach a denied SIT extension request", func() {
		sitUpdate.Status = models.SITExtensionStatusDenied
		sitUpdates := models.SITDurationUpdates{}
		sitUpdates = append(sitUpdates, sitUpdate)

		move.MTOShipments[0].SITDurationUpdates = sitUpdates

		moves := models.Moves{}
		moves = append(moves, move)

		queueMoves := *QueueMoves(moves, nil, nil, officeUser, nil, string(roles.RoleTypeTOO), string(models.QueueTypeTaskOrder))
		suite.Len(queueMoves, 1)
		suite.Len(queueMoves[0].ApprovalRequestTypes, 1)
		suite.Equal(string(models.ReServiceCodeDOFSIT), queueMoves[0].ApprovalRequestTypes[0])
	})

	// destination address update
	suite.Run("attaches a destination address update request in REQUESTED status", func() {
		move.MTOShipments[0].DeliveryAddressUpdate = &shipmentAddressUpdate

		moves := models.Moves{}
		moves = append(moves, move)

		queueMoves := *QueueMoves(moves, nil, nil, officeUser, nil, string(roles.RoleTypeTOO), string(models.QueueTypeTaskOrder))
		suite.Len(queueMoves, 1)
		suite.Len(queueMoves[0].ApprovalRequestTypes, 2)
		suite.Equal(string(models.ReServiceCodeDOFSIT), queueMoves[0].ApprovalRequestTypes[0])
		suite.Equal(string(models.ApprovalRequestDestinationAddressUpdate), queueMoves[0].ApprovalRequestTypes[1])
	})
	suite.Run("does not attach a destination address update request in APPROVED status", func() {
		shipmentAddressUpdate.Status = models.ShipmentAddressUpdateStatusApproved
		move.MTOShipments[0].DeliveryAddressUpdate = &shipmentAddressUpdate

		moves := models.Moves{}
		moves = append(moves, move)

		queueMoves := *QueueMoves(moves, nil, nil, officeUser, nil, string(roles.RoleTypeTOO), string(models.QueueTypeTaskOrder))
		suite.Len(queueMoves, 1)
		suite.Len(queueMoves[0].ApprovalRequestTypes, 1)
		suite.Equal(string(models.ReServiceCodeDOFSIT), queueMoves[0].ApprovalRequestTypes[0])
	})
	suite.Run("does not attach a destination address update request in REJECTED status", func() {
		shipmentAddressUpdate.Status = models.ShipmentAddressUpdateStatusRejected
		move.MTOShipments[0].DeliveryAddressUpdate = &shipmentAddressUpdate

		moves := models.Moves{}
		moves = append(moves, move)

		queueMoves := *QueueMoves(moves, nil, nil, officeUser, nil, string(roles.RoleTypeTOO), string(models.QueueTypeTaskOrder))
		suite.Len(queueMoves, 1)
		suite.Len(queueMoves[0].ApprovalRequestTypes, 1)
		suite.Equal(string(models.ReServiceCodeDOFSIT), queueMoves[0].ApprovalRequestTypes[0])
	})

	// new shipment
	suite.Run("only attaches 'NEW_SHIPMENT' request type if a shipment is in SUBMITTED status", func() {
		statuses := [8]models.MTOShipmentStatus{models.MTOShipmentStatusApproved, models.MTOShipmentStatusDraft, models.MTOShipmentStatusApproved, models.MTOShipmentStatusRejected, models.MTOShipmentStatusCancellationRequested, models.MTOShipmentStatusCanceled, models.MTOShipmentStatusDiversionRequested, models.MTOShipmentStatusTerminatedForCause}

		for _, status := range statuses {
			shipment.Status = status
			shipments := models.MTOShipments{}
			shipments = append(shipments, shipment)
			move.MTOShipments = shipments

			moves := models.Moves{}
			moves = append(moves, move)

			queueMoves := *QueueMoves(moves, nil, nil, officeUser, nil, string(roles.RoleTypeTOO), string(models.QueueTypeTaskOrder))
			if status == models.MTOShipmentStatusSubmitted {
				suite.Len(queueMoves, 1)
				suite.Len(queueMoves[0].ApprovalRequestTypes, 2)
				suite.Equal(string(models.ReServiceCodeDOFSIT), queueMoves[0].ApprovalRequestTypes[0])
				suite.Equal(string(models.ApprovalRequestNewShipment), queueMoves[0].ApprovalRequestTypes[1])
			}
			if status != models.MTOShipmentStatusSubmitted {
				suite.Len(queueMoves, 1)
				suite.Len(queueMoves[0].ApprovalRequestTypes, 1)
				suite.Equal(string(models.ReServiceCodeDOFSIT), queueMoves[0].ApprovalRequestTypes[0])
			}
		}
	})
}

<<<<<<< HEAD
func (suite *PayloadsSuite) TestCountriesPayload() {
	suite.Run("Correctly transform array of countries into payload", func() {
		countries := make([]models.Country, 0)
		countries = append(countries, models.Country{Country: "US", CountryName: "UNITED STATES"})
		payload := Countries(countries)
		suite.True(len(payload) == 1)
		suite.Equal(payload[0].Code, "US")
		suite.Equal(payload[0].Name, "UNITED STATES")
	})

	suite.Run("empty array of countries into payload", func() {
		countries := make([]models.Country, 0)
		payload := Countries(countries)
		suite.True(len(payload) == 0)
	})

	suite.Run("nil countries into payload", func() {
		payload := Countries(nil)
		suite.True(len(payload) == 0)
	})
=======
func (suite *PayloadsSuite) TestPayGrades() {
	payGrades := models.PayGrades{
		{Grade: "E-1", GradeDescription: models.StringPointer("E-1")},
		{Grade: "O-3", GradeDescription: models.StringPointer("O-3")},
		{Grade: "W-2", GradeDescription: models.StringPointer("W-2")},
	}

	for _, payGrade := range payGrades {
		suite.Run(payGrade.Grade, func() {
			grades := models.PayGrades{payGrade}
			result := PayGrades(grades)

			suite.Require().Len(result, 1)
			actual := result[0]

			suite.Equal(payGrade.Grade, actual.Grade)
			suite.Equal(*payGrade.GradeDescription, actual.Description)
		})
	}
>>>>>>> 069fb730
}

func (suite *PayloadsSuite) TestQueueMoves_RequestedMoveDates() {
	officeUser := factory.BuildOfficeUserWithPrivileges(suite.DB(), []factory.Customization{
		{
			Model: models.User{
				Roles: []roles.Role{{RoleType: roles.RoleTypeTOO}},
			},
		},
	}, nil)

	move := factory.BuildMove(suite.DB(), []factory.Customization{
		{
			Model: models.Move{Show: models.BoolPointer(true)},
		},
	}, nil)

	d1 := time.Date(2025, time.January, 1, 0, 0, 0, 0, time.UTC)
	d2 := time.Date(2025, time.February, 1, 0, 0, 0, 0, time.UTC)
	d3 := time.Date(2025, time.March, 1, 0, 0, 0, 0, time.UTC)

	sh3 := factory.BuildMTOShipment(suite.DB(), []factory.Customization{
		{Model: move, LinkOnly: true},
		{Model: models.MTOShipment{
			Status:                models.MTOShipmentStatusSubmitted,
			RequestedPickupDate:   &d3,
			RequestedDeliveryDate: &d3,
			DeletedAt:             nil,
		}},
	}, nil)

	sh2 := factory.BuildMTOShipment(suite.DB(), []factory.Customization{
		{Model: move, LinkOnly: true},
		{Model: models.MTOShipment{
			Status:                models.MTOShipmentStatusSubmitted,
			RequestedPickupDate:   &d2,
			RequestedDeliveryDate: &d2,
			DeletedAt:             nil,
		}},
	}, nil)

	sh1 := factory.BuildMTOShipment(suite.DB(), []factory.Customization{
		{Model: move, LinkOnly: true},
		{Model: models.MTOShipment{
			Status:                models.MTOShipmentStatusSubmitted,
			RequestedPickupDate:   &d1,
			RequestedDeliveryDate: &d1,
			DeletedAt:             nil,
		}},
	}, nil)

	// attach them to the move (in reversed order to prove sorting)
	move.MTOShipments = models.MTOShipments{sh3, sh2, sh1}

	queueMoves := *QueueMoves(
		models.Moves{move},
		nil,
		nil,
		officeUser,
		nil,
		string(roles.RoleTypeTOO),
		string(models.QueueTypeTaskOrder),
	)

	suite.Require().Len(queueMoves, 1)
	q := queueMoves[0]

	// earliest date should be Jan 1 2025
	expectedDate := strfmt.Date(d1)
	suite.Equal(expectedDate, *q.RequestedMoveDate)

	// all dates sorted and joined with ", "
	suite.Require().NotNil(q.RequestedMoveDates)
	suite.Equal("Jan 1 2025, Feb 1 2025, Mar 1 2025", *q.RequestedMoveDates)
}<|MERGE_RESOLUTION|>--- conflicted
+++ resolved
@@ -2468,7 +2468,27 @@
 	})
 }
 
-<<<<<<< HEAD
+func (suite *PayloadsSuite) TestPayGrades() {
+	payGrades := models.PayGrades{
+		{Grade: "E-1", GradeDescription: models.StringPointer("E-1")},
+		{Grade: "O-3", GradeDescription: models.StringPointer("O-3")},
+		{Grade: "W-2", GradeDescription: models.StringPointer("W-2")},
+	}
+
+	for _, payGrade := range payGrades {
+		suite.Run(payGrade.Grade, func() {
+			grades := models.PayGrades{payGrade}
+			result := PayGrades(grades)
+
+			suite.Require().Len(result, 1)
+			actual := result[0]
+
+			suite.Equal(payGrade.Grade, actual.Grade)
+			suite.Equal(*payGrade.GradeDescription, actual.Description)
+		})
+	}
+}
+
 func (suite *PayloadsSuite) TestCountriesPayload() {
 	suite.Run("Correctly transform array of countries into payload", func() {
 		countries := make([]models.Country, 0)
@@ -2489,27 +2509,6 @@
 		payload := Countries(nil)
 		suite.True(len(payload) == 0)
 	})
-=======
-func (suite *PayloadsSuite) TestPayGrades() {
-	payGrades := models.PayGrades{
-		{Grade: "E-1", GradeDescription: models.StringPointer("E-1")},
-		{Grade: "O-3", GradeDescription: models.StringPointer("O-3")},
-		{Grade: "W-2", GradeDescription: models.StringPointer("W-2")},
-	}
-
-	for _, payGrade := range payGrades {
-		suite.Run(payGrade.Grade, func() {
-			grades := models.PayGrades{payGrade}
-			result := PayGrades(grades)
-
-			suite.Require().Len(result, 1)
-			actual := result[0]
-
-			suite.Equal(payGrade.Grade, actual.Grade)
-			suite.Equal(*payGrade.GradeDescription, actual.Description)
-		})
-	}
->>>>>>> 069fb730
 }
 
 func (suite *PayloadsSuite) TestQueueMoves_RequestedMoveDates() {
