--- conflicted
+++ resolved
@@ -1219,7 +1219,6 @@
 	})
 }
 
-<<<<<<< HEAD
 func (suite *PayloadsSuite) TestPort() {
 
 	suite.Run("returns nil when PortLocation is nil", func() {
@@ -1234,20 +1233,10 @@
 			{
 				Model: models.Port{
 					PortCode: "PDX",
-=======
-func (suite *PayloadsSuite) TestCounselingOffices() {
-	suite.Run("correctly maps transportaion offices to counseling offices payload", func() {
-		office1 := factory.BuildTransportationOffice(nil, []factory.Customization{
-			{
-				Model: models.TransportationOffice{
-					ID:   uuid.Must(uuid.NewV4()),
-					Name: "PPPO Fort Liberty",
->>>>>>> a0131278
 				},
 			},
 		}, nil)
 
-<<<<<<< HEAD
 		mtoServiceItem := factory.BuildMTOServiceItem(nil, []factory.Customization{
 			{
 				Model: models.ReService{
@@ -1362,7 +1351,20 @@
 		suite.Equal("PDX", payload.PodLocation.PortCode, "Expected POD Port Code to match")
 		suite.Equal("PORTLAND INTL", payload.PodLocation.PortName, "Expected POD Port Name to match")
 		suite.Nil(payload.PoeLocation, "Expected PODLocation to be nil when PODLocation is set")
-=======
+	})
+}
+
+func (suite *PayloadsSuite) TestCounselingOffices() {
+	suite.Run("correctly maps transportaion offices to counseling offices payload", func() {
+		office1 := factory.BuildTransportationOffice(nil, []factory.Customization{
+			{
+				Model: models.TransportationOffice{
+					ID:   uuid.Must(uuid.NewV4()),
+					Name: "PPPO Fort Liberty",
+				},
+			},
+		}, nil)
+
 		office2 := factory.BuildTransportationOffice(nil, []factory.Customization{
 			{
 				Model: models.TransportationOffice{
@@ -1380,6 +1382,5 @@
 		suite.Equal(2, len(payload))
 		suite.Equal(office1.ID.String(), payload[0].ID.String())
 		suite.Equal(office2.ID.String(), payload[1].ID.String())
->>>>>>> a0131278
 	})
 }