--- conflicted
+++ resolved
@@ -167,10 +167,7 @@
 		suite.Equal(&state, returnedPPMShipment.DestinationAddress.State)
 		suite.Equal(&country.Country, returnedPPMShipment.DestinationAddress.Country)
 		suite.Equal(&county, returnedPPMShipment.DestinationAddress.County)
-<<<<<<< HEAD
-=======
 		suite.True(*returnedPPMShipment.IsActualExpenseReimbursement)
->>>>>>> 189bf4c4
 	})
 
 	suite.Run("Destination street address 1 returns empty string to convey OPTIONAL state ", func() {
@@ -519,8 +516,6 @@
 		suite.NotNil(result, "Expected result to not be nil when marketCode is not nil")
 		suite.Equal("i", result, "Expected result to be 'i' for international market code")
 	})
-<<<<<<< HEAD
-=======
 }
 
 func (suite *PayloadsSuite) TestGsrAppeal() {
@@ -762,5 +757,4 @@
 		suite.NotNil(result, "Expected result to not be nil for valid MTOServiceItem")
 		suite.Equal(handlers.FmtString(models.MarketOconus.FullString()), result.Market, "Expected Market to be OCONUS")
 	})
->>>>>>> 189bf4c4
 }