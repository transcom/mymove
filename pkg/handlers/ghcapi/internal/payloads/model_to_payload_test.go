package payloads

import (
	"testing"
	"time"

	"github.com/go-openapi/strfmt"
	"github.com/go-openapi/swag"
	"github.com/gofrs/uuid"

	"github.com/transcom/mymove/pkg/etag"
	"github.com/transcom/mymove/pkg/factory"
	"github.com/transcom/mymove/pkg/gen/ghcmessages"
	"github.com/transcom/mymove/pkg/gen/internalmessages"
	"github.com/transcom/mymove/pkg/handlers"
	"github.com/transcom/mymove/pkg/models"
	"github.com/transcom/mymove/pkg/models/roles"
	"github.com/transcom/mymove/pkg/storage/mocks"
	"github.com/transcom/mymove/pkg/storage/test"
	"github.com/transcom/mymove/pkg/unit"
)

func TestOrder(_ *testing.T) {
	order := &models.Order{}
	Order(order)
}

func (suite *PayloadsSuite) TestOrderWithMove() {
	move := factory.BuildMove(suite.DB(), nil, nil)
	moves := models.Moves{}
	moves = append(moves, move)
	order := factory.BuildOrder(nil, []factory.Customization{
		{
			Model: models.Order{
				ID:            uuid.Must(uuid.NewV4()),
				HasDependents: *models.BoolPointer(true),
				Moves:         moves,
			},
		},
	}, nil)
	Order(&order)
}

func (suite *PayloadsSuite) TestBoatShipment() {
	suite.Run("Test Boat Shipment", func() {
		boat := factory.BuildBoatShipment(suite.DB(), nil, nil)
		boatShipment := BoatShipment(nil, &boat)
		suite.NotNil(boatShipment)
	})

	suite.Run("Test Boat Shipment", func() {
		boatShipment := BoatShipment(nil, nil)
		suite.Nil(boatShipment)
	})
}

func (suite *PayloadsSuite) TestMobileHomeShipment() {
	suite.Run("Test Mobile Home Shipment", func() {
		mobileHome := factory.BuildMobileHomeShipment(suite.DB(), nil, nil)
		mobileHomeShipment := MobileHomeShipment(nil, &mobileHome)
		suite.NotNil(mobileHomeShipment)
	})

	suite.Run("Test Mobile Home Shipment With Nil", func() {
		mobileHomeShipment := MobileHomeShipment(nil, nil)
		suite.Nil(mobileHomeShipment)
	})
}

func (suite *PayloadsSuite) TestMovingExpense() {
	contractExpense := models.MovingExpenseReceiptTypeContractedExpense
	weightStored := 2000
	sitLocation := models.SITLocationTypeDestination
	sitReimburseableAmount := 500

	movingExpense := models.MovingExpense{
		PPMShipmentID:          uuid.Must(uuid.NewV4()),
		DocumentID:             uuid.Must(uuid.NewV4()),
		MovingExpenseType:      &contractExpense,
		Reason:                 models.StringPointer("no good"),
		SITStartDate:           models.TimePointer(time.Now()),
		SITEndDate:             models.TimePointer(time.Now()),
		WeightStored:           (*unit.Pound)(&weightStored),
		SITLocation:            &sitLocation,
		SITReimburseableAmount: (*unit.Cents)(&sitReimburseableAmount),
	}
	movingExpenseValues := MovingExpense(nil, &movingExpense)
	suite.NotNil(movingExpenseValues)
}

func (suite *PayloadsSuite) TestMovingExpensePayload() {
	mockStorer := &mocks.FileStorer{}

	suite.Run("successfully converts a fully populated MovingExpense", func() {
		document := factory.BuildDocument(suite.DB(), nil, nil)
		id := uuid.Must(uuid.NewV4())
		ppmShipmentID := uuid.Must(uuid.NewV4())
		documentID := document.ID
		now := time.Now()
		description := "Test description"
		paidWithGTCC := true
		amount := unit.Cents(1000)
		missingReceipt := false
		movingExpenseType := models.MovingExpenseReceiptTypeSmallPackage
		status := models.PPMDocumentStatusApproved
		reason := "Some reason"
		sitStartDate := now.AddDate(0, -1, 0)
		sitEndDate := now.AddDate(0, 0, -10)
		submittedSitEndDate := now.AddDate(0, 0, -9)
		weightStored := unit.Pound(150)
		sitLocation := models.SITLocationTypeOrigin
		sitReimburseableAmount := unit.Cents(2000)
		trackingNumber := "tracking123"
		weightShipped := unit.Pound(100)
		isProGear := true
		proGearBelongsToSelf := false
		proGearDescription := "Pro gear desc"

		expense := &models.MovingExpense{
			ID:                     id,
			PPMShipmentID:          ppmShipmentID,
			Document:               document,
			DocumentID:             documentID,
			CreatedAt:              now,
			UpdatedAt:              now,
			Description:            &description,
			PaidWithGTCC:           &paidWithGTCC,
			Amount:                 &amount,
			MissingReceipt:         &missingReceipt,
			MovingExpenseType:      &movingExpenseType,
			Status:                 &status,
			Reason:                 &reason,
			SITStartDate:           &sitStartDate,
			SITEndDate:             &sitEndDate,
			SubmittedSITEndDate:    &submittedSitEndDate,
			WeightStored:           &weightStored,
			SITLocation:            &sitLocation,
			SITReimburseableAmount: &sitReimburseableAmount,
			TrackingNumber:         &trackingNumber,
			WeightShipped:          &weightShipped,
			IsProGear:              &isProGear,
			ProGearBelongsToSelf:   &proGearBelongsToSelf,
			ProGearDescription:     &proGearDescription,
		}

		result := MovingExpense(mockStorer, expense)
		suite.NotNil(result, "Expected non-nil payload for valid input")

		suite.Equal(*handlers.FmtUUID(id), result.ID, "ID should match")
		suite.Equal(*handlers.FmtUUID(ppmShipmentID), result.PpmShipmentID, "PPMShipmentID should match")
		suite.Equal(*handlers.FmtUUID(documentID), result.DocumentID, "DocumentID should match")
		suite.NotNil(result.Document)
		suite.Equal(strfmt.DateTime(now), result.CreatedAt, "CreatedAt should match")
		suite.Equal(strfmt.DateTime(now), result.UpdatedAt, "UpdatedAt should match")
		suite.Equal(description, *result.Description, "Description should match")
		suite.Equal(paidWithGTCC, *result.PaidWithGtcc, "PaidWithGTCC should match")
		suite.Equal(handlers.FmtCost(&amount), result.Amount, "Amount should match")
		suite.Equal(missingReceipt, *result.MissingReceipt, "MissingReceipt should match")
		suite.Equal(etag.GenerateEtag(now), result.ETag, "ETag should be generated from UpdatedAt")

		if expense.MovingExpenseType != nil {
			expectedType := ghcmessages.OmittableMovingExpenseType(*expense.MovingExpenseType)
			suite.Equal(&expectedType, result.MovingExpenseType, "MovingExpenseType should match")
		}
		if expense.Status != nil {
			expectedStatus := ghcmessages.OmittablePPMDocumentStatus(*expense.Status)
			suite.Equal(&expectedStatus, result.Status, "Status should match")
		}
		if expense.Reason != nil {
			expectedReason := ghcmessages.PPMDocumentStatusReason(*expense.Reason)
			suite.Equal(&expectedReason, result.Reason, "Reason should match")
		}
		suite.Equal(handlers.FmtDatePtr(&sitStartDate), result.SitStartDate, "SITStartDate should match")
		suite.Equal(handlers.FmtDatePtr(&sitEndDate), result.SitEndDate, "SITEndDate should match")
		suite.Equal(handlers.FmtPoundPtr(&weightStored), result.WeightStored, "WeightStored should match")
		if expense.SITLocation != nil {
			expectedSitLocation := ghcmessages.SITLocationType(*expense.SITLocation)
			suite.Equal(&expectedSitLocation, result.SitLocation, "SITLocation should match")
		}
		suite.Equal(handlers.FmtCost(&sitReimburseableAmount), result.SitReimburseableAmount, "SITReimburseableAmount should match")
		suite.Equal(&trackingNumber, result.TrackingNumber, "TrackingNumber should match")
		suite.Equal(handlers.FmtPoundPtr(&weightShipped), result.WeightShipped, "WeightShipped should match")
		suite.Equal(expense.IsProGear, result.IsProGear, "IsProGear should match")
		suite.Equal(expense.ProGearBelongsToSelf, result.ProGearBelongsToSelf, "ProGearBelongsToSelf should match")
		suite.Equal(proGearDescription, result.ProGearDescription, "ProGearDescription should match")
	})
}

func (suite *PayloadsSuite) TestMovingExpenses() {
	contractExpense := models.MovingExpenseReceiptTypeContractedExpense
	weightStored := 2000
	sitLocation := models.SITLocationTypeDestination
	sitReimburseableAmount := 500
	movingExpenses := models.MovingExpenses{}

	movingExpense := models.MovingExpense{
		PPMShipmentID:          uuid.Must(uuid.NewV4()),
		DocumentID:             uuid.Must(uuid.NewV4()),
		MovingExpenseType:      &contractExpense,
		Reason:                 models.StringPointer("no good"),
		SITStartDate:           models.TimePointer(time.Now()),
		SITEndDate:             models.TimePointer(time.Now()),
		WeightStored:           (*unit.Pound)(&weightStored),
		SITLocation:            &sitLocation,
		SITReimburseableAmount: (*unit.Cents)(&sitReimburseableAmount),
	}
	movingExpenseTwo := models.MovingExpense{
		PPMShipmentID:          uuid.Must(uuid.NewV4()),
		DocumentID:             uuid.Must(uuid.NewV4()),
		MovingExpenseType:      &contractExpense,
		Reason:                 models.StringPointer("no good"),
		SITStartDate:           models.TimePointer(time.Now()),
		SITEndDate:             models.TimePointer(time.Now()),
		WeightStored:           (*unit.Pound)(&weightStored),
		SITLocation:            &sitLocation,
		SITReimburseableAmount: (*unit.Cents)(&sitReimburseableAmount),
	}
	movingExpenses = append(movingExpenses, movingExpense, movingExpenseTwo)
	movingExpensesValue := MovingExpenses(nil, movingExpenses)
	suite.NotNil(movingExpensesValue)
}

func (suite *PayloadsSuite) TestMTOServiceItemDimension() {
	dimension := models.MTOServiceItemDimension{
		Type:   models.DimensionTypeItem,
		Length: 1000,
		Height: 1000,
		Width:  1000,
	}

	ghcDimension := MTOServiceItemDimension(&dimension)
	suite.NotNil(ghcDimension)
}

// TestMove makes sure zero values/optional fields are handled
func TestMove(t *testing.T) {
	_, err := Move(&models.Move{}, &test.FakeS3Storage{})
	if err != nil {
		t.Fail()
	}
}

func (suite *PayloadsSuite) TestExcessWeightInMovePayload() {
	now := time.Now()

	suite.Run("successfully converts excess weight in model to payload", func() {
		move := models.Move{

			ExcessWeightQualifiedAt:                        &now,
			ExcessUnaccompaniedBaggageWeightQualifiedAt:    &now,
			ExcessUnaccompaniedBaggageWeightAcknowledgedAt: &now,
			ExcessWeightAcknowledgedAt:                     &now,
		}

		payload, err := Move(&move, &test.FakeS3Storage{})
		suite.NoError(err)
		suite.Equal(handlers.FmtDateTimePtr(move.ExcessWeightQualifiedAt), payload.ExcessWeightQualifiedAt)
		suite.Equal(handlers.FmtDateTimePtr(move.ExcessUnaccompaniedBaggageWeightQualifiedAt), payload.ExcessUnaccompaniedBaggageWeightQualifiedAt)
		suite.Equal(handlers.FmtDateTimePtr(move.ExcessUnaccompaniedBaggageWeightAcknowledgedAt), payload.ExcessUnaccompaniedBaggageWeightAcknowledgedAt)
		suite.Equal(handlers.FmtDateTimePtr(move.ExcessWeightAcknowledgedAt), payload.ExcessWeightAcknowledgedAt)
	})
}

func (suite *PayloadsSuite) TestPaymentRequestQueue() {
	officeUser := factory.BuildOfficeUserWithPrivileges(suite.DB(), []factory.Customization{
		{
			Model: models.OfficeUser{
				Email: "officeuser1@example.com",
			},
		},
		{
			Model: models.User{
				Privileges: []roles.Privilege{
					{
						PrivilegeType: roles.PrivilegeTypeSupervisor,
					},
				},
				Roles: []roles.Role{
					{
						RoleType: roles.RoleTypeTIO,
					},
				},
			},
		},
	}, nil)
	officeUserTIO := factory.BuildOfficeUserWithRoles(suite.DB(), nil, []roles.RoleType{roles.RoleTypeTIO})

	gbloc := "LKNQ"

	approvedMove := factory.BuildAvailableToPrimeMove(suite.DB(), nil, nil)
	approvedMove.ShipmentGBLOC = append(approvedMove.ShipmentGBLOC, models.MoveToGBLOC{GBLOC: &gbloc})

	pr2 := factory.BuildPaymentRequest(suite.DB(), []factory.Customization{
		{
			Model:    approvedMove,
			LinkOnly: true,
		},
		{
			Model: models.TransportationOffice{
				Gbloc: "LKNQ",
			},
			Type: &factory.TransportationOffices.OriginDutyLocation,
		},
		{
			Model: models.DutyLocation{
				Name: "KJKJKJKJKJK",
			},
			Type: &factory.DutyLocations.OriginDutyLocation,
		},
	}, nil)

	paymentRequests := models.PaymentRequests{pr2}
	transportationOffice := factory.BuildTransportationOffice(suite.DB(), []factory.Customization{
		{
			Model: models.TransportationOffice{
				Name:             "PPSO",
				ProvidesCloseout: true,
			},
		},
	}, nil)
	var officeUsers models.OfficeUsers
	var officeUsersSafety models.OfficeUsers
	officeUsers = append(officeUsers, officeUser)
	activeRole := string(roles.RoleTypeTIO)
	var paymentRequestsQueue = QueuePaymentRequests(&paymentRequests, officeUsers, officeUser, officeUsersSafety, activeRole)

	suite.Run("Test Payment request is assignable due to not being assigend", func() {
		paymentRequestCopy := *paymentRequestsQueue
		suite.NotNil(paymentRequestsQueue)
		suite.IsType(paymentRequestsQueue, &ghcmessages.QueuePaymentRequests{})
		suite.Nil(paymentRequestCopy[0].AssignedTo)
	})

	suite.Run("Test Payment request has no counseling office", func() {
		paymentRequestCopy := *paymentRequestsQueue
		suite.NotNil(paymentRequestsQueue)
		suite.IsType(paymentRequestsQueue, &ghcmessages.QueuePaymentRequests{})
		suite.Nil(paymentRequestCopy[0].CounselingOffice)
	})

	paymentRequests[0].MoveTaskOrder.TIOAssignedUser = &officeUserTIO
	paymentRequests[0].MoveTaskOrder.CounselingOffice = &transportationOffice

	paymentRequestsQueue = QueuePaymentRequests(&paymentRequests, officeUsers, officeUser, officeUsersSafety, activeRole)

	suite.Run("Test PaymentRequest has both Counseling Office and TIO AssignedUser ", func() {
		PaymentRequestsCopy := *paymentRequestsQueue

		suite.NotNil(PaymentRequests)
		suite.IsType(&ghcmessages.QueuePaymentRequests{}, paymentRequestsQueue)
		suite.IsType(&ghcmessages.QueuePaymentRequest{}, PaymentRequestsCopy[0])
		suite.Equal(PaymentRequestsCopy[0].AssignedTo.FirstName, officeUserTIO.FirstName)
		suite.Equal(PaymentRequestsCopy[0].AssignedTo.LastName, officeUserTIO.LastName)
		suite.Equal(*PaymentRequestsCopy[0].CounselingOffice, transportationOffice.Name)
	})

	suite.Run("Test PaymentRequest is assignable due to user Supervisor role", func() {
		paymentRequests := QueuePaymentRequests(&paymentRequests, officeUsers, officeUser, officeUsersSafety, activeRole)
		paymentRequestCopy := *paymentRequests
		suite.Equal(paymentRequestCopy[0].Assignable, true)
	})

	activeRole = string(roles.RoleTypeHQ)
	suite.Run("Test PaymentRequest is not assignable due to user HQ role", func() {
		paymentRequests := QueuePaymentRequests(&paymentRequests, officeUsers, officeUser, officeUsersSafety, activeRole)
		paymentRequestCopy := *paymentRequests
		suite.Equal(paymentRequestCopy[0].Assignable, false)
	})
}

func (suite *PayloadsSuite) TestFetchPPMShipment() {

	ppmShipmentID, _ := uuid.NewV4()
	streetAddress1 := "MacDill AFB"
	streetAddress2, streetAddress3 := "", ""
	city := "Tampa"
	state := "FL"
	postalcode := "33621"
	county := "HILLSBOROUGH"

	country := models.Country{
		Country: "US",
	}

	expectedAddress := models.Address{
		StreetAddress1: streetAddress1,
		StreetAddress2: &streetAddress2,
		StreetAddress3: &streetAddress3,
		City:           city,
		State:          state,
		PostalCode:     postalcode,
		Country:        &country,
		County:         &county,
	}

	isActualExpenseReimbursement := true
	emptyWeight1 := unit.Pound(1000)
	emptyWeight2 := unit.Pound(1200)
	fullWeight1 := unit.Pound(1500)
	fullWeight2 := unit.Pound(1500)
	pgBoolCustomer := true
	pgBoolSpouse := false
	weightCustomer := unit.Pound(100)
	weightSpouse := unit.Pound(120)
	finalIncentive := unit.Cents(20000)

	weightTickets := models.WeightTickets{
		models.WeightTicket{
			EmptyWeight: &emptyWeight1,
			FullWeight:  &fullWeight1,
			CreatedAt:   time.Now(),
			UpdatedAt:   time.Now(),
		},
		models.WeightTicket{
			EmptyWeight: &emptyWeight2,
			FullWeight:  &fullWeight2,
			CreatedAt:   time.Now(),
			UpdatedAt:   time.Now(),
		},
	}
	proGearWeightTickets := models.ProgearWeightTickets{
		models.ProgearWeightTicket{
			BelongsToSelf: &pgBoolCustomer,
			Weight:        &weightCustomer,
			CreatedAt:     time.Now(),
			UpdatedAt:     time.Now(),
		},
		models.ProgearWeightTicket{
			BelongsToSelf: &pgBoolSpouse,
			Weight:        &weightSpouse,
			CreatedAt:     time.Now(),
			UpdatedAt:     time.Now(),
		},
	}

	expectedPPMShipment := models.PPMShipment{
		ID:                           ppmShipmentID,
		PickupAddress:                &expectedAddress,
		DestinationAddress:           &expectedAddress,
		IsActualExpenseReimbursement: &isActualExpenseReimbursement,
		WeightTickets:                weightTickets,
		ProgearWeightTickets:         proGearWeightTickets,
		FinalIncentive:               &finalIncentive,
	}

	suite.Run("Success -", func() {
		returnedPPMShipment := PPMShipment(nil, &expectedPPMShipment)

		suite.IsType(returnedPPMShipment, &ghcmessages.PPMShipment{})
		suite.Equal(&streetAddress1, returnedPPMShipment.PickupAddress.StreetAddress1)
		suite.Equal(expectedPPMShipment.PickupAddress.StreetAddress2, returnedPPMShipment.PickupAddress.StreetAddress2)
		suite.Equal(expectedPPMShipment.PickupAddress.StreetAddress3, returnedPPMShipment.PickupAddress.StreetAddress3)
		suite.Equal(&postalcode, returnedPPMShipment.PickupAddress.PostalCode)
		suite.Equal(&city, returnedPPMShipment.PickupAddress.City)
		suite.Equal(&state, returnedPPMShipment.PickupAddress.State)
		suite.Equal(&country.Country, returnedPPMShipment.PickupAddress.Country)
		suite.Equal(&county, returnedPPMShipment.PickupAddress.County)

		suite.Equal(&streetAddress1, returnedPPMShipment.DestinationAddress.StreetAddress1)
		suite.Equal(expectedPPMShipment.DestinationAddress.StreetAddress2, returnedPPMShipment.DestinationAddress.StreetAddress2)
		suite.Equal(expectedPPMShipment.DestinationAddress.StreetAddress3, returnedPPMShipment.DestinationAddress.StreetAddress3)
		suite.Equal(&postalcode, returnedPPMShipment.DestinationAddress.PostalCode)
		suite.Equal(&city, returnedPPMShipment.DestinationAddress.City)
		suite.Equal(&state, returnedPPMShipment.DestinationAddress.State)
		suite.Equal(&country.Country, returnedPPMShipment.DestinationAddress.Country)
		suite.Equal(&county, returnedPPMShipment.DestinationAddress.County)
		suite.True(*returnedPPMShipment.IsActualExpenseReimbursement)
		suite.Equal(len(returnedPPMShipment.WeightTickets), 2)
		suite.Equal(ProGearWeightTickets(suite.storer, proGearWeightTickets), returnedPPMShipment.ProGearWeightTickets)
		suite.Equal(handlers.FmtCost(&finalIncentive), returnedPPMShipment.FinalIncentive)
	})

	suite.Run("Destination street address 1 returns empty string to convey OPTIONAL state ", func() {
		expected_street_address_1 := ""
		expectedAddress2 := models.Address{
			StreetAddress1: expected_street_address_1,
			StreetAddress2: &streetAddress2,
			StreetAddress3: &streetAddress3,
			City:           city,
			State:          state,
			PostalCode:     postalcode,
			Country:        &country,
			County:         &county,
		}

		expectedPPMShipment2 := models.PPMShipment{
			ID:                 ppmShipmentID,
			PickupAddress:      &expectedAddress,
			DestinationAddress: &expectedAddress2,
		}
		returnedPPMShipment := PPMShipment(nil, &expectedPPMShipment2)

		suite.IsType(returnedPPMShipment, &ghcmessages.PPMShipment{})
		suite.Equal(&streetAddress1, returnedPPMShipment.PickupAddress.StreetAddress1)
		suite.Equal(expectedPPMShipment.PickupAddress.StreetAddress2, returnedPPMShipment.PickupAddress.StreetAddress2)
		suite.Equal(expectedPPMShipment.PickupAddress.StreetAddress3, returnedPPMShipment.PickupAddress.StreetAddress3)
		suite.Equal(&postalcode, returnedPPMShipment.PickupAddress.PostalCode)
		suite.Equal(&city, returnedPPMShipment.PickupAddress.City)
		suite.Equal(&state, returnedPPMShipment.PickupAddress.State)
		suite.Equal(&county, returnedPPMShipment.PickupAddress.County)

		suite.Equal(&expected_street_address_1, returnedPPMShipment.DestinationAddress.StreetAddress1)
		suite.Equal(expectedPPMShipment.DestinationAddress.StreetAddress2, returnedPPMShipment.DestinationAddress.StreetAddress2)
		suite.Equal(expectedPPMShipment.DestinationAddress.StreetAddress3, returnedPPMShipment.DestinationAddress.StreetAddress3)
		suite.Equal(&postalcode, returnedPPMShipment.DestinationAddress.PostalCode)
		suite.Equal(&city, returnedPPMShipment.DestinationAddress.City)
		suite.Equal(&state, returnedPPMShipment.DestinationAddress.State)
		suite.Equal(&county, returnedPPMShipment.DestinationAddress.County)
	})
}

func (suite *PayloadsSuite) TestUpload() {
	uploadID, _ := uuid.NewV4()
	testURL := "https://testurl.com"

	basicUpload := models.Upload{
		ID:          uploadID,
		Filename:    "fileName",
		ContentType: "image/png",
		Bytes:       1024,
		CreatedAt:   time.Now(),
		UpdatedAt:   time.Now(),
	}

	suite.Run("Success - Returns a ghcmessages Upload payload from Upload Struct", func() {
		returnedUpload := Upload(suite.storer, basicUpload, testURL)

		suite.IsType(returnedUpload, &ghcmessages.Upload{})
		expectedID := handlers.FmtUUIDValue(basicUpload.ID)
		suite.Equal(expectedID, returnedUpload.ID)
		suite.Equal(basicUpload.Filename, returnedUpload.Filename)
		suite.Equal(basicUpload.ContentType, returnedUpload.ContentType)
		suite.Equal(basicUpload.Bytes, returnedUpload.Bytes)
		suite.Equal(testURL, returnedUpload.URL.String())
	})
}

func (suite *PayloadsSuite) TestShipmentAddressUpdate() {
	id, _ := uuid.NewV4()
	id2, _ := uuid.NewV4()

	newAddress := models.Address{
		StreetAddress1: "123 New St",
		City:           "Beverly Hills",
		State:          "CA",
		PostalCode:     "89503",
		County:         models.StringPointer("WASHOE"),
	}

	oldAddress := models.Address{
		StreetAddress1: "123 Old St",
		City:           "Beverly Hills",
		State:          "CA",
		PostalCode:     "89502",
		County:         models.StringPointer("WASHOE"),
	}

	sitOriginalAddress := models.Address{
		StreetAddress1: "123 SIT St",
		City:           "Beverly Hills",
		State:          "CA",
		PostalCode:     "89501",
		County:         models.StringPointer("WASHOE"),
	}
	officeRemarks := "some office remarks"
	newSitDistanceBetween := 0
	oldSitDistanceBetween := 0

	shipmentAddressUpdate := models.ShipmentAddressUpdate{
		ID:                    id,
		ShipmentID:            id2,
		NewAddress:            newAddress,
		OriginalAddress:       oldAddress,
		SitOriginalAddress:    &sitOriginalAddress,
		ContractorRemarks:     "some remarks",
		OfficeRemarks:         &officeRemarks,
		Status:                models.ShipmentAddressUpdateStatusRequested,
		NewSitDistanceBetween: &newSitDistanceBetween,
		OldSitDistanceBetween: &oldSitDistanceBetween,
	}

	emptyShipmentAddressUpdate := models.ShipmentAddressUpdate{ID: uuid.Nil}

	suite.Run("Success - Returns a ghcmessages Upload payload from Upload Struct", func() {
		returnedShipmentAddressUpdate := ShipmentAddressUpdate(&shipmentAddressUpdate)

		suite.IsType(returnedShipmentAddressUpdate, &ghcmessages.ShipmentAddressUpdate{})
	})
	suite.Run("Failure - Returns nil", func() {
		returnedShipmentAddressUpdate := ShipmentAddressUpdate(&emptyShipmentAddressUpdate)

		suite.Nil(returnedShipmentAddressUpdate)
	})
}

func (suite *PayloadsSuite) TestMoveWithGBLOC() {
	defaultOrdersNumber := "ORDER3"
	defaultTACNumber := "F8E1"
	defaultDepartmentIndicator := "AIR_AND_SPACE_FORCE"
	defaultGrade := "E_1"
	defaultHasDependents := false
	defaultSpouseHasProGear := false
	defaultOrdersType := internalmessages.OrdersTypePERMANENTCHANGEOFSTATION
	defaultOrdersTypeDetail := internalmessages.OrdersTypeDetail("HHG_PERMITTED")
	defaultStatus := models.OrderStatusDRAFT
	testYear := 2018
	defaultIssueDate := time.Date(testYear, time.March, 15, 0, 0, 0, 0, time.UTC)
	defaultReportByDate := time.Date(testYear, time.August, 1, 0, 0, 0, 0, time.UTC)
	defaultGBLOC := "KKFA"

	originDutyLocation := models.DutyLocation{
		Name: "Custom Origin",
	}
	originDutyLocationTOName := "origin duty location transportation office"
	firstName := "customFirst"
	lastName := "customLast"
	serviceMember := models.ServiceMember{
		FirstName: &firstName,
		LastName:  &lastName,
	}
	uploadedOrders := models.Document{
		ID: uuid.Must(uuid.NewV4()),
	}
	dependents := 7
	entitlement := models.Entitlement{
		TotalDependents: &dependents,
	}
	amendedOrders := models.Document{
		ID: uuid.Must(uuid.NewV4()),
	}
	// Create order
	order := factory.BuildOrder(suite.DB(), []factory.Customization{
		{
			Model: originDutyLocation,
			Type:  &factory.DutyLocations.OriginDutyLocation,
		},
		{
			Model: models.TransportationOffice{
				Name: originDutyLocationTOName,
			},
			Type: &factory.TransportationOffices.OriginDutyLocation,
		},
		{
			Model: serviceMember,
		},
		{
			Model: uploadedOrders,
			Type:  &factory.Documents.UploadedOrders,
		},
		{
			Model: entitlement,
		},
		{
			Model: amendedOrders,
			Type:  &factory.Documents.UploadedAmendedOrders,
		},
	}, nil)

	suite.Equal(defaultOrdersNumber, *order.OrdersNumber)
	suite.Equal(defaultTACNumber, *order.TAC)
	suite.Equal(defaultDepartmentIndicator, *order.DepartmentIndicator)
	suite.Equal(defaultGrade, string(*order.Grade))
	suite.Equal(defaultHasDependents, order.HasDependents)
	suite.Equal(defaultSpouseHasProGear, order.SpouseHasProGear)
	suite.Equal(defaultOrdersType, order.OrdersType)
	suite.Equal(defaultOrdersTypeDetail, *order.OrdersTypeDetail)
	suite.Equal(defaultStatus, order.Status)
	suite.Equal(defaultIssueDate, order.IssueDate)
	suite.Equal(defaultReportByDate, order.ReportByDate)
	suite.Equal(defaultGBLOC, *order.OriginDutyLocationGBLOC)

	suite.Equal(originDutyLocation.Name, order.OriginDutyLocation.Name)
	suite.Equal(originDutyLocationTOName, order.OriginDutyLocation.TransportationOffice.Name)
	suite.Equal(*serviceMember.FirstName, *order.ServiceMember.FirstName)
	suite.Equal(*serviceMember.LastName, *order.ServiceMember.LastName)
	suite.Equal(uploadedOrders.ID, order.UploadedOrdersID)
	suite.Equal(uploadedOrders.ID, order.UploadedOrders.ID)
	suite.Equal(*entitlement.TotalDependents, *order.Entitlement.TotalDependents)
	suite.Equal(amendedOrders.ID, *order.UploadedAmendedOrdersID)
	suite.Equal(amendedOrders.ID, order.UploadedAmendedOrders.ID)
}

func (suite *PayloadsSuite) TestWeightTicketUpload() {
	uploadID, _ := uuid.NewV4()
	testURL := "https://testurl.com"
	isWeightTicket := true

	basicUpload := models.Upload{
		ID:          uploadID,
		Filename:    "fileName",
		ContentType: "image/png",
		Bytes:       1024,
		CreatedAt:   time.Now(),
		UpdatedAt:   time.Now(),
	}

	suite.Run("Success - Returns a ghcmessages Upload payload from Upload Struct", func() {
		returnedUpload := WeightTicketUpload(suite.storer, basicUpload, testURL, isWeightTicket)

		suite.IsType(returnedUpload, &ghcmessages.Upload{})
		expectedID := handlers.FmtUUIDValue(basicUpload.ID)
		suite.Equal(expectedID, returnedUpload.ID)
		suite.Equal(basicUpload.Filename, returnedUpload.Filename)
		suite.Equal(basicUpload.ContentType, returnedUpload.ContentType)
		suite.Equal(basicUpload.Bytes, returnedUpload.Bytes)
		suite.Equal(testURL, returnedUpload.URL.String())
		suite.Equal(isWeightTicket, returnedUpload.IsWeightTicket)
	})
}

func (suite *PayloadsSuite) TestProofOfServiceDoc() {
	uploadID1, _ := uuid.NewV4()
	uploadID2, _ := uuid.NewV4()
	isWeightTicket := true

	// Create sample ProofOfServiceDoc
	proofOfServiceDoc := models.ProofOfServiceDoc{
		ID:               uuid.Must(uuid.NewV4()),
		PaymentRequestID: uuid.Must(uuid.NewV4()),
		IsWeightTicket:   isWeightTicket,
		CreatedAt:        time.Now(),
		UpdatedAt:        time.Now(),
	}

	// Create sample PrimeUploads
	primeUpload1 := models.PrimeUpload{
		ID:                  uuid.Must(uuid.NewV4()),
		ProofOfServiceDocID: uuid.Must(uuid.NewV4()),
		ContractorID:        uuid.Must(uuid.NewV4()),
		UploadID:            uploadID1,
		CreatedAt:           time.Now(),
		UpdatedAt:           time.Now(),
	}

	primeUpload2 := models.PrimeUpload{
		ID:                  uuid.Must(uuid.NewV4()),
		ProofOfServiceDocID: uuid.Must(uuid.NewV4()),
		ContractorID:        uuid.Must(uuid.NewV4()),
		UploadID:            uploadID2,
		CreatedAt:           time.Now(),
		UpdatedAt:           time.Now(),
	}

	proofOfServiceDoc.PrimeUploads = []models.PrimeUpload{primeUpload1, primeUpload2}

	suite.Run("Success - Returns a ghcmessages Proof of Service payload from a Struct", func() {
		returnedProofOfServiceDoc, _ := ProofOfServiceDoc(proofOfServiceDoc, suite.storer)

		suite.IsType(returnedProofOfServiceDoc, &ghcmessages.ProofOfServiceDoc{})
	})
}

func (suite *PayloadsSuite) TestCustomer() {
	id, _ := uuid.NewV4()
	id2, _ := uuid.NewV4()

	residentialAddress := models.Address{
		StreetAddress1: "123 New St",
		City:           "Beverly Hills",
		State:          "CA",
		PostalCode:     "89503",
		County:         models.StringPointer("WASHOE"),
	}

	backupAddress := models.Address{
		StreetAddress1: "123 Old St",
		City:           "Beverly Hills",
		State:          "CA",
		PostalCode:     "89502",
		County:         models.StringPointer("WASHOE"),
	}

	phone := "444-555-6677"

	firstName := "First"
	lastName := "Last"
	affiliation := models.AffiliationARMY
	email := "dontEmailMe@gmail.com"
	cacValidated := true
	customer := models.ServiceMember{
		ID:                   id,
		UserID:               id2,
		FirstName:            &firstName,
		LastName:             &lastName,
		Affiliation:          &affiliation,
		PersonalEmail:        &email,
		Telephone:            &phone,
		ResidentialAddress:   &residentialAddress,
		BackupMailingAddress: &backupAddress,
		CacValidated:         cacValidated,
	}

	suite.Run("Success - Returns a ghcmessages Customer payload from Customer Struct", func() {
		customer := Customer(&customer)

		suite.IsType(customer, &ghcmessages.Customer{})
	})
}

func (suite *PayloadsSuite) TestEntitlement() {
	entitlementID, _ := uuid.NewV4()
	dependentsAuthorized := true
	nonTemporaryStorage := true
	privatelyOwnedVehicle := true
	proGearWeight := 1000
	proGearWeightSpouse := 500
	gunSafeWeight := 300
	storageInTransit := 90
	totalDependents := 2
	requiredMedicalEquipmentWeight := 200
	accompaniedTour := true
	dependentsUnderTwelve := 1
	dependentsTwelveAndOver := 1
	authorizedWeight := 8000
	ubAllowance := 300
	weightRestriction := 1000
	ubWeightRestriction := 1200

	entitlement := &models.Entitlement{
		ID:                             entitlementID,
		DBAuthorizedWeight:             &authorizedWeight,
		DependentsAuthorized:           &dependentsAuthorized,
		NonTemporaryStorage:            &nonTemporaryStorage,
		PrivatelyOwnedVehicle:          &privatelyOwnedVehicle,
		ProGearWeight:                  proGearWeight,
		ProGearWeightSpouse:            proGearWeightSpouse,
		GunSafeWeight:                  gunSafeWeight,
		StorageInTransit:               &storageInTransit,
		TotalDependents:                &totalDependents,
		RequiredMedicalEquipmentWeight: requiredMedicalEquipmentWeight,
		AccompaniedTour:                &accompaniedTour,
		DependentsUnderTwelve:          &dependentsUnderTwelve,
		DependentsTwelveAndOver:        &dependentsTwelveAndOver,
		UpdatedAt:                      time.Now(),
		UBAllowance:                    &ubAllowance,
		WeightRestriction:              &weightRestriction,
		UBWeightRestriction:            &ubWeightRestriction,
	}

	returnedEntitlement := Entitlement(entitlement)
	returnedUBAllowance := entitlement.UBAllowance

	suite.IsType(&ghcmessages.Entitlements{}, returnedEntitlement)

	suite.Equal(strfmt.UUID(entitlementID.String()), returnedEntitlement.ID)
	suite.Equal(authorizedWeight, int(*returnedEntitlement.AuthorizedWeight))
	suite.Equal(entitlement.DependentsAuthorized, returnedEntitlement.DependentsAuthorized)
	suite.Equal(entitlement.NonTemporaryStorage, returnedEntitlement.NonTemporaryStorage)
	suite.Equal(entitlement.PrivatelyOwnedVehicle, returnedEntitlement.PrivatelyOwnedVehicle)
	suite.Equal(int(*returnedUBAllowance), int(*returnedEntitlement.UnaccompaniedBaggageAllowance))
	suite.Equal(int64(proGearWeight), returnedEntitlement.ProGearWeight)
	suite.Equal(int64(proGearWeightSpouse), returnedEntitlement.ProGearWeightSpouse)
	suite.Equal(int64(gunSafeWeight), returnedEntitlement.GunSafeWeight)
	suite.Equal(storageInTransit, int(*returnedEntitlement.StorageInTransit))
	suite.Equal(totalDependents, int(returnedEntitlement.TotalDependents))
	suite.Equal(int64(requiredMedicalEquipmentWeight), returnedEntitlement.RequiredMedicalEquipmentWeight)
	suite.Equal(models.BoolPointer(accompaniedTour), returnedEntitlement.AccompaniedTour)
	suite.Equal(dependentsUnderTwelve, int(*returnedEntitlement.DependentsUnderTwelve))
	suite.Equal(dependentsTwelveAndOver, int(*returnedEntitlement.DependentsTwelveAndOver))
	suite.Equal(weightRestriction, int(*returnedEntitlement.WeightRestriction))
	suite.Equal(ubWeightRestriction, int(*returnedEntitlement.UbWeightRestriction))
}

func (suite *PayloadsSuite) TestCreateCustomer() {
	id, _ := uuid.NewV4()
	id2, _ := uuid.NewV4()
	oktaID := "thisIsNotARealID"

	var oktaUser models.CreatedOktaUser
	oktaUser.ID = oktaID
	oktaUser.Profile.Email = "john.doe@example.com"

	residentialAddress := models.Address{
		StreetAddress1: "123 New St",
		City:           "Beverly Hills",
		State:          "CA",
		PostalCode:     "89503",
		County:         models.StringPointer("WASHOE"),
	}

	backupAddress := models.Address{
		StreetAddress1: "123 Old St",
		City:           "Beverly Hills",
		State:          "CA",
		PostalCode:     "89502",
		County:         models.StringPointer("WASHOE"),
	}

	backupContact := models.BackupContact{
		Name:  "Billy Bob",
		Email: "billBob@mail.mil",
		Phone: "444-555-6677",
	}

	firstName := "First"
	lastName := "Last"
	affiliation := models.AffiliationARMY
	email := "dontEmailMe@gmail.com"
	phone := "444-555-6677"
	sm := models.ServiceMember{
		ID:                   id,
		UserID:               id2,
		FirstName:            &firstName,
		LastName:             &lastName,
		Affiliation:          &affiliation,
		PersonalEmail:        &email,
		Telephone:            &phone,
		ResidentialAddress:   &residentialAddress,
		BackupMailingAddress: &backupAddress,
	}

	suite.Run("Success - Returns a ghcmessages Upload payload from Upload Struct", func() {
		returnedShipmentAddressUpdate := CreatedCustomer(&sm, &oktaUser, &backupContact)

		suite.IsType(returnedShipmentAddressUpdate, &ghcmessages.CreatedCustomer{})
	})
}

func (suite *PayloadsSuite) TestMoveTaskOrder() {
	move := factory.BuildMove(suite.DB(), nil, nil)
	moveTaskOrder := MoveTaskOrder(&move)
	suite.NotNil(moveTaskOrder)
}

func (suite *PayloadsSuite) TestTransportationOffice() {
	office := factory.BuildTransportationOffice(suite.DB(), []factory.Customization{
		{
			Model: models.TransportationOffice{
				ID: uuid.Must(uuid.NewV4()),
			},
		}}, nil)
	transportationOffice := TransportationOffice(&office)
	suite.NotNil(transportationOffice)
}
func (suite *PayloadsSuite) TestTransportationOffices() {
	office := factory.BuildTransportationOffice(suite.DB(), []factory.Customization{
		{
			Model: models.TransportationOffice{
				ID: uuid.Must(uuid.NewV4()),
			},
		}}, nil)
	officeTwo := factory.BuildTransportationOffice(suite.DB(), []factory.Customization{
		{
			Model: models.TransportationOffice{
				ID: uuid.Must(uuid.NewV4()),
			},
		}}, nil)
	transportationOfficeList := models.TransportationOffices{}
	transportationOfficeList = append(transportationOfficeList, office, officeTwo)
	value := TransportationOffices(transportationOfficeList)
	suite.NotNil(value)
}
func (suite *PayloadsSuite) TestListMove() {

	marines := models.AffiliationMARINES
	listMove := ListMove(nil)

	suite.Nil(listMove)
	moveUSMC := factory.BuildMove(suite.DB(), []factory.Customization{
		{
			Model: models.ServiceMember{
				Affiliation: &marines,
			},
		},
	}, nil)

	listMove = ListMove(&moveUSMC)
	suite.NotNil(listMove)
}

func (suite *PayloadsSuite) TestListMoves() {
	list := models.Moves{}

	marines := models.AffiliationMARINES
	spaceForce := models.AffiliationSPACEFORCE
	moveUSMC := factory.BuildMove(suite.DB(), []factory.Customization{
		{
			Model: models.ServiceMember{
				Affiliation: &marines,
			},
		},
	}, nil)
	moveSF := factory.BuildMove(suite.DB(), []factory.Customization{
		{
			Model: models.ServiceMember{
				Affiliation: &spaceForce,
			},
		},
	}, nil)
	list = append(list, moveUSMC, moveSF)
	value := ListMoves(&list)
	suite.NotNil(value)
}
func (suite *PayloadsSuite) TestSearchMoves() {
	appCtx := suite.AppContextForTest()

	marines := models.AffiliationMARINES
	moveUSMC := factory.BuildMove(suite.DB(), []factory.Customization{
		{
			Model: models.ServiceMember{
				Affiliation: &marines,
			},
		},
	}, nil)

	moves := models.Moves{moveUSMC}
	suite.Run("Success - Returns a ghcmessages Upload payload from Upload Struct Marine move with no shipments", func() {
		payload := SearchMoves(appCtx, moves)

		suite.IsType(payload, &ghcmessages.SearchMoves{})
		suite.NotNil(payload)
	})
}

func (suite *PayloadsSuite) TestMarketCode() {
	suite.Run("returns nil when marketCode is nil", func() {
		var marketCode *models.MarketCode = nil
		result := MarketCode(marketCode)
		suite.Equal(result, "")
	})

	suite.Run("returns string when marketCode is not nil", func() {
		marketCodeDomestic := models.MarketCodeDomestic
		result := MarketCode(&marketCodeDomestic)
		suite.NotNil(result, "Expected result to not be nil when marketCode is not nil")
		suite.Equal("d", result, "Expected result to be 'd' for domestic market code")
	})

	suite.Run("returns string when marketCode is international", func() {
		marketCodeInternational := models.MarketCodeInternational
		result := MarketCode(&marketCodeInternational)
		suite.NotNil(result, "Expected result to not be nil when marketCode is not nil")
		suite.Equal("i", result, "Expected result to be 'i' for international market code")
	})
}

func (suite *PayloadsSuite) TestReServiceItem() {
	suite.Run("returns nil when reServiceItem is nil", func() {
		var reServiceItem *models.ReServiceItem = nil
		result := ReServiceItem(reServiceItem)
		suite.Nil(result, "Expected result to be nil when reServiceItem is nil")
	})

	suite.Run("correctly maps ReServiceItem with all fields populated", func() {
		isAutoApproved := true
		marketCodeInternational := models.MarketCodeInternational
		reServiceCode := models.ReServiceCodePOEFSC
		poefscServiceName := "International POE fuel surcharge"
		reService := models.ReService{
			Code: reServiceCode,
			Name: poefscServiceName,
		}
		ubShipmentType := models.MTOShipmentTypeUnaccompaniedBaggage
		reServiceItem := &models.ReServiceItem{
			IsAutoApproved: isAutoApproved,
			MarketCode:     marketCodeInternational,
			ReService:      reService,
			ShipmentType:   ubShipmentType,
		}
		result := ReServiceItem(reServiceItem)

		suite.NotNil(result, "Expected result to not be nil when reServiceItem has values")
		suite.Equal(isAutoApproved, result.IsAutoApproved, "Expected IsAutoApproved to match")
		suite.True(result.IsAutoApproved, "Expected IsAutoApproved to be true")
		suite.Equal(string(marketCodeInternational), result.MarketCode, "Expected MarketCode to match")
		suite.Equal(string(reServiceItem.ReService.Code), result.ServiceCode, "Expected ServiceCode to match")
		suite.Equal(string(reServiceItem.ReService.Name), result.ServiceName, "Expected ServiceName to match")
		suite.Equal(string(ubShipmentType), result.ShipmentType, "Expected ShipmentType to match")
	})
}

func (suite *PayloadsSuite) TestReServiceItems() {
	suite.Run("Correctly maps ReServiceItems with all fields populated", func() {
		isAutoApprovedTrue := true
		isAutoApprovedFalse := false
		marketCodeInternational := models.MarketCodeInternational
		marketCodeDomestic := models.MarketCodeDomestic
		poefscReServiceCode := models.ReServiceCodePOEFSC
		podfscReServiceCode := models.ReServiceCodePODFSC
		poefscServiceName := "International POE fuel surcharge"
		podfscServiceName := "International POD fuel surcharge"
		poefscService := models.ReService{
			Code: poefscReServiceCode,
			Name: poefscServiceName,
		}
		podfscService := models.ReService{
			Code: podfscReServiceCode,
			Name: podfscServiceName,
		}
		hhgShipmentType := models.MTOShipmentTypeHHG
		ubShipmentType := models.MTOShipmentTypeUnaccompaniedBaggage
		poefscServiceItem := models.ReServiceItem{
			IsAutoApproved: isAutoApprovedTrue,
			MarketCode:     marketCodeInternational,
			ReService:      poefscService,
			ShipmentType:   ubShipmentType,
		}
		podfscServiceItem := models.ReServiceItem{
			IsAutoApproved: isAutoApprovedFalse,
			MarketCode:     marketCodeDomestic,
			ReService:      podfscService,
			ShipmentType:   hhgShipmentType,
		}
		reServiceItems := make(models.ReServiceItems, 2)
		reServiceItems[0] = poefscServiceItem
		reServiceItems[1] = podfscServiceItem
		result := ReServiceItems(reServiceItems)

		suite.NotNil(result, "Expected result to not be nil when reServiceItems has values")
		suite.Equal(poefscServiceItem.IsAutoApproved, result[0].IsAutoApproved, "Expected IsAutoApproved to match")
		suite.True(result[0].IsAutoApproved, "Expected IsAutoApproved to be true")
		suite.Equal(string(marketCodeInternational), result[0].MarketCode, "Expected MarketCode to match")
		suite.Equal(string(poefscServiceItem.ReService.Code), result[0].ServiceCode, "Expected ServiceCode to match")
		suite.Equal(string(poefscServiceItem.ReService.Name), result[0].ServiceName, "Expected ServiceName to match")
		suite.Equal(string(ubShipmentType), result[0].ShipmentType, "Expected ShipmentType to match")
		suite.Equal(podfscServiceItem.IsAutoApproved, result[1].IsAutoApproved, "Expected IsAutoApproved to match")
		suite.False(result[1].IsAutoApproved, "Expected IsAutoApproved to be false")
		suite.Equal(string(marketCodeDomestic), result[1].MarketCode, "Expected MarketCode to match")
		suite.Equal(string(podfscServiceItem.ReService.Code), result[1].ServiceCode, "Expected ServiceCode to match")
		suite.Equal(string(podfscServiceItem.ReService.Name), result[1].ServiceName, "Expected ServiceName to match")
		suite.Equal(string(hhgShipmentType), result[1].ShipmentType, "Expected ShipmentType to match")
	})
}

func (suite *PayloadsSuite) TestGsrAppeal() {
	officeUser := factory.BuildOfficeUser(suite.DB(), nil, nil)

	suite.Run("returns nil when gsrAppeal is nil", func() {
		var gsrAppeal *models.GsrAppeal = nil
		result := GsrAppeal(gsrAppeal)
		suite.Nil(result, "Expected result to be nil when gsrAppeal is nil")
	})

	suite.Run("correctly maps GsrAppeal with all fields populated", func() {
		gsrAppealID := uuid.Must(uuid.NewV4())
		reportViolationID := uuid.Must(uuid.NewV4())
		evaluationReportID := uuid.Must(uuid.NewV4())
		appealStatus := models.AppealStatusSustained
		isSeriousIncident := true
		remarks := "Sample remarks"
		createdAt := time.Now()

		gsrAppeal := &models.GsrAppeal{
			ID:                      gsrAppealID,
			ReportViolationID:       &reportViolationID,
			EvaluationReportID:      evaluationReportID,
			OfficeUser:              &officeUser,
			OfficeUserID:            officeUser.ID,
			IsSeriousIncidentAppeal: &isSeriousIncident,
			AppealStatus:            appealStatus,
			Remarks:                 remarks,
			CreatedAt:               createdAt,
		}

		result := GsrAppeal(gsrAppeal)

		suite.NotNil(result, "Expected result to not be nil when gsrAppeal has values")
		suite.Equal(handlers.FmtUUID(gsrAppealID), &result.ID, "Expected ID to match")
		suite.Equal(handlers.FmtUUID(reportViolationID), &result.ViolationID, "Expected ViolationID to match")
		suite.Equal(handlers.FmtUUID(evaluationReportID), &result.ReportID, "Expected ReportID to match")
		suite.Equal(handlers.FmtUUID(officeUser.ID), &result.OfficeUserID, "Expected OfficeUserID to match")
		suite.Equal(ghcmessages.GSRAppealStatusType(appealStatus), result.AppealStatus, "Expected AppealStatus to match")
		suite.Equal(remarks, result.Remarks, "Expected Remarks to match")
		suite.Equal(strfmt.DateTime(createdAt), result.CreatedAt, "Expected CreatedAt to match")
		suite.True(result.IsSeriousIncident, "Expected IsSeriousIncident to be true")
	})

	suite.Run("handles nil ReportViolationID without panic", func() {
		gsrAppealID := uuid.Must(uuid.NewV4())
		evaluationReportID := uuid.Must(uuid.NewV4())
		isSeriousIncident := false
		appealStatus := models.AppealStatusRejected
		remarks := "Sample remarks"
		createdAt := time.Now()

		gsrAppeal := &models.GsrAppeal{
			ID:                      gsrAppealID,
			ReportViolationID:       nil,
			EvaluationReportID:      evaluationReportID,
			OfficeUser:              &officeUser,
			OfficeUserID:            officeUser.ID,
			IsSeriousIncidentAppeal: &isSeriousIncident,
			AppealStatus:            appealStatus,
			Remarks:                 remarks,
			CreatedAt:               createdAt,
		}

		result := GsrAppeal(gsrAppeal)

		suite.NotNil(result, "Expected result to not be nil when gsrAppeal has values")
		suite.Equal(handlers.FmtUUID(gsrAppealID), &result.ID, "Expected ID to match")
		suite.Equal(strfmt.UUID(""), result.ViolationID, "Expected ViolationID to be nil when ReportViolationID is nil")
		suite.Equal(handlers.FmtUUID(evaluationReportID), &result.ReportID, "Expected ReportID to match")
		suite.Equal(handlers.FmtUUID(officeUser.ID), &result.OfficeUserID, "Expected OfficeUserID to match")
		suite.Equal(ghcmessages.GSRAppealStatusType(appealStatus), result.AppealStatus, "Expected AppealStatus to match")
		suite.Equal(remarks, result.Remarks, "Expected Remarks to match")
		suite.Equal(strfmt.DateTime(createdAt), result.CreatedAt, "Expected CreatedAt to match")
		suite.False(result.IsSeriousIncident, "Expected IsSeriousIncident to be false")
	})
}

func (suite *PayloadsSuite) TestVLocation() {
	suite.Run("correctly maps VLocation with all fields populated", func() {
		city := "LOS ANGELES"
		state := "CA"
		postalCode := "90210"
		county := "LOS ANGELES"
		usPostRegionCityID := uuid.Must(uuid.NewV4())

		vLocation := &models.VLocation{
			CityName:             city,
			StateName:            state,
			UsprZipID:            postalCode,
			UsprcCountyNm:        county,
			UsPostRegionCitiesID: &usPostRegionCityID,
		}

		payload := VLocation(vLocation)

		suite.IsType(payload, &ghcmessages.VLocation{})
		suite.Equal(handlers.FmtUUID(usPostRegionCityID), &payload.UsPostRegionCitiesID, "Expected UsPostRegionCitiesID to match")
		suite.Equal(city, payload.City, "Expected City to match")
		suite.Equal(state, payload.State, "Expected State to match")
		suite.Equal(postalCode, payload.PostalCode, "Expected PostalCode to match")
		suite.Equal(county, *(payload.County), "Expected County to match")
	})
}

func (suite *PayloadsSuite) TestMTOServiceItemModel() {
	suite.Run("returns nil when MTOServiceItem is nil", func() {
		var serviceItem *models.MTOServiceItem = nil
		result := MTOServiceItemModel(serviceItem, suite.storer)
		suite.Nil(result, "Expected result to be nil when MTOServiceItem is nil")
	})

	suite.Run("successfully converts MTOServiceItem to payload", func() {
		serviceID := uuid.Must(uuid.NewV4())
		moveID := uuid.Must(uuid.NewV4())
		shipID := uuid.Must(uuid.NewV4())
		reServiceID := uuid.Must(uuid.NewV4())
		now := time.Now()

		mockReService := models.ReService{
			ID:   reServiceID,
			Code: models.ReServiceCodeICRT,
			Name: "Some ReService",
		}

		mockPickupAddress := models.Address{
			ID:        uuid.Must(uuid.NewV4()),
			IsOconus:  models.BoolPointer(false),
			CreatedAt: now,
			UpdatedAt: now,
		}

		mockMTOShipment := models.MTOShipment{
			ID:            shipID,
			PickupAddress: &mockPickupAddress,
		}

		mockServiceItem := models.MTOServiceItem{
			ID:              serviceID,
			MoveTaskOrderID: moveID,
			MTOShipmentID:   &shipID,
			MTOShipment:     mockMTOShipment,
			ReServiceID:     reServiceID,
			ReService:       mockReService,
			CreatedAt:       now,
			UpdatedAt:       now,
		}

		result := MTOServiceItemModel(&mockServiceItem, suite.storer)
		suite.NotNil(result, "Expected result to not be nil when MTOServiceItem is valid")
		suite.Equal(handlers.FmtUUID(serviceID), result.ID, "Expected ID to match")
		suite.Equal(handlers.FmtUUID(moveID), result.MoveTaskOrderID, "Expected MoveTaskOrderID to match")
		suite.Equal(handlers.FmtUUIDPtr(&shipID), result.MtoShipmentID, "Expected MtoShipmentID to match")
		suite.Equal(handlers.FmtString(models.MarketConus.FullString()), result.Market, "Expected Market to be CONUS")
	})

	suite.Run("sets Market to OCONUS when PickupAddress.IsOconus is true for ICRT", func() {
		reServiceID := uuid.Must(uuid.NewV4())

		mockReService := models.ReService{
			ID:   reServiceID,
			Code: models.ReServiceCodeICRT,
			Name: "Test ReService",
		}

		mockPickupAddress := models.Address{
			ID:       uuid.Must(uuid.NewV4()),
			IsOconus: models.BoolPointer(true),
		}

		mockMTOShipment := models.MTOShipment{
			PickupAddress: &mockPickupAddress,
		}

		mockServiceItem := models.MTOServiceItem{
			ReService:   mockReService,
			MTOShipment: mockMTOShipment,
		}

		result := MTOServiceItemModel(&mockServiceItem, suite.storer)
		suite.NotNil(result, "Expected result to not be nil for valid MTOServiceItem")
		suite.Equal(handlers.FmtString(models.MarketOconus.FullString()), result.Market, "Expected Market to be OCONUS")
	})

	suite.Run("sets Market to CONUS when PickupAddress.IsOconus is false for ICRT", func() {
		reServiceID := uuid.Must(uuid.NewV4())

		mockReService := models.ReService{
			ID:   reServiceID,
			Code: models.ReServiceCodeICRT,
			Name: "Test ReService",
		}

		mockPickupAddress := models.Address{
			ID:       uuid.Must(uuid.NewV4()),
			IsOconus: models.BoolPointer(false),
		}

		mockMTOShipment := models.MTOShipment{
			PickupAddress: &mockPickupAddress,
		}

		mockServiceItem := models.MTOServiceItem{
			ReService:   mockReService,
			MTOShipment: mockMTOShipment,
		}

		result := MTOServiceItemModel(&mockServiceItem, suite.storer)
		suite.NotNil(result, "Expected result to not be nil for valid MTOServiceItem")
		suite.Equal(handlers.FmtString(models.MarketConus.FullString()), result.Market, "Expected Market to be CONUS")
	})

	suite.Run("sets Market to CONUS when DestinationAddress.IsOconus is false for IUCRT", func() {
		reServiceID := uuid.Must(uuid.NewV4())

		mockReService := models.ReService{
			ID:   reServiceID,
			Code: models.ReServiceCodeIUCRT,
			Name: "Test ReService",
		}

		mockDestinationAddress := models.Address{
			ID:       uuid.Must(uuid.NewV4()),
			IsOconus: models.BoolPointer(false),
		}

		mockMTOShipment := models.MTOShipment{
			DestinationAddress: &mockDestinationAddress,
		}

		mockServiceItem := models.MTOServiceItem{
			ReService:   mockReService,
			MTOShipment: mockMTOShipment,
		}

		result := MTOServiceItemModel(&mockServiceItem, suite.storer)
		suite.NotNil(result, "Expected result to not be nil for valid MTOServiceItem")
		suite.Equal(handlers.FmtString(models.MarketConus.FullString()), result.Market, "Expected Market to be CONUS")
	})

	suite.Run("sets Market to OCONUS when DestinationAddress.IsOconus is true for IUCRT", func() {
		reServiceID := uuid.Must(uuid.NewV4())

		mockReService := models.ReService{
			ID:   reServiceID,
			Code: models.ReServiceCodeIUCRT,
			Name: "Test ReService",
		}

		mockDestinationAddress := models.Address{
			ID:       uuid.Must(uuid.NewV4()),
			IsOconus: models.BoolPointer(true),
		}

		mockMTOShipment := models.MTOShipment{
			DestinationAddress: &mockDestinationAddress,
		}

		mockServiceItem := models.MTOServiceItem{
			ReService:   mockReService,
			MTOShipment: mockMTOShipment,
		}

		result := MTOServiceItemModel(&mockServiceItem, suite.storer)
		suite.NotNil(result, "Expected result to not be nil for valid MTOServiceItem")
		suite.Equal(handlers.FmtString(models.MarketOconus.FullString()), result.Market, "Expected Market to be OCONUS")
	})

	suite.Run("sets Sort from correct serviceItem", func() {
		reServiceID := uuid.Must(uuid.NewV4())

		reServiceItems := make(models.ReServiceItems, 3)
		mockReService := models.ReService{
			ID:             reServiceID,
			Code:           models.ReServiceCodeUBP,
			Name:           "Test ReService",
			ReServiceItems: &reServiceItems,
		}

		mockMTOShipment := models.MTOShipment{
			ShipmentType: models.MTOShipmentTypeUnaccompaniedBaggage,
			MarketCode:   models.MarketCodeInternational,
		}

		reServiceItems[0] = models.ReServiceItem{
			ReService:    mockReService,
			ShipmentType: models.MTOShipmentTypeHHG,
			MarketCode:   models.MarketCodeInternational,
			Sort:         models.StringPointer("0"),
		}
		reServiceItems[1] = models.ReServiceItem{
			ReService:    mockReService,
			ShipmentType: models.MTOShipmentTypeUnaccompaniedBaggage,
			MarketCode:   models.MarketCodeInternational,
			Sort:         models.StringPointer("1"),
		}
		reServiceItems[2] = models.ReServiceItem{
			ReService:    mockReService,
			ShipmentType: models.MTOShipmentTypeUnaccompaniedBaggage,
			MarketCode:   models.MarketCodeDomestic,
			Sort:         models.StringPointer("2"),
		}

		mockMtoServiceItem := models.MTOServiceItem{
			ReService:   mockReService,
			MTOShipment: mockMTOShipment,
		}

		result := MTOServiceItemModel(&mockMtoServiceItem, suite.storer)
		suite.NotNil(result, "Expected result to not be nil for valid MTOServiceItem")
		suite.Equal("1", *result.Sort, "Expected to get the Sort value by matching the correct ReServiceItem using ShipmentType and MarketCode.")
	})
}

func (suite *PayloadsSuite) TestPort() {

	suite.Run("returns nil when PortLocation is nil", func() {
		var mtoServiceItems models.MTOServiceItems = nil
		result := Port(mtoServiceItems, "POE")
		suite.Nil(result, "Expected result to be nil when Port Location is nil")
	})

	suite.Run("Success - Maps PortLocation to Port payload", func() {
		// Use the factory to create a port location
		portLocation := factory.FetchPortLocation(suite.DB(), []factory.Customization{
			{
				Model: models.Port{
					PortCode: "PDX",
				},
			},
		}, nil)

		mtoServiceItem := factory.BuildMTOServiceItem(nil, []factory.Customization{
			{
				Model: models.ReService{
					Code: models.ReServiceCodePOEFSC,
				},
			},
			{
				Model:    portLocation,
				LinkOnly: true,
				Type:     &factory.PortLocations.PortOfEmbarkation,
			},
		}, nil)

		// Actual
		mtoServiceItems := models.MTOServiceItems{mtoServiceItem}
		result := Port(mtoServiceItems, "POE")

		// Assert
		suite.IsType(&ghcmessages.Port{}, result)
		suite.Equal(strfmt.UUID(portLocation.ID.String()), result.ID)
		suite.Equal(portLocation.Port.PortType.String(), result.PortType)
		suite.Equal(portLocation.Port.PortCode, result.PortCode)
		suite.Equal(portLocation.Port.PortName, result.PortName)
		suite.Equal(portLocation.City.CityName, result.City)
		suite.Equal(portLocation.UsPostRegionCity.UsprcCountyNm, result.County)
		suite.Equal(portLocation.UsPostRegionCity.UsPostRegion.State.StateName, result.State)
		suite.Equal(portLocation.UsPostRegionCity.UsprZipID, result.Zip)
		suite.Equal(portLocation.Country.CountryName, result.Country)
	})
}

func (suite *PayloadsSuite) TestMTOShipment_POE_POD_Locations() {
	suite.Run("Only POE Location is set", func() {
		// Create mock data for MTOServiceItems with POE and POD
		poePortLocation := factory.FetchPortLocation(suite.DB(), []factory.Customization{
			{
				Model: models.Port{
					PortCode: "PDX",
				},
			},
		}, nil)

		poefscServiceItem := factory.BuildMTOServiceItem(nil, []factory.Customization{
			{
				Model: models.ReService{
					Code:     models.ReServiceCodePOEFSC,
					Priority: 1,
				},
			},
			{
				Model:    poePortLocation,
				LinkOnly: true,
				Type:     &factory.PortLocations.PortOfEmbarkation,
			},
		}, nil)

		mtoShipment := factory.BuildMTOShipment(suite.DB(), []factory.Customization{
			{
				Model: models.MTOShipment{
					MTOServiceItems: models.MTOServiceItems{poefscServiceItem},
				},
			},
		}, nil)

		payload := MTOShipment(nil, &mtoShipment, nil)

		// Assertions
		suite.NotNil(payload, "Expected payload to not be nil")
		suite.NotNil(payload.PoeLocation, "Expected POELocation to not be nil")
		suite.Equal("PDX", payload.PoeLocation.PortCode, "Expected POE Port Code to match")
		suite.Equal("PORTLAND INTL", payload.PoeLocation.PortName, "Expected POE Port Name to match")
		suite.Nil(payload.PodLocation, "Expected PODLocation to be nil when POELocation is set")
	})

	suite.Run("Only POD Location is set", func() {
		// Create mock data for MTOServiceItems with POE and POD
		podPortLocation := factory.FetchPortLocation(suite.DB(), []factory.Customization{
			{
				Model: models.Port{
					PortCode: "PDX",
				},
			},
		}, nil)

		podfscServiceItem := factory.BuildMTOServiceItem(nil, []factory.Customization{
			{
				Model: models.ReService{
					Code:     models.ReServiceCodePODFSC,
					Priority: 1,
				},
			},
			{
				Model:    podPortLocation,
				LinkOnly: true,
				Type:     &factory.PortLocations.PortOfDebarkation,
			},
		}, nil)

		mtoShipment := factory.BuildMTOShipment(suite.DB(), []factory.Customization{
			{
				Model: models.MTOShipment{
					MTOServiceItems: models.MTOServiceItems{podfscServiceItem},
				},
			},
		}, nil)

		payload := MTOShipment(nil, &mtoShipment, nil)

		// Assertions
		suite.NotNil(payload, "Expected payload to not be nil")
		suite.NotNil(payload.PodLocation, "Expected PODLocation to not be nil")
		suite.Equal("PDX", payload.PodLocation.PortCode, "Expected POD Port Code to match")
		suite.Equal("PORTLAND INTL", payload.PodLocation.PortName, "Expected POD Port Name to match")
		suite.Nil(payload.PoeLocation, "Expected PODLocation to be nil when PODLocation is set")
	})
}

func (suite *PayloadsSuite) TestPPMCloseout() {
	plannedMoveDate := time.Now()
	actualMoveDate := time.Now()
	miles := 1200
	estimatedWeight := unit.Pound(5000)
	actualWeight := unit.Pound(5200)
	proGearWeightCustomer := unit.Pound(300)
	proGearWeightSpouse := unit.Pound(100)
	grossIncentive := unit.Cents(100000)
	gcc := unit.Cents(50000)
	aoa := unit.Cents(20000)
	remainingIncentive := unit.Cents(30000)
	haulType := "Linehaul"
	haulPrice := unit.Cents(40000)
	haulFSC := unit.Cents(5000)
	dop := unit.Cents(10000)
	ddp := unit.Cents(8000)
	packPrice := unit.Cents(7000)
	unpackPrice := unit.Cents(6000)
	intlPackPrice := unit.Cents(15000)
	intlUnpackPrice := unit.Cents(14000)
	intlLinehaulPrice := unit.Cents(13000)
	sitReimbursement := unit.Cents(12000)

	ppmCloseout := models.PPMCloseout{
		ID:                    models.UUIDPointer(uuid.Must(uuid.NewV4())),
		PlannedMoveDate:       &plannedMoveDate,
		ActualMoveDate:        &actualMoveDate,
		Miles:                 &miles,
		EstimatedWeight:       &estimatedWeight,
		ActualWeight:          &actualWeight,
		ProGearWeightCustomer: &proGearWeightCustomer,
		ProGearWeightSpouse:   &proGearWeightSpouse,
		GrossIncentive:        &grossIncentive,
		GCC:                   &gcc,
		AOA:                   &aoa,
		RemainingIncentive:    &remainingIncentive,
		HaulType:              (*models.HaulType)(&haulType),
		HaulPrice:             &haulPrice,
		HaulFSC:               &haulFSC,
		DOP:                   &dop,
		DDP:                   &ddp,
		PackPrice:             &packPrice,
		UnpackPrice:           &unpackPrice,
		IntlPackPrice:         &intlPackPrice,
		IntlUnpackPrice:       &intlUnpackPrice,
		IntlLinehaulPrice:     &intlLinehaulPrice,
		SITReimbursement:      &sitReimbursement,
	}

	payload := PPMCloseout(&ppmCloseout)
	suite.NotNil(payload)
	suite.Equal(ppmCloseout.ID.String(), payload.ID.String())
	suite.Equal(handlers.FmtDatePtr(ppmCloseout.PlannedMoveDate), payload.PlannedMoveDate)
	suite.Equal(handlers.FmtDatePtr(ppmCloseout.ActualMoveDate), payload.ActualMoveDate)
	suite.Equal(handlers.FmtIntPtrToInt64(ppmCloseout.Miles), payload.Miles)
	suite.Equal(handlers.FmtPoundPtr(ppmCloseout.EstimatedWeight), payload.EstimatedWeight)
	suite.Equal(handlers.FmtPoundPtr(ppmCloseout.ActualWeight), payload.ActualWeight)
	suite.Equal(handlers.FmtPoundPtr(ppmCloseout.ProGearWeightCustomer), payload.ProGearWeightCustomer)
	suite.Equal(handlers.FmtPoundPtr(ppmCloseout.ProGearWeightSpouse), payload.ProGearWeightSpouse)
	suite.Equal(handlers.FmtCost(ppmCloseout.GrossIncentive), payload.GrossIncentive)
	suite.Equal(handlers.FmtCost(ppmCloseout.GCC), payload.Gcc)
	suite.Equal(handlers.FmtCost(ppmCloseout.AOA), payload.Aoa)
	suite.Equal(handlers.FmtCost(ppmCloseout.RemainingIncentive), payload.RemainingIncentive)
	suite.Equal((*string)(ppmCloseout.HaulType), payload.HaulType)
	suite.Equal(handlers.FmtCost(ppmCloseout.HaulPrice), payload.HaulPrice)
	suite.Equal(handlers.FmtCost(ppmCloseout.HaulFSC), payload.HaulFSC)
	suite.Equal(handlers.FmtCost(ppmCloseout.DOP), payload.Dop)
	suite.Equal(handlers.FmtCost(ppmCloseout.DDP), payload.Ddp)
	suite.Equal(handlers.FmtCost(ppmCloseout.PackPrice), payload.PackPrice)
	suite.Equal(handlers.FmtCost(ppmCloseout.UnpackPrice), payload.UnpackPrice)
	suite.Equal(handlers.FmtCost(ppmCloseout.IntlPackPrice), payload.IntlPackPrice)
	suite.Equal(handlers.FmtCost(ppmCloseout.IntlUnpackPrice), payload.IntlUnpackPrice)
	suite.Equal(handlers.FmtCost(ppmCloseout.IntlLinehaulPrice), payload.IntlLinehaulPrice)
	suite.Equal(handlers.FmtCost(ppmCloseout.SITReimbursement), payload.SITReimbursement)
}
func (suite *PayloadsSuite) TestMTOShipment() {
	suite.Run("transforms standard MTOShipment without SIT overrides", func() {
		mtoShipment := factory.BuildMTOShipment(suite.DB(), nil, nil)
		mtoShipment.PrimeEstimatedWeight = models.PoundPointer(1000)
		mtoShipment.PrimeActualWeight = models.PoundPointer(1100)
		miles := unit.Miles(1234)
		mtoShipment.Distance = &miles
		now := time.Now()
		mtoShipment.TerminatedAt = &now
		mtoShipment.TerminationComments = handlers.FmtString("i'll be back")

		payload := MTOShipment(suite.storer, &mtoShipment, nil)

		suite.NotNil(payload)
		suite.Equal(strfmt.UUID(mtoShipment.ID.String()), payload.ID)
		suite.Equal(handlers.FmtPoundPtr(mtoShipment.PrimeEstimatedWeight), payload.PrimeEstimatedWeight)
		suite.Equal(handlers.FmtPoundPtr(mtoShipment.PrimeActualWeight), payload.PrimeActualWeight)
		suite.Equal(handlers.FmtInt64(1234), payload.Distance)
		suite.Nil(payload.SitStatus)
		suite.NotNil(payload.TerminatedAt)
		suite.Equal(*payload.TerminationComments, *mtoShipment.TerminationComments)
	})

	suite.Run("SIT overrides total SIT days with SITStatus payload", func() {
		mtoShipment := factory.BuildMTOShipment(suite.DB(), nil, nil)
		mtoShipment.SITDaysAllowance = models.IntPointer(90)

		sitStatusPayload := &ghcmessages.SITStatus{
			TotalSITDaysUsed:   handlers.FmtInt64(int64(10)),
			TotalDaysRemaining: handlers.FmtInt64(int64(40)),
		}

		payload := MTOShipment(suite.storer, &mtoShipment, sitStatusPayload)

		suite.NotNil(payload)
		suite.NotNil(payload.SitDaysAllowance)
		suite.Equal(int64(50), *payload.SitDaysAllowance)
		suite.Equal(sitStatusPayload, payload.SitStatus)
	})

	suite.Run("handles nil Distance", func() {
		mtoShipment := factory.BuildMTOShipment(suite.DB(), nil, nil)
		mtoShipment.Distance = nil

		payload := MTOShipment(suite.storer, &mtoShipment, nil)
		suite.Nil(payload.Distance)
	})

	suite.Run("checks scheduled dates and actual dates set", func() {
		now := time.Now()
		mtoShipment := factory.BuildMTOShipment(suite.DB(), []factory.Customization{
			{
				Model: models.MTOShipment{
					ScheduledPickupDate:   &now,
					ScheduledDeliveryDate: &now,
					ActualPickupDate:      models.TimePointer(now.AddDate(0, 0, 1)),
					ActualDeliveryDate:    models.TimePointer(now.AddDate(0, 0, 2)),
				},
			},
		}, nil)
		payload := MTOShipment(suite.storer, &mtoShipment, nil)
		suite.NotNil(payload.ScheduledPickupDate)
		suite.NotNil(payload.ScheduledDeliveryDate)
		suite.NotNil(payload.ActualPickupDate)
		suite.NotNil(payload.ActualDeliveryDate)
	})
}

func (suite *PayloadsSuite) TestCounselingOffices() {
	suite.Run("correctly maps transportaion offices to counseling offices payload", func() {
		office1 := factory.BuildTransportationOffice(nil, []factory.Customization{
			{
				Model: models.TransportationOffice{
					ID:   uuid.Must(uuid.NewV4()),
					Name: "PPPO Fort Liberty",
				},
			},
		}, nil)

		office2 := factory.BuildTransportationOffice(nil, []factory.Customization{
			{
				Model: models.TransportationOffice{
					ID:   uuid.Must(uuid.NewV4()),
					Name: "PPPO Fort Walker",
				},
			},
		}, nil)

		offices := models.TransportationOffices{office1, office2}

		payload := CounselingOffices(offices)

		suite.IsType(payload, ghcmessages.CounselingOffices{})
		suite.Equal(2, len(payload))
		suite.Equal(office1.ID.String(), payload[0].ID.String())
		suite.Equal(office2.ID.String(), payload[1].ID.String())
	})
}

func (suite *PayloadsSuite) TestMTOShipments() {
	suite.Run("multiple shipments with partial SIT status map", func() {
		shipment1 := factory.BuildMTOShipment(suite.DB(), nil, nil)
		shipment2 := factory.BuildMTOShipment(suite.DB(), nil, nil)

		shipments := models.MTOShipments{shipment1, shipment2}

		// SIT status map that only has SIT info for shipment2
		sitStatusMap := map[string]*ghcmessages.SITStatus{
			shipment2.ID.String(): {
				TotalDaysRemaining: handlers.FmtInt64(30),
				TotalSITDaysUsed:   handlers.FmtInt64(10),
			},
		}

		payload := MTOShipments(suite.storer, &shipments, sitStatusMap)
		suite.NotNil(payload)
		suite.Len(*payload, 2)

		// Shipment1 has no SIT override
		suite.Nil((*payload)[0].SitStatus)

		// Shipment2 has SIT override
		suite.NotNil((*payload)[1].SitStatus)
		suite.Equal(int64(40), *(*payload)[1].SitDaysAllowance)
	})

	suite.Run("nil slice returns empty payload (or nil) gracefully", func() {
		var emptyShipments models.MTOShipments
		payload := MTOShipments(suite.storer, &emptyShipments, nil)
		suite.NotNil(payload)
		suite.Len(*payload, 0)
	})
}

func (suite *PayloadsSuite) TestMTOAgent() {
	suite.Run("transforms a single MTOAgent", func() {
		agent := factory.BuildMTOAgent(suite.DB(), nil, nil)
		payload := MTOAgent(&agent)
		suite.NotNil(payload)
		suite.Equal(strfmt.UUID(agent.ID.String()), payload.ID)
		suite.Equal(string(agent.MTOAgentType), payload.AgentType)
	})
}

func (suite *PayloadsSuite) TestMTOAgents() {
	suite.Run("transforms multiple MTOAgents", func() {
		agent1 := factory.BuildMTOAgent(suite.DB(), nil, nil)
		agent2 := factory.BuildMTOAgent(suite.DB(), nil, nil)
		agents := models.MTOAgents{agent1, agent2}

		payload := MTOAgents(&agents)
		suite.Len(*payload, 2)
		suite.Equal(strfmt.UUID(agent1.ID.String()), (*payload)[0].ID)
		suite.Equal(strfmt.UUID(agent2.ID.String()), (*payload)[1].ID)
	})

	suite.Run("empty slice yields empty payload", func() {
		agents := models.MTOAgents{}
		payload := MTOAgents(&agents)
		suite.NotNil(payload)
		suite.Len(*payload, 0)
	})
}

func (suite *PayloadsSuite) TestPaymentRequests() {
	suite.Run("transforms multiple PaymentRequests", func() {
		pr := factory.BuildPaymentRequest(suite.DB(), nil, nil)
		prs := models.PaymentRequests{pr}

		payload, err := PaymentRequests(suite.AppContextForTest(), &prs, suite.storer)
		suite.NoError(err)
		suite.Len(*payload, 1)
		suite.Equal(strfmt.UUID(pr.ID.String()), (*payload)[0].ID)
	})
}

func (suite *PayloadsSuite) TestPaymentRequest() {
	suite.Run("single PaymentRequest with EDI error info, GEX timestamps, TPPS data", func() {
		pr := factory.BuildPaymentRequest(suite.DB(), nil, nil)
		pr.SentToGexAt = models.TimePointer(time.Now().Add(-1 * time.Hour))
		pr.ReceivedByGexAt = models.TimePointer(time.Now())

		tppsReport := models.TPPSPaidInvoiceReportEntry{
			LineNetCharge:                   2500,
			SellerPaidDate:                  time.Now(),
			InvoiceTotalChargesInMillicents: 500000,
		}
		pr.TPPSPaidInvoiceReports = models.TPPSPaidInvoiceReportEntrys{tppsReport}

		result, err := PaymentRequest(suite.AppContextForTest(), &pr, suite.storer)
		suite.NoError(err)
		suite.NotNil(result)
		suite.NotNil(result.EdiErrorType)
	})
}

func (suite *PayloadsSuite) TestPaymentServiceItem() {
	suite.Run("transforms PaymentServiceItem including MTOServiceItem code and name", func() {
		psi := factory.BuildPaymentServiceItem(suite.DB(), nil, nil)
		psi.MTOServiceItem.ReService.Code = models.ReServiceCodeDLH
		psi.MTOServiceItem.ReService.Name = "Domestic Linehaul"

		payload := PaymentServiceItem(&psi)
		suite.NotNil(payload)
		suite.Equal(string(models.ReServiceCodeDLH), payload.MtoServiceItemCode)
		suite.Equal("Domestic Linehaul", payload.MtoServiceItemName)
		suite.Equal(ghcmessages.PaymentServiceItemStatus(psi.Status), payload.Status)
	})
}

func (suite *PayloadsSuite) TestPaymentServiceItems() {
	suite.Run("transforms multiple PaymentServiceItems with TPPS data", func() {
		psi1 := factory.BuildPaymentServiceItem(suite.DB(), nil, nil)
		psi2 := factory.BuildPaymentServiceItem(suite.DB(), nil, nil)
		items := models.PaymentServiceItems{psi1, psi2}

		tppsReports := models.TPPSPaidInvoiceReportEntrys{
			{
				ProductDescription: string(psi1.MTOServiceItem.ReService.Code),
				LineNetCharge:      1500,
			},
		}

		payload := PaymentServiceItems(&items, &tppsReports)
		suite.NotNil(payload)
		suite.Len(*payload, 2)
		suite.Equal(int64(1500), *(*payload)[0].TppsInvoiceAmountPaidPerServiceItemMillicents)
	})
}

func (suite *PayloadsSuite) TestPaymentServiceItemParam() {
	suite.Run("transforms PaymentServiceItemParam", func() {
		paramKey := factory.FetchOrBuildServiceItemParamKey(suite.DB(), nil, nil)
		param := factory.BuildPaymentServiceItemParam(suite.DB(), []factory.Customization{
			{Model: paramKey},
		}, nil)

		payload := PaymentServiceItemParam(param)
		suite.NotNil(payload)
	})

	suite.Run("handles minimal PaymentServiceItemParam", func() {
		param := models.PaymentServiceItemParam{}
		payload := PaymentServiceItemParam(param)
		suite.NotNil(payload)
	})
}

func (suite *PayloadsSuite) TestPaymentServiceItemParams() {
	suite.Run("transforms slice of PaymentServiceItemParams", func() {
		param1 := factory.BuildPaymentServiceItemParam(suite.DB(), nil, nil)
		param2 := factory.BuildPaymentServiceItemParam(suite.DB(), nil, nil)
		params := models.PaymentServiceItemParams{param1, param2}

		payload := PaymentServiceItemParams(&params)
		suite.NotNil(payload)
		suite.Len(*payload, 2)
	})
}

func (suite *PayloadsSuite) TestServiceRequestDoc() {
	suite.Run("transforms ServiceRequestDocument with multiple uploads", func() {
		serviceRequest := factory.BuildServiceRequestDocument(suite.DB(), nil, nil)
		payload, err := ServiceRequestDoc(serviceRequest, suite.storer)
		suite.NoError(err)
		suite.NotNil(payload)
	})

	suite.Run("handles empty list of uploads", func() {
		serviceRequest := models.ServiceRequestDocument{}
		payload, err := ServiceRequestDoc(serviceRequest, suite.storer)
		suite.NoError(err)
		suite.NotNil(payload)
		suite.Empty(payload.Uploads)
	})
}

func (suite *PayloadsSuite) TestMTOServiceItemSingleModel() {
	suite.Run("transforms basic MTOServiceItem with SIT data", func() {
		mtoShipment := factory.BuildMTOShipment(suite.DB(), nil, nil)
		serviceItem := factory.BuildMTOServiceItem(suite.DB(), []factory.Customization{
			{Model: mtoShipment, LinkOnly: true},
		}, nil)
		serviceItem.SITEntryDate = models.TimePointer(time.Now().AddDate(0, 0, -2))

		payload := MTOServiceItemSingleModel(&serviceItem)
		suite.NotNil(payload)
		suite.Equal(handlers.FmtDateTimePtr(serviceItem.SITEntryDate), payload.SitEntryDate)
	})
}

<<<<<<< HEAD
=======
func (suite *PayloadsSuite) TestMTOShipment_POE_POD_Locations() {
	suite.Run("Only POE Location is set", func() {
		// Create mock data for MTOServiceItems with POE and POD
		poePortLocation := factory.FetchPortLocation(suite.DB(), []factory.Customization{
			{
				Model: models.Port{
					PortCode: "PDX",
				},
			},
		}, nil)

		poefscServiceItem := factory.BuildMTOServiceItem(nil, []factory.Customization{
			{
				Model: models.ReService{
					Code:     models.ReServiceCodePOEFSC,
					Priority: 1,
				},
			},
			{
				Model:    poePortLocation,
				LinkOnly: true,
				Type:     &factory.PortLocations.PortOfEmbarkation,
			},
		}, nil)

		mtoShipment := factory.BuildMTOShipment(suite.DB(), []factory.Customization{
			{
				Model: models.MTOShipment{
					MTOServiceItems: models.MTOServiceItems{poefscServiceItem},
				},
			},
		}, nil)

		payload := MTOShipment(nil, &mtoShipment, nil)

		// Assertions
		suite.NotNil(payload, "Expected payload to not be nil")
		suite.NotNil(payload.PoeLocation, "Expected POELocation to not be nil")
		suite.Equal("PDX", payload.PoeLocation.PortCode, "Expected POE Port Code to match")
		suite.Equal("PORTLAND INTL", payload.PoeLocation.PortName, "Expected POE Port Name to match")
		suite.Nil(payload.PodLocation, "Expected PODLocation to be nil when POELocation is set")
	})

	suite.Run("Only POD Location is set", func() {
		// Create mock data for MTOServiceItems with POE and POD
		podPortLocation := factory.FetchPortLocation(suite.DB(), []factory.Customization{
			{
				Model: models.Port{
					PortCode: "PDX",
				},
			},
		}, nil)

		podfscServiceItem := factory.BuildMTOServiceItem(nil, []factory.Customization{
			{
				Model: models.ReService{
					Code:     models.ReServiceCodePODFSC,
					Priority: 1,
				},
			},
			{
				Model:    podPortLocation,
				LinkOnly: true,
				Type:     &factory.PortLocations.PortOfDebarkation,
			},
		}, nil)

		mtoShipment := factory.BuildMTOShipment(suite.DB(), []factory.Customization{
			{
				Model: models.MTOShipment{
					MTOServiceItems: models.MTOServiceItems{podfscServiceItem},
				},
			},
		}, nil)

		payload := MTOShipment(nil, &mtoShipment, nil)

		// Assertions
		suite.NotNil(payload, "Expected payload to not be nil")
		suite.NotNil(payload.PodLocation, "Expected PODLocation to not be nil")
		suite.Equal("PDX", payload.PodLocation.PortCode, "Expected POD Port Code to match")
		suite.Equal("PORTLAND INTL", payload.PodLocation.PortName, "Expected POD Port Name to match")
		suite.Nil(payload.PoeLocation, "Expected PODLocation to be nil when PODLocation is set")
	})
}

func (suite *PayloadsSuite) TestPPMCloseout() {
	plannedMoveDate := time.Now()
	actualMoveDate := time.Now()
	miles := 1200
	estimatedWeight := unit.Pound(5000)
	actualWeight := unit.Pound(5200)
	proGearWeightCustomer := unit.Pound(300)
	proGearWeightSpouse := unit.Pound(100)
	grossIncentive := unit.Cents(100000)
	gcc := unit.Cents(50000)
	aoa := unit.Cents(20000)
	remainingIncentive := unit.Cents(30000)
	haulType := "Linehaul"
	haulPrice := unit.Cents(40000)
	haulFSC := unit.Cents(5000)
	dop := unit.Cents(10000)
	ddp := unit.Cents(8000)
	packPrice := unit.Cents(7000)
	unpackPrice := unit.Cents(6000)
	intlPackPrice := unit.Cents(15000)
	intlUnpackPrice := unit.Cents(14000)
	intlLinehaulPrice := unit.Cents(13000)
	sitReimbursement := unit.Cents(12000)
	gccMultiplier := float64(1.3)

	ppmCloseout := models.PPMCloseout{
		ID:                    models.UUIDPointer(uuid.Must(uuid.NewV4())),
		PlannedMoveDate:       &plannedMoveDate,
		ActualMoveDate:        &actualMoveDate,
		Miles:                 &miles,
		EstimatedWeight:       &estimatedWeight,
		ActualWeight:          &actualWeight,
		ProGearWeightCustomer: &proGearWeightCustomer,
		ProGearWeightSpouse:   &proGearWeightSpouse,
		GrossIncentive:        &grossIncentive,
		GCC:                   &gcc,
		AOA:                   &aoa,
		RemainingIncentive:    &remainingIncentive,
		HaulType:              (*models.HaulType)(&haulType),
		HaulPrice:             &haulPrice,
		HaulFSC:               &haulFSC,
		DOP:                   &dop,
		DDP:                   &ddp,
		PackPrice:             &packPrice,
		UnpackPrice:           &unpackPrice,
		IntlPackPrice:         &intlPackPrice,
		IntlUnpackPrice:       &intlUnpackPrice,
		IntlLinehaulPrice:     &intlLinehaulPrice,
		SITReimbursement:      &sitReimbursement,
		GCCMultiplier:         &gccMultiplier,
	}

	payload := PPMCloseout(&ppmCloseout)
	suite.NotNil(payload)
	suite.Equal(ppmCloseout.ID.String(), payload.ID.String())
	suite.Equal(handlers.FmtDatePtr(ppmCloseout.PlannedMoveDate), payload.PlannedMoveDate)
	suite.Equal(handlers.FmtDatePtr(ppmCloseout.ActualMoveDate), payload.ActualMoveDate)
	suite.Equal(handlers.FmtIntPtrToInt64(ppmCloseout.Miles), payload.Miles)
	suite.Equal(handlers.FmtPoundPtr(ppmCloseout.EstimatedWeight), payload.EstimatedWeight)
	suite.Equal(handlers.FmtPoundPtr(ppmCloseout.ActualWeight), payload.ActualWeight)
	suite.Equal(handlers.FmtPoundPtr(ppmCloseout.ProGearWeightCustomer), payload.ProGearWeightCustomer)
	suite.Equal(handlers.FmtPoundPtr(ppmCloseout.ProGearWeightSpouse), payload.ProGearWeightSpouse)
	suite.Equal(handlers.FmtCost(ppmCloseout.GrossIncentive), payload.GrossIncentive)
	suite.Equal(handlers.FmtCost(ppmCloseout.GCC), payload.Gcc)
	suite.Equal(handlers.FmtCost(ppmCloseout.AOA), payload.Aoa)
	suite.Equal(handlers.FmtCost(ppmCloseout.RemainingIncentive), payload.RemainingIncentive)
	suite.Equal((*string)(ppmCloseout.HaulType), payload.HaulType)
	suite.Equal(handlers.FmtCost(ppmCloseout.HaulPrice), payload.HaulPrice)
	suite.Equal(handlers.FmtCost(ppmCloseout.HaulFSC), payload.HaulFSC)
	suite.Equal(handlers.FmtCost(ppmCloseout.DOP), payload.Dop)
	suite.Equal(handlers.FmtCost(ppmCloseout.DDP), payload.Ddp)
	suite.Equal(handlers.FmtCost(ppmCloseout.PackPrice), payload.PackPrice)
	suite.Equal(handlers.FmtCost(ppmCloseout.UnpackPrice), payload.UnpackPrice)
	suite.Equal(handlers.FmtCost(ppmCloseout.IntlPackPrice), payload.IntlPackPrice)
	suite.Equal(handlers.FmtCost(ppmCloseout.IntlUnpackPrice), payload.IntlUnpackPrice)
	suite.Equal(handlers.FmtCost(ppmCloseout.IntlLinehaulPrice), payload.IntlLinehaulPrice)
	suite.Equal(handlers.FmtCost(ppmCloseout.SITReimbursement), payload.SITReimbursement)
	suite.Equal(swag.Float32(float32(*ppmCloseout.GCCMultiplier)), payload.GccMultiplier)
}

>>>>>>> 55d542f9
func (suite *PayloadsSuite) TestPaymentServiceItemPayload() {
	mtoServiceItemID := uuid.Must(uuid.NewV4())
	mtoShipmentID := uuid.Must(uuid.NewV4())
	psID := uuid.Must(uuid.NewV4())
	reServiceCode := models.ReServiceCodeDLH
	reServiceName := "Domestic Linehaul"
	shipmentType := models.MTOShipmentTypeHHG
	priceCents := unit.Cents(12345)
	rejectionReason := models.StringPointer("Some reason")
	status := models.PaymentServiceItemStatusDenied
	referenceID := "REF123"
	createdAt := time.Now()
	updatedAt := time.Now()

	paymentServiceItemParams := []models.PaymentServiceItemParam{
		{
			ID:                   uuid.Must(uuid.NewV4()),
			PaymentServiceItemID: psID,
			Value:                "1000",
		},
	}

	paymentServiceItem := models.PaymentServiceItem{
		ID:               psID,
		MTOServiceItemID: mtoServiceItemID,
		MTOServiceItem: models.MTOServiceItem{
			ID: mtoServiceItemID,
			MTOShipment: models.MTOShipment{
				ID:           mtoShipmentID,
				ShipmentType: shipmentType,
			},
			ReService: models.ReService{
				Code: reServiceCode,
				Name: reServiceName,
			},
		},
		PriceCents:               &priceCents,
		RejectionReason:          rejectionReason,
		Status:                   status,
		ReferenceID:              referenceID,
		PaymentServiceItemParams: paymentServiceItemParams,
		CreatedAt:                createdAt,
		UpdatedAt:                updatedAt,
	}

	suite.Run("Success - Returns a ghcmessages PaymentServiceItem payload", func() {
		returnedPaymentServiceItem := PaymentServiceItem(&paymentServiceItem)

		suite.NotNil(returnedPaymentServiceItem)
		suite.IsType(&ghcmessages.PaymentServiceItem{}, returnedPaymentServiceItem)
		suite.Equal(handlers.FmtUUID(paymentServiceItem.ID), &returnedPaymentServiceItem.ID)
		suite.Equal(handlers.FmtUUID(paymentServiceItem.MTOServiceItemID), &returnedPaymentServiceItem.MtoServiceItemID)
		suite.Equal(string(paymentServiceItem.MTOServiceItem.ReService.Code), returnedPaymentServiceItem.MtoServiceItemCode)
		suite.Equal(paymentServiceItem.MTOServiceItem.ReService.Name, returnedPaymentServiceItem.MtoServiceItemName)
		suite.Equal(ghcmessages.MTOShipmentType(paymentServiceItem.MTOServiceItem.MTOShipment.ShipmentType), returnedPaymentServiceItem.MtoShipmentType)
		suite.Equal(handlers.FmtUUIDPtr(paymentServiceItem.MTOServiceItem.MTOShipmentID), returnedPaymentServiceItem.MtoShipmentID)
		suite.Equal(handlers.FmtCost(paymentServiceItem.PriceCents), returnedPaymentServiceItem.PriceCents)
		suite.Equal(paymentServiceItem.RejectionReason, returnedPaymentServiceItem.RejectionReason)
		suite.Equal(ghcmessages.PaymentServiceItemStatus(paymentServiceItem.Status), returnedPaymentServiceItem.Status)
		suite.Equal(paymentServiceItem.ReferenceID, returnedPaymentServiceItem.ReferenceID)
		suite.Equal(etag.GenerateEtag(paymentServiceItem.UpdatedAt), returnedPaymentServiceItem.ETag)

		suite.Equal(len(paymentServiceItem.PaymentServiceItemParams), len(returnedPaymentServiceItem.PaymentServiceItemParams))
		for i, param := range paymentServiceItem.PaymentServiceItemParams {
			suite.Equal(param.Value, returnedPaymentServiceItem.PaymentServiceItemParams[i].Value)
		}
	})
}

func (suite *PayloadsSuite) TestPaymentServiceItemsPayload() {
	mtoServiceItemID1 := uuid.Must(uuid.NewV4())
	mtoServiceItemID2 := uuid.Must(uuid.NewV4())
	psID1 := uuid.Must(uuid.NewV4())
	psID2 := uuid.Must(uuid.NewV4())
	priceCents1 := unit.Cents(12345)
	priceCents2 := unit.Cents(54321)
	reServiceCode1 := models.ReServiceCodeDLH
	reServiceCode2 := models.ReServiceCodeDOP
	reServiceName1 := "Domestic Linehaul"
	reServiceName2 := "Domestic Origin Pack"
	shipmentType := models.MTOShipmentTypeHHG
	createdAt := time.Now()
	updatedAt := time.Now()

	paymentServiceItems := models.PaymentServiceItems{
		{
			ID:               psID1,
			MTOServiceItemID: mtoServiceItemID1,
			MTOServiceItem: models.MTOServiceItem{
				ID: mtoServiceItemID1,
				MTOShipment: models.MTOShipment{
					ID:           uuid.Must(uuid.NewV4()),
					ShipmentType: shipmentType,
				},
				ReService: models.ReService{
					Code: reServiceCode1,
					Name: reServiceName1,
				},
			},
			PriceCents: &priceCents1,
			CreatedAt:  createdAt,
			UpdatedAt:  updatedAt,
		},
		{
			ID:               psID2,
			MTOServiceItemID: mtoServiceItemID2,
			MTOServiceItem: models.MTOServiceItem{
				ID: mtoServiceItemID2,
				MTOShipment: models.MTOShipment{
					ID:           uuid.Must(uuid.NewV4()),
					ShipmentType: shipmentType,
				},
				ReService: models.ReService{
					Code: reServiceCode2,
					Name: reServiceName2,
				},
			},
			PriceCents: &priceCents2,
			CreatedAt:  createdAt,
			UpdatedAt:  updatedAt,
		},
	}

	// TPPSPaidInvoiceReportData
	lineNetCharge1 := int64(200000)
	tppsPaidReportData := models.TPPSPaidInvoiceReportEntrys{
		{
			ProductDescription: string(reServiceCode1),
			LineNetCharge:      unit.Millicents(lineNetCharge1),
		},
	}

	suite.Run("Success - Returns ghcmessages.PaymentServiceItems payload", func() {
		returnedPaymentServiceItems := PaymentServiceItems(&paymentServiceItems, &tppsPaidReportData)

		suite.NotNil(returnedPaymentServiceItems)
		suite.Len(*returnedPaymentServiceItems, 2)

		psItem1 := (*returnedPaymentServiceItems)[0]
		suite.Equal(handlers.FmtUUID(psID1), &psItem1.ID)
		suite.Equal(handlers.FmtCost(&priceCents1), psItem1.PriceCents)
		suite.Equal(string(reServiceCode1), psItem1.MtoServiceItemCode)
		suite.Equal(reServiceName1, psItem1.MtoServiceItemName)
		suite.Equal(ghcmessages.MTOShipmentType(shipmentType), psItem1.MtoShipmentType)
		suite.NotNil(psItem1.TppsInvoiceAmountPaidPerServiceItemMillicents)

		psItem2 := (*returnedPaymentServiceItems)[1]
		suite.Equal(handlers.FmtUUID(psID2), &psItem2.ID)
		suite.Equal(handlers.FmtCost(&priceCents2), psItem2.PriceCents)
		suite.Equal(string(reServiceCode2), psItem2.MtoServiceItemCode)
		suite.Equal(reServiceName2, psItem2.MtoServiceItemName)
		suite.Equal(ghcmessages.MTOShipmentType(shipmentType), psItem2.MtoShipmentType)
		suite.Nil(psItem2.TppsInvoiceAmountPaidPerServiceItemMillicents)
	})
}

func (suite *PayloadsSuite) TestQueueMovesApprovalRequestTypes() {
	officeUser := factory.BuildOfficeUserWithPrivileges(suite.DB(), []factory.Customization{
		{
			Model: models.User{
				Roles: []roles.Role{
					{
						RoleType: roles.RoleTypeTOO,
					},
				},
			},
		},
	}, nil)
	move := factory.BuildMove(suite.DB(), []factory.Customization{
		{
			Model: models.Move{
				Status: models.MoveStatusAPPROVALSREQUESTED,
				Show:   models.BoolPointer(true),
			},
		}}, nil)
	shipment := factory.BuildMTOShipment(suite.DB(), []factory.Customization{
		{
			Model:    move,
			LinkOnly: true,
		},
	}, nil)
	originSITServiceItem := factory.BuildMTOServiceItem(suite.DB(), []factory.Customization{
		{
			Model:    shipment,
			LinkOnly: true,
		},
		{
			Model:    move,
			LinkOnly: true,
		},
		{
			Model: models.ReService{
				Code: models.ReServiceCodeDOFSIT,
			},
		},
	}, nil)
	approvedServiceItem := factory.BuildMTOServiceItem(suite.DB(), []factory.Customization{
		{
			Model: models.MTOServiceItem{
				Status: models.MTOServiceItemStatusApproved,
			},
		},
		{
			Model:    shipment,
			LinkOnly: true,
		},
		{
			Model: models.ReService{
				Code: models.ReServiceCodeDCRT,
			},
		},
	}, nil)
	sitUpdate := factory.BuildSITDurationUpdate(suite.DB(), []factory.Customization{
		{
			Model:    move,
			LinkOnly: true,
		},
		{
			Model:    shipment,
			LinkOnly: true,
		},
	}, nil)
	shipmentAddressUpdate := factory.BuildShipmentAddressUpdate(suite.DB(), []factory.Customization{
		{
			Model:    shipment,
			LinkOnly: true,
		},
		{
			Model:    move,
			LinkOnly: true,
		},
		{
			Model: models.ShipmentAddressUpdate{
				NewAddressID: uuid.Must(uuid.NewV4()),
			},
		},
	}, []factory.Trait{factory.GetTraitShipmentAddressUpdateRequested})

	suite.Run("successfully attaches approvalRequestTypes to move", func() {
		moves := models.Moves{}
		moves = append(moves, move)
		queueMoves := *QueueMoves(moves, nil, nil, officeUser, nil, string(roles.RoleTypeTOO), string(models.QueueTypeTaskOrder))

		var empty []string
		suite.Len(queueMoves, 1)
		suite.Nil(queueMoves[0].ApprovalRequestTypes)
		suite.Equal(empty, queueMoves[0].ApprovalRequestTypes)
	})
	suite.Run("successfully attaches submitted service item request to move", func() {
		serviceItems := models.MTOServiceItems{}
		serviceItems = append(serviceItems, originSITServiceItem)
		move.MTOServiceItems = serviceItems

		moves := models.Moves{}
		moves = append(moves, move)
		queueMoves := *QueueMoves(moves, nil, nil, officeUser, nil, string(roles.RoleTypeTOO), string(models.QueueTypeTaskOrder))

		suite.Len(queueMoves, 1)
		suite.Len(queueMoves[0].ApprovalRequestTypes, 1)
		suite.Equal(string(models.ReServiceCodeDOFSIT), queueMoves[0].ApprovalRequestTypes[0])
	})
	suite.Run("does not attach a service item if it is not in submitted status", func() {
		serviceItems := models.MTOServiceItems{}
		serviceItems = append(serviceItems, originSITServiceItem, approvedServiceItem)
		move.MTOServiceItems = serviceItems

		moves := models.Moves{}
		moves = append(moves, move)

		suite.Len(moves[0].MTOServiceItems, 2)

		queueMoves := *QueueMoves(moves, nil, nil, officeUser, nil, string(roles.RoleTypeTOO), string(models.QueueTypeTaskOrder))

		suite.Len(queueMoves, 1)
		suite.Len(queueMoves[0].ApprovalRequestTypes, 1)
		suite.Equal(string(models.ReServiceCodeDOFSIT), queueMoves[0].ApprovalRequestTypes[0])
	})

	// diversion
	suite.Run("attaches 'DIVERSION' request type if a shipment is in SUBMITTED status and diversion is true", func() {
		shipment.Status = models.MTOShipmentStatusSubmitted
		shipments := models.MTOShipments{}
		shipments = append(shipments, shipment)
		move.MTOShipments = shipments

		move.MTOShipments[0].Diversion = true

		moves := models.Moves{}
		moves = append(moves, move)

		queueMoves := *QueueMoves(moves, nil, nil, officeUser, nil, string(roles.RoleTypeTOO), string(models.QueueTypeTaskOrder))
		suite.Len(queueMoves, 1)
		suite.Len(queueMoves[0].ApprovalRequestTypes, 2)
		suite.Equal(string(models.ReServiceCodeDOFSIT), queueMoves[0].ApprovalRequestTypes[0])
		suite.Equal(string(models.ApprovalRequestDiversion), queueMoves[0].ApprovalRequestTypes[1])
	})
	suite.Run("does not attach 'DIVERSION' request type if a shipment is not in SUBMITTED status and diversion is true", func() {
		shipment.Status = models.MTOShipmentStatusApproved
		shipments := models.MTOShipments{}
		shipments = append(shipments, shipment)
		move.MTOShipments = shipments

		move.MTOShipments[0].Diversion = true

		moves := models.Moves{}
		moves = append(moves, move)

		queueMoves := *QueueMoves(moves, nil, nil, officeUser, nil, string(roles.RoleTypeTOO), string(models.QueueTypeTaskOrder))
		suite.Len(queueMoves, 1)
		suite.Len(queueMoves[0].ApprovalRequestTypes, 1)
		suite.Equal(string(models.ReServiceCodeDOFSIT), queueMoves[0].ApprovalRequestTypes[0])
	})

	// amended orders
	suite.Run("does not attach 'AMENDED_ORDERS' request type if ID value is nil", func() {
		moves := models.Moves{}
		moves = append(moves, move)

		queueMoves := *QueueMoves(moves, nil, nil, officeUser, nil, string(roles.RoleTypeTOO), string(models.QueueTypeTaskOrder))
		suite.Len(queueMoves, 1)
		suite.Len(queueMoves[0].ApprovalRequestTypes, 1)
		suite.Equal(string(models.ReServiceCodeDOFSIT), queueMoves[0].ApprovalRequestTypes[0])
	})
	suite.Run("attaches 'AMENDED_ORDERS' request type if ID value is present and order are unacknowledged", func() {
		newOrdersID := uuid.Must(uuid.NewV4())
		move.Orders.UploadedAmendedOrdersID = &newOrdersID

		moves := models.Moves{}
		moves = append(moves, move)

		queueMoves := *QueueMoves(moves, nil, nil, officeUser, nil, string(roles.RoleTypeTOO), string(models.QueueTypeTaskOrder))
		suite.Len(queueMoves, 1)
		suite.Len(queueMoves[0].ApprovalRequestTypes, 2)
		suite.Equal(string(models.ReServiceCodeDOFSIT), queueMoves[0].ApprovalRequestTypes[0])
		suite.Equal(string(models.ApprovalRequestAmendedOrders), queueMoves[0].ApprovalRequestTypes[1])
	})
	suite.Run("does not attach 'AMENDED_ORDERS' request type if ID value is present but the orders are acknowledged", func() {
		newOrdersID := uuid.Must(uuid.NewV4())
		move.Orders.UploadedAmendedOrdersID = &newOrdersID
		move.Orders.AmendedOrdersAcknowledgedAt = models.TimePointer(time.Now())

		moves := models.Moves{}
		moves = append(moves, move)

		queueMoves := *QueueMoves(moves, nil, nil, officeUser, nil, string(roles.RoleTypeTOO), string(models.QueueTypeTaskOrder))
		suite.Len(queueMoves, 1)
		suite.Len(queueMoves[0].ApprovalRequestTypes, 1)
		suite.Equal(string(models.ReServiceCodeDOFSIT), queueMoves[0].ApprovalRequestTypes[0])
	})

	// excess weight
	suite.Run("does not attach 'EXCESS_WEIGHT' request type if ExcessWeightQualifiedAt value is nil", func() {
		moves := models.Moves{}
		moves = append(moves, move)

		queueMoves := *QueueMoves(moves, nil, nil, officeUser, nil, string(roles.RoleTypeTOO), string(models.QueueTypeTaskOrder))
		suite.Len(queueMoves, 1)
		suite.Len(queueMoves[0].ApprovalRequestTypes, 1)
		suite.Equal(string(models.ReServiceCodeDOFSIT), queueMoves[0].ApprovalRequestTypes[0])
	})
	suite.Run("attaches 'EXCESS_WEIGHT' request type if is qualified but unacknowledged", func() {
		move.ExcessWeightQualifiedAt = models.TimePointer(time.Now())

		moves := models.Moves{}
		moves = append(moves, move)

		queueMoves := *QueueMoves(moves, nil, nil, officeUser, nil, string(roles.RoleTypeTOO), string(models.QueueTypeTaskOrder))
		suite.Len(queueMoves, 1)
		suite.Len(queueMoves[0].ApprovalRequestTypes, 2)
		suite.Equal(string(models.ReServiceCodeDOFSIT), queueMoves[0].ApprovalRequestTypes[0])
		suite.Equal(string(models.ApprovalRequestExcessWeight), queueMoves[0].ApprovalRequestTypes[1])
	})
	suite.Run("does not attach 'EXCESS_WEIGHT' request type if the excess weight has been acknowledged", func() {
		move.ExcessWeightQualifiedAt = models.TimePointer(time.Now())
		move.ExcessWeightAcknowledgedAt = models.TimePointer(time.Now())

		moves := models.Moves{}
		moves = append(moves, move)

		queueMoves := *QueueMoves(moves, nil, nil, officeUser, nil, string(roles.RoleTypeTOO), string(models.QueueTypeTaskOrder))
		suite.Len(queueMoves, 1)
		suite.Len(queueMoves[0].ApprovalRequestTypes, 1)
		suite.Equal(string(models.ReServiceCodeDOFSIT), queueMoves[0].ApprovalRequestTypes[0])
	})
	suite.Run("does not attach 'EXCESS_WEIGHT' request type if ExcessUnaccompaniedBaggageWeightQualifiedAt value is nil", func() {
		moves := models.Moves{}
		moves = append(moves, move)

		queueMoves := *QueueMoves(moves, nil, nil, officeUser, nil, string(roles.RoleTypeTOO), string(models.QueueTypeTaskOrder))
		suite.Len(queueMoves, 1)
		suite.Len(queueMoves[0].ApprovalRequestTypes, 1)
		suite.Equal(string(models.ReServiceCodeDOFSIT), queueMoves[0].ApprovalRequestTypes[0])
	})
	suite.Run("attaches UB 'EXCESS_WEIGHT' request type if is qualified but unacknowledged", func() {
		move.ExcessUnaccompaniedBaggageWeightQualifiedAt = models.TimePointer(time.Now())

		moves := models.Moves{}
		moves = append(moves, move)

		queueMoves := *QueueMoves(moves, nil, nil, officeUser, nil, string(roles.RoleTypeTOO), string(models.QueueTypeTaskOrder))
		suite.Len(queueMoves, 1)
		suite.Len(queueMoves[0].ApprovalRequestTypes, 2)
		suite.Equal(string(models.ReServiceCodeDOFSIT), queueMoves[0].ApprovalRequestTypes[0])
		suite.Equal(string(models.ApprovalRequestExcessWeight), queueMoves[0].ApprovalRequestTypes[1])
	})
	suite.Run("does not attach UB 'EXCESS_WEIGHT' request type if the excess weight has been acknowledged", func() {
		move.ExcessUnaccompaniedBaggageWeightQualifiedAt = models.TimePointer(time.Now())
		move.ExcessUnaccompaniedBaggageWeightAcknowledgedAt = models.TimePointer(time.Now())

		moves := models.Moves{}
		moves = append(moves, move)

		queueMoves := *QueueMoves(moves, nil, nil, officeUser, nil, string(roles.RoleTypeTOO), string(models.QueueTypeTaskOrder))
		suite.Len(queueMoves, 1)
		suite.Len(queueMoves[0].ApprovalRequestTypes, 1)
		suite.Equal(string(models.ReServiceCodeDOFSIT), queueMoves[0].ApprovalRequestTypes[0])
	})

	// sit extension
	suite.Run("successfully attaches a SIT extension request to move", func() {
		sitUpdates := models.SITDurationUpdates{}
		sitUpdates = append(sitUpdates, sitUpdate)

		move.MTOShipments[0].SITDurationUpdates = sitUpdates

		moves := models.Moves{}
		moves = append(moves, move)

		queueMoves := *QueueMoves(moves, nil, nil, officeUser, nil, string(roles.RoleTypeTOO), string(models.QueueTypeTaskOrder))
		suite.Len(queueMoves, 1)
		suite.Len(queueMoves[0].ApprovalRequestTypes, 2)
		suite.Equal(string(models.ReServiceCodeDOFSIT), queueMoves[0].ApprovalRequestTypes[0])
		suite.Equal(string(models.ApprovalRequestSITExtension), queueMoves[0].ApprovalRequestTypes[1])
	})
	suite.Run("does not attach an approved SIT extension request", func() {
		sitUpdate.Status = models.SITExtensionStatusApproved
		sitUpdates := models.SITDurationUpdates{}
		sitUpdates = append(sitUpdates, sitUpdate)

		move.MTOShipments[0].SITDurationUpdates = sitUpdates

		moves := models.Moves{}
		moves = append(moves, move)

		queueMoves := *QueueMoves(moves, nil, nil, officeUser, nil, string(roles.RoleTypeTOO), string(models.QueueTypeTaskOrder))
		suite.Len(queueMoves, 1)
		suite.Len(queueMoves[0].ApprovalRequestTypes, 1)
		suite.Equal(string(models.ReServiceCodeDOFSIT), queueMoves[0].ApprovalRequestTypes[0])
	})
	suite.Run("does not attach a denied SIT extension request", func() {
		sitUpdate.Status = models.SITExtensionStatusDenied
		sitUpdates := models.SITDurationUpdates{}
		sitUpdates = append(sitUpdates, sitUpdate)

		move.MTOShipments[0].SITDurationUpdates = sitUpdates

		moves := models.Moves{}
		moves = append(moves, move)

		queueMoves := *QueueMoves(moves, nil, nil, officeUser, nil, string(roles.RoleTypeTOO), string(models.QueueTypeTaskOrder))
		suite.Len(queueMoves, 1)
		suite.Len(queueMoves[0].ApprovalRequestTypes, 1)
		suite.Equal(string(models.ReServiceCodeDOFSIT), queueMoves[0].ApprovalRequestTypes[0])
	})

	// destination address update
	suite.Run("attaches a destination address update request in REQUESTED status", func() {
		move.MTOShipments[0].DeliveryAddressUpdate = &shipmentAddressUpdate

		moves := models.Moves{}
		moves = append(moves, move)

		queueMoves := *QueueMoves(moves, nil, nil, officeUser, nil, string(roles.RoleTypeTOO), string(models.QueueTypeTaskOrder))
		suite.Len(queueMoves, 1)
		suite.Len(queueMoves[0].ApprovalRequestTypes, 2)
		suite.Equal(string(models.ReServiceCodeDOFSIT), queueMoves[0].ApprovalRequestTypes[0])
		suite.Equal(string(models.ApprovalRequestDestinationAddressUpdate), queueMoves[0].ApprovalRequestTypes[1])
	})
	suite.Run("does not attach a destination address update request in APPROVED status", func() {
		shipmentAddressUpdate.Status = models.ShipmentAddressUpdateStatusApproved
		move.MTOShipments[0].DeliveryAddressUpdate = &shipmentAddressUpdate

		moves := models.Moves{}
		moves = append(moves, move)

		queueMoves := *QueueMoves(moves, nil, nil, officeUser, nil, string(roles.RoleTypeTOO), string(models.QueueTypeTaskOrder))
		suite.Len(queueMoves, 1)
		suite.Len(queueMoves[0].ApprovalRequestTypes, 1)
		suite.Equal(string(models.ReServiceCodeDOFSIT), queueMoves[0].ApprovalRequestTypes[0])
	})
	suite.Run("does not attach a destination address update request in REJECTED status", func() {
		shipmentAddressUpdate.Status = models.ShipmentAddressUpdateStatusRejected
		move.MTOShipments[0].DeliveryAddressUpdate = &shipmentAddressUpdate

		moves := models.Moves{}
		moves = append(moves, move)

		queueMoves := *QueueMoves(moves, nil, nil, officeUser, nil, string(roles.RoleTypeTOO), string(models.QueueTypeTaskOrder))
		suite.Len(queueMoves, 1)
		suite.Len(queueMoves[0].ApprovalRequestTypes, 1)
		suite.Equal(string(models.ReServiceCodeDOFSIT), queueMoves[0].ApprovalRequestTypes[0])
	})

	// new shipment
	suite.Run("only attaches 'NEW_SHIPMENT' request type if a shipment is in SUBMITTED status", func() {
		statuses := [8]models.MTOShipmentStatus{models.MTOShipmentStatusApproved, models.MTOShipmentStatusDraft, models.MTOShipmentStatusApproved, models.MTOShipmentStatusRejected, models.MTOShipmentStatusCancellationRequested, models.MTOShipmentStatusCanceled, models.MTOShipmentStatusDiversionRequested, models.MTOShipmentStatusTerminatedForCause}

		for _, status := range statuses {
			shipment.Status = status
			shipments := models.MTOShipments{}
			shipments = append(shipments, shipment)
			move.MTOShipments = shipments

			moves := models.Moves{}
			moves = append(moves, move)

			queueMoves := *QueueMoves(moves, nil, nil, officeUser, nil, string(roles.RoleTypeTOO), string(models.QueueTypeTaskOrder))
			if status == models.MTOShipmentStatusSubmitted {
				suite.Len(queueMoves, 1)
				suite.Len(queueMoves[0].ApprovalRequestTypes, 2)
				suite.Equal(string(models.ReServiceCodeDOFSIT), queueMoves[0].ApprovalRequestTypes[0])
				suite.Equal(string(models.ApprovalRequestNewShipment), queueMoves[0].ApprovalRequestTypes[1])
			}
			if status != models.MTOShipmentStatusSubmitted {
				suite.Len(queueMoves, 1)
				suite.Len(queueMoves[0].ApprovalRequestTypes, 1)
				suite.Equal(string(models.ReServiceCodeDOFSIT), queueMoves[0].ApprovalRequestTypes[0])
			}
		}
	})
}

func (suite *PayloadsSuite) TestCountriesPayload() {
	suite.Run("Correctly transform array of countries into payload", func() {
		countries := make([]models.Country, 0)
		countries = append(countries, models.Country{Country: "US", CountryName: "UNITED STATES"})
		payload := Countries(countries)
		suite.True(len(payload) == 1)
		suite.Equal(payload[0].Code, "US")
		suite.Equal(payload[0].Name, "UNITED STATES")
	})

	suite.Run("empty array of countries into payload", func() {
		countries := make([]models.Country, 0)
		payload := Countries(countries)
		suite.True(len(payload) == 0)
	})

	suite.Run("nil countries into payload", func() {
		payload := Countries(nil)
		suite.True(len(payload) == 0)
	})
}

func (suite *PayloadsSuite) TestQueueMoves_RequestedMoveDates() {
	officeUser := factory.BuildOfficeUserWithPrivileges(suite.DB(), []factory.Customization{
		{
			Model: models.User{
				Roles: []roles.Role{{RoleType: roles.RoleTypeTOO}},
			},
		},
	}, nil)

	move := factory.BuildMove(suite.DB(), []factory.Customization{
		{
			Model: models.Move{Show: models.BoolPointer(true)},
		},
	}, nil)

	d1 := time.Date(2025, time.January, 1, 0, 0, 0, 0, time.UTC)
	d2 := time.Date(2025, time.February, 1, 0, 0, 0, 0, time.UTC)
	d3 := time.Date(2025, time.March, 1, 0, 0, 0, 0, time.UTC)

	sh3 := factory.BuildMTOShipment(suite.DB(), []factory.Customization{
		{Model: move, LinkOnly: true},
		{Model: models.MTOShipment{
			Status:                models.MTOShipmentStatusSubmitted,
			RequestedPickupDate:   &d3,
			RequestedDeliveryDate: &d3,
			DeletedAt:             nil,
		}},
	}, nil)

	sh2 := factory.BuildMTOShipment(suite.DB(), []factory.Customization{
		{Model: move, LinkOnly: true},
		{Model: models.MTOShipment{
			Status:                models.MTOShipmentStatusSubmitted,
			RequestedPickupDate:   &d2,
			RequestedDeliveryDate: &d2,
			DeletedAt:             nil,
		}},
	}, nil)

	sh1 := factory.BuildMTOShipment(suite.DB(), []factory.Customization{
		{Model: move, LinkOnly: true},
		{Model: models.MTOShipment{
			Status:                models.MTOShipmentStatusSubmitted,
			RequestedPickupDate:   &d1,
			RequestedDeliveryDate: &d1,
			DeletedAt:             nil,
		}},
	}, nil)

	// attach them to the move (in reversed order to prove sorting)
	move.MTOShipments = models.MTOShipments{sh3, sh2, sh1}

	queueMoves := *QueueMoves(
		models.Moves{move},
		nil,
		nil,
		officeUser,
		nil,
		string(roles.RoleTypeTOO),
		string(models.QueueTypeTaskOrder),
	)

	suite.Require().Len(queueMoves, 1)
	q := queueMoves[0]

	// earliest date should be Jan 1 2025
	expectedDate := strfmt.Date(d1)
	suite.Equal(expectedDate, *q.RequestedMoveDate)

	// all dates sorted and joined with ", "
	suite.Require().NotNil(q.RequestedMoveDates)
	suite.Equal("Jan 1 2025, Feb 1 2025, Mar 1 2025", *q.RequestedMoveDates)
}<|MERGE_RESOLUTION|>--- conflicted
+++ resolved
@@ -1484,461 +1484,6 @@
 	})
 }
 
-func (suite *PayloadsSuite) TestMTOShipment_POE_POD_Locations() {
-	suite.Run("Only POE Location is set", func() {
-		// Create mock data for MTOServiceItems with POE and POD
-		poePortLocation := factory.FetchPortLocation(suite.DB(), []factory.Customization{
-			{
-				Model: models.Port{
-					PortCode: "PDX",
-				},
-			},
-		}, nil)
-
-		poefscServiceItem := factory.BuildMTOServiceItem(nil, []factory.Customization{
-			{
-				Model: models.ReService{
-					Code:     models.ReServiceCodePOEFSC,
-					Priority: 1,
-				},
-			},
-			{
-				Model:    poePortLocation,
-				LinkOnly: true,
-				Type:     &factory.PortLocations.PortOfEmbarkation,
-			},
-		}, nil)
-
-		mtoShipment := factory.BuildMTOShipment(suite.DB(), []factory.Customization{
-			{
-				Model: models.MTOShipment{
-					MTOServiceItems: models.MTOServiceItems{poefscServiceItem},
-				},
-			},
-		}, nil)
-
-		payload := MTOShipment(nil, &mtoShipment, nil)
-
-		// Assertions
-		suite.NotNil(payload, "Expected payload to not be nil")
-		suite.NotNil(payload.PoeLocation, "Expected POELocation to not be nil")
-		suite.Equal("PDX", payload.PoeLocation.PortCode, "Expected POE Port Code to match")
-		suite.Equal("PORTLAND INTL", payload.PoeLocation.PortName, "Expected POE Port Name to match")
-		suite.Nil(payload.PodLocation, "Expected PODLocation to be nil when POELocation is set")
-	})
-
-	suite.Run("Only POD Location is set", func() {
-		// Create mock data for MTOServiceItems with POE and POD
-		podPortLocation := factory.FetchPortLocation(suite.DB(), []factory.Customization{
-			{
-				Model: models.Port{
-					PortCode: "PDX",
-				},
-			},
-		}, nil)
-
-		podfscServiceItem := factory.BuildMTOServiceItem(nil, []factory.Customization{
-			{
-				Model: models.ReService{
-					Code:     models.ReServiceCodePODFSC,
-					Priority: 1,
-				},
-			},
-			{
-				Model:    podPortLocation,
-				LinkOnly: true,
-				Type:     &factory.PortLocations.PortOfDebarkation,
-			},
-		}, nil)
-
-		mtoShipment := factory.BuildMTOShipment(suite.DB(), []factory.Customization{
-			{
-				Model: models.MTOShipment{
-					MTOServiceItems: models.MTOServiceItems{podfscServiceItem},
-				},
-			},
-		}, nil)
-
-		payload := MTOShipment(nil, &mtoShipment, nil)
-
-		// Assertions
-		suite.NotNil(payload, "Expected payload to not be nil")
-		suite.NotNil(payload.PodLocation, "Expected PODLocation to not be nil")
-		suite.Equal("PDX", payload.PodLocation.PortCode, "Expected POD Port Code to match")
-		suite.Equal("PORTLAND INTL", payload.PodLocation.PortName, "Expected POD Port Name to match")
-		suite.Nil(payload.PoeLocation, "Expected PODLocation to be nil when PODLocation is set")
-	})
-}
-
-func (suite *PayloadsSuite) TestPPMCloseout() {
-	plannedMoveDate := time.Now()
-	actualMoveDate := time.Now()
-	miles := 1200
-	estimatedWeight := unit.Pound(5000)
-	actualWeight := unit.Pound(5200)
-	proGearWeightCustomer := unit.Pound(300)
-	proGearWeightSpouse := unit.Pound(100)
-	grossIncentive := unit.Cents(100000)
-	gcc := unit.Cents(50000)
-	aoa := unit.Cents(20000)
-	remainingIncentive := unit.Cents(30000)
-	haulType := "Linehaul"
-	haulPrice := unit.Cents(40000)
-	haulFSC := unit.Cents(5000)
-	dop := unit.Cents(10000)
-	ddp := unit.Cents(8000)
-	packPrice := unit.Cents(7000)
-	unpackPrice := unit.Cents(6000)
-	intlPackPrice := unit.Cents(15000)
-	intlUnpackPrice := unit.Cents(14000)
-	intlLinehaulPrice := unit.Cents(13000)
-	sitReimbursement := unit.Cents(12000)
-
-	ppmCloseout := models.PPMCloseout{
-		ID:                    models.UUIDPointer(uuid.Must(uuid.NewV4())),
-		PlannedMoveDate:       &plannedMoveDate,
-		ActualMoveDate:        &actualMoveDate,
-		Miles:                 &miles,
-		EstimatedWeight:       &estimatedWeight,
-		ActualWeight:          &actualWeight,
-		ProGearWeightCustomer: &proGearWeightCustomer,
-		ProGearWeightSpouse:   &proGearWeightSpouse,
-		GrossIncentive:        &grossIncentive,
-		GCC:                   &gcc,
-		AOA:                   &aoa,
-		RemainingIncentive:    &remainingIncentive,
-		HaulType:              (*models.HaulType)(&haulType),
-		HaulPrice:             &haulPrice,
-		HaulFSC:               &haulFSC,
-		DOP:                   &dop,
-		DDP:                   &ddp,
-		PackPrice:             &packPrice,
-		UnpackPrice:           &unpackPrice,
-		IntlPackPrice:         &intlPackPrice,
-		IntlUnpackPrice:       &intlUnpackPrice,
-		IntlLinehaulPrice:     &intlLinehaulPrice,
-		SITReimbursement:      &sitReimbursement,
-	}
-
-	payload := PPMCloseout(&ppmCloseout)
-	suite.NotNil(payload)
-	suite.Equal(ppmCloseout.ID.String(), payload.ID.String())
-	suite.Equal(handlers.FmtDatePtr(ppmCloseout.PlannedMoveDate), payload.PlannedMoveDate)
-	suite.Equal(handlers.FmtDatePtr(ppmCloseout.ActualMoveDate), payload.ActualMoveDate)
-	suite.Equal(handlers.FmtIntPtrToInt64(ppmCloseout.Miles), payload.Miles)
-	suite.Equal(handlers.FmtPoundPtr(ppmCloseout.EstimatedWeight), payload.EstimatedWeight)
-	suite.Equal(handlers.FmtPoundPtr(ppmCloseout.ActualWeight), payload.ActualWeight)
-	suite.Equal(handlers.FmtPoundPtr(ppmCloseout.ProGearWeightCustomer), payload.ProGearWeightCustomer)
-	suite.Equal(handlers.FmtPoundPtr(ppmCloseout.ProGearWeightSpouse), payload.ProGearWeightSpouse)
-	suite.Equal(handlers.FmtCost(ppmCloseout.GrossIncentive), payload.GrossIncentive)
-	suite.Equal(handlers.FmtCost(ppmCloseout.GCC), payload.Gcc)
-	suite.Equal(handlers.FmtCost(ppmCloseout.AOA), payload.Aoa)
-	suite.Equal(handlers.FmtCost(ppmCloseout.RemainingIncentive), payload.RemainingIncentive)
-	suite.Equal((*string)(ppmCloseout.HaulType), payload.HaulType)
-	suite.Equal(handlers.FmtCost(ppmCloseout.HaulPrice), payload.HaulPrice)
-	suite.Equal(handlers.FmtCost(ppmCloseout.HaulFSC), payload.HaulFSC)
-	suite.Equal(handlers.FmtCost(ppmCloseout.DOP), payload.Dop)
-	suite.Equal(handlers.FmtCost(ppmCloseout.DDP), payload.Ddp)
-	suite.Equal(handlers.FmtCost(ppmCloseout.PackPrice), payload.PackPrice)
-	suite.Equal(handlers.FmtCost(ppmCloseout.UnpackPrice), payload.UnpackPrice)
-	suite.Equal(handlers.FmtCost(ppmCloseout.IntlPackPrice), payload.IntlPackPrice)
-	suite.Equal(handlers.FmtCost(ppmCloseout.IntlUnpackPrice), payload.IntlUnpackPrice)
-	suite.Equal(handlers.FmtCost(ppmCloseout.IntlLinehaulPrice), payload.IntlLinehaulPrice)
-	suite.Equal(handlers.FmtCost(ppmCloseout.SITReimbursement), payload.SITReimbursement)
-}
-func (suite *PayloadsSuite) TestMTOShipment() {
-	suite.Run("transforms standard MTOShipment without SIT overrides", func() {
-		mtoShipment := factory.BuildMTOShipment(suite.DB(), nil, nil)
-		mtoShipment.PrimeEstimatedWeight = models.PoundPointer(1000)
-		mtoShipment.PrimeActualWeight = models.PoundPointer(1100)
-		miles := unit.Miles(1234)
-		mtoShipment.Distance = &miles
-		now := time.Now()
-		mtoShipment.TerminatedAt = &now
-		mtoShipment.TerminationComments = handlers.FmtString("i'll be back")
-
-		payload := MTOShipment(suite.storer, &mtoShipment, nil)
-
-		suite.NotNil(payload)
-		suite.Equal(strfmt.UUID(mtoShipment.ID.String()), payload.ID)
-		suite.Equal(handlers.FmtPoundPtr(mtoShipment.PrimeEstimatedWeight), payload.PrimeEstimatedWeight)
-		suite.Equal(handlers.FmtPoundPtr(mtoShipment.PrimeActualWeight), payload.PrimeActualWeight)
-		suite.Equal(handlers.FmtInt64(1234), payload.Distance)
-		suite.Nil(payload.SitStatus)
-		suite.NotNil(payload.TerminatedAt)
-		suite.Equal(*payload.TerminationComments, *mtoShipment.TerminationComments)
-	})
-
-	suite.Run("SIT overrides total SIT days with SITStatus payload", func() {
-		mtoShipment := factory.BuildMTOShipment(suite.DB(), nil, nil)
-		mtoShipment.SITDaysAllowance = models.IntPointer(90)
-
-		sitStatusPayload := &ghcmessages.SITStatus{
-			TotalSITDaysUsed:   handlers.FmtInt64(int64(10)),
-			TotalDaysRemaining: handlers.FmtInt64(int64(40)),
-		}
-
-		payload := MTOShipment(suite.storer, &mtoShipment, sitStatusPayload)
-
-		suite.NotNil(payload)
-		suite.NotNil(payload.SitDaysAllowance)
-		suite.Equal(int64(50), *payload.SitDaysAllowance)
-		suite.Equal(sitStatusPayload, payload.SitStatus)
-	})
-
-	suite.Run("handles nil Distance", func() {
-		mtoShipment := factory.BuildMTOShipment(suite.DB(), nil, nil)
-		mtoShipment.Distance = nil
-
-		payload := MTOShipment(suite.storer, &mtoShipment, nil)
-		suite.Nil(payload.Distance)
-	})
-
-	suite.Run("checks scheduled dates and actual dates set", func() {
-		now := time.Now()
-		mtoShipment := factory.BuildMTOShipment(suite.DB(), []factory.Customization{
-			{
-				Model: models.MTOShipment{
-					ScheduledPickupDate:   &now,
-					ScheduledDeliveryDate: &now,
-					ActualPickupDate:      models.TimePointer(now.AddDate(0, 0, 1)),
-					ActualDeliveryDate:    models.TimePointer(now.AddDate(0, 0, 2)),
-				},
-			},
-		}, nil)
-		payload := MTOShipment(suite.storer, &mtoShipment, nil)
-		suite.NotNil(payload.ScheduledPickupDate)
-		suite.NotNil(payload.ScheduledDeliveryDate)
-		suite.NotNil(payload.ActualPickupDate)
-		suite.NotNil(payload.ActualDeliveryDate)
-	})
-}
-
-func (suite *PayloadsSuite) TestCounselingOffices() {
-	suite.Run("correctly maps transportaion offices to counseling offices payload", func() {
-		office1 := factory.BuildTransportationOffice(nil, []factory.Customization{
-			{
-				Model: models.TransportationOffice{
-					ID:   uuid.Must(uuid.NewV4()),
-					Name: "PPPO Fort Liberty",
-				},
-			},
-		}, nil)
-
-		office2 := factory.BuildTransportationOffice(nil, []factory.Customization{
-			{
-				Model: models.TransportationOffice{
-					ID:   uuid.Must(uuid.NewV4()),
-					Name: "PPPO Fort Walker",
-				},
-			},
-		}, nil)
-
-		offices := models.TransportationOffices{office1, office2}
-
-		payload := CounselingOffices(offices)
-
-		suite.IsType(payload, ghcmessages.CounselingOffices{})
-		suite.Equal(2, len(payload))
-		suite.Equal(office1.ID.String(), payload[0].ID.String())
-		suite.Equal(office2.ID.String(), payload[1].ID.String())
-	})
-}
-
-func (suite *PayloadsSuite) TestMTOShipments() {
-	suite.Run("multiple shipments with partial SIT status map", func() {
-		shipment1 := factory.BuildMTOShipment(suite.DB(), nil, nil)
-		shipment2 := factory.BuildMTOShipment(suite.DB(), nil, nil)
-
-		shipments := models.MTOShipments{shipment1, shipment2}
-
-		// SIT status map that only has SIT info for shipment2
-		sitStatusMap := map[string]*ghcmessages.SITStatus{
-			shipment2.ID.String(): {
-				TotalDaysRemaining: handlers.FmtInt64(30),
-				TotalSITDaysUsed:   handlers.FmtInt64(10),
-			},
-		}
-
-		payload := MTOShipments(suite.storer, &shipments, sitStatusMap)
-		suite.NotNil(payload)
-		suite.Len(*payload, 2)
-
-		// Shipment1 has no SIT override
-		suite.Nil((*payload)[0].SitStatus)
-
-		// Shipment2 has SIT override
-		suite.NotNil((*payload)[1].SitStatus)
-		suite.Equal(int64(40), *(*payload)[1].SitDaysAllowance)
-	})
-
-	suite.Run("nil slice returns empty payload (or nil) gracefully", func() {
-		var emptyShipments models.MTOShipments
-		payload := MTOShipments(suite.storer, &emptyShipments, nil)
-		suite.NotNil(payload)
-		suite.Len(*payload, 0)
-	})
-}
-
-func (suite *PayloadsSuite) TestMTOAgent() {
-	suite.Run("transforms a single MTOAgent", func() {
-		agent := factory.BuildMTOAgent(suite.DB(), nil, nil)
-		payload := MTOAgent(&agent)
-		suite.NotNil(payload)
-		suite.Equal(strfmt.UUID(agent.ID.String()), payload.ID)
-		suite.Equal(string(agent.MTOAgentType), payload.AgentType)
-	})
-}
-
-func (suite *PayloadsSuite) TestMTOAgents() {
-	suite.Run("transforms multiple MTOAgents", func() {
-		agent1 := factory.BuildMTOAgent(suite.DB(), nil, nil)
-		agent2 := factory.BuildMTOAgent(suite.DB(), nil, nil)
-		agents := models.MTOAgents{agent1, agent2}
-
-		payload := MTOAgents(&agents)
-		suite.Len(*payload, 2)
-		suite.Equal(strfmt.UUID(agent1.ID.String()), (*payload)[0].ID)
-		suite.Equal(strfmt.UUID(agent2.ID.String()), (*payload)[1].ID)
-	})
-
-	suite.Run("empty slice yields empty payload", func() {
-		agents := models.MTOAgents{}
-		payload := MTOAgents(&agents)
-		suite.NotNil(payload)
-		suite.Len(*payload, 0)
-	})
-}
-
-func (suite *PayloadsSuite) TestPaymentRequests() {
-	suite.Run("transforms multiple PaymentRequests", func() {
-		pr := factory.BuildPaymentRequest(suite.DB(), nil, nil)
-		prs := models.PaymentRequests{pr}
-
-		payload, err := PaymentRequests(suite.AppContextForTest(), &prs, suite.storer)
-		suite.NoError(err)
-		suite.Len(*payload, 1)
-		suite.Equal(strfmt.UUID(pr.ID.String()), (*payload)[0].ID)
-	})
-}
-
-func (suite *PayloadsSuite) TestPaymentRequest() {
-	suite.Run("single PaymentRequest with EDI error info, GEX timestamps, TPPS data", func() {
-		pr := factory.BuildPaymentRequest(suite.DB(), nil, nil)
-		pr.SentToGexAt = models.TimePointer(time.Now().Add(-1 * time.Hour))
-		pr.ReceivedByGexAt = models.TimePointer(time.Now())
-
-		tppsReport := models.TPPSPaidInvoiceReportEntry{
-			LineNetCharge:                   2500,
-			SellerPaidDate:                  time.Now(),
-			InvoiceTotalChargesInMillicents: 500000,
-		}
-		pr.TPPSPaidInvoiceReports = models.TPPSPaidInvoiceReportEntrys{tppsReport}
-
-		result, err := PaymentRequest(suite.AppContextForTest(), &pr, suite.storer)
-		suite.NoError(err)
-		suite.NotNil(result)
-		suite.NotNil(result.EdiErrorType)
-	})
-}
-
-func (suite *PayloadsSuite) TestPaymentServiceItem() {
-	suite.Run("transforms PaymentServiceItem including MTOServiceItem code and name", func() {
-		psi := factory.BuildPaymentServiceItem(suite.DB(), nil, nil)
-		psi.MTOServiceItem.ReService.Code = models.ReServiceCodeDLH
-		psi.MTOServiceItem.ReService.Name = "Domestic Linehaul"
-
-		payload := PaymentServiceItem(&psi)
-		suite.NotNil(payload)
-		suite.Equal(string(models.ReServiceCodeDLH), payload.MtoServiceItemCode)
-		suite.Equal("Domestic Linehaul", payload.MtoServiceItemName)
-		suite.Equal(ghcmessages.PaymentServiceItemStatus(psi.Status), payload.Status)
-	})
-}
-
-func (suite *PayloadsSuite) TestPaymentServiceItems() {
-	suite.Run("transforms multiple PaymentServiceItems with TPPS data", func() {
-		psi1 := factory.BuildPaymentServiceItem(suite.DB(), nil, nil)
-		psi2 := factory.BuildPaymentServiceItem(suite.DB(), nil, nil)
-		items := models.PaymentServiceItems{psi1, psi2}
-
-		tppsReports := models.TPPSPaidInvoiceReportEntrys{
-			{
-				ProductDescription: string(psi1.MTOServiceItem.ReService.Code),
-				LineNetCharge:      1500,
-			},
-		}
-
-		payload := PaymentServiceItems(&items, &tppsReports)
-		suite.NotNil(payload)
-		suite.Len(*payload, 2)
-		suite.Equal(int64(1500), *(*payload)[0].TppsInvoiceAmountPaidPerServiceItemMillicents)
-	})
-}
-
-func (suite *PayloadsSuite) TestPaymentServiceItemParam() {
-	suite.Run("transforms PaymentServiceItemParam", func() {
-		paramKey := factory.FetchOrBuildServiceItemParamKey(suite.DB(), nil, nil)
-		param := factory.BuildPaymentServiceItemParam(suite.DB(), []factory.Customization{
-			{Model: paramKey},
-		}, nil)
-
-		payload := PaymentServiceItemParam(param)
-		suite.NotNil(payload)
-	})
-
-	suite.Run("handles minimal PaymentServiceItemParam", func() {
-		param := models.PaymentServiceItemParam{}
-		payload := PaymentServiceItemParam(param)
-		suite.NotNil(payload)
-	})
-}
-
-func (suite *PayloadsSuite) TestPaymentServiceItemParams() {
-	suite.Run("transforms slice of PaymentServiceItemParams", func() {
-		param1 := factory.BuildPaymentServiceItemParam(suite.DB(), nil, nil)
-		param2 := factory.BuildPaymentServiceItemParam(suite.DB(), nil, nil)
-		params := models.PaymentServiceItemParams{param1, param2}
-
-		payload := PaymentServiceItemParams(&params)
-		suite.NotNil(payload)
-		suite.Len(*payload, 2)
-	})
-}
-
-func (suite *PayloadsSuite) TestServiceRequestDoc() {
-	suite.Run("transforms ServiceRequestDocument with multiple uploads", func() {
-		serviceRequest := factory.BuildServiceRequestDocument(suite.DB(), nil, nil)
-		payload, err := ServiceRequestDoc(serviceRequest, suite.storer)
-		suite.NoError(err)
-		suite.NotNil(payload)
-	})
-
-	suite.Run("handles empty list of uploads", func() {
-		serviceRequest := models.ServiceRequestDocument{}
-		payload, err := ServiceRequestDoc(serviceRequest, suite.storer)
-		suite.NoError(err)
-		suite.NotNil(payload)
-		suite.Empty(payload.Uploads)
-	})
-}
-
-func (suite *PayloadsSuite) TestMTOServiceItemSingleModel() {
-	suite.Run("transforms basic MTOServiceItem with SIT data", func() {
-		mtoShipment := factory.BuildMTOShipment(suite.DB(), nil, nil)
-		serviceItem := factory.BuildMTOServiceItem(suite.DB(), []factory.Customization{
-			{Model: mtoShipment, LinkOnly: true},
-		}, nil)
-		serviceItem.SITEntryDate = models.TimePointer(time.Now().AddDate(0, 0, -2))
-
-		payload := MTOServiceItemSingleModel(&serviceItem)
-		suite.NotNil(payload)
-		suite.Equal(handlers.FmtDateTimePtr(serviceItem.SITEntryDate), payload.SitEntryDate)
-	})
-}
-
-<<<<<<< HEAD
-=======
 func (suite *PayloadsSuite) TestMTOShipment_POE_POD_Locations() {
 	suite.Run("Only POE Location is set", func() {
 		// Create mock data for MTOServiceItems with POE and POD
@@ -2104,8 +1649,297 @@
 	suite.Equal(handlers.FmtCost(ppmCloseout.SITReimbursement), payload.SITReimbursement)
 	suite.Equal(swag.Float32(float32(*ppmCloseout.GCCMultiplier)), payload.GccMultiplier)
 }
-
->>>>>>> 55d542f9
+func (suite *PayloadsSuite) TestMTOShipment() {
+	suite.Run("transforms standard MTOShipment without SIT overrides", func() {
+		mtoShipment := factory.BuildMTOShipment(suite.DB(), nil, nil)
+		mtoShipment.PrimeEstimatedWeight = models.PoundPointer(1000)
+		mtoShipment.PrimeActualWeight = models.PoundPointer(1100)
+		miles := unit.Miles(1234)
+		mtoShipment.Distance = &miles
+		now := time.Now()
+		mtoShipment.TerminatedAt = &now
+		mtoShipment.TerminationComments = handlers.FmtString("i'll be back")
+
+		payload := MTOShipment(suite.storer, &mtoShipment, nil)
+
+		suite.NotNil(payload)
+		suite.Equal(strfmt.UUID(mtoShipment.ID.String()), payload.ID)
+		suite.Equal(handlers.FmtPoundPtr(mtoShipment.PrimeEstimatedWeight), payload.PrimeEstimatedWeight)
+		suite.Equal(handlers.FmtPoundPtr(mtoShipment.PrimeActualWeight), payload.PrimeActualWeight)
+		suite.Equal(handlers.FmtInt64(1234), payload.Distance)
+		suite.Nil(payload.SitStatus)
+		suite.NotNil(payload.TerminatedAt)
+		suite.Equal(*payload.TerminationComments, *mtoShipment.TerminationComments)
+	})
+
+	suite.Run("SIT overrides total SIT days with SITStatus payload", func() {
+		mtoShipment := factory.BuildMTOShipment(suite.DB(), nil, nil)
+		mtoShipment.SITDaysAllowance = models.IntPointer(90)
+
+		sitStatusPayload := &ghcmessages.SITStatus{
+			TotalSITDaysUsed:   handlers.FmtInt64(int64(10)),
+			TotalDaysRemaining: handlers.FmtInt64(int64(40)),
+		}
+
+		payload := MTOShipment(suite.storer, &mtoShipment, sitStatusPayload)
+
+		suite.NotNil(payload)
+		suite.NotNil(payload.SitDaysAllowance)
+		suite.Equal(int64(50), *payload.SitDaysAllowance)
+		suite.Equal(sitStatusPayload, payload.SitStatus)
+	})
+
+	suite.Run("handles nil Distance", func() {
+		mtoShipment := factory.BuildMTOShipment(suite.DB(), nil, nil)
+		mtoShipment.Distance = nil
+
+		payload := MTOShipment(suite.storer, &mtoShipment, nil)
+		suite.Nil(payload.Distance)
+	})
+
+	suite.Run("checks scheduled dates and actual dates set", func() {
+		now := time.Now()
+		mtoShipment := factory.BuildMTOShipment(suite.DB(), []factory.Customization{
+			{
+				Model: models.MTOShipment{
+					ScheduledPickupDate:   &now,
+					ScheduledDeliveryDate: &now,
+					ActualPickupDate:      models.TimePointer(now.AddDate(0, 0, 1)),
+					ActualDeliveryDate:    models.TimePointer(now.AddDate(0, 0, 2)),
+				},
+			},
+		}, nil)
+		payload := MTOShipment(suite.storer, &mtoShipment, nil)
+		suite.NotNil(payload.ScheduledPickupDate)
+		suite.NotNil(payload.ScheduledDeliveryDate)
+		suite.NotNil(payload.ActualPickupDate)
+		suite.NotNil(payload.ActualDeliveryDate)
+	})
+}
+
+func (suite *PayloadsSuite) TestCounselingOffices() {
+	suite.Run("correctly maps transportaion offices to counseling offices payload", func() {
+		office1 := factory.BuildTransportationOffice(nil, []factory.Customization{
+			{
+				Model: models.TransportationOffice{
+					ID:   uuid.Must(uuid.NewV4()),
+					Name: "PPPO Fort Liberty",
+				},
+			},
+		}, nil)
+
+		office2 := factory.BuildTransportationOffice(nil, []factory.Customization{
+			{
+				Model: models.TransportationOffice{
+					ID:   uuid.Must(uuid.NewV4()),
+					Name: "PPPO Fort Walker",
+				},
+			},
+		}, nil)
+
+		offices := models.TransportationOffices{office1, office2}
+
+		payload := CounselingOffices(offices)
+
+		suite.IsType(payload, ghcmessages.CounselingOffices{})
+		suite.Equal(2, len(payload))
+		suite.Equal(office1.ID.String(), payload[0].ID.String())
+		suite.Equal(office2.ID.String(), payload[1].ID.String())
+	})
+}
+
+func (suite *PayloadsSuite) TestMTOShipments() {
+	suite.Run("multiple shipments with partial SIT status map", func() {
+		shipment1 := factory.BuildMTOShipment(suite.DB(), nil, nil)
+		shipment2 := factory.BuildMTOShipment(suite.DB(), nil, nil)
+
+		shipments := models.MTOShipments{shipment1, shipment2}
+
+		// SIT status map that only has SIT info for shipment2
+		sitStatusMap := map[string]*ghcmessages.SITStatus{
+			shipment2.ID.String(): {
+				TotalDaysRemaining: handlers.FmtInt64(30),
+				TotalSITDaysUsed:   handlers.FmtInt64(10),
+			},
+		}
+
+		payload := MTOShipments(suite.storer, &shipments, sitStatusMap)
+		suite.NotNil(payload)
+		suite.Len(*payload, 2)
+
+		// Shipment1 has no SIT override
+		suite.Nil((*payload)[0].SitStatus)
+
+		// Shipment2 has SIT override
+		suite.NotNil((*payload)[1].SitStatus)
+		suite.Equal(int64(40), *(*payload)[1].SitDaysAllowance)
+	})
+
+	suite.Run("nil slice returns empty payload (or nil) gracefully", func() {
+		var emptyShipments models.MTOShipments
+		payload := MTOShipments(suite.storer, &emptyShipments, nil)
+		suite.NotNil(payload)
+		suite.Len(*payload, 0)
+	})
+}
+
+func (suite *PayloadsSuite) TestMTOAgent() {
+	suite.Run("transforms a single MTOAgent", func() {
+		agent := factory.BuildMTOAgent(suite.DB(), nil, nil)
+		payload := MTOAgent(&agent)
+		suite.NotNil(payload)
+		suite.Equal(strfmt.UUID(agent.ID.String()), payload.ID)
+		suite.Equal(string(agent.MTOAgentType), payload.AgentType)
+	})
+}
+
+func (suite *PayloadsSuite) TestMTOAgents() {
+	suite.Run("transforms multiple MTOAgents", func() {
+		agent1 := factory.BuildMTOAgent(suite.DB(), nil, nil)
+		agent2 := factory.BuildMTOAgent(suite.DB(), nil, nil)
+		agents := models.MTOAgents{agent1, agent2}
+
+		payload := MTOAgents(&agents)
+		suite.Len(*payload, 2)
+		suite.Equal(strfmt.UUID(agent1.ID.String()), (*payload)[0].ID)
+		suite.Equal(strfmt.UUID(agent2.ID.String()), (*payload)[1].ID)
+	})
+
+	suite.Run("empty slice yields empty payload", func() {
+		agents := models.MTOAgents{}
+		payload := MTOAgents(&agents)
+		suite.NotNil(payload)
+		suite.Len(*payload, 0)
+	})
+}
+
+func (suite *PayloadsSuite) TestPaymentRequests() {
+	suite.Run("transforms multiple PaymentRequests", func() {
+		pr := factory.BuildPaymentRequest(suite.DB(), nil, nil)
+		prs := models.PaymentRequests{pr}
+
+		payload, err := PaymentRequests(suite.AppContextForTest(), &prs, suite.storer)
+		suite.NoError(err)
+		suite.Len(*payload, 1)
+		suite.Equal(strfmt.UUID(pr.ID.String()), (*payload)[0].ID)
+	})
+}
+
+func (suite *PayloadsSuite) TestPaymentRequest() {
+	suite.Run("single PaymentRequest with EDI error info, GEX timestamps, TPPS data", func() {
+		pr := factory.BuildPaymentRequest(suite.DB(), nil, nil)
+		pr.SentToGexAt = models.TimePointer(time.Now().Add(-1 * time.Hour))
+		pr.ReceivedByGexAt = models.TimePointer(time.Now())
+
+		tppsReport := models.TPPSPaidInvoiceReportEntry{
+			LineNetCharge:                   2500,
+			SellerPaidDate:                  time.Now(),
+			InvoiceTotalChargesInMillicents: 500000,
+		}
+		pr.TPPSPaidInvoiceReports = models.TPPSPaidInvoiceReportEntrys{tppsReport}
+
+		result, err := PaymentRequest(suite.AppContextForTest(), &pr, suite.storer)
+		suite.NoError(err)
+		suite.NotNil(result)
+		suite.NotNil(result.EdiErrorType)
+	})
+}
+
+func (suite *PayloadsSuite) TestPaymentServiceItem() {
+	suite.Run("transforms PaymentServiceItem including MTOServiceItem code and name", func() {
+		psi := factory.BuildPaymentServiceItem(suite.DB(), nil, nil)
+		psi.MTOServiceItem.ReService.Code = models.ReServiceCodeDLH
+		psi.MTOServiceItem.ReService.Name = "Domestic Linehaul"
+
+		payload := PaymentServiceItem(&psi)
+		suite.NotNil(payload)
+		suite.Equal(string(models.ReServiceCodeDLH), payload.MtoServiceItemCode)
+		suite.Equal("Domestic Linehaul", payload.MtoServiceItemName)
+		suite.Equal(ghcmessages.PaymentServiceItemStatus(psi.Status), payload.Status)
+	})
+}
+
+func (suite *PayloadsSuite) TestPaymentServiceItems() {
+	suite.Run("transforms multiple PaymentServiceItems with TPPS data", func() {
+		psi1 := factory.BuildPaymentServiceItem(suite.DB(), nil, nil)
+		psi2 := factory.BuildPaymentServiceItem(suite.DB(), nil, nil)
+		items := models.PaymentServiceItems{psi1, psi2}
+
+		tppsReports := models.TPPSPaidInvoiceReportEntrys{
+			{
+				ProductDescription: string(psi1.MTOServiceItem.ReService.Code),
+				LineNetCharge:      1500,
+			},
+		}
+
+		payload := PaymentServiceItems(&items, &tppsReports)
+		suite.NotNil(payload)
+		suite.Len(*payload, 2)
+		suite.Equal(int64(1500), *(*payload)[0].TppsInvoiceAmountPaidPerServiceItemMillicents)
+	})
+}
+
+func (suite *PayloadsSuite) TestPaymentServiceItemParam() {
+	suite.Run("transforms PaymentServiceItemParam", func() {
+		paramKey := factory.FetchOrBuildServiceItemParamKey(suite.DB(), nil, nil)
+		param := factory.BuildPaymentServiceItemParam(suite.DB(), []factory.Customization{
+			{Model: paramKey},
+		}, nil)
+
+		payload := PaymentServiceItemParam(param)
+		suite.NotNil(payload)
+	})
+
+	suite.Run("handles minimal PaymentServiceItemParam", func() {
+		param := models.PaymentServiceItemParam{}
+		payload := PaymentServiceItemParam(param)
+		suite.NotNil(payload)
+	})
+}
+
+func (suite *PayloadsSuite) TestPaymentServiceItemParams() {
+	suite.Run("transforms slice of PaymentServiceItemParams", func() {
+		param1 := factory.BuildPaymentServiceItemParam(suite.DB(), nil, nil)
+		param2 := factory.BuildPaymentServiceItemParam(suite.DB(), nil, nil)
+		params := models.PaymentServiceItemParams{param1, param2}
+
+		payload := PaymentServiceItemParams(&params)
+		suite.NotNil(payload)
+		suite.Len(*payload, 2)
+	})
+}
+
+func (suite *PayloadsSuite) TestServiceRequestDoc() {
+	suite.Run("transforms ServiceRequestDocument with multiple uploads", func() {
+		serviceRequest := factory.BuildServiceRequestDocument(suite.DB(), nil, nil)
+		payload, err := ServiceRequestDoc(serviceRequest, suite.storer)
+		suite.NoError(err)
+		suite.NotNil(payload)
+	})
+
+	suite.Run("handles empty list of uploads", func() {
+		serviceRequest := models.ServiceRequestDocument{}
+		payload, err := ServiceRequestDoc(serviceRequest, suite.storer)
+		suite.NoError(err)
+		suite.NotNil(payload)
+		suite.Empty(payload.Uploads)
+	})
+}
+
+func (suite *PayloadsSuite) TestMTOServiceItemSingleModel() {
+	suite.Run("transforms basic MTOServiceItem with SIT data", func() {
+		mtoShipment := factory.BuildMTOShipment(suite.DB(), nil, nil)
+		serviceItem := factory.BuildMTOServiceItem(suite.DB(), []factory.Customization{
+			{Model: mtoShipment, LinkOnly: true},
+		}, nil)
+		serviceItem.SITEntryDate = models.TimePointer(time.Now().AddDate(0, 0, -2))
+
+		payload := MTOServiceItemSingleModel(&serviceItem)
+		suite.NotNil(payload)
+		suite.Equal(handlers.FmtDateTimePtr(serviceItem.SITEntryDate), payload.SitEntryDate)
+	})
+}
+
 func (suite *PayloadsSuite) TestPaymentServiceItemPayload() {
 	mtoServiceItemID := uuid.Must(uuid.NewV4())
 	mtoShipmentID := uuid.Must(uuid.NewV4())
