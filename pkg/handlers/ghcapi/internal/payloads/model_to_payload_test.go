package payloads

import (
	"testing"
	"time"

	"github.com/go-openapi/strfmt"
	"github.com/gofrs/uuid"

	"github.com/transcom/mymove/pkg/factory"
	"github.com/transcom/mymove/pkg/gen/ghcmessages"
	"github.com/transcom/mymove/pkg/gen/internalmessages"
	"github.com/transcom/mymove/pkg/handlers"
	"github.com/transcom/mymove/pkg/models"
	"github.com/transcom/mymove/pkg/models/roles"
	"github.com/transcom/mymove/pkg/storage/test"
	"github.com/transcom/mymove/pkg/unit"
)

func TestOrder(_ *testing.T) {
	order := &models.Order{}
	Order(order)
}

func (suite *PayloadsSuite) TestOrderWithMove() {
	move := factory.BuildMove(suite.DB(), nil, nil)
	moves := models.Moves{}
	moves = append(moves, move)
	order := factory.BuildOrder(nil, []factory.Customization{
		{
			Model: models.Order{
				ID:            uuid.Must(uuid.NewV4()),
				HasDependents: *models.BoolPointer(true),
				Moves:         moves,
			},
		},
	}, nil)
	Order(&order)
}

func (suite *PayloadsSuite) TestBoatShipment() {
	boat := factory.BuildBoatShipment(suite.DB(), nil, nil)
	boatShipment := BoatShipment(nil, &boat)
	suite.NotNil(boatShipment)

}

func (suite *PayloadsSuite) TestMobileHomeShipment() {
	mobileHome := factory.BuildMobileHomeShipment(suite.DB(), nil, nil)
	mobileHomeShipment := MobileHomeShipment(nil, &mobileHome)
	suite.NotNil(mobileHomeShipment)
}

func (suite *PayloadsSuite) TestMovingExpense() {
	contractExpense := models.MovingExpenseReceiptTypeContractedExpense
	weightStored := 2000
	sitLocation := models.SITLocationTypeDestination
	sitReimburseableAmount := 500

	movingExpense := models.MovingExpense{
		PPMShipmentID:          uuid.Must(uuid.NewV4()),
		DocumentID:             uuid.Must(uuid.NewV4()),
		MovingExpenseType:      &contractExpense,
		Reason:                 models.StringPointer("no good"),
		SITStartDate:           models.TimePointer(time.Now()),
		SITEndDate:             models.TimePointer(time.Now()),
		WeightStored:           (*unit.Pound)(&weightStored),
		SITLocation:            &sitLocation,
		SITReimburseableAmount: (*unit.Cents)(&sitReimburseableAmount),
	}
	movingExpenseValues := MovingExpense(nil, &movingExpense)
	suite.NotNil(movingExpenseValues)
}

func (suite *PayloadsSuite) TestMovingExpenses() {
	contractExpense := models.MovingExpenseReceiptTypeContractedExpense
	weightStored := 2000
	sitLocation := models.SITLocationTypeDestination
	sitReimburseableAmount := 500
	movingExpenses := models.MovingExpenses{}

	movingExpense := models.MovingExpense{
		PPMShipmentID:          uuid.Must(uuid.NewV4()),
		DocumentID:             uuid.Must(uuid.NewV4()),
		MovingExpenseType:      &contractExpense,
		Reason:                 models.StringPointer("no good"),
		SITStartDate:           models.TimePointer(time.Now()),
		SITEndDate:             models.TimePointer(time.Now()),
		WeightStored:           (*unit.Pound)(&weightStored),
		SITLocation:            &sitLocation,
		SITReimburseableAmount: (*unit.Cents)(&sitReimburseableAmount),
	}
	movingExpenseTwo := models.MovingExpense{
		PPMShipmentID:          uuid.Must(uuid.NewV4()),
		DocumentID:             uuid.Must(uuid.NewV4()),
		MovingExpenseType:      &contractExpense,
		Reason:                 models.StringPointer("no good"),
		SITStartDate:           models.TimePointer(time.Now()),
		SITEndDate:             models.TimePointer(time.Now()),
		WeightStored:           (*unit.Pound)(&weightStored),
		SITLocation:            &sitLocation,
		SITReimburseableAmount: (*unit.Cents)(&sitReimburseableAmount),
	}
	movingExpenses = append(movingExpenses, movingExpense, movingExpenseTwo)
	movingExpensesValue := MovingExpenses(nil, movingExpenses)
	suite.NotNil(movingExpensesValue)
}

// TestMove makes sure zero values/optional fields are handled
func TestMove(t *testing.T) {
	_, err := Move(&models.Move{}, &test.FakeS3Storage{})
	if err != nil {
		t.Fail()
	}
}

func (suite *PayloadsSuite) TestExcessWeightInMovePayload() {
	now := time.Now()

	suite.Run("successfully converts excess weight in model to payload", func() {
		move := models.Move{

			ExcessWeightQualifiedAt:                        &now,
			ExcessUnaccompaniedBaggageWeightQualifiedAt:    &now,
			ExcessUnaccompaniedBaggageWeightAcknowledgedAt: &now,
			ExcessWeightAcknowledgedAt:                     &now,
		}

		payload, err := Move(&move, &test.FakeS3Storage{})
		suite.NoError(err)
		suite.Equal(handlers.FmtDateTimePtr(move.ExcessWeightQualifiedAt), payload.ExcessWeightQualifiedAt)
		suite.Equal(handlers.FmtDateTimePtr(move.ExcessUnaccompaniedBaggageWeightQualifiedAt), payload.ExcessUnaccompaniedBaggageWeightQualifiedAt)
		suite.Equal(handlers.FmtDateTimePtr(move.ExcessUnaccompaniedBaggageWeightAcknowledgedAt), payload.ExcessUnaccompaniedBaggageWeightAcknowledgedAt)
		suite.Equal(handlers.FmtDateTimePtr(move.ExcessWeightAcknowledgedAt), payload.ExcessWeightAcknowledgedAt)
	})
}

func (suite *PayloadsSuite) TestPaymentRequestQueue() {
	officeUser := factory.BuildOfficeUserWithPrivileges(suite.DB(), []factory.Customization{
		{
			Model: models.OfficeUser{
				Email: "officeuser1@example.com",
			},
		},
		{
			Model: models.User{
				Privileges: []models.Privilege{
					{
						PrivilegeType: models.PrivilegeTypeSupervisor,
					},
				},
				Roles: []roles.Role{
					{
						RoleType: roles.RoleTypeTIO,
					},
				},
			},
		},
	}, nil)
	officeUserTIO := factory.BuildOfficeUserWithRoles(suite.DB(), nil, []roles.RoleType{roles.RoleTypeTIO})

	gbloc := "LKNQ"

	approvedMove := factory.BuildAvailableToPrimeMove(suite.DB(), nil, nil)
	approvedMove.ShipmentGBLOC = append(approvedMove.ShipmentGBLOC, models.MoveToGBLOC{GBLOC: &gbloc})

	pr2 := factory.BuildPaymentRequest(suite.DB(), []factory.Customization{
		{
			Model:    approvedMove,
			LinkOnly: true,
		},
		{
			Model: models.TransportationOffice{
				Gbloc: "LKNQ",
			},
			Type: &factory.TransportationOffices.OriginDutyLocation,
		},
		{
			Model: models.DutyLocation{
				Name: "KJKJKJKJKJK",
			},
			Type: &factory.DutyLocations.OriginDutyLocation,
		},
	}, nil)

	paymentRequests := models.PaymentRequests{pr2}
	transportationOffice := factory.BuildTransportationOffice(suite.DB(), []factory.Customization{
		{
			Model: models.TransportationOffice{
				Name:             "PPSO",
				ProvidesCloseout: true,
			},
		},
	}, nil)
	var officeUsers models.OfficeUsers
	var officeUsersSafety models.OfficeUsers
	officeUsers = append(officeUsers, officeUser)
	var paymentRequestsQueue = QueuePaymentRequests(&paymentRequests, officeUsers, officeUser, officeUsersSafety)

	suite.Run("Test Payment request is assignable due to not being assigend", func() {
		paymentRequestCopy := *paymentRequestsQueue
		suite.NotNil(paymentRequestsQueue)
		suite.IsType(paymentRequestsQueue, &ghcmessages.QueuePaymentRequests{})
		suite.Nil(paymentRequestCopy[0].AssignedTo)
	})

	suite.Run("Test Payment request has no counseling office", func() {
		paymentRequestCopy := *paymentRequestsQueue
		suite.NotNil(paymentRequestsQueue)
		suite.IsType(paymentRequestsQueue, &ghcmessages.QueuePaymentRequests{})
		suite.Nil(paymentRequestCopy[0].CounselingOffice)
	})

	paymentRequests[0].MoveTaskOrder.TIOAssignedUser = &officeUserTIO
	paymentRequests[0].MoveTaskOrder.CounselingOffice = &transportationOffice

	paymentRequestsQueue = QueuePaymentRequests(&paymentRequests, officeUsers, officeUser, officeUsersSafety)

	suite.Run("Test PaymentRequest has both Counseling Office and TIO AssignedUser ", func() {
		PaymentRequestsCopy := *paymentRequestsQueue

		suite.NotNil(PaymentRequests)
		suite.IsType(&ghcmessages.QueuePaymentRequests{}, paymentRequestsQueue)
		suite.IsType(&ghcmessages.QueuePaymentRequest{}, PaymentRequestsCopy[0])
		suite.Equal(PaymentRequestsCopy[0].AssignedTo.FirstName, officeUserTIO.FirstName)
		suite.Equal(PaymentRequestsCopy[0].AssignedTo.LastName, officeUserTIO.LastName)
		suite.Equal(*PaymentRequestsCopy[0].CounselingOffice, transportationOffice.Name)
	})

	suite.Run("Test PaymentRequest is assignable due to user Supervisor role", func() {
		paymentRequests := QueuePaymentRequests(&paymentRequests, officeUsers, officeUser, officeUsersSafety)
		paymentRequestCopy := *paymentRequests
		suite.Equal(paymentRequestCopy[0].Assignable, true)
	})

	officeUserHQ := factory.BuildOfficeUserWithRoles(suite.DB(), nil, []roles.RoleType{roles.RoleTypeHQ})
	suite.Run("Test PaymentRequest is not assignable due to user HQ role", func() {
		paymentRequests := QueuePaymentRequests(&paymentRequests, officeUsers, officeUserHQ, officeUsersSafety)
		paymentRequestCopy := *paymentRequests
		suite.Equal(paymentRequestCopy[0].Assignable, false)
	})
}

func (suite *PayloadsSuite) TestFetchPPMShipment() {

	ppmShipmentID, _ := uuid.NewV4()
	streetAddress1 := "MacDill AFB"
	streetAddress2, streetAddress3 := "", ""
	city := "Tampa"
	state := "FL"
	postalcode := "33621"
	county := "HILLSBOROUGH"

	country := models.Country{
		Country: "US",
	}

	expectedAddress := models.Address{
		StreetAddress1: streetAddress1,
		StreetAddress2: &streetAddress2,
		StreetAddress3: &streetAddress3,
		City:           city,
		State:          state,
		PostalCode:     postalcode,
		Country:        &country,
		County:         &county,
	}

	isActualExpenseReimbursement := true

	expectedPPMShipment := models.PPMShipment{
		ID:                           ppmShipmentID,
		PickupAddress:                &expectedAddress,
		DestinationAddress:           &expectedAddress,
		IsActualExpenseReimbursement: &isActualExpenseReimbursement,
	}

	suite.Run("Success -", func() {
		returnedPPMShipment := PPMShipment(nil, &expectedPPMShipment)

		suite.IsType(returnedPPMShipment, &ghcmessages.PPMShipment{})
		suite.Equal(&streetAddress1, returnedPPMShipment.PickupAddress.StreetAddress1)
		suite.Equal(expectedPPMShipment.PickupAddress.StreetAddress2, returnedPPMShipment.PickupAddress.StreetAddress2)
		suite.Equal(expectedPPMShipment.PickupAddress.StreetAddress3, returnedPPMShipment.PickupAddress.StreetAddress3)
		suite.Equal(&postalcode, returnedPPMShipment.PickupAddress.PostalCode)
		suite.Equal(&city, returnedPPMShipment.PickupAddress.City)
		suite.Equal(&state, returnedPPMShipment.PickupAddress.State)
		suite.Equal(&country.Country, returnedPPMShipment.PickupAddress.Country)
		suite.Equal(&county, returnedPPMShipment.PickupAddress.County)

		suite.Equal(&streetAddress1, returnedPPMShipment.DestinationAddress.StreetAddress1)
		suite.Equal(expectedPPMShipment.DestinationAddress.StreetAddress2, returnedPPMShipment.DestinationAddress.StreetAddress2)
		suite.Equal(expectedPPMShipment.DestinationAddress.StreetAddress3, returnedPPMShipment.DestinationAddress.StreetAddress3)
		suite.Equal(&postalcode, returnedPPMShipment.DestinationAddress.PostalCode)
		suite.Equal(&city, returnedPPMShipment.DestinationAddress.City)
		suite.Equal(&state, returnedPPMShipment.DestinationAddress.State)
		suite.Equal(&country.Country, returnedPPMShipment.DestinationAddress.Country)
		suite.Equal(&county, returnedPPMShipment.DestinationAddress.County)
		suite.True(*returnedPPMShipment.IsActualExpenseReimbursement)
	})

	suite.Run("Destination street address 1 returns empty string to convey OPTIONAL state ", func() {
		expected_street_address_1 := ""
		expectedAddress2 := models.Address{
			StreetAddress1: expected_street_address_1,
			StreetAddress2: &streetAddress2,
			StreetAddress3: &streetAddress3,
			City:           city,
			State:          state,
			PostalCode:     postalcode,
			Country:        &country,
			County:         &county,
		}

		expectedPPMShipment2 := models.PPMShipment{
			ID:                 ppmShipmentID,
			PickupAddress:      &expectedAddress,
			DestinationAddress: &expectedAddress2,
		}
		returnedPPMShipment := PPMShipment(nil, &expectedPPMShipment2)

		suite.IsType(returnedPPMShipment, &ghcmessages.PPMShipment{})
		suite.Equal(&streetAddress1, returnedPPMShipment.PickupAddress.StreetAddress1)
		suite.Equal(expectedPPMShipment.PickupAddress.StreetAddress2, returnedPPMShipment.PickupAddress.StreetAddress2)
		suite.Equal(expectedPPMShipment.PickupAddress.StreetAddress3, returnedPPMShipment.PickupAddress.StreetAddress3)
		suite.Equal(&postalcode, returnedPPMShipment.PickupAddress.PostalCode)
		suite.Equal(&city, returnedPPMShipment.PickupAddress.City)
		suite.Equal(&state, returnedPPMShipment.PickupAddress.State)
		suite.Equal(&county, returnedPPMShipment.PickupAddress.County)

		suite.Equal(&expected_street_address_1, returnedPPMShipment.DestinationAddress.StreetAddress1)
		suite.Equal(expectedPPMShipment.DestinationAddress.StreetAddress2, returnedPPMShipment.DestinationAddress.StreetAddress2)
		suite.Equal(expectedPPMShipment.DestinationAddress.StreetAddress3, returnedPPMShipment.DestinationAddress.StreetAddress3)
		suite.Equal(&postalcode, returnedPPMShipment.DestinationAddress.PostalCode)
		suite.Equal(&city, returnedPPMShipment.DestinationAddress.City)
		suite.Equal(&state, returnedPPMShipment.DestinationAddress.State)
		suite.Equal(&county, returnedPPMShipment.DestinationAddress.County)
	})
}

func (suite *PayloadsSuite) TestUpload() {
	uploadID, _ := uuid.NewV4()
	testURL := "https://testurl.com"

	basicUpload := models.Upload{
		ID:          uploadID,
		Filename:    "fileName",
		ContentType: "image/png",
		Bytes:       1024,
		CreatedAt:   time.Now(),
		UpdatedAt:   time.Now(),
	}

	suite.Run("Success - Returns a ghcmessages Upload payload from Upload Struct", func() {
		returnedUpload := Upload(suite.storer, basicUpload, testURL)

		suite.IsType(returnedUpload, &ghcmessages.Upload{})
		expectedID := handlers.FmtUUIDValue(basicUpload.ID)
		suite.Equal(expectedID, returnedUpload.ID)
		suite.Equal(basicUpload.Filename, returnedUpload.Filename)
		suite.Equal(basicUpload.ContentType, returnedUpload.ContentType)
		suite.Equal(basicUpload.Bytes, returnedUpload.Bytes)
		suite.Equal(testURL, returnedUpload.URL.String())
	})
}

func (suite *PayloadsSuite) TestShipmentAddressUpdate() {
	id, _ := uuid.NewV4()
	id2, _ := uuid.NewV4()

	newAddress := models.Address{
		StreetAddress1: "123 New St",
		City:           "Beverly Hills",
		State:          "CA",
		PostalCode:     "89503",
		County:         models.StringPointer("WASHOE"),
	}

	oldAddress := models.Address{
		StreetAddress1: "123 Old St",
		City:           "Beverly Hills",
		State:          "CA",
		PostalCode:     "89502",
		County:         models.StringPointer("WASHOE"),
	}

	sitOriginalAddress := models.Address{
		StreetAddress1: "123 SIT St",
		City:           "Beverly Hills",
		State:          "CA",
		PostalCode:     "89501",
		County:         models.StringPointer("WASHOE"),
	}
	officeRemarks := "some office remarks"
	newSitDistanceBetween := 0
	oldSitDistanceBetween := 0

	shipmentAddressUpdate := models.ShipmentAddressUpdate{
		ID:                    id,
		ShipmentID:            id2,
		NewAddress:            newAddress,
		OriginalAddress:       oldAddress,
		SitOriginalAddress:    &sitOriginalAddress,
		ContractorRemarks:     "some remarks",
		OfficeRemarks:         &officeRemarks,
		Status:                models.ShipmentAddressUpdateStatusRequested,
		NewSitDistanceBetween: &newSitDistanceBetween,
		OldSitDistanceBetween: &oldSitDistanceBetween,
	}

	emptyShipmentAddressUpdate := models.ShipmentAddressUpdate{ID: uuid.Nil}

	suite.Run("Success - Returns a ghcmessages Upload payload from Upload Struct", func() {
		returnedShipmentAddressUpdate := ShipmentAddressUpdate(&shipmentAddressUpdate)

		suite.IsType(returnedShipmentAddressUpdate, &ghcmessages.ShipmentAddressUpdate{})
	})
	suite.Run("Failure - Returns nil", func() {
		returnedShipmentAddressUpdate := ShipmentAddressUpdate(&emptyShipmentAddressUpdate)

		suite.Nil(returnedShipmentAddressUpdate)
	})
}

func (suite *PayloadsSuite) TestMoveWithGBLOC() {
	defaultOrdersNumber := "ORDER3"
	defaultTACNumber := "F8E1"
	defaultDepartmentIndicator := "AIR_AND_SPACE_FORCE"
	defaultGrade := "E_1"
	defaultHasDependents := false
	defaultSpouseHasProGear := false
	defaultOrdersType := internalmessages.OrdersTypePERMANENTCHANGEOFSTATION
	defaultOrdersTypeDetail := internalmessages.OrdersTypeDetail("HHG_PERMITTED")
	defaultStatus := models.OrderStatusDRAFT
	testYear := 2018
	defaultIssueDate := time.Date(testYear, time.March, 15, 0, 0, 0, 0, time.UTC)
	defaultReportByDate := time.Date(testYear, time.August, 1, 0, 0, 0, 0, time.UTC)
	defaultGBLOC := "KKFA"

	originDutyLocation := models.DutyLocation{
		Name: "Custom Origin",
	}
	originDutyLocationTOName := "origin duty location transportation office"
	firstName := "customFirst"
	lastName := "customLast"
	serviceMember := models.ServiceMember{
		FirstName: &firstName,
		LastName:  &lastName,
	}
	uploadedOrders := models.Document{
		ID: uuid.Must(uuid.NewV4()),
	}
	dependents := 7
	entitlement := models.Entitlement{
		TotalDependents: &dependents,
	}
	amendedOrders := models.Document{
		ID: uuid.Must(uuid.NewV4()),
	}
	// Create order
	order := factory.BuildOrder(suite.DB(), []factory.Customization{
		{
			Model: originDutyLocation,
			Type:  &factory.DutyLocations.OriginDutyLocation,
		},
		{
			Model: models.TransportationOffice{
				Name: originDutyLocationTOName,
			},
			Type: &factory.TransportationOffices.OriginDutyLocation,
		},
		{
			Model: serviceMember,
		},
		{
			Model: uploadedOrders,
			Type:  &factory.Documents.UploadedOrders,
		},
		{
			Model: entitlement,
		},
		{
			Model: amendedOrders,
			Type:  &factory.Documents.UploadedAmendedOrders,
		},
	}, nil)

	suite.Equal(defaultOrdersNumber, *order.OrdersNumber)
	suite.Equal(defaultTACNumber, *order.TAC)
	suite.Equal(defaultDepartmentIndicator, *order.DepartmentIndicator)
	suite.Equal(defaultGrade, string(*order.Grade))
	suite.Equal(defaultHasDependents, order.HasDependents)
	suite.Equal(defaultSpouseHasProGear, order.SpouseHasProGear)
	suite.Equal(defaultOrdersType, order.OrdersType)
	suite.Equal(defaultOrdersTypeDetail, *order.OrdersTypeDetail)
	suite.Equal(defaultStatus, order.Status)
	suite.Equal(defaultIssueDate, order.IssueDate)
	suite.Equal(defaultReportByDate, order.ReportByDate)
	suite.Equal(defaultGBLOC, *order.OriginDutyLocationGBLOC)

	suite.Equal(originDutyLocation.Name, order.OriginDutyLocation.Name)
	suite.Equal(originDutyLocationTOName, order.OriginDutyLocation.TransportationOffice.Name)
	suite.Equal(*serviceMember.FirstName, *order.ServiceMember.FirstName)
	suite.Equal(*serviceMember.LastName, *order.ServiceMember.LastName)
	suite.Equal(uploadedOrders.ID, order.UploadedOrdersID)
	suite.Equal(uploadedOrders.ID, order.UploadedOrders.ID)
	suite.Equal(*entitlement.TotalDependents, *order.Entitlement.TotalDependents)
	suite.Equal(amendedOrders.ID, *order.UploadedAmendedOrdersID)
	suite.Equal(amendedOrders.ID, order.UploadedAmendedOrders.ID)
}

func (suite *PayloadsSuite) TestWeightTicketUpload() {
	uploadID, _ := uuid.NewV4()
	testURL := "https://testurl.com"
	isWeightTicket := true

	basicUpload := models.Upload{
		ID:          uploadID,
		Filename:    "fileName",
		ContentType: "image/png",
		Bytes:       1024,
		CreatedAt:   time.Now(),
		UpdatedAt:   time.Now(),
	}

	suite.Run("Success - Returns a ghcmessages Upload payload from Upload Struct", func() {
		returnedUpload := WeightTicketUpload(suite.storer, basicUpload, testURL, isWeightTicket)

		suite.IsType(returnedUpload, &ghcmessages.Upload{})
		expectedID := handlers.FmtUUIDValue(basicUpload.ID)
		suite.Equal(expectedID, returnedUpload.ID)
		suite.Equal(basicUpload.Filename, returnedUpload.Filename)
		suite.Equal(basicUpload.ContentType, returnedUpload.ContentType)
		suite.Equal(basicUpload.Bytes, returnedUpload.Bytes)
		suite.Equal(testURL, returnedUpload.URL.String())
		suite.Equal(isWeightTicket, returnedUpload.IsWeightTicket)
	})
}

func (suite *PayloadsSuite) TestProofOfServiceDoc() {
	uploadID1, _ := uuid.NewV4()
	uploadID2, _ := uuid.NewV4()
	isWeightTicket := true

	// Create sample ProofOfServiceDoc
	proofOfServiceDoc := models.ProofOfServiceDoc{
		ID:               uuid.Must(uuid.NewV4()),
		PaymentRequestID: uuid.Must(uuid.NewV4()),
		IsWeightTicket:   isWeightTicket,
		CreatedAt:        time.Now(),
		UpdatedAt:        time.Now(),
	}

	// Create sample PrimeUploads
	primeUpload1 := models.PrimeUpload{
		ID:                  uuid.Must(uuid.NewV4()),
		ProofOfServiceDocID: uuid.Must(uuid.NewV4()),
		ContractorID:        uuid.Must(uuid.NewV4()),
		UploadID:            uploadID1,
		CreatedAt:           time.Now(),
		UpdatedAt:           time.Now(),
	}

	primeUpload2 := models.PrimeUpload{
		ID:                  uuid.Must(uuid.NewV4()),
		ProofOfServiceDocID: uuid.Must(uuid.NewV4()),
		ContractorID:        uuid.Must(uuid.NewV4()),
		UploadID:            uploadID2,
		CreatedAt:           time.Now(),
		UpdatedAt:           time.Now(),
	}

	proofOfServiceDoc.PrimeUploads = []models.PrimeUpload{primeUpload1, primeUpload2}

	suite.Run("Success - Returns a ghcmessages Proof of Service payload from a Struct", func() {
		returnedProofOfServiceDoc, _ := ProofOfServiceDoc(proofOfServiceDoc, suite.storer)

		suite.IsType(returnedProofOfServiceDoc, &ghcmessages.ProofOfServiceDoc{})
	})
}

func (suite *PayloadsSuite) TestCustomer() {
	id, _ := uuid.NewV4()
	id2, _ := uuid.NewV4()

	residentialAddress := models.Address{
		StreetAddress1: "123 New St",
		City:           "Beverly Hills",
		State:          "CA",
		PostalCode:     "89503",
		County:         models.StringPointer("WASHOE"),
	}

	backupAddress := models.Address{
		StreetAddress1: "123 Old St",
		City:           "Beverly Hills",
		State:          "CA",
		PostalCode:     "89502",
		County:         models.StringPointer("WASHOE"),
	}

	phone := "444-555-6677"

	firstName := "First"
	lastName := "Last"
	affiliation := models.AffiliationARMY
	email := "dontEmailMe@gmail.com"
	cacValidated := true
	customer := models.ServiceMember{
		ID:                   id,
		UserID:               id2,
		FirstName:            &firstName,
		LastName:             &lastName,
		Affiliation:          &affiliation,
		PersonalEmail:        &email,
		Telephone:            &phone,
		ResidentialAddress:   &residentialAddress,
		BackupMailingAddress: &backupAddress,
		CacValidated:         cacValidated,
	}

	suite.Run("Success - Returns a ghcmessages Customer payload from Customer Struct", func() {
		customer := Customer(&customer)

		suite.IsType(customer, &ghcmessages.Customer{})
	})
}

func (suite *PayloadsSuite) TestEntitlement() {
	entitlementID, _ := uuid.NewV4()
	dependentsAuthorized := true
	nonTemporaryStorage := true
	privatelyOwnedVehicle := true
	proGearWeight := 1000
	proGearWeightSpouse := 500
	storageInTransit := 90
	totalDependents := 2
	requiredMedicalEquipmentWeight := 200
	accompaniedTour := true
	dependentsUnderTwelve := 1
	dependentsTwelveAndOver := 1
	authorizedWeight := 8000
	ubAllowance := 300

	entitlement := &models.Entitlement{
		ID:                             entitlementID,
		DBAuthorizedWeight:             &authorizedWeight,
		DependentsAuthorized:           &dependentsAuthorized,
		NonTemporaryStorage:            &nonTemporaryStorage,
		PrivatelyOwnedVehicle:          &privatelyOwnedVehicle,
		ProGearWeight:                  proGearWeight,
		ProGearWeightSpouse:            proGearWeightSpouse,
		StorageInTransit:               &storageInTransit,
		TotalDependents:                &totalDependents,
		RequiredMedicalEquipmentWeight: requiredMedicalEquipmentWeight,
		AccompaniedTour:                &accompaniedTour,
		DependentsUnderTwelve:          &dependentsUnderTwelve,
		DependentsTwelveAndOver:        &dependentsTwelveAndOver,
		UpdatedAt:                      time.Now(),
		UBAllowance:                    &ubAllowance,
	}

	returnedEntitlement := Entitlement(entitlement)
	returnedUBAllowance := entitlement.UBAllowance

	suite.IsType(&ghcmessages.Entitlements{}, returnedEntitlement)

	suite.Equal(strfmt.UUID(entitlementID.String()), returnedEntitlement.ID)
	suite.Equal(authorizedWeight, int(*returnedEntitlement.AuthorizedWeight))
	suite.Equal(entitlement.DependentsAuthorized, returnedEntitlement.DependentsAuthorized)
	suite.Equal(entitlement.NonTemporaryStorage, returnedEntitlement.NonTemporaryStorage)
	suite.Equal(entitlement.PrivatelyOwnedVehicle, returnedEntitlement.PrivatelyOwnedVehicle)
	suite.Equal(int(*returnedUBAllowance), int(*returnedEntitlement.UnaccompaniedBaggageAllowance))
	suite.Equal(int64(proGearWeight), returnedEntitlement.ProGearWeight)
	suite.Equal(int64(proGearWeightSpouse), returnedEntitlement.ProGearWeightSpouse)
	suite.Equal(storageInTransit, int(*returnedEntitlement.StorageInTransit))
	suite.Equal(totalDependents, int(returnedEntitlement.TotalDependents))
	suite.Equal(int64(requiredMedicalEquipmentWeight), returnedEntitlement.RequiredMedicalEquipmentWeight)
	suite.Equal(models.BoolPointer(accompaniedTour), returnedEntitlement.AccompaniedTour)
	suite.Equal(dependentsUnderTwelve, int(*returnedEntitlement.DependentsUnderTwelve))
	suite.Equal(dependentsTwelveAndOver, int(*returnedEntitlement.DependentsTwelveAndOver))
}

func (suite *PayloadsSuite) TestCreateCustomer() {
	id, _ := uuid.NewV4()
	id2, _ := uuid.NewV4()
	oktaID := "thisIsNotARealID"

	oktaUser := models.CreatedOktaUser{
		ID: oktaID,
		Profile: struct {
			FirstName   string `json:"firstName"`
			LastName    string `json:"lastName"`
			MobilePhone string `json:"mobilePhone"`
			SecondEmail string `json:"secondEmail"`
			Login       string `json:"login"`
			Email       string `json:"email"`
		}{
			Email: "john.doe@example.com",
		},
	}

	residentialAddress := models.Address{
		StreetAddress1: "123 New St",
		City:           "Beverly Hills",
		State:          "CA",
		PostalCode:     "89503",
		County:         models.StringPointer("WASHOE"),
	}

	backupAddress := models.Address{
		StreetAddress1: "123 Old St",
		City:           "Beverly Hills",
		State:          "CA",
		PostalCode:     "89502",
		County:         models.StringPointer("WASHOE"),
	}

	phone := "444-555-6677"
	backupContact := models.BackupContact{
		Name:  "Billy Bob",
		Email: "billBob@mail.mil",
		Phone: &phone,
	}

	firstName := "First"
	lastName := "Last"
	affiliation := models.AffiliationARMY
	email := "dontEmailMe@gmail.com"
	sm := models.ServiceMember{
		ID:                   id,
		UserID:               id2,
		FirstName:            &firstName,
		LastName:             &lastName,
		Affiliation:          &affiliation,
		PersonalEmail:        &email,
		Telephone:            &phone,
		ResidentialAddress:   &residentialAddress,
		BackupMailingAddress: &backupAddress,
	}

	suite.Run("Success - Returns a ghcmessages Upload payload from Upload Struct", func() {
		returnedShipmentAddressUpdate := CreatedCustomer(&sm, &oktaUser, &backupContact)

		suite.IsType(returnedShipmentAddressUpdate, &ghcmessages.CreatedCustomer{})
	})
}

func (suite *PayloadsSuite) TestMoveTaskOrder() {
	move := factory.BuildMove(suite.DB(), nil, nil)
	moveTaskOrder := MoveTaskOrder(&move)
	suite.NotNil(moveTaskOrder)
}

func (suite *PayloadsSuite) TestTransportationOffice() {
	office := factory.BuildTransportationOffice(suite.DB(), []factory.Customization{
		{
			Model: models.TransportationOffice{
				ID: uuid.Must(uuid.NewV4()),
			},
		}}, nil)
	transportationOffice := TransportationOffice(&office)
	suite.NotNil(transportationOffice)
}
func (suite *PayloadsSuite) TestTransportationOffices() {
	office := factory.BuildTransportationOffice(suite.DB(), []factory.Customization{
		{
			Model: models.TransportationOffice{
				ID: uuid.Must(uuid.NewV4()),
			},
		}}, nil)
	officeTwo := factory.BuildTransportationOffice(suite.DB(), []factory.Customization{
		{
			Model: models.TransportationOffice{
				ID: uuid.Must(uuid.NewV4()),
			},
		}}, nil)
	transportationOfficeList := models.TransportationOffices{}
	transportationOfficeList = append(transportationOfficeList, office, officeTwo)
	value := TransportationOffices(transportationOfficeList)
	suite.NotNil(value)
}
func (suite *PayloadsSuite) TestListMove() {

	marines := models.AffiliationMARINES
	listMove := ListMove(nil)

	suite.Nil(listMove)
	moveUSMC := factory.BuildMove(suite.DB(), []factory.Customization{
		{
			Model: models.ServiceMember{
				Affiliation: &marines,
			},
		},
	}, nil)

	listMove = ListMove(&moveUSMC)
	suite.NotNil(listMove)
}

func (suite *PayloadsSuite) TestListMoves() {
	list := models.Moves{}

	marines := models.AffiliationMARINES
	spaceForce := models.AffiliationSPACEFORCE
	moveUSMC := factory.BuildMove(suite.DB(), []factory.Customization{
		{
			Model: models.ServiceMember{
				Affiliation: &marines,
			},
		},
	}, nil)
	moveSF := factory.BuildMove(suite.DB(), []factory.Customization{
		{
			Model: models.ServiceMember{
				Affiliation: &spaceForce,
			},
		},
	}, nil)
	list = append(list, moveUSMC, moveSF)
	value := ListMoves(&list)
	suite.NotNil(value)
}
func (suite *PayloadsSuite) TestSearchMoves() {
	appCtx := suite.AppContextForTest()

	marines := models.AffiliationMARINES
	moveUSMC := factory.BuildMove(suite.DB(), []factory.Customization{
		{
			Model: models.ServiceMember{
				Affiliation: &marines,
			},
		},
	}, nil)
	moves := models.Moves{moveUSMC}
	suite.Run("Success - Returns a ghcmessages Upload payload from Upload Struct Marine move with no shipments", func() {
		payload := SearchMoves(appCtx, moves)

		suite.IsType(payload, &ghcmessages.SearchMoves{})
		suite.NotNil(payload)
	})
}

func (suite *PayloadsSuite) TestMarketCode() {
	suite.Run("returns nil when marketCode is nil", func() {
		var marketCode *models.MarketCode = nil
		result := MarketCode(marketCode)
		suite.Equal(result, "")
	})

	suite.Run("returns string when marketCode is not nil", func() {
		marketCodeDomestic := models.MarketCodeDomestic
		result := MarketCode(&marketCodeDomestic)
		suite.NotNil(result, "Expected result to not be nil when marketCode is not nil")
		suite.Equal("d", result, "Expected result to be 'd' for domestic market code")
	})

	suite.Run("returns string when marketCode is international", func() {
		marketCodeInternational := models.MarketCodeInternational
		result := MarketCode(&marketCodeInternational)
		suite.NotNil(result, "Expected result to not be nil when marketCode is not nil")
		suite.Equal("i", result, "Expected result to be 'i' for international market code")
	})
}

func (suite *PayloadsSuite) TestReServiceItem() {
	suite.Run("returns nil when reServiceItem is nil", func() {
		var reServiceItem *models.ReServiceItem = nil
		result := ReServiceItem(reServiceItem)
		suite.Nil(result, "Expected result to be nil when reServiceItem is nil")
	})

	suite.Run("correctly maps ReServiceItem with all fields populated", func() {
		isAutoApproved := true
		marketCodeInternational := models.MarketCodeInternational
		reServiceCode := models.ReServiceCodePOEFSC
		poefscServiceName := "International POE Fuel Surcharge"
		reService := models.ReService{
			Code: reServiceCode,
			Name: poefscServiceName,
		}
		ubShipmentType := models.MTOShipmentTypeUnaccompaniedBaggage
		reServiceItem := &models.ReServiceItem{
			IsAutoApproved: isAutoApproved,
			MarketCode:     marketCodeInternational,
			ReService:      reService,
			ShipmentType:   ubShipmentType,
		}
		result := ReServiceItem(reServiceItem)

		suite.NotNil(result, "Expected result to not be nil when reServiceItem has values")
		suite.Equal(isAutoApproved, result.IsAutoApproved, "Expected IsAutoApproved to match")
		suite.True(result.IsAutoApproved, "Expected IsAutoApproved to be true")
		suite.Equal(string(marketCodeInternational), result.MarketCode, "Expected MarketCode to match")
		suite.Equal(string(reServiceItem.ReService.Code), result.ServiceCode, "Expected ServiceCode to match")
		suite.Equal(string(reServiceItem.ReService.Name), result.ServiceName, "Expected ServiceName to match")
		suite.Equal(string(ubShipmentType), result.ShipmentType, "Expected ShipmentType to match")
	})
}

func (suite *PayloadsSuite) TestReServiceItems() {
	suite.Run("Correctly maps ReServiceItems with all fields populated", func() {
		isAutoApprovedTrue := true
		isAutoApprovedFalse := false
		marketCodeInternational := models.MarketCodeInternational
		marketCodeDomestic := models.MarketCodeDomestic
		poefscReServiceCode := models.ReServiceCodePOEFSC
		podfscReServiceCode := models.ReServiceCodePODFSC
		poefscServiceName := "International POE Fuel Surcharge"
		podfscServiceName := "International POD Fuel Surcharge"
		poefscService := models.ReService{
			Code: poefscReServiceCode,
			Name: poefscServiceName,
		}
		podfscService := models.ReService{
			Code: podfscReServiceCode,
			Name: podfscServiceName,
		}
		hhgShipmentType := models.MTOShipmentTypeHHG
		ubShipmentType := models.MTOShipmentTypeUnaccompaniedBaggage
		poefscServiceItem := models.ReServiceItem{
			IsAutoApproved: isAutoApprovedTrue,
			MarketCode:     marketCodeInternational,
			ReService:      poefscService,
			ShipmentType:   ubShipmentType,
		}
		podfscServiceItem := models.ReServiceItem{
			IsAutoApproved: isAutoApprovedFalse,
			MarketCode:     marketCodeDomestic,
			ReService:      podfscService,
			ShipmentType:   hhgShipmentType,
		}
		reServiceItems := make(models.ReServiceItems, 2)
		reServiceItems[0] = poefscServiceItem
		reServiceItems[1] = podfscServiceItem
		result := ReServiceItems(reServiceItems)

		suite.NotNil(result, "Expected result to not be nil when reServiceItems has values")
		suite.Equal(poefscServiceItem.IsAutoApproved, result[0].IsAutoApproved, "Expected IsAutoApproved to match")
		suite.True(result[0].IsAutoApproved, "Expected IsAutoApproved to be true")
		suite.Equal(string(marketCodeInternational), result[0].MarketCode, "Expected MarketCode to match")
		suite.Equal(string(poefscServiceItem.ReService.Code), result[0].ServiceCode, "Expected ServiceCode to match")
		suite.Equal(string(poefscServiceItem.ReService.Name), result[0].ServiceName, "Expected ServiceName to match")
		suite.Equal(string(ubShipmentType), result[0].ShipmentType, "Expected ShipmentType to match")
		suite.Equal(podfscServiceItem.IsAutoApproved, result[1].IsAutoApproved, "Expected IsAutoApproved to match")
		suite.False(result[1].IsAutoApproved, "Expected IsAutoApproved to be false")
		suite.Equal(string(marketCodeDomestic), result[1].MarketCode, "Expected MarketCode to match")
		suite.Equal(string(podfscServiceItem.ReService.Code), result[1].ServiceCode, "Expected ServiceCode to match")
		suite.Equal(string(podfscServiceItem.ReService.Name), result[1].ServiceName, "Expected ServiceName to match")
		suite.Equal(string(hhgShipmentType), result[1].ShipmentType, "Expected ShipmentType to match")
	})
}

func (suite *PayloadsSuite) TestGsrAppeal() {
	officeUser := factory.BuildOfficeUser(suite.DB(), nil, nil)

	suite.Run("returns nil when gsrAppeal is nil", func() {
		var gsrAppeal *models.GsrAppeal = nil
		result := GsrAppeal(gsrAppeal)
		suite.Nil(result, "Expected result to be nil when gsrAppeal is nil")
	})

	suite.Run("correctly maps GsrAppeal with all fields populated", func() {
		gsrAppealID := uuid.Must(uuid.NewV4())
		reportViolationID := uuid.Must(uuid.NewV4())
		evaluationReportID := uuid.Must(uuid.NewV4())
		appealStatus := models.AppealStatusSustained
		isSeriousIncident := true
		remarks := "Sample remarks"
		createdAt := time.Now()

		gsrAppeal := &models.GsrAppeal{
			ID:                      gsrAppealID,
			ReportViolationID:       &reportViolationID,
			EvaluationReportID:      evaluationReportID,
			OfficeUser:              &officeUser,
			OfficeUserID:            officeUser.ID,
			IsSeriousIncidentAppeal: &isSeriousIncident,
			AppealStatus:            appealStatus,
			Remarks:                 remarks,
			CreatedAt:               createdAt,
		}

		result := GsrAppeal(gsrAppeal)

		suite.NotNil(result, "Expected result to not be nil when gsrAppeal has values")
		suite.Equal(handlers.FmtUUID(gsrAppealID), &result.ID, "Expected ID to match")
		suite.Equal(handlers.FmtUUID(reportViolationID), &result.ViolationID, "Expected ViolationID to match")
		suite.Equal(handlers.FmtUUID(evaluationReportID), &result.ReportID, "Expected ReportID to match")
		suite.Equal(handlers.FmtUUID(officeUser.ID), &result.OfficeUserID, "Expected OfficeUserID to match")
		suite.Equal(ghcmessages.GSRAppealStatusType(appealStatus), result.AppealStatus, "Expected AppealStatus to match")
		suite.Equal(remarks, result.Remarks, "Expected Remarks to match")
		suite.Equal(strfmt.DateTime(createdAt), result.CreatedAt, "Expected CreatedAt to match")
		suite.True(result.IsSeriousIncident, "Expected IsSeriousIncident to be true")
	})

	suite.Run("handles nil ReportViolationID without panic", func() {
		gsrAppealID := uuid.Must(uuid.NewV4())
		evaluationReportID := uuid.Must(uuid.NewV4())
		isSeriousIncident := false
		appealStatus := models.AppealStatusRejected
		remarks := "Sample remarks"
		createdAt := time.Now()

		gsrAppeal := &models.GsrAppeal{
			ID:                      gsrAppealID,
			ReportViolationID:       nil,
			EvaluationReportID:      evaluationReportID,
			OfficeUser:              &officeUser,
			OfficeUserID:            officeUser.ID,
			IsSeriousIncidentAppeal: &isSeriousIncident,
			AppealStatus:            appealStatus,
			Remarks:                 remarks,
			CreatedAt:               createdAt,
		}

		result := GsrAppeal(gsrAppeal)

		suite.NotNil(result, "Expected result to not be nil when gsrAppeal has values")
		suite.Equal(handlers.FmtUUID(gsrAppealID), &result.ID, "Expected ID to match")
		suite.Equal(strfmt.UUID(""), result.ViolationID, "Expected ViolationID to be nil when ReportViolationID is nil")
		suite.Equal(handlers.FmtUUID(evaluationReportID), &result.ReportID, "Expected ReportID to match")
		suite.Equal(handlers.FmtUUID(officeUser.ID), &result.OfficeUserID, "Expected OfficeUserID to match")
		suite.Equal(ghcmessages.GSRAppealStatusType(appealStatus), result.AppealStatus, "Expected AppealStatus to match")
		suite.Equal(remarks, result.Remarks, "Expected Remarks to match")
		suite.Equal(strfmt.DateTime(createdAt), result.CreatedAt, "Expected CreatedAt to match")
		suite.False(result.IsSeriousIncident, "Expected IsSeriousIncident to be false")
	})
}

func (suite *PayloadsSuite) TestVLocation() {
	suite.Run("correctly maps VLocation with all fields populated", func() {
		city := "LOS ANGELES"
		state := "CA"
		postalCode := "90210"
		county := "LOS ANGELES"
		usPostRegionCityID := uuid.Must(uuid.NewV4())

		vLocation := &models.VLocation{
			CityName:             city,
			StateName:            state,
			UsprZipID:            postalCode,
			UsprcCountyNm:        county,
			UsPostRegionCitiesID: &usPostRegionCityID,
		}

		payload := VLocation(vLocation)

		suite.IsType(payload, &ghcmessages.VLocation{})
		suite.Equal(handlers.FmtUUID(usPostRegionCityID), &payload.UsPostRegionCitiesID, "Expected UsPostRegionCitiesID to match")
		suite.Equal(city, payload.City, "Expected City to match")
		suite.Equal(state, payload.State, "Expected State to match")
		suite.Equal(postalCode, payload.PostalCode, "Expected PostalCode to match")
		suite.Equal(county, *(payload.County), "Expected County to match")
	})
}

func (suite *PayloadsSuite) TestMTOServiceItemModel() {
	suite.Run("returns nil when MTOServiceItem is nil", func() {
		var serviceItem *models.MTOServiceItem = nil
		result := MTOServiceItemModel(serviceItem, suite.storer)
		suite.Nil(result, "Expected result to be nil when MTOServiceItem is nil")
	})

	suite.Run("successfully converts MTOServiceItem to payload", func() {
		serviceID := uuid.Must(uuid.NewV4())
		moveID := uuid.Must(uuid.NewV4())
		shipID := uuid.Must(uuid.NewV4())
		reServiceID := uuid.Must(uuid.NewV4())
		now := time.Now()

		mockReService := models.ReService{
			ID:   reServiceID,
			Code: models.ReServiceCodeICRT,
			Name: "Some ReService",
		}

		mockPickupAddress := models.Address{
			ID:        uuid.Must(uuid.NewV4()),
			IsOconus:  models.BoolPointer(false),
			CreatedAt: now,
			UpdatedAt: now,
		}

		mockMTOShipment := models.MTOShipment{
			ID:            shipID,
			PickupAddress: &mockPickupAddress,
		}

		mockServiceItem := models.MTOServiceItem{
			ID:              serviceID,
			MoveTaskOrderID: moveID,
			MTOShipmentID:   &shipID,
			MTOShipment:     mockMTOShipment,
			ReServiceID:     reServiceID,
			ReService:       mockReService,
			CreatedAt:       now,
			UpdatedAt:       now,
		}

		result := MTOServiceItemModel(&mockServiceItem, suite.storer)
		suite.NotNil(result, "Expected result to not be nil when MTOServiceItem is valid")
		suite.Equal(handlers.FmtUUID(serviceID), result.ID, "Expected ID to match")
		suite.Equal(handlers.FmtUUID(moveID), result.MoveTaskOrderID, "Expected MoveTaskOrderID to match")
		suite.Equal(handlers.FmtUUIDPtr(&shipID), result.MtoShipmentID, "Expected MtoShipmentID to match")
		suite.Equal(handlers.FmtString(models.MarketConus.FullString()), result.Market, "Expected Market to be CONUS")
	})

	suite.Run("sets Market to OCONUS when PickupAddress.IsOconus is true for ICRT", func() {
		reServiceID := uuid.Must(uuid.NewV4())

		mockReService := models.ReService{
			ID:   reServiceID,
			Code: models.ReServiceCodeICRT,
			Name: "Test ReService",
		}

		mockPickupAddress := models.Address{
			ID:       uuid.Must(uuid.NewV4()),
			IsOconus: models.BoolPointer(true),
		}

		mockMTOShipment := models.MTOShipment{
			PickupAddress: &mockPickupAddress,
		}

		mockServiceItem := models.MTOServiceItem{
			ReService:   mockReService,
			MTOShipment: mockMTOShipment,
		}

		result := MTOServiceItemModel(&mockServiceItem, suite.storer)
		suite.NotNil(result, "Expected result to not be nil for valid MTOServiceItem")
		suite.Equal(handlers.FmtString(models.MarketOconus.FullString()), result.Market, "Expected Market to be OCONUS")
	})

	suite.Run("sets Market to CONUS when PickupAddress.IsOconus is false for ICRT", func() {
		reServiceID := uuid.Must(uuid.NewV4())

		mockReService := models.ReService{
			ID:   reServiceID,
			Code: models.ReServiceCodeICRT,
			Name: "Test ReService",
		}

		mockPickupAddress := models.Address{
			ID:       uuid.Must(uuid.NewV4()),
			IsOconus: models.BoolPointer(false),
		}

		mockMTOShipment := models.MTOShipment{
			PickupAddress: &mockPickupAddress,
		}

		mockServiceItem := models.MTOServiceItem{
			ReService:   mockReService,
			MTOShipment: mockMTOShipment,
		}

		result := MTOServiceItemModel(&mockServiceItem, suite.storer)
		suite.NotNil(result, "Expected result to not be nil for valid MTOServiceItem")
		suite.Equal(handlers.FmtString(models.MarketConus.FullString()), result.Market, "Expected Market to be CONUS")
	})

	suite.Run("sets Market to CONUS when DestinationAddress.IsOconus is false for IUCRT", func() {
		reServiceID := uuid.Must(uuid.NewV4())

		mockReService := models.ReService{
			ID:   reServiceID,
			Code: models.ReServiceCodeIUCRT,
			Name: "Test ReService",
		}

		mockDestinationAddress := models.Address{
			ID:       uuid.Must(uuid.NewV4()),
			IsOconus: models.BoolPointer(false),
		}

		mockMTOShipment := models.MTOShipment{
			DestinationAddress: &mockDestinationAddress,
		}

		mockServiceItem := models.MTOServiceItem{
			ReService:   mockReService,
			MTOShipment: mockMTOShipment,
		}

		result := MTOServiceItemModel(&mockServiceItem, suite.storer)
		suite.NotNil(result, "Expected result to not be nil for valid MTOServiceItem")
		suite.Equal(handlers.FmtString(models.MarketConus.FullString()), result.Market, "Expected Market to be CONUS")
	})

	suite.Run("sets Market to OCONUS when DestinationAddress.IsOconus is true for IUCRT", func() {
		reServiceID := uuid.Must(uuid.NewV4())

		mockReService := models.ReService{
			ID:   reServiceID,
			Code: models.ReServiceCodeIUCRT,
			Name: "Test ReService",
		}

		mockDestinationAddress := models.Address{
			ID:       uuid.Must(uuid.NewV4()),
			IsOconus: models.BoolPointer(true),
		}

		mockMTOShipment := models.MTOShipment{
			DestinationAddress: &mockDestinationAddress,
		}

		mockServiceItem := models.MTOServiceItem{
			ReService:   mockReService,
			MTOShipment: mockMTOShipment,
		}

		result := MTOServiceItemModel(&mockServiceItem, suite.storer)
		suite.NotNil(result, "Expected result to not be nil for valid MTOServiceItem")
		suite.Equal(handlers.FmtString(models.MarketOconus.FullString()), result.Market, "Expected Market to be OCONUS")
	})
}

func (suite *PayloadsSuite) TestPort() {

	suite.Run("returns nil when PortLocation is nil", func() {
		var portLocation *models.PortLocation = nil
		result := Port(portLocation)
		suite.Nil(result, "Expected result to be nil when Port Location is nil")
	})

	suite.Run("Success - Maps PortLocation to Port payload", func() {
<<<<<<< HEAD
		// Arrange
		portID, _ := uuid.NewV4()
		portType := models.PortType("A")
		portCode := "PDX"
		portName := "Portland Intl"
		cityName := "Portland"
		countyName := "Multhnomah"
		stateName := "Oregon"
		zip := "97220"
		countryName := "United States"

		mockPortLocation := &models.PortLocation{
			ID: portID,
			Port: models.Port{
				PortType: portType,
				PortCode: portCode,
				PortName: portName,
			},
			City: models.City{
				CityName: cityName,
			},
			UsPostRegionCity: models.UsPostRegionCity{
				UsprcCountyNm: countyName,
				UsPostRegion: models.UsPostRegion{
					State: models.State{
						StateName: stateName,
					},
				},
				UsprZipID: zip,
			},
			Country: models.Country{
				CountryName: countryName,
			},
		}

		// Actual
		result := Port(mockPortLocation)

		// Assert
		suite.IsType(&ghcmessages.Port{}, result)
		suite.Equal(strfmt.UUID(portID.String()), result.ID)
		suite.Equal(portType.String(), result.PortType)
		suite.Equal(portCode, result.PortCode)
		suite.Equal(portName, result.PortName)
		suite.Equal(cityName, result.City)
		suite.Equal(countyName, result.County)
		suite.Equal(stateName, result.State)
		suite.Equal(zip, result.Zip)
		suite.Equal(countryName, result.Country)
=======
		// Use the factory to create a port location
		portLocation := factory.FetchPortLocation(suite.DB(), []factory.Customization{
			{
				Model: models.Port{
					PortCode: "PDX",
				},
			},
		}, nil)

		// Actual
		result := Port(&portLocation)

		// Assert
		suite.IsType(&ghcmessages.Port{}, result)
		suite.Equal(strfmt.UUID(portLocation.ID.String()), result.ID)
		suite.Equal(portLocation.Port.PortType.String(), result.PortType)
		suite.Equal(portLocation.Port.PortCode, result.PortCode)
		suite.Equal(portLocation.Port.PortName, result.PortName)
		suite.Equal(portLocation.City.CityName, result.City)
		suite.Equal(portLocation.UsPostRegionCity.UsprcCountyNm, result.County)
		suite.Equal(portLocation.UsPostRegionCity.UsPostRegion.State.StateName, result.State)
		suite.Equal(portLocation.UsPostRegionCity.UsprZipID, result.Zip)
		suite.Equal(portLocation.Country.CountryName, result.Country)
	})
}

func (suite *PayloadsSuite) TestMTOShipment_POE_POD_Locations() {
	suite.Run("Only POE Location is set", func() {
		// Create mock data for MTOServiceItems with POE and POD
		poePortLocation := factory.FetchPortLocation(suite.DB(), []factory.Customization{
			{
				Model: models.Port{
					PortCode: "PDX",
				},
			},
		}, nil)

		poefscServiceItem := factory.BuildMTOServiceItem(nil, []factory.Customization{
			{
				Model: models.ReService{
					Code:     models.ReServiceCodePOEFSC,
					Priority: 1,
				},
			},
			{
				Model:    poePortLocation,
				LinkOnly: true,
				Type:     &factory.PortLocations.PortOfEmbarkation,
			},
		}, nil)

		mtoShipment := factory.BuildMTOShipment(suite.DB(), []factory.Customization{
			{
				Model: models.MTOShipment{
					MTOServiceItems: models.MTOServiceItems{poefscServiceItem},
				},
			},
		}, nil)

		payload := MTOShipment(nil, &mtoShipment, nil)

		// Assertions
		suite.NotNil(payload, "Expected payload to not be nil")
		suite.NotNil(payload.PoeLocation, "Expected POELocation to not be nil")
		suite.Equal("PDX", payload.PoeLocation.PortCode, "Expected POE Port Code to match")
		suite.Equal("PORTLAND INTL", payload.PoeLocation.PortName, "Expected POE Port Name to match")
		suite.Nil(payload.PodLocation, "Expected PODLocation to be nil when POELocation is set")
	})

	suite.Run("Only POD Location is set", func() {
		// Create mock data for MTOServiceItems with POE and POD
		podPortLocation := factory.FetchPortLocation(suite.DB(), []factory.Customization{
			{
				Model: models.Port{
					PortCode: "PDX",
				},
			},
		}, nil)

		podfscServiceItem := factory.BuildMTOServiceItem(nil, []factory.Customization{
			{
				Model: models.ReService{
					Code:     models.ReServiceCodePODFSC,
					Priority: 1,
				},
			},
			{
				Model:    podPortLocation,
				LinkOnly: true,
				Type:     &factory.PortLocations.PortOfDebarkation,
			},
		}, nil)

		mtoShipment := factory.BuildMTOShipment(suite.DB(), []factory.Customization{
			{
				Model: models.MTOShipment{
					MTOServiceItems: models.MTOServiceItems{podfscServiceItem},
				},
			},
		}, nil)

		payload := MTOShipment(nil, &mtoShipment, nil)

		// Assertions
		suite.NotNil(payload, "Expected payload to not be nil")
		suite.NotNil(payload.PodLocation, "Expected PODLocation to not be nil")
		suite.Equal("PDX", payload.PodLocation.PortCode, "Expected POD Port Code to match")
		suite.Equal("PORTLAND INTL", payload.PodLocation.PortName, "Expected POD Port Name to match")
		suite.Nil(payload.PoeLocation, "Expected PODLocation to be nil when PODLocation is set")
>>>>>>> 896b7f54
	})
}<|MERGE_RESOLUTION|>--- conflicted
+++ resolved
@@ -1228,57 +1228,6 @@
 	})
 
 	suite.Run("Success - Maps PortLocation to Port payload", func() {
-<<<<<<< HEAD
-		// Arrange
-		portID, _ := uuid.NewV4()
-		portType := models.PortType("A")
-		portCode := "PDX"
-		portName := "Portland Intl"
-		cityName := "Portland"
-		countyName := "Multhnomah"
-		stateName := "Oregon"
-		zip := "97220"
-		countryName := "United States"
-
-		mockPortLocation := &models.PortLocation{
-			ID: portID,
-			Port: models.Port{
-				PortType: portType,
-				PortCode: portCode,
-				PortName: portName,
-			},
-			City: models.City{
-				CityName: cityName,
-			},
-			UsPostRegionCity: models.UsPostRegionCity{
-				UsprcCountyNm: countyName,
-				UsPostRegion: models.UsPostRegion{
-					State: models.State{
-						StateName: stateName,
-					},
-				},
-				UsprZipID: zip,
-			},
-			Country: models.Country{
-				CountryName: countryName,
-			},
-		}
-
-		// Actual
-		result := Port(mockPortLocation)
-
-		// Assert
-		suite.IsType(&ghcmessages.Port{}, result)
-		suite.Equal(strfmt.UUID(portID.String()), result.ID)
-		suite.Equal(portType.String(), result.PortType)
-		suite.Equal(portCode, result.PortCode)
-		suite.Equal(portName, result.PortName)
-		suite.Equal(cityName, result.City)
-		suite.Equal(countyName, result.County)
-		suite.Equal(stateName, result.State)
-		suite.Equal(zip, result.Zip)
-		suite.Equal(countryName, result.Country)
-=======
 		// Use the factory to create a port location
 		portLocation := factory.FetchPortLocation(suite.DB(), []factory.Customization{
 			{
@@ -1388,6 +1337,5 @@
 		suite.Equal("PDX", payload.PodLocation.PortCode, "Expected POD Port Code to match")
 		suite.Equal("PORTLAND INTL", payload.PodLocation.PortName, "Expected POD Port Name to match")
 		suite.Nil(payload.PoeLocation, "Expected PODLocation to be nil when PODLocation is set")
->>>>>>> 896b7f54
 	})
 }