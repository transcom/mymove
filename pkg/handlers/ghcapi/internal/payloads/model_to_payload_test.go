--- conflicted
+++ resolved
@@ -2089,59 +2089,6 @@
 	})
 }
 
-<<<<<<< HEAD
-func (suite *PayloadsSuite) TestGetAssignedUserAndID() {
-	// Create mock users and IDs
-	userTOO := &models.OfficeUser{ID: uuid.Must(uuid.NewV4())}
-	userTOODestination := &models.OfficeUser{ID: uuid.Must(uuid.NewV4())}
-	userSC := &models.OfficeUser{ID: uuid.Must(uuid.NewV4())}
-	idTOO := uuid.Must(uuid.NewV4())
-	idTOODestination := uuid.Must(uuid.NewV4())
-	idSC := uuid.Must(uuid.NewV4())
-
-	// Create a mock move with assigned users
-	move := factory.BuildMove(suite.DB(), []factory.Customization{
-		{
-			Model: models.Move{
-				ID:                         uuid.Must(uuid.NewV4()),
-				TOOAssignedUser:            userTOO,
-				TOOAssignedID:              &idTOO,
-				TOODestinationAssignedUser: userTOODestination,
-				TOODestinationAssignedID:   &idTOODestination,
-				SCAssignedUser:             userSC,
-				SCAssignedID:               &idSC,
-			},
-			LinkOnly: true,
-		},
-	}, nil)
-
-	// Define test cases
-	testCases := []struct {
-		name         string
-		role         string
-		queueType    string
-		officeUser   *models.OfficeUser
-		officeUserID *uuid.UUID
-	}{
-		{"TOO assigned user for TaskOrder queue", string(roles.RoleTypeTOO), string(models.QueueTypeTaskOrder), userTOO, &idTOO},
-		{"TOO assigned user for DestinationRequest queue", string(roles.RoleTypeTOO), string(models.QueueTypeDestinationRequest), userTOODestination, &idTOODestination},
-		{"SC assigned user", string(roles.RoleTypeServicesCounselor), "", userSC, &idSC},
-		{"Unknown role should return nil", "UnknownRole", "", nil, nil},
-		{"TOO with unknown queue should return nil", string(roles.RoleTypeTOO), "UnknownQueue", nil, nil},
-	}
-
-	// Run test cases
-	for _, tc := range testCases {
-		suite.Run(tc.name, func() {
-			expectedOfficeUser, expectedOfficeUserID := getAssignedUserAndID(tc.role, tc.queueType, move)
-			suite.Equal(tc.officeUser, expectedOfficeUser)
-			suite.Equal(tc.officeUserID, expectedOfficeUserID)
-		})
-	}
-}
-
-=======
->>>>>>> 60811492
 func (suite *PayloadsSuite) TestQueueMovesApprovalRequestTypes() {
 	officeUser := factory.BuildOfficeUserWithPrivileges(suite.DB(), []factory.Customization{
 		{
