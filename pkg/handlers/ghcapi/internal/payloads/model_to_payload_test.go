--- conflicted
+++ resolved
@@ -2503,8 +2503,6 @@
 		payload := Countries(nil)
 		suite.True(len(payload) == 0)
 	})
-<<<<<<< HEAD
-=======
 }
 
 func (suite *PayloadsSuite) TestQueueMoves_RequestedMoveDates() {
@@ -2579,5 +2577,4 @@
 	// all dates sorted and joined with ", "
 	suite.Require().NotNil(q.RequestedMoveDates)
 	suite.Equal("Jan 1 2025, Feb 1 2025, Mar 1 2025", *q.RequestedMoveDates)
->>>>>>> 83c68033
 }