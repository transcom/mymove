package payloads

import (
	"reflect"
	"testing"
	"time"

	"github.com/gofrs/uuid"

	"github.com/transcom/mymove/pkg/gen/ghcmessages"
	"github.com/transcom/mymove/pkg/handlers"
	"github.com/transcom/mymove/pkg/models"
)

func TestOrder(_ *testing.T) {
	order := &models.Order{}
	Order(order)
}

// TestMove makes sure zero values/optional fields are handled
func TestMove(_ *testing.T) {
	Move(&models.Move{})
}

func (suite *PayloadsSuite) TestFetchPPMShipment() {

	ppmShipmentID, _ := uuid.NewV4()
	streetAddress1 := "MacDill AFB"
	streetAddress2, streetAddress3 := "", ""
	city := "Tampa"
	state := "FL"
	postalcode := "33621"
	country := "US"

	expectedAddress := models.Address{
		StreetAddress1: streetAddress1,
		StreetAddress2: &streetAddress2,
		StreetAddress3: &streetAddress3,
		City:           city,
		State:          state,
		PostalCode:     postalcode,
		Country:        &country,
	}

	expectedPPMShipment := models.PPMShipment{
		ID:                 ppmShipmentID,
		PickupAddress:      &expectedAddress,
		DestinationAddress: &expectedAddress,
	}

	suite.Run("Success -", func() {
		returnedPPMShipment := PPMShipment(nil, &expectedPPMShipment)

		suite.IsType(returnedPPMShipment, &ghcmessages.PPMShipment{})
		suite.Equal(&streetAddress1, returnedPPMShipment.PickupAddress.StreetAddress1)
		suite.Equal(expectedPPMShipment.PickupAddress.StreetAddress2, returnedPPMShipment.PickupAddress.StreetAddress2)
		suite.Equal(expectedPPMShipment.PickupAddress.StreetAddress3, returnedPPMShipment.PickupAddress.StreetAddress3)
		suite.Equal(&postalcode, returnedPPMShipment.PickupAddress.PostalCode)
		suite.Equal(&city, returnedPPMShipment.PickupAddress.City)
		suite.Equal(&state, returnedPPMShipment.PickupAddress.State)
		suite.Equal(&country, returnedPPMShipment.PickupAddress.Country)

		suite.Equal(&streetAddress1, returnedPPMShipment.DestinationAddress.StreetAddress1)
		suite.Equal(expectedPPMShipment.DestinationAddress.StreetAddress2, returnedPPMShipment.DestinationAddress.StreetAddress2)
		suite.Equal(expectedPPMShipment.DestinationAddress.StreetAddress3, returnedPPMShipment.DestinationAddress.StreetAddress3)
		suite.Equal(&postalcode, returnedPPMShipment.DestinationAddress.PostalCode)
		suite.Equal(&city, returnedPPMShipment.DestinationAddress.City)
		suite.Equal(&state, returnedPPMShipment.DestinationAddress.State)
		suite.Equal(&country, returnedPPMShipment.DestinationAddress.Country)
	})
}

func (suite *PayloadsSuite) TestUpload() {
	uploadID, _ := uuid.NewV4()
	testURL := "https://testurl.com"

	basicUpload := models.Upload{
		ID:          uploadID,
		Filename:    "fileName",
		ContentType: "image/png",
		Bytes:       1024,
		CreatedAt:   time.Now(),
		UpdatedAt:   time.Now(),
	}

	suite.Run("Success - Returns a ghcmessages Upload payload from Upload Struct", func() {
		returnedUpload := Upload(suite.storer, basicUpload, testURL)

		suite.IsType(returnedUpload, &ghcmessages.Upload{})
		expectedID := handlers.FmtUUIDValue(basicUpload.ID)
		suite.Equal(expectedID, returnedUpload.ID)
		suite.Equal(basicUpload.Filename, returnedUpload.Filename)
		suite.Equal(basicUpload.ContentType, returnedUpload.ContentType)
		suite.Equal(basicUpload.Bytes, returnedUpload.Bytes)
		suite.Equal(testURL, returnedUpload.URL.String())
	})
}

func (suite *PayloadsSuite) TestShipmentAddressUpdate() {
	id, _ := uuid.NewV4()
	id2, _ := uuid.NewV4()

	newAddress := models.Address{
		StreetAddress1: "123 New St",
		City:           "Beverly Hills",
		State:          "CA",
		PostalCode:     "89503",
		Country:        models.StringPointer("United States"),
	}

	oldAddress := models.Address{
		StreetAddress1: "123 Old St",
		City:           "Beverly Hills",
		State:          "CA",
		PostalCode:     "89502",
		Country:        models.StringPointer("United States"),
	}

	sitOriginalAddress := models.Address{
		StreetAddress1: "123 SIT St",
		City:           "Beverly Hills",
		State:          "CA",
		PostalCode:     "89501",
		Country:        models.StringPointer("United States"),
	}
	officeRemarks := "some office remarks"
	newSitDistanceBetween := 0
	oldSitDistanceBetween := 0

	shipmentAddressUpdate := models.ShipmentAddressUpdate{
		ID:                    id,
		ShipmentID:            id2,
		NewAddress:            newAddress,
		OriginalAddress:       oldAddress,
		SitOriginalAddress:    &sitOriginalAddress,
		ContractorRemarks:     "some remarks",
		OfficeRemarks:         &officeRemarks,
		Status:                models.ShipmentAddressUpdateStatusRequested,
		NewSitDistanceBetween: &newSitDistanceBetween,
		OldSitDistanceBetween: &oldSitDistanceBetween,
	}

	emptyShipmentAddressUpdate := models.ShipmentAddressUpdate{ID: uuid.Nil}

	suite.Run("Success - Returns a ghcmessages Upload payload from Upload Struct", func() {
		returnedShipmentAddressUpdate := ShipmentAddressUpdate(&shipmentAddressUpdate)

		suite.IsType(returnedShipmentAddressUpdate, &ghcmessages.ShipmentAddressUpdate{})
	})
	suite.Run("Failure - Returns nil", func() {
		returnedShipmentAddressUpdate := ShipmentAddressUpdate(&emptyShipmentAddressUpdate)

		suite.Nil(returnedShipmentAddressUpdate)
	})
}

func (suite *PayloadsSuite) TestWeightTicketUpload() {
	uploadID, _ := uuid.NewV4()
	testURL := "https://testurl.com"
	isWeightTicket := true

	basicUpload := models.Upload{
		ID:          uploadID,
		Filename:    "fileName",
		ContentType: "image/png",
		Bytes:       1024,
		CreatedAt:   time.Now(),
		UpdatedAt:   time.Now(),
	}

	suite.Run("Success - Returns a ghcmessages Upload payload from Upload Struct", func() {
		returnedUpload := WeightTicketUpload(suite.storer, basicUpload, testURL, isWeightTicket)

		suite.IsType(returnedUpload, &ghcmessages.Upload{})
		expectedID := handlers.FmtUUIDValue(basicUpload.ID)
		suite.Equal(expectedID, returnedUpload.ID)
		suite.Equal(basicUpload.Filename, returnedUpload.Filename)
		suite.Equal(basicUpload.ContentType, returnedUpload.ContentType)
		suite.Equal(basicUpload.Bytes, returnedUpload.Bytes)
		suite.Equal(testURL, returnedUpload.URL.String())
		suite.Equal(isWeightTicket, returnedUpload.IsWeightTicket)
	})
}

func (suite *PayloadsSuite) TestProofOfServiceDoc() {
	uploadID1, _ := uuid.NewV4()
	uploadID2, _ := uuid.NewV4()
	isWeightTicket := true

	// Create sample ProofOfServiceDoc
	proofOfServiceDoc := models.ProofOfServiceDoc{
		ID:               uuid.Must(uuid.NewV4()),
		PaymentRequestID: uuid.Must(uuid.NewV4()),
		IsWeightTicket:   isWeightTicket,
		CreatedAt:        time.Now(),
		UpdatedAt:        time.Now(),
	}

	// Create sample PrimeUploads
	primeUpload1 := models.PrimeUpload{
		ID:                  uuid.Must(uuid.NewV4()),
		ProofOfServiceDocID: uuid.Must(uuid.NewV4()),
		ContractorID:        uuid.Must(uuid.NewV4()),
		UploadID:            uploadID1,
		CreatedAt:           time.Now(),
		UpdatedAt:           time.Now(),
	}

	primeUpload2 := models.PrimeUpload{
		ID:                  uuid.Must(uuid.NewV4()),
		ProofOfServiceDocID: uuid.Must(uuid.NewV4()),
		ContractorID:        uuid.Must(uuid.NewV4()),
		UploadID:            uploadID2,
		CreatedAt:           time.Now(),
		UpdatedAt:           time.Now(),
	}

	proofOfServiceDoc.PrimeUploads = []models.PrimeUpload{primeUpload1, primeUpload2}

	suite.Run("Success - Returns a ghcmessages Proof of Service payload from a Struct", func() {
		returnedProofOfServiceDoc, _ := ProofOfServiceDoc(proofOfServiceDoc, suite.storer)

		suite.IsType(returnedProofOfServiceDoc, &ghcmessages.ProofOfServiceDoc{})
	})
}

<<<<<<< HEAD
func TestReportViolations(t *testing.T) {
	type args struct {
		reportViolations models.ReportViolations
	}
	tests := []struct {
		name string
		args args
		want ghcmessages.ReportViolations
	}{
		// TODO: Add test cases.
	}
	for _, tt := range tests {
		t.Run(tt.name, func(t *testing.T) {
			if got := ReportViolations(tt.args.reportViolations); !reflect.DeepEqual(got, tt.want) {
				t.Errorf("ReportViolations() = %v, want %v", got, tt.want)
			}
		})
	}
=======
func (suite *PayloadsSuite) TestCreateCustomer() {
	id, _ := uuid.NewV4()
	id2, _ := uuid.NewV4()
	oktaID := "thisIsNotARealID"

	oktaUser := models.CreatedOktaUser{
		ID: oktaID,
		Profile: struct {
			FirstName   string `json:"firstName"`
			LastName    string `json:"lastName"`
			MobilePhone string `json:"mobilePhone"`
			SecondEmail string `json:"secondEmail"`
			Login       string `json:"login"`
			Email       string `json:"email"`
		}{
			Email: "john.doe@example.com",
		},
	}

	residentialAddress := models.Address{
		StreetAddress1: "123 New St",
		City:           "Beverly Hills",
		State:          "CA",
		PostalCode:     "89503",
		Country:        models.StringPointer("United States"),
	}

	backupAddress := models.Address{
		StreetAddress1: "123 Old St",
		City:           "Beverly Hills",
		State:          "CA",
		PostalCode:     "89502",
		Country:        models.StringPointer("United States"),
	}

	phone := "444-555-6677"
	backupContact := models.BackupContact{
		Name:  "Billy Bob",
		Email: "billBob@mail.mil",
		Phone: &phone,
	}

	firstName := "First"
	lastName := "Last"
	affiliation := models.AffiliationARMY
	email := "dontEmailMe@gmail.com"
	sm := models.ServiceMember{
		ID:                   id,
		UserID:               id2,
		FirstName:            &firstName,
		LastName:             &lastName,
		Affiliation:          &affiliation,
		PersonalEmail:        &email,
		Telephone:            &phone,
		ResidentialAddress:   &residentialAddress,
		BackupMailingAddress: &backupAddress,
	}

	suite.Run("Success - Returns a ghcmessages Upload payload from Upload Struct", func() {
		returnedShipmentAddressUpdate := CreatedCustomer(&sm, &oktaUser, &backupContact)

		suite.IsType(returnedShipmentAddressUpdate, &ghcmessages.CreatedCustomer{})
	})
>>>>>>> 944c8c65
}<|MERGE_RESOLUTION|>--- conflicted
+++ resolved
@@ -224,26 +224,6 @@
 	})
 }
 
-<<<<<<< HEAD
-func TestReportViolations(t *testing.T) {
-	type args struct {
-		reportViolations models.ReportViolations
-	}
-	tests := []struct {
-		name string
-		args args
-		want ghcmessages.ReportViolations
-	}{
-		// TODO: Add test cases.
-	}
-	for _, tt := range tests {
-		t.Run(tt.name, func(t *testing.T) {
-			if got := ReportViolations(tt.args.reportViolations); !reflect.DeepEqual(got, tt.want) {
-				t.Errorf("ReportViolations() = %v, want %v", got, tt.want)
-			}
-		})
-	}
-=======
 func (suite *PayloadsSuite) TestCreateCustomer() {
 	id, _ := uuid.NewV4()
 	id2, _ := uuid.NewV4()
@@ -307,5 +287,24 @@
 
 		suite.IsType(returnedShipmentAddressUpdate, &ghcmessages.CreatedCustomer{})
 	})
->>>>>>> 944c8c65
+}
+
+func TestReportViolations(t *testing.T) {
+	type args struct {
+		reportViolations models.ReportViolations
+	}
+	tests := []struct {
+		name string
+		args args
+		want ghcmessages.ReportViolations
+	}{
+		// TODO: Add test cases.
+	}
+	for _, tt := range tests {
+		t.Run(tt.name, func(t *testing.T) {
+			if got := ReportViolations(tt.args.reportViolations); !reflect.DeepEqual(got, tt.want) {
+				t.Errorf("ReportViolations() = %v, want %v", got, tt.want)
+			}
+		})
+	}
 }