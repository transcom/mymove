--- conflicted
+++ resolved
@@ -339,10 +339,7 @@
 	dependentsUnderTwelve := 1
 	dependentsTwelveAndOver := 1
 	authorizedWeight := 8000
-<<<<<<< HEAD
-=======
 	ubAllowance := 300
->>>>>>> 8ca03d8f
 
 	entitlement := &models.Entitlement{
 		ID:                             entitlementID,
@@ -359,17 +356,11 @@
 		DependentsUnderTwelve:          &dependentsUnderTwelve,
 		DependentsTwelveAndOver:        &dependentsTwelveAndOver,
 		UpdatedAt:                      time.Now(),
-<<<<<<< HEAD
-	}
-
-	returnedEntitlement := Entitlement(entitlement)
-=======
 		UBAllowance:                    &ubAllowance,
 	}
 
 	returnedEntitlement := Entitlement(entitlement)
 	returnedUBAllowance := entitlement.UBAllowance
->>>>>>> 8ca03d8f
 
 	suite.IsType(&ghcmessages.Entitlements{}, returnedEntitlement)
 
@@ -378,10 +369,7 @@
 	suite.Equal(entitlement.DependentsAuthorized, returnedEntitlement.DependentsAuthorized)
 	suite.Equal(entitlement.NonTemporaryStorage, returnedEntitlement.NonTemporaryStorage)
 	suite.Equal(entitlement.PrivatelyOwnedVehicle, returnedEntitlement.PrivatelyOwnedVehicle)
-<<<<<<< HEAD
-=======
 	suite.Equal(int(*returnedUBAllowance), int(*returnedEntitlement.UbAllowance))
->>>>>>> 8ca03d8f
 	suite.Equal(int64(proGearWeight), returnedEntitlement.ProGearWeight)
 	suite.Equal(int64(proGearWeightSpouse), returnedEntitlement.ProGearWeightSpouse)
 	suite.Equal(storageInTransit, int(*returnedEntitlement.StorageInTransit))
