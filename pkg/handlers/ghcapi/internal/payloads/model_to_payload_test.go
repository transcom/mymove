--- conflicted
+++ resolved
@@ -1244,8 +1244,6 @@
 		suite.NotNil(result, "Expected result to not be nil for valid MTOServiceItem")
 		suite.Equal(handlers.FmtString(models.MarketOconus.FullString()), result.Market, "Expected Market to be OCONUS")
 	})
-<<<<<<< HEAD
-=======
 
 	suite.Run("sets Sort from correct serviceItem", func() {
 		reServiceID := uuid.Must(uuid.NewV4())
@@ -1837,7 +1835,6 @@
 		suite.Equal(ghcmessages.MTOShipmentType(shipmentType), psItem2.MtoShipmentType)
 		suite.Nil(psItem2.TppsInvoiceAmountPaidPerServiceItemMillicents)
 	})
->>>>>>> adeec0d7
 }
 
 func (suite *PayloadsSuite) TestCounselingOffices() {
