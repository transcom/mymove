package payloads

import (
	"reflect"
	"testing"
	"time"

	"github.com/gofrs/uuid"
	"github.com/transcom/mymove/pkg/gen/ghcmessages"
	"github.com/transcom/mymove/pkg/handlers"
	"github.com/transcom/mymove/pkg/models"
)

func TestOrder(_ *testing.T) {
	order := &models.Order{}
	Order(order)
}

// TestMove makes sure zero values/optional fields are handled
func TestMove(_ *testing.T) {
	Move(&models.Move{})
}

func (suite *PayloadsSuite) TestFetchPPMShipment() {

	ppmShipmentID, _ := uuid.NewV4()
	streetAddress1 := "MacDill AFB"
	streetAddress2, streetAddress3 := "", ""
	city := "Tampa"
	state := "FL"
	postalcode := "33621"
	country := "US"

	expectedAddress := models.Address{
		StreetAddress1: streetAddress1,
		StreetAddress2: &streetAddress2,
		StreetAddress3: &streetAddress3,
		City:           city,
		State:          state,
		PostalCode:     postalcode,
		Country:        &country,
	}

	expectedPPMShipment := models.PPMShipment{
		ID:                 ppmShipmentID,
		PickupAddress:      &expectedAddress,
		DestinationAddress: &expectedAddress,
	}

	suite.Run("Success -", func() {
		returnedPPMShipment := PPMShipment(nil, &expectedPPMShipment)

		suite.IsType(returnedPPMShipment, &ghcmessages.PPMShipment{})
		suite.Equal(&streetAddress1, returnedPPMShipment.PickupAddress.StreetAddress1)
		suite.Equal(expectedPPMShipment.PickupAddress.StreetAddress2, returnedPPMShipment.PickupAddress.StreetAddress2)
		suite.Equal(expectedPPMShipment.PickupAddress.StreetAddress3, returnedPPMShipment.PickupAddress.StreetAddress3)
		suite.Equal(&postalcode, returnedPPMShipment.PickupAddress.PostalCode)
		suite.Equal(&city, returnedPPMShipment.PickupAddress.City)
		suite.Equal(&state, returnedPPMShipment.PickupAddress.State)
		suite.Equal(&country, returnedPPMShipment.PickupAddress.Country)

		suite.Equal(&streetAddress1, returnedPPMShipment.DestinationAddress.StreetAddress1)
		suite.Equal(expectedPPMShipment.DestinationAddress.StreetAddress2, returnedPPMShipment.DestinationAddress.StreetAddress2)
		suite.Equal(expectedPPMShipment.DestinationAddress.StreetAddress3, returnedPPMShipment.DestinationAddress.StreetAddress3)
		suite.Equal(&postalcode, returnedPPMShipment.DestinationAddress.PostalCode)
		suite.Equal(&city, returnedPPMShipment.DestinationAddress.City)
		suite.Equal(&state, returnedPPMShipment.DestinationAddress.State)
		suite.Equal(&country, returnedPPMShipment.DestinationAddress.Country)
	})
}

func (suite *PayloadsSuite) TestUpload() {
	uploadID, _ := uuid.NewV4()
	testURL := "https://testurl.com"

	basicUpload := models.Upload{
		ID:          uploadID,
		Filename:    "fileName",
		ContentType: "image/png",
		Bytes:       1024,
		CreatedAt:   time.Now(),
		UpdatedAt:   time.Now(),
	}

	suite.Run("Success - Returns a ghcmessages Upload payload from Upload Struct", func() {
		returnedUpload := Upload(suite.storer, basicUpload, testURL)

		suite.IsType(returnedUpload, &ghcmessages.Upload{})
		expectedID := handlers.FmtUUIDValue(basicUpload.ID)
		suite.Equal(expectedID, returnedUpload.ID)
		suite.Equal(basicUpload.Filename, returnedUpload.Filename)
		suite.Equal(basicUpload.ContentType, returnedUpload.ContentType)
		suite.Equal(basicUpload.Bytes, returnedUpload.Bytes)
		suite.Equal(testURL, returnedUpload.URL.String())
	})
}

func (suite *PayloadsSuite) TestShipmentAddressUpdate() {
	id, _ := uuid.NewV4()
	id2, _ := uuid.NewV4()

	newAddress := models.Address{
		StreetAddress1: "123 New St",
		City:           "Beverly Hills",
		State:          "CA",
		PostalCode:     "89503",
		Country:        models.StringPointer("United States"),
	}

	oldAddress := models.Address{
		StreetAddress1: "123 Old St",
		City:           "Beverly Hills",
		State:          "CA",
		PostalCode:     "89502",
		Country:        models.StringPointer("United States"),
	}

	sitOriginalAddress := models.Address{
		StreetAddress1: "123 SIT St",
		City:           "Beverly Hills",
		State:          "CA",
		PostalCode:     "89501",
		Country:        models.StringPointer("United States"),
	}
	officeRemarks := "some office remarks"
	newSitDistanceBetween := 0
	oldSitDistanceBetween := 0

	shipmentAddressUpdate := models.ShipmentAddressUpdate{
		ID:                    id,
		ShipmentID:            id2,
		NewAddress:            newAddress,
		OriginalAddress:       oldAddress,
		SitOriginalAddress:    &sitOriginalAddress,
		ContractorRemarks:     "some remarks",
		OfficeRemarks:         &officeRemarks,
		Status:                models.ShipmentAddressUpdateStatusRequested,
		NewSitDistanceBetween: &newSitDistanceBetween,
		OldSitDistanceBetween: &oldSitDistanceBetween,
	}

	emptyShipmentAddressUpdate := models.ShipmentAddressUpdate{ID: uuid.Nil}

	suite.Run("Success - Returns a ghcmessages Upload payload from Upload Struct", func() {
		returnedShipmentAddressUpdate := ShipmentAddressUpdate(&shipmentAddressUpdate)

		suite.IsType(returnedShipmentAddressUpdate, &ghcmessages.ShipmentAddressUpdate{})
	})
	suite.Run("Failure - Returns nil", func() {
		returnedShipmentAddressUpdate := ShipmentAddressUpdate(&emptyShipmentAddressUpdate)

		suite.Nil(returnedShipmentAddressUpdate)
	})
}

func (suite *PayloadsSuite) TestWeightTicketUpload() {
	uploadID, _ := uuid.NewV4()
	testURL := "https://testurl.com"
	isWeightTicket := true

	basicUpload := models.Upload{
		ID:          uploadID,
		Filename:    "fileName",
		ContentType: "image/png",
		Bytes:       1024,
		CreatedAt:   time.Now(),
		UpdatedAt:   time.Now(),
	}

	suite.Run("Success - Returns a ghcmessages Upload payload from Upload Struct", func() {
		returnedUpload := WeightTicketUpload(suite.storer, basicUpload, testURL, isWeightTicket)

		suite.IsType(returnedUpload, &ghcmessages.Upload{})
		expectedID := handlers.FmtUUIDValue(basicUpload.ID)
		suite.Equal(expectedID, returnedUpload.ID)
		suite.Equal(basicUpload.Filename, returnedUpload.Filename)
		suite.Equal(basicUpload.ContentType, returnedUpload.ContentType)
		suite.Equal(basicUpload.Bytes, returnedUpload.Bytes)
		suite.Equal(testURL, returnedUpload.URL.String())
		suite.Equal(isWeightTicket, returnedUpload.IsWeightTicket)
	})
}

func (suite *PayloadsSuite) TestProofOfServiceDoc() {
	uploadID1, _ := uuid.NewV4()
	uploadID2, _ := uuid.NewV4()
	isWeightTicket := true

	// Create sample ProofOfServiceDoc
	proofOfServiceDoc := models.ProofOfServiceDoc{
		ID:               uuid.Must(uuid.NewV4()),
		PaymentRequestID: uuid.Must(uuid.NewV4()),
		IsWeightTicket:   isWeightTicket,
		CreatedAt:        time.Now(),
		UpdatedAt:        time.Now(),
	}

	// Create sample PrimeUploads
	primeUpload1 := models.PrimeUpload{
		ID:                  uuid.Must(uuid.NewV4()),
		ProofOfServiceDocID: uuid.Must(uuid.NewV4()),
		ContractorID:        uuid.Must(uuid.NewV4()),
		UploadID:            uploadID1,
		CreatedAt:           time.Now(),
		UpdatedAt:           time.Now(),
	}

	primeUpload2 := models.PrimeUpload{
		ID:                  uuid.Must(uuid.NewV4()),
		ProofOfServiceDocID: uuid.Must(uuid.NewV4()),
		ContractorID:        uuid.Must(uuid.NewV4()),
		UploadID:            uploadID2,
		CreatedAt:           time.Now(),
		UpdatedAt:           time.Now(),
	}

	proofOfServiceDoc.PrimeUploads = []models.PrimeUpload{primeUpload1, primeUpload2}

	suite.Run("Success - Returns a ghcmessages Proof of Service payload from a Struct", func() {
		returnedProofOfServiceDoc, _ := ProofOfServiceDoc(proofOfServiceDoc, suite.storer)

		suite.IsType(returnedProofOfServiceDoc, &ghcmessages.ProofOfServiceDoc{})
	})
}

<<<<<<< HEAD
func (suite *PayloadsSuite) TestCreateCustomer() {
	id, _ := uuid.NewV4()
	id2, _ := uuid.NewV4()
	oktaID := "thisIsNotARealID"

	oktaUser := models.CreatedOktaUser{
		ID: oktaID,
		Profile: struct {
			FirstName   string `json:"firstName"`
			LastName    string `json:"lastName"`
			MobilePhone string `json:"mobilePhone"`
			SecondEmail string `json:"secondEmail"`
			Login       string `json:"login"`
			Email       string `json:"email"`
		}{
			Email: "john.doe@example.com",
		},
	}

	residentialAddress := models.Address{
		StreetAddress1: "123 New St",
		City:           "Beverly Hills",
		State:          "CA",
		PostalCode:     "89503",
		Country:        models.StringPointer("United States"),
	}

	backupAddress := models.Address{
		StreetAddress1: "123 Old St",
		City:           "Beverly Hills",
		State:          "CA",
		PostalCode:     "89502",
		Country:        models.StringPointer("United States"),
	}

	phone := "444-555-6677"
	backupContact := models.BackupContact{
		Name:  "Billy Bob",
		Email: "billBob@mail.mil",
		Phone: &phone,
	}

	firstName := "First"
	lastName := "Last"
	affiliation := models.AffiliationARMY
	email := "dontEmailMe@gmail.com"
	sm := models.ServiceMember{
		ID:                   id,
		UserID:               id2,
		FirstName:            &firstName,
		LastName:             &lastName,
		Affiliation:          &affiliation,
		PersonalEmail:        &email,
		Telephone:            &phone,
		ResidentialAddress:   &residentialAddress,
		BackupMailingAddress: &backupAddress,
	}

	suite.Run("Success - Returns a ghcmessages Upload payload from Upload Struct", func() {
		returnedShipmentAddressUpdate := CreatedCustomer(&sm, &oktaUser, &backupContact)

		suite.IsType(returnedShipmentAddressUpdate, &ghcmessages.CreatedCustomer{})
	})
=======
func TestReportViolations(t *testing.T) {
	type args struct {
		reportViolations models.ReportViolations
	}
	tests := []struct {
		name string
		args args
		want ghcmessages.ReportViolations
	}{
		// TODO: Add test cases.
	}
	for _, tt := range tests {
		t.Run(tt.name, func(t *testing.T) {
			if got := ReportViolations(tt.args.reportViolations); !reflect.DeepEqual(got, tt.want) {
				t.Errorf("ReportViolations() = %v, want %v", got, tt.want)
			}
		})
	}
>>>>>>> 90a6f6c7
}<|MERGE_RESOLUTION|>--- conflicted
+++ resolved
@@ -223,7 +223,6 @@
 	})
 }
 
-<<<<<<< HEAD
 func (suite *PayloadsSuite) TestCreateCustomer() {
 	id, _ := uuid.NewV4()
 	id2, _ := uuid.NewV4()
@@ -287,7 +286,8 @@
 
 		suite.IsType(returnedShipmentAddressUpdate, &ghcmessages.CreatedCustomer{})
 	})
-=======
+}
+
 func TestReportViolations(t *testing.T) {
 	type args struct {
 		reportViolations models.ReportViolations
@@ -306,5 +306,4 @@
 			}
 		})
 	}
->>>>>>> 90a6f6c7
 }