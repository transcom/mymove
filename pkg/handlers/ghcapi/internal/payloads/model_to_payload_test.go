package payloads

import (
	"testing"
	"time"

	"github.com/go-openapi/strfmt"
	"github.com/gofrs/uuid"

	"github.com/transcom/mymove/pkg/etag"
	"github.com/transcom/mymove/pkg/factory"
	"github.com/transcom/mymove/pkg/gen/ghcmessages"
	"github.com/transcom/mymove/pkg/gen/internalmessages"
	"github.com/transcom/mymove/pkg/handlers"
	"github.com/transcom/mymove/pkg/models"
	"github.com/transcom/mymove/pkg/models/roles"
	"github.com/transcom/mymove/pkg/storage/mocks"
	"github.com/transcom/mymove/pkg/storage/test"
	"github.com/transcom/mymove/pkg/unit"
)

func TestOrder(_ *testing.T) {
	order := &models.Order{}
	Order(order)
}

func (suite *PayloadsSuite) TestOrderWithMove() {
	move := factory.BuildMove(suite.DB(), nil, nil)
	moves := models.Moves{}
	moves = append(moves, move)
	order := factory.BuildOrder(nil, []factory.Customization{
		{
			Model: models.Order{
				ID:            uuid.Must(uuid.NewV4()),
				HasDependents: *models.BoolPointer(true),
				Moves:         moves,
			},
		},
	}, nil)
	Order(&order)
}

func (suite *PayloadsSuite) TestBoatShipment() {
	suite.Run("Test Boat Shipment", func() {
		boat := factory.BuildBoatShipment(suite.DB(), nil, nil)
		boatShipment := BoatShipment(nil, &boat)
		suite.NotNil(boatShipment)
	})

	suite.Run("Test Boat Shipment", func() {
		boatShipment := BoatShipment(nil, nil)
		suite.Nil(boatShipment)
	})
}

func (suite *PayloadsSuite) TestMobileHomeShipment() {
	suite.Run("Test Mobile Home Shipment", func() {
		mobileHome := factory.BuildMobileHomeShipment(suite.DB(), nil, nil)
		mobileHomeShipment := MobileHomeShipment(nil, &mobileHome)
		suite.NotNil(mobileHomeShipment)
	})

	suite.Run("Test Mobile Home Shipment With Nil", func() {
		mobileHomeShipment := MobileHomeShipment(nil, nil)
		suite.Nil(mobileHomeShipment)
	})
}

func (suite *PayloadsSuite) TestMovingExpense() {
	contractExpense := models.MovingExpenseReceiptTypeContractedExpense
	weightStored := 2000
	sitLocation := models.SITLocationTypeDestination
	sitReimburseableAmount := 500

	movingExpense := models.MovingExpense{
		PPMShipmentID:          uuid.Must(uuid.NewV4()),
		DocumentID:             uuid.Must(uuid.NewV4()),
		MovingExpenseType:      &contractExpense,
		Reason:                 models.StringPointer("no good"),
		SITStartDate:           models.TimePointer(time.Now()),
		SITEndDate:             models.TimePointer(time.Now()),
		WeightStored:           (*unit.Pound)(&weightStored),
		SITLocation:            &sitLocation,
		SITReimburseableAmount: (*unit.Cents)(&sitReimburseableAmount),
	}
	movingExpenseValues := MovingExpense(nil, &movingExpense)
	suite.NotNil(movingExpenseValues)
}

func (suite *PayloadsSuite) TestMovingExpensePayload() {
	mockStorer := &mocks.FileStorer{}

	suite.Run("successfully converts a fully populated MovingExpense", func() {
		document := factory.BuildDocument(suite.DB(), nil, nil)
		id := uuid.Must(uuid.NewV4())
		ppmShipmentID := uuid.Must(uuid.NewV4())
		documentID := document.ID
		now := time.Now()
		description := "Test description"
		paidWithGTCC := true
		amount := unit.Cents(1000)
		missingReceipt := false
		movingExpenseType := models.MovingExpenseReceiptTypeSmallPackage
		status := models.PPMDocumentStatusApproved
		reason := "Some reason"
		sitStartDate := now.AddDate(0, -1, 0)
		sitEndDate := now.AddDate(0, 0, -10)
		submittedSitEndDate := now.AddDate(0, 0, -9)
		weightStored := unit.Pound(150)
		sitLocation := models.SITLocationTypeOrigin
		sitReimburseableAmount := unit.Cents(2000)
		trackingNumber := "tracking123"
		weightShipped := unit.Pound(100)
		isProGear := true
		proGearBelongsToSelf := false
		proGearDescription := "Pro gear desc"

		expense := &models.MovingExpense{
			ID:                     id,
			PPMShipmentID:          ppmShipmentID,
			Document:               document,
			DocumentID:             documentID,
			CreatedAt:              now,
			UpdatedAt:              now,
			Description:            &description,
			PaidWithGTCC:           &paidWithGTCC,
			Amount:                 &amount,
			MissingReceipt:         &missingReceipt,
			MovingExpenseType:      &movingExpenseType,
			Status:                 &status,
			Reason:                 &reason,
			SITStartDate:           &sitStartDate,
			SITEndDate:             &sitEndDate,
			SubmittedSITEndDate:    &submittedSitEndDate,
			WeightStored:           &weightStored,
			SITLocation:            &sitLocation,
			SITReimburseableAmount: &sitReimburseableAmount,
			TrackingNumber:         &trackingNumber,
			WeightShipped:          &weightShipped,
			IsProGear:              &isProGear,
			ProGearBelongsToSelf:   &proGearBelongsToSelf,
			ProGearDescription:     &proGearDescription,
		}

		result := MovingExpense(mockStorer, expense)
		suite.NotNil(result, "Expected non-nil payload for valid input")

		suite.Equal(*handlers.FmtUUID(id), result.ID, "ID should match")
		suite.Equal(*handlers.FmtUUID(ppmShipmentID), result.PpmShipmentID, "PPMShipmentID should match")
		suite.Equal(*handlers.FmtUUID(documentID), result.DocumentID, "DocumentID should match")
		suite.NotNil(result.Document)
		suite.Equal(strfmt.DateTime(now), result.CreatedAt, "CreatedAt should match")
		suite.Equal(strfmt.DateTime(now), result.UpdatedAt, "UpdatedAt should match")
		suite.Equal(description, *result.Description, "Description should match")
		suite.Equal(paidWithGTCC, *result.PaidWithGtcc, "PaidWithGTCC should match")
		suite.Equal(handlers.FmtCost(&amount), result.Amount, "Amount should match")
		suite.Equal(missingReceipt, *result.MissingReceipt, "MissingReceipt should match")
		suite.Equal(etag.GenerateEtag(now), result.ETag, "ETag should be generated from UpdatedAt")

		if expense.MovingExpenseType != nil {
			expectedType := ghcmessages.OmittableMovingExpenseType(*expense.MovingExpenseType)
			suite.Equal(&expectedType, result.MovingExpenseType, "MovingExpenseType should match")
		}
		if expense.Status != nil {
			expectedStatus := ghcmessages.OmittablePPMDocumentStatus(*expense.Status)
			suite.Equal(&expectedStatus, result.Status, "Status should match")
		}
		if expense.Reason != nil {
			expectedReason := ghcmessages.PPMDocumentStatusReason(*expense.Reason)
			suite.Equal(&expectedReason, result.Reason, "Reason should match")
		}
		suite.Equal(handlers.FmtDatePtr(&sitStartDate), result.SitStartDate, "SITStartDate should match")
		suite.Equal(handlers.FmtDatePtr(&sitEndDate), result.SitEndDate, "SITEndDate should match")
		suite.Equal(handlers.FmtPoundPtr(&weightStored), result.WeightStored, "WeightStored should match")
		if expense.SITLocation != nil {
			expectedSitLocation := ghcmessages.SITLocationType(*expense.SITLocation)
			suite.Equal(&expectedSitLocation, result.SitLocation, "SITLocation should match")
		}
		suite.Equal(handlers.FmtCost(&sitReimburseableAmount), result.SitReimburseableAmount, "SITReimburseableAmount should match")
		suite.Equal(&trackingNumber, result.TrackingNumber, "TrackingNumber should match")
		suite.Equal(handlers.FmtPoundPtr(&weightShipped), result.WeightShipped, "WeightShipped should match")
		suite.Equal(expense.IsProGear, result.IsProGear, "IsProGear should match")
		suite.Equal(expense.ProGearBelongsToSelf, result.ProGearBelongsToSelf, "ProGearBelongsToSelf should match")
		suite.Equal(proGearDescription, result.ProGearDescription, "ProGearDescription should match")
	})
}

func (suite *PayloadsSuite) TestMovingExpenses() {
	contractExpense := models.MovingExpenseReceiptTypeContractedExpense
	weightStored := 2000
	sitLocation := models.SITLocationTypeDestination
	sitReimburseableAmount := 500
	movingExpenses := models.MovingExpenses{}

	movingExpense := models.MovingExpense{
		PPMShipmentID:          uuid.Must(uuid.NewV4()),
		DocumentID:             uuid.Must(uuid.NewV4()),
		MovingExpenseType:      &contractExpense,
		Reason:                 models.StringPointer("no good"),
		SITStartDate:           models.TimePointer(time.Now()),
		SITEndDate:             models.TimePointer(time.Now()),
		WeightStored:           (*unit.Pound)(&weightStored),
		SITLocation:            &sitLocation,
		SITReimburseableAmount: (*unit.Cents)(&sitReimburseableAmount),
	}
	movingExpenseTwo := models.MovingExpense{
		PPMShipmentID:          uuid.Must(uuid.NewV4()),
		DocumentID:             uuid.Must(uuid.NewV4()),
		MovingExpenseType:      &contractExpense,
		Reason:                 models.StringPointer("no good"),
		SITStartDate:           models.TimePointer(time.Now()),
		SITEndDate:             models.TimePointer(time.Now()),
		WeightStored:           (*unit.Pound)(&weightStored),
		SITLocation:            &sitLocation,
		SITReimburseableAmount: (*unit.Cents)(&sitReimburseableAmount),
	}
	movingExpenses = append(movingExpenses, movingExpense, movingExpenseTwo)
	movingExpensesValue := MovingExpenses(nil, movingExpenses)
	suite.NotNil(movingExpensesValue)
}

func (suite *PayloadsSuite) TestMTOServiceItemDimension() {
	dimension := models.MTOServiceItemDimension{
		Type:   models.DimensionTypeItem,
		Length: 1000,
		Height: 1000,
		Width:  1000,
	}

	ghcDimension := MTOServiceItemDimension(&dimension)
	suite.NotNil(ghcDimension)
}

// TestMove makes sure zero values/optional fields are handled
func TestMove(t *testing.T) {
	_, err := Move(&models.Move{}, &test.FakeS3Storage{})
	if err != nil {
		t.Fail()
	}
}

func (suite *PayloadsSuite) TestExcessWeightInMovePayload() {
	now := time.Now()

	suite.Run("successfully converts excess weight in model to payload", func() {
		move := models.Move{

			ExcessWeightQualifiedAt:                        &now,
			ExcessUnaccompaniedBaggageWeightQualifiedAt:    &now,
			ExcessUnaccompaniedBaggageWeightAcknowledgedAt: &now,
			ExcessWeightAcknowledgedAt:                     &now,
		}

		payload, err := Move(&move, &test.FakeS3Storage{})
		suite.NoError(err)
		suite.Equal(handlers.FmtDateTimePtr(move.ExcessWeightQualifiedAt), payload.ExcessWeightQualifiedAt)
		suite.Equal(handlers.FmtDateTimePtr(move.ExcessUnaccompaniedBaggageWeightQualifiedAt), payload.ExcessUnaccompaniedBaggageWeightQualifiedAt)
		suite.Equal(handlers.FmtDateTimePtr(move.ExcessUnaccompaniedBaggageWeightAcknowledgedAt), payload.ExcessUnaccompaniedBaggageWeightAcknowledgedAt)
		suite.Equal(handlers.FmtDateTimePtr(move.ExcessWeightAcknowledgedAt), payload.ExcessWeightAcknowledgedAt)
	})
}

func (suite *PayloadsSuite) TestPaymentRequestQueue() {
	officeUser := factory.BuildOfficeUserWithPrivileges(suite.DB(), []factory.Customization{
		{
			Model: models.OfficeUser{
				Email: "officeuser1@example.com",
			},
		},
		{
			Model: models.User{
				Privileges: []models.Privilege{
					{
						PrivilegeType: models.PrivilegeTypeSupervisor,
					},
				},
				Roles: []roles.Role{
					{
						RoleType: roles.RoleTypeTIO,
					},
				},
			},
		},
	}, nil)
	officeUserTIO := factory.BuildOfficeUserWithRoles(suite.DB(), nil, []roles.RoleType{roles.RoleTypeTIO})

	gbloc := "LKNQ"

	approvedMove := factory.BuildAvailableToPrimeMove(suite.DB(), nil, nil)
	approvedMove.ShipmentGBLOC = append(approvedMove.ShipmentGBLOC, models.MoveToGBLOC{GBLOC: &gbloc})

	pr2 := factory.BuildPaymentRequest(suite.DB(), []factory.Customization{
		{
			Model:    approvedMove,
			LinkOnly: true,
		},
		{
			Model: models.TransportationOffice{
				Gbloc: "LKNQ",
			},
			Type: &factory.TransportationOffices.OriginDutyLocation,
		},
		{
			Model: models.DutyLocation{
				Name: "KJKJKJKJKJK",
			},
			Type: &factory.DutyLocations.OriginDutyLocation,
		},
	}, nil)

	paymentRequests := models.PaymentRequests{pr2}
	transportationOffice := factory.BuildTransportationOffice(suite.DB(), []factory.Customization{
		{
			Model: models.TransportationOffice{
				Name:             "PPSO",
				ProvidesCloseout: true,
			},
		},
	}, nil)
	var officeUsers models.OfficeUsers
	var officeUsersSafety models.OfficeUsers
	officeUsers = append(officeUsers, officeUser)
	activeRole := string(roles.RoleTypeTIO)
	var paymentRequestsQueue = QueuePaymentRequests(&paymentRequests, officeUsers, officeUser, officeUsersSafety, activeRole)

	suite.Run("Test Payment request is assignable due to not being assigend", func() {
		paymentRequestCopy := *paymentRequestsQueue
		suite.NotNil(paymentRequestsQueue)
		suite.IsType(paymentRequestsQueue, &ghcmessages.QueuePaymentRequests{})
		suite.Nil(paymentRequestCopy[0].AssignedTo)
	})

	suite.Run("Test Payment request has no counseling office", func() {
		paymentRequestCopy := *paymentRequestsQueue
		suite.NotNil(paymentRequestsQueue)
		suite.IsType(paymentRequestsQueue, &ghcmessages.QueuePaymentRequests{})
		suite.Nil(paymentRequestCopy[0].CounselingOffice)
	})

	paymentRequests[0].MoveTaskOrder.TIOAssignedUser = &officeUserTIO
	paymentRequests[0].MoveTaskOrder.CounselingOffice = &transportationOffice

	paymentRequestsQueue = QueuePaymentRequests(&paymentRequests, officeUsers, officeUser, officeUsersSafety, activeRole)

	suite.Run("Test PaymentRequest has both Counseling Office and TIO AssignedUser ", func() {
		PaymentRequestsCopy := *paymentRequestsQueue

		suite.NotNil(PaymentRequests)
		suite.IsType(&ghcmessages.QueuePaymentRequests{}, paymentRequestsQueue)
		suite.IsType(&ghcmessages.QueuePaymentRequest{}, PaymentRequestsCopy[0])
		suite.Equal(PaymentRequestsCopy[0].AssignedTo.FirstName, officeUserTIO.FirstName)
		suite.Equal(PaymentRequestsCopy[0].AssignedTo.LastName, officeUserTIO.LastName)
		suite.Equal(*PaymentRequestsCopy[0].CounselingOffice, transportationOffice.Name)
	})

	suite.Run("Test PaymentRequest is assignable due to user Supervisor role", func() {
		paymentRequests := QueuePaymentRequests(&paymentRequests, officeUsers, officeUser, officeUsersSafety, activeRole)
		paymentRequestCopy := *paymentRequests
		suite.Equal(paymentRequestCopy[0].Assignable, true)
	})

	activeRole = string(roles.RoleTypeHQ)
	suite.Run("Test PaymentRequest is not assignable due to user HQ role", func() {
		paymentRequests := QueuePaymentRequests(&paymentRequests, officeUsers, officeUser, officeUsersSafety, activeRole)
		paymentRequestCopy := *paymentRequests
		suite.Equal(paymentRequestCopy[0].Assignable, false)
	})
}

func (suite *PayloadsSuite) TestFetchPPMShipment() {

	ppmShipmentID, _ := uuid.NewV4()
	streetAddress1 := "MacDill AFB"
	streetAddress2, streetAddress3 := "", ""
	city := "Tampa"
	state := "FL"
	postalcode := "33621"
	county := "HILLSBOROUGH"

	country := models.Country{
		Country: "US",
	}

	expectedAddress := models.Address{
		StreetAddress1: streetAddress1,
		StreetAddress2: &streetAddress2,
		StreetAddress3: &streetAddress3,
		City:           city,
		State:          state,
		PostalCode:     postalcode,
		Country:        &country,
		County:         &county,
	}

	isActualExpenseReimbursement := true

	expectedPPMShipment := models.PPMShipment{
		ID:                           ppmShipmentID,
		PickupAddress:                &expectedAddress,
		DestinationAddress:           &expectedAddress,
		IsActualExpenseReimbursement: &isActualExpenseReimbursement,
	}

	suite.Run("Success -", func() {
		returnedPPMShipment := PPMShipment(nil, &expectedPPMShipment)

		suite.IsType(returnedPPMShipment, &ghcmessages.PPMShipment{})
		suite.Equal(&streetAddress1, returnedPPMShipment.PickupAddress.StreetAddress1)
		suite.Equal(expectedPPMShipment.PickupAddress.StreetAddress2, returnedPPMShipment.PickupAddress.StreetAddress2)
		suite.Equal(expectedPPMShipment.PickupAddress.StreetAddress3, returnedPPMShipment.PickupAddress.StreetAddress3)
		suite.Equal(&postalcode, returnedPPMShipment.PickupAddress.PostalCode)
		suite.Equal(&city, returnedPPMShipment.PickupAddress.City)
		suite.Equal(&state, returnedPPMShipment.PickupAddress.State)
		suite.Equal(&country.Country, returnedPPMShipment.PickupAddress.Country)
		suite.Equal(&county, returnedPPMShipment.PickupAddress.County)

		suite.Equal(&streetAddress1, returnedPPMShipment.DestinationAddress.StreetAddress1)
		suite.Equal(expectedPPMShipment.DestinationAddress.StreetAddress2, returnedPPMShipment.DestinationAddress.StreetAddress2)
		suite.Equal(expectedPPMShipment.DestinationAddress.StreetAddress3, returnedPPMShipment.DestinationAddress.StreetAddress3)
		suite.Equal(&postalcode, returnedPPMShipment.DestinationAddress.PostalCode)
		suite.Equal(&city, returnedPPMShipment.DestinationAddress.City)
		suite.Equal(&state, returnedPPMShipment.DestinationAddress.State)
		suite.Equal(&country.Country, returnedPPMShipment.DestinationAddress.Country)
		suite.Equal(&county, returnedPPMShipment.DestinationAddress.County)
		suite.True(*returnedPPMShipment.IsActualExpenseReimbursement)
	})

	suite.Run("Destination street address 1 returns empty string to convey OPTIONAL state ", func() {
		expected_street_address_1 := ""
		expectedAddress2 := models.Address{
			StreetAddress1: expected_street_address_1,
			StreetAddress2: &streetAddress2,
			StreetAddress3: &streetAddress3,
			City:           city,
			State:          state,
			PostalCode:     postalcode,
			Country:        &country,
			County:         &county,
		}

		expectedPPMShipment2 := models.PPMShipment{
			ID:                 ppmShipmentID,
			PickupAddress:      &expectedAddress,
			DestinationAddress: &expectedAddress2,
		}
		returnedPPMShipment := PPMShipment(nil, &expectedPPMShipment2)

		suite.IsType(returnedPPMShipment, &ghcmessages.PPMShipment{})
		suite.Equal(&streetAddress1, returnedPPMShipment.PickupAddress.StreetAddress1)
		suite.Equal(expectedPPMShipment.PickupAddress.StreetAddress2, returnedPPMShipment.PickupAddress.StreetAddress2)
		suite.Equal(expectedPPMShipment.PickupAddress.StreetAddress3, returnedPPMShipment.PickupAddress.StreetAddress3)
		suite.Equal(&postalcode, returnedPPMShipment.PickupAddress.PostalCode)
		suite.Equal(&city, returnedPPMShipment.PickupAddress.City)
		suite.Equal(&state, returnedPPMShipment.PickupAddress.State)
		suite.Equal(&county, returnedPPMShipment.PickupAddress.County)

		suite.Equal(&expected_street_address_1, returnedPPMShipment.DestinationAddress.StreetAddress1)
		suite.Equal(expectedPPMShipment.DestinationAddress.StreetAddress2, returnedPPMShipment.DestinationAddress.StreetAddress2)
		suite.Equal(expectedPPMShipment.DestinationAddress.StreetAddress3, returnedPPMShipment.DestinationAddress.StreetAddress3)
		suite.Equal(&postalcode, returnedPPMShipment.DestinationAddress.PostalCode)
		suite.Equal(&city, returnedPPMShipment.DestinationAddress.City)
		suite.Equal(&state, returnedPPMShipment.DestinationAddress.State)
		suite.Equal(&county, returnedPPMShipment.DestinationAddress.County)
	})
}

func (suite *PayloadsSuite) TestUpload() {
	uploadID, _ := uuid.NewV4()
	testURL := "https://testurl.com"

	basicUpload := models.Upload{
		ID:          uploadID,
		Filename:    "fileName",
		ContentType: "image/png",
		Bytes:       1024,
		CreatedAt:   time.Now(),
		UpdatedAt:   time.Now(),
	}

	suite.Run("Success - Returns a ghcmessages Upload payload from Upload Struct", func() {
		returnedUpload := Upload(suite.storer, basicUpload, testURL)

		suite.IsType(returnedUpload, &ghcmessages.Upload{})
		expectedID := handlers.FmtUUIDValue(basicUpload.ID)
		suite.Equal(expectedID, returnedUpload.ID)
		suite.Equal(basicUpload.Filename, returnedUpload.Filename)
		suite.Equal(basicUpload.ContentType, returnedUpload.ContentType)
		suite.Equal(basicUpload.Bytes, returnedUpload.Bytes)
		suite.Equal(testURL, returnedUpload.URL.String())
	})
}

func (suite *PayloadsSuite) TestShipmentAddressUpdate() {
	id, _ := uuid.NewV4()
	id2, _ := uuid.NewV4()

	newAddress := models.Address{
		StreetAddress1: "123 New St",
		City:           "Beverly Hills",
		State:          "CA",
		PostalCode:     "89503",
		County:         models.StringPointer("WASHOE"),
	}

	oldAddress := models.Address{
		StreetAddress1: "123 Old St",
		City:           "Beverly Hills",
		State:          "CA",
		PostalCode:     "89502",
		County:         models.StringPointer("WASHOE"),
	}

	sitOriginalAddress := models.Address{
		StreetAddress1: "123 SIT St",
		City:           "Beverly Hills",
		State:          "CA",
		PostalCode:     "89501",
		County:         models.StringPointer("WASHOE"),
	}
	officeRemarks := "some office remarks"
	newSitDistanceBetween := 0
	oldSitDistanceBetween := 0

	shipmentAddressUpdate := models.ShipmentAddressUpdate{
		ID:                    id,
		ShipmentID:            id2,
		NewAddress:            newAddress,
		OriginalAddress:       oldAddress,
		SitOriginalAddress:    &sitOriginalAddress,
		ContractorRemarks:     "some remarks",
		OfficeRemarks:         &officeRemarks,
		Status:                models.ShipmentAddressUpdateStatusRequested,
		NewSitDistanceBetween: &newSitDistanceBetween,
		OldSitDistanceBetween: &oldSitDistanceBetween,
	}

	emptyShipmentAddressUpdate := models.ShipmentAddressUpdate{ID: uuid.Nil}

	suite.Run("Success - Returns a ghcmessages Upload payload from Upload Struct", func() {
		returnedShipmentAddressUpdate := ShipmentAddressUpdate(&shipmentAddressUpdate)

		suite.IsType(returnedShipmentAddressUpdate, &ghcmessages.ShipmentAddressUpdate{})
	})
	suite.Run("Failure - Returns nil", func() {
		returnedShipmentAddressUpdate := ShipmentAddressUpdate(&emptyShipmentAddressUpdate)

		suite.Nil(returnedShipmentAddressUpdate)
	})
}

func (suite *PayloadsSuite) TestMoveWithGBLOC() {
	defaultOrdersNumber := "ORDER3"
	defaultTACNumber := "F8E1"
	defaultDepartmentIndicator := "AIR_AND_SPACE_FORCE"
	defaultGrade := "E_1"
	defaultHasDependents := false
	defaultSpouseHasProGear := false
	defaultOrdersType := internalmessages.OrdersTypePERMANENTCHANGEOFSTATION
	defaultOrdersTypeDetail := internalmessages.OrdersTypeDetail("HHG_PERMITTED")
	defaultStatus := models.OrderStatusDRAFT
	testYear := 2018
	defaultIssueDate := time.Date(testYear, time.March, 15, 0, 0, 0, 0, time.UTC)
	defaultReportByDate := time.Date(testYear, time.August, 1, 0, 0, 0, 0, time.UTC)
	defaultGBLOC := "KKFA"

	originDutyLocation := models.DutyLocation{
		Name: "Custom Origin",
	}
	originDutyLocationTOName := "origin duty location transportation office"
	firstName := "customFirst"
	lastName := "customLast"
	serviceMember := models.ServiceMember{
		FirstName: &firstName,
		LastName:  &lastName,
	}
	uploadedOrders := models.Document{
		ID: uuid.Must(uuid.NewV4()),
	}
	dependents := 7
	entitlement := models.Entitlement{
		TotalDependents: &dependents,
	}
	amendedOrders := models.Document{
		ID: uuid.Must(uuid.NewV4()),
	}
	// Create order
	order := factory.BuildOrder(suite.DB(), []factory.Customization{
		{
			Model: originDutyLocation,
			Type:  &factory.DutyLocations.OriginDutyLocation,
		},
		{
			Model: models.TransportationOffice{
				Name: originDutyLocationTOName,
			},
			Type: &factory.TransportationOffices.OriginDutyLocation,
		},
		{
			Model: serviceMember,
		},
		{
			Model: uploadedOrders,
			Type:  &factory.Documents.UploadedOrders,
		},
		{
			Model: entitlement,
		},
		{
			Model: amendedOrders,
			Type:  &factory.Documents.UploadedAmendedOrders,
		},
	}, nil)

	suite.Equal(defaultOrdersNumber, *order.OrdersNumber)
	suite.Equal(defaultTACNumber, *order.TAC)
	suite.Equal(defaultDepartmentIndicator, *order.DepartmentIndicator)
	suite.Equal(defaultGrade, string(*order.Grade))
	suite.Equal(defaultHasDependents, order.HasDependents)
	suite.Equal(defaultSpouseHasProGear, order.SpouseHasProGear)
	suite.Equal(defaultOrdersType, order.OrdersType)
	suite.Equal(defaultOrdersTypeDetail, *order.OrdersTypeDetail)
	suite.Equal(defaultStatus, order.Status)
	suite.Equal(defaultIssueDate, order.IssueDate)
	suite.Equal(defaultReportByDate, order.ReportByDate)
	suite.Equal(defaultGBLOC, *order.OriginDutyLocationGBLOC)

	suite.Equal(originDutyLocation.Name, order.OriginDutyLocation.Name)
	suite.Equal(originDutyLocationTOName, order.OriginDutyLocation.TransportationOffice.Name)
	suite.Equal(*serviceMember.FirstName, *order.ServiceMember.FirstName)
	suite.Equal(*serviceMember.LastName, *order.ServiceMember.LastName)
	suite.Equal(uploadedOrders.ID, order.UploadedOrdersID)
	suite.Equal(uploadedOrders.ID, order.UploadedOrders.ID)
	suite.Equal(*entitlement.TotalDependents, *order.Entitlement.TotalDependents)
	suite.Equal(amendedOrders.ID, *order.UploadedAmendedOrdersID)
	suite.Equal(amendedOrders.ID, order.UploadedAmendedOrders.ID)
}

func (suite *PayloadsSuite) TestWeightTicketUpload() {
	uploadID, _ := uuid.NewV4()
	testURL := "https://testurl.com"
	isWeightTicket := true

	basicUpload := models.Upload{
		ID:          uploadID,
		Filename:    "fileName",
		ContentType: "image/png",
		Bytes:       1024,
		CreatedAt:   time.Now(),
		UpdatedAt:   time.Now(),
	}

	suite.Run("Success - Returns a ghcmessages Upload payload from Upload Struct", func() {
		returnedUpload := WeightTicketUpload(suite.storer, basicUpload, testURL, isWeightTicket)

		suite.IsType(returnedUpload, &ghcmessages.Upload{})
		expectedID := handlers.FmtUUIDValue(basicUpload.ID)
		suite.Equal(expectedID, returnedUpload.ID)
		suite.Equal(basicUpload.Filename, returnedUpload.Filename)
		suite.Equal(basicUpload.ContentType, returnedUpload.ContentType)
		suite.Equal(basicUpload.Bytes, returnedUpload.Bytes)
		suite.Equal(testURL, returnedUpload.URL.String())
		suite.Equal(isWeightTicket, returnedUpload.IsWeightTicket)
	})
}

func (suite *PayloadsSuite) TestProofOfServiceDoc() {
	uploadID1, _ := uuid.NewV4()
	uploadID2, _ := uuid.NewV4()
	isWeightTicket := true

	// Create sample ProofOfServiceDoc
	proofOfServiceDoc := models.ProofOfServiceDoc{
		ID:               uuid.Must(uuid.NewV4()),
		PaymentRequestID: uuid.Must(uuid.NewV4()),
		IsWeightTicket:   isWeightTicket,
		CreatedAt:        time.Now(),
		UpdatedAt:        time.Now(),
	}

	// Create sample PrimeUploads
	primeUpload1 := models.PrimeUpload{
		ID:                  uuid.Must(uuid.NewV4()),
		ProofOfServiceDocID: uuid.Must(uuid.NewV4()),
		ContractorID:        uuid.Must(uuid.NewV4()),
		UploadID:            uploadID1,
		CreatedAt:           time.Now(),
		UpdatedAt:           time.Now(),
	}

	primeUpload2 := models.PrimeUpload{
		ID:                  uuid.Must(uuid.NewV4()),
		ProofOfServiceDocID: uuid.Must(uuid.NewV4()),
		ContractorID:        uuid.Must(uuid.NewV4()),
		UploadID:            uploadID2,
		CreatedAt:           time.Now(),
		UpdatedAt:           time.Now(),
	}

	proofOfServiceDoc.PrimeUploads = []models.PrimeUpload{primeUpload1, primeUpload2}

	suite.Run("Success - Returns a ghcmessages Proof of Service payload from a Struct", func() {
		returnedProofOfServiceDoc, _ := ProofOfServiceDoc(proofOfServiceDoc, suite.storer)

		suite.IsType(returnedProofOfServiceDoc, &ghcmessages.ProofOfServiceDoc{})
	})
}

func (suite *PayloadsSuite) TestCustomer() {
	id, _ := uuid.NewV4()
	id2, _ := uuid.NewV4()

	residentialAddress := models.Address{
		StreetAddress1: "123 New St",
		City:           "Beverly Hills",
		State:          "CA",
		PostalCode:     "89503",
		County:         models.StringPointer("WASHOE"),
	}

	backupAddress := models.Address{
		StreetAddress1: "123 Old St",
		City:           "Beverly Hills",
		State:          "CA",
		PostalCode:     "89502",
		County:         models.StringPointer("WASHOE"),
	}

	phone := "444-555-6677"

	firstName := "First"
	lastName := "Last"
	affiliation := models.AffiliationARMY
	email := "dontEmailMe@gmail.com"
	cacValidated := true
	customer := models.ServiceMember{
		ID:                   id,
		UserID:               id2,
		FirstName:            &firstName,
		LastName:             &lastName,
		Affiliation:          &affiliation,
		PersonalEmail:        &email,
		Telephone:            &phone,
		ResidentialAddress:   &residentialAddress,
		BackupMailingAddress: &backupAddress,
		CacValidated:         cacValidated,
	}

	suite.Run("Success - Returns a ghcmessages Customer payload from Customer Struct", func() {
		customer := Customer(&customer)

		suite.IsType(customer, &ghcmessages.Customer{})
	})
}

func (suite *PayloadsSuite) TestEntitlement() {
	entitlementID, _ := uuid.NewV4()
	dependentsAuthorized := true
	nonTemporaryStorage := true
	privatelyOwnedVehicle := true
	proGearWeight := 1000
	proGearWeightSpouse := 500
	storageInTransit := 90
	totalDependents := 2
	requiredMedicalEquipmentWeight := 200
	accompaniedTour := true
	dependentsUnderTwelve := 1
	dependentsTwelveAndOver := 1
	authorizedWeight := 8000
	ubAllowance := 300
	weightRestriction := 1000
	ubWeightRestriction := 1200

	entitlement := &models.Entitlement{
		ID:                             entitlementID,
		DBAuthorizedWeight:             &authorizedWeight,
		DependentsAuthorized:           &dependentsAuthorized,
		NonTemporaryStorage:            &nonTemporaryStorage,
		PrivatelyOwnedVehicle:          &privatelyOwnedVehicle,
		ProGearWeight:                  proGearWeight,
		ProGearWeightSpouse:            proGearWeightSpouse,
		StorageInTransit:               &storageInTransit,
		TotalDependents:                &totalDependents,
		RequiredMedicalEquipmentWeight: requiredMedicalEquipmentWeight,
		AccompaniedTour:                &accompaniedTour,
		DependentsUnderTwelve:          &dependentsUnderTwelve,
		DependentsTwelveAndOver:        &dependentsTwelveAndOver,
		UpdatedAt:                      time.Now(),
		UBAllowance:                    &ubAllowance,
		WeightRestriction:              &weightRestriction,
		UBWeightRestriction:            &ubWeightRestriction,
	}

	returnedEntitlement := Entitlement(entitlement)
	returnedUBAllowance := entitlement.UBAllowance

	suite.IsType(&ghcmessages.Entitlements{}, returnedEntitlement)

	suite.Equal(strfmt.UUID(entitlementID.String()), returnedEntitlement.ID)
	suite.Equal(authorizedWeight, int(*returnedEntitlement.AuthorizedWeight))
	suite.Equal(entitlement.DependentsAuthorized, returnedEntitlement.DependentsAuthorized)
	suite.Equal(entitlement.NonTemporaryStorage, returnedEntitlement.NonTemporaryStorage)
	suite.Equal(entitlement.PrivatelyOwnedVehicle, returnedEntitlement.PrivatelyOwnedVehicle)
	suite.Equal(int(*returnedUBAllowance), int(*returnedEntitlement.UnaccompaniedBaggageAllowance))
	suite.Equal(int64(proGearWeight), returnedEntitlement.ProGearWeight)
	suite.Equal(int64(proGearWeightSpouse), returnedEntitlement.ProGearWeightSpouse)
	suite.Equal(storageInTransit, int(*returnedEntitlement.StorageInTransit))
	suite.Equal(totalDependents, int(returnedEntitlement.TotalDependents))
	suite.Equal(int64(requiredMedicalEquipmentWeight), returnedEntitlement.RequiredMedicalEquipmentWeight)
	suite.Equal(models.BoolPointer(accompaniedTour), returnedEntitlement.AccompaniedTour)
	suite.Equal(dependentsUnderTwelve, int(*returnedEntitlement.DependentsUnderTwelve))
	suite.Equal(dependentsTwelveAndOver, int(*returnedEntitlement.DependentsTwelveAndOver))
	suite.Equal(weightRestriction, int(*returnedEntitlement.WeightRestriction))
	suite.Equal(ubWeightRestriction, int(*returnedEntitlement.UbWeightRestriction))
}

func (suite *PayloadsSuite) TestCreateCustomer() {
	id, _ := uuid.NewV4()
	id2, _ := uuid.NewV4()
	oktaID := "thisIsNotARealID"

	var oktaUser models.CreatedOktaUser
	oktaUser.ID = oktaID
	oktaUser.Profile.Email = "john.doe@example.com"

	residentialAddress := models.Address{
		StreetAddress1: "123 New St",
		City:           "Beverly Hills",
		State:          "CA",
		PostalCode:     "89503",
		County:         models.StringPointer("WASHOE"),
	}

	backupAddress := models.Address{
		StreetAddress1: "123 Old St",
		City:           "Beverly Hills",
		State:          "CA",
		PostalCode:     "89502",
		County:         models.StringPointer("WASHOE"),
	}

	backupContact := models.BackupContact{
		Name:  "Billy Bob",
		Email: "billBob@mail.mil",
		Phone: "444-555-6677",
	}

	firstName := "First"
	lastName := "Last"
	affiliation := models.AffiliationARMY
	email := "dontEmailMe@gmail.com"
	phone := "444-555-6677"
	sm := models.ServiceMember{
		ID:                   id,
		UserID:               id2,
		FirstName:            &firstName,
		LastName:             &lastName,
		Affiliation:          &affiliation,
		PersonalEmail:        &email,
		Telephone:            &phone,
		ResidentialAddress:   &residentialAddress,
		BackupMailingAddress: &backupAddress,
	}

	suite.Run("Success - Returns a ghcmessages Upload payload from Upload Struct", func() {
		returnedShipmentAddressUpdate := CreatedCustomer(&sm, &oktaUser, &backupContact)

		suite.IsType(returnedShipmentAddressUpdate, &ghcmessages.CreatedCustomer{})
	})
}

func (suite *PayloadsSuite) TestMoveTaskOrder() {
	move := factory.BuildMove(suite.DB(), nil, nil)
	moveTaskOrder := MoveTaskOrder(&move)
	suite.NotNil(moveTaskOrder)
}

func (suite *PayloadsSuite) TestTransportationOffice() {
	office := factory.BuildTransportationOffice(suite.DB(), []factory.Customization{
		{
			Model: models.TransportationOffice{
				ID: uuid.Must(uuid.NewV4()),
			},
		}}, nil)
	transportationOffice := TransportationOffice(&office)
	suite.NotNil(transportationOffice)
}
func (suite *PayloadsSuite) TestTransportationOffices() {
	office := factory.BuildTransportationOffice(suite.DB(), []factory.Customization{
		{
			Model: models.TransportationOffice{
				ID: uuid.Must(uuid.NewV4()),
			},
		}}, nil)
	officeTwo := factory.BuildTransportationOffice(suite.DB(), []factory.Customization{
		{
			Model: models.TransportationOffice{
				ID: uuid.Must(uuid.NewV4()),
			},
		}}, nil)
	transportationOfficeList := models.TransportationOffices{}
	transportationOfficeList = append(transportationOfficeList, office, officeTwo)
	value := TransportationOffices(transportationOfficeList)
	suite.NotNil(value)
}
func (suite *PayloadsSuite) TestListMove() {

	marines := models.AffiliationMARINES
	listMove := ListMove(nil)

	suite.Nil(listMove)
	moveUSMC := factory.BuildMove(suite.DB(), []factory.Customization{
		{
			Model: models.ServiceMember{
				Affiliation: &marines,
			},
		},
	}, nil)

	listMove = ListMove(&moveUSMC)
	suite.NotNil(listMove)
}

func (suite *PayloadsSuite) TestListMoves() {
	list := models.Moves{}

	marines := models.AffiliationMARINES
	spaceForce := models.AffiliationSPACEFORCE
	moveUSMC := factory.BuildMove(suite.DB(), []factory.Customization{
		{
			Model: models.ServiceMember{
				Affiliation: &marines,
			},
		},
	}, nil)
	moveSF := factory.BuildMove(suite.DB(), []factory.Customization{
		{
			Model: models.ServiceMember{
				Affiliation: &spaceForce,
			},
		},
	}, nil)
	list = append(list, moveUSMC, moveSF)
	value := ListMoves(&list)
	suite.NotNil(value)
}
func (suite *PayloadsSuite) TestSearchMoves() {
	appCtx := suite.AppContextForTest()

	marines := models.AffiliationMARINES
	moveUSMC := factory.BuildMove(suite.DB(), []factory.Customization{
		{
			Model: models.ServiceMember{
				Affiliation: &marines,
			},
		},
	}, nil)

	moves := models.Moves{moveUSMC}
	suite.Run("Success - Returns a ghcmessages Upload payload from Upload Struct Marine move with no shipments", func() {
		payload := SearchMoves(appCtx, moves)

		suite.IsType(payload, &ghcmessages.SearchMoves{})
		suite.NotNil(payload)
	})
}

func (suite *PayloadsSuite) TestMarketCode() {
	suite.Run("returns nil when marketCode is nil", func() {
		var marketCode *models.MarketCode = nil
		result := MarketCode(marketCode)
		suite.Equal(result, "")
	})

	suite.Run("returns string when marketCode is not nil", func() {
		marketCodeDomestic := models.MarketCodeDomestic
		result := MarketCode(&marketCodeDomestic)
		suite.NotNil(result, "Expected result to not be nil when marketCode is not nil")
		suite.Equal("d", result, "Expected result to be 'd' for domestic market code")
	})

	suite.Run("returns string when marketCode is international", func() {
		marketCodeInternational := models.MarketCodeInternational
		result := MarketCode(&marketCodeInternational)
		suite.NotNil(result, "Expected result to not be nil when marketCode is not nil")
		suite.Equal("i", result, "Expected result to be 'i' for international market code")
	})
}

func (suite *PayloadsSuite) TestReServiceItem() {
	suite.Run("returns nil when reServiceItem is nil", func() {
		var reServiceItem *models.ReServiceItem = nil
		result := ReServiceItem(reServiceItem)
		suite.Nil(result, "Expected result to be nil when reServiceItem is nil")
	})

	suite.Run("correctly maps ReServiceItem with all fields populated", func() {
		isAutoApproved := true
		marketCodeInternational := models.MarketCodeInternational
		reServiceCode := models.ReServiceCodePOEFSC
		poefscServiceName := "International POE fuel surcharge"
		reService := models.ReService{
			Code: reServiceCode,
			Name: poefscServiceName,
		}
		ubShipmentType := models.MTOShipmentTypeUnaccompaniedBaggage
		reServiceItem := &models.ReServiceItem{
			IsAutoApproved: isAutoApproved,
			MarketCode:     marketCodeInternational,
			ReService:      reService,
			ShipmentType:   ubShipmentType,
		}
		result := ReServiceItem(reServiceItem)

		suite.NotNil(result, "Expected result to not be nil when reServiceItem has values")
		suite.Equal(isAutoApproved, result.IsAutoApproved, "Expected IsAutoApproved to match")
		suite.True(result.IsAutoApproved, "Expected IsAutoApproved to be true")
		suite.Equal(string(marketCodeInternational), result.MarketCode, "Expected MarketCode to match")
		suite.Equal(string(reServiceItem.ReService.Code), result.ServiceCode, "Expected ServiceCode to match")
		suite.Equal(string(reServiceItem.ReService.Name), result.ServiceName, "Expected ServiceName to match")
		suite.Equal(string(ubShipmentType), result.ShipmentType, "Expected ShipmentType to match")
	})
}

func (suite *PayloadsSuite) TestReServiceItems() {
	suite.Run("Correctly maps ReServiceItems with all fields populated", func() {
		isAutoApprovedTrue := true
		isAutoApprovedFalse := false
		marketCodeInternational := models.MarketCodeInternational
		marketCodeDomestic := models.MarketCodeDomestic
		poefscReServiceCode := models.ReServiceCodePOEFSC
		podfscReServiceCode := models.ReServiceCodePODFSC
		poefscServiceName := "International POE fuel surcharge"
		podfscServiceName := "International POD fuel surcharge"
		poefscService := models.ReService{
			Code: poefscReServiceCode,
			Name: poefscServiceName,
		}
		podfscService := models.ReService{
			Code: podfscReServiceCode,
			Name: podfscServiceName,
		}
		hhgShipmentType := models.MTOShipmentTypeHHG
		ubShipmentType := models.MTOShipmentTypeUnaccompaniedBaggage
		poefscServiceItem := models.ReServiceItem{
			IsAutoApproved: isAutoApprovedTrue,
			MarketCode:     marketCodeInternational,
			ReService:      poefscService,
			ShipmentType:   ubShipmentType,
		}
		podfscServiceItem := models.ReServiceItem{
			IsAutoApproved: isAutoApprovedFalse,
			MarketCode:     marketCodeDomestic,
			ReService:      podfscService,
			ShipmentType:   hhgShipmentType,
		}
		reServiceItems := make(models.ReServiceItems, 2)
		reServiceItems[0] = poefscServiceItem
		reServiceItems[1] = podfscServiceItem
		result := ReServiceItems(reServiceItems)

		suite.NotNil(result, "Expected result to not be nil when reServiceItems has values")
		suite.Equal(poefscServiceItem.IsAutoApproved, result[0].IsAutoApproved, "Expected IsAutoApproved to match")
		suite.True(result[0].IsAutoApproved, "Expected IsAutoApproved to be true")
		suite.Equal(string(marketCodeInternational), result[0].MarketCode, "Expected MarketCode to match")
		suite.Equal(string(poefscServiceItem.ReService.Code), result[0].ServiceCode, "Expected ServiceCode to match")
		suite.Equal(string(poefscServiceItem.ReService.Name), result[0].ServiceName, "Expected ServiceName to match")
		suite.Equal(string(ubShipmentType), result[0].ShipmentType, "Expected ShipmentType to match")
		suite.Equal(podfscServiceItem.IsAutoApproved, result[1].IsAutoApproved, "Expected IsAutoApproved to match")
		suite.False(result[1].IsAutoApproved, "Expected IsAutoApproved to be false")
		suite.Equal(string(marketCodeDomestic), result[1].MarketCode, "Expected MarketCode to match")
		suite.Equal(string(podfscServiceItem.ReService.Code), result[1].ServiceCode, "Expected ServiceCode to match")
		suite.Equal(string(podfscServiceItem.ReService.Name), result[1].ServiceName, "Expected ServiceName to match")
		suite.Equal(string(hhgShipmentType), result[1].ShipmentType, "Expected ShipmentType to match")
	})
}

func (suite *PayloadsSuite) TestGsrAppeal() {
	officeUser := factory.BuildOfficeUser(suite.DB(), nil, nil)

	suite.Run("returns nil when gsrAppeal is nil", func() {
		var gsrAppeal *models.GsrAppeal = nil
		result := GsrAppeal(gsrAppeal)
		suite.Nil(result, "Expected result to be nil when gsrAppeal is nil")
	})

	suite.Run("correctly maps GsrAppeal with all fields populated", func() {
		gsrAppealID := uuid.Must(uuid.NewV4())
		reportViolationID := uuid.Must(uuid.NewV4())
		evaluationReportID := uuid.Must(uuid.NewV4())
		appealStatus := models.AppealStatusSustained
		isSeriousIncident := true
		remarks := "Sample remarks"
		createdAt := time.Now()

		gsrAppeal := &models.GsrAppeal{
			ID:                      gsrAppealID,
			ReportViolationID:       &reportViolationID,
			EvaluationReportID:      evaluationReportID,
			OfficeUser:              &officeUser,
			OfficeUserID:            officeUser.ID,
			IsSeriousIncidentAppeal: &isSeriousIncident,
			AppealStatus:            appealStatus,
			Remarks:                 remarks,
			CreatedAt:               createdAt,
		}

		result := GsrAppeal(gsrAppeal)

		suite.NotNil(result, "Expected result to not be nil when gsrAppeal has values")
		suite.Equal(handlers.FmtUUID(gsrAppealID), &result.ID, "Expected ID to match")
		suite.Equal(handlers.FmtUUID(reportViolationID), &result.ViolationID, "Expected ViolationID to match")
		suite.Equal(handlers.FmtUUID(evaluationReportID), &result.ReportID, "Expected ReportID to match")
		suite.Equal(handlers.FmtUUID(officeUser.ID), &result.OfficeUserID, "Expected OfficeUserID to match")
		suite.Equal(ghcmessages.GSRAppealStatusType(appealStatus), result.AppealStatus, "Expected AppealStatus to match")
		suite.Equal(remarks, result.Remarks, "Expected Remarks to match")
		suite.Equal(strfmt.DateTime(createdAt), result.CreatedAt, "Expected CreatedAt to match")
		suite.True(result.IsSeriousIncident, "Expected IsSeriousIncident to be true")
	})

	suite.Run("handles nil ReportViolationID without panic", func() {
		gsrAppealID := uuid.Must(uuid.NewV4())
		evaluationReportID := uuid.Must(uuid.NewV4())
		isSeriousIncident := false
		appealStatus := models.AppealStatusRejected
		remarks := "Sample remarks"
		createdAt := time.Now()

		gsrAppeal := &models.GsrAppeal{
			ID:                      gsrAppealID,
			ReportViolationID:       nil,
			EvaluationReportID:      evaluationReportID,
			OfficeUser:              &officeUser,
			OfficeUserID:            officeUser.ID,
			IsSeriousIncidentAppeal: &isSeriousIncident,
			AppealStatus:            appealStatus,
			Remarks:                 remarks,
			CreatedAt:               createdAt,
		}

		result := GsrAppeal(gsrAppeal)

		suite.NotNil(result, "Expected result to not be nil when gsrAppeal has values")
		suite.Equal(handlers.FmtUUID(gsrAppealID), &result.ID, "Expected ID to match")
		suite.Equal(strfmt.UUID(""), result.ViolationID, "Expected ViolationID to be nil when ReportViolationID is nil")
		suite.Equal(handlers.FmtUUID(evaluationReportID), &result.ReportID, "Expected ReportID to match")
		suite.Equal(handlers.FmtUUID(officeUser.ID), &result.OfficeUserID, "Expected OfficeUserID to match")
		suite.Equal(ghcmessages.GSRAppealStatusType(appealStatus), result.AppealStatus, "Expected AppealStatus to match")
		suite.Equal(remarks, result.Remarks, "Expected Remarks to match")
		suite.Equal(strfmt.DateTime(createdAt), result.CreatedAt, "Expected CreatedAt to match")
		suite.False(result.IsSeriousIncident, "Expected IsSeriousIncident to be false")
	})
}

func (suite *PayloadsSuite) TestVLocation() {
	suite.Run("correctly maps VLocation with all fields populated", func() {
		city := "LOS ANGELES"
		state := "CA"
		postalCode := "90210"
		county := "LOS ANGELES"
		usPostRegionCityID := uuid.Must(uuid.NewV4())

		vLocation := &models.VLocation{
			CityName:             city,
			StateName:            state,
			UsprZipID:            postalCode,
			UsprcCountyNm:        county,
			UsPostRegionCitiesID: &usPostRegionCityID,
		}

		payload := VLocation(vLocation)

		suite.IsType(payload, &ghcmessages.VLocation{})
		suite.Equal(handlers.FmtUUID(usPostRegionCityID), &payload.UsPostRegionCitiesID, "Expected UsPostRegionCitiesID to match")
		suite.Equal(city, payload.City, "Expected City to match")
		suite.Equal(state, payload.State, "Expected State to match")
		suite.Equal(postalCode, payload.PostalCode, "Expected PostalCode to match")
		suite.Equal(county, *(payload.County), "Expected County to match")
	})
}

func (suite *PayloadsSuite) TestMTOServiceItemModel() {
	suite.Run("returns nil when MTOServiceItem is nil", func() {
		var serviceItem *models.MTOServiceItem = nil
		result := MTOServiceItemModel(serviceItem, suite.storer)
		suite.Nil(result, "Expected result to be nil when MTOServiceItem is nil")
	})

	suite.Run("successfully converts MTOServiceItem to payload", func() {
		serviceID := uuid.Must(uuid.NewV4())
		moveID := uuid.Must(uuid.NewV4())
		shipID := uuid.Must(uuid.NewV4())
		reServiceID := uuid.Must(uuid.NewV4())
		now := time.Now()

		mockReService := models.ReService{
			ID:   reServiceID,
			Code: models.ReServiceCodeICRT,
			Name: "Some ReService",
		}

		mockPickupAddress := models.Address{
			ID:        uuid.Must(uuid.NewV4()),
			IsOconus:  models.BoolPointer(false),
			CreatedAt: now,
			UpdatedAt: now,
		}

		mockMTOShipment := models.MTOShipment{
			ID:            shipID,
			PickupAddress: &mockPickupAddress,
		}

		mockServiceItem := models.MTOServiceItem{
			ID:              serviceID,
			MoveTaskOrderID: moveID,
			MTOShipmentID:   &shipID,
			MTOShipment:     mockMTOShipment,
			ReServiceID:     reServiceID,
			ReService:       mockReService,
			CreatedAt:       now,
			UpdatedAt:       now,
		}

		result := MTOServiceItemModel(&mockServiceItem, suite.storer)
		suite.NotNil(result, "Expected result to not be nil when MTOServiceItem is valid")
		suite.Equal(handlers.FmtUUID(serviceID), result.ID, "Expected ID to match")
		suite.Equal(handlers.FmtUUID(moveID), result.MoveTaskOrderID, "Expected MoveTaskOrderID to match")
		suite.Equal(handlers.FmtUUIDPtr(&shipID), result.MtoShipmentID, "Expected MtoShipmentID to match")
		suite.Equal(handlers.FmtString(models.MarketConus.FullString()), result.Market, "Expected Market to be CONUS")
	})

	suite.Run("sets Market to OCONUS when PickupAddress.IsOconus is true for ICRT", func() {
		reServiceID := uuid.Must(uuid.NewV4())

		mockReService := models.ReService{
			ID:   reServiceID,
			Code: models.ReServiceCodeICRT,
			Name: "Test ReService",
		}

		mockPickupAddress := models.Address{
			ID:       uuid.Must(uuid.NewV4()),
			IsOconus: models.BoolPointer(true),
		}

		mockMTOShipment := models.MTOShipment{
			PickupAddress: &mockPickupAddress,
		}

		mockServiceItem := models.MTOServiceItem{
			ReService:   mockReService,
			MTOShipment: mockMTOShipment,
		}

		result := MTOServiceItemModel(&mockServiceItem, suite.storer)
		suite.NotNil(result, "Expected result to not be nil for valid MTOServiceItem")
		suite.Equal(handlers.FmtString(models.MarketOconus.FullString()), result.Market, "Expected Market to be OCONUS")
	})

	suite.Run("sets Market to CONUS when PickupAddress.IsOconus is false for ICRT", func() {
		reServiceID := uuid.Must(uuid.NewV4())

		mockReService := models.ReService{
			ID:   reServiceID,
			Code: models.ReServiceCodeICRT,
			Name: "Test ReService",
		}

		mockPickupAddress := models.Address{
			ID:       uuid.Must(uuid.NewV4()),
			IsOconus: models.BoolPointer(false),
		}

		mockMTOShipment := models.MTOShipment{
			PickupAddress: &mockPickupAddress,
		}

		mockServiceItem := models.MTOServiceItem{
			ReService:   mockReService,
			MTOShipment: mockMTOShipment,
		}

		result := MTOServiceItemModel(&mockServiceItem, suite.storer)
		suite.NotNil(result, "Expected result to not be nil for valid MTOServiceItem")
		suite.Equal(handlers.FmtString(models.MarketConus.FullString()), result.Market, "Expected Market to be CONUS")
	})

	suite.Run("sets Market to CONUS when DestinationAddress.IsOconus is false for IUCRT", func() {
		reServiceID := uuid.Must(uuid.NewV4())

		mockReService := models.ReService{
			ID:   reServiceID,
			Code: models.ReServiceCodeIUCRT,
			Name: "Test ReService",
		}

		mockDestinationAddress := models.Address{
			ID:       uuid.Must(uuid.NewV4()),
			IsOconus: models.BoolPointer(false),
		}

		mockMTOShipment := models.MTOShipment{
			DestinationAddress: &mockDestinationAddress,
		}

		mockServiceItem := models.MTOServiceItem{
			ReService:   mockReService,
			MTOShipment: mockMTOShipment,
		}

		result := MTOServiceItemModel(&mockServiceItem, suite.storer)
		suite.NotNil(result, "Expected result to not be nil for valid MTOServiceItem")
		suite.Equal(handlers.FmtString(models.MarketConus.FullString()), result.Market, "Expected Market to be CONUS")
	})

	suite.Run("sets Market to OCONUS when DestinationAddress.IsOconus is true for IUCRT", func() {
		reServiceID := uuid.Must(uuid.NewV4())

		mockReService := models.ReService{
			ID:   reServiceID,
			Code: models.ReServiceCodeIUCRT,
			Name: "Test ReService",
		}

		mockDestinationAddress := models.Address{
			ID:       uuid.Must(uuid.NewV4()),
			IsOconus: models.BoolPointer(true),
		}

		mockMTOShipment := models.MTOShipment{
			DestinationAddress: &mockDestinationAddress,
		}

		mockServiceItem := models.MTOServiceItem{
			ReService:   mockReService,
			MTOShipment: mockMTOShipment,
		}

		result := MTOServiceItemModel(&mockServiceItem, suite.storer)
		suite.NotNil(result, "Expected result to not be nil for valid MTOServiceItem")
		suite.Equal(handlers.FmtString(models.MarketOconus.FullString()), result.Market, "Expected Market to be OCONUS")
	})

	suite.Run("sets Sort from correct serviceItem", func() {
		reServiceID := uuid.Must(uuid.NewV4())

		reServiceItems := make(models.ReServiceItems, 3)
		mockReService := models.ReService{
			ID:             reServiceID,
			Code:           models.ReServiceCodeUBP,
			Name:           "Test ReService",
			ReServiceItems: &reServiceItems,
		}

		mockMTOShipment := models.MTOShipment{
			ShipmentType: models.MTOShipmentTypeUnaccompaniedBaggage,
			MarketCode:   models.MarketCodeInternational,
		}

		reServiceItems[0] = models.ReServiceItem{
			ReService:    mockReService,
			ShipmentType: models.MTOShipmentTypeHHG,
			MarketCode:   models.MarketCodeInternational,
			Sort:         models.StringPointer("0"),
		}
		reServiceItems[1] = models.ReServiceItem{
			ReService:    mockReService,
			ShipmentType: models.MTOShipmentTypeUnaccompaniedBaggage,
			MarketCode:   models.MarketCodeInternational,
			Sort:         models.StringPointer("1"),
		}
		reServiceItems[2] = models.ReServiceItem{
			ReService:    mockReService,
			ShipmentType: models.MTOShipmentTypeUnaccompaniedBaggage,
			MarketCode:   models.MarketCodeDomestic,
			Sort:         models.StringPointer("2"),
		}

		mockMtoServiceItem := models.MTOServiceItem{
			ReService:   mockReService,
			MTOShipment: mockMTOShipment,
		}

		result := MTOServiceItemModel(&mockMtoServiceItem, suite.storer)
		suite.NotNil(result, "Expected result to not be nil for valid MTOServiceItem")
		suite.Equal("1", *result.Sort, "Expected to get the Sort value by matching the correct ReServiceItem using ShipmentType and MarketCode.")
	})
}

func (suite *PayloadsSuite) TestMTOShipment() {
	suite.Run("transforms standard MTOShipment without SIT overrides", func() {
		mtoShipment := factory.BuildMTOShipment(suite.DB(), nil, nil)
		mtoShipment.PrimeEstimatedWeight = models.PoundPointer(1000)
		mtoShipment.PrimeActualWeight = models.PoundPointer(1100)
		miles := unit.Miles(1234)
		mtoShipment.Distance = &miles
		now := time.Now()
		mtoShipment.TerminatedAt = &now
		mtoShipment.TerminationComments = handlers.FmtString("i'll be back")

		payload := MTOShipment(suite.storer, &mtoShipment, nil)

		suite.NotNil(payload)
		suite.Equal(strfmt.UUID(mtoShipment.ID.String()), payload.ID)
		suite.Equal(handlers.FmtPoundPtr(mtoShipment.PrimeEstimatedWeight), payload.PrimeEstimatedWeight)
		suite.Equal(handlers.FmtPoundPtr(mtoShipment.PrimeActualWeight), payload.PrimeActualWeight)
		suite.Equal(handlers.FmtInt64(1234), payload.Distance)
		suite.Nil(payload.SitStatus)
		suite.NotNil(payload.TerminatedAt)
		suite.Equal(*payload.TerminationComments, *mtoShipment.TerminationComments)
	})

	suite.Run("SIT overrides total SIT days with SITStatus payload", func() {
		mtoShipment := factory.BuildMTOShipment(suite.DB(), nil, nil)
		mtoShipment.SITDaysAllowance = models.IntPointer(90)

		sitStatusPayload := &ghcmessages.SITStatus{
			TotalSITDaysUsed:   handlers.FmtInt64(int64(10)),
			TotalDaysRemaining: handlers.FmtInt64(int64(40)),
		}

		payload := MTOShipment(suite.storer, &mtoShipment, sitStatusPayload)

		suite.NotNil(payload)
		suite.NotNil(payload.SitDaysAllowance)
		suite.Equal(int64(50), *payload.SitDaysAllowance)
		suite.Equal(sitStatusPayload, payload.SitStatus)
	})

	suite.Run("handles nil Distance", func() {
		mtoShipment := factory.BuildMTOShipment(suite.DB(), nil, nil)
		mtoShipment.Distance = nil

		payload := MTOShipment(suite.storer, &mtoShipment, nil)
		suite.Nil(payload.Distance)
	})

	suite.Run("checks scheduled dates and actual dates set", func() {
		now := time.Now()
		mtoShipment := factory.BuildMTOShipment(suite.DB(), []factory.Customization{
			{
				Model: models.MTOShipment{
					ScheduledPickupDate:   &now,
					ScheduledDeliveryDate: &now,
					ActualPickupDate:      models.TimePointer(now.AddDate(0, 0, 1)),
					ActualDeliveryDate:    models.TimePointer(now.AddDate(0, 0, 2)),
				},
			},
		}, nil)
		payload := MTOShipment(suite.storer, &mtoShipment, nil)
		suite.NotNil(payload.ScheduledPickupDate)
		suite.NotNil(payload.ScheduledDeliveryDate)
		suite.NotNil(payload.ActualPickupDate)
		suite.NotNil(payload.ActualDeliveryDate)
	})
}

func (suite *PayloadsSuite) TestPort() {

	suite.Run("returns nil when PortLocation is nil", func() {
		var mtoServiceItems models.MTOServiceItems = nil
		result := Port(mtoServiceItems, "POE")
		suite.Nil(result, "Expected result to be nil when Port Location is nil")
	})

	suite.Run("Success - Maps PortLocation to Port payload", func() {
		// Use the factory to create a port location
		portLocation := factory.FetchPortLocation(suite.DB(), []factory.Customization{
			{
				Model: models.Port{
					PortCode: "PDX",
				},
			},
		}, nil)

		mtoServiceItem := factory.BuildMTOServiceItem(nil, []factory.Customization{
			{
				Model: models.ReService{
					Code: models.ReServiceCodePOEFSC,
				},
			},
			{
				Model:    portLocation,
				LinkOnly: true,
				Type:     &factory.PortLocations.PortOfEmbarkation,
			},
		}, nil)

		// Actual
		mtoServiceItems := models.MTOServiceItems{mtoServiceItem}
		result := Port(mtoServiceItems, "POE")

		// Assert
		suite.IsType(&ghcmessages.Port{}, result)
		suite.Equal(strfmt.UUID(portLocation.ID.String()), result.ID)
		suite.Equal(portLocation.Port.PortType.String(), result.PortType)
		suite.Equal(portLocation.Port.PortCode, result.PortCode)
		suite.Equal(portLocation.Port.PortName, result.PortName)
		suite.Equal(portLocation.City.CityName, result.City)
		suite.Equal(portLocation.UsPostRegionCity.UsprcCountyNm, result.County)
		suite.Equal(portLocation.UsPostRegionCity.UsPostRegion.State.StateName, result.State)
		suite.Equal(portLocation.UsPostRegionCity.UsprZipID, result.Zip)
		suite.Equal(portLocation.Country.CountryName, result.Country)
	})
}

func (suite *PayloadsSuite) TestMTOShipments() {
	suite.Run("multiple shipments with partial SIT status map", func() {
		shipment1 := factory.BuildMTOShipment(suite.DB(), nil, nil)
		shipment2 := factory.BuildMTOShipment(suite.DB(), nil, nil)

		shipments := models.MTOShipments{shipment1, shipment2}

		// SIT status map that only has SIT info for shipment2
		sitStatusMap := map[string]*ghcmessages.SITStatus{
			shipment2.ID.String(): {
				TotalDaysRemaining: handlers.FmtInt64(30),
				TotalSITDaysUsed:   handlers.FmtInt64(10),
			},
		}

		payload := MTOShipments(suite.storer, &shipments, sitStatusMap)
		suite.NotNil(payload)
		suite.Len(*payload, 2)

		// Shipment1 has no SIT override
		suite.Nil((*payload)[0].SitStatus)

		// Shipment2 has SIT override
		suite.NotNil((*payload)[1].SitStatus)
		suite.Equal(int64(40), *(*payload)[1].SitDaysAllowance)
	})

	suite.Run("nil slice returns empty payload (or nil) gracefully", func() {
		var emptyShipments models.MTOShipments
		payload := MTOShipments(suite.storer, &emptyShipments, nil)
		suite.NotNil(payload)
		suite.Len(*payload, 0)
	})
}

func (suite *PayloadsSuite) TestMTOAgent() {
	suite.Run("transforms a single MTOAgent", func() {
		agent := factory.BuildMTOAgent(suite.DB(), nil, nil)
		payload := MTOAgent(&agent)
		suite.NotNil(payload)
		suite.Equal(strfmt.UUID(agent.ID.String()), payload.ID)
		suite.Equal(string(agent.MTOAgentType), payload.AgentType)
	})
}

func (suite *PayloadsSuite) TestMTOAgents() {
	suite.Run("transforms multiple MTOAgents", func() {
		agent1 := factory.BuildMTOAgent(suite.DB(), nil, nil)
		agent2 := factory.BuildMTOAgent(suite.DB(), nil, nil)
		agents := models.MTOAgents{agent1, agent2}

		payload := MTOAgents(&agents)
		suite.Len(*payload, 2)
		suite.Equal(strfmt.UUID(agent1.ID.String()), (*payload)[0].ID)
		suite.Equal(strfmt.UUID(agent2.ID.String()), (*payload)[1].ID)
	})

	suite.Run("empty slice yields empty payload", func() {
		agents := models.MTOAgents{}
		payload := MTOAgents(&agents)
		suite.NotNil(payload)
		suite.Len(*payload, 0)
	})
}

func (suite *PayloadsSuite) TestPaymentRequests() {
	suite.Run("transforms multiple PaymentRequests", func() {
		pr := factory.BuildPaymentRequest(suite.DB(), nil, nil)
		prs := models.PaymentRequests{pr}

		payload, err := PaymentRequests(suite.AppContextForTest(), &prs, suite.storer)
		suite.NoError(err)
		suite.Len(*payload, 1)
		suite.Equal(strfmt.UUID(pr.ID.String()), (*payload)[0].ID)
	})
}

func (suite *PayloadsSuite) TestPaymentRequest() {
	suite.Run("single PaymentRequest with EDI error info, GEX timestamps, TPPS data", func() {
		pr := factory.BuildPaymentRequest(suite.DB(), nil, nil)
		pr.SentToGexAt = models.TimePointer(time.Now().Add(-1 * time.Hour))
		pr.ReceivedByGexAt = models.TimePointer(time.Now())

		tppsReport := models.TPPSPaidInvoiceReportEntry{
			LineNetCharge:                   2500,
			SellerPaidDate:                  time.Now(),
			InvoiceTotalChargesInMillicents: 500000,
		}
		pr.TPPSPaidInvoiceReports = models.TPPSPaidInvoiceReportEntrys{tppsReport}

		result, err := PaymentRequest(suite.AppContextForTest(), &pr, suite.storer)
		suite.NoError(err)
		suite.NotNil(result)
		suite.NotNil(result.EdiErrorType)
	})
}

func (suite *PayloadsSuite) TestPaymentServiceItem() {
	suite.Run("transforms PaymentServiceItem including MTOServiceItem code and name", func() {
		psi := factory.BuildPaymentServiceItem(suite.DB(), nil, nil)
		psi.MTOServiceItem.ReService.Code = models.ReServiceCodeDLH
		psi.MTOServiceItem.ReService.Name = "Domestic Linehaul"

		payload := PaymentServiceItem(&psi)
		suite.NotNil(payload)
		suite.Equal(string(models.ReServiceCodeDLH), payload.MtoServiceItemCode)
		suite.Equal("Domestic Linehaul", payload.MtoServiceItemName)
		suite.Equal(ghcmessages.PaymentServiceItemStatus(psi.Status), payload.Status)
	})
}

func (suite *PayloadsSuite) TestPaymentServiceItems() {
	suite.Run("transforms multiple PaymentServiceItems with TPPS data", func() {
		psi1 := factory.BuildPaymentServiceItem(suite.DB(), nil, nil)
		psi2 := factory.BuildPaymentServiceItem(suite.DB(), nil, nil)
		items := models.PaymentServiceItems{psi1, psi2}

		tppsReports := models.TPPSPaidInvoiceReportEntrys{
			{
				ProductDescription: string(psi1.MTOServiceItem.ReService.Code),
				LineNetCharge:      1500,
			},
		}

		payload := PaymentServiceItems(&items, &tppsReports)
		suite.NotNil(payload)
		suite.Len(*payload, 2)
		suite.Equal(int64(1500), *(*payload)[0].TppsInvoiceAmountPaidPerServiceItemMillicents)
	})
}

func (suite *PayloadsSuite) TestPaymentServiceItemParam() {
	suite.Run("transforms PaymentServiceItemParam", func() {
		paramKey := factory.BuildServiceItemParamKey(suite.DB(), nil, nil)
		param := factory.BuildPaymentServiceItemParam(suite.DB(), []factory.Customization{
			{Model: paramKey},
		}, nil)

		payload := PaymentServiceItemParam(param)
		suite.NotNil(payload)
	})

	suite.Run("handles minimal PaymentServiceItemParam", func() {
		param := models.PaymentServiceItemParam{}
		payload := PaymentServiceItemParam(param)
		suite.NotNil(payload)
	})
}

func (suite *PayloadsSuite) TestPaymentServiceItemParams() {
	suite.Run("transforms slice of PaymentServiceItemParams", func() {
		param1 := factory.BuildPaymentServiceItemParam(suite.DB(), nil, nil)
		param2 := factory.BuildPaymentServiceItemParam(suite.DB(), nil, nil)
		params := models.PaymentServiceItemParams{param1, param2}

		payload := PaymentServiceItemParams(&params)
		suite.NotNil(payload)
		suite.Len(*payload, 2)
	})
}

func (suite *PayloadsSuite) TestServiceRequestDoc() {
	suite.Run("transforms ServiceRequestDocument with multiple uploads", func() {
		serviceRequest := factory.BuildServiceRequestDocument(suite.DB(), nil, nil)
		payload, err := ServiceRequestDoc(serviceRequest, suite.storer)
		suite.NoError(err)
		suite.NotNil(payload)
	})

	suite.Run("handles empty list of uploads", func() {
		serviceRequest := models.ServiceRequestDocument{}
		payload, err := ServiceRequestDoc(serviceRequest, suite.storer)
		suite.NoError(err)
		suite.NotNil(payload)
		suite.Empty(payload.Uploads)
	})
}

func (suite *PayloadsSuite) TestMTOServiceItemSingleModel() {
	suite.Run("transforms basic MTOServiceItem with SIT data", func() {
		mtoShipment := factory.BuildMTOShipment(suite.DB(), nil, nil)
		serviceItem := factory.BuildMTOServiceItem(suite.DB(), []factory.Customization{
			{Model: mtoShipment, LinkOnly: true},
		}, nil)
		serviceItem.SITEntryDate = models.TimePointer(time.Now().AddDate(0, 0, -2))

		payload := MTOServiceItemSingleModel(&serviceItem)
		suite.NotNil(payload)
		suite.Equal(handlers.FmtDateTimePtr(serviceItem.SITEntryDate), payload.SitEntryDate)
	})
}

func (suite *PayloadsSuite) TestMTOShipment_POE_POD_Locations() {
	suite.Run("Only POE Location is set", func() {
		// Create mock data for MTOServiceItems with POE and POD
		poePortLocation := factory.FetchPortLocation(suite.DB(), []factory.Customization{
			{
				Model: models.Port{
					PortCode: "PDX",
				},
			},
		}, nil)

		poefscServiceItem := factory.BuildMTOServiceItem(nil, []factory.Customization{
			{
				Model: models.ReService{
					Code:     models.ReServiceCodePOEFSC,
					Priority: 1,
				},
			},
			{
				Model:    poePortLocation,
				LinkOnly: true,
				Type:     &factory.PortLocations.PortOfEmbarkation,
			},
		}, nil)

		mtoShipment := factory.BuildMTOShipment(suite.DB(), []factory.Customization{
			{
				Model: models.MTOShipment{
					MTOServiceItems: models.MTOServiceItems{poefscServiceItem},
				},
			},
		}, nil)

		payload := MTOShipment(nil, &mtoShipment, nil)

		// Assertions
		suite.NotNil(payload, "Expected payload to not be nil")
		suite.NotNil(payload.PoeLocation, "Expected POELocation to not be nil")
		suite.Equal("PDX", payload.PoeLocation.PortCode, "Expected POE Port Code to match")
		suite.Equal("PORTLAND INTL", payload.PoeLocation.PortName, "Expected POE Port Name to match")
		suite.Nil(payload.PodLocation, "Expected PODLocation to be nil when POELocation is set")
	})

	suite.Run("Only POD Location is set", func() {
		// Create mock data for MTOServiceItems with POE and POD
		podPortLocation := factory.FetchPortLocation(suite.DB(), []factory.Customization{
			{
				Model: models.Port{
					PortCode: "PDX",
				},
			},
		}, nil)

		podfscServiceItem := factory.BuildMTOServiceItem(nil, []factory.Customization{
			{
				Model: models.ReService{
					Code:     models.ReServiceCodePODFSC,
					Priority: 1,
				},
			},
			{
				Model:    podPortLocation,
				LinkOnly: true,
				Type:     &factory.PortLocations.PortOfDebarkation,
			},
		}, nil)

		mtoShipment := factory.BuildMTOShipment(suite.DB(), []factory.Customization{
			{
				Model: models.MTOShipment{
					MTOServiceItems: models.MTOServiceItems{podfscServiceItem},
				},
			},
		}, nil)

		payload := MTOShipment(nil, &mtoShipment, nil)

		// Assertions
		suite.NotNil(payload, "Expected payload to not be nil")
		suite.NotNil(payload.PodLocation, "Expected PODLocation to not be nil")
		suite.Equal("PDX", payload.PodLocation.PortCode, "Expected POD Port Code to match")
		suite.Equal("PORTLAND INTL", payload.PodLocation.PortName, "Expected POD Port Name to match")
		suite.Nil(payload.PoeLocation, "Expected PODLocation to be nil when PODLocation is set")
	})
}

func (suite *PayloadsSuite) TestPPMCloseout() {
	plannedMoveDate := time.Now()
	actualMoveDate := time.Now()
	miles := 1200
	estimatedWeight := unit.Pound(5000)
	actualWeight := unit.Pound(5200)
	proGearWeightCustomer := unit.Pound(300)
	proGearWeightSpouse := unit.Pound(100)
	grossIncentive := unit.Cents(100000)
	gcc := unit.Cents(50000)
	aoa := unit.Cents(20000)
	remainingIncentive := unit.Cents(30000)
	haulType := "Linehaul"
	haulPrice := unit.Cents(40000)
	haulFSC := unit.Cents(5000)
	dop := unit.Cents(10000)
	ddp := unit.Cents(8000)
	packPrice := unit.Cents(7000)
	unpackPrice := unit.Cents(6000)
	intlPackPrice := unit.Cents(15000)
	intlUnpackPrice := unit.Cents(14000)
	intlLinehaulPrice := unit.Cents(13000)
	sitReimbursement := unit.Cents(12000)

	ppmCloseout := models.PPMCloseout{
		ID:                    models.UUIDPointer(uuid.Must(uuid.NewV4())),
		PlannedMoveDate:       &plannedMoveDate,
		ActualMoveDate:        &actualMoveDate,
		Miles:                 &miles,
		EstimatedWeight:       &estimatedWeight,
		ActualWeight:          &actualWeight,
		ProGearWeightCustomer: &proGearWeightCustomer,
		ProGearWeightSpouse:   &proGearWeightSpouse,
		GrossIncentive:        &grossIncentive,
		GCC:                   &gcc,
		AOA:                   &aoa,
		RemainingIncentive:    &remainingIncentive,
		HaulType:              (*models.HaulType)(&haulType),
		HaulPrice:             &haulPrice,
		HaulFSC:               &haulFSC,
		DOP:                   &dop,
		DDP:                   &ddp,
		PackPrice:             &packPrice,
		UnpackPrice:           &unpackPrice,
		IntlPackPrice:         &intlPackPrice,
		IntlUnpackPrice:       &intlUnpackPrice,
		IntlLinehaulPrice:     &intlLinehaulPrice,
		SITReimbursement:      &sitReimbursement,
	}

	payload := PPMCloseout(&ppmCloseout)
	suite.NotNil(payload)
	suite.Equal(ppmCloseout.ID.String(), payload.ID.String())
	suite.Equal(handlers.FmtDatePtr(ppmCloseout.PlannedMoveDate), payload.PlannedMoveDate)
	suite.Equal(handlers.FmtDatePtr(ppmCloseout.ActualMoveDate), payload.ActualMoveDate)
	suite.Equal(handlers.FmtIntPtrToInt64(ppmCloseout.Miles), payload.Miles)
	suite.Equal(handlers.FmtPoundPtr(ppmCloseout.EstimatedWeight), payload.EstimatedWeight)
	suite.Equal(handlers.FmtPoundPtr(ppmCloseout.ActualWeight), payload.ActualWeight)
	suite.Equal(handlers.FmtPoundPtr(ppmCloseout.ProGearWeightCustomer), payload.ProGearWeightCustomer)
	suite.Equal(handlers.FmtPoundPtr(ppmCloseout.ProGearWeightSpouse), payload.ProGearWeightSpouse)
	suite.Equal(handlers.FmtCost(ppmCloseout.GrossIncentive), payload.GrossIncentive)
	suite.Equal(handlers.FmtCost(ppmCloseout.GCC), payload.Gcc)
	suite.Equal(handlers.FmtCost(ppmCloseout.AOA), payload.Aoa)
	suite.Equal(handlers.FmtCost(ppmCloseout.RemainingIncentive), payload.RemainingIncentive)
	suite.Equal((*string)(ppmCloseout.HaulType), payload.HaulType)
	suite.Equal(handlers.FmtCost(ppmCloseout.HaulPrice), payload.HaulPrice)
	suite.Equal(handlers.FmtCost(ppmCloseout.HaulFSC), payload.HaulFSC)
	suite.Equal(handlers.FmtCost(ppmCloseout.DOP), payload.Dop)
	suite.Equal(handlers.FmtCost(ppmCloseout.DDP), payload.Ddp)
	suite.Equal(handlers.FmtCost(ppmCloseout.PackPrice), payload.PackPrice)
	suite.Equal(handlers.FmtCost(ppmCloseout.UnpackPrice), payload.UnpackPrice)
	suite.Equal(handlers.FmtCost(ppmCloseout.IntlPackPrice), payload.IntlPackPrice)
	suite.Equal(handlers.FmtCost(ppmCloseout.IntlUnpackPrice), payload.IntlUnpackPrice)
	suite.Equal(handlers.FmtCost(ppmCloseout.IntlLinehaulPrice), payload.IntlLinehaulPrice)
	suite.Equal(handlers.FmtCost(ppmCloseout.SITReimbursement), payload.SITReimbursement)
}

func (suite *PayloadsSuite) TestPaymentServiceItemPayload() {
	mtoServiceItemID := uuid.Must(uuid.NewV4())
	mtoShipmentID := uuid.Must(uuid.NewV4())
	psID := uuid.Must(uuid.NewV4())
	reServiceCode := models.ReServiceCodeDLH
	reServiceName := "Domestic Linehaul"
	shipmentType := models.MTOShipmentTypeHHG
	priceCents := unit.Cents(12345)
	rejectionReason := models.StringPointer("Some reason")
	status := models.PaymentServiceItemStatusDenied
	referenceID := "REF123"
	createdAt := time.Now()
	updatedAt := time.Now()

	paymentServiceItemParams := []models.PaymentServiceItemParam{
		{
			ID:                   uuid.Must(uuid.NewV4()),
			PaymentServiceItemID: psID,
			Value:                "1000",
		},
	}

	paymentServiceItem := models.PaymentServiceItem{
		ID:               psID,
		MTOServiceItemID: mtoServiceItemID,
		MTOServiceItem: models.MTOServiceItem{
			ID: mtoServiceItemID,
			MTOShipment: models.MTOShipment{
				ID:           mtoShipmentID,
				ShipmentType: shipmentType,
			},
			ReService: models.ReService{
				Code: reServiceCode,
				Name: reServiceName,
			},
		},
		PriceCents:               &priceCents,
		RejectionReason:          rejectionReason,
		Status:                   status,
		ReferenceID:              referenceID,
		PaymentServiceItemParams: paymentServiceItemParams,
		CreatedAt:                createdAt,
		UpdatedAt:                updatedAt,
	}

	suite.Run("Success - Returns a ghcmessages PaymentServiceItem payload", func() {
		returnedPaymentServiceItem := PaymentServiceItem(&paymentServiceItem)

		suite.NotNil(returnedPaymentServiceItem)
		suite.IsType(&ghcmessages.PaymentServiceItem{}, returnedPaymentServiceItem)
		suite.Equal(handlers.FmtUUID(paymentServiceItem.ID), &returnedPaymentServiceItem.ID)
		suite.Equal(handlers.FmtUUID(paymentServiceItem.MTOServiceItemID), &returnedPaymentServiceItem.MtoServiceItemID)
		suite.Equal(string(paymentServiceItem.MTOServiceItem.ReService.Code), returnedPaymentServiceItem.MtoServiceItemCode)
		suite.Equal(paymentServiceItem.MTOServiceItem.ReService.Name, returnedPaymentServiceItem.MtoServiceItemName)
		suite.Equal(ghcmessages.MTOShipmentType(paymentServiceItem.MTOServiceItem.MTOShipment.ShipmentType), returnedPaymentServiceItem.MtoShipmentType)
		suite.Equal(handlers.FmtUUIDPtr(paymentServiceItem.MTOServiceItem.MTOShipmentID), returnedPaymentServiceItem.MtoShipmentID)
		suite.Equal(handlers.FmtCost(paymentServiceItem.PriceCents), returnedPaymentServiceItem.PriceCents)
		suite.Equal(paymentServiceItem.RejectionReason, returnedPaymentServiceItem.RejectionReason)
		suite.Equal(ghcmessages.PaymentServiceItemStatus(paymentServiceItem.Status), returnedPaymentServiceItem.Status)
		suite.Equal(paymentServiceItem.ReferenceID, returnedPaymentServiceItem.ReferenceID)
		suite.Equal(etag.GenerateEtag(paymentServiceItem.UpdatedAt), returnedPaymentServiceItem.ETag)

		suite.Equal(len(paymentServiceItem.PaymentServiceItemParams), len(returnedPaymentServiceItem.PaymentServiceItemParams))
		for i, param := range paymentServiceItem.PaymentServiceItemParams {
			suite.Equal(param.Value, returnedPaymentServiceItem.PaymentServiceItemParams[i].Value)
		}
	})
}

func (suite *PayloadsSuite) TestPaymentServiceItemsPayload() {
	mtoServiceItemID1 := uuid.Must(uuid.NewV4())
	mtoServiceItemID2 := uuid.Must(uuid.NewV4())
	psID1 := uuid.Must(uuid.NewV4())
	psID2 := uuid.Must(uuid.NewV4())
	priceCents1 := unit.Cents(12345)
	priceCents2 := unit.Cents(54321)
	reServiceCode1 := models.ReServiceCodeDLH
	reServiceCode2 := models.ReServiceCodeDOP
	reServiceName1 := "Domestic Linehaul"
	reServiceName2 := "Domestic Origin Pack"
	shipmentType := models.MTOShipmentTypeHHG
	createdAt := time.Now()
	updatedAt := time.Now()

	paymentServiceItems := models.PaymentServiceItems{
		{
			ID:               psID1,
			MTOServiceItemID: mtoServiceItemID1,
			MTOServiceItem: models.MTOServiceItem{
				ID: mtoServiceItemID1,
				MTOShipment: models.MTOShipment{
					ID:           uuid.Must(uuid.NewV4()),
					ShipmentType: shipmentType,
				},
				ReService: models.ReService{
					Code: reServiceCode1,
					Name: reServiceName1,
				},
			},
			PriceCents: &priceCents1,
			CreatedAt:  createdAt,
			UpdatedAt:  updatedAt,
		},
		{
			ID:               psID2,
			MTOServiceItemID: mtoServiceItemID2,
			MTOServiceItem: models.MTOServiceItem{
				ID: mtoServiceItemID2,
				MTOShipment: models.MTOShipment{
					ID:           uuid.Must(uuid.NewV4()),
					ShipmentType: shipmentType,
				},
				ReService: models.ReService{
					Code: reServiceCode2,
					Name: reServiceName2,
				},
			},
			PriceCents: &priceCents2,
			CreatedAt:  createdAt,
			UpdatedAt:  updatedAt,
		},
	}

	// TPPSPaidInvoiceReportData
	lineNetCharge1 := int64(200000)
	tppsPaidReportData := models.TPPSPaidInvoiceReportEntrys{
		{
			ProductDescription: string(reServiceCode1),
			LineNetCharge:      unit.Millicents(lineNetCharge1),
		},
	}

	suite.Run("Success - Returns ghcmessages.PaymentServiceItems payload", func() {
		returnedPaymentServiceItems := PaymentServiceItems(&paymentServiceItems, &tppsPaidReportData)

		suite.NotNil(returnedPaymentServiceItems)
		suite.Len(*returnedPaymentServiceItems, 2)

		psItem1 := (*returnedPaymentServiceItems)[0]
		suite.Equal(handlers.FmtUUID(psID1), &psItem1.ID)
		suite.Equal(handlers.FmtCost(&priceCents1), psItem1.PriceCents)
		suite.Equal(string(reServiceCode1), psItem1.MtoServiceItemCode)
		suite.Equal(reServiceName1, psItem1.MtoServiceItemName)
		suite.Equal(ghcmessages.MTOShipmentType(shipmentType), psItem1.MtoShipmentType)
		suite.NotNil(psItem1.TppsInvoiceAmountPaidPerServiceItemMillicents)

		psItem2 := (*returnedPaymentServiceItems)[1]
		suite.Equal(handlers.FmtUUID(psID2), &psItem2.ID)
		suite.Equal(handlers.FmtCost(&priceCents2), psItem2.PriceCents)
		suite.Equal(string(reServiceCode2), psItem2.MtoServiceItemCode)
		suite.Equal(reServiceName2, psItem2.MtoServiceItemName)
		suite.Equal(ghcmessages.MTOShipmentType(shipmentType), psItem2.MtoShipmentType)
		suite.Nil(psItem2.TppsInvoiceAmountPaidPerServiceItemMillicents)
	})
}

func (suite *PayloadsSuite) TestCounselingOffices() {
	suite.Run("correctly maps transportaion offices to counseling offices payload", func() {
		office1 := factory.BuildTransportationOffice(nil, []factory.Customization{
			{
				Model: models.TransportationOffice{
					ID:   uuid.Must(uuid.NewV4()),
					Name: "PPPO Fort Liberty",
				},
			},
		}, nil)

		office2 := factory.BuildTransportationOffice(nil, []factory.Customization{
			{
				Model: models.TransportationOffice{
					ID:   uuid.Must(uuid.NewV4()),
					Name: "PPPO Fort Walker",
				},
			},
		}, nil)

		offices := models.TransportationOffices{office1, office2}

		payload := CounselingOffices(offices)

		suite.IsType(payload, ghcmessages.CounselingOffices{})
		suite.Equal(2, len(payload))
		suite.Equal(office1.ID.String(), payload[0].ID.String())
		suite.Equal(office2.ID.String(), payload[1].ID.String())
	})
}

func (suite *PayloadsSuite) TestGetAssignedUserAndID() {
	// Create mock users and IDs
	userTOO := &models.OfficeUser{ID: uuid.Must(uuid.NewV4())}
	userTOODestination := &models.OfficeUser{ID: uuid.Must(uuid.NewV4())}
	userSC := &models.OfficeUser{ID: uuid.Must(uuid.NewV4())}
	idTOO := uuid.Must(uuid.NewV4())
	idTOODestination := uuid.Must(uuid.NewV4())
	idSC := uuid.Must(uuid.NewV4())

	// Create a mock move with assigned users
	move := factory.BuildMove(suite.DB(), []factory.Customization{
		{
			Model: models.Move{
				ID:                         uuid.Must(uuid.NewV4()),
				TOOAssignedUser:            userTOO,
				TOOAssignedID:              &idTOO,
				TOODestinationAssignedUser: userTOODestination,
				TOODestinationAssignedID:   &idTOODestination,
				SCAssignedUser:             userSC,
				SCAssignedID:               &idSC,
			},
			LinkOnly: true,
		},
	}, nil)

	// Define test cases
	testCases := []struct {
		name         string
		role         string
		queueType    string
		officeUser   *models.OfficeUser
		officeUserID *uuid.UUID
	}{
		{"TOO assigned user for TaskOrder queue", string(roles.RoleTypeTOO), string(models.QueueTypeTaskOrder), userTOO, &idTOO},
		{"TOO assigned user for DestinationRequest queue", string(roles.RoleTypeTOO), string(models.QueueTypeDestinationRequest), userTOODestination, &idTOODestination},
		{"SC assigned user", string(roles.RoleTypeServicesCounselor), "", userSC, &idSC},
		{"Unknown role should return nil", "UnknownRole", "", nil, nil},
		{"TOO with unknown queue should return nil", string(roles.RoleTypeTOO), "UnknownQueue", nil, nil},
	}

	// Run test cases
	for _, tc := range testCases {
		suite.Run(tc.name, func() {
			expectedOfficeUser, expectedOfficeUserID := getAssignedUserAndID(tc.role, tc.queueType, move)
			suite.Equal(tc.officeUser, expectedOfficeUser)
			suite.Equal(tc.officeUserID, expectedOfficeUserID)
		})
	}
}

func (suite *PayloadsSuite) TestQueueMovesApprovalRequestTypes() {
	officeUser := factory.BuildOfficeUserWithPrivileges(suite.DB(), []factory.Customization{
		{
			Model: models.User{
				Roles: []roles.Role{
					{
						RoleType: roles.RoleTypeTOO,
					},
				},
			},
		},
	}, nil)
	move := factory.BuildMove(suite.DB(), []factory.Customization{
		{
			Model: models.Move{
				Status: models.MoveStatusAPPROVALSREQUESTED,
				Show:   models.BoolPointer(true),
			},
		}}, nil)
	shipment := factory.BuildMTOShipment(suite.DB(), []factory.Customization{
		{
			Model:    move,
			LinkOnly: true,
		},
	}, nil)
	originSITServiceItem := factory.BuildMTOServiceItem(suite.DB(), []factory.Customization{
		{
			Model:    shipment,
			LinkOnly: true,
		},
		{
			Model:    move,
			LinkOnly: true,
		},
		{
			Model: models.ReService{
				Code: models.ReServiceCodeDOFSIT,
			},
		},
	}, nil)
	approvedServiceItem := factory.BuildMTOServiceItem(suite.DB(), []factory.Customization{
		{
			Model: models.MTOServiceItem{
				Status: models.MTOServiceItemStatusApproved,
			},
		},
		{
			Model:    shipment,
			LinkOnly: true,
		},
		{
			Model: models.ReService{
				Code: models.ReServiceCodeDCRT,
			},
		},
	}, nil)
	sitUpdate := factory.BuildSITDurationUpdate(suite.DB(), []factory.Customization{
		{
			Model:    move,
			LinkOnly: true,
		},
		{
			Model:    shipment,
			LinkOnly: true,
		},
	}, nil)
	shipmentAddressUpdate := factory.BuildShipmentAddressUpdate(suite.DB(), []factory.Customization{
		{
			Model:    shipment,
			LinkOnly: true,
		},
		{
			Model:    move,
			LinkOnly: true,
		},
		{
			Model: models.ShipmentAddressUpdate{
				NewAddressID: uuid.Must(uuid.NewV4()),
			},
		},
	}, []factory.Trait{factory.GetTraitShipmentAddressUpdateRequested})

	suite.Run("successfully attaches approvalRequestTypes to move", func() {
		moves := models.Moves{}
		moves = append(moves, move)
		queueMoves := *QueueMoves(moves, nil, nil, officeUser, nil, string(roles.RoleTypeTOO), string(models.QueueTypeTaskOrder))

		var empty []string
		suite.Len(queueMoves, 1)
		suite.Nil(queueMoves[0].ApprovalRequestTypes)
		suite.Equal(empty, queueMoves[0].ApprovalRequestTypes)
	})
	suite.Run("successfully attaches submitted service item request to move", func() {
		serviceItems := models.MTOServiceItems{}
		serviceItems = append(serviceItems, originSITServiceItem)
		move.MTOServiceItems = serviceItems

		moves := models.Moves{}
		moves = append(moves, move)
		queueMoves := *QueueMoves(moves, nil, nil, officeUser, nil, string(roles.RoleTypeTOO), string(models.QueueTypeTaskOrder))

		suite.Len(queueMoves, 1)
		suite.Len(queueMoves[0].ApprovalRequestTypes, 1)
		suite.Equal(string(models.ReServiceCodeDOFSIT), queueMoves[0].ApprovalRequestTypes[0])
	})
	suite.Run("does not attach a service item if it is not in submitted status", func() {
		serviceItems := models.MTOServiceItems{}
		serviceItems = append(serviceItems, originSITServiceItem, approvedServiceItem)
		move.MTOServiceItems = serviceItems

		moves := models.Moves{}
		moves = append(moves, move)

		suite.Len(moves[0].MTOServiceItems, 2)

		queueMoves := *QueueMoves(moves, nil, nil, officeUser, nil, string(roles.RoleTypeTOO), string(models.QueueTypeTaskOrder))

		suite.Len(queueMoves, 1)
		suite.Len(queueMoves[0].ApprovalRequestTypes, 1)
		suite.Equal(string(models.ReServiceCodeDOFSIT), queueMoves[0].ApprovalRequestTypes[0])
	})

	// diversion
	suite.Run("attaches 'DIVERSION' request type if a shipment is in SUBMITTED status and diversion is true", func() {
		shipment.Status = models.MTOShipmentStatusSubmitted
		shipments := models.MTOShipments{}
		shipments = append(shipments, shipment)
		move.MTOShipments = shipments

		move.MTOShipments[0].Diversion = true

		moves := models.Moves{}
		moves = append(moves, move)

		queueMoves := *QueueMoves(moves, nil, nil, officeUser, nil, string(roles.RoleTypeTOO), string(models.QueueTypeTaskOrder))
		suite.Len(queueMoves, 1)
		suite.Len(queueMoves[0].ApprovalRequestTypes, 2)
		suite.Equal(string(models.ReServiceCodeDOFSIT), queueMoves[0].ApprovalRequestTypes[0])
		suite.Equal(string(models.ApprovalRequestDiversion), queueMoves[0].ApprovalRequestTypes[1])
	})
	suite.Run("does not attach 'DIVERSION' request type if a shipment is not in SUBMITTED status and diversion is true", func() {
		shipment.Status = models.MTOShipmentStatusApproved
		shipments := models.MTOShipments{}
		shipments = append(shipments, shipment)
		move.MTOShipments = shipments

		move.MTOShipments[0].Diversion = true

		moves := models.Moves{}
		moves = append(moves, move)

		queueMoves := *QueueMoves(moves, nil, nil, officeUser, nil, string(roles.RoleTypeTOO), string(models.QueueTypeTaskOrder))
		suite.Len(queueMoves, 1)
		suite.Len(queueMoves[0].ApprovalRequestTypes, 1)
		suite.Equal(string(models.ReServiceCodeDOFSIT), queueMoves[0].ApprovalRequestTypes[0])
	})

	// amended orders
	suite.Run("does not attach 'AMENDED_ORDERS' request type if ID value is nil", func() {
		moves := models.Moves{}
		moves = append(moves, move)

		queueMoves := *QueueMoves(moves, nil, nil, officeUser, nil, string(roles.RoleTypeTOO), string(models.QueueTypeTaskOrder))
		suite.Len(queueMoves, 1)
		suite.Len(queueMoves[0].ApprovalRequestTypes, 1)
		suite.Equal(string(models.ReServiceCodeDOFSIT), queueMoves[0].ApprovalRequestTypes[0])
	})
	suite.Run("attaches 'AMENDED_ORDERS' request type if ID value is present and order are unacknowledged", func() {
		newOrdersID := uuid.Must(uuid.NewV4())
		move.Orders.UploadedAmendedOrdersID = &newOrdersID

		moves := models.Moves{}
		moves = append(moves, move)

		queueMoves := *QueueMoves(moves, nil, nil, officeUser, nil, string(roles.RoleTypeTOO), string(models.QueueTypeTaskOrder))
		suite.Len(queueMoves, 1)
		suite.Len(queueMoves[0].ApprovalRequestTypes, 2)
		suite.Equal(string(models.ReServiceCodeDOFSIT), queueMoves[0].ApprovalRequestTypes[0])
		suite.Equal(string(models.ApprovalRequestAmendedOrders), queueMoves[0].ApprovalRequestTypes[1])
	})
	suite.Run("does not attach 'AMENDED_ORDERS' request type if ID value is present but the orders are acknowledged", func() {
		newOrdersID := uuid.Must(uuid.NewV4())
		move.Orders.UploadedAmendedOrdersID = &newOrdersID
		move.Orders.AmendedOrdersAcknowledgedAt = models.TimePointer(time.Now())

		moves := models.Moves{}
		moves = append(moves, move)

		queueMoves := *QueueMoves(moves, nil, nil, officeUser, nil, string(roles.RoleTypeTOO), string(models.QueueTypeTaskOrder))
		suite.Len(queueMoves, 1)
		suite.Len(queueMoves[0].ApprovalRequestTypes, 1)
		suite.Equal(string(models.ReServiceCodeDOFSIT), queueMoves[0].ApprovalRequestTypes[0])
	})

	// excess weight
	suite.Run("does not attach 'EXCESS_WEIGHT' request type if ExcessWeightQualifiedAt value is nil", func() {
		moves := models.Moves{}
		moves = append(moves, move)

		queueMoves := *QueueMoves(moves, nil, nil, officeUser, nil, string(roles.RoleTypeTOO), string(models.QueueTypeTaskOrder))
		suite.Len(queueMoves, 1)
		suite.Len(queueMoves[0].ApprovalRequestTypes, 1)
		suite.Equal(string(models.ReServiceCodeDOFSIT), queueMoves[0].ApprovalRequestTypes[0])
	})
	suite.Run("attaches 'EXCESS_WEIGHT' request type if is qualified but unacknowledged", func() {
		move.ExcessWeightQualifiedAt = models.TimePointer(time.Now())

		moves := models.Moves{}
		moves = append(moves, move)

		queueMoves := *QueueMoves(moves, nil, nil, officeUser, nil, string(roles.RoleTypeTOO), string(models.QueueTypeTaskOrder))
		suite.Len(queueMoves, 1)
		suite.Len(queueMoves[0].ApprovalRequestTypes, 2)
		suite.Equal(string(models.ReServiceCodeDOFSIT), queueMoves[0].ApprovalRequestTypes[0])
		suite.Equal(string(models.ApprovalRequestExcessWeight), queueMoves[0].ApprovalRequestTypes[1])
	})
	suite.Run("does not attach 'EXCESS_WEIGHT' request type if the excess weight has been acknowledged", func() {
		move.ExcessWeightQualifiedAt = models.TimePointer(time.Now())
		move.ExcessWeightAcknowledgedAt = models.TimePointer(time.Now())

		moves := models.Moves{}
		moves = append(moves, move)

		queueMoves := *QueueMoves(moves, nil, nil, officeUser, nil, string(roles.RoleTypeTOO), string(models.QueueTypeTaskOrder))
		suite.Len(queueMoves, 1)
		suite.Len(queueMoves[0].ApprovalRequestTypes, 1)
		suite.Equal(string(models.ReServiceCodeDOFSIT), queueMoves[0].ApprovalRequestTypes[0])
	})

	// sit extension
	suite.Run("successfully attaches a SIT extension request to move", func() {
		sitUpdates := models.SITDurationUpdates{}
		sitUpdates = append(sitUpdates, sitUpdate)

		move.MTOShipments[0].SITDurationUpdates = sitUpdates

		moves := models.Moves{}
		moves = append(moves, move)

		queueMoves := *QueueMoves(moves, nil, nil, officeUser, nil, string(roles.RoleTypeTOO), string(models.QueueTypeTaskOrder))
		suite.Len(queueMoves, 1)
		suite.Len(queueMoves[0].ApprovalRequestTypes, 2)
		suite.Equal(string(models.ReServiceCodeDOFSIT), queueMoves[0].ApprovalRequestTypes[0])
		suite.Equal(string(models.ApprovalRequestSITExtension), queueMoves[0].ApprovalRequestTypes[1])
	})
	suite.Run("does not attach an approved SIT extension request", func() {
		sitUpdate.Status = models.SITExtensionStatusApproved
		sitUpdates := models.SITDurationUpdates{}
		sitUpdates = append(sitUpdates, sitUpdate)

		move.MTOShipments[0].SITDurationUpdates = sitUpdates

		moves := models.Moves{}
		moves = append(moves, move)

		queueMoves := *QueueMoves(moves, nil, nil, officeUser, nil, string(roles.RoleTypeTOO), string(models.QueueTypeTaskOrder))
		suite.Len(queueMoves, 1)
		suite.Len(queueMoves[0].ApprovalRequestTypes, 1)
		suite.Equal(string(models.ReServiceCodeDOFSIT), queueMoves[0].ApprovalRequestTypes[0])
	})
	suite.Run("does not attach a denied SIT extension request", func() {
		sitUpdate.Status = models.SITExtensionStatusDenied
		sitUpdates := models.SITDurationUpdates{}
		sitUpdates = append(sitUpdates, sitUpdate)

		move.MTOShipments[0].SITDurationUpdates = sitUpdates

		moves := models.Moves{}
		moves = append(moves, move)

		queueMoves := *QueueMoves(moves, nil, nil, officeUser, nil, string(roles.RoleTypeTOO), string(models.QueueTypeTaskOrder))
		suite.Len(queueMoves, 1)
		suite.Len(queueMoves[0].ApprovalRequestTypes, 1)
		suite.Equal(string(models.ReServiceCodeDOFSIT), queueMoves[0].ApprovalRequestTypes[0])
	})

	// destination address update
	suite.Run("attaches a destination address update request in REQUESTED status", func() {
		move.MTOShipments[0].DeliveryAddressUpdate = &shipmentAddressUpdate

		moves := models.Moves{}
		moves = append(moves, move)

		queueMoves := *QueueMoves(moves, nil, nil, officeUser, nil, string(roles.RoleTypeTOO), string(models.QueueTypeTaskOrder))
		suite.Len(queueMoves, 1)
		suite.Len(queueMoves[0].ApprovalRequestTypes, 2)
		suite.Equal(string(models.ReServiceCodeDOFSIT), queueMoves[0].ApprovalRequestTypes[0])
		suite.Equal(string(models.ApprovalRequestDestinationAddressUpdate), queueMoves[0].ApprovalRequestTypes[1])
	})
	suite.Run("does not attach a destination address update request in APPROVED status", func() {
		shipmentAddressUpdate.Status = models.ShipmentAddressUpdateStatusApproved
		move.MTOShipments[0].DeliveryAddressUpdate = &shipmentAddressUpdate

		moves := models.Moves{}
		moves = append(moves, move)

		queueMoves := *QueueMoves(moves, nil, nil, officeUser, nil, string(roles.RoleTypeTOO), string(models.QueueTypeTaskOrder))
		suite.Len(queueMoves, 1)
		suite.Len(queueMoves[0].ApprovalRequestTypes, 1)
		suite.Equal(string(models.ReServiceCodeDOFSIT), queueMoves[0].ApprovalRequestTypes[0])
	})
	suite.Run("does not attach a destination address update request in REJECTED status", func() {
		shipmentAddressUpdate.Status = models.ShipmentAddressUpdateStatusRejected
		move.MTOShipments[0].DeliveryAddressUpdate = &shipmentAddressUpdate

		moves := models.Moves{}
		moves = append(moves, move)

		queueMoves := *QueueMoves(moves, nil, nil, officeUser, nil, string(roles.RoleTypeTOO), string(models.QueueTypeTaskOrder))
		suite.Len(queueMoves, 1)
		suite.Len(queueMoves[0].ApprovalRequestTypes, 1)
		suite.Equal(string(models.ReServiceCodeDOFSIT), queueMoves[0].ApprovalRequestTypes[0])
	})
<<<<<<< HEAD
=======

	// new shipment
	suite.Run("only attaches 'NEW_SHIPMENT' request type if a shipment is in SUBMITTED status", func() {
		statuses := [8]models.MTOShipmentStatus{models.MTOShipmentStatusApproved, models.MTOShipmentStatusDraft, models.MTOShipmentStatusApproved, models.MTOShipmentStatusRejected, models.MTOShipmentStatusCancellationRequested, models.MTOShipmentStatusCanceled, models.MTOShipmentStatusDiversionRequested, models.MTOShipmentStatusTerminatedForCause}

		for _, status := range statuses {
			shipment.Status = status
			shipments := models.MTOShipments{}
			shipments = append(shipments, shipment)
			move.MTOShipments = shipments

			moves := models.Moves{}
			moves = append(moves, move)

			queueMoves := *QueueMoves(moves, nil, nil, officeUser, nil, string(roles.RoleTypeTOO), string(models.QueueTypeTaskOrder))
			if status == models.MTOShipmentStatusSubmitted {
				suite.Len(queueMoves, 1)
				suite.Len(queueMoves[0].ApprovalRequestTypes, 2)
				suite.Equal(string(models.ReServiceCodeDOFSIT), queueMoves[0].ApprovalRequestTypes[0])
				suite.Equal(string(models.ApprovalRequestNewShipment), queueMoves[0].ApprovalRequestTypes[1])
			}
			if status != models.MTOShipmentStatusSubmitted {
				suite.Len(queueMoves, 1)
				suite.Len(queueMoves[0].ApprovalRequestTypes, 1)
				suite.Equal(string(models.ReServiceCodeDOFSIT), queueMoves[0].ApprovalRequestTypes[0])
			}
		}
	})
>>>>>>> 4bfbbe90
}<|MERGE_RESOLUTION|>--- conflicted
+++ resolved
@@ -2409,8 +2409,6 @@
 		suite.Len(queueMoves[0].ApprovalRequestTypes, 1)
 		suite.Equal(string(models.ReServiceCodeDOFSIT), queueMoves[0].ApprovalRequestTypes[0])
 	})
-<<<<<<< HEAD
-=======
 
 	// new shipment
 	suite.Run("only attaches 'NEW_SHIPMENT' request type if a shipment is in SUBMITTED status", func() {
@@ -2439,5 +2437,4 @@
 			}
 		}
 	})
->>>>>>> 4bfbbe90
 }