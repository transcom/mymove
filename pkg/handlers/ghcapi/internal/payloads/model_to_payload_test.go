package payloads

import (
	"testing"
	"time"

	"github.com/go-openapi/strfmt"
	"github.com/gofrs/uuid"

	"github.com/transcom/mymove/pkg/factory"
	"github.com/transcom/mymove/pkg/gen/ghcmessages"
	"github.com/transcom/mymove/pkg/handlers"
	"github.com/transcom/mymove/pkg/models"
	"github.com/transcom/mymove/pkg/storage/test"
)

func TestOrder(_ *testing.T) {
	order := &models.Order{}
	Order(order)
}

// TestMove makes sure zero values/optional fields are handled
func TestMove(t *testing.T) {
	_, err := Move(&models.Move{}, &test.FakeS3Storage{})
	if err != nil {
		t.Fail()
	}
}

func (suite *PayloadsSuite) TestFetchPPMShipment() {

	ppmShipmentID, _ := uuid.NewV4()
	streetAddress1 := "MacDill AFB"
	streetAddress2, streetAddress3 := "", ""
	city := "Tampa"
	state := "FL"
	postalcode := "33621"
	county := "HILLSBOROUGH"

	country := models.Country{
		Country: "US",
	}

	expectedAddress := models.Address{
		StreetAddress1: streetAddress1,
		StreetAddress2: &streetAddress2,
		StreetAddress3: &streetAddress3,
		City:           city,
		State:          state,
		PostalCode:     postalcode,
		Country:        &country,
		County:         &county,
	}

	isActualExpenseReimbursement := true

	expectedPPMShipment := models.PPMShipment{
		ID:                           ppmShipmentID,
		PickupAddress:                &expectedAddress,
		DestinationAddress:           &expectedAddress,
		IsActualExpenseReimbursement: &isActualExpenseReimbursement,
	}

	suite.Run("Success -", func() {
		returnedPPMShipment := PPMShipment(nil, &expectedPPMShipment)

		suite.IsType(returnedPPMShipment, &ghcmessages.PPMShipment{})
		suite.Equal(&streetAddress1, returnedPPMShipment.PickupAddress.StreetAddress1)
		suite.Equal(expectedPPMShipment.PickupAddress.StreetAddress2, returnedPPMShipment.PickupAddress.StreetAddress2)
		suite.Equal(expectedPPMShipment.PickupAddress.StreetAddress3, returnedPPMShipment.PickupAddress.StreetAddress3)
		suite.Equal(&postalcode, returnedPPMShipment.PickupAddress.PostalCode)
		suite.Equal(&city, returnedPPMShipment.PickupAddress.City)
		suite.Equal(&state, returnedPPMShipment.PickupAddress.State)
		suite.Equal(&country.Country, returnedPPMShipment.PickupAddress.Country)
		suite.Equal(&county, returnedPPMShipment.PickupAddress.County)

		suite.Equal(&streetAddress1, returnedPPMShipment.DestinationAddress.StreetAddress1)
		suite.Equal(expectedPPMShipment.DestinationAddress.StreetAddress2, returnedPPMShipment.DestinationAddress.StreetAddress2)
		suite.Equal(expectedPPMShipment.DestinationAddress.StreetAddress3, returnedPPMShipment.DestinationAddress.StreetAddress3)
		suite.Equal(&postalcode, returnedPPMShipment.DestinationAddress.PostalCode)
		suite.Equal(&city, returnedPPMShipment.DestinationAddress.City)
		suite.Equal(&state, returnedPPMShipment.DestinationAddress.State)
		suite.Equal(&country.Country, returnedPPMShipment.DestinationAddress.Country)
		suite.Equal(&county, returnedPPMShipment.DestinationAddress.County)
		suite.True(*returnedPPMShipment.IsActualExpenseReimbursement)
	})

	suite.Run("Destination street address 1 returns empty string to convey OPTIONAL state ", func() {
		expected_street_address_1 := ""
		expectedAddress2 := models.Address{
			StreetAddress1: expected_street_address_1,
			StreetAddress2: &streetAddress2,
			StreetAddress3: &streetAddress3,
			City:           city,
			State:          state,
			PostalCode:     postalcode,
			Country:        &country,
			County:         &county,
		}

		expectedPPMShipment2 := models.PPMShipment{
			ID:                 ppmShipmentID,
			PickupAddress:      &expectedAddress,
			DestinationAddress: &expectedAddress2,
		}
		returnedPPMShipment := PPMShipment(nil, &expectedPPMShipment2)

		suite.IsType(returnedPPMShipment, &ghcmessages.PPMShipment{})
		suite.Equal(&streetAddress1, returnedPPMShipment.PickupAddress.StreetAddress1)
		suite.Equal(expectedPPMShipment.PickupAddress.StreetAddress2, returnedPPMShipment.PickupAddress.StreetAddress2)
		suite.Equal(expectedPPMShipment.PickupAddress.StreetAddress3, returnedPPMShipment.PickupAddress.StreetAddress3)
		suite.Equal(&postalcode, returnedPPMShipment.PickupAddress.PostalCode)
		suite.Equal(&city, returnedPPMShipment.PickupAddress.City)
		suite.Equal(&state, returnedPPMShipment.PickupAddress.State)
		suite.Equal(&county, returnedPPMShipment.PickupAddress.County)

		suite.Equal(&expected_street_address_1, returnedPPMShipment.DestinationAddress.StreetAddress1)
		suite.Equal(expectedPPMShipment.DestinationAddress.StreetAddress2, returnedPPMShipment.DestinationAddress.StreetAddress2)
		suite.Equal(expectedPPMShipment.DestinationAddress.StreetAddress3, returnedPPMShipment.DestinationAddress.StreetAddress3)
		suite.Equal(&postalcode, returnedPPMShipment.DestinationAddress.PostalCode)
		suite.Equal(&city, returnedPPMShipment.DestinationAddress.City)
		suite.Equal(&state, returnedPPMShipment.DestinationAddress.State)
		suite.Equal(&county, returnedPPMShipment.DestinationAddress.County)
	})
}

func (suite *PayloadsSuite) TestUpload() {
	uploadID, _ := uuid.NewV4()
	testURL := "https://testurl.com"

	basicUpload := models.Upload{
		ID:          uploadID,
		Filename:    "fileName",
		ContentType: "image/png",
		Bytes:       1024,
		CreatedAt:   time.Now(),
		UpdatedAt:   time.Now(),
	}

	suite.Run("Success - Returns a ghcmessages Upload payload from Upload Struct", func() {
		returnedUpload := Upload(suite.storer, basicUpload, testURL)

		suite.IsType(returnedUpload, &ghcmessages.Upload{})
		expectedID := handlers.FmtUUIDValue(basicUpload.ID)
		suite.Equal(expectedID, returnedUpload.ID)
		suite.Equal(basicUpload.Filename, returnedUpload.Filename)
		suite.Equal(basicUpload.ContentType, returnedUpload.ContentType)
		suite.Equal(basicUpload.Bytes, returnedUpload.Bytes)
		suite.Equal(testURL, returnedUpload.URL.String())
	})
}

func (suite *PayloadsSuite) TestShipmentAddressUpdate() {
	id, _ := uuid.NewV4()
	id2, _ := uuid.NewV4()

	newAddress := models.Address{
		StreetAddress1: "123 New St",
		City:           "Beverly Hills",
		State:          "CA",
		PostalCode:     "89503",
		County:         models.StringPointer("WASHOE"),
	}

	oldAddress := models.Address{
		StreetAddress1: "123 Old St",
		City:           "Beverly Hills",
		State:          "CA",
		PostalCode:     "89502",
		County:         models.StringPointer("WASHOE"),
	}

	sitOriginalAddress := models.Address{
		StreetAddress1: "123 SIT St",
		City:           "Beverly Hills",
		State:          "CA",
		PostalCode:     "89501",
		County:         models.StringPointer("WASHOE"),
	}
	officeRemarks := "some office remarks"
	newSitDistanceBetween := 0
	oldSitDistanceBetween := 0

	shipmentAddressUpdate := models.ShipmentAddressUpdate{
		ID:                    id,
		ShipmentID:            id2,
		NewAddress:            newAddress,
		OriginalAddress:       oldAddress,
		SitOriginalAddress:    &sitOriginalAddress,
		ContractorRemarks:     "some remarks",
		OfficeRemarks:         &officeRemarks,
		Status:                models.ShipmentAddressUpdateStatusRequested,
		NewSitDistanceBetween: &newSitDistanceBetween,
		OldSitDistanceBetween: &oldSitDistanceBetween,
	}

	emptyShipmentAddressUpdate := models.ShipmentAddressUpdate{ID: uuid.Nil}

	suite.Run("Success - Returns a ghcmessages Upload payload from Upload Struct", func() {
		returnedShipmentAddressUpdate := ShipmentAddressUpdate(&shipmentAddressUpdate)

		suite.IsType(returnedShipmentAddressUpdate, &ghcmessages.ShipmentAddressUpdate{})
	})
	suite.Run("Failure - Returns nil", func() {
		returnedShipmentAddressUpdate := ShipmentAddressUpdate(&emptyShipmentAddressUpdate)

		suite.Nil(returnedShipmentAddressUpdate)
	})
}

func (suite *PayloadsSuite) TestWeightTicketUpload() {
	uploadID, _ := uuid.NewV4()
	testURL := "https://testurl.com"
	isWeightTicket := true

	basicUpload := models.Upload{
		ID:          uploadID,
		Filename:    "fileName",
		ContentType: "image/png",
		Bytes:       1024,
		CreatedAt:   time.Now(),
		UpdatedAt:   time.Now(),
	}

	suite.Run("Success - Returns a ghcmessages Upload payload from Upload Struct", func() {
		returnedUpload := WeightTicketUpload(suite.storer, basicUpload, testURL, isWeightTicket)

		suite.IsType(returnedUpload, &ghcmessages.Upload{})
		expectedID := handlers.FmtUUIDValue(basicUpload.ID)
		suite.Equal(expectedID, returnedUpload.ID)
		suite.Equal(basicUpload.Filename, returnedUpload.Filename)
		suite.Equal(basicUpload.ContentType, returnedUpload.ContentType)
		suite.Equal(basicUpload.Bytes, returnedUpload.Bytes)
		suite.Equal(testURL, returnedUpload.URL.String())
		suite.Equal(isWeightTicket, returnedUpload.IsWeightTicket)
	})
}

func (suite *PayloadsSuite) TestProofOfServiceDoc() {
	uploadID1, _ := uuid.NewV4()
	uploadID2, _ := uuid.NewV4()
	isWeightTicket := true

	// Create sample ProofOfServiceDoc
	proofOfServiceDoc := models.ProofOfServiceDoc{
		ID:               uuid.Must(uuid.NewV4()),
		PaymentRequestID: uuid.Must(uuid.NewV4()),
		IsWeightTicket:   isWeightTicket,
		CreatedAt:        time.Now(),
		UpdatedAt:        time.Now(),
	}

	// Create sample PrimeUploads
	primeUpload1 := models.PrimeUpload{
		ID:                  uuid.Must(uuid.NewV4()),
		ProofOfServiceDocID: uuid.Must(uuid.NewV4()),
		ContractorID:        uuid.Must(uuid.NewV4()),
		UploadID:            uploadID1,
		CreatedAt:           time.Now(),
		UpdatedAt:           time.Now(),
	}

	primeUpload2 := models.PrimeUpload{
		ID:                  uuid.Must(uuid.NewV4()),
		ProofOfServiceDocID: uuid.Must(uuid.NewV4()),
		ContractorID:        uuid.Must(uuid.NewV4()),
		UploadID:            uploadID2,
		CreatedAt:           time.Now(),
		UpdatedAt:           time.Now(),
	}

	proofOfServiceDoc.PrimeUploads = []models.PrimeUpload{primeUpload1, primeUpload2}

	suite.Run("Success - Returns a ghcmessages Proof of Service payload from a Struct", func() {
		returnedProofOfServiceDoc, _ := ProofOfServiceDoc(proofOfServiceDoc, suite.storer)

		suite.IsType(returnedProofOfServiceDoc, &ghcmessages.ProofOfServiceDoc{})
	})
}

func (suite *PayloadsSuite) TestCustomer() {
	id, _ := uuid.NewV4()
	id2, _ := uuid.NewV4()

	residentialAddress := models.Address{
		StreetAddress1: "123 New St",
		City:           "Beverly Hills",
		State:          "CA",
		PostalCode:     "89503",
		County:         models.StringPointer("WASHOE"),
	}

	backupAddress := models.Address{
		StreetAddress1: "123 Old St",
		City:           "Beverly Hills",
		State:          "CA",
		PostalCode:     "89502",
		County:         models.StringPointer("WASHOE"),
	}

	phone := "444-555-6677"

	firstName := "First"
	lastName := "Last"
	affiliation := models.AffiliationARMY
	email := "dontEmailMe@gmail.com"
	cacValidated := true
	customer := models.ServiceMember{
		ID:                   id,
		UserID:               id2,
		FirstName:            &firstName,
		LastName:             &lastName,
		Affiliation:          &affiliation,
		PersonalEmail:        &email,
		Telephone:            &phone,
		ResidentialAddress:   &residentialAddress,
		BackupMailingAddress: &backupAddress,
		CacValidated:         cacValidated,
	}

	suite.Run("Success - Returns a ghcmessages Customer payload from Customer Struct", func() {
		customer := Customer(&customer)

		suite.IsType(customer, &ghcmessages.Customer{})
	})
}

func (suite *PayloadsSuite) TestCreateCustomer() {
	id, _ := uuid.NewV4()
	id2, _ := uuid.NewV4()
	oktaID := "thisIsNotARealID"

	oktaUser := models.CreatedOktaUser{
		ID: oktaID,
		Profile: struct {
			FirstName   string `json:"firstName"`
			LastName    string `json:"lastName"`
			MobilePhone string `json:"mobilePhone"`
			SecondEmail string `json:"secondEmail"`
			Login       string `json:"login"`
			Email       string `json:"email"`
		}{
			Email: "john.doe@example.com",
		},
	}

	residentialAddress := models.Address{
		StreetAddress1: "123 New St",
		City:           "Beverly Hills",
		State:          "CA",
		PostalCode:     "89503",
		County:         models.StringPointer("WASHOE"),
	}

	backupAddress := models.Address{
		StreetAddress1: "123 Old St",
		City:           "Beverly Hills",
		State:          "CA",
		PostalCode:     "89502",
		County:         models.StringPointer("WASHOE"),
	}

	phone := "444-555-6677"
	backupContact := models.BackupContact{
		Name:  "Billy Bob",
		Email: "billBob@mail.mil",
		Phone: &phone,
	}

	firstName := "First"
	lastName := "Last"
	affiliation := models.AffiliationARMY
	email := "dontEmailMe@gmail.com"
	sm := models.ServiceMember{
		ID:                   id,
		UserID:               id2,
		FirstName:            &firstName,
		LastName:             &lastName,
		Affiliation:          &affiliation,
		PersonalEmail:        &email,
		Telephone:            &phone,
		ResidentialAddress:   &residentialAddress,
		BackupMailingAddress: &backupAddress,
	}

	suite.Run("Success - Returns a ghcmessages Upload payload from Upload Struct", func() {
		returnedShipmentAddressUpdate := CreatedCustomer(&sm, &oktaUser, &backupContact)

		suite.IsType(returnedShipmentAddressUpdate, &ghcmessages.CreatedCustomer{})
	})
}

func (suite *PayloadsSuite) TestSearchMoves() {
	appCtx := suite.AppContextForTest()

	marines := models.AffiliationMARINES
	moveUSMC := factory.BuildMove(suite.DB(), []factory.Customization{
		{
			Model: models.ServiceMember{
				Affiliation: &marines,
			},
		},
	}, nil)

	moves := models.Moves{moveUSMC}
	suite.Run("Success - Returns a ghcmessages Upload payload from Upload Struct", func() {
		payload := SearchMoves(appCtx, moves)

		suite.IsType(payload, &ghcmessages.SearchMoves{})
		suite.NotNil(payload)
	})
}

func (suite *PayloadsSuite) TestMarketCode() {
	suite.Run("returns nil when marketCode is nil", func() {
		var marketCode *models.MarketCode = nil
		result := MarketCode(marketCode)
		suite.Equal(result, "")
	})

	suite.Run("returns string when marketCode is not nil", func() {
		marketCodeDomestic := models.MarketCodeDomestic
		result := MarketCode(&marketCodeDomestic)
		suite.NotNil(result, "Expected result to not be nil when marketCode is not nil")
		suite.Equal("d", result, "Expected result to be 'd' for domestic market code")
	})

	suite.Run("returns string when marketCode is international", func() {
		marketCodeInternational := models.MarketCodeInternational
		result := MarketCode(&marketCodeInternational)
		suite.NotNil(result, "Expected result to not be nil when marketCode is not nil")
		suite.Equal("i", result, "Expected result to be 'i' for international market code")
	})
}

func (suite *PayloadsSuite) TestGsrAppeal() {
	officeUser := factory.BuildOfficeUser(suite.DB(), nil, nil)

	suite.Run("returns nil when gsrAppeal is nil", func() {
		var gsrAppeal *models.GsrAppeal = nil
		result := GsrAppeal(gsrAppeal)
		suite.Nil(result, "Expected result to be nil when gsrAppeal is nil")
	})

	suite.Run("correctly maps GsrAppeal with all fields populated", func() {
		gsrAppealID := uuid.Must(uuid.NewV4())
		reportViolationID := uuid.Must(uuid.NewV4())
		evaluationReportID := uuid.Must(uuid.NewV4())
		appealStatus := models.AppealStatusSustained
		isSeriousIncident := true
		remarks := "Sample remarks"
		createdAt := time.Now()

		gsrAppeal := &models.GsrAppeal{
			ID:                      gsrAppealID,
			ReportViolationID:       &reportViolationID,
			EvaluationReportID:      evaluationReportID,
			OfficeUser:              &officeUser,
			OfficeUserID:            officeUser.ID,
			IsSeriousIncidentAppeal: &isSeriousIncident,
			AppealStatus:            appealStatus,
			Remarks:                 remarks,
			CreatedAt:               createdAt,
		}

		result := GsrAppeal(gsrAppeal)

		suite.NotNil(result, "Expected result to not be nil when gsrAppeal has values")
		suite.Equal(handlers.FmtUUID(gsrAppealID), &result.ID, "Expected ID to match")
		suite.Equal(handlers.FmtUUID(reportViolationID), &result.ViolationID, "Expected ViolationID to match")
		suite.Equal(handlers.FmtUUID(evaluationReportID), &result.ReportID, "Expected ReportID to match")
		suite.Equal(handlers.FmtUUID(officeUser.ID), &result.OfficeUserID, "Expected OfficeUserID to match")
		suite.Equal(ghcmessages.GSRAppealStatusType(appealStatus), result.AppealStatus, "Expected AppealStatus to match")
		suite.Equal(remarks, result.Remarks, "Expected Remarks to match")
		suite.Equal(strfmt.DateTime(createdAt), result.CreatedAt, "Expected CreatedAt to match")
		suite.True(result.IsSeriousIncident, "Expected IsSeriousIncident to be true")
	})

	suite.Run("handles nil ReportViolationID without panic", func() {
		gsrAppealID := uuid.Must(uuid.NewV4())
		evaluationReportID := uuid.Must(uuid.NewV4())
		isSeriousIncident := false
		appealStatus := models.AppealStatusRejected
		remarks := "Sample remarks"
		createdAt := time.Now()

		gsrAppeal := &models.GsrAppeal{
			ID:                      gsrAppealID,
			ReportViolationID:       nil,
			EvaluationReportID:      evaluationReportID,
			OfficeUser:              &officeUser,
			OfficeUserID:            officeUser.ID,
			IsSeriousIncidentAppeal: &isSeriousIncident,
			AppealStatus:            appealStatus,
			Remarks:                 remarks,
			CreatedAt:               createdAt,
		}

		result := GsrAppeal(gsrAppeal)

		suite.NotNil(result, "Expected result to not be nil when gsrAppeal has values")
		suite.Equal(handlers.FmtUUID(gsrAppealID), &result.ID, "Expected ID to match")
		suite.Equal(strfmt.UUID(""), result.ViolationID, "Expected ViolationID to be nil when ReportViolationID is nil")
		suite.Equal(handlers.FmtUUID(evaluationReportID), &result.ReportID, "Expected ReportID to match")
		suite.Equal(handlers.FmtUUID(officeUser.ID), &result.OfficeUserID, "Expected OfficeUserID to match")
		suite.Equal(ghcmessages.GSRAppealStatusType(appealStatus), result.AppealStatus, "Expected AppealStatus to match")
		suite.Equal(remarks, result.Remarks, "Expected Remarks to match")
		suite.Equal(strfmt.DateTime(createdAt), result.CreatedAt, "Expected CreatedAt to match")
		suite.False(result.IsSeriousIncident, "Expected IsSeriousIncident to be false")
	})
}

<<<<<<< HEAD
func (suite *PayloadsSuite) TestVLocation() {
	suite.Run("correctly maps VLocation with all fields populated", func() {
		city := "LOS ANGELES"
		state := "CA"
		postalCode := "90210"
		county := "LOS ANGELES"
		usPostRegionCityID := uuid.Must(uuid.NewV4())

		vLocation := &models.VLocation{
			CityName:             city,
			StateName:            state,
			UsprZipID:            postalCode,
			UsprcCountyNm:        county,
			UsPostRegionCitiesID: &usPostRegionCityID,
		}

		payload := VLocation(vLocation)

		suite.IsType(payload, &ghcmessages.VLocation{})
		suite.Equal(handlers.FmtUUID(usPostRegionCityID), &payload.UsPostRegionCitiesID, "Expected UsPostRegionCitiesID to match")
		suite.Equal(city, payload.City, "Expected City to match")
		suite.Equal(state, payload.State, "Expected State to match")
		suite.Equal(postalCode, payload.PostalCode, "Expected PostalCode to match")
		suite.Equal(county, *(payload.County), "Expected County to match")
=======
func (suite *PayloadsSuite) TestMTOServiceItemModel() {
	suite.Run("returns nil when MTOServiceItem is nil", func() {
		var serviceItem *models.MTOServiceItem = nil
		result := MTOServiceItemModel(serviceItem, suite.storer)
		suite.Nil(result, "Expected result to be nil when MTOServiceItem is nil")
	})

	suite.Run("successfully converts MTOServiceItem to payload", func() {
		serviceID := uuid.Must(uuid.NewV4())
		moveID := uuid.Must(uuid.NewV4())
		shipID := uuid.Must(uuid.NewV4())
		reServiceID := uuid.Must(uuid.NewV4())
		now := time.Now()

		mockReService := models.ReService{
			ID:   reServiceID,
			Code: models.ReServiceCodeICRT,
			Name: "Some ReService",
		}

		mockPickupAddress := models.Address{
			ID:        uuid.Must(uuid.NewV4()),
			IsOconus:  models.BoolPointer(false),
			CreatedAt: now,
			UpdatedAt: now,
		}

		mockMTOShipment := models.MTOShipment{
			ID:            shipID,
			PickupAddress: &mockPickupAddress,
		}

		mockServiceItem := models.MTOServiceItem{
			ID:              serviceID,
			MoveTaskOrderID: moveID,
			MTOShipmentID:   &shipID,
			MTOShipment:     mockMTOShipment,
			ReServiceID:     reServiceID,
			ReService:       mockReService,
			CreatedAt:       now,
			UpdatedAt:       now,
		}

		result := MTOServiceItemModel(&mockServiceItem, suite.storer)
		suite.NotNil(result, "Expected result to not be nil when MTOServiceItem is valid")
		suite.Equal(handlers.FmtUUID(serviceID), result.ID, "Expected ID to match")
		suite.Equal(handlers.FmtUUID(moveID), result.MoveTaskOrderID, "Expected MoveTaskOrderID to match")
		suite.Equal(handlers.FmtUUIDPtr(&shipID), result.MtoShipmentID, "Expected MtoShipmentID to match")
		suite.Equal(handlers.FmtString(models.MarketConus.FullString()), result.Market, "Expected Market to be CONUS")
	})

	suite.Run("sets Market to OCONUS when PickupAddress.IsOconus is true for ICRT", func() {
		reServiceID := uuid.Must(uuid.NewV4())

		mockReService := models.ReService{
			ID:   reServiceID,
			Code: models.ReServiceCodeICRT,
			Name: "Test ReService",
		}

		mockPickupAddress := models.Address{
			ID:       uuid.Must(uuid.NewV4()),
			IsOconus: models.BoolPointer(true),
		}

		mockMTOShipment := models.MTOShipment{
			PickupAddress: &mockPickupAddress,
		}

		mockServiceItem := models.MTOServiceItem{
			ReService:   mockReService,
			MTOShipment: mockMTOShipment,
		}

		result := MTOServiceItemModel(&mockServiceItem, suite.storer)
		suite.NotNil(result, "Expected result to not be nil for valid MTOServiceItem")
		suite.Equal(handlers.FmtString(models.MarketOconus.FullString()), result.Market, "Expected Market to be OCONUS")
	})

	suite.Run("sets Market to CONUS when PickupAddress.IsOconus is false for ICRT", func() {
		reServiceID := uuid.Must(uuid.NewV4())

		mockReService := models.ReService{
			ID:   reServiceID,
			Code: models.ReServiceCodeICRT,
			Name: "Test ReService",
		}

		mockPickupAddress := models.Address{
			ID:       uuid.Must(uuid.NewV4()),
			IsOconus: models.BoolPointer(false),
		}

		mockMTOShipment := models.MTOShipment{
			PickupAddress: &mockPickupAddress,
		}

		mockServiceItem := models.MTOServiceItem{
			ReService:   mockReService,
			MTOShipment: mockMTOShipment,
		}

		result := MTOServiceItemModel(&mockServiceItem, suite.storer)
		suite.NotNil(result, "Expected result to not be nil for valid MTOServiceItem")
		suite.Equal(handlers.FmtString(models.MarketConus.FullString()), result.Market, "Expected Market to be CONUS")
	})

	suite.Run("sets Market to CONUS when DestinationAddress.IsOconus is false for IUCRT", func() {
		reServiceID := uuid.Must(uuid.NewV4())

		mockReService := models.ReService{
			ID:   reServiceID,
			Code: models.ReServiceCodeIUCRT,
			Name: "Test ReService",
		}

		mockDestinationAddress := models.Address{
			ID:       uuid.Must(uuid.NewV4()),
			IsOconus: models.BoolPointer(false),
		}

		mockMTOShipment := models.MTOShipment{
			DestinationAddress: &mockDestinationAddress,
		}

		mockServiceItem := models.MTOServiceItem{
			ReService:   mockReService,
			MTOShipment: mockMTOShipment,
		}

		result := MTOServiceItemModel(&mockServiceItem, suite.storer)
		suite.NotNil(result, "Expected result to not be nil for valid MTOServiceItem")
		suite.Equal(handlers.FmtString(models.MarketConus.FullString()), result.Market, "Expected Market to be CONUS")
	})

	suite.Run("sets Market to OCONUS when DestinationAddress.IsOconus is true for IUCRT", func() {
		reServiceID := uuid.Must(uuid.NewV4())

		mockReService := models.ReService{
			ID:   reServiceID,
			Code: models.ReServiceCodeIUCRT,
			Name: "Test ReService",
		}

		mockDestinationAddress := models.Address{
			ID:       uuid.Must(uuid.NewV4()),
			IsOconus: models.BoolPointer(true),
		}

		mockMTOShipment := models.MTOShipment{
			DestinationAddress: &mockDestinationAddress,
		}

		mockServiceItem := models.MTOServiceItem{
			ReService:   mockReService,
			MTOShipment: mockMTOShipment,
		}

		result := MTOServiceItemModel(&mockServiceItem, suite.storer)
		suite.NotNil(result, "Expected result to not be nil for valid MTOServiceItem")
		suite.Equal(handlers.FmtString(models.MarketOconus.FullString()), result.Market, "Expected Market to be OCONUS")
>>>>>>> 61ce6035
	})
}<|MERGE_RESOLUTION|>--- conflicted
+++ resolved
@@ -510,7 +510,6 @@
 	})
 }
 
-<<<<<<< HEAD
 func (suite *PayloadsSuite) TestVLocation() {
 	suite.Run("correctly maps VLocation with all fields populated", func() {
 		city := "LOS ANGELES"
@@ -535,7 +534,9 @@
 		suite.Equal(state, payload.State, "Expected State to match")
 		suite.Equal(postalCode, payload.PostalCode, "Expected PostalCode to match")
 		suite.Equal(county, *(payload.County), "Expected County to match")
-=======
+	})
+}
+
 func (suite *PayloadsSuite) TestMTOServiceItemModel() {
 	suite.Run("returns nil when MTOServiceItem is nil", func() {
 		var serviceItem *models.MTOServiceItem = nil
@@ -697,6 +698,5 @@
 		result := MTOServiceItemModel(&mockServiceItem, suite.storer)
 		suite.NotNil(result, "Expected result to not be nil for valid MTOServiceItem")
 		suite.Equal(handlers.FmtString(models.MarketOconus.FullString()), result.Market, "Expected Market to be OCONUS")
->>>>>>> 61ce6035
 	})
 }