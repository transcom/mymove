package ghcapi

import (
	"net/http/httptest"

	"github.com/go-openapi/strfmt"
	"github.com/stretchr/testify/mock"

	"github.com/transcom/mymove/pkg/apperror"
	"github.com/transcom/mymove/pkg/factory"
	addressop "github.com/transcom/mymove/pkg/gen/ghcapi/ghcoperations/addresses"
	"github.com/transcom/mymove/pkg/models"
	"github.com/transcom/mymove/pkg/services/address"
	"github.com/transcom/mymove/pkg/services/mocks"
)

func (suite *HandlerSuite) TestGetLocationByZipCityHandler() {
	suite.Run("successful zip city lookup", func() {
		zip := "90210"
		var fetchedVLocation models.VLocation
		err := suite.DB().Where("uspr_zip_id = $1", zip).First(&fetchedVLocation)

		suite.NoError(err)
		suite.Equal(zip, fetchedVLocation.UsprZipID)

		vLocationService := address.NewVLocation()
		officeUser := factory.BuildOfficeUser(nil, nil, nil)
		req := httptest.NewRequest("GET", "/addresses/zip_city_lookup/"+zip, nil)
		req = suite.AuthenticateOfficeRequest(req, officeUser)
		params := addressop.GetLocationByZipCityStateParams{
			HTTPRequest: req,
			Search:      zip,
		}

		handler := GetLocationByZipCityStateHandler{
			HandlerConfig: suite.NewHandlerConfig(),
			VLocation:     vLocationService}

		response := handler.Handle(params)
		suite.Assertions.IsType(&addressop.GetLocationByZipCityStateOK{}, response)
		responsePayload := response.(*addressop.GetLocationByZipCityStateOK)
		suite.NoError(responsePayload.Payload.Validate(strfmt.Default))
		suite.Equal(zip, responsePayload.Payload[0].PostalCode)
	})
<<<<<<< HEAD

	suite.Run("returns no results for a PO box zip when PO boxes are excluded", func() {
		zip := "00929" // PO Box ZIP in PR
		var fetchedVLocation models.VLocation
		err := suite.DB().Where("uspr_zip_id = $1", zip).First(&fetchedVLocation)

		suite.NoError(err)
		suite.Equal(zip, fetchedVLocation.UsprZipID)

		vLocationService := address.NewVLocation()
		officeUser := factory.BuildOfficeUser(nil, nil, nil)
		req := httptest.NewRequest("GET", "/addresses/zip_city_lookup/"+zip, nil)
		req = suite.AuthenticateOfficeRequest(req, officeUser)
		params := addressop.GetLocationByZipCityStateParams{
			HTTPRequest:    req,
			Search:         zip,
			IncludePOBoxes: models.BoolPointer(false),
		}

		handler := GetLocationByZipCityStateHandler{
			HandlerConfig: suite.NewHandlerConfig(),
			VLocation:     vLocationService}

		response := handler.Handle(params)
		suite.Assertions.IsType(&addressop.GetLocationByZipCityStateOK{}, response)
		responsePayload := response.(*addressop.GetLocationByZipCityStateOK)
		suite.NoError(responsePayload.Payload.Validate(strfmt.Default))
		suite.Equal(0, len(responsePayload.Payload))
	})
}

func (suite *HandlerSuite) TestCountrySearchHandler() {
	suite.Run("success", func() {
		countrySearcher := address.NewCountrySearcher()
		req := httptest.NewRequest("GET", "/addresses/countries", nil)
		officeUser := factory.BuildOfficeUser(nil, nil, nil)
		req = suite.AuthenticateOfficeRequest(req, officeUser)
		params := addressop.SearchCountriesParams{
			HTTPRequest: req,
			Search:      models.StringPointer("us"),
		}

		handler := SearchCountriesHandler{
			HandlerConfig:   suite.NewHandlerConfig(),
			CountrySearcher: countrySearcher}

		response := handler.Handle(params)
		suite.Assertions.IsType(&addressop.SearchCountriesOK{}, response)
		responsePayload := response.(*addressop.SearchCountriesOK)
		suite.NoError(responsePayload.Payload.Validate(strfmt.Default))
		suite.True(len(responsePayload.Payload) == 2)
	})

	suite.Run("success - return all", func() {
		countrySearcher := address.NewCountrySearcher()
		req := httptest.NewRequest("GET", "/addresses/countries", nil)
		officeUser := factory.BuildOfficeUser(nil, nil, nil)
		req = suite.AuthenticateOfficeRequest(req, officeUser)
		params := addressop.SearchCountriesParams{
			HTTPRequest: req,
			Search:      nil,
		}

		handler := SearchCountriesHandler{
			HandlerConfig:   suite.NewHandlerConfig(),
			CountrySearcher: countrySearcher}

		response := handler.Handle(params)
		suite.Assertions.IsType(&addressop.SearchCountriesOK{}, response)
		responsePayload := response.(*addressop.SearchCountriesOK)
		suite.NoError(responsePayload.Payload.Validate(strfmt.Default))
		suite.True(len(responsePayload.Payload) == 274)
	})

	suite.Run("failure", func() {
		mockCountrySearcher := mocks.CountrySearcher{}
		mockCountrySearcher.On("SearchCountries",
			mock.AnythingOfType("*appcontext.appContext"),
			mock.AnythingOfType("*string"),
		).Return(nil, apperror.QueryError{})

		req := httptest.NewRequest("GET", "/addresses/countries", nil)
		officeUser := factory.BuildOfficeUser(nil, nil, nil)
		req = suite.AuthenticateOfficeRequest(req, officeUser)
		params := addressop.SearchCountriesParams{
			HTTPRequest: req,
			Search:      nil,
		}

		handler := SearchCountriesHandler{
			HandlerConfig:   suite.NewHandlerConfig(),
			CountrySearcher: &mockCountrySearcher,
		}

		response := handler.Handle(params)
		suite.Assertions.IsType(&addressop.SearchCountriesInternalServerError{}, response)
	})

	suite.Run("forbidden", func() {
		mockCountrySearcher := mocks.CountrySearcher{}
		mockCountrySearcher.On("SearchCountries",
			mock.AnythingOfType("*appcontext.appContext"),
			mock.AnythingOfType("*string"),
		).Return(nil, apperror.QueryError{})

		req := httptest.NewRequest("GET", "/addresses/countries", nil)
		notOfficeUser := factory.BuildUser(nil, nil, nil)
		req = suite.AuthenticateUserRequest(req, notOfficeUser)
		params := addressop.SearchCountriesParams{
			HTTPRequest: req,
			Search:      nil,
		}

		handler := SearchCountriesHandler{
			HandlerConfig:   suite.NewHandlerConfig(),
			CountrySearcher: &mockCountrySearcher,
		}

		response := handler.Handle(params)
		suite.Assertions.IsType(&addressop.SearchCountriesForbidden{}, response)
=======
}

func (suite *HandlerSuite) TestGetOconusLocationHandler() {
	suite.Run("successful city name lookup", func() {
		country := "GB"
		city := "LONDON"
		var fetchedVIntlLocation models.VIntlLocation
		err := suite.DB().Where("city_name = $1", city).First(&fetchedVIntlLocation)

		suite.NoError(err)
		suite.Equal(city, *fetchedVIntlLocation.CityName)

		vIntlLocationService := address.NewVIntlLocation()
		officeUser := factory.BuildOfficeUser(nil, nil, nil)
		req := httptest.NewRequest("GET", "/addresses/oconus_lookup/"+country+"/"+city, nil)
		req = suite.AuthenticateOfficeRequest(req, officeUser)
		params := addressop.GetOconusLocationParams{
			HTTPRequest: req,
			Country:     country,
			Search:      city,
		}

		handler := GetOconusLocationHandler{
			HandlerConfig: suite.HandlerConfig(),
			VIntlLocation: vIntlLocationService}

		response := handler.Handle(params)
		suite.Assertions.IsType(&addressop.GetOconusLocationOK{}, response)
		responsePayload := response.(*addressop.GetOconusLocationOK)
		suite.NoError(responsePayload.Payload.Validate(strfmt.Default))
		suite.Equal(city, responsePayload.Payload[0].City)
>>>>>>> 85f3ba72
	})
}<|MERGE_RESOLUTION|>--- conflicted
+++ resolved
@@ -42,7 +42,6 @@
 		suite.NoError(responsePayload.Payload.Validate(strfmt.Default))
 		suite.Equal(zip, responsePayload.Payload[0].PostalCode)
 	})
-<<<<<<< HEAD
 
 	suite.Run("returns no results for a PO box zip when PO boxes are excluded", func() {
 		zip := "00929" // PO Box ZIP in PR
@@ -163,7 +162,7 @@
 
 		response := handler.Handle(params)
 		suite.Assertions.IsType(&addressop.SearchCountriesForbidden{}, response)
-=======
+	})
 }
 
 func (suite *HandlerSuite) TestGetOconusLocationHandler() {
@@ -195,6 +194,5 @@
 		responsePayload := response.(*addressop.GetOconusLocationOK)
 		suite.NoError(responsePayload.Payload.Validate(strfmt.Default))
 		suite.Equal(city, responsePayload.Payload[0].City)
->>>>>>> 85f3ba72
 	})
 }