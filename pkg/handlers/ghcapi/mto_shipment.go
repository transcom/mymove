--- conflicted
+++ resolved
@@ -660,10 +660,8 @@
 		}
 	}
 
-<<<<<<< HEAD
 	shipment, err := h.MTOShipmentUpdater.RetrieveMTOShipment(appCtx, shipmentID)
 	if err != nil {
-		logger.Error("ghcapi.UpdateShipmentHandler", zap.Error(err))
 		switch err.(type) {
 		case apperror.NotFoundError:
 			return mtoshipmentops.NewUpdateMTOShipmentNotFound()
@@ -675,18 +673,12 @@
 			)
 		}
 	}
-	moveID := shipment.MoveTaskOrderID
-	h.triggerRequestShipmentReweighEvent(shipmentID, moveID, params)
-
-	err = h.NotificationSender().SendNotification(
-		notifications.NewReweighRequested(appCtx.DB(), logger, session, moveID, *shipment),
-=======
+
 	moveID := reweigh.Shipment.MoveTaskOrderID
 	h.triggerRequestShipmentReweighEvent(appCtx, shipmentID, moveID, params)
 
 	err = h.NotificationSender().SendNotification(
 		notifications.NewReweighRequested(appCtx.DB(), appCtx.Logger(), appCtx.Session(), moveID, reweigh.Shipment),
->>>>>>> 21e675b8
 	)
 	if err != nil {
 		appCtx.Logger().Error("problem sending email to user", zap.Error(err))
