--- conflicted
+++ resolved
@@ -415,11 +415,7 @@
 				mtoShipment.PrimeEstimatedWeight = &previouslyRecordedWeight
 			}
 
-<<<<<<< HEAD
-			updatedMtoShipment, err := h.ShipmentUpdater.UpdateShipment(appCtx, mtoShipment, params.IfMatch, "ghc", featureFlagValues)
-=======
-			updatedMtoShipment, err := h.ShipmentUpdater.UpdateShipment(appCtx, mtoShipment, params.IfMatch, "ghc", nil)
->>>>>>> 8080398f
+			updatedMtoShipment, err := h.ShipmentUpdater.UpdateShipment(appCtx, mtoShipment, params.IfMatch, "ghc", nil, featureFlagValues)
 			if err != nil {
 				return handleError(err)
 			}
@@ -1165,11 +1161,7 @@
 
 			existingETag := etag.GenerateEtag(updatedShipment.UpdatedAt)
 
-<<<<<<< HEAD
-			updatedShipment, err = h.UpdateShipment(appCtx, &shipmentWithSITInfo, existingETag, "ghc", featureFlagValues)
-=======
-			updatedShipment, err = h.UpdateShipment(appCtx, &shipmentWithSITInfo, existingETag, "ghc", nil)
->>>>>>> 8080398f
+			updatedShipment, err = h.UpdateShipment(appCtx, &shipmentWithSITInfo, existingETag, "ghc", nil, featureFlagValues)
 			if err != nil {
 				return handleError(err)
 			}
@@ -1421,11 +1413,7 @@
 
 			existingETag := etag.GenerateEtag(shipment.UpdatedAt)
 
-<<<<<<< HEAD
-			shipment, err = h.UpdateShipment(appCtx, &shipmentWithSITInfo, existingETag, "ghc", featureFlagValues)
-=======
-			shipment, err = h.UpdateShipment(appCtx, &shipmentWithSITInfo, existingETag, "ghc", nil)
->>>>>>> 8080398f
+			shipment, err = h.UpdateShipment(appCtx, &shipmentWithSITInfo, existingETag, "ghc", nil, featureFlagValues)
 			if err != nil {
 				return handleError(err)
 			}
