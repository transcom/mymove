--- conflicted
+++ resolved
@@ -157,10 +157,7 @@
 				"StorageFacility.Address",
 				"PPMShipment",
 				"BoatShipment",
-<<<<<<< HEAD
-=======
 				"MobileHome",
->>>>>>> 26ed15d4
 				"Distance"}
 
 			shipmentID := uuid.FromStringOrNil(params.ShipmentID.String())
