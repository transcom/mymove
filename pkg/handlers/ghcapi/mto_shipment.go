--- conflicted
+++ resolved
@@ -867,10 +867,6 @@
 			moveID := shipment.MoveTaskOrderID
 			h.triggerRequestShipmentReweighEvent(appCtx, shipmentID, moveID, params)
 
-<<<<<<< HEAD
-			/* Don't send emails for BLUEBARK/SAFETY moves */
-			if shipment.MoveTaskOrder.Orders.CanSendEmailWithOrdersType() {
-=======
 			move, err := models.FetchMoveByMoveIDWithOrders(appCtx.DB(), shipment.MoveTaskOrderID)
 			if err != nil {
 				return nil, err
@@ -878,7 +874,6 @@
 
 			/* Don't send emails for BLUEBARK/SAFETY moves */
 			if move.Orders.CanSendEmailWithOrdersType() {
->>>>>>> 3beb55ec
 				err = h.NotificationSender().SendNotification(appCtx,
 					notifications.NewReweighRequested(moveID, *shipment),
 				)
