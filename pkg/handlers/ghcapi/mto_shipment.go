package ghcapi

import (
	"fmt"

	"github.com/go-openapi/runtime/middleware"
	"github.com/gobuffalo/validate/v3"
	"github.com/gofrs/uuid"
	"go.uber.org/zap"

	"github.com/transcom/mymove/pkg/appcontext"
	"github.com/transcom/mymove/pkg/apperror"
	"github.com/transcom/mymove/pkg/db/utilities"
	"github.com/transcom/mymove/pkg/etag"
	mtoshipmentops "github.com/transcom/mymove/pkg/gen/ghcapi/ghcoperations/mto_shipment"
	shipmentops "github.com/transcom/mymove/pkg/gen/ghcapi/ghcoperations/shipment"
	"github.com/transcom/mymove/pkg/gen/ghcmessages"
	"github.com/transcom/mymove/pkg/handlers"
	"github.com/transcom/mymove/pkg/handlers/ghcapi/internal/payloads"
	"github.com/transcom/mymove/pkg/models"
	"github.com/transcom/mymove/pkg/models/roles"
	"github.com/transcom/mymove/pkg/notifications"
	"github.com/transcom/mymove/pkg/services"
	"github.com/transcom/mymove/pkg/services/event"
	mtoshipment "github.com/transcom/mymove/pkg/services/mto_shipment"
	ppmshipment "github.com/transcom/mymove/pkg/services/ppmshipment"
)

const featureFlagBoat = "BOAT"

// ListMTOShipmentsHandler returns a list of MTO Shipments
type ListMTOShipmentsHandler struct {
	handlers.HandlerConfig
	services.MTOShipmentFetcher
	services.ShipmentSITStatus
}

// Handle listing mto shipments for the move task order
func (h ListMTOShipmentsHandler) Handle(params mtoshipmentops.ListMTOShipmentsParams) middleware.Responder {
	return h.AuditableAppContextFromRequestWithErrors(params.HTTPRequest,
		func(appCtx appcontext.AppContext) (middleware.Responder, error) {
			handleError := func(err error) (middleware.Responder, error) {
				appCtx.Logger().Error("ListMTOShipmentsHandler error", zap.Error(err))
				payload := &ghcmessages.Error{Message: handlers.FmtString(err.Error())}
				switch err.(type) {
				case apperror.NotFoundError:
					return mtoshipmentops.NewListMTOShipmentsNotFound().WithPayload(payload), err
				case apperror.ForbiddenError:
					return mtoshipmentops.NewListMTOShipmentsForbidden().WithPayload(payload), err
				case apperror.QueryError:
					return mtoshipmentops.NewListMTOShipmentsInternalServerError(), err
				default:
					return mtoshipmentops.NewListMTOShipmentsInternalServerError(), err
				}
			}

			moveID := uuid.FromStringOrNil(params.MoveTaskOrderID.String())

			shipments, err := h.ListMTOShipments(appCtx, moveID)
			if err != nil {
				return handleError(err)
			}

			shipmentSITStatuses := h.CalculateShipmentsSITStatuses(appCtx, shipments)

			/** Feature Flag - Boat Shipment **/
<<<<<<< HEAD
			isBoatFeatureOn := false
			flag, err := h.FeatureFlagFetcher().GetBooleanFlagForUser(params.HTTPRequest.Context(), appCtx, featureFlagBoat, map[string]string{})
			if err != nil {
				appCtx.Logger().Error("Error fetching feature flag", zap.String("featureFlagKey", featureFlagBoat), zap.Error(err))
=======
			featureFlagName := "boat"
			isBoatFeatureOn := false
			flag, err := h.FeatureFlagFetcher().GetBooleanFlagForUser(params.HTTPRequest.Context(), appCtx, featureFlagName, map[string]string{})
			if err != nil {
				appCtx.Logger().Error("Error fetching feature flag", zap.String("featureFlagKey", featureFlagName), zap.Error(err))
>>>>>>> 7d3141c2
				isBoatFeatureOn = false
			} else {
				isBoatFeatureOn = flag.Match
			}

			// Remove Boat shipments if Boat FF is off
			if !isBoatFeatureOn {
				var filteredShipments models.MTOShipments
				if shipments != nil {
					filteredShipments = models.MTOShipments{}
				}
				for i, shipment := range shipments {
					if shipment.ShipmentType == models.MTOShipmentTypeBoatHaulAway || shipment.ShipmentType == models.MTOShipmentTypeBoatTowAway {
						continue
					}

					filteredShipments = append(filteredShipments, shipments[i])
				}
				shipments = filteredShipments
			}
			/** End of Feature Flag **/

			sitStatusPayload := payloads.SITStatuses(shipmentSITStatuses, h.FileStorer())
			payload := payloads.MTOShipments(h.FileStorer(), (*models.MTOShipments)(&shipments), sitStatusPayload)
			return mtoshipmentops.NewListMTOShipmentsOK().WithPayload(*payload), nil
		})
}

// GetMTOShipmentHandler is the handler to fetch a single MTO shipment by ID
type GetMTOShipmentHandler struct {
	handlers.HandlerConfig
	mtoShipmentFetcher services.MTOShipmentFetcher
}

// Handle handles the handling of fetching a single MTO shipment by ID.
func (h GetMTOShipmentHandler) Handle(params mtoshipmentops.GetShipmentParams) middleware.Responder {
	return h.AuditableAppContextFromRequestWithErrors(params.HTTPRequest,
		func(appCtx appcontext.AppContext) (middleware.Responder, error) {
			handleError := func(err error) (middleware.Responder, error) {
				appCtx.Logger().Error("GetShipment error", zap.Error(err))
				payload := &ghcmessages.Error{Message: handlers.FmtString(err.Error())}
				switch err.(type) {
				case apperror.NotFoundError:
					return mtoshipmentops.NewGetShipmentNotFound().WithPayload(payload), err
				case apperror.ForbiddenError:
					return mtoshipmentops.NewGetShipmentForbidden().WithPayload(payload), err
				case apperror.QueryError:
					return mtoshipmentops.NewGetShipmentInternalServerError(), err
				default:
					return mtoshipmentops.NewGetShipmentInternalServerError(), err
				}
			}

			eagerAssociations := []string{"MoveTaskOrder",
				"PickupAddress",
				"DestinationAddress",
				"SecondaryPickupAddress",
				"SecondaryDeliveryAddress",
				"MTOServiceItems.CustomerContacts",
				"StorageFacility.Address",
				"PPMShipment",
				"Distance"}

			shipmentID := uuid.FromStringOrNil(params.ShipmentID.String())

			mtoShipment, err := h.mtoShipmentFetcher.GetShipment(appCtx, shipmentID, eagerAssociations...)
			if err != nil {
				return handleError(err)
			}

			if mtoShipment.ShipmentType == models.MTOShipmentTypePPM {
				ppmEagerAssociations := []string{"PickupAddress",
					"DestinationAddress",
					"SecondaryPickupAddress",
					"SecondaryDestinationAddress",
				}

				ppmShipmentFetcher := ppmshipment.NewPPMShipmentFetcher()

				ppmShipment, err := ppmShipmentFetcher.GetPPMShipment(appCtx, mtoShipment.PPMShipment.ID, ppmEagerAssociations, nil)
				if err != nil {
					return handleError(err)
				}

				mtoShipment.PPMShipment.PickupAddress = ppmShipment.PickupAddress
				mtoShipment.PPMShipment.DestinationAddress = ppmShipment.DestinationAddress
				mtoShipment.PPMShipment.SecondaryPickupAddress = ppmShipment.SecondaryPickupAddress
				mtoShipment.PPMShipment.SecondaryDestinationAddress = ppmShipment.SecondaryDestinationAddress
			}

			var agents []models.MTOAgent
			err = appCtx.DB().Scope(utilities.ExcludeDeletedScope()).Where("mto_shipment_id = ?", mtoShipment.ID).All(&agents)
			if err != nil {
				return handleError(err)
			}
			mtoShipment.MTOAgents = agents
			payload := payloads.MTOShipment(h.FileStorer(), mtoShipment, nil)
			return mtoshipmentops.NewGetShipmentOK().WithPayload(payload), nil
		})
}

// CreateMTOShipmentHandler is the handler to create MTO shipments
type CreateMTOShipmentHandler struct {
	handlers.HandlerConfig
	shipmentCreator services.ShipmentCreator
	shipmentStatus  services.ShipmentSITStatus
}

// Handle creates the mto shipment
func (h CreateMTOShipmentHandler) Handle(params mtoshipmentops.CreateMTOShipmentParams) middleware.Responder {
	return h.AuditableAppContextFromRequestWithErrors(params.HTTPRequest,
		func(appCtx appcontext.AppContext) (middleware.Responder, error) {
			payload := params.Body

			if payload == nil {
				invalidShipmentError := apperror.NewBadDataError("Invalid mto shipment: params Body is nil")
				appCtx.Logger().Error(invalidShipmentError.Error())
				return mtoshipmentops.NewCreateMTOShipmentBadRequest(), invalidShipmentError
			}

			handleError := func(err error) (middleware.Responder, error) {
				appCtx.Logger().Error("ghcapi.CreateMTOShipmentHandler error", zap.Error(err))
				switch e := err.(type) {
				case apperror.NotFoundError:
					payload := ghcmessages.Error{
						Message: handlers.FmtString(err.Error()),
					}
					return mtoshipmentops.NewCreateMTOShipmentNotFound().WithPayload(&payload), err
				case apperror.InvalidInputError:
					payload := payloadForValidationError(
						"Validation errors",
						"CreateMTOShipment",
						h.GetTraceIDFromRequest(params.HTTPRequest),
						e.ValidationErrors)
					return mtoshipmentops.NewCreateMTOShipmentUnprocessableEntity().WithPayload(payload), err
				case apperror.QueryError:
					if e.Unwrap() != nil {
						// If you can unwrap, log the internal error (usually a pq error) for better debugging
						appCtx.Logger().Error("ghcapi.CreateMTOShipmentHandler query error", zap.Error(e.Unwrap()))
					}
					return mtoshipmentops.NewCreateMTOShipmentInternalServerError(), err
				default:
					return mtoshipmentops.NewCreateMTOShipmentInternalServerError(), err
				}
			}

			mtoShipment := payloads.MTOShipmentModelFromCreate(payload)

			var err error
			mtoShipment, err = h.shipmentCreator.CreateShipment(appCtx, mtoShipment)

			if err != nil {
				return handleError(err)
			}

			if mtoShipment == nil {
				shipmentNotCreatedError := apperror.NewInternalServerError("Unexpected nil shipment from CreateMTOShipment")
				appCtx.Logger().Error(shipmentNotCreatedError.Error())
				return mtoshipmentops.NewCreateMTOShipmentInternalServerError(), shipmentNotCreatedError
			}

			sitAllowance, err := h.shipmentStatus.CalculateShipmentSITAllowance(appCtx, *mtoShipment)
			if err != nil {
				return handleError(err)
			}

			mtoShipment.SITDaysAllowance = &sitAllowance

			returnPayload := payloads.MTOShipment(h.FileStorer(), mtoShipment, nil)
			return mtoshipmentops.NewCreateMTOShipmentOK().WithPayload(returnPayload), nil
		})
}

// UpdateShipmentHandler updates shipments
type UpdateShipmentHandler struct {
	handlers.HandlerConfig
	services.ShipmentUpdater
	services.ShipmentSITStatus
}

// Handle updates shipments
func (h UpdateShipmentHandler) Handle(params mtoshipmentops.UpdateMTOShipmentParams) middleware.Responder {
	return h.AuditableAppContextFromRequestWithErrors(params.HTTPRequest,
		func(appCtx appcontext.AppContext) (middleware.Responder, error) {

			payload := params.Body
			if payload == nil {
				appCtx.Logger().Error("Invalid mto shipment: params Body is nil")
				emptyBodyError := apperror.NewBadDataError("The MTO Shipment request body cannot be empty.")
				payload := payloadForValidationError(
					"Empty body error",
					emptyBodyError.Error(),
					h.GetTraceIDFromRequest(params.HTTPRequest),
					validate.NewErrors(),
				)

				return mtoshipmentops.NewUpdateMTOShipmentUnprocessableEntity().WithPayload(payload), emptyBodyError
			}

			shipmentID := uuid.FromStringOrNil(params.ShipmentID.String())
			oldShipment, err := mtoshipment.FindShipment(appCtx, shipmentID)

			if err != nil {
				appCtx.Logger().Error("ghcapi.UpdateShipmentHandler", zap.Error(err))
				switch err.(type) {
				case apperror.NotFoundError:
					return mtoshipmentops.NewUpdateMTOShipmentNotFound(), err
				default:
					msg := fmt.Sprintf("%v | Instance: %v", handlers.FmtString(err.Error()), h.GetTraceIDFromRequest(params.HTTPRequest))

					return mtoshipmentops.NewUpdateMTOShipmentInternalServerError().WithPayload(
						&ghcmessages.Error{Message: &msg},
					), err
				}
			}

			mtoShipment := payloads.MTOShipmentModelFromUpdate(payload)
			mtoShipment.ID = shipmentID
			mtoShipment.ShipmentType = oldShipment.ShipmentType

			//MTOShipmentModelFromUpdate defaults UsesExternalVendor to false if it's nil in the payload
			if payload.UsesExternalVendor == nil {
				mtoShipment.UsesExternalVendor = oldShipment.UsesExternalVendor
			}
			// booleans not passed will update to false
			mtoShipment.Diversion = oldShipment.Diversion

			handleError := func(err error) (middleware.Responder, error) {
				appCtx.Logger().Error("ghcapi.UpdateShipmentHandler", zap.Error(err))

				switch e := err.(type) {
				case apperror.NotFoundError:
					return mtoshipmentops.NewUpdateMTOShipmentNotFound(), err
				case apperror.ForbiddenError:
					msg := fmt.Sprintf("%v | Instance: %v", handlers.FmtString(err.Error()), h.GetTraceIDFromRequest(params.HTTPRequest))
					return mtoshipmentops.NewUpdateMTOShipmentForbidden().WithPayload(
						&ghcmessages.Error{Message: &msg},
					), err
				case apperror.InvalidInputError:
					return mtoshipmentops.NewUpdateMTOShipmentUnprocessableEntity().WithPayload(
						payloadForValidationError(
							handlers.ValidationErrMessage,
							err.Error(),
							h.GetTraceIDFromRequest(params.HTTPRequest),
							e.ValidationErrors,
						),
					), err
				case apperror.PreconditionFailedError:
					msg := fmt.Sprintf("%v | Instance: %v", handlers.FmtString(err.Error()), h.GetTraceIDFromRequest(params.HTTPRequest))
					return mtoshipmentops.NewUpdateMTOShipmentPreconditionFailed().WithPayload(
						&ghcmessages.Error{Message: &msg},
					), err
				case apperror.QueryError:
					if e.Unwrap() != nil {
						// If you can unwrap, log the internal error (usually a pq error) for better debugging
						appCtx.Logger().Error("ghcapi.UpdateShipmentHandler error", zap.Error(e.Unwrap()))
					}

					msg := fmt.Sprintf("%v | Instance: %v", handlers.FmtString(err.Error()), h.GetTraceIDFromRequest(params.HTTPRequest))

					return mtoshipmentops.NewUpdateMTOShipmentInternalServerError().WithPayload(
						&ghcmessages.Error{Message: &msg},
					), err
				default:
					msg := fmt.Sprintf("%v | Instance: %v", handlers.FmtString(err.Error()), h.GetTraceIDFromRequest(params.HTTPRequest))

					return mtoshipmentops.NewUpdateMTOShipmentInternalServerError().WithPayload(
						&ghcmessages.Error{Message: &msg},
					), err
				}
			}
			updatedMtoShipment, err := h.ShipmentUpdater.UpdateShipment(appCtx, mtoShipment, params.IfMatch, "ghc")
			if err != nil {
				return handleError(err)
			}

			_, err = event.TriggerEvent(event.Event{
				EndpointKey: event.GhcUpdateMTOShipmentEndpointKey,
				// Endpoint that is being handled
				EventKey:        event.MTOShipmentUpdateEventKey,    // Event that you want to trigger
				UpdatedObjectID: updatedMtoShipment.ID,              // ID of the updated logical object
				MtoID:           updatedMtoShipment.MoveTaskOrderID, // ID of the associated Move
				AppContext:      appCtx,
				TraceID:         h.GetTraceIDFromRequest(params.HTTPRequest),
			})
			// If the event trigger fails, just log the error.
			if err != nil {
				appCtx.Logger().Error("ghcapi.UpdateMTOShipment could not generate the event")
			}

			shipmentSITStatus, _, err := h.CalculateShipmentSITStatus(appCtx, *updatedMtoShipment)
			if err != nil {
				return handleError(err)
			}
			sitStatusPayload := payloads.SITStatus(shipmentSITStatus, h.FileStorer())

			returnPayload := payloads.MTOShipment(h.FileStorer(), updatedMtoShipment, sitStatusPayload)
			return mtoshipmentops.NewUpdateMTOShipmentOK().WithPayload(returnPayload), nil
		})
}

// DeleteShipmentHandler soft deletes a shipment
type DeleteShipmentHandler struct {
	handlers.HandlerConfig
	services.ShipmentDeleter
}

// Handle soft deletes a shipment
func (h DeleteShipmentHandler) Handle(params shipmentops.DeleteShipmentParams) middleware.Responder {
	return h.AuditableAppContextFromRequestWithErrors(params.HTTPRequest,
		func(appCtx appcontext.AppContext) (middleware.Responder, error) {

			if !appCtx.Session().Roles.HasRole(roles.RoleTypeTOO) && !appCtx.Session().Roles.HasRole(roles.RoleTypeServicesCounselor) {
				forbiddenError := apperror.NewForbiddenError("user is not authenticated with an office role")
				appCtx.Logger().Error(forbiddenError.Error())
				return shipmentops.NewDeleteShipmentForbidden(), forbiddenError
			}

			shipmentID := uuid.FromStringOrNil(params.ShipmentID.String())
			moveID, err := h.DeleteShipment(appCtx, shipmentID)
			if err != nil {
				appCtx.Logger().Error("ghcapi.DeleteShipmentHandler", zap.Error(err))

				switch err.(type) {
				case apperror.NotFoundError:
					return shipmentops.NewDeleteShipmentNotFound(), err
				case apperror.ConflictError:
					return shipmentops.NewDeleteShipmentConflict(), err
				case apperror.ForbiddenError:
					return shipmentops.NewDeleteShipmentForbidden(), err
				case apperror.UnprocessableEntityError:
					return shipmentops.NewDeleteShipmentUnprocessableEntity(), err
				default:
					return shipmentops.NewDeleteShipmentInternalServerError(), err
				}
			}

			// Note that this is currently not sending any notifications because
			// the move isn't available to the Prime yet. See the objectEventHandler
			// function in pkg/services/event/notification.go.
			// We added this now because eventually, we will want to save events in
			// the DB for auditing purposes. When that happens, this code in the handler
			// will not change. However, we should make sure to add a test in
			// mto_shipment_test.go that verifies the audit got saved.
			h.triggerShipmentDeletionEvent(appCtx, shipmentID, moveID, params)

			return shipmentops.NewDeleteShipmentNoContent(), nil
		})
}

func (h DeleteShipmentHandler) triggerShipmentDeletionEvent(appCtx appcontext.AppContext, shipmentID uuid.UUID, moveID uuid.UUID, params shipmentops.DeleteShipmentParams) {

	_, err := event.TriggerEvent(event.Event{
		EndpointKey: event.GhcDeleteShipmentEndpointKey,
		// Endpoint that is being handled
		EventKey:        event.ShipmentDeleteEventKey, // Event that you want to trigger
		UpdatedObjectID: shipmentID,                   // ID of the updated logical object
		MtoID:           moveID,                       // ID of the associated Move
		AppContext:      appCtx,
		TraceID:         h.GetTraceIDFromRequest(params.HTTPRequest),
	})

	// If the event trigger fails, just log the error.
	if err != nil {
		appCtx.Logger().Error("ghcapi.DeleteShipmentHandler could not generate the event", zap.Error(err))
	}
}

// ApproveShipmentHandler approves a shipment
type ApproveShipmentHandler struct {
	handlers.HandlerConfig
	services.ShipmentApprover
	services.ShipmentSITStatus
}

// Handle approves a shipment
func (h ApproveShipmentHandler) Handle(params shipmentops.ApproveShipmentParams) middleware.Responder {
	return h.AuditableAppContextFromRequestWithErrors(params.HTTPRequest,
		func(appCtx appcontext.AppContext) (middleware.Responder, error) {

			if !appCtx.Session().IsOfficeUser() || !appCtx.Session().Roles.HasRole(roles.RoleTypeTOO) {
				forbiddenError := apperror.NewForbiddenError("Only TOO role can approve shipments")
				appCtx.Logger().Error(forbiddenError.Error())
				return shipmentops.NewApproveShipmentForbidden(), forbiddenError
			}

			shipmentID := uuid.FromStringOrNil(params.ShipmentID.String())
			eTag := params.IfMatch

			handleError := func(err error) (middleware.Responder, error) {
				appCtx.Logger().Error("ghcapi.ApproveShipmentHandler", zap.Error(err))

				switch e := err.(type) {
				case apperror.NotFoundError:
					return shipmentops.NewApproveShipmentNotFound(), err
				case apperror.InvalidInputError:
					payload := payloadForValidationError("Validation errors", "ApproveShipment", h.GetTraceIDFromRequest(params.HTTPRequest), e.ValidationErrors)
					return shipmentops.NewApproveShipmentUnprocessableEntity().WithPayload(payload), err
				case apperror.PreconditionFailedError:
					return shipmentops.NewApproveShipmentPreconditionFailed().
						WithPayload(&ghcmessages.Error{Message: handlers.FmtString(err.Error())}), err
				case apperror.ConflictError, mtoshipment.ConflictStatusError:
					return shipmentops.NewApproveShipmentConflict().WithPayload(&ghcmessages.Error{Message: handlers.FmtString(err.Error())}), err
				default:
					return shipmentops.NewApproveShipmentInternalServerError(), err
				}
			}

			shipment, err := h.ApproveShipment(appCtx, shipmentID, eTag)
			if err != nil {
				return handleError(err)
			}

			h.triggerShipmentApprovalEvent(appCtx, shipmentID, shipment.MoveTaskOrderID, params)

			shipmentSITStatus, _, err := h.CalculateShipmentSITStatus(appCtx, *shipment)
			if err != nil {
				return handleError(err)
			}
			sitStatusPayload := payloads.SITStatus(shipmentSITStatus, h.FileStorer())

			payload := payloads.MTOShipment(h.FileStorer(), shipment, sitStatusPayload)
			return shipmentops.NewApproveShipmentOK().WithPayload(payload), nil
		})
}

func (h ApproveShipmentHandler) triggerShipmentApprovalEvent(appCtx appcontext.AppContext, shipmentID uuid.UUID, moveID uuid.UUID, params shipmentops.ApproveShipmentParams) {

	_, err := event.TriggerEvent(event.Event{
		EndpointKey: event.GhcApproveShipmentEndpointKey,
		// Endpoint that is being handled
		EventKey:        event.ShipmentApproveEventKey, // Event that you want to trigger
		UpdatedObjectID: shipmentID,                    // ID of the updated logical object
		MtoID:           moveID,                        // ID of the associated Move
		AppContext:      appCtx,
		TraceID:         h.GetTraceIDFromRequest(params.HTTPRequest),
	})

	// If the event trigger fails, just log the error.
	if err != nil {
		appCtx.Logger().Error("ghcapi.ApproveShipmentHandler could not generate the event", zap.Error(err))
	}
}

// RequestShipmentDiversionHandler Requests a shipment diversion
type RequestShipmentDiversionHandler struct {
	handlers.HandlerConfig
	services.ShipmentDiversionRequester
	services.ShipmentSITStatus
}

// Handle Requests a shipment diversion
func (h RequestShipmentDiversionHandler) Handle(params shipmentops.RequestShipmentDiversionParams) middleware.Responder {
	return h.AuditableAppContextFromRequestWithErrors(params.HTTPRequest,
		func(appCtx appcontext.AppContext) (middleware.Responder, error) {

			if !appCtx.Session().IsOfficeUser() || !appCtx.Session().Roles.HasRole(roles.RoleTypeTOO) {
				forbiddenError := apperror.NewForbiddenError("Only TOO role can Request shipment diversions")
				appCtx.Logger().Error(forbiddenError.Error())
				return shipmentops.NewRequestShipmentDiversionForbidden(), forbiddenError
			}

			shipmentID := uuid.FromStringOrNil(params.ShipmentID.String())
			eTag := params.IfMatch
			diversionReason := params.Body.DiversionReason

			handleError := func(err error) (middleware.Responder, error) {
				appCtx.Logger().Error("ghcapi.RequestShipmentDiversionHandler", zap.Error(err))

				switch e := err.(type) {
				case apperror.NotFoundError:
					return shipmentops.NewRequestShipmentDiversionNotFound(), err
				case apperror.InvalidInputError:
					payload := payloadForValidationError(
						"Validation errors",
						"RequestShipmentDiversion",
						h.GetTraceIDFromRequest(params.HTTPRequest),
						e.ValidationErrors)
					return shipmentops.NewRequestShipmentDiversionUnprocessableEntity().WithPayload(payload), err
				case apperror.PreconditionFailedError:
					return shipmentops.NewRequestShipmentDiversionPreconditionFailed().
						WithPayload(&ghcmessages.Error{Message: handlers.FmtString(err.Error())}), err
				case mtoshipment.ConflictStatusError:
					return shipmentops.NewRequestShipmentDiversionConflict().
						WithPayload(&ghcmessages.Error{Message: handlers.FmtString(err.Error())}), err
				default:
					return shipmentops.NewRequestShipmentDiversionInternalServerError(), err
				}
			}

			shipment, err := h.RequestShipmentDiversion(appCtx, shipmentID, eTag, diversionReason)
			if err != nil {
				return handleError(err)
			}

			h.triggerRequestShipmentDiversionEvent(appCtx, shipmentID, shipment.MoveTaskOrderID, params)

			shipmentSITStatus, _, err := h.CalculateShipmentSITStatus(appCtx, *shipment)
			if err != nil {
				return handleError(err)
			}
			sitStatusPayload := payloads.SITStatus(shipmentSITStatus, h.FileStorer())

			payload := payloads.MTOShipment(h.FileStorer(), shipment, sitStatusPayload)
			return shipmentops.NewRequestShipmentDiversionOK().WithPayload(payload), nil
		})
}

func (h RequestShipmentDiversionHandler) triggerRequestShipmentDiversionEvent(appCtx appcontext.AppContext, shipmentID uuid.UUID, moveID uuid.UUID, params shipmentops.RequestShipmentDiversionParams) {

	_, err := event.TriggerEvent(event.Event{
		EndpointKey: event.GhcRequestShipmentDiversionEndpointKey,
		// Endpoint that is being handled
		EventKey:        event.ShipmentRequestDiversionEventKey, // Event that you want to trigger
		UpdatedObjectID: shipmentID,                             // ID of the updated logical object
		MtoID:           moveID,                                 // ID of the associated Move
		AppContext:      appCtx,
		TraceID:         h.GetTraceIDFromRequest(params.HTTPRequest),
	})

	// If the event trigger fails, just log the error.
	if err != nil {
		appCtx.Logger().Error("ghcapi.RequestShipmentDiversionHandler could not generate the event", zap.Error(err))
	}
}

// ApproveShipmentDiversionHandler approves a shipment diversion
type ApproveShipmentDiversionHandler struct {
	handlers.HandlerConfig
	services.ShipmentDiversionApprover
	services.ShipmentSITStatus
}

// Handle approves a shipment diversion
func (h ApproveShipmentDiversionHandler) Handle(params shipmentops.ApproveShipmentDiversionParams) middleware.Responder {
	return h.AuditableAppContextFromRequestWithErrors(params.HTTPRequest,
		func(appCtx appcontext.AppContext) (middleware.Responder, error) {

			if !appCtx.Session().IsOfficeUser() || !appCtx.Session().Roles.HasRole(roles.RoleTypeTOO) {
				forbiddenError := apperror.NewForbiddenError("Only TOO role can approve shipment diversions")
				appCtx.Logger().Error(forbiddenError.Error())
				return shipmentops.NewApproveShipmentDiversionForbidden(), forbiddenError
			}

			shipmentID := uuid.FromStringOrNil(params.ShipmentID.String())
			eTag := params.IfMatch

			handleError := func(err error) (middleware.Responder, error) {
				appCtx.Logger().Error("ghcapi.ApproveShipmentDiversionHandler", zap.Error(err))

				switch e := err.(type) {
				case apperror.NotFoundError:
					return shipmentops.NewApproveShipmentDiversionNotFound(), err
				case apperror.InvalidInputError:
					payload := payloadForValidationError(
						"Validation errors",
						"ApproveShipmentDiversion",
						h.GetTraceIDFromRequest(params.HTTPRequest),
						e.ValidationErrors)
					return shipmentops.NewApproveShipmentDiversionUnprocessableEntity().WithPayload(payload), err
				case apperror.PreconditionFailedError:
					return shipmentops.NewApproveShipmentDiversionPreconditionFailed().
						WithPayload(&ghcmessages.Error{Message: handlers.FmtString(err.Error())}), err
				case mtoshipment.ConflictStatusError:
					return shipmentops.NewApproveShipmentDiversionConflict().
						WithPayload(&ghcmessages.Error{Message: handlers.FmtString(err.Error())}), err
				default:
					return shipmentops.NewApproveShipmentDiversionInternalServerError(), err
				}
			}

			shipment, err := h.ApproveShipmentDiversion(appCtx, shipmentID, eTag)
			if err != nil {
				return handleError(err)
			}

			h.triggerShipmentDiversionApprovalEvent(appCtx, shipmentID, shipment.MoveTaskOrderID, params)

			shipmentSITStatus, _, err := h.CalculateShipmentSITStatus(appCtx, *shipment)
			if err != nil {
				return handleError(err)
			}
			sitStatusPayload := payloads.SITStatus(shipmentSITStatus, h.FileStorer())

			payload := payloads.MTOShipment(h.FileStorer(), shipment, sitStatusPayload)
			return shipmentops.NewApproveShipmentDiversionOK().WithPayload(payload), nil
		})
}

func (h ApproveShipmentDiversionHandler) triggerShipmentDiversionApprovalEvent(appCtx appcontext.AppContext, shipmentID uuid.UUID, moveID uuid.UUID, params shipmentops.ApproveShipmentDiversionParams) {

	_, err := event.TriggerEvent(event.Event{
		EndpointKey: event.GhcApproveShipmentDiversionEndpointKey,
		// Endpoint that is being handled
		EventKey:        event.ShipmentApproveDiversionEventKey, // Event that you want to trigger
		UpdatedObjectID: shipmentID,                             // ID of the updated logical object
		MtoID:           moveID,                                 // ID of the associated Move
		AppContext:      appCtx,
		TraceID:         h.GetTraceIDFromRequest(params.HTTPRequest),
	})

	// If the event trigger fails, just log the error.
	if err != nil {
		appCtx.Logger().Error("ghcapi.ApproveShipmentDiversionHandler could not generate the event", zap.Error(err))
	}
}

// RejectShipmentHandler rejects a shipment
type RejectShipmentHandler struct {
	handlers.HandlerConfig
	services.ShipmentRejecter
}

// Handle rejects a shipment
func (h RejectShipmentHandler) Handle(params shipmentops.RejectShipmentParams) middleware.Responder {
	return h.AuditableAppContextFromRequestWithErrors(params.HTTPRequest,
		func(appCtx appcontext.AppContext) (middleware.Responder, error) {

			if !appCtx.Session().IsOfficeUser() || !appCtx.Session().Roles.HasRole(roles.RoleTypeTOO) {
				forbiddenError := apperror.NewForbiddenError("Only TOO role can reject shipments")
				appCtx.Logger().Error(forbiddenError.Error())
				return shipmentops.NewRejectShipmentForbidden(), forbiddenError
			}

			shipmentID := uuid.FromStringOrNil(params.ShipmentID.String())
			eTag := params.IfMatch
			rejectionReason := params.Body.RejectionReason
			shipment, err := h.RejectShipment(appCtx, shipmentID, eTag, rejectionReason)

			if err != nil {
				appCtx.Logger().Error("ghcapi.RejectShipmentHandler", zap.Error(err))

				switch e := err.(type) {
				case apperror.NotFoundError:
					return shipmentops.NewRejectShipmentNotFound(), err
				case apperror.InvalidInputError:
					payload := payloadForValidationError(
						"Validation errors",
						"RejectShipment",
						h.GetTraceIDFromRequest(params.HTTPRequest),
						e.ValidationErrors)
					return shipmentops.NewRejectShipmentUnprocessableEntity().WithPayload(payload), err
				case apperror.PreconditionFailedError:
					return shipmentops.NewRejectShipmentPreconditionFailed().
						WithPayload(&ghcmessages.Error{Message: handlers.FmtString(err.Error())}), err
				case mtoshipment.ConflictStatusError:
					return shipmentops.NewRejectShipmentConflict().
							WithPayload(&ghcmessages.Error{Message: handlers.FmtString(err.Error())}),
						err
				default:
					return shipmentops.NewRejectShipmentInternalServerError(), err
				}
			}

			h.triggerShipmentRejectionEvent(appCtx, shipmentID, shipment.MoveTaskOrderID, params)

			payload := payloads.MTOShipment(h.FileStorer(), shipment, nil)
			return shipmentops.NewRejectShipmentOK().WithPayload(payload), nil
		})
}

func (h RejectShipmentHandler) triggerShipmentRejectionEvent(appCtx appcontext.AppContext, shipmentID uuid.UUID, moveID uuid.UUID, params shipmentops.RejectShipmentParams) {

	_, err := event.TriggerEvent(event.Event{
		EndpointKey: event.GhcRejectShipmentEndpointKey,
		// Endpoint that is being handled
		EventKey:        event.ShipmentRejectEventKey, // Event that you want to trigger
		UpdatedObjectID: shipmentID,                   // ID of the updated logical object
		MtoID:           moveID,                       // ID of the associated Move
		AppContext:      appCtx,
		TraceID:         h.GetTraceIDFromRequest(params.HTTPRequest),
	})

	// If the event trigger fails, just log the error.
	if err != nil {
		appCtx.Logger().Error("ghcapi.RejectShipmentHandler could not generate the event", zap.Error(err))
	}
}

// RequestShipmentCancellationHandler Requests a shipment cancellation
type RequestShipmentCancellationHandler struct {
	handlers.HandlerConfig
	services.ShipmentCancellationRequester
	services.ShipmentSITStatus
}

// Handle Requests a shipment cancellation
func (h RequestShipmentCancellationHandler) Handle(params shipmentops.RequestShipmentCancellationParams) middleware.Responder {
	return h.AuditableAppContextFromRequestWithErrors(params.HTTPRequest,
		func(appCtx appcontext.AppContext) (middleware.Responder, error) {

			if !appCtx.Session().IsOfficeUser() || !appCtx.Session().Roles.HasRole(roles.RoleTypeTOO) {
				forbiddenError := apperror.NewForbiddenError("Only TOO role can Request shipment diversions")
				appCtx.Logger().Error(forbiddenError.Error())
				return shipmentops.NewRequestShipmentCancellationForbidden(), forbiddenError
			}

			shipmentID := uuid.FromStringOrNil(params.ShipmentID.String())
			eTag := params.IfMatch

			handleError := func(err error) (middleware.Responder, error) {
				appCtx.Logger().Error("ghcapi.RequestShipmentCancellationHandler", zap.Error(err))

				switch e := err.(type) {
				case apperror.NotFoundError:
					return shipmentops.NewRequestShipmentCancellationNotFound(), err
				case apperror.InvalidInputError:
					payload := payloadForValidationError(
						"Validation errors",
						"RequestShipmentCancellation",
						h.GetTraceIDFromRequest(params.HTTPRequest),
						e.ValidationErrors)
					return shipmentops.NewRequestShipmentCancellationUnprocessableEntity().WithPayload(payload), err
				case apperror.PreconditionFailedError:
					return shipmentops.NewRequestShipmentCancellationPreconditionFailed().
						WithPayload(&ghcmessages.Error{Message: handlers.FmtString(err.Error())}), err
				case apperror.UpdateError:
					payload := &ghcmessages.Error{Message: handlers.FmtString(err.Error())}
					return shipmentops.NewRequestShipmentCancellationConflict().WithPayload(payload), err
				case mtoshipment.ConflictStatusError:
					return shipmentops.NewRequestShipmentCancellationConflict().
						WithPayload(&ghcmessages.Error{Message: handlers.FmtString(err.Error())}), err
				default:
					return shipmentops.NewRequestShipmentCancellationInternalServerError(), err
				}
			}

			shipment, err := h.RequestShipmentCancellation(appCtx, shipmentID, eTag)
			if err != nil {
				return handleError(err)
			}

			h.triggerRequestShipmentCancellationEvent(appCtx, shipmentID, shipment.MoveTaskOrderID, params)

			shipmentSITStatus, _, err := h.CalculateShipmentSITStatus(appCtx, *shipment)
			if err != nil {
				return handleError(err)
			}
			sitStatusPayload := payloads.SITStatus(shipmentSITStatus, h.FileStorer())

			payload := payloads.MTOShipment(h.FileStorer(), shipment, sitStatusPayload)
			return shipmentops.NewRequestShipmentCancellationOK().WithPayload(payload), nil
		})
}

func (h RequestShipmentCancellationHandler) triggerRequestShipmentCancellationEvent(appCtx appcontext.AppContext, shipmentID uuid.UUID, moveID uuid.UUID, params shipmentops.RequestShipmentCancellationParams) {

	_, err := event.TriggerEvent(event.Event{
		EndpointKey: event.GhcRequestShipmentCancellationEndpointKey,
		// Endpoint that is being handled
		EventKey:        event.ShipmentRequestCancellationEventKey, // Event that you want to trigger
		UpdatedObjectID: shipmentID,                                // ID of the updated logical object
		MtoID:           moveID,                                    // ID of the associated Move
		AppContext:      appCtx,
		TraceID:         h.GetTraceIDFromRequest(params.HTTPRequest),
	})

	// If the event trigger fails, just log the error.
	if err != nil {
		appCtx.Logger().Error("ghcapi.RequestShipmentCancellationHandler could not generate the event", zap.Error(err))
	}
}

// RequestShipmentReweighHandler Requests a shipment reweigh
type RequestShipmentReweighHandler struct {
	handlers.HandlerConfig
	services.ShipmentReweighRequester
	services.ShipmentSITStatus
	services.MTOShipmentUpdater
}

// Handle Requests a shipment reweigh
func (h RequestShipmentReweighHandler) Handle(params shipmentops.RequestShipmentReweighParams) middleware.Responder {
	return h.AuditableAppContextFromRequestWithErrors(params.HTTPRequest,
		func(appCtx appcontext.AppContext) (middleware.Responder, error) {

			if !appCtx.Session().IsOfficeUser() || !appCtx.Session().Roles.HasRole(roles.RoleTypeTOO) {
				forbiddenError := apperror.NewForbiddenError("Only TOO role can Request a shipment reweigh")
				appCtx.Logger().Error(forbiddenError.Error())
				return shipmentops.NewRequestShipmentReweighForbidden(), forbiddenError
			}

			shipmentID := uuid.FromStringOrNil(params.ShipmentID.String())
			reweigh, err := h.RequestShipmentReweigh(appCtx, shipmentID, models.ReweighRequesterTOO)

			if err != nil {
				appCtx.Logger().Error("ghcapi.RequestShipmentReweighHandler", zap.Error(err))

				switch e := err.(type) {
				case apperror.NotFoundError:
					return shipmentops.NewRequestShipmentReweighNotFound(), err
				case apperror.InvalidInputError:
					payload := payloadForValidationError(
						"Validation errors", "RequestShipmentReweigh",
						h.GetTraceIDFromRequest(params.HTTPRequest),
						e.ValidationErrors)
					return shipmentops.NewRequestShipmentReweighUnprocessableEntity().WithPayload(payload), err
				case apperror.ConflictError:
					return shipmentops.NewRequestShipmentReweighConflict().
						WithPayload(&ghcmessages.Error{Message: handlers.FmtString(err.Error())}), err
				default:
					return shipmentops.NewRequestShipmentReweighInternalServerError(), err
				}
			}

			handleError := func(err error) middleware.Responder {
				appCtx.Logger().Error("ghcapi.UpdateShipmentHandler", zap.Error(err))

				switch err.(type) {
				case apperror.NotFoundError:
					return mtoshipmentops.NewUpdateMTOShipmentNotFound()
				default:
					msg := fmt.Sprintf("%v | Instance: %v", handlers.FmtString(err.Error()), h.GetTraceIDFromRequest(params.HTTPRequest))

					return mtoshipmentops.NewUpdateMTOShipmentInternalServerError().WithPayload(
						&ghcmessages.Error{Message: &msg},
					)
				}
			}

			shipment, err := mtoshipment.FindShipment(appCtx, shipmentID)
			if err != nil {
				return handleError(err), err
			}

			moveID := shipment.MoveTaskOrderID
			h.triggerRequestShipmentReweighEvent(appCtx, shipmentID, moveID, params)

			move, err := models.FetchMoveByMoveIDWithOrders(appCtx.DB(), shipment.MoveTaskOrderID)
			if err != nil {
				return nil, err
			}

			/* Don't send emails for BLUEBARK/SAFETY moves */
			if move.Orders.CanSendEmailWithOrdersType() {
				err = h.NotificationSender().SendNotification(appCtx,
					notifications.NewReweighRequested(moveID, *shipment),
				)
				if err != nil {
					appCtx.Logger().Error("problem sending email to user", zap.Error(err))
					return handlers.ResponseForError(appCtx.Logger(), err), err
				}
			}

			shipmentSITStatus, _, err := h.CalculateShipmentSITStatus(appCtx, reweigh.Shipment)
			if err != nil {
				return handleError(err), err
			}
			sitStatusPayload := payloads.SITStatus(shipmentSITStatus, h.FileStorer())

			payload := payloads.Reweigh(reweigh, sitStatusPayload)
			return shipmentops.NewRequestShipmentReweighOK().WithPayload(payload), nil
		})
}

func (h RequestShipmentReweighHandler) triggerRequestShipmentReweighEvent(appCtx appcontext.AppContext, shipmentID uuid.UUID, moveID uuid.UUID, params shipmentops.RequestShipmentReweighParams) {

	_, err := event.TriggerEvent(event.Event{
		EndpointKey: event.GhcRequestShipmentReweighEndpointKey,
		// Endpoint that is being handled
		EventKey:        event.ShipmentRequestReweighEventKey, // Event that you want to trigger
		UpdatedObjectID: shipmentID,                           // ID of the updated logical object
		MtoID:           moveID,                               // ID of the associated Move
		AppContext:      appCtx,
		TraceID:         h.GetTraceIDFromRequest(params.HTTPRequest),
	})

	// If the event trigger fails, just log the error.
	if err != nil {
		appCtx.Logger().Error("ghcapi.RequestShipmentReweighHandler could not generate the event", zap.Error(err))
	}
}

// ReviewShipmentAddressUpdateHandler Reviews a shipment address change
type ReviewShipmentAddressUpdateHandler struct {
	handlers.HandlerConfig
	services.ShipmentAddressUpdateRequester
}

// Handle ... reviews address update request
func (h ReviewShipmentAddressUpdateHandler) Handle(params shipmentops.ReviewShipmentAddressUpdateParams) middleware.Responder {
	return h.AuditableAppContextFromRequestWithErrors(params.HTTPRequest,
		func(appCtx appcontext.AppContext) (middleware.Responder, error) {

			shipmentID := uuid.FromStringOrNil(params.ShipmentID.String())
			addressApprovalStatus := params.Body.Status
			remarks := params.Body.OfficeRemarks

			response, err := h.ShipmentAddressUpdateRequester.ReviewShipmentAddressChange(appCtx, shipmentID, models.ShipmentAddressUpdateStatus(*addressApprovalStatus), *remarks)
			handleError := func(err error) (middleware.Responder, error) {
				appCtx.Logger().Error("ghcapi.ReviewShipmentAddressUpdateHandler", zap.Error(err))
				payload := ghcmessages.Error{
					Message: handlers.FmtString(err.Error()),
				}

				switch e := err.(type) {
				case apperror.NotFoundError:
					return shipmentops.NewReviewShipmentAddressUpdateNotFound().WithPayload(&payload), err
				case apperror.InvalidInputError:
					payload := payloadForValidationError(
						"Validation errors",
						"ReviewShipmentAddressUpdate",
						h.GetTraceIDFromRequest(params.HTTPRequest),
						e.ValidationErrors)
					return shipmentops.NewReviewShipmentAddressUpdateUnprocessableEntity().WithPayload(payload), err
				case apperror.PreconditionFailedError:
					return shipmentops.NewReviewShipmentAddressUpdatePreconditionFailed().
						WithPayload(&payload), err
				case apperror.ConflictError:
					return shipmentops.NewReviewShipmentAddressUpdateConflict().
						WithPayload(&payload), err
				default:
					return shipmentops.NewReviewShipmentAddressUpdateInternalServerError(), err
				}
			}
			if err != nil {
				return handleError(err)
			}
			payload := payloads.ShipmentAddressUpdate(response)
			return shipmentops.NewReviewShipmentAddressUpdateOK().WithPayload(payload), nil
		})
}

// ApproveSITExtensionHandler approves a SIT extension
type ApproveSITExtensionHandler struct {
	handlers.HandlerConfig
	services.SITExtensionApprover
	services.ShipmentSITStatus
	services.ShipmentUpdater
}

// Handle ... approves the SIT extension
func (h ApproveSITExtensionHandler) Handle(params shipmentops.ApproveSITExtensionParams) middleware.Responder {
	return h.AuditableAppContextFromRequestWithErrors(params.HTTPRequest,
		func(appCtx appcontext.AppContext) (middleware.Responder, error) {

			handleError := func(err error) (middleware.Responder, error) {
				appCtx.Logger().Error("error approving SIT extension", zap.Error(err))
				switch e := err.(type) {
				case apperror.NotFoundError:
					return shipmentops.NewApproveSITExtensionNotFound(), err
				case apperror.InvalidInputError:
					payload := payloadForValidationError(
						handlers.ValidationErrMessage,
						err.Error(),
						h.GetTraceIDFromRequest(params.HTTPRequest),
						e.ValidationErrors)
					return shipmentops.NewApproveSITExtensionUnprocessableEntity().WithPayload(payload), err
				case apperror.PreconditionFailedError:
					return shipmentops.NewApproveSITExtensionPreconditionFailed().
						WithPayload(&ghcmessages.Error{Message: handlers.FmtString(err.Error())}), err
				case apperror.ForbiddenError:
					return shipmentops.NewApproveSITExtensionForbidden().
						WithPayload(&ghcmessages.Error{Message: handlers.FmtString(err.Error())}), err
				default:
					return shipmentops.NewApproveSITExtensionInternalServerError(), err
				}
			}

			if !appCtx.Session().IsOfficeUser() || !appCtx.Session().Roles.HasRole(roles.RoleTypeTOO) {
				forbiddenError := apperror.NewForbiddenError("is not a TOO")
				return handleError(forbiddenError)
			}

			shipmentID := uuid.FromStringOrNil(string(params.ShipmentID))
			sitExtensionID := uuid.FromStringOrNil(string(params.SitExtensionID))
			approvedDays := int(*params.Body.ApprovedDays)
			requestReason := models.SITDurationUpdateRequestReason(params.Body.RequestReason)
			officeRemarks := params.Body.OfficeRemarks
			updatedShipment, err := h.SITExtensionApprover.ApproveSITExtension(appCtx, shipmentID, sitExtensionID, approvedDays, requestReason, officeRemarks, params.IfMatch)
			if err != nil {
				return handleError(err)
			}

			shipmentSITStatus, shipmentWithSITInfo, err := h.CalculateShipmentSITStatus(appCtx, *updatedShipment)
			if err != nil {
				return handleError(err)
			}

			existingETag := etag.GenerateEtag(updatedShipment.UpdatedAt)

			updatedShipment, err = h.UpdateShipment(appCtx, &shipmentWithSITInfo, existingETag, "ghc")
			if err != nil {
				return handleError(err)
			}

			sitStatusPayload := payloads.SITStatus(shipmentSITStatus, h.FileStorer())

			shipmentPayload := payloads.MTOShipment(h.FileStorer(), updatedShipment, sitStatusPayload)

			h.triggerApproveSITExtensionEvent(appCtx, shipmentID, updatedShipment.MoveTaskOrderID, params)
			return shipmentops.NewApproveSITExtensionOK().WithPayload(shipmentPayload), nil
		})
}

func (h ApproveSITExtensionHandler) triggerApproveSITExtensionEvent(appCtx appcontext.AppContext, shipmentID uuid.UUID, moveID uuid.UUID, params shipmentops.ApproveSITExtensionParams) {

	_, err := event.TriggerEvent(event.Event{
		EndpointKey: event.GhcApproveSITExtensionEndpointKey,
		// Endpoint that is being handled
		EventKey:        event.ApproveSITExtensionEventKey, // Event that you want to trigger
		UpdatedObjectID: shipmentID,                        // ID of the updated logical object
		MtoID:           moveID,                            // ID of the associated Move
		AppContext:      appCtx,
		TraceID:         h.GetTraceIDFromRequest(params.HTTPRequest),
	})

	// If the event trigger fails, just log the error.
	if err != nil {
		appCtx.Logger().Error("ghcapi.ApproveSITExtensionHandler could not generate the event", zap.Error(err))
	}
}

// DenySITExtensionHandler denies a SIT extension
type DenySITExtensionHandler struct {
	handlers.HandlerConfig
	services.SITExtensionDenier
	services.ShipmentSITStatus
}

// Handle ... denies the SIT extension
func (h DenySITExtensionHandler) Handle(params shipmentops.DenySITExtensionParams) middleware.Responder {
	return h.AuditableAppContextFromRequestWithErrors(params.HTTPRequest,
		func(appCtx appcontext.AppContext) (middleware.Responder, error) {

			handleError := func(err error) (middleware.Responder, error) {
				appCtx.Logger().Error("error denying SIT extension", zap.Error(err))
				switch e := err.(type) {
				case apperror.NotFoundError:
					return shipmentops.NewDenySITExtensionNotFound(), err
				case apperror.InvalidInputError:
					payload := payloadForValidationError(
						handlers.ValidationErrMessage,
						err.Error(),
						h.GetTraceIDFromRequest(params.HTTPRequest),
						e.ValidationErrors)
					return shipmentops.NewDenySITExtensionUnprocessableEntity().WithPayload(payload), err
				case apperror.PreconditionFailedError:
					return shipmentops.NewDenySITExtensionPreconditionFailed().
						WithPayload(&ghcmessages.Error{Message: handlers.FmtString(err.Error())}), err
				case apperror.ForbiddenError:
					return shipmentops.NewDenySITExtensionForbidden().
						WithPayload(&ghcmessages.Error{Message: handlers.FmtString(err.Error())}), err
				default:
					return shipmentops.NewDenySITExtensionInternalServerError(), err
				}
			}

			if !appCtx.Session().IsOfficeUser() || !appCtx.Session().Roles.HasRole(roles.RoleTypeTOO) {
				forbiddenError := apperror.NewForbiddenError("is not a TOO")
				return handleError(forbiddenError)
			}

			shipmentID := uuid.FromStringOrNil(string(params.ShipmentID))
			sitExtensionID := uuid.FromStringOrNil(string(params.SitExtensionID))
			officeRemarks := params.Body.OfficeRemarks
			convertToCustomerExpense := params.Body.ConvertToCustomerExpense
			updatedShipment, err := h.SITExtensionDenier.DenySITExtension(appCtx, shipmentID, sitExtensionID, officeRemarks, convertToCustomerExpense, params.IfMatch)
			if err != nil {
				return handleError(err)
			}

			shipmentSITStatus, _, err := h.CalculateShipmentSITStatus(appCtx, *updatedShipment)
			if err != nil {
				return handleError(err)
			}

			sitStatusPayload := payloads.SITStatus(shipmentSITStatus, h.FileStorer())
			shipmentPayload := payloads.MTOShipment(h.FileStorer(), updatedShipment, sitStatusPayload)

			h.triggerDenySITExtensionEvent(appCtx, shipmentID, updatedShipment.MoveTaskOrderID, params)

			return shipmentops.NewDenySITExtensionOK().WithPayload(shipmentPayload), nil
		})
}

func (h DenySITExtensionHandler) triggerDenySITExtensionEvent(appCtx appcontext.AppContext, shipmentID uuid.UUID, moveID uuid.UUID, params shipmentops.DenySITExtensionParams) {

	_, err := event.TriggerEvent(event.Event{
		EndpointKey: event.GhcDenySITExtensionEndpointKey,
		// Endpoint that is being handled
		EventKey:        event.DenySITExtensionEventKey, // Event that you want to trigger
		UpdatedObjectID: shipmentID,                     // ID of the updated logical object
		MtoID:           moveID,                         // ID of the associated Move
		AppContext:      appCtx,
		TraceID:         h.GetTraceIDFromRequest(params.HTTPRequest),
	})

	// If the event trigger fails, just log the error.
	if err != nil {
		appCtx.Logger().Error("ghcapi.DenySITExtensionHandler could not generate the event", zap.Error(err))
	}
}

// UpdateSITServiceItemCustomerExpenseHandler converts a SIT to customer expense
type UpdateSITServiceItemCustomerExpenseHandler struct {
	handlers.HandlerConfig
	services.MTOServiceItemUpdater
	services.MTOShipmentFetcher
	services.ShipmentSITStatus
}

// Handle ... converts the SIT to customer expense
func (h UpdateSITServiceItemCustomerExpenseHandler) Handle(params shipmentops.UpdateSITServiceItemCustomerExpenseParams) middleware.Responder {
	return h.AuditableAppContextFromRequestWithErrors(params.HTTPRequest,
		func(appCtx appcontext.AppContext) (middleware.Responder, error) {

			handleError := func(err error) (middleware.Responder, error) {
				appCtx.Logger().Error("error converting SIT to customer expense", zap.Error(err))
				switch e := err.(type) {
				case apperror.NotFoundError:
					return shipmentops.NewUpdateSITServiceItemCustomerExpenseNotFound(), err
				case apperror.InvalidInputError:
					payload := payloadForValidationError(
						handlers.ValidationErrMessage,
						err.Error(),
						h.GetTraceIDFromRequest(params.HTTPRequest),
						e.ValidationErrors)
					return shipmentops.NewUpdateSITServiceItemCustomerExpenseUnprocessableEntity().WithPayload(payload), err
				case apperror.PreconditionFailedError:
					return shipmentops.NewUpdateSITServiceItemCustomerExpensePreconditionFailed().
						WithPayload(&ghcmessages.Error{Message: handlers.FmtString(err.Error())}), err
				case apperror.ForbiddenError:
					return shipmentops.NewUpdateSITServiceItemCustomerExpenseForbidden().
						WithPayload(&ghcmessages.Error{Message: handlers.FmtString(err.Error())}), err
				default:
					return shipmentops.NewUpdateSITServiceItemCustomerExpenseInternalServerError(), err
				}
			}

			if !appCtx.Session().IsOfficeUser() || !appCtx.Session().Roles.HasRole(roles.RoleTypeTOO) {
				forbiddenError := apperror.NewForbiddenError("is not a TOO")
				return handleError(forbiddenError)
			}

			shipmentID := uuid.FromStringOrNil(string(params.ShipmentID))
			convertToCustomerExpense := params.Body.ConvertToCustomerExpense
			customerExpenseReason := params.Body.CustomerExpenseReason
			eagerAssociations := []string{"SITDurationUpdates",
				"MTOServiceItems",
				"MTOServiceItems.ReService.Code"}

			shipment, err := h.MTOShipmentFetcher.GetShipment(appCtx, shipmentID, eagerAssociations...)
			if err != nil {
				return handleError(err)
			}
			if *convertToCustomerExpense {
				_, err = h.MTOServiceItemUpdater.ConvertItemToCustomerExpense(appCtx, shipment, customerExpenseReason, true)
				if err != nil {
					return handleError(err)
				}
			}
			shipmentSITStatus, _, err := h.CalculateShipmentSITStatus(appCtx, *shipment)
			if err != nil {
				return handleError(err)
			}
			sitStatusPayload := payloads.SITStatus(shipmentSITStatus, h.FileStorer())

			payload := payloads.MTOShipment(h.FileStorer(), shipment, sitStatusPayload)
			return shipmentops.NewUpdateSITServiceItemCustomerExpenseOK().WithPayload(payload), nil
		})
}

// CreateApprovedSITDurationUpdateHandler creates a SIT Duration Update in the approved state
type CreateApprovedSITDurationUpdateHandler struct {
	handlers.HandlerConfig
	services.ApprovedSITDurationUpdateCreator
	services.ShipmentSITStatus
	services.ShipmentUpdater
}

// Handle creates the approved SIT extension
func (h CreateApprovedSITDurationUpdateHandler) Handle(params shipmentops.CreateApprovedSITDurationUpdateParams) middleware.Responder {
	return h.AuditableAppContextFromRequestWithErrors(params.HTTPRequest,
		func(appCtx appcontext.AppContext) (middleware.Responder, error) {

			payload := params.Body
			shipmentID := params.ShipmentID

			handleError := func(err error) (middleware.Responder, error) {
				appCtx.Logger().Error("ghcapi.CreateApprovedSITExtension error", zap.Error(err))
				switch e := err.(type) {
				case apperror.NotFoundError:
					payload := ghcmessages.Error{
						Message: handlers.FmtString(err.Error()),
					}
					return shipmentops.NewCreateApprovedSITDurationUpdateNotFound().WithPayload(&payload), err
				case apperror.InvalidInputError:
					payload := payloadForValidationError(
						"Validation errors",
						"CreateApprovedSITExtension",
						h.GetTraceIDFromRequest(params.HTTPRequest),
						e.ValidationErrors)
					return shipmentops.NewCreateApprovedSITDurationUpdateUnprocessableEntity().WithPayload(payload), err
				case apperror.PreconditionFailedError:
					return shipmentops.NewDenySITExtensionPreconditionFailed().
						WithPayload(&ghcmessages.Error{Message: handlers.FmtString(err.Error())}), err
				case apperror.QueryError:
					if e.Unwrap() != nil {
						// If you can unwrap, log the internal error (usually a pq error) for better debugging
						appCtx.Logger().Error("ghcapi.CreateApprovedSITExtension query error", zap.Error(e.Unwrap()))
					}
					return shipmentops.NewCreateApprovedSITDurationUpdateInternalServerError(), err
				case apperror.ForbiddenError:
					return shipmentops.NewCreateApprovedSITDurationUpdateForbidden().
						WithPayload(&ghcmessages.Error{Message: handlers.FmtString(err.Error())}), err
				default:
					return shipmentops.NewCreateApprovedSITDurationUpdateInternalServerError(), err
				}
			}

			sitExtension := payloads.ApprovedSITExtensionFromCreate(payload, shipmentID)
			shipment, err := h.ApprovedSITDurationUpdateCreator.CreateApprovedSITDurationUpdate(appCtx, sitExtension, sitExtension.MTOShipmentID, params.IfMatch)
			if err != nil {
				return handleError(err)
			}

			if !appCtx.Session().IsOfficeUser() || !appCtx.Session().Roles.HasRole(roles.RoleTypeTOO) {
				return handleError(apperror.NewForbiddenError("is not a TOO"))
			}

			shipmentSITStatus, shipmentWithSITInfo, err := h.CalculateShipmentSITStatus(appCtx, *shipment)
			if err != nil {
				return handleError(err)
			}

			existingETag := etag.GenerateEtag(shipment.UpdatedAt)

			shipment, err = h.UpdateShipment(appCtx, &shipmentWithSITInfo, existingETag, "ghc")
			if err != nil {
				return handleError(err)
			}

			sitStatusPayload := payloads.SITStatus(shipmentSITStatus, h.FileStorer())
			returnPayload := payloads.MTOShipment(h.FileStorer(), shipment, sitStatusPayload)
			return shipmentops.NewCreateApprovedSITDurationUpdateOK().WithPayload(returnPayload), nil
		})
}<|MERGE_RESOLUTION|>--- conflicted
+++ resolved
@@ -26,8 +26,6 @@
 	ppmshipment "github.com/transcom/mymove/pkg/services/ppmshipment"
 )
 
-const featureFlagBoat = "BOAT"
-
 // ListMTOShipmentsHandler returns a list of MTO Shipments
 type ListMTOShipmentsHandler struct {
 	handlers.HandlerConfig
@@ -64,18 +62,11 @@
 			shipmentSITStatuses := h.CalculateShipmentsSITStatuses(appCtx, shipments)
 
 			/** Feature Flag - Boat Shipment **/
-<<<<<<< HEAD
-			isBoatFeatureOn := false
-			flag, err := h.FeatureFlagFetcher().GetBooleanFlagForUser(params.HTTPRequest.Context(), appCtx, featureFlagBoat, map[string]string{})
-			if err != nil {
-				appCtx.Logger().Error("Error fetching feature flag", zap.String("featureFlagKey", featureFlagBoat), zap.Error(err))
-=======
 			featureFlagName := "boat"
 			isBoatFeatureOn := false
 			flag, err := h.FeatureFlagFetcher().GetBooleanFlagForUser(params.HTTPRequest.Context(), appCtx, featureFlagName, map[string]string{})
 			if err != nil {
 				appCtx.Logger().Error("Error fetching feature flag", zap.String("featureFlagKey", featureFlagName), zap.Error(err))
->>>>>>> 7d3141c2
 				isBoatFeatureOn = false
 			} else {
 				isBoatFeatureOn = flag.Match
