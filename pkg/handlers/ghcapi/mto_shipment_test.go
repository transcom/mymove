--- conflicted
+++ resolved
@@ -5462,11 +5462,12 @@
 		handlerConfig := suite.NewHandlerConfig()
 		builder := query.NewQueryBuilder()
 		fetcher := fetch.NewFetcher(builder)
-		creator := mtoshipment.NewMTOShipmentCreatorV1(builder, fetcher, moveRouter, addressCreator)
+		creator := mtoshipment.NewMTOShipmentCreatorV1(builder, fetcher, moveservices.NewMoveRouter(transportationoffice.NewTransportationOfficesFetcher()), addressCreator)
 		ppmEstimator := mocks.PPMEstimator{}
 		boatCreator := boatshipment.NewBoatShipmentCreator()
 		mobileHomeCreator := mobilehomeshipment.NewMobileHomeShipmentCreator()
 		shipmentRouter := mtoshipment.NewShipmentRouter()
+		planner := &routemocks.Planner{}
 		planner.On("ZipTransitDistance",
 			mock.AnythingOfType("*appcontext.appContext"),
 			mock.Anything,
@@ -6006,11 +6007,7 @@
 		handlerConfig.SetFeatureFlagFetcher(mockFeatureFlagFetcher)
 
 		handler := UpdateShipmentHandler{
-<<<<<<< HEAD
-			suite.NewHandlerConfig(),
-=======
-			handlerConfig,
->>>>>>> c6277656
+			handlerConfig,
 			shipmentUpdater,
 			sitstatus.NewShipmentSITStatus(),
 		}
