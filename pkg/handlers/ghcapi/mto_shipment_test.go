package ghcapi

import (
	"fmt"
	"net/http/httptest"
	"time"

	"github.com/transcom/mymove/pkg/services/ghcrateengine"
	moverouter "github.com/transcom/mymove/pkg/services/move"
	moveservices "github.com/transcom/mymove/pkg/services/move"
	mtoserviceitem "github.com/transcom/mymove/pkg/services/mto_service_item"
	paymentrequest "github.com/transcom/mymove/pkg/services/payment_request"

	"github.com/transcom/mymove/pkg/models/roles"

	"github.com/go-openapi/strfmt"

	"github.com/gofrs/uuid"

	routemocks "github.com/transcom/mymove/pkg/route/mocks"

	"github.com/transcom/mymove/pkg/services"

	"github.com/gobuffalo/validate/v3"

	"github.com/pkg/errors"
	"github.com/stretchr/testify/mock"

	"github.com/transcom/mymove/pkg/etag"
	mtoshipmentops "github.com/transcom/mymove/pkg/gen/ghcapi/ghcoperations/mto_shipment"
	shipmentops "github.com/transcom/mymove/pkg/gen/ghcapi/ghcoperations/shipment"
	"github.com/transcom/mymove/pkg/gen/ghcmessages"
	"github.com/transcom/mymove/pkg/handlers"
	"github.com/transcom/mymove/pkg/models"
	"github.com/transcom/mymove/pkg/services/fetch"
	"github.com/transcom/mymove/pkg/services/mocks"
	mtoshipment "github.com/transcom/mymove/pkg/services/mto_shipment"

	"github.com/transcom/mymove/pkg/services/query"
	"github.com/transcom/mymove/pkg/testdatagen"
)

type listMTOShipmentsSubtestData struct {
	mtoAgent       models.MTOAgent
	mtoServiceItem models.MTOServiceItem
	shipments      models.MTOShipments
	params         mtoshipmentops.ListMTOShipmentsParams
	sitExtension   models.SITExtension
	sit            models.MTOServiceItem
}

func (suite *HandlerSuite) makeListMTOShipmentsSubtestData() (subtestData *listMTOShipmentsSubtestData) {
	subtestData = &listMTOShipmentsSubtestData{}

	mto := testdatagen.MakeDefaultMove(suite.DB())

	sitAllowance := int(90)
	mtoShipment := testdatagen.MakeMTOShipment(suite.DB(), testdatagen.Assertions{
		Move: mto,
		MTOShipment: models.MTOShipment{
			Status:           models.MTOShipmentStatusApproved,
			CounselorRemarks: handlers.FmtString("counselor remark"),
			SITDaysAllowance: &sitAllowance,
		},
	})

	secondShipment := testdatagen.MakeMTOShipment(suite.DB(), testdatagen.Assertions{
		Move: mto,
		MTOShipment: models.MTOShipment{
			Status: models.MTOShipmentStatusSubmitted,
		},
	})

	subtestData.mtoAgent = testdatagen.MakeMTOAgent(suite.DB(), testdatagen.Assertions{
		MTOAgent: models.MTOAgent{
			MTOShipmentID: mtoShipment.ID,
		},
	})
	subtestData.mtoServiceItem = testdatagen.MakeMTOServiceItem(suite.DB(), testdatagen.Assertions{
		MTOServiceItem: models.MTOServiceItem{
			MTOShipmentID: &mtoShipment.ID,
		},
	})

	// testdatagen.MakeDOFSITReService(suite.DB(), testdatagen.Assertions{})

	year, month, day := time.Now().Date()
	lastMonthEntry := time.Date(year, month, day-37, 0, 0, 0, 0, time.UTC)
	lastMonthDeparture := time.Date(year, month, day-30, 0, 0, 0, 0, time.UTC)
	testdatagen.MakeMTOServiceItem(suite.DB(), testdatagen.Assertions{
		MTOServiceItem: models.MTOServiceItem{
			SITEntryDate:     &lastMonthEntry,
			SITDepartureDate: &lastMonthDeparture,
			Status:           models.MTOServiceItemStatusApproved,
		},
		Move:        mto,
		MTOShipment: mtoShipment,
		ReService: models.ReService{
			Code: "DOPSIT",
		},
	})

	aWeekAgo := time.Date(year, month, day-7, 0, 0, 0, 0, time.UTC)
	departureDate := aWeekAgo.Add(time.Hour * 24 * 30)
	subtestData.sit = testdatagen.MakeMTOServiceItem(suite.DB(), testdatagen.Assertions{
		MTOServiceItem: models.MTOServiceItem{
			SITEntryDate:     &aWeekAgo,
			SITDepartureDate: &departureDate,
			Status:           models.MTOServiceItemStatusApproved,
		},
		Move:        mto,
		MTOShipment: mtoShipment,
		ReService: models.ReService{
			Code: "DOPSIT",
		},
	})

	subtestData.sitExtension = testdatagen.MakeSITExtension(suite.DB(), testdatagen.Assertions{
		SITExtension: models.SITExtension{
			MTOShipmentID: mtoShipment.ID,
		},
	})

	subtestData.shipments = models.MTOShipments{mtoShipment, secondShipment}
	requestUser := testdatagen.MakeTOOOfficeUser(suite.DB(), testdatagen.Assertions{})

	req := httptest.NewRequest("GET", fmt.Sprintf("/move_task_orders/%s/mto_shipments", mto.ID.String()), nil)
	req = suite.AuthenticateOfficeRequest(req, requestUser)

	subtestData.params = mtoshipmentops.ListMTOShipmentsParams{
		HTTPRequest:     req,
		MoveTaskOrderID: *handlers.FmtUUID(mtoShipment.MoveTaskOrderID),
	}

	return subtestData
}

func (suite *HandlerSuite) TestListMTOShipmentsHandler() {
	suite.Run("Successful list fetch - Integration Test", func() {
		subtestData := suite.makeListMTOShipmentsSubtestData()
		params := subtestData.params
		shipments := subtestData.shipments
		mtoAgent := subtestData.mtoAgent
		mtoServiceItem := subtestData.mtoServiceItem
		sitExtension := subtestData.sitExtension

		handler := ListMTOShipmentsHandler{
			handlers.NewHandlerContext(suite.DB(), suite.TestLogger()),
			mtoshipment.NewMTOShipmentFetcher(),
			mtoshipment.NewShipmentSITStatus(),
		}

		response := handler.Handle(params)
		suite.IsType(&mtoshipmentops.ListMTOShipmentsOK{}, response)

		okResponse := response.(*mtoshipmentops.ListMTOShipmentsOK)
		suite.Len(okResponse.Payload, 2)

		payloadShipment := okResponse.Payload[0]
		suite.Equal(shipments[0].ID.String(), payloadShipment.ID.String())
		suite.Equal(*shipments[0].CounselorRemarks, *payloadShipment.CounselorRemarks)
		suite.Equal(mtoAgent.ID.String(), payloadShipment.MtoAgents[0].ID.String())
		suite.Equal(mtoServiceItem.ID.String(), payloadShipment.MtoServiceItems[0].ID.String())
		suite.Equal(sitExtension.ID.String(), payloadShipment.SitExtensions[0].ID.String())

		suite.Equal(shipments[1].ID.String(), okResponse.Payload[1].ID.String())

		suite.Equal(int64(90), *payloadShipment.SitDaysAllowance)
		suite.Equal(mtoshipment.OriginSITLocation, payloadShipment.SitStatus.Location)
		suite.Equal(int64(7), *payloadShipment.SitStatus.DaysInSIT)
		suite.Equal(int64(76), *payloadShipment.SitStatus.TotalDaysRemaining)
		suite.Equal(int64(14), *payloadShipment.SitStatus.TotalSITDaysUsed) // 7 from the previous SIT and 7 from the current
		suite.Equal(subtestData.sit.SITEntryDate.Format(strfmt.MarshalFormat), payloadShipment.SitStatus.SitEntryDate.String())
		suite.Equal(subtestData.sit.SITDepartureDate.Format(strfmt.MarshalFormat), payloadShipment.SitStatus.SitDepartureDate.String())

		suite.Len(payloadShipment.SitStatus.PastSITServiceItems, 1)
		year, month, day := time.Now().Date()
		lastMonthEntry := time.Date(year, month, day-37, 0, 0, 0, 0, time.UTC)
		suite.Equal(lastMonthEntry.Format(strfmt.MarshalFormat), payloadShipment.SitStatus.PastSITServiceItems[0].SitEntryDate.String())

	})

	suite.Run("Failure list fetch - Internal Server Error", func() {
		subtestData := suite.makeListMTOShipmentsSubtestData()
		params := subtestData.params
		mockMTOShipmentFetcher := &mocks.MTOShipmentFetcher{}

		handler := ListMTOShipmentsHandler{
			handlers.NewHandlerContext(suite.DB(), suite.TestLogger()),
			mockMTOShipmentFetcher,
			mtoshipment.NewShipmentSITStatus(),
		}

		mockMTOShipmentFetcher.On("ListMTOShipments", mock.AnythingOfType("*appcontext.appContext"), mock.AnythingOfType("uuid.UUID")).Return(nil, services.NewQueryError("MTOShipment", errors.New("query error"), ""))

		fmt.Println("failure list fetch test 500")
		response := handler.Handle(params)
		suite.IsType(&mtoshipmentops.ListMTOShipmentsInternalServerError{}, response)
	})

	suite.Run("Failure list fetch - 404 Not Found - Move Task Order ID", func() {
		subtestData := suite.makeListMTOShipmentsSubtestData()
		params := subtestData.params

		mockMTOShipmentFetcher := &mocks.MTOShipmentFetcher{}

		handler := ListMTOShipmentsHandler{
			handlers.NewHandlerContext(suite.DB(), suite.TestLogger()),
			mockMTOShipmentFetcher,
			mtoshipment.NewShipmentSITStatus(),
		}

		mockMTOShipmentFetcher.On("ListMTOShipments", mock.AnythingOfType("*appcontext.appContext"), mock.AnythingOfType("uuid.UUID")).Return(nil, services.NewNotFoundError(uuid.FromStringOrNil(params.MoveTaskOrderID.String()), "move not found"))

		fmt.Println("failure list fetch 404")
		response := handler.Handle(params)
		suite.IsType(&mtoshipmentops.ListMTOShipmentsNotFound{}, response)
	})
}

func (suite *HandlerSuite) TestDeleteShipmentHandler() {
	suite.Run("Returns a 403 when the office user is not a service counselor", func() {
		officeUser := testdatagen.MakeTOOOfficeUser(suite.DB(), testdatagen.Assertions{Stub: true})
		uuid := uuid.Must(uuid.NewV4())
		deleter := &mocks.ShipmentDeleter{}

		deleter.AssertNumberOfCalls(suite.T(), "DeleteShipment", 0)

		req := httptest.NewRequest("DELETE", fmt.Sprintf("/shipments/%s", uuid.String()), nil)
		req = suite.AuthenticateOfficeRequest(req, officeUser)
		handlerContext := handlers.NewHandlerContext(suite.DB(), suite.TestLogger())

		handler := DeleteShipmentHandler{
			handlerContext,
			deleter,
		}
		deletionParams := shipmentops.DeleteShipmentParams{
			HTTPRequest: req,
			ShipmentID:  *handlers.FmtUUID(uuid),
		}

		response := handler.Handle(deletionParams)
		suite.IsType(&shipmentops.DeleteShipmentForbidden{}, response)
	})

	suite.Run("Returns 204 when all validations pass", func() {
		shipment := testdatagen.MakeDefaultMTOShipmentMinimal(suite.DB())
		officeUser := testdatagen.MakeServicesCounselorOfficeUser(suite.DB(), testdatagen.Assertions{Stub: true})
		deleter := &mocks.ShipmentDeleter{}

		deleter.On("DeleteShipment", mock.AnythingOfType("*appcontext.appContext"), shipment.ID).Return(shipment.MoveTaskOrderID, nil)

		req := httptest.NewRequest("DELETE", fmt.Sprintf("/shipments/%s", shipment.ID.String()), nil)
		req = suite.AuthenticateOfficeRequest(req, officeUser)
		handlerContext := handlers.NewHandlerContext(suite.DB(), suite.TestLogger())

		handler := DeleteShipmentHandler{
			handlerContext,
			deleter,
		}
		deletionParams := shipmentops.DeleteShipmentParams{
			HTTPRequest: req,
			ShipmentID:  *handlers.FmtUUID(shipment.ID),
		}

		response := handler.Handle(deletionParams)

		suite.IsType(&shipmentops.DeleteShipmentNoContent{}, response)
	})

	suite.Run("Returns 404 when deleter returns NotFoundError", func() {
		shipment := testdatagen.MakeStubbedShipment(suite.DB())
		officeUser := testdatagen.MakeServicesCounselorOfficeUser(suite.DB(), testdatagen.Assertions{Stub: true})
		deleter := &mocks.ShipmentDeleter{}

		deleter.On("DeleteShipment", mock.AnythingOfType("*appcontext.appContext"), shipment.ID).Return(uuid.Nil, services.NotFoundError{})

		req := httptest.NewRequest("DELETE", fmt.Sprintf("/shipments/%s", shipment.ID.String()), nil)
		req = suite.AuthenticateOfficeRequest(req, officeUser)
		handlerContext := handlers.NewHandlerContext(suite.DB(), suite.TestLogger())

		handler := DeleteShipmentHandler{
			handlerContext,
			deleter,
		}
		deletionParams := shipmentops.DeleteShipmentParams{
			HTTPRequest: req,
			ShipmentID:  *handlers.FmtUUID(shipment.ID),
		}

		response := handler.Handle(deletionParams)
		suite.IsType(&shipmentops.DeleteShipmentNotFound{}, response)
	})

	suite.Run("Returns 403 when deleter returns ForbiddenError", func() {
		shipment := testdatagen.MakeStubbedShipment(suite.DB())
		officeUser := testdatagen.MakeServicesCounselorOfficeUser(suite.DB(), testdatagen.Assertions{Stub: true})
		deleter := &mocks.ShipmentDeleter{}

		deleter.On("DeleteShipment", mock.AnythingOfType("*appcontext.appContext"), shipment.ID).Return(uuid.Nil, services.ForbiddenError{})

		req := httptest.NewRequest("DELETE", fmt.Sprintf("/shipments/%s", shipment.ID.String()), nil)
		req = suite.AuthenticateOfficeRequest(req, officeUser)
		handlerContext := handlers.NewHandlerContext(suite.DB(), suite.TestLogger())

		handler := DeleteShipmentHandler{
			handlerContext,
			deleter,
		}
		deletionParams := shipmentops.DeleteShipmentParams{
			HTTPRequest: req,
			ShipmentID:  *handlers.FmtUUID(shipment.ID),
		}

		response := handler.Handle(deletionParams)
		suite.IsType(&shipmentops.DeleteShipmentForbidden{}, response)
	})
}

func (suite *HandlerSuite) TestApproveShipmentHandler() {
	suite.Run("Returns 200 when all validations pass", func() {
		move := testdatagen.MakeAvailableMove(suite.DB())
		shipment := testdatagen.MakeMTOShipment(suite.DB(), testdatagen.Assertions{
			Move: move,
			MTOShipment: models.MTOShipment{
				Status: models.MTOShipmentStatusSubmitted,
			},
		})
		// Populate the reServices table with codes needed by the
		// HHG_LONGHAUL_DOMESTIC shipment type
		reServiceCodes := []models.ReServiceCode{
			models.ReServiceCodeDLH,
			models.ReServiceCodeFSC,
			models.ReServiceCodeDOP,
			models.ReServiceCodeDDP,
			models.ReServiceCodeDPK,
			models.ReServiceCodeDUPK,
		}
		for _, serviceCode := range reServiceCodes {
			testdatagen.MakeReService(suite.DB(), testdatagen.Assertions{
				ReService: models.ReService{
					Code:      serviceCode,
					Name:      "test",
					CreatedAt: time.Now(),
					UpdatedAt: time.Now(),
				},
			})
		}

		eTag := etag.GenerateEtag(shipment.UpdatedAt)
		officeUser := testdatagen.MakeTOOOfficeUser(suite.DB(), testdatagen.Assertions{Stub: true})
		builder := query.NewQueryBuilder()
		moveRouter := moverouter.NewMoveRouter()
		approver := mtoshipment.NewShipmentApprover(
			mtoshipment.NewShipmentRouter(),
			mtoserviceitem.NewMTOServiceItemCreator(builder, moveRouter),
			&routemocks.Planner{},
		)

		req := httptest.NewRequest("POST", fmt.Sprintf("/shipments/%s/approve", shipment.ID.String()), nil)
		req = suite.AuthenticateOfficeRequest(req, officeUser)
		handlerContext := handlers.NewHandlerContext(suite.DB(), suite.TestLogger())
		handlerContext.SetTraceID(uuid.Must(uuid.NewV4()))

		handler := ApproveShipmentHandler{
			handlerContext,
			approver,
			mtoshipment.NewShipmentSITStatus(),
		}

		approveParams := shipmentops.ApproveShipmentParams{
			HTTPRequest: req,
			ShipmentID:  *handlers.FmtUUID(shipment.ID),
			IfMatch:     eTag,
		}

		response := handler.Handle(approveParams)
		suite.IsType(&shipmentops.ApproveShipmentOK{}, response)
		suite.HasWebhookNotification(shipment.ID, handlerContext.GetTraceID())
	})

	suite.Run("Returns a 403 when the office user is not a TOO", func() {
		officeUser := testdatagen.MakeServicesCounselorOfficeUser(suite.DB(), testdatagen.Assertions{Stub: true})
		uuid := uuid.Must(uuid.NewV4())
		approver := &mocks.ShipmentApprover{}

		approver.AssertNumberOfCalls(suite.T(), "ApproveShipment", 0)

		req := httptest.NewRequest("POST", fmt.Sprintf("/shipments/%s/approve", uuid.String()), nil)
		req = suite.AuthenticateOfficeRequest(req, officeUser)
		handlerContext := handlers.NewHandlerContext(suite.DB(), suite.TestLogger())

		handler := ApproveShipmentHandler{
			handlerContext,
			approver,
			mtoshipment.NewShipmentSITStatus(),
		}
		approveParams := shipmentops.ApproveShipmentParams{
			HTTPRequest: req,
			ShipmentID:  *handlers.FmtUUID(uuid),
			IfMatch:     etag.GenerateEtag(time.Now()),
		}

		response := handler.Handle(approveParams)
		suite.IsType(&shipmentops.ApproveShipmentForbidden{}, response)
	})

	suite.Run("Returns 404 when approver returns NotFoundError", func() {
		shipment := testdatagen.MakeStubbedShipment(suite.DB())
		eTag := etag.GenerateEtag(shipment.UpdatedAt)
		officeUser := testdatagen.MakeTOOOfficeUser(suite.DB(), testdatagen.Assertions{Stub: true})
		approver := &mocks.ShipmentApprover{}

		approver.On("ApproveShipment", mock.AnythingOfType("*appcontext.appContext"), shipment.ID, eTag).Return(nil, services.NotFoundError{})

		req := httptest.NewRequest("POST", fmt.Sprintf("/shipments/%s/approve", shipment.ID.String()), nil)
		req = suite.AuthenticateOfficeRequest(req, officeUser)
		handlerContext := handlers.NewHandlerContext(suite.DB(), suite.TestLogger())

		handler := ApproveShipmentHandler{
			handlerContext,
			approver,
			mtoshipment.NewShipmentSITStatus(),
		}
		approveParams := shipmentops.ApproveShipmentParams{
			HTTPRequest: req,
			ShipmentID:  *handlers.FmtUUID(shipment.ID),
			IfMatch:     eTag,
		}

		response := handler.Handle(approveParams)
		suite.IsType(&shipmentops.ApproveShipmentNotFound{}, response)
	})

	suite.Run("Returns 409 when approver returns Conflict Error", func() {
		shipment := testdatagen.MakeStubbedShipment(suite.DB())
		eTag := etag.GenerateEtag(shipment.UpdatedAt)
		officeUser := testdatagen.MakeTOOOfficeUser(suite.DB(), testdatagen.Assertions{Stub: true})
		approver := &mocks.ShipmentApprover{}

		approver.On("ApproveShipment", mock.AnythingOfType("*appcontext.appContext"), shipment.ID, eTag).Return(nil, services.ConflictError{})

		req := httptest.NewRequest("POST", fmt.Sprintf("/shipments/%s/approve", shipment.ID.String()), nil)
		req = suite.AuthenticateOfficeRequest(req, officeUser)
		handlerContext := handlers.NewHandlerContext(suite.DB(), suite.TestLogger())

		handler := ApproveShipmentHandler{
			handlerContext,
			approver,
			mtoshipment.NewShipmentSITStatus(),
		}
		approveParams := shipmentops.ApproveShipmentParams{
			HTTPRequest: req,
			ShipmentID:  *handlers.FmtUUID(shipment.ID),
			IfMatch:     eTag,
		}

		response := handler.Handle(approveParams)
		suite.IsType(&shipmentops.ApproveShipmentConflict{}, response)
	})

	suite.Run("Returns 412 when eTag does not match", func() {
		shipment := testdatagen.MakeStubbedShipment(suite.DB())
		eTag := etag.GenerateEtag(time.Now())
		officeUser := testdatagen.MakeTOOOfficeUser(suite.DB(), testdatagen.Assertions{Stub: true})
		approver := &mocks.ShipmentApprover{}

		approver.On("ApproveShipment", mock.AnythingOfType("*appcontext.appContext"), shipment.ID, eTag).Return(nil, services.PreconditionFailedError{})

		req := httptest.NewRequest("POST", fmt.Sprintf("/shipments/%s/approve", shipment.ID.String()), nil)
		req = suite.AuthenticateOfficeRequest(req, officeUser)
		handlerContext := handlers.NewHandlerContext(suite.DB(), suite.TestLogger())

		handler := ApproveShipmentHandler{
			handlerContext,
			approver,
			mtoshipment.NewShipmentSITStatus(),
		}
		approveParams := shipmentops.ApproveShipmentParams{
			HTTPRequest: req,
			ShipmentID:  *handlers.FmtUUID(shipment.ID),
			IfMatch:     eTag,
		}

		response := handler.Handle(approveParams)
		suite.IsType(&shipmentops.ApproveShipmentPreconditionFailed{}, response)
	})

	suite.Run("Returns 422 when approver returns validation errors", func() {
		shipment := testdatagen.MakeStubbedShipment(suite.DB())
		eTag := etag.GenerateEtag(shipment.UpdatedAt)
		officeUser := testdatagen.MakeTOOOfficeUser(suite.DB(), testdatagen.Assertions{Stub: true})
		approver := &mocks.ShipmentApprover{}

		approver.On("ApproveShipment", mock.AnythingOfType("*appcontext.appContext"), shipment.ID, eTag).Return(nil, services.InvalidInputError{ValidationErrors: &validate.Errors{}})

		req := httptest.NewRequest("POST", fmt.Sprintf("/shipments/%s/approve", shipment.ID.String()), nil)
		req = suite.AuthenticateOfficeRequest(req, officeUser)
		handlerContext := handlers.NewHandlerContext(suite.DB(), suite.TestLogger())

		handler := ApproveShipmentHandler{
			handlerContext,
			approver,
			mtoshipment.NewShipmentSITStatus(),
		}
		approveParams := shipmentops.ApproveShipmentParams{
			HTTPRequest: req,
			ShipmentID:  *handlers.FmtUUID(shipment.ID),
			IfMatch:     eTag,
		}

		response := handler.Handle(approveParams)
		suite.IsType(&shipmentops.ApproveShipmentUnprocessableEntity{}, response)
	})

	suite.Run("Returns 500 when approver returns unexpected error", func() {
		shipment := testdatagen.MakeStubbedShipment(suite.DB())
		eTag := etag.GenerateEtag(shipment.UpdatedAt)
		officeUser := testdatagen.MakeTOOOfficeUser(suite.DB(), testdatagen.Assertions{Stub: true})
		approver := &mocks.ShipmentApprover{}

		approver.On("ApproveShipment", mock.AnythingOfType("*appcontext.appContext"), shipment.ID, eTag).Return(nil, errors.New("UnexpectedError"))

		req := httptest.NewRequest("POST", fmt.Sprintf("/shipments/%s/approve", shipment.ID.String()), nil)
		req = suite.AuthenticateOfficeRequest(req, officeUser)
		handlerContext := handlers.NewHandlerContext(suite.DB(), suite.TestLogger())

		handler := ApproveShipmentHandler{
			handlerContext,
			approver,
			mtoshipment.NewShipmentSITStatus(),
		}
		approveParams := shipmentops.ApproveShipmentParams{
			HTTPRequest: req,
			ShipmentID:  *handlers.FmtUUID(shipment.ID),
			IfMatch:     eTag,
		}

		response := handler.Handle(approveParams)
		suite.IsType(&shipmentops.ApproveShipmentInternalServerError{}, response)
	})
}

func (suite *HandlerSuite) TestRequestShipmentDiversionHandler() {
	suite.Run("Returns 200 when all validations pass", func() {
		move := testdatagen.MakeAvailableMove(suite.DB())
		shipment := testdatagen.MakeMTOShipmentMinimal(suite.DB(), testdatagen.Assertions{
			MTOShipment: models.MTOShipment{
				Status: models.MTOShipmentStatusApproved,
			},
			Move: move,
		})

		eTag := etag.GenerateEtag(shipment.UpdatedAt)
		officeUser := testdatagen.MakeTOOOfficeUser(suite.DB(), testdatagen.Assertions{Stub: true})
		requester := mtoshipment.NewShipmentDiversionRequester(
			mtoshipment.NewShipmentRouter(),
		)

		req := httptest.NewRequest("POST", fmt.Sprintf("/shipments/%s/request-diversion", shipment.ID.String()), nil)
		req = suite.AuthenticateOfficeRequest(req, officeUser)
		handlerContext := handlers.NewHandlerContext(suite.DB(), suite.TestLogger())
		handlerContext.SetTraceID(uuid.Must(uuid.NewV4()))

		handler := RequestShipmentDiversionHandler{
			handlerContext,
			requester,
			mtoshipment.NewShipmentSITStatus(),
		}

		approveParams := shipmentops.RequestShipmentDiversionParams{
			HTTPRequest: req,
			ShipmentID:  *handlers.FmtUUID(shipment.ID),
			IfMatch:     eTag,
		}

		response := handler.Handle(approveParams)
		suite.IsType(&shipmentops.RequestShipmentDiversionOK{}, response)
		suite.HasWebhookNotification(shipment.ID, handlerContext.GetTraceID())
	})

	suite.Run("Returns a 403 when the office user is not a TOO", func() {
		officeUser := testdatagen.MakeServicesCounselorOfficeUser(suite.DB(), testdatagen.Assertions{Stub: true})
		uuid := uuid.Must(uuid.NewV4())
		requester := &mocks.ShipmentDiversionRequester{}

		requester.AssertNumberOfCalls(suite.T(), "RequestShipmentDiversion", 0)

		req := httptest.NewRequest("POST", fmt.Sprintf("/shipments/%s/request-diversion", uuid.String()), nil)
		req = suite.AuthenticateOfficeRequest(req, officeUser)
		handlerContext := handlers.NewHandlerContext(suite.DB(), suite.TestLogger())

		handler := RequestShipmentDiversionHandler{
			handlerContext,
			requester,
			mtoshipment.NewShipmentSITStatus(),
		}
		approveParams := shipmentops.RequestShipmentDiversionParams{
			HTTPRequest: req,
			ShipmentID:  *handlers.FmtUUID(uuid),
			IfMatch:     etag.GenerateEtag(time.Now()),
		}

		response := handler.Handle(approveParams)
		suite.IsType(&shipmentops.RequestShipmentDiversionForbidden{}, response)
	})

	suite.Run("Returns 404 when requester returns NotFoundError", func() {
		shipment := testdatagen.MakeStubbedShipment(suite.DB())
		eTag := etag.GenerateEtag(shipment.UpdatedAt)
		officeUser := testdatagen.MakeTOOOfficeUser(suite.DB(), testdatagen.Assertions{Stub: true})
		requester := &mocks.ShipmentDiversionRequester{}

		requester.On("RequestShipmentDiversion", mock.AnythingOfType("*appcontext.appContext"), shipment.ID, eTag).Return(nil, services.NotFoundError{})

		req := httptest.NewRequest("POST", fmt.Sprintf("/shipments/%s/request-diversion", shipment.ID.String()), nil)
		req = suite.AuthenticateOfficeRequest(req, officeUser)
		handlerContext := handlers.NewHandlerContext(suite.DB(), suite.TestLogger())

		handler := RequestShipmentDiversionHandler{
			handlerContext,
			requester,
			mtoshipment.NewShipmentSITStatus(),
		}
		approveParams := shipmentops.RequestShipmentDiversionParams{
			HTTPRequest: req,
			ShipmentID:  *handlers.FmtUUID(shipment.ID),
			IfMatch:     eTag,
		}

		response := handler.Handle(approveParams)
		suite.IsType(&shipmentops.RequestShipmentDiversionNotFound{}, response)
	})

	suite.Run("Returns 409 when requester returns Conflict Error", func() {
		shipment := testdatagen.MakeStubbedShipment(suite.DB())
		eTag := etag.GenerateEtag(shipment.UpdatedAt)
		officeUser := testdatagen.MakeTOOOfficeUser(suite.DB(), testdatagen.Assertions{Stub: true})
		requester := &mocks.ShipmentDiversionRequester{}

		requester.On("RequestShipmentDiversion", mock.AnythingOfType("*appcontext.appContext"), shipment.ID, eTag).Return(nil, mtoshipment.ConflictStatusError{})

		req := httptest.NewRequest("POST", fmt.Sprintf("/shipments/%s/request-diversion", shipment.ID.String()), nil)
		req = suite.AuthenticateOfficeRequest(req, officeUser)
		handlerContext := handlers.NewHandlerContext(suite.DB(), suite.TestLogger())

		handler := RequestShipmentDiversionHandler{
			handlerContext,
			requester,
			mtoshipment.NewShipmentSITStatus(),
		}
		approveParams := shipmentops.RequestShipmentDiversionParams{
			HTTPRequest: req,
			ShipmentID:  *handlers.FmtUUID(shipment.ID),
			IfMatch:     eTag,
		}

		response := handler.Handle(approveParams)
		suite.IsType(&shipmentops.RequestShipmentDiversionConflict{}, response)
	})

	suite.Run("Returns 412 when eTag does not match", func() {
		shipment := testdatagen.MakeStubbedShipment(suite.DB())
		eTag := etag.GenerateEtag(time.Now())
		officeUser := testdatagen.MakeTOOOfficeUser(suite.DB(), testdatagen.Assertions{Stub: true})
		requester := &mocks.ShipmentDiversionRequester{}

		requester.On("RequestShipmentDiversion", mock.AnythingOfType("*appcontext.appContext"), shipment.ID, eTag).Return(nil, services.PreconditionFailedError{})

		req := httptest.NewRequest("POST", fmt.Sprintf("/shipments/%s/request-diversion", shipment.ID.String()), nil)
		req = suite.AuthenticateOfficeRequest(req, officeUser)
		handlerContext := handlers.NewHandlerContext(suite.DB(), suite.TestLogger())

		handler := RequestShipmentDiversionHandler{
			handlerContext,
			requester,
			mtoshipment.NewShipmentSITStatus(),
		}
		approveParams := shipmentops.RequestShipmentDiversionParams{
			HTTPRequest: req,
			ShipmentID:  *handlers.FmtUUID(shipment.ID),
			IfMatch:     eTag,
		}

		response := handler.Handle(approveParams)
		suite.IsType(&shipmentops.RequestShipmentDiversionPreconditionFailed{}, response)
	})

	suite.Run("Returns 422 when requester returns validation errors", func() {
		shipment := testdatagen.MakeStubbedShipment(suite.DB())
		eTag := etag.GenerateEtag(shipment.UpdatedAt)
		officeUser := testdatagen.MakeTOOOfficeUser(suite.DB(), testdatagen.Assertions{Stub: true})
		requester := &mocks.ShipmentDiversionRequester{}

		requester.On("RequestShipmentDiversion", mock.AnythingOfType("*appcontext.appContext"), shipment.ID, eTag).Return(nil, services.InvalidInputError{ValidationErrors: &validate.Errors{}})

		req := httptest.NewRequest("POST", fmt.Sprintf("/shipments/%s/request-diversion", shipment.ID.String()), nil)
		req = suite.AuthenticateOfficeRequest(req, officeUser)
		handlerContext := handlers.NewHandlerContext(suite.DB(), suite.TestLogger())

		handler := RequestShipmentDiversionHandler{
			handlerContext,
			requester,
			mtoshipment.NewShipmentSITStatus(),
		}
		approveParams := shipmentops.RequestShipmentDiversionParams{
			HTTPRequest: req,
			ShipmentID:  *handlers.FmtUUID(shipment.ID),
			IfMatch:     eTag,
		}

		response := handler.Handle(approveParams)
		suite.IsType(&shipmentops.RequestShipmentDiversionUnprocessableEntity{}, response)
	})

	suite.Run("Returns 500 when requester returns unexpected error", func() {
		shipment := testdatagen.MakeStubbedShipment(suite.DB())
		eTag := etag.GenerateEtag(shipment.UpdatedAt)
		officeUser := testdatagen.MakeTOOOfficeUser(suite.DB(), testdatagen.Assertions{Stub: true})
		requester := &mocks.ShipmentDiversionRequester{}

		requester.On("RequestShipmentDiversion", mock.AnythingOfType("*appcontext.appContext"), shipment.ID, eTag).Return(nil, errors.New("UnexpectedError"))

		req := httptest.NewRequest("POST", fmt.Sprintf("/shipments/%s/request-diversion", shipment.ID.String()), nil)
		req = suite.AuthenticateOfficeRequest(req, officeUser)
		handlerContext := handlers.NewHandlerContext(suite.DB(), suite.TestLogger())

		handler := RequestShipmentDiversionHandler{
			handlerContext,
			requester,
			mtoshipment.NewShipmentSITStatus(),
		}
		approveParams := shipmentops.RequestShipmentDiversionParams{
			HTTPRequest: req,
			ShipmentID:  *handlers.FmtUUID(shipment.ID),
			IfMatch:     eTag,
		}

		response := handler.Handle(approveParams)
		suite.IsType(&shipmentops.RequestShipmentDiversionInternalServerError{}, response)
	})
}

func (suite *HandlerSuite) TestApproveShipmentDiversionHandler() {
	suite.Run("Returns 200 when all validations pass", func() {
		move := testdatagen.MakeAvailableMove(suite.DB())
		shipment := testdatagen.MakeMTOShipmentMinimal(suite.DB(), testdatagen.Assertions{
			MTOShipment: models.MTOShipment{
				Status:    models.MTOShipmentStatusSubmitted,
				Diversion: true,
			},
			Move: move,
		})

		eTag := etag.GenerateEtag(shipment.UpdatedAt)
		officeUser := testdatagen.MakeTOOOfficeUser(suite.DB(), testdatagen.Assertions{Stub: true})
		approver := mtoshipment.NewShipmentDiversionApprover(
			mtoshipment.NewShipmentRouter(),
		)

		req := httptest.NewRequest("POST", fmt.Sprintf("/shipments/%s/approve-diversion", shipment.ID.String()), nil)
		req = suite.AuthenticateOfficeRequest(req, officeUser)
		handlerContext := handlers.NewHandlerContext(suite.DB(), suite.TestLogger())
		handlerContext.SetTraceID(uuid.Must(uuid.NewV4()))

		handler := ApproveShipmentDiversionHandler{
			handlerContext,
			approver,
			mtoshipment.NewShipmentSITStatus(),
		}

		approveParams := shipmentops.ApproveShipmentDiversionParams{
			HTTPRequest: req,
			ShipmentID:  *handlers.FmtUUID(shipment.ID),
			IfMatch:     eTag,
		}

		response := handler.Handle(approveParams)
		suite.IsType(&shipmentops.ApproveShipmentDiversionOK{}, response)
		suite.HasWebhookNotification(shipment.ID, handlerContext.GetTraceID())
	})

	suite.Run("Returns a 403 when the office user is not a TOO", func() {
		officeUser := testdatagen.MakeServicesCounselorOfficeUser(suite.DB(), testdatagen.Assertions{Stub: true})
		uuid := uuid.Must(uuid.NewV4())
		approver := &mocks.ShipmentDiversionApprover{}

		approver.AssertNumberOfCalls(suite.T(), "ApproveShipmentDiversion", 0)

		req := httptest.NewRequest("POST", fmt.Sprintf("/shipments/%s/approve-diversion", uuid.String()), nil)
		req = suite.AuthenticateOfficeRequest(req, officeUser)
		handlerContext := handlers.NewHandlerContext(suite.DB(), suite.TestLogger())

		handler := ApproveShipmentDiversionHandler{
			handlerContext,
			approver,
			mtoshipment.NewShipmentSITStatus(),
		}
		approveParams := shipmentops.ApproveShipmentDiversionParams{
			HTTPRequest: req,
			ShipmentID:  *handlers.FmtUUID(uuid),
			IfMatch:     etag.GenerateEtag(time.Now()),
		}

		response := handler.Handle(approveParams)
		suite.IsType(&shipmentops.ApproveShipmentDiversionForbidden{}, response)
	})

	suite.Run("Returns 404 when approver returns NotFoundError", func() {
		shipment := testdatagen.MakeStubbedShipment(suite.DB())
		eTag := etag.GenerateEtag(shipment.UpdatedAt)
		officeUser := testdatagen.MakeTOOOfficeUser(suite.DB(), testdatagen.Assertions{Stub: true})
		approver := &mocks.ShipmentDiversionApprover{}

		approver.On("ApproveShipmentDiversion", mock.AnythingOfType("*appcontext.appContext"), shipment.ID, eTag).Return(nil, services.NotFoundError{})

		req := httptest.NewRequest("POST", fmt.Sprintf("/shipments/%s/approve-diversion", shipment.ID.String()), nil)
		req = suite.AuthenticateOfficeRequest(req, officeUser)
		handlerContext := handlers.NewHandlerContext(suite.DB(), suite.TestLogger())

		handler := ApproveShipmentDiversionHandler{
			handlerContext,
			approver,
			mtoshipment.NewShipmentSITStatus(),
		}
		approveParams := shipmentops.ApproveShipmentDiversionParams{
			HTTPRequest: req,
			ShipmentID:  *handlers.FmtUUID(shipment.ID),
			IfMatch:     eTag,
		}

		response := handler.Handle(approveParams)
		suite.IsType(&shipmentops.ApproveShipmentDiversionNotFound{}, response)
	})

	suite.Run("Returns 409 when approver returns Conflict Error", func() {
		shipment := testdatagen.MakeStubbedShipment(suite.DB())
		eTag := etag.GenerateEtag(shipment.UpdatedAt)
		officeUser := testdatagen.MakeTOOOfficeUser(suite.DB(), testdatagen.Assertions{Stub: true})
		approver := &mocks.ShipmentDiversionApprover{}

		approver.On("ApproveShipmentDiversion", mock.AnythingOfType("*appcontext.appContext"), shipment.ID, eTag).Return(nil, mtoshipment.ConflictStatusError{})

		req := httptest.NewRequest("POST", fmt.Sprintf("/shipments/%s/approve-diversion", shipment.ID.String()), nil)
		req = suite.AuthenticateOfficeRequest(req, officeUser)
		handlerContext := handlers.NewHandlerContext(suite.DB(), suite.TestLogger())

		handler := ApproveShipmentDiversionHandler{
			handlerContext,
			approver,
			mtoshipment.NewShipmentSITStatus(),
		}
		approveParams := shipmentops.ApproveShipmentDiversionParams{
			HTTPRequest: req,
			ShipmentID:  *handlers.FmtUUID(shipment.ID),
			IfMatch:     eTag,
		}

		response := handler.Handle(approveParams)
		suite.IsType(&shipmentops.ApproveShipmentDiversionConflict{}, response)
	})

	suite.Run("Returns 412 when eTag does not match", func() {
		shipment := testdatagen.MakeStubbedShipment(suite.DB())
		eTag := etag.GenerateEtag(time.Now())
		officeUser := testdatagen.MakeTOOOfficeUser(suite.DB(), testdatagen.Assertions{Stub: true})
		approver := &mocks.ShipmentDiversionApprover{}

		approver.On("ApproveShipmentDiversion", mock.AnythingOfType("*appcontext.appContext"), shipment.ID, eTag).Return(nil, services.PreconditionFailedError{})

		req := httptest.NewRequest("POST", fmt.Sprintf("/shipments/%s/approve-diversion", shipment.ID.String()), nil)
		req = suite.AuthenticateOfficeRequest(req, officeUser)
		handlerContext := handlers.NewHandlerContext(suite.DB(), suite.TestLogger())

		handler := ApproveShipmentDiversionHandler{
			handlerContext,
			approver,
			mtoshipment.NewShipmentSITStatus(),
		}
		approveParams := shipmentops.ApproveShipmentDiversionParams{
			HTTPRequest: req,
			ShipmentID:  *handlers.FmtUUID(shipment.ID),
			IfMatch:     eTag,
		}

		response := handler.Handle(approveParams)
		suite.IsType(&shipmentops.ApproveShipmentDiversionPreconditionFailed{}, response)
	})

	suite.Run("Returns 422 when approver returns validation errors", func() {
		shipment := testdatagen.MakeStubbedShipment(suite.DB())
		eTag := etag.GenerateEtag(shipment.UpdatedAt)
		officeUser := testdatagen.MakeTOOOfficeUser(suite.DB(), testdatagen.Assertions{Stub: true})
		approver := &mocks.ShipmentDiversionApprover{}

		approver.On("ApproveShipmentDiversion", mock.AnythingOfType("*appcontext.appContext"), shipment.ID, eTag).Return(nil, services.InvalidInputError{ValidationErrors: &validate.Errors{}})

		req := httptest.NewRequest("POST", fmt.Sprintf("/shipments/%s/approve-diversion", shipment.ID.String()), nil)
		req = suite.AuthenticateOfficeRequest(req, officeUser)
		handlerContext := handlers.NewHandlerContext(suite.DB(), suite.TestLogger())

		handler := ApproveShipmentDiversionHandler{
			handlerContext,
			approver,
			mtoshipment.NewShipmentSITStatus(),
		}
		approveParams := shipmentops.ApproveShipmentDiversionParams{
			HTTPRequest: req,
			ShipmentID:  *handlers.FmtUUID(shipment.ID),
			IfMatch:     eTag,
		}

		response := handler.Handle(approveParams)
		suite.IsType(&shipmentops.ApproveShipmentDiversionUnprocessableEntity{}, response)
	})

	suite.Run("Returns 500 when approver returns unexpected error", func() {
		shipment := testdatagen.MakeStubbedShipment(suite.DB())
		eTag := etag.GenerateEtag(shipment.UpdatedAt)
		officeUser := testdatagen.MakeTOOOfficeUser(suite.DB(), testdatagen.Assertions{Stub: true})
		approver := &mocks.ShipmentDiversionApprover{}

		approver.On("ApproveShipmentDiversion", mock.AnythingOfType("*appcontext.appContext"), shipment.ID, eTag).Return(nil, errors.New("UnexpectedError"))

		req := httptest.NewRequest("POST", fmt.Sprintf("/shipments/%s/approve-diversion", shipment.ID.String()), nil)
		req = suite.AuthenticateOfficeRequest(req, officeUser)
		handlerContext := handlers.NewHandlerContext(suite.DB(), suite.TestLogger())

		handler := ApproveShipmentDiversionHandler{
			handlerContext,
			approver,
			mtoshipment.NewShipmentSITStatus(),
		}
		approveParams := shipmentops.ApproveShipmentDiversionParams{
			HTTPRequest: req,
			ShipmentID:  *handlers.FmtUUID(shipment.ID),
			IfMatch:     eTag,
		}

		response := handler.Handle(approveParams)
		suite.IsType(&shipmentops.ApproveShipmentDiversionInternalServerError{}, response)
	})
}

func (suite *HandlerSuite) TestRejectShipmentHandler() {
	reason := "reason"

	suite.Run("Returns 200 when all validations pass", func() {
		move := testdatagen.MakeAvailableMove(suite.DB())
		shipment := testdatagen.MakeMTOShipmentMinimal(suite.DB(), testdatagen.Assertions{
			Move: move,
		})

		eTag := etag.GenerateEtag(shipment.UpdatedAt)
		officeUser := testdatagen.MakeTOOOfficeUser(suite.DB(), testdatagen.Assertions{Stub: true})
		rejecter := mtoshipment.NewShipmentRejecter(
			mtoshipment.NewShipmentRouter(),
		)

		req := httptest.NewRequest("POST", fmt.Sprintf("/shipments/%s/reject", shipment.ID.String()), nil)
		req = suite.AuthenticateOfficeRequest(req, officeUser)
		handlerContext := handlers.NewHandlerContext(suite.DB(), suite.TestLogger())
		handlerContext.SetTraceID(uuid.Must(uuid.NewV4()))

		handler := RejectShipmentHandler{
			handlerContext,
			rejecter,
		}

		params := shipmentops.RejectShipmentParams{
			HTTPRequest: req,
			ShipmentID:  *handlers.FmtUUID(shipment.ID),
			IfMatch:     eTag,
			Body: &ghcmessages.RejectShipment{
				RejectionReason: &reason,
			},
		}

		suite.NoError(params.Body.Validate(strfmt.Default))

		response := handler.Handle(params)
		suite.IsType(&shipmentops.RejectShipmentOK{}, response)
		suite.HasWebhookNotification(shipment.ID, handlerContext.GetTraceID())
	})

	suite.Run("Returns a 403 when the office user is not a TOO", func() {
		officeUser := testdatagen.MakeServicesCounselorOfficeUser(suite.DB(), testdatagen.Assertions{Stub: true})
		uuid := uuid.Must(uuid.NewV4())
		rejecter := &mocks.ShipmentRejecter{}

		rejecter.AssertNumberOfCalls(suite.T(), "RejectShipment", 0)

		req := httptest.NewRequest("POST", fmt.Sprintf("/shipments/%s/reject", uuid.String()), nil)
		req = suite.AuthenticateOfficeRequest(req, officeUser)
		handlerContext := handlers.NewHandlerContext(suite.DB(), suite.TestLogger())

		handler := RejectShipmentHandler{
			handlerContext,
			rejecter,
		}
		params := shipmentops.RejectShipmentParams{
			HTTPRequest: req,
			ShipmentID:  *handlers.FmtUUID(uuid),
			IfMatch:     etag.GenerateEtag(time.Now()),
			Body: &ghcmessages.RejectShipment{
				RejectionReason: &reason,
			},
		}

		suite.NoError(params.Body.Validate(strfmt.Default))

		response := handler.Handle(params)
		suite.IsType(&shipmentops.RejectShipmentForbidden{}, response)
	})

	suite.Run("Returns 404 when rejecter returns NotFoundError", func() {
		shipment := testdatagen.MakeStubbedShipment(suite.DB())
		eTag := etag.GenerateEtag(shipment.UpdatedAt)
		officeUser := testdatagen.MakeTOOOfficeUser(suite.DB(), testdatagen.Assertions{Stub: true})
		rejecter := &mocks.ShipmentRejecter{}

		rejecter.On("RejectShipment", mock.AnythingOfType("*appcontext.appContext"), shipment.ID, eTag, &reason).Return(nil, services.NotFoundError{})

		req := httptest.NewRequest("POST", fmt.Sprintf("/shipments/%s/reject", shipment.ID.String()), nil)
		req = suite.AuthenticateOfficeRequest(req, officeUser)
		handlerContext := handlers.NewHandlerContext(suite.DB(), suite.TestLogger())

		handler := RejectShipmentHandler{
			handlerContext,
			rejecter,
		}
		params := shipmentops.RejectShipmentParams{
			HTTPRequest: req,
			ShipmentID:  *handlers.FmtUUID(shipment.ID),
			IfMatch:     eTag,
			Body: &ghcmessages.RejectShipment{
				RejectionReason: &reason,
			},
		}

		suite.NoError(params.Body.Validate(strfmt.Default))

		response := handler.Handle(params)
		suite.IsType(&shipmentops.RejectShipmentNotFound{}, response)
	})

	suite.Run("Returns 409 when rejecter returns Conflict Error", func() {
		shipment := testdatagen.MakeStubbedShipment(suite.DB())
		eTag := etag.GenerateEtag(shipment.UpdatedAt)
		officeUser := testdatagen.MakeTOOOfficeUser(suite.DB(), testdatagen.Assertions{Stub: true})
		rejecter := &mocks.ShipmentRejecter{}

		rejecter.On("RejectShipment", mock.AnythingOfType("*appcontext.appContext"), shipment.ID, eTag, &reason).Return(nil, mtoshipment.ConflictStatusError{})

		req := httptest.NewRequest("POST", fmt.Sprintf("/shipments/%s/reject", shipment.ID.String()), nil)
		req = suite.AuthenticateOfficeRequest(req, officeUser)
		handlerContext := handlers.NewHandlerContext(suite.DB(), suite.TestLogger())

		handler := RejectShipmentHandler{
			handlerContext,
			rejecter,
		}
		params := shipmentops.RejectShipmentParams{
			HTTPRequest: req,
			ShipmentID:  *handlers.FmtUUID(shipment.ID),
			IfMatch:     eTag,
			Body: &ghcmessages.RejectShipment{
				RejectionReason: &reason,
			},
		}

		suite.NoError(params.Body.Validate(strfmt.Default))

		response := handler.Handle(params)
		suite.IsType(&shipmentops.RejectShipmentConflict{}, response)
	})

	suite.Run("Returns 412 when eTag does not match", func() {
		shipment := testdatagen.MakeStubbedShipment(suite.DB())
		eTag := etag.GenerateEtag(time.Now())
		officeUser := testdatagen.MakeTOOOfficeUser(suite.DB(), testdatagen.Assertions{Stub: true})
		rejecter := &mocks.ShipmentRejecter{}

		rejecter.On("RejectShipment", mock.AnythingOfType("*appcontext.appContext"), shipment.ID, eTag, &reason).Return(nil, services.PreconditionFailedError{})

		req := httptest.NewRequest("POST", fmt.Sprintf("/shipments/%s/reject", shipment.ID.String()), nil)
		req = suite.AuthenticateOfficeRequest(req, officeUser)
		handlerContext := handlers.NewHandlerContext(suite.DB(), suite.TestLogger())

		handler := RejectShipmentHandler{
			handlerContext,
			rejecter,
		}
		params := shipmentops.RejectShipmentParams{
			HTTPRequest: req,
			ShipmentID:  *handlers.FmtUUID(shipment.ID),
			IfMatch:     eTag,
			Body: &ghcmessages.RejectShipment{
				RejectionReason: &reason,
			},
		}

		suite.NoError(params.Body.Validate(strfmt.Default))

		response := handler.Handle(params)
		suite.IsType(&shipmentops.RejectShipmentPreconditionFailed{}, response)
	})

	suite.Run("Returns 422 when rejecter returns validation errors", func() {
		shipment := testdatagen.MakeStubbedShipment(suite.DB())
		eTag := etag.GenerateEtag(shipment.UpdatedAt)
		officeUser := testdatagen.MakeTOOOfficeUser(suite.DB(), testdatagen.Assertions{Stub: true})
		rejecter := &mocks.ShipmentRejecter{}

		rejecter.On("RejectShipment", mock.AnythingOfType("*appcontext.appContext"), shipment.ID, eTag, &reason).Return(nil, services.InvalidInputError{ValidationErrors: &validate.Errors{}})

		req := httptest.NewRequest("POST", fmt.Sprintf("/shipments/%s/reject", shipment.ID.String()), nil)
		req = suite.AuthenticateOfficeRequest(req, officeUser)
		handlerContext := handlers.NewHandlerContext(suite.DB(), suite.TestLogger())

		handler := RejectShipmentHandler{
			handlerContext,
			rejecter,
		}
		params := shipmentops.RejectShipmentParams{
			HTTPRequest: req,
			ShipmentID:  *handlers.FmtUUID(shipment.ID),
			IfMatch:     eTag,
			Body: &ghcmessages.RejectShipment{
				RejectionReason: &reason,
			},
		}

		suite.NoError(params.Body.Validate(strfmt.Default))

		response := handler.Handle(params)
		suite.IsType(&shipmentops.RejectShipmentUnprocessableEntity{}, response)
	})

	suite.Run("Returns 500 when rejecter returns unexpected error", func() {
		shipment := testdatagen.MakeStubbedShipment(suite.DB())
		eTag := etag.GenerateEtag(shipment.UpdatedAt)
		officeUser := testdatagen.MakeTOOOfficeUser(suite.DB(), testdatagen.Assertions{Stub: true})
		rejecter := &mocks.ShipmentRejecter{}

		rejecter.On("RejectShipment", mock.AnythingOfType("*appcontext.appContext"), shipment.ID, eTag, &reason).Return(nil, errors.New("UnexpectedError"))

		req := httptest.NewRequest("POST", fmt.Sprintf("/shipments/%s/reject", shipment.ID.String()), nil)
		req = suite.AuthenticateOfficeRequest(req, officeUser)
		handlerContext := handlers.NewHandlerContext(suite.DB(), suite.TestLogger())

		handler := RejectShipmentHandler{
			handlerContext,
			rejecter,
		}
		params := shipmentops.RejectShipmentParams{
			HTTPRequest: req,
			ShipmentID:  *handlers.FmtUUID(shipment.ID),
			IfMatch:     eTag,
			Body: &ghcmessages.RejectShipment{
				RejectionReason: &reason,
			},
		}

		suite.NoError(params.Body.Validate(strfmt.Default))

		response := handler.Handle(params)
		suite.IsType(&shipmentops.RejectShipmentInternalServerError{}, response)
	})

	suite.Run("Requires rejection reason in Body of request", func() {
		move := testdatagen.MakeAvailableMove(suite.DB())
		shipment := testdatagen.MakeMTOShipmentMinimal(suite.DB(), testdatagen.Assertions{
			Move: move,
		})
		eTag := etag.GenerateEtag(shipment.UpdatedAt)
		officeUser := testdatagen.MakeTOOOfficeUser(suite.DB(), testdatagen.Assertions{Stub: true})
		rejecter := mtoshipment.NewShipmentRejecter(
			mtoshipment.NewShipmentRouter(),
		)

		req := httptest.NewRequest("POST", fmt.Sprintf("/shipments/%s/reject", shipment.ID.String()), nil)
		req = suite.AuthenticateOfficeRequest(req, officeUser)
		handlerContext := handlers.NewHandlerContext(suite.DB(), suite.TestLogger())

		handler := RejectShipmentHandler{
			handlerContext,
			rejecter,
		}
		params := shipmentops.RejectShipmentParams{
			HTTPRequest: req,
			ShipmentID:  *handlers.FmtUUID(shipment.ID),
			IfMatch:     eTag,
			Body:        &ghcmessages.RejectShipment{},
		}

		suite.Error(params.Body.Validate(strfmt.Default))

		response := handler.Handle(params)
		suite.IsType(&shipmentops.RejectShipmentUnprocessableEntity{}, response)
	})
}

func (suite *HandlerSuite) TestRequestShipmentCancellationHandler() {
	suite.Run("Returns 200 when all validations pass", func() {
		move := testdatagen.MakeAvailableMove(suite.DB())
		shipment := testdatagen.MakeMTOShipmentMinimal(suite.DB(), testdatagen.Assertions{
			MTOShipment: models.MTOShipment{
				Status: models.MTOShipmentStatusApproved,
			},
			Move: move,
		})

		eTag := etag.GenerateEtag(shipment.UpdatedAt)
		officeUser := testdatagen.MakeTOOOfficeUser(suite.DB(), testdatagen.Assertions{Stub: true})
		canceler := mtoshipment.NewShipmentCancellationRequester(
			mtoshipment.NewShipmentRouter(),
		)

		req := httptest.NewRequest("POST", fmt.Sprintf("/shipments/%s/request-cancellation", shipment.ID.String()), nil)
		req = suite.AuthenticateOfficeRequest(req, officeUser)
		handlerContext := handlers.NewHandlerContext(suite.DB(), suite.TestLogger())
		handlerContext.SetTraceID(uuid.Must(uuid.NewV4()))

		handler := RequestShipmentCancellationHandler{
			handlerContext,
			canceler,
			mtoshipment.NewShipmentSITStatus(),
		}

		approveParams := shipmentops.RequestShipmentCancellationParams{
			HTTPRequest: req,
			ShipmentID:  *handlers.FmtUUID(shipment.ID),
			IfMatch:     eTag,
		}

		response := handler.Handle(approveParams)
		suite.IsType(&shipmentops.RequestShipmentCancellationOK{}, response)
		suite.HasWebhookNotification(shipment.ID, handlerContext.GetTraceID())
	})

	suite.Run("Returns a 403 when the office user is not a TOO", func() {
		officeUser := testdatagen.MakeServicesCounselorOfficeUser(suite.DB(), testdatagen.Assertions{Stub: true})
		uuid := uuid.Must(uuid.NewV4())
		canceler := &mocks.ShipmentCancellationRequester{}

		canceler.AssertNumberOfCalls(suite.T(), "RequestShipmentCancellation", 0)

		req := httptest.NewRequest("POST", fmt.Sprintf("/shipments/%s/request-cancellation", uuid.String()), nil)
		req = suite.AuthenticateOfficeRequest(req, officeUser)
		handlerContext := handlers.NewHandlerContext(suite.DB(), suite.TestLogger())

		handler := RequestShipmentCancellationHandler{
			handlerContext,
			canceler,
			mtoshipment.NewShipmentSITStatus(),
		}
		approveParams := shipmentops.RequestShipmentCancellationParams{
			HTTPRequest: req,
			ShipmentID:  *handlers.FmtUUID(uuid),
			IfMatch:     etag.GenerateEtag(time.Now()),
		}

		response := handler.Handle(approveParams)
		suite.IsType(&shipmentops.RequestShipmentCancellationForbidden{}, response)
	})

	suite.Run("Returns 404 when canceler returns NotFoundError", func() {
		shipment := testdatagen.MakeStubbedShipment(suite.DB())
		eTag := etag.GenerateEtag(shipment.UpdatedAt)
		officeUser := testdatagen.MakeTOOOfficeUser(suite.DB(), testdatagen.Assertions{Stub: true})
		canceler := &mocks.ShipmentCancellationRequester{}

		canceler.On("RequestShipmentCancellation", mock.AnythingOfType("*appcontext.appContext"), shipment.ID, eTag).Return(nil, services.NotFoundError{})

		req := httptest.NewRequest("POST", fmt.Sprintf("/shipments/%s/request-cancellation", shipment.ID.String()), nil)
		req = suite.AuthenticateOfficeRequest(req, officeUser)
		handlerContext := handlers.NewHandlerContext(suite.DB(), suite.TestLogger())

		handler := RequestShipmentCancellationHandler{
			handlerContext,
			canceler,
			mtoshipment.NewShipmentSITStatus(),
		}
		approveParams := shipmentops.RequestShipmentCancellationParams{
			HTTPRequest: req,
			ShipmentID:  *handlers.FmtUUID(shipment.ID),
			IfMatch:     eTag,
		}

		response := handler.Handle(approveParams)
		suite.IsType(&shipmentops.RequestShipmentCancellationNotFound{}, response)
	})

	suite.Run("Returns 409 when canceler returns Conflict Error", func() {
		shipment := testdatagen.MakeStubbedShipment(suite.DB())
		eTag := etag.GenerateEtag(shipment.UpdatedAt)
		officeUser := testdatagen.MakeTOOOfficeUser(suite.DB(), testdatagen.Assertions{Stub: true})
		canceler := &mocks.ShipmentCancellationRequester{}

		canceler.On("RequestShipmentCancellation", mock.AnythingOfType("*appcontext.appContext"), shipment.ID, eTag).Return(nil, mtoshipment.ConflictStatusError{})

		req := httptest.NewRequest("POST", fmt.Sprintf("/shipments/%s/request-cancellation", shipment.ID.String()), nil)
		req = suite.AuthenticateOfficeRequest(req, officeUser)
		handlerContext := handlers.NewHandlerContext(suite.DB(), suite.TestLogger())

		handler := RequestShipmentCancellationHandler{
			handlerContext,
			canceler,
			mtoshipment.NewShipmentSITStatus(),
		}
		approveParams := shipmentops.RequestShipmentCancellationParams{
			HTTPRequest: req,
			ShipmentID:  *handlers.FmtUUID(shipment.ID),
			IfMatch:     eTag,
		}

		response := handler.Handle(approveParams)
		suite.IsType(&shipmentops.RequestShipmentCancellationConflict{}, response)
	})

	suite.Run("Returns 412 when eTag does not match", func() {
		shipment := testdatagen.MakeStubbedShipment(suite.DB())
		eTag := etag.GenerateEtag(time.Now())
		officeUser := testdatagen.MakeTOOOfficeUser(suite.DB(), testdatagen.Assertions{Stub: true})
		canceler := &mocks.ShipmentCancellationRequester{}

		canceler.On("RequestShipmentCancellation", mock.AnythingOfType("*appcontext.appContext"), shipment.ID, eTag).Return(nil, services.PreconditionFailedError{})

		req := httptest.NewRequest("POST", fmt.Sprintf("/shipments/%s/request-cancellation", shipment.ID.String()), nil)
		req = suite.AuthenticateOfficeRequest(req, officeUser)
		handlerContext := handlers.NewHandlerContext(suite.DB(), suite.TestLogger())

		handler := RequestShipmentCancellationHandler{
			handlerContext,
			canceler,
			mtoshipment.NewShipmentSITStatus(),
		}
		approveParams := shipmentops.RequestShipmentCancellationParams{
			HTTPRequest: req,
			ShipmentID:  *handlers.FmtUUID(shipment.ID),
			IfMatch:     eTag,
		}

		response := handler.Handle(approveParams)
		suite.IsType(&shipmentops.RequestShipmentCancellationPreconditionFailed{}, response)
	})

	suite.Run("Returns 422 when canceler returns validation errors", func() {
		shipment := testdatagen.MakeStubbedShipment(suite.DB())
		eTag := etag.GenerateEtag(shipment.UpdatedAt)
		officeUser := testdatagen.MakeTOOOfficeUser(suite.DB(), testdatagen.Assertions{Stub: true})
		canceler := &mocks.ShipmentCancellationRequester{}

		canceler.On("RequestShipmentCancellation", mock.AnythingOfType("*appcontext.appContext"), shipment.ID, eTag).Return(nil, services.InvalidInputError{ValidationErrors: &validate.Errors{}})

		req := httptest.NewRequest("POST", fmt.Sprintf("/shipments/%s/request-cancellation", shipment.ID.String()), nil)
		req = suite.AuthenticateOfficeRequest(req, officeUser)
		handlerContext := handlers.NewHandlerContext(suite.DB(), suite.TestLogger())

		handler := RequestShipmentCancellationHandler{
			handlerContext,
			canceler,
			mtoshipment.NewShipmentSITStatus(),
		}
		approveParams := shipmentops.RequestShipmentCancellationParams{
			HTTPRequest: req,
			ShipmentID:  *handlers.FmtUUID(shipment.ID),
			IfMatch:     eTag,
		}

		response := handler.Handle(approveParams)
		suite.IsType(&shipmentops.RequestShipmentCancellationUnprocessableEntity{}, response)
	})

	suite.Run("Returns 500 when canceler returns unexpected error", func() {
		shipment := testdatagen.MakeStubbedShipment(suite.DB())
		eTag := etag.GenerateEtag(shipment.UpdatedAt)
		officeUser := testdatagen.MakeTOOOfficeUser(suite.DB(), testdatagen.Assertions{Stub: true})
		canceler := &mocks.ShipmentCancellationRequester{}

		canceler.On("RequestShipmentCancellation", mock.AnythingOfType("*appcontext.appContext"), shipment.ID, eTag).Return(nil, errors.New("UnexpectedError"))

		req := httptest.NewRequest("POST", fmt.Sprintf("/shipments/%s/request-cancellation", shipment.ID.String()), nil)
		req = suite.AuthenticateOfficeRequest(req, officeUser)
		handlerContext := handlers.NewHandlerContext(suite.DB(), suite.TestLogger())

		handler := RequestShipmentCancellationHandler{
			handlerContext,
			canceler,
			mtoshipment.NewShipmentSITStatus(),
		}
		approveParams := shipmentops.RequestShipmentCancellationParams{
			HTTPRequest: req,
			ShipmentID:  *handlers.FmtUUID(shipment.ID),
			IfMatch:     eTag,
		}

		response := handler.Handle(approveParams)
		suite.IsType(&shipmentops.RequestShipmentCancellationInternalServerError{}, response)
	})
}

func (suite *HandlerSuite) TestRequestShipmentReweighHandler() {
	suite.Run("Returns 200 when all validations pass", func() {
		move := testdatagen.MakeAvailableMove(suite.DB())
		shipment := testdatagen.MakeMTOShipmentMinimal(suite.DB(), testdatagen.Assertions{
			MTOShipment: models.MTOShipment{
				Status: models.MTOShipmentStatusApproved,
			},
			Move: move,
		})

		officeUser := testdatagen.MakeTOOOfficeUser(suite.DB(), testdatagen.Assertions{Stub: true})
		reweighRequester := mtoshipment.NewShipmentReweighRequester()

		req := httptest.NewRequest("POST", fmt.Sprintf("/shipments/%s/request-reweigh", shipment.ID.String()), nil)
		req = suite.AuthenticateOfficeRequest(req, officeUser)
		handlerContext := handlers.NewHandlerContext(suite.DB(), suite.TestLogger())
		handlerContext.SetTraceID(uuid.Must(uuid.NewV4()))
		handlerContext.SetNotificationSender(suite.TestNotificationSender())

		handler := RequestShipmentReweighHandler{
			handlerContext,
			reweighRequester,
			mtoshipment.NewShipmentSITStatus(),
		}

		approveParams := shipmentops.RequestShipmentReweighParams{
			HTTPRequest: req,
			ShipmentID:  *handlers.FmtUUID(shipment.ID),
		}

		response := handler.Handle(approveParams)
		okResponse := response.(*shipmentops.RequestShipmentReweighOK)
		payload := okResponse.Payload
		suite.IsType(&shipmentops.RequestShipmentReweighOK{}, response)
		suite.Equal(strfmt.UUID(shipment.ID.String()), payload.ShipmentID)
		suite.EqualValues(models.ReweighRequesterTOO, payload.RequestedBy)
		suite.WithinDuration(time.Now(), (time.Time)(payload.RequestedAt), 2*time.Second)
		suite.HasWebhookNotification(shipment.ID, handlerContext.GetTraceID())
	})

	suite.Run("Returns a 403 when the office user is not a TOO", func() {
		officeUser := testdatagen.MakeServicesCounselorOfficeUser(suite.DB(), testdatagen.Assertions{Stub: true})
		uuid := uuid.Must(uuid.NewV4())
		reweighRequester := &mocks.ShipmentReweighRequester{}

		reweighRequester.AssertNumberOfCalls(suite.T(), "RequestShipmentReweigh", 0)

		req := httptest.NewRequest("POST", fmt.Sprintf("/shipments/%s/request-reweigh", uuid.String()), nil)
		req = suite.AuthenticateOfficeRequest(req, officeUser)
		handlerContext := handlers.NewHandlerContext(suite.DB(), suite.TestLogger())

		handler := RequestShipmentReweighHandler{
			handlerContext,
			reweighRequester,
			mtoshipment.NewShipmentSITStatus(),
		}
		approveParams := shipmentops.RequestShipmentReweighParams{
			HTTPRequest: req,
			ShipmentID:  *handlers.FmtUUID(uuid),
		}

		response := handler.Handle(approveParams)
		suite.IsType(&shipmentops.RequestShipmentReweighForbidden{}, response)
	})

	suite.Run("Returns 404 when reweighRequester returns NotFoundError", func() {
		shipment := testdatagen.MakeStubbedShipment(suite.DB())
		officeUser := testdatagen.MakeTOOOfficeUser(suite.DB(), testdatagen.Assertions{Stub: true})
		reweighRequester := &mocks.ShipmentReweighRequester{}

		req := httptest.NewRequest("POST", fmt.Sprintf("/shipments/%s/request-reweigh", shipment.ID.String()), nil)
		req = suite.AuthenticateOfficeRequest(req, officeUser)
		handlerContext := handlers.NewHandlerContext(suite.DB(), suite.TestLogger())

		handler := RequestShipmentReweighHandler{
			handlerContext,
			reweighRequester,
			mtoshipment.NewShipmentSITStatus(),
		}
		params := shipmentops.RequestShipmentReweighParams{
			HTTPRequest: req,
			ShipmentID:  *handlers.FmtUUID(shipment.ID),
		}
		reweighRequester.On("RequestShipmentReweigh", mock.AnythingOfType("*appcontext.appContext"), shipment.ID, models.ReweighRequesterTOO).Return(nil, services.NotFoundError{})

		response := handler.Handle(params)
		suite.IsType(&shipmentops.RequestShipmentReweighNotFound{}, response)
	})

	suite.Run("Returns 409 when reweighRequester returns Conflict Error", func() {
		shipment := testdatagen.MakeStubbedShipment(suite.DB())
		officeUser := testdatagen.MakeTOOOfficeUser(suite.DB(), testdatagen.Assertions{Stub: true})
		reweighRequester := &mocks.ShipmentReweighRequester{}

		req := httptest.NewRequest("POST", fmt.Sprintf("/shipments/%s/request-reweigh", shipment.ID.String()), nil)
		req = suite.AuthenticateOfficeRequest(req, officeUser)
		handlerContext := handlers.NewHandlerContext(suite.DB(), suite.TestLogger())

		handler := RequestShipmentReweighHandler{
			handlerContext,
			reweighRequester,
			mtoshipment.NewShipmentSITStatus(),
		}
		params := shipmentops.RequestShipmentReweighParams{
			HTTPRequest: req,
			ShipmentID:  *handlers.FmtUUID(shipment.ID),
		}

		reweighRequester.On("RequestShipmentReweigh", mock.AnythingOfType("*appcontext.appContext"), shipment.ID, models.ReweighRequesterTOO).Return(nil, services.ConflictError{})

		response := handler.Handle(params)
		suite.IsType(&shipmentops.RequestShipmentReweighConflict{}, response)
	})

	suite.Run("Returns 422 when reweighRequester returns validation errors", func() {
		shipment := testdatagen.MakeStubbedShipment(suite.DB())
		officeUser := testdatagen.MakeTOOOfficeUser(suite.DB(), testdatagen.Assertions{Stub: true})
		reweighRequester := &mocks.ShipmentReweighRequester{}

		req := httptest.NewRequest("POST", fmt.Sprintf("/shipments/%s/request-reweigh", shipment.ID.String()), nil)
		req = suite.AuthenticateOfficeRequest(req, officeUser)
		handlerContext := handlers.NewHandlerContext(suite.DB(), suite.TestLogger())

		handler := RequestShipmentReweighHandler{
			handlerContext,
			reweighRequester,
			mtoshipment.NewShipmentSITStatus(),
		}
		params := shipmentops.RequestShipmentReweighParams{
			HTTPRequest: req,
			ShipmentID:  *handlers.FmtUUID(shipment.ID),
		}
		reweighRequester.On("RequestShipmentReweigh", mock.AnythingOfType("*appcontext.appContext"), shipment.ID, models.ReweighRequesterTOO).Return(nil, services.InvalidInputError{ValidationErrors: &validate.Errors{}})

		response := handler.Handle(params)
		suite.IsType(&shipmentops.RequestShipmentReweighUnprocessableEntity{}, response)
	})

	suite.Run("Returns 500 when reweighRequester returns unexpected error", func() {
		shipment := testdatagen.MakeStubbedShipment(suite.DB())
		officeUser := testdatagen.MakeTOOOfficeUser(suite.DB(), testdatagen.Assertions{Stub: true})
		reweighRequester := &mocks.ShipmentReweighRequester{}

		req := httptest.NewRequest("POST", fmt.Sprintf("/shipments/%s/request-reweigh", shipment.ID.String()), nil)
		req = suite.AuthenticateOfficeRequest(req, officeUser)
		handlerContext := handlers.NewHandlerContext(suite.DB(), suite.TestLogger())

		handler := RequestShipmentReweighHandler{
			handlerContext,
			reweighRequester,
			mtoshipment.NewShipmentSITStatus(),
		}
		params := shipmentops.RequestShipmentReweighParams{
			HTTPRequest: req,
			ShipmentID:  *handlers.FmtUUID(shipment.ID),
		}

		reweighRequester.On("RequestShipmentReweigh", mock.AnythingOfType("*appcontext.appContext"), shipment.ID, models.ReweighRequesterTOO).Return(nil, errors.New("UnexpectedError"))

		response := handler.Handle(params)
		suite.IsType(&shipmentops.RequestShipmentReweighInternalServerError{}, response)
	})
}

func (suite *HandlerSuite) TestApproveSITExtensionHandler() {
	suite.Run("Returns 200 and updates SIT days allowance when validations pass", func() {
		sitDaysAllowance := 20
		move := testdatagen.MakeApprovalsRequestedMove(suite.DB(), testdatagen.Assertions{})
		mtoShipment := testdatagen.MakeMTOShipment(suite.DB(), testdatagen.Assertions{
			MTOShipment: models.MTOShipment{
				SITDaysAllowance: &sitDaysAllowance,
			},
			Move: move,
		})
		sitExtension := testdatagen.MakePendingSITExtension(suite.DB(), testdatagen.Assertions{
			MTOShipment: mtoShipment,
		})
		eTag := etag.GenerateEtag(mtoShipment.UpdatedAt)
		officeUser := testdatagen.MakeTOOOfficeUser(suite.DB(), testdatagen.Assertions{Stub: true})
		moveRouter := moverouter.NewMoveRouter()
		sitExtensionApprover := mtoshipment.NewSITExtensionApprover(moveRouter)
		req := httptest.NewRequest("PATCH", fmt.Sprintf("/shipments/%s/sit-extension/%s/approve", mtoShipment.ID.String(), sitExtension.ID.String()), nil)
		req = suite.AuthenticateOfficeRequest(req, officeUser)
		handlerContext := handlers.NewHandlerContext(suite.DB(), suite.TestLogger())

		handler := ApproveSITExtensionHandler{
			handlerContext,
			sitExtensionApprover,
			mtoshipment.NewShipmentSITStatus(),
		}
		approvedDays := int64(10)
		officeRemarks := "new office remarks"
		approveParams := shipmentops.ApproveSITExtensionParams{
			HTTPRequest: req,
			IfMatch:     eTag,
			Body: &ghcmessages.ApproveSITExtension{
				ApprovedDays:  &approvedDays,
				OfficeRemarks: &officeRemarks,
			},
			ShipmentID:     *handlers.FmtUUID(mtoShipment.ID),
			SitExtensionID: *handlers.FmtUUID(sitExtension.ID),
		}
		response := handler.Handle(approveParams)
		okResponse := response.(*shipmentops.ApproveSITExtensionOK)
		payload := okResponse.Payload
		suite.IsType(&shipmentops.ApproveSITExtensionOK{}, response)
		suite.Equal(int64(30), *payload.SitDaysAllowance)
		suite.Equal("APPROVED", payload.SitExtensions[0].Status)
		suite.Require().NotNil(payload.SitExtensions[0].OfficeRemarks)
		suite.Equal(officeRemarks, *payload.SitExtensions[0].OfficeRemarks)
	})
}

func (suite *HandlerSuite) TestDenySITExtensionHandler() {
	suite.Run("Returns 200 when validations pass", func() {
		sitDaysAllowance := 20
		move := testdatagen.MakeApprovalsRequestedMove(suite.DB(), testdatagen.Assertions{})
		mtoShipment := testdatagen.MakeMTOShipment(suite.DB(), testdatagen.Assertions{
			MTOShipment: models.MTOShipment{
				SITDaysAllowance: &sitDaysAllowance,
			},
			Move: move,
		})
		sitExtension := testdatagen.MakePendingSITExtension(suite.DB(), testdatagen.Assertions{
			MTOShipment: mtoShipment,
		})
		eTag := etag.GenerateEtag(mtoShipment.UpdatedAt)
		officeUser := testdatagen.MakeTOOOfficeUser(suite.DB(), testdatagen.Assertions{Stub: true})
		moveRouter := moverouter.NewMoveRouter()
		sitExtensionDenier := mtoshipment.NewSITExtensionDenier(moveRouter)
		req := httptest.NewRequest("PATCH", fmt.Sprintf("/shipments/%s/sit-extension/%s/deny", mtoShipment.ID.String(), sitExtension.ID.String()), nil)
		req = suite.AuthenticateOfficeRequest(req, officeUser)
		handlerContext := handlers.NewHandlerContext(suite.DB(), suite.TestLogger())

		handler := DenySITExtensionHandler{
			handlerContext,
			sitExtensionDenier,
			mtoshipment.NewShipmentSITStatus(),
		}
		officeRemarks := "new office remarks on denial of extension"
		denyParams := shipmentops.DenySITExtensionParams{
			HTTPRequest: req,
			IfMatch:     eTag,
			Body: &ghcmessages.DenySITExtension{
				OfficeRemarks: &officeRemarks,
			},
			ShipmentID:     *handlers.FmtUUID(mtoShipment.ID),
			SitExtensionID: *handlers.FmtUUID(sitExtension.ID),
		}
		response := handler.Handle(denyParams)
		okResponse := response.(*shipmentops.DenySITExtensionOK)
		payload := okResponse.Payload
		suite.IsType(&shipmentops.DenySITExtensionOK{}, response)
		suite.Equal("DENIED", payload.SitExtensions[0].Status)
	})
}

func (suite *HandlerSuite) CreateSITExtensionAsTOO() {
	suite.Run("Returns 200, creates new SIT extension, and updates SIT days allowance on shipment without an allowance when validations pass", func() {
		mtoShipment := testdatagen.MakeMTOShipment(suite.DB(), testdatagen.Assertions{
			MTOShipment: models.MTOShipment{},
		})

		eTag := etag.GenerateEtag(mtoShipment.UpdatedAt)
		officeUser := testdatagen.MakeTOOOfficeUser(suite.DB(), testdatagen.Assertions{Stub: true})
		sitExtensionCreatorAsTOO := mtoshipment.NewCreateSITExtensionAsTOO()
		req := httptest.NewRequest("POST", fmt.Sprintf("/shipments/%s/sit-extension/", mtoShipment.ID.String()), nil)
		req = suite.AuthenticateOfficeRequest(req, officeUser)
		handlerContext := handlers.NewHandlerContext(suite.DB(), suite.TestLogger())

		handler := CreateSITExtensionAsTOOHandler{
			handlerContext,
			sitExtensionCreatorAsTOO,
			mtoshipment.NewShipmentSITStatus(),
		}
		approvedDays := int64(10)
		officeRemarks := "new office remarks"
		requestReason := "OTHER"
		createParams := shipmentops.CreateSITExtensionAsTOOParams{
			HTTPRequest: req,
			IfMatch:     eTag,
			Body: &ghcmessages.CreateSITExtensionAsTOO{
				ApprovedDays:  &approvedDays,
				OfficeRemarks: &officeRemarks,
				RequestReason: &requestReason,
			},
			ShipmentID: *handlers.FmtUUID(mtoShipment.ID),
		}
		suite.NoError(createParams.Body.Validate(strfmt.Default))

		response := handler.Handle(createParams)
		okResponse := response.(*shipmentops.CreateSITExtensionAsTOOOK)
		payload := okResponse.Payload
		suite.IsType(&shipmentops.CreateSITExtensionAsTOOOK{}, response)
		suite.Equal(int64(10), *payload.SitDaysAllowance)
		suite.Equal("APPROVED", payload.SitExtensions[0].Status)
		suite.Require().NotNil(payload.SitExtensions[0].OfficeRemarks)
		suite.Equal(officeRemarks, *payload.SitExtensions[0].OfficeRemarks)
	})

	suite.Run("Returns 200, creates new SIT extension, and updates SIT days allowance on shipment that already has an allowance when validations pass", func() {
		sitDaysAllowance := 20
		mtoShipment := testdatagen.MakeMTOShipment(suite.DB(), testdatagen.Assertions{
			MTOShipment: models.MTOShipment{
				SITDaysAllowance: &sitDaysAllowance,
			},
		})

		eTag := etag.GenerateEtag(mtoShipment.UpdatedAt)
		officeUser := testdatagen.MakeTOOOfficeUser(suite.DB(), testdatagen.Assertions{Stub: true})
		sitExtensionCreatorAsTOO := mtoshipment.NewCreateSITExtensionAsTOO()
		req := httptest.NewRequest("POST", fmt.Sprintf("/shipments/%s/sit-extension/", mtoShipment.ID.String()), nil)
		req = suite.AuthenticateOfficeRequest(req, officeUser)
		handlerContext := handlers.NewHandlerContext(suite.DB(), suite.TestLogger())

		handler := CreateSITExtensionAsTOOHandler{
			handlerContext,
			sitExtensionCreatorAsTOO,
			mtoshipment.NewShipmentSITStatus(),
		}
		approvedDays := int64(10)
		officeRemarks := "new office remarks"
		requestReason := "OTHER"
		createParams := shipmentops.CreateSITExtensionAsTOOParams{
			HTTPRequest: req,
			IfMatch:     eTag,
			Body: &ghcmessages.CreateSITExtensionAsTOO{
				ApprovedDays:  &approvedDays,
				OfficeRemarks: &officeRemarks,
				RequestReason: &requestReason,
			},
			ShipmentID: *handlers.FmtUUID(mtoShipment.ID),
		}
		suite.NoError(createParams.Body.Validate(strfmt.Default))

		response := handler.Handle(createParams)
		okResponse := response.(*shipmentops.CreateSITExtensionAsTOOOK)
		payload := okResponse.Payload
		suite.IsType(&shipmentops.CreateSITExtensionAsTOOOK{}, response)
		suite.Equal(int64(30), *payload.SitDaysAllowance)
		suite.Equal("APPROVED", payload.SitExtensions[0].Status)
		suite.Require().NotNil(payload.SitExtensions[0].OfficeRemarks)
		suite.Equal(officeRemarks, *payload.SitExtensions[0].OfficeRemarks)
	})
}

type createMTOShipmentSubtestData struct {
	builder *query.Builder
	params  mtoshipmentops.CreateMTOShipmentParams
}

func (suite *HandlerSuite) makeCreateMTOShipmentSubtestData() (subtestData *createMTOShipmentSubtestData) {
	subtestData = &createMTOShipmentSubtestData{}

	mto := testdatagen.MakeAvailableMove(suite.DB())
	pickupAddress := testdatagen.MakeDefaultAddress(suite.DB())
	destinationAddress := testdatagen.MakeDefaultAddress(suite.DB())
	mtoShipment := testdatagen.MakeMTOShipment(suite.DB(), testdatagen.Assertions{
		Move:        mto,
		MTOShipment: models.MTOShipment{},
	})

	mtoShipment.MoveTaskOrderID = mto.ID

	subtestData.builder = query.NewQueryBuilder()

	req := httptest.NewRequest("POST", "/mto-shipments", nil)

	subtestData.params = mtoshipmentops.CreateMTOShipmentParams{
		HTTPRequest: req,
		Body: &ghcmessages.CreateMTOShipment{
			MoveTaskOrderID:     handlers.FmtUUID(mtoShipment.MoveTaskOrderID),
			Agents:              nil,
			CustomerRemarks:     handlers.FmtString("customer remark"),
			CounselorRemarks:    handlers.FmtString("counselor remark"),
			RequestedPickupDate: handlers.FmtDatePtr(mtoShipment.RequestedPickupDate),
		},
	}
	subtestData.params.Body.DestinationAddress.Address = ghcmessages.Address{
		City:           &destinationAddress.City,
		Country:        destinationAddress.Country,
		PostalCode:     &destinationAddress.PostalCode,
		State:          &destinationAddress.State,
		StreetAddress1: &destinationAddress.StreetAddress1,
		StreetAddress2: destinationAddress.StreetAddress2,
		StreetAddress3: destinationAddress.StreetAddress3,
	}
	subtestData.params.Body.PickupAddress.Address = ghcmessages.Address{
		City:           &pickupAddress.City,
		Country:        pickupAddress.Country,
		PostalCode:     &pickupAddress.PostalCode,
		State:          &pickupAddress.State,
		StreetAddress1: &pickupAddress.StreetAddress1,
		StreetAddress2: pickupAddress.StreetAddress2,
		StreetAddress3: pickupAddress.StreetAddress3,
	}

	return subtestData
}

func (suite *HandlerSuite) TestCreateMTOShipmentHandler() {
	// Set the traceID so we can use it to find the webhook notification
	handlerContext := handlers.NewHandlerContext(suite.DB(), suite.TestLogger())
	handlerContext.SetTraceID(uuid.Must(uuid.NewV4()))
	moveRouter := moverouter.NewMoveRouter()

	suite.Run("Successful POST - Integration Test", func() {
		// Set the traceID so we can use it to find the webhook notification
		handlerContext := handlers.NewHandlerContext(suite.DB(), suite.TestLogger())
		handlerContext.SetTraceID(uuid.Must(uuid.NewV4()))

		subtestData := suite.makeCreateMTOShipmentSubtestData()
		builder := subtestData.builder
		params := subtestData.params

		fetcher := fetch.NewFetcher(builder)
		creator := mtoshipment.NewMTOShipmentCreator(builder, fetcher, moveRouter)
		handler := CreateMTOShipmentHandler{
			handlerContext,
			creator,
		}
		response := handler.Handle(params)
		okResponse := response.(*mtoshipmentops.CreateMTOShipmentOK)
		createMTOShipmentPayload := okResponse.Payload
		suite.IsType(&mtoshipmentops.CreateMTOShipmentOK{}, response)

		suite.Require().Equal(ghcmessages.MTOShipmentStatusSUBMITTED, createMTOShipmentPayload.Status, "MTO Shipment should have been submitted")
		suite.Require().Equal(createMTOShipmentPayload.ShipmentType, ghcmessages.MTOShipmentTypeHHG, "MTO Shipment should be an HHG")
		suite.Equal(int64(models.DefaultServiceMemberSITDaysAllowance), *createMTOShipmentPayload.SitDaysAllowance)
		suite.Equal(string("customer remark"), *createMTOShipmentPayload.CustomerRemarks)
		suite.Equal(string("counselor remark"), *createMTOShipmentPayload.CounselorRemarks)
	})

	suite.Run("POST failure - 500", func() {
		// Set the traceID so we can use it to find the webhook notification
		handlerContext := handlers.NewHandlerContext(suite.DB(), suite.TestLogger())
		handlerContext.SetTraceID(uuid.Must(uuid.NewV4()))

		subtestData := suite.makeCreateMTOShipmentSubtestData()
		params := subtestData.params

		mockCreator := mocks.MTOShipmentCreator{}

		handler := CreateMTOShipmentHandler{
			handlerContext,
			&mockCreator,
		}

		err := errors.New("ServerError")

		mockCreator.On("CreateMTOShipment",
			mock.AnythingOfType("*appcontext.appContext"),
			mock.Anything,
			mock.Anything,
		).Return(nil, err)

		response := handler.Handle(params)

		suite.IsType(&mtoshipmentops.CreateMTOShipmentInternalServerError{}, response)
	})

	suite.Run("POST failure - 422 -- Bad agent IDs set on shipment", func() {
		// Set the traceID so we can use it to find the webhook notification
		handlerContext := handlers.NewHandlerContext(suite.DB(), suite.TestLogger())
		handlerContext.SetTraceID(uuid.Must(uuid.NewV4()))

		subtestData := suite.makeCreateMTOShipmentSubtestData()
		builder := subtestData.builder
		params := subtestData.params

		fetcher := fetch.NewFetcher(builder)
		creator := mtoshipment.NewMTOShipmentCreator(builder, fetcher, moveRouter)

		handler := CreateMTOShipmentHandler{
			handlerContext,
			creator,
		}

		badID := params.Body.MoveTaskOrderID
		agent := &ghcmessages.MTOAgent{
			ID:            *badID,
			MtoShipmentID: *badID,
			FirstName:     handlers.FmtString("Mary"),
		}

		paramsBadIDs := params
		paramsBadIDs.Body.Agents = ghcmessages.MTOAgents{agent}

		response := handler.Handle(paramsBadIDs)
		suite.IsType(&mtoshipmentops.CreateMTOShipmentUnprocessableEntity{}, response)
		typedResponse := response.(*mtoshipmentops.CreateMTOShipmentUnprocessableEntity)
		suite.NotEmpty(typedResponse.Payload.InvalidFields)
	})

	suite.Run("POST failure - 422 - invalid input, missing pickup address", func() {
		// Set the traceID so we can use it to find the webhook notification
		handlerContext := handlers.NewHandlerContext(suite.DB(), suite.TestLogger())
		handlerContext.SetTraceID(uuid.Must(uuid.NewV4()))

		subtestData := suite.makeCreateMTOShipmentSubtestData()
		builder := subtestData.builder
		params := subtestData.params

		fetcher := fetch.NewFetcher(builder)
		creator := mtoshipment.NewMTOShipmentCreator(builder, fetcher, moveRouter)

		handler := CreateMTOShipmentHandler{
			handlerContext,
			creator,
		}

		badParams := params
		badParams.Body.PickupAddress.Address.StreetAddress1 = nil

		suite.NoError(badParams.Body.Validate(strfmt.Default))

		response := handler.Handle(badParams)
		suite.IsType(&mtoshipmentops.CreateMTOShipmentUnprocessableEntity{}, response)
		typedResponse := response.(*mtoshipmentops.CreateMTOShipmentUnprocessableEntity)
		// CreateMTOShipment is returning services.NewInvalidInputError without any validation errors
		// so InvalidFields won't be added to the payload.
		suite.Empty(typedResponse.Payload.InvalidFields)
	})

	suite.Run("POST failure - 404 -- not found", func() {
		// Set the traceID so we can use it to find the webhook notification
		handlerContext := handlers.NewHandlerContext(suite.DB(), suite.TestLogger())
		handlerContext.SetTraceID(uuid.Must(uuid.NewV4()))

		subtestData := suite.makeCreateMTOShipmentSubtestData()
		builder := subtestData.builder
		params := subtestData.params

		fetcher := fetch.NewFetcher(builder)
		creator := mtoshipment.NewMTOShipmentCreator(builder, fetcher, moveRouter)

		handler := CreateMTOShipmentHandler{
			handlerContext,
			creator,
		}

		uuidString := "d874d002-5582-4a91-97d3-786e8f66c763"
		badParams := params
		badParams.Body.MoveTaskOrderID = handlers.FmtUUID(uuid.FromStringOrNil(uuidString))

		response := handler.Handle(badParams)
		suite.IsType(&mtoshipmentops.CreateMTOShipmentNotFound{}, response)
	})

	suite.Run("POST failure - 400 -- nil body", func() {
		// Set the traceID so we can use it to find the webhook notification
		handlerContext := handlers.NewHandlerContext(suite.DB(), suite.TestLogger())
		handlerContext.SetTraceID(uuid.Must(uuid.NewV4()))

		subtestData := suite.makeCreateMTOShipmentSubtestData()
		builder := subtestData.builder

		fetcher := fetch.NewFetcher(builder)
		creator := mtoshipment.NewMTOShipmentCreator(builder, fetcher, moveRouter)

		handler := CreateMTOShipmentHandler{
			handlerContext,
			creator,
		}

		req := httptest.NewRequest("POST", "/mto-shipments", nil)

		paramsNilBody := mtoshipmentops.CreateMTOShipmentParams{
			HTTPRequest: req,
		}
		response := handler.Handle(paramsNilBody)

		suite.IsType(&mtoshipmentops.CreateMTOShipmentBadRequest{}, response)
	})
}

func (suite *HandlerSuite) getUpdateShipmentParams(originalShipment models.MTOShipment) mtoshipmentops.UpdateMTOShipmentParams {
	servicesCounselor := testdatagen.MakeDefaultOfficeUser(suite.DB())
	servicesCounselor.User.Roles = append(servicesCounselor.User.Roles, roles.Role{
		RoleType: roles.RoleTypeServicesCounselor,
	})
	pickupAddress := testdatagen.MakeDefaultAddress(suite.DB())
	pickupAddress.StreetAddress1 = "123 Fake Test St NW"
	destinationAddress := testdatagen.MakeDefaultAddress(suite.DB())
	destinationAddress.StreetAddress1 = "54321 Test Fake Rd SE"
	customerRemarks := "help"
	counselorRemarks := "counselor approved"
	billableWeightCap := int64(8000)
	billableWeightJustification := "Unable to perform reweigh because shipment was already unloaded."
	mtoAgent := testdatagen.MakeDefaultMTOAgent(suite.DB())
	agents := ghcmessages.MTOAgents{&ghcmessages.MTOAgent{
		FirstName: mtoAgent.FirstName,
		LastName:  mtoAgent.LastName,
		Email:     mtoAgent.Email,
		Phone:     mtoAgent.Phone,
		AgentType: string(mtoAgent.MTOAgentType),
	}}

	req := httptest.NewRequest("PATCH", fmt.Sprintf("/move_task_orders/%s/mto_shipments/%s", originalShipment.MoveTaskOrderID.String(), originalShipment.ID.String()), nil)
	req = suite.AuthenticateOfficeRequest(req, servicesCounselor)

	eTag := etag.GenerateEtag(originalShipment.UpdatedAt)

	payload := ghcmessages.UpdateShipment{
		BillableWeightJustification: &billableWeightJustification,
		BillableWeightCap:           &billableWeightCap,
		RequestedPickupDate:         strfmt.Date(time.Now()),
		RequestedDeliveryDate:       strfmt.Date(time.Now()),
		ShipmentType:                ghcmessages.MTOShipmentTypeHHG,
		CustomerRemarks:             &customerRemarks,
		CounselorRemarks:            &counselorRemarks,
		Agents:                      agents,
	}
	payload.DestinationAddress.Address = ghcmessages.Address{
		City:           &destinationAddress.City,
		Country:        destinationAddress.Country,
		PostalCode:     &destinationAddress.PostalCode,
		State:          &destinationAddress.State,
		StreetAddress1: &destinationAddress.StreetAddress1,
		StreetAddress2: destinationAddress.StreetAddress2,
		StreetAddress3: destinationAddress.StreetAddress3,
	}
	payload.PickupAddress.Address = ghcmessages.Address{
		City:           &pickupAddress.City,
		Country:        pickupAddress.Country,
		PostalCode:     &pickupAddress.PostalCode,
		State:          &pickupAddress.State,
		StreetAddress1: &pickupAddress.StreetAddress1,
		StreetAddress2: pickupAddress.StreetAddress2,
		StreetAddress3: pickupAddress.StreetAddress3,
	}

	params := mtoshipmentops.UpdateMTOShipmentParams{
		HTTPRequest: req,
		ShipmentID:  *handlers.FmtUUID(originalShipment.ID),
		Body:        &payload,
		IfMatch:     eTag,
	}

	return params
}

func (suite *HandlerSuite) TestUpdateShipmentHandler() {
	planner := &routemocks.Planner{}
	planner.On("TransitDistance",
		mock.AnythingOfType("*appcontext.appContext"),
		mock.Anything,
		mock.Anything,
	).Return(400, nil)
	moveRouter := moverouter.NewMoveRouter()
	moveWeights := moveservices.NewMoveWeights(mtoshipment.NewShipmentReweighRequester())

	// Get shipment payment request recalculator service
	creator := paymentrequest.NewPaymentRequestCreator(planner, ghcrateengine.NewServiceItemPricer())
	statusUpdater := paymentrequest.NewPaymentRequestStatusUpdater(query.NewQueryBuilder())
	recalculator := paymentrequest.NewPaymentRequestRecalculator(creator, statusUpdater)
	paymentRequestShipmentRecalculator := paymentrequest.NewPaymentRequestShipmentRecalculator(recalculator)

	suite.Run("Successful PATCH - Integration Test", func() {
		builder := query.NewQueryBuilder()
		fetcher := fetch.NewFetcher(builder)
<<<<<<< HEAD
		updater := mtoshipment.NewMTOShipmentUpdater(builder, fetcher, planner, moveRouter, moveWeights, paymentRequestShipmentRecalculator)
=======
		mockSender := suite.TestNotificationSender()
		updater := mtoshipment.NewMTOShipmentUpdater(builder, fetcher, planner, moveRouter, moveWeights, mockSender)
>>>>>>> e581cdec
		handler := UpdateShipmentHandler{
			handlers.NewHandlerContext(suite.DB(), suite.TestLogger()),
			fetcher,
			updater,
			mtoshipment.NewShipmentSITStatus(),
		}

		oldShipment := testdatagen.MakeMTOShipment(suite.DB(), testdatagen.Assertions{
			MTOShipment: models.MTOShipment{
				Status: models.MTOShipmentStatusSubmitted,
			},
		})
		params := suite.getUpdateShipmentParams(oldShipment)

		// Run swagger validations
		suite.NoError(params.Body.Validate(strfmt.Default))

		response := handler.Handle(params)
		suite.IsType(&mtoshipmentops.UpdateMTOShipmentOK{}, response)

		updatedShipment := response.(*mtoshipmentops.UpdateMTOShipmentOK).Payload
		suite.Equal(oldShipment.ID.String(), updatedShipment.ID.String())
		suite.Equal(params.Body.BillableWeightCap, updatedShipment.BillableWeightCap)
		suite.Equal(params.Body.BillableWeightJustification, updatedShipment.BillableWeightJustification)
		suite.Equal(params.Body.CustomerRemarks, updatedShipment.CustomerRemarks)
		suite.Equal(params.Body.CounselorRemarks, updatedShipment.CounselorRemarks)
		suite.Equal(params.Body.PickupAddress.StreetAddress1, updatedShipment.PickupAddress.StreetAddress1)
		suite.Equal(params.Body.DestinationAddress.StreetAddress1, updatedShipment.DestinationAddress.StreetAddress1)
		suite.Equal(params.Body.RequestedPickupDate.String(), updatedShipment.RequestedPickupDate.String())
		suite.Equal(params.Body.Agents[0].FirstName, updatedShipment.MtoAgents[0].FirstName)
		suite.Equal(params.Body.Agents[0].LastName, updatedShipment.MtoAgents[0].LastName)
		suite.Equal(params.Body.Agents[0].Email, updatedShipment.MtoAgents[0].Email)
		suite.Equal(params.Body.Agents[0].Phone, updatedShipment.MtoAgents[0].Phone)
		suite.Equal(params.Body.Agents[0].AgentType, updatedShipment.MtoAgents[0].AgentType)
		suite.Equal(oldShipment.ID.String(), string(updatedShipment.MtoAgents[0].MtoShipmentID))
		suite.NotEmpty(updatedShipment.MtoAgents[0].ID)
		suite.Equal(params.Body.RequestedDeliveryDate.String(), updatedShipment.RequestedDeliveryDate.String())
	})

	suite.Run("PATCH failure - 400 -- nil body", func() {
		builder := query.NewQueryBuilder()
		fetcher := fetch.NewFetcher(builder)
<<<<<<< HEAD
		updater := mtoshipment.NewMTOShipmentUpdater(builder, fetcher, planner, moveRouter, moveWeights, paymentRequestShipmentRecalculator)
=======
		mockSender := suite.TestNotificationSender()
		updater := mtoshipment.NewMTOShipmentUpdater(builder, fetcher, planner, moveRouter, moveWeights, mockSender)
>>>>>>> e581cdec
		handler := UpdateShipmentHandler{
			handlers.NewHandlerContext(suite.DB(), suite.TestLogger()),
			fetcher,
			updater,
			mtoshipment.NewShipmentSITStatus(),
		}

		oldShipment := testdatagen.MakeMTOShipment(suite.DB(), testdatagen.Assertions{
			MTOShipment: models.MTOShipment{
				Status: models.MTOShipmentStatusSubmitted,
			},
		})
		params := suite.getUpdateShipmentParams(oldShipment)
		params.Body = nil

		response := handler.Handle(params)

		suite.IsType(&mtoshipmentops.UpdateMTOShipmentUnprocessableEntity{}, response)
	})

	suite.Run("PATCH failure - 404 -- not found", func() {
		builder := query.NewQueryBuilder()
		fetcher := fetch.NewFetcher(builder)
<<<<<<< HEAD
		updater := mtoshipment.NewMTOShipmentUpdater(builder, fetcher, planner, moveRouter, moveWeights, paymentRequestShipmentRecalculator)
=======
		mockSender := suite.TestNotificationSender()
		updater := mtoshipment.NewMTOShipmentUpdater(builder, fetcher, planner, moveRouter, moveWeights, mockSender)
>>>>>>> e581cdec
		handler := UpdateShipmentHandler{
			handlers.NewHandlerContext(suite.DB(), suite.TestLogger()),
			fetcher,
			updater,
			mtoshipment.NewShipmentSITStatus(),
		}

		uuidString := handlers.FmtUUID(uuid.FromStringOrNil("d874d002-5582-4a91-97d3-786e8f66c763"))
		oldShipment := testdatagen.MakeMTOShipment(suite.DB(), testdatagen.Assertions{
			MTOShipment: models.MTOShipment{
				Status: models.MTOShipmentStatusSubmitted,
			},
		})
		params := suite.getUpdateShipmentParams(oldShipment)
		params.ShipmentID = *uuidString

		// Run swagger validations
		suite.NoError(params.Body.Validate(strfmt.Default))

		response := handler.Handle(params)

		suite.IsType(&mtoshipmentops.UpdateMTOShipmentNotFound{}, response)
	})

	suite.Run("PATCH failure - 412 -- etag mismatch", func() {
		builder := query.NewQueryBuilder()
		fetcher := fetch.NewFetcher(builder)
<<<<<<< HEAD
		updater := mtoshipment.NewMTOShipmentUpdater(builder, fetcher, planner, moveRouter, moveWeights, paymentRequestShipmentRecalculator)
=======
		mockSender := suite.TestNotificationSender()
		updater := mtoshipment.NewMTOShipmentUpdater(builder, fetcher, planner, moveRouter, moveWeights, mockSender)
>>>>>>> e581cdec
		handler := UpdateShipmentHandler{
			handlers.NewHandlerContext(suite.DB(), suite.TestLogger()),
			fetcher,
			updater,
			mtoshipment.NewShipmentSITStatus(),
		}

		oldShipment := testdatagen.MakeMTOShipment(suite.DB(), testdatagen.Assertions{
			MTOShipment: models.MTOShipment{
				Status: models.MTOShipmentStatusSubmitted,
			},
		})
		params := suite.getUpdateShipmentParams(oldShipment)
		params.IfMatch = "intentionally-bad-if-match-header-value"

		// Run swagger validations
		suite.NoError(params.Body.Validate(strfmt.Default))

		response := handler.Handle(params)

		suite.IsType(&mtoshipmentops.UpdateMTOShipmentPreconditionFailed{}, response)
	})

	suite.Run("PATCH failure - 412 -- shipment shouldn't be updatable", func() {
		builder := query.NewQueryBuilder()
		fetcher := fetch.NewFetcher(builder)
<<<<<<< HEAD
		updater := mtoshipment.NewMTOShipmentUpdater(builder, fetcher, planner, moveRouter, moveWeights, paymentRequestShipmentRecalculator)
=======
		mockSender := suite.TestNotificationSender()
		updater := mtoshipment.NewMTOShipmentUpdater(builder, fetcher, planner, moveRouter, moveWeights, mockSender)
>>>>>>> e581cdec
		handler := UpdateShipmentHandler{
			handlers.NewHandlerContext(suite.DB(), suite.TestLogger()),
			fetcher,
			updater,
			mtoshipment.NewShipmentSITStatus(),
		}

		oldShipment := testdatagen.MakeMTOShipment(suite.DB(), testdatagen.Assertions{
			MTOShipment: models.MTOShipment{
				Status: models.MTOShipmentStatusDraft,
			},
		})

		params := suite.getUpdateShipmentParams(oldShipment)

		// Run swagger validations
		suite.NoError(params.Body.Validate(strfmt.Default))

		response := handler.Handle(params)

		suite.IsType(&mtoshipmentops.UpdateMTOShipmentPreconditionFailed{}, response)
	})

	suite.Run("PATCH failure - 500", func() {
		builder := query.NewQueryBuilder()
		mockUpdater := mocks.MTOShipmentUpdater{}
		fetcher := fetch.NewFetcher(builder)
		handler := UpdateShipmentHandler{
			handlers.NewHandlerContext(suite.DB(), suite.TestLogger()),
			fetcher,
			&mockUpdater,
			mtoshipment.NewShipmentSITStatus(),
		}

		err := errors.New("ServerError")

		mockUpdater.On("UpdateMTOShipment",
			mock.AnythingOfType("*appcontext.appContext"),
			mock.Anything,
			mock.Anything,
		).Return(nil, err)
		mockUpdater.On("RetrieveMTOShipment",
			mock.AnythingOfType("*appcontext.appContext"),
			mock.Anything,
			mock.Anything,
		).Return(nil, err)
		mockUpdater.On("CheckIfMTOShipmentCanBeUpdated",
			mock.AnythingOfType("*appcontext.appContext"),
			mock.Anything,
			mock.Anything,
		).Return(nil, err)

		oldShipment := testdatagen.MakeMTOShipment(suite.DB(), testdatagen.Assertions{
			MTOShipment: models.MTOShipment{
				Status: models.MTOShipmentStatusSubmitted,
			},
		})
		params := suite.getUpdateShipmentParams(oldShipment)

		// Run swagger validations
		suite.NoError(params.Body.Validate(strfmt.Default))

		response := handler.Handle(params)

		suite.IsType(&mtoshipmentops.UpdateMTOShipmentInternalServerError{}, response)
	})

}<|MERGE_RESOLUTION|>--- conflicted
+++ resolved
@@ -2062,12 +2062,8 @@
 	suite.Run("Successful PATCH - Integration Test", func() {
 		builder := query.NewQueryBuilder()
 		fetcher := fetch.NewFetcher(builder)
-<<<<<<< HEAD
-		updater := mtoshipment.NewMTOShipmentUpdater(builder, fetcher, planner, moveRouter, moveWeights, paymentRequestShipmentRecalculator)
-=======
 		mockSender := suite.TestNotificationSender()
-		updater := mtoshipment.NewMTOShipmentUpdater(builder, fetcher, planner, moveRouter, moveWeights, mockSender)
->>>>>>> e581cdec
+		updater := mtoshipment.NewMTOShipmentUpdater(builder, fetcher, planner, moveRouter, moveWeights, mockSender, paymentRequestShipmentRecalculator)
 		handler := UpdateShipmentHandler{
 			handlers.NewHandlerContext(suite.DB(), suite.TestLogger()),
 			fetcher,
@@ -2110,12 +2106,8 @@
 	suite.Run("PATCH failure - 400 -- nil body", func() {
 		builder := query.NewQueryBuilder()
 		fetcher := fetch.NewFetcher(builder)
-<<<<<<< HEAD
-		updater := mtoshipment.NewMTOShipmentUpdater(builder, fetcher, planner, moveRouter, moveWeights, paymentRequestShipmentRecalculator)
-=======
 		mockSender := suite.TestNotificationSender()
-		updater := mtoshipment.NewMTOShipmentUpdater(builder, fetcher, planner, moveRouter, moveWeights, mockSender)
->>>>>>> e581cdec
+		updater := mtoshipment.NewMTOShipmentUpdater(builder, fetcher, planner, moveRouter, moveWeights, mockSender, paymentRequestShipmentRecalculator)
 		handler := UpdateShipmentHandler{
 			handlers.NewHandlerContext(suite.DB(), suite.TestLogger()),
 			fetcher,
@@ -2139,12 +2131,8 @@
 	suite.Run("PATCH failure - 404 -- not found", func() {
 		builder := query.NewQueryBuilder()
 		fetcher := fetch.NewFetcher(builder)
-<<<<<<< HEAD
-		updater := mtoshipment.NewMTOShipmentUpdater(builder, fetcher, planner, moveRouter, moveWeights, paymentRequestShipmentRecalculator)
-=======
 		mockSender := suite.TestNotificationSender()
-		updater := mtoshipment.NewMTOShipmentUpdater(builder, fetcher, planner, moveRouter, moveWeights, mockSender)
->>>>>>> e581cdec
+		updater := mtoshipment.NewMTOShipmentUpdater(builder, fetcher, planner, moveRouter, moveWeights, mockSender, paymentRequestShipmentRecalculator)
 		handler := UpdateShipmentHandler{
 			handlers.NewHandlerContext(suite.DB(), suite.TestLogger()),
 			fetcher,
@@ -2172,12 +2160,8 @@
 	suite.Run("PATCH failure - 412 -- etag mismatch", func() {
 		builder := query.NewQueryBuilder()
 		fetcher := fetch.NewFetcher(builder)
-<<<<<<< HEAD
-		updater := mtoshipment.NewMTOShipmentUpdater(builder, fetcher, planner, moveRouter, moveWeights, paymentRequestShipmentRecalculator)
-=======
 		mockSender := suite.TestNotificationSender()
-		updater := mtoshipment.NewMTOShipmentUpdater(builder, fetcher, planner, moveRouter, moveWeights, mockSender)
->>>>>>> e581cdec
+		updater := mtoshipment.NewMTOShipmentUpdater(builder, fetcher, planner, moveRouter, moveWeights, mockSender, paymentRequestShipmentRecalculator)
 		handler := UpdateShipmentHandler{
 			handlers.NewHandlerContext(suite.DB(), suite.TestLogger()),
 			fetcher,
@@ -2204,12 +2188,8 @@
 	suite.Run("PATCH failure - 412 -- shipment shouldn't be updatable", func() {
 		builder := query.NewQueryBuilder()
 		fetcher := fetch.NewFetcher(builder)
-<<<<<<< HEAD
-		updater := mtoshipment.NewMTOShipmentUpdater(builder, fetcher, planner, moveRouter, moveWeights, paymentRequestShipmentRecalculator)
-=======
 		mockSender := suite.TestNotificationSender()
-		updater := mtoshipment.NewMTOShipmentUpdater(builder, fetcher, planner, moveRouter, moveWeights, mockSender)
->>>>>>> e581cdec
+		updater := mtoshipment.NewMTOShipmentUpdater(builder, fetcher, planner, moveRouter, moveWeights, mockSender, paymentRequestShipmentRecalculator)
 		handler := UpdateShipmentHandler{
 			handlers.NewHandlerContext(suite.DB(), suite.TestLogger()),
 			fetcher,
