package ghcapi

import (
	"fmt"
	"net/http/httptest"
	"time"

	"github.com/go-openapi/strfmt"
	"github.com/gobuffalo/validate/v3"
	"github.com/gofrs/uuid"
	"github.com/pkg/errors"
	"github.com/stretchr/testify/mock"

	"github.com/transcom/mymove/pkg/apperror"
	"github.com/transcom/mymove/pkg/auth"
	"github.com/transcom/mymove/pkg/etag"
	"github.com/transcom/mymove/pkg/factory"
	mtoshipmentops "github.com/transcom/mymove/pkg/gen/ghcapi/ghcoperations/mto_shipment"
	shipmentops "github.com/transcom/mymove/pkg/gen/ghcapi/ghcoperations/shipment"
	"github.com/transcom/mymove/pkg/gen/ghcmessages"
	"github.com/transcom/mymove/pkg/handlers"
	"github.com/transcom/mymove/pkg/models"
	roles "github.com/transcom/mymove/pkg/models/roles"
	routemocks "github.com/transcom/mymove/pkg/route/mocks"
	"github.com/transcom/mymove/pkg/services"
	"github.com/transcom/mymove/pkg/services/address"
	boatshipment "github.com/transcom/mymove/pkg/services/boat_shipment"
	"github.com/transcom/mymove/pkg/services/entitlements"
	"github.com/transcom/mymove/pkg/services/fetch"
	"github.com/transcom/mymove/pkg/services/ghcrateengine"
	mobilehomeshipment "github.com/transcom/mymove/pkg/services/mobile_home_shipment"
	"github.com/transcom/mymove/pkg/services/mocks"
	moveservices "github.com/transcom/mymove/pkg/services/move"
	movetaskorder "github.com/transcom/mymove/pkg/services/move_task_order"
	mtoserviceitem "github.com/transcom/mymove/pkg/services/mto_service_item"
	mtoshipment "github.com/transcom/mymove/pkg/services/mto_shipment"
	shipmentorchestrator "github.com/transcom/mymove/pkg/services/orchestrators/shipment"
	paymentrequest "github.com/transcom/mymove/pkg/services/payment_request"
	portlocation "github.com/transcom/mymove/pkg/services/port_location"
	"github.com/transcom/mymove/pkg/services/ppmshipment"
	"github.com/transcom/mymove/pkg/services/query"
	sitextension "github.com/transcom/mymove/pkg/services/sit_extension"
	sitstatus "github.com/transcom/mymove/pkg/services/sit_status"
	transportationoffice "github.com/transcom/mymove/pkg/services/transportation_office"
	"github.com/transcom/mymove/pkg/swagger/nullable"
	"github.com/transcom/mymove/pkg/testdatagen"
	"github.com/transcom/mymove/pkg/trace"
	"github.com/transcom/mymove/pkg/unit"
)

type listMTOShipmentsSubtestData struct {
	mtoAgent       models.MTOAgent
	mtoServiceItem models.MTOServiceItem
	shipments      models.MTOShipments
	params         mtoshipmentops.ListMTOShipmentsParams
	sitExtension   models.SITDurationUpdate
	sit            models.MTOServiceItem
}

func (suite *HandlerSuite) makeListMTOShipmentsSubtestData() (subtestData *listMTOShipmentsSubtestData) {
	subtestData = &listMTOShipmentsSubtestData{}

	mto := factory.BuildMove(suite.DB(), nil, nil)

	storageFacility := factory.BuildStorageFacility(suite.DB(), nil, nil)

	sitAllowance := int(90)
	mtoShipment := factory.BuildMTOShipment(suite.DB(), []factory.Customization{
		{
			Model:    mto,
			LinkOnly: true,
		},
		{
			Model: models.MTOShipment{
				Status:           models.MTOShipmentStatusApproved,
				ShipmentType:     models.MTOShipmentTypeHHGIntoNTS,
				CounselorRemarks: handlers.FmtString("counselor remark"),
				SITDaysAllowance: &sitAllowance,
			},
		},
		{
			Model:    storageFacility,
			LinkOnly: true,
		},
	}, nil)

	secondShipment := factory.BuildMTOShipment(suite.DB(), []factory.Customization{
		{
			Model:    mto,
			LinkOnly: true,
		},
		{
			Model: models.MTOShipment{
				Status: models.MTOShipmentStatusSubmitted,
			},
		},
	}, nil)

	// third shipment with destination address and type
	destinationAddress := factory.BuildAddress(suite.DB(), nil, nil)
	destinationType := models.DestinationTypeHomeOfRecord
	thirdShipment := factory.BuildMTOShipment(suite.DB(), []factory.Customization{
		{
			Model:    mto,
			LinkOnly: true,
		},
		{
			Model: models.MTOShipment{
				Status:               models.MTOShipmentStatusSubmitted,
				DestinationAddressID: &destinationAddress.ID,
				DestinationType:      &destinationType,
			},
		},
	}, nil)

	subtestData.mtoAgent = factory.BuildMTOAgent(suite.DB(), []factory.Customization{
		{
			Model:    mtoShipment,
			LinkOnly: true,
		},
	}, nil)
	subtestData.mtoServiceItem = factory.BuildMTOServiceItem(suite.DB(), []factory.Customization{
		{
			Model: models.MTOServiceItem{
				MTOShipmentID: &mtoShipment.ID,
			},
		},
	}, nil)

	ppm := factory.BuildPPMShipment(suite.DB(), []factory.Customization{
		{
			Model:    mto,
			LinkOnly: true,
		},
	}, nil)

	// testdatagen.MakeDOFSITReService(suite.DB(), testdatagen.Assertions{})

	year, month, day := time.Now().Date()
	lastMonthEntry := time.Date(year, month, day-37, 0, 0, 0, 0, time.UTC)
	lastMonthDeparture := time.Date(year, month, day-30, 0, 0, 0, 0, time.UTC)
	factory.BuildMTOServiceItem(suite.DB(), []factory.Customization{
		{
			Model: models.MTOServiceItem{
				SITEntryDate:     &lastMonthEntry,
				SITDepartureDate: &lastMonthDeparture,
				Status:           models.MTOServiceItemStatusApproved,
			},
		},
		{
			Model:    mto,
			LinkOnly: true,
		},
		{
			Model:    mtoShipment,
			LinkOnly: true,
		},
		{
			Model: models.ReService{
				Code: models.ReServiceCodeDOFSIT,
			},
		},
	}, nil)

	aWeekAgo := time.Date(year, month, day-7, 0, 0, 0, 0, time.UTC)
	departureDate := aWeekAgo.Add(time.Hour * 24 * 30)
	subtestData.sit = factory.BuildMTOServiceItem(suite.DB(), []factory.Customization{
		{
			Model: models.MTOServiceItem{
				SITEntryDate:     &aWeekAgo,
				SITDepartureDate: &departureDate,
				Status:           models.MTOServiceItemStatusApproved,
			},
		},
		{
			Model:    mto,
			LinkOnly: true,
		},
		{
			Model:    mtoShipment,
			LinkOnly: true,
		},
		{
			Model: models.ReService{
				Code: models.ReServiceCodeDOFSIT,
			},
		},
	}, nil)

	subtestData.sitExtension = factory.BuildSITDurationUpdate(suite.DB(), []factory.Customization{
		{
			Model:    mtoShipment,
			LinkOnly: true,
		},
	}, []factory.Trait{factory.GetTraitApprovedSITDurationUpdate})
	subtestData.shipments = models.MTOShipments{mtoShipment, secondShipment, thirdShipment, ppm.Shipment}
	requestUser := factory.BuildOfficeUserWithRoles(suite.DB(), nil, []roles.RoleType{roles.RoleTypeTOO})

	req := httptest.NewRequest("GET", fmt.Sprintf("/move_task_orders/%s/mto_shipments", mto.ID.String()), nil)
	req = suite.AuthenticateOfficeRequest(req, requestUser)

	subtestData.params = mtoshipmentops.ListMTOShipmentsParams{
		HTTPRequest:     req,
		MoveTaskOrderID: *handlers.FmtUUID(mtoShipment.MoveTaskOrderID),
	}

	return subtestData
}

func (suite *HandlerSuite) TestListMTOShipmentsHandler() {
	suite.Run("Successful list fetch - Integration Test", func() {
		subtestData := suite.makeListMTOShipmentsSubtestData()
		params := subtestData.params
		shipments := subtestData.shipments
		mtoAgent := subtestData.mtoAgent
		mtoServiceItem := subtestData.mtoServiceItem
		sitExtension := subtestData.sitExtension

		handler := ListMTOShipmentsHandler{
			suite.NewHandlerConfig(),
			mtoshipment.NewMTOShipmentFetcher(),
			sitstatus.NewShipmentSITStatus(),
		}

		// Validate incoming payload: no body to validate

		response := handler.Handle(params)
		suite.IsType(&mtoshipmentops.ListMTOShipmentsOK{}, response)
		okResponse := response.(*mtoshipmentops.ListMTOShipmentsOK)

		// Validate outgoing payload
		suite.NoError(okResponse.Payload.Validate(strfmt.Default))

		suite.Len(okResponse.Payload, 4)

		payloadShipment := okResponse.Payload[0]
		suite.Equal(shipments[0].ID.String(), payloadShipment.ID.String())
		suite.Equal(*shipments[0].CounselorRemarks, *payloadShipment.CounselorRemarks)
		suite.Equal(mtoAgent.ID.String(), payloadShipment.MtoAgents[0].ID.String())
		suite.Equal(mtoServiceItem.ID.String(), payloadShipment.MtoServiceItems[0].ID.String())
		suite.Equal(sitExtension.ID.String(), payloadShipment.SitExtensions[0].ID.String())
		suite.Equal(shipments[0].StorageFacility.ID.String(), payloadShipment.StorageFacility.ID.String())
		suite.Equal(shipments[0].StorageFacility.Address.ID.String(), payloadShipment.StorageFacility.Address.ID.String())

		payloadShipment2 := okResponse.Payload[1]
		suite.Equal(shipments[1].ID.String(), payloadShipment2.ID.String())
		suite.Nil(payloadShipment2.StorageFacility)

		suite.Equal(int64(190), *payloadShipment.SitDaysAllowance)
		suite.Equal(sitstatus.OriginSITLocation, payloadShipment.SitStatus.CurrentSIT.Location)
		suite.Equal(int64(8), *payloadShipment.SitStatus.CurrentSIT.DaysInSIT)
		suite.Equal(int64(174), *payloadShipment.SitStatus.TotalDaysRemaining)
		suite.Equal(int64(16), *payloadShipment.SitStatus.TotalSITDaysUsed) // 7 from the previous SIT and 7 from the current (+2 for including last days)
		suite.Equal(int64(16), *payloadShipment.SitStatus.CalculatedTotalDaysInSIT)
		suite.Equal(subtestData.sit.SITEntryDate.Format("2006-01-02"), payloadShipment.SitStatus.CurrentSIT.SitEntryDate.String())
		suite.Equal(subtestData.sit.SITDepartureDate.Format("2006-01-02"), payloadShipment.SitStatus.CurrentSIT.SitDepartureDate.String())

		suite.Len(payloadShipment.SitStatus.PastSITServiceItemGroupings, 1)
		year, month, day := time.Now().Date()
		lastMonthEntry := time.Date(year, month, day-37, 0, 0, 0, 0, time.UTC)
		suite.Equal(lastMonthEntry.Format(strfmt.MarshalFormat), payloadShipment.SitStatus.PastSITServiceItemGroupings[0].Summary.SitEntryDate.String())

		// This one has a destination shipment type
		payloadShipment3 := okResponse.Payload[2]
		suite.Equal(string(models.DestinationTypeHomeOfRecord), string(*payloadShipment3.DestinationType))

		payloadShipment4 := okResponse.Payload[3]
		suite.NotNil(payloadShipment4.PpmShipment)
		suite.Equal(shipments[3].ID.String(), payloadShipment4.PpmShipment.ShipmentID.String())
		suite.Equal(shipments[3].PPMShipment.ID.String(), payloadShipment4.PpmShipment.ID.String())
	})

	suite.Run("Failure list fetch - Internal Server Error", func() {
		subtestData := suite.makeListMTOShipmentsSubtestData()
		params := subtestData.params
		mockMTOShipmentFetcher := &mocks.MTOShipmentFetcher{}

		handler := ListMTOShipmentsHandler{
			suite.NewHandlerConfig(),
			mockMTOShipmentFetcher,
			sitstatus.NewShipmentSITStatus(),
		}

		mockMTOShipmentFetcher.On("ListMTOShipments", mock.AnythingOfType("*appcontext.appContext"), mock.AnythingOfType("uuid.UUID")).Return(nil, apperror.NewQueryError("MTOShipment", errors.New("query error"), ""))

		// Validate incoming payload: no body to validate

		response := handler.Handle(params)
		suite.IsType(&mtoshipmentops.ListMTOShipmentsInternalServerError{}, response)
		payload := response.(*mtoshipmentops.ListMTOShipmentsInternalServerError).Payload

		// Validate outgoing payload: nil payload
		suite.Nil(payload)
	})

	suite.Run("Failure list fetch - 404 Not Found - Move Task Order ID", func() {
		subtestData := suite.makeListMTOShipmentsSubtestData()
		params := subtestData.params

		mockMTOShipmentFetcher := &mocks.MTOShipmentFetcher{}

		handler := ListMTOShipmentsHandler{
			suite.NewHandlerConfig(),
			mockMTOShipmentFetcher,
			sitstatus.NewShipmentSITStatus(),
		}

		mockMTOShipmentFetcher.On("ListMTOShipments", mock.AnythingOfType("*appcontext.appContext"), mock.AnythingOfType("uuid.UUID")).Return(nil, apperror.NewNotFoundError(uuid.FromStringOrNil(params.MoveTaskOrderID.String()), "move not found"))

		// Validate incoming payload: no body to validate

		response := handler.Handle(params)
		suite.IsType(&mtoshipmentops.ListMTOShipmentsNotFound{}, response)
		payload := response.(*mtoshipmentops.ListMTOShipmentsNotFound).Payload

		// Validate outgoing payload
		suite.NoError(payload.Validate(strfmt.Default))
	})
}

func (suite *HandlerSuite) TestDeleteShipmentHandler() {
	suite.Run("Returns a 403 when user is not a service counselor or TOO", func() {
		officeUser := factory.BuildOfficeUserWithRoles(nil, nil, []roles.RoleType{roles.RoleTypeQae})
		uuid := uuid.Must(uuid.NewV4())
		deleter := &mocks.ShipmentDeleter{}

		deleter.AssertNumberOfCalls(suite.T(), "DeleteShipment", 0)

		req := httptest.NewRequest("DELETE", fmt.Sprintf("/shipments/%s", uuid.String()), nil)
		req = suite.AuthenticateOfficeRequest(req, officeUser)
		handlerConfig := suite.NewHandlerConfig()

		handler := DeleteShipmentHandler{
			handlerConfig,
			deleter,
		}
		deletionParams := shipmentops.DeleteShipmentParams{
			HTTPRequest: req,
			ShipmentID:  *handlers.FmtUUID(uuid),
		}

		// Validate incoming payload: no body to validate

		response := handler.Handle(deletionParams)
		suite.IsType(&shipmentops.DeleteShipmentForbidden{}, response)
		payload := response.(*shipmentops.DeleteShipmentForbidden).Payload

		// Validate outgoing payload: nil payload
		suite.Nil(payload)
	})

	suite.Run("Returns 204 when all validations pass", func() {
		shipment := factory.BuildMTOShipmentMinimal(suite.DB(), nil, nil)
		officeUser := factory.BuildOfficeUserWithRoles(nil, nil, []roles.RoleType{roles.RoleTypeTOO})
		deleter := &mocks.ShipmentDeleter{}

		deleter.On("DeleteShipment", mock.AnythingOfType("*appcontext.appContext"), shipment.ID).Return(shipment.MoveTaskOrderID, nil)

		req := httptest.NewRequest("DELETE", fmt.Sprintf("/shipments/%s", shipment.ID.String()), nil)
		req = suite.AuthenticateOfficeRequest(req, officeUser)
		handlerConfig := suite.NewHandlerConfig()

		handler := DeleteShipmentHandler{
			handlerConfig,
			deleter,
		}
		deletionParams := shipmentops.DeleteShipmentParams{
			HTTPRequest: req,
			ShipmentID:  *handlers.FmtUUID(shipment.ID),
		}

		// Validate incoming payload: no body to validate

		response := handler.Handle(deletionParams)
		suite.IsType(&shipmentops.DeleteShipmentNoContent{}, response)

		// Validate outgoing payload: no payload
	})

	suite.Run("Returns 404 when deleter returns NotFoundError", func() {
		shipment := factory.BuildMTOShipmentMinimal(nil, []factory.Customization{
			{
				Model: models.MTOShipment{
					ID: uuid.Must(uuid.NewV4()),
				},
			},
		}, nil)
		officeUser := factory.BuildOfficeUserWithRoles(nil, nil, []roles.RoleType{roles.RoleTypeServicesCounselor})
		deleter := &mocks.ShipmentDeleter{}

		deleter.On("DeleteShipment", mock.AnythingOfType("*appcontext.appContext"), shipment.ID).Return(uuid.Nil, apperror.NotFoundError{})

		req := httptest.NewRequest("DELETE", fmt.Sprintf("/shipments/%s", shipment.ID.String()), nil)
		req = suite.AuthenticateOfficeRequest(req, officeUser)
		handlerConfig := suite.NewHandlerConfig()

		handler := DeleteShipmentHandler{
			handlerConfig,
			deleter,
		}
		deletionParams := shipmentops.DeleteShipmentParams{
			HTTPRequest: req,
			ShipmentID:  *handlers.FmtUUID(shipment.ID),
		}

		// Validate incoming payload: no body to validate

		response := handler.Handle(deletionParams)
		suite.IsType(&shipmentops.DeleteShipmentNotFound{}, response)
		payload := response.(*shipmentops.DeleteShipmentNotFound).Payload

		// Validate outgoing payload: nil payload
		suite.Nil(payload)
	})

	suite.Run("Returns 403 when deleter returns ForbiddenError", func() {
		shipment := factory.BuildMTOShipmentMinimal(nil, []factory.Customization{
			{
				Model: models.MTOShipment{
					ID: uuid.Must(uuid.NewV4()),
				},
			},
		}, nil)
		officeUser := factory.BuildOfficeUserWithRoles(nil, nil, []roles.RoleType{roles.RoleTypeServicesCounselor})
		deleter := &mocks.ShipmentDeleter{}

		deleter.On("DeleteShipment", mock.AnythingOfType("*appcontext.appContext"), shipment.ID).Return(uuid.Nil, apperror.ForbiddenError{})

		req := httptest.NewRequest("DELETE", fmt.Sprintf("/shipments/%s", shipment.ID.String()), nil)
		req = suite.AuthenticateOfficeRequest(req, officeUser)
		handlerConfig := suite.NewHandlerConfig()

		handler := DeleteShipmentHandler{
			handlerConfig,
			deleter,
		}
		deletionParams := shipmentops.DeleteShipmentParams{
			HTTPRequest: req,
			ShipmentID:  *handlers.FmtUUID(shipment.ID),
		}

		// Validate incoming payload: no body to validate

		response := handler.Handle(deletionParams)
		suite.IsType(&shipmentops.DeleteShipmentForbidden{}, response)
		payload := response.(*shipmentops.DeleteShipmentForbidden).Payload

		// Validate outgoing payload: nil payload
		suite.Nil(payload)
	})

	suite.Run("Returns 422 - Unprocessable Enitity error", func() {
		shipment := factory.BuildMTOShipmentMinimal(nil, []factory.Customization{
			{
				Model: models.MTOShipment{
					ID: uuid.Must(uuid.NewV4()),
				},
			},
		}, nil)
		officeUser := factory.BuildOfficeUserWithRoles(nil, nil, []roles.RoleType{roles.RoleTypeServicesCounselor})
		deleter := &mocks.ShipmentDeleter{}

		deleter.On("DeleteShipment", mock.AnythingOfType("*appcontext.appContext"), shipment.ID).Return(uuid.Nil, apperror.UnprocessableEntityError{})

		req := httptest.NewRequest("DELETE", fmt.Sprintf("/shipments/%s", shipment.ID.String()), nil)
		req = suite.AuthenticateOfficeRequest(req, officeUser)
		handlerConfig := suite.NewHandlerConfig()

		handler := DeleteShipmentHandler{
			handlerConfig,
			deleter,
		}
		deletionParams := shipmentops.DeleteShipmentParams{
			HTTPRequest: req,
			ShipmentID:  *handlers.FmtUUID(shipment.ID),
		}

		// Validate incoming payload: no body to validate

		response := handler.Handle(deletionParams)
		suite.IsType(&shipmentops.DeleteShipmentUnprocessableEntity{}, response)
		payload := response.(*shipmentops.DeleteShipmentUnprocessableEntity).Payload

		// Validate outgoing payload: nil payload
		suite.Nil(payload)
	})

	suite.Run("Returns 409 - Conflict error", func() {
		shipment := factory.BuildMTOShipmentMinimal(nil, []factory.Customization{
			{
				Model: models.MTOShipment{
					ID: uuid.Must(uuid.NewV4()),
				},
			},
		}, nil)
		officeUser := factory.BuildOfficeUserWithRoles(nil, nil, []roles.RoleType{roles.RoleTypeServicesCounselor})
		deleter := &mocks.ShipmentDeleter{}

		deleter.On("DeleteShipment", mock.AnythingOfType("*appcontext.appContext"), shipment.ID).Return(uuid.Nil, apperror.ConflictError{})

		req := httptest.NewRequest("DELETE", fmt.Sprintf("/shipments/%s", shipment.ID.String()), nil)
		req = suite.AuthenticateOfficeRequest(req, officeUser)
		handlerConfig := suite.NewHandlerConfig()

		handler := DeleteShipmentHandler{
			handlerConfig,
			deleter,
		}
		deletionParams := shipmentops.DeleteShipmentParams{
			HTTPRequest: req,
			ShipmentID:  *handlers.FmtUUID(shipment.ID),
		}

		// Validate incoming payload: no body to validate

		response := handler.Handle(deletionParams)
		suite.IsType(&shipmentops.DeleteShipmentConflict{}, response)
		payload := response.(*shipmentops.DeleteShipmentConflict).Payload

		// Validate outgoing payload: nil payload
		suite.Nil(payload)
	})
}

func (suite *HandlerSuite) TestGetShipmentHandler() {
	// Success integration test
	suite.Run("Successful fetch (integration) test", func() {
		shipment := factory.BuildMTOShipmentMinimal(suite.DB(), nil, nil)
		officeUser := factory.BuildOfficeUser(nil, nil, nil)
		handlerConfig := suite.NewHandlerConfig()
		fetcher := mtoshipment.NewMTOShipmentFetcher()
		request := httptest.NewRequest("GET", fmt.Sprintf("/shipments/%s", shipment.ID.String()), nil)
		request = suite.AuthenticateOfficeRequest(request, officeUser)

		params := mtoshipmentops.GetShipmentParams{
			HTTPRequest: request,
			ShipmentID:  strfmt.UUID(shipment.ID.String()),
		}

		handler := GetMTOShipmentHandler{
			HandlerConfig:      handlerConfig,
			mtoShipmentFetcher: fetcher,
		}

		// Validate incoming payload: no body to validate

		response := handler.Handle(params)
		suite.IsType(&mtoshipmentops.GetShipmentOK{}, response)
		payload := response.(*mtoshipmentops.GetShipmentOK).Payload

		// Validate outgoing payload
		suite.NoError(payload.Validate(strfmt.Default))
	})

	// 404 response
	suite.Run("404 response when the service returns not found", func() {
		uuidForShipment, _ := uuid.NewV4()
		officeUser := factory.BuildOfficeUser(nil, nil, nil)
		handlerConfig := suite.NewHandlerConfig()
		fetcher := mtoshipment.NewMTOShipmentFetcher()
		request := httptest.NewRequest("GET", fmt.Sprintf("/shipments/%s", uuidForShipment.String()), nil)
		request = suite.AuthenticateOfficeRequest(request, officeUser)

		params := mtoshipmentops.GetShipmentParams{
			HTTPRequest: request,
			ShipmentID:  strfmt.UUID(uuidForShipment.String()),
		}

		handler := GetMTOShipmentHandler{
			HandlerConfig:      handlerConfig,
			mtoShipmentFetcher: fetcher,
		}

		// Validate incoming payload: no body to validate

		response := handler.Handle(params)
		suite.IsType(&mtoshipmentops.GetShipmentNotFound{}, response)
		payload := response.(*mtoshipmentops.GetShipmentNotFound).Payload

		// Validate outgoing payload
		suite.NoError(payload.Validate(strfmt.Default))
	})
}

func (suite *HandlerSuite) TestApproveShipmentHandler() {
	waf := entitlements.NewWeightAllotmentFetcher()
	tomorrow := time.Now().Add(24 * time.Hour)

	setUpSignedCertificationCreatorMock := func(returnValue ...interface{}) services.SignedCertificationCreator {
		mockCreator := &mocks.SignedCertificationCreator{}

		mockCreator.On(
			"CreateSignedCertification",
			mock.AnythingOfType("*appcontext.appContext"),
			mock.AnythingOfType("models.SignedCertification"),
		).Return(returnValue...)

		return mockCreator
	}

	setUpSignedCertificationUpdaterMock := func(returnValue ...interface{}) services.SignedCertificationUpdater {
		mockUpdater := &mocks.SignedCertificationUpdater{}

		mockUpdater.On(
			"UpdateSignedCertification",
			mock.AnythingOfType("*appcontext.appContext"),
			mock.AnythingOfType("models.SignedCertification"),
			mock.AnythingOfType("string"),
		).Return(returnValue...)

		return mockUpdater
	}

	builder := query.NewQueryBuilder()
	moveRouter := moveservices.NewMoveRouter(transportationoffice.NewTransportationOfficesFetcher())
	planner := &routemocks.Planner{}
	planner.On("ZipTransitDistance",
		mock.AnythingOfType("*appcontext.appContext"),
		mock.Anything,
		mock.Anything,
	).Return(400, nil)
	ppmEstimator := mocks.PPMEstimator{}
	planner.On("ZipTransitDistance",
		mock.AnythingOfType("*appcontext.appContext"),
		mock.Anything,
		mock.Anything,
	).Return(400, nil)
	siCreator := mtoserviceitem.NewMTOServiceItemCreator(
		planner,
		builder,
		moveRouter,
		ghcrateengine.NewDomesticUnpackPricer(),
		ghcrateengine.NewDomesticPackPricer(),
		ghcrateengine.NewDomesticLinehaulPricer(),
		ghcrateengine.NewDomesticShorthaulPricer(),
		ghcrateengine.NewDomesticOriginPricer(),
		ghcrateengine.NewDomesticDestinationPricer(),
		ghcrateengine.NewFuelSurchargePricer(),
		ghcrateengine.NewDomesticDestinationFirstDaySITPricer(),
		ghcrateengine.NewDomesticDestinationSITDeliveryPricer(),
		ghcrateengine.NewDomesticDestinationAdditionalDaysSITPricer(),
		ghcrateengine.NewDomesticDestinationSITFuelSurchargePricer(),
		ghcrateengine.NewDomesticOriginFirstDaySITPricer(),
		ghcrateengine.NewDomesticOriginSITPickupPricer(),
		ghcrateengine.NewDomesticOriginAdditionalDaysSITPricer(),
		ghcrateengine.NewDomesticOriginSITFuelSurchargePricer())
	moveTaskOrderUpdater := movetaskorder.NewMoveTaskOrderUpdater(
		builder,
		siCreator,
		moveRouter, setUpSignedCertificationCreatorMock(nil, nil), setUpSignedCertificationUpdaterMock(nil, nil), &ppmEstimator,
	)

	suite.Run("Returns 200 when all validations pass", func() {
		move := factory.BuildMove(suite.DB(), []factory.Customization{
			{
				Model: models.Move{
					Status: models.MoveStatusAPPROVALSREQUESTED,
				},
			},
		}, nil)

		shipment := factory.BuildMTOShipment(suite.DB(), []factory.Customization{
			{
				Model:    move,
				LinkOnly: true,
			},
			{
				Model: models.MTOShipment{
					Status:              models.MTOShipmentStatusSubmitted,
					RequestedPickupDate: &tomorrow,
				},
			},
		}, nil)

		eTag := etag.GenerateEtag(shipment.UpdatedAt)
		officeUser := factory.BuildOfficeUserWithRoles(nil, nil, []roles.RoleType{roles.RoleTypeTOO})
		mockSender := suite.TestNotificationSender()
<<<<<<< HEAD
		moveWeights := moveservices.NewMoveWeights(mtoshipment.NewShipmentReweighRequester(), waf, mockSender)
=======
		moveWeights := moveservices.NewMoveWeights(mtoshipment.NewShipmentReweighRequester(mockSender), waf)
		builder := query.NewQueryBuilder()
		moveRouter := moveservices.NewMoveRouter(transportationoffice.NewTransportationOfficesFetcher())
		planner := &routemocks.Planner{}
		planner.On("ZipTransitDistance",
			mock.AnythingOfType("*appcontext.appContext"),
			mock.Anything,
			mock.Anything,
		).Return(400, nil)
>>>>>>> 7c45fa7e
		approver := mtoshipment.NewShipmentApprover(
			mtoshipment.NewShipmentRouter(),
			siCreator,
			&routemocks.Planner{},
			moveWeights,
			moveTaskOrderUpdater,
			moveRouter,
		)

		req := httptest.NewRequest("POST", fmt.Sprintf("/shipments/%s/approve", shipment.ID.String()), nil)
		req = suite.AuthenticateOfficeRequest(req, officeUser)

		traceID, err := uuid.NewV4()
		suite.FatalNoError(err, "Error creating a new trace ID.")
		req = req.WithContext(trace.NewContext(req.Context(), traceID))

		handlerConfig := suite.NewHandlerConfig()

		reweighRequester := &mocks.ShipmentReweighRequester{}

		handler := ApproveShipmentHandler{
			handlerConfig,
			approver,
			sitstatus.NewShipmentSITStatus(),
			moveTaskOrderUpdater,
			moveWeights,
			reweighRequester,
		}

		approveParams := shipmentops.ApproveShipmentParams{
			HTTPRequest: req,
			ShipmentID:  *handlers.FmtUUID(shipment.ID),
			IfMatch:     eTag,
		}

		// Validate incoming payload: no body to validate

		response := handler.Handle(approveParams)
		suite.IsType(&shipmentops.ApproveShipmentOK{}, response)
		payload := response.(*shipmentops.ApproveShipmentOK).Payload

		// Validate outgoing payload
		suite.NoError(payload.Validate(strfmt.Default))

		suite.HasWebhookNotification(shipment.ID, traceID)
		suite.HasWebhookNotification(move.ID, traceID) // this action always creates a notification for the Prime
	})

	suite.Run("Applies reweigh to an approved shipment if move already has reweighs applied to existing shipments", func() {
		reweighRequester := &mocks.ShipmentReweighRequester{}
		move := factory.BuildMove(suite.DB(), []factory.Customization{
			{
				Model: models.Move{
					Status: models.MoveStatusAPPROVALSREQUESTED,
				},
			},
		}, nil)
		shipment := factory.BuildMTOShipment(suite.DB(), []factory.Customization{
			{
				Model:    move,
				LinkOnly: true,
			},
			{
				Model: models.MTOShipment{
					Status: models.MTOShipmentStatusApproved,
				},
			},
		}, nil)
		approvedShipment := factory.BuildMTOShipment(suite.DB(), []factory.Customization{
			{
				Model:    move,
				LinkOnly: true,
			},
			{
				Model: models.MTOShipment{
					Status:              models.MTOShipmentStatusSubmitted,
					RequestedPickupDate: &tomorrow,
				},
			},
		}, nil)

		reweighWeight := unit.Pound(1)
		reweigh := testdatagen.MakeReweigh(suite.DB(), testdatagen.Assertions{
			Reweigh: models.Reweigh{
				Weight: &reweighWeight,
			},
			MTOShipment: shipment,
		})

		shipment.Reweigh = &reweigh

		eTag := etag.GenerateEtag(approvedShipment.UpdatedAt)
		officeUser := factory.BuildOfficeUserWithRoles(nil, nil, []roles.RoleType{roles.RoleTypeTOO})
<<<<<<< HEAD
		mockSender := suite.TestNotificationSender()
		moveWeights := moveservices.NewMoveWeights(reweighRequester, waf, mockSender)
=======
		moveWeights := moveservices.NewMoveWeights(reweighRequester, waf)
		builder := query.NewQueryBuilder()
		moveRouter := moveservices.NewMoveRouter(transportationoffice.NewTransportationOfficesFetcher())
		planner := &routemocks.Planner{}
		planner.On("ZipTransitDistance",
			mock.AnythingOfType("*appcontext.appContext"),
			mock.Anything,
			mock.Anything,
		).Return(400, nil)
>>>>>>> 7c45fa7e
		approver := mtoshipment.NewShipmentApprover(
			mtoshipment.NewShipmentRouter(),
			siCreator,
			&routemocks.Planner{},
			moveWeights,
			moveTaskOrderUpdater,
			moveRouter,
		)

		req := httptest.NewRequest("POST", fmt.Sprintf("/shipments/%s/approve", approvedShipment.ID.String()), nil)
		req = suite.AuthenticateOfficeRequest(req, officeUser)

		traceID, err := uuid.NewV4()
		suite.FatalNoError(err, "Error creating a new trace ID.")
		req = req.WithContext(trace.NewContext(req.Context(), traceID))

		handlerConfig := suite.NewHandlerConfig()

		handler := ApproveShipmentHandler{
			handlerConfig,
			approver,
			sitstatus.NewShipmentSITStatus(),
			moveTaskOrderUpdater,
			moveWeights,
			reweighRequester,
		}

		approveParams := shipmentops.ApproveShipmentParams{
			HTTPRequest: req,
			ShipmentID:  *handlers.FmtUUID(approvedShipment.ID),
			IfMatch:     eTag,
		}

		reweighRequester.On("RequestShipmentReweigh", mock.AnythingOfType("*appcontext.appContext"), approvedShipment.ID, models.ReweighRequesterSystem).Return(nil, nil)

		// Validate incoming payload: no body to validate

		response := handler.Handle(approveParams)
		suite.IsType(&shipmentops.ApproveShipmentOK{}, response)
		payload := response.(*shipmentops.ApproveShipmentOK).Payload

		// Validate outgoing payload
		suite.NoError(payload.Validate(strfmt.Default))

		suite.HasWebhookNotification(approvedShipment.ID, traceID)
		suite.HasWebhookNotification(move.ID, traceID) // this action always creates a notification for the Prime

		reweighRequester.AssertNumberOfCalls(suite.T(), "RequestShipmentReweigh", 1) // Should request reweigh for the newly approved shipment
	})

	suite.Run("Returns error from RequestShipmentReweigh", func() {
		reweighRequester := &mocks.ShipmentReweighRequester{}
		move := factory.BuildMove(suite.DB(), []factory.Customization{
			{
				Model: models.Move{
					Status: models.MoveStatusAPPROVALSREQUESTED,
				},
			},
		}, nil)
		shipment := factory.BuildMTOShipment(suite.DB(), []factory.Customization{
			{
				Model:    move,
				LinkOnly: true,
			},
			{
				Model: models.MTOShipment{
					Status: models.MTOShipmentStatusApproved,
				},
			},
		}, nil)
		approvedShipment := factory.BuildMTOShipment(suite.DB(), []factory.Customization{
			{
				Model:    move,
				LinkOnly: true,
			},
			{
				Model: models.MTOShipment{
					Status:              models.MTOShipmentStatusSubmitted,
					RequestedPickupDate: &tomorrow,
				},
			},
		}, nil)

		reweighWeight := unit.Pound(1)
		reweigh := testdatagen.MakeReweigh(suite.DB(), testdatagen.Assertions{
			Reweigh: models.Reweigh{
				Weight: &reweighWeight,
			},
			MTOShipment: shipment,
		})

		shipment.Reweigh = &reweigh

		eTag := etag.GenerateEtag(approvedShipment.UpdatedAt)
		officeUser := factory.BuildOfficeUserWithRoles(nil, nil, []roles.RoleType{roles.RoleTypeTOO})
<<<<<<< HEAD
		mockSender := suite.TestNotificationSender()
		moveWeights := moveservices.NewMoveWeights(reweighRequester, waf, mockSender)
=======
		moveWeights := moveservices.NewMoveWeights(reweighRequester, waf)
		builder := query.NewQueryBuilder()
		moveRouter := moveservices.NewMoveRouter(transportationoffice.NewTransportationOfficesFetcher())
		planner := &routemocks.Planner{}
		planner.On("ZipTransitDistance",
			mock.AnythingOfType("*appcontext.appContext"),
			mock.Anything,
			mock.Anything,
		).Return(400, nil)
>>>>>>> 7c45fa7e
		approver := mtoshipment.NewShipmentApprover(
			mtoshipment.NewShipmentRouter(),
			siCreator,
			&routemocks.Planner{},
			moveWeights,
			moveTaskOrderUpdater,
			moveRouter,
		)

		req := httptest.NewRequest("POST", fmt.Sprintf("/shipments/%s/approve", approvedShipment.ID.String()), nil)
		req = suite.AuthenticateOfficeRequest(req, officeUser)

		traceID, err := uuid.NewV4()
		suite.FatalNoError(err, "Error creating a new trace ID.")
		req = req.WithContext(trace.NewContext(req.Context(), traceID))

		handlerConfig := suite.NewHandlerConfig()

		handler := ApproveShipmentHandler{
			handlerConfig,
			approver,
			sitstatus.NewShipmentSITStatus(),
			moveTaskOrderUpdater,
			moveWeights,
			reweighRequester,
		}

		approveParams := shipmentops.ApproveShipmentParams{
			HTTPRequest: req,
			ShipmentID:  *handlers.FmtUUID(approvedShipment.ID),
			IfMatch:     eTag,
		}

		reweighRequester.On("RequestShipmentReweigh", mock.AnythingOfType("*appcontext.appContext"), approvedShipment.ID, models.ReweighRequesterSystem).Return(nil, apperror.NotFoundError{})

		response := handler.Handle(approveParams)
		suite.IsType(&shipmentops.ApproveShipmentNotFound{}, response)
		reweighRequester.AssertNumberOfCalls(suite.T(), "RequestShipmentReweigh", 1) // Should request reweigh for the newly approved shipment
	})

	suite.Run("Returns error from CheckAutoReweigh", func() {
		reweighRequester := &mocks.ShipmentReweighRequester{}
		move := factory.BuildMove(suite.DB(), []factory.Customization{
			{
				Model: models.Move{
					Status: models.MoveStatusAPPROVALSREQUESTED,
				},
			},
		}, nil)

		approvedShipment := factory.BuildMTOShipment(suite.DB(), []factory.Customization{
			{
				Model:    move,
				LinkOnly: true,
			},
			{
				Model: models.MTOShipment{
					Status:              models.MTOShipmentStatusSubmitted,
					RequestedPickupDate: &tomorrow,
				},
			},
		}, nil)

		eTag := etag.GenerateEtag(approvedShipment.UpdatedAt)
		officeUser := factory.BuildOfficeUserWithRoles(nil, nil, []roles.RoleType{roles.RoleTypeTOO})
<<<<<<< HEAD
		mockSender := suite.TestNotificationSender()
		moveWeights := moveservices.NewMoveWeights(reweighRequester, waf, mockSender)
=======
		moveWeights := moveservices.NewMoveWeights(reweighRequester, waf)
		builder := query.NewQueryBuilder()
		moveRouter := moveservices.NewMoveRouter(transportationoffice.NewTransportationOfficesFetcher())
		planner := &routemocks.Planner{}
		planner.On("ZipTransitDistance",
			mock.AnythingOfType("*appcontext.appContext"),
			mock.Anything,
			mock.Anything,
		).Return(400, nil)
>>>>>>> 7c45fa7e
		approver := mtoshipment.NewShipmentApprover(
			mtoshipment.NewShipmentRouter(),
			siCreator,
			&routemocks.Planner{},
			moveWeights,
			moveTaskOrderUpdater,
			moveRouter,
		)

		req := httptest.NewRequest("POST", fmt.Sprintf("/shipments/%s/approve", approvedShipment.ID.String()), nil)
		req = suite.AuthenticateOfficeRequest(req, officeUser)

		traceID, err := uuid.NewV4()
		suite.FatalNoError(err, "Error creating a new trace ID.")
		req = req.WithContext(trace.NewContext(req.Context(), traceID))

		handlerConfig := suite.NewHandlerConfig()
		mockMoveWeights := &mocks.MoveWeights{}

		handler := ApproveShipmentHandler{
			handlerConfig,
			approver,
			sitstatus.NewShipmentSITStatus(),
			moveTaskOrderUpdater,
			mockMoveWeights,
			reweighRequester,
		}

		approveParams := shipmentops.ApproveShipmentParams{
			HTTPRequest: req,
			ShipmentID:  *handlers.FmtUUID(approvedShipment.ID),
			IfMatch:     eTag,
		}

		mockMoveWeights.On("CheckAutoReweigh", mock.AnythingOfType("*appcontext.appContext"), mock.AnythingOfType("uuid.UUID"), mock.AnythingOfType("*models.MTOShipment")).Return(apperror.NotFoundError{})

		response := handler.Handle(approveParams)
		suite.IsType(&shipmentops.ApproveShipmentNotFound{}, response)
		mockMoveWeights.AssertNumberOfCalls(suite.T(), "CheckAutoReweigh", 1) // Should request reweigh for the newly approved shipment
	})

	suite.Run("Returns a 403 when the office user is not a TOO", func() {
		officeUser := factory.BuildOfficeUserWithRoles(nil, nil, []roles.RoleType{roles.RoleTypeServicesCounselor})
		uuid := uuid.Must(uuid.NewV4())
		approver := &mocks.ShipmentApprover{}
		mockSender := suite.TestNotificationSender()
		reweighRequester := &mocks.ShipmentReweighRequester{}
		moveWeights := moveservices.NewMoveWeights(mtoshipment.NewShipmentReweighRequester(mockSender), waf)

		approver.AssertNumberOfCalls(suite.T(), "ApproveShipment", 0)

		req := httptest.NewRequest("POST", fmt.Sprintf("/shipments/%s/approve", uuid.String()), nil)
		req = suite.AuthenticateOfficeRequest(req, officeUser)
		handlerConfig := suite.NewHandlerConfig()

		handler := ApproveShipmentHandler{
			handlerConfig,
			approver,
			sitstatus.NewShipmentSITStatus(),
			moveTaskOrderUpdater,
			moveWeights,
			reweighRequester,
		}
		approveParams := shipmentops.ApproveShipmentParams{
			HTTPRequest: req,
			ShipmentID:  *handlers.FmtUUID(uuid),
			IfMatch:     etag.GenerateEtag(time.Now()),
		}

		// Validate incoming payload: no body to validate

		response := handler.Handle(approveParams)
		suite.IsType(&shipmentops.ApproveShipmentForbidden{}, response)
		payload := response.(*shipmentops.ApproveShipmentForbidden).Payload

		// Validate outgoing payload: nil payload
		suite.Nil(payload)
	})

	suite.Run("Returns 404 when approver returns NotFoundError", func() {
		shipment := factory.BuildMTOShipmentMinimal(nil, []factory.Customization{
			{
				Model: models.MTOShipment{
					ID: uuid.Must(uuid.NewV4()),
				},
			},
		}, nil)
		eTag := etag.GenerateEtag(shipment.UpdatedAt)
		officeUser := factory.BuildOfficeUserWithRoles(nil, nil, []roles.RoleType{roles.RoleTypeTOO})
		approver := &mocks.ShipmentApprover{}
		mockSender := suite.TestNotificationSender()
		moveWeights := moveservices.NewMoveWeights(mtoshipment.NewShipmentReweighRequester(mockSender), waf)

		approver.On("ApproveShipment", mock.AnythingOfType("*appcontext.appContext"), shipment.ID, eTag).Return(nil, apperror.NotFoundError{})

		req := httptest.NewRequest("POST", fmt.Sprintf("/shipments/%s/approve", shipment.ID.String()), nil)
		req = suite.AuthenticateOfficeRequest(req, officeUser)
		handlerConfig := suite.NewHandlerConfig()
		reweighRequester := &mocks.ShipmentReweighRequester{}

		handler := ApproveShipmentHandler{
			handlerConfig,
			approver,
			sitstatus.NewShipmentSITStatus(),
			moveTaskOrderUpdater,
			moveWeights,
			reweighRequester,
		}
		approveParams := shipmentops.ApproveShipmentParams{
			HTTPRequest: req,
			ShipmentID:  *handlers.FmtUUID(shipment.ID),
			IfMatch:     eTag,
		}

		// Validate incoming payload: no body to validate

		response := handler.Handle(approveParams)
		suite.IsType(&shipmentops.ApproveShipmentNotFound{}, response)
		payload := response.(*shipmentops.ApproveShipmentNotFound).Payload

		// Validate outgoing payload: nil payload
		suite.Nil(payload)
	})

	suite.Run("Returns 409 when approver returns Conflict Error", func() {
		shipment := factory.BuildMTOShipmentMinimal(nil, []factory.Customization{
			{
				Model: models.MTOShipment{
					ID: uuid.Must(uuid.NewV4()),
				},
			},
		}, nil)
		eTag := etag.GenerateEtag(shipment.UpdatedAt)
		officeUser := factory.BuildOfficeUserWithRoles(nil, nil, []roles.RoleType{roles.RoleTypeTOO})
		approver := &mocks.ShipmentApprover{}
		mockSender := suite.TestNotificationSender()
		moveWeights := moveservices.NewMoveWeights(mtoshipment.NewShipmentReweighRequester(mockSender), waf)

		approver.On("ApproveShipment", mock.AnythingOfType("*appcontext.appContext"), shipment.ID, eTag).Return(nil, apperror.ConflictError{})

		req := httptest.NewRequest("POST", fmt.Sprintf("/shipments/%s/approve", shipment.ID.String()), nil)
		req = suite.AuthenticateOfficeRequest(req, officeUser)
		handlerConfig := suite.NewHandlerConfig()
		reweighRequester := &mocks.ShipmentReweighRequester{}

		handler := ApproveShipmentHandler{
			handlerConfig,
			approver,
			sitstatus.NewShipmentSITStatus(),
			moveTaskOrderUpdater,
			moveWeights,
			reweighRequester,
		}
		approveParams := shipmentops.ApproveShipmentParams{
			HTTPRequest: req,
			ShipmentID:  *handlers.FmtUUID(shipment.ID),
			IfMatch:     eTag,
		}

		// Validate incoming payload: no body to validate

		response := handler.Handle(approveParams)
		suite.IsType(&shipmentops.ApproveShipmentConflict{}, response)
		payload := response.(*shipmentops.ApproveShipmentConflict).Payload

		// Validate outgoing payload
		suite.NoError(payload.Validate(strfmt.Default))
	})

	suite.Run("Returns 412 when eTag does not match", func() {
		shipment := factory.BuildMTOShipmentMinimal(nil, []factory.Customization{
			{
				Model: models.MTOShipment{
					ID: uuid.Must(uuid.NewV4()),
				},
			},
		}, nil)
		eTag := etag.GenerateEtag(time.Now())
		officeUser := factory.BuildOfficeUserWithRoles(nil, nil, []roles.RoleType{roles.RoleTypeTOO})
		approver := &mocks.ShipmentApprover{}
		mockSender := suite.TestNotificationSender()
		moveWeights := moveservices.NewMoveWeights(mtoshipment.NewShipmentReweighRequester(mockSender), waf)

		approver.On("ApproveShipment", mock.AnythingOfType("*appcontext.appContext"), shipment.ID, eTag).Return(nil, apperror.PreconditionFailedError{})

		req := httptest.NewRequest("POST", fmt.Sprintf("/shipments/%s/approve", shipment.ID.String()), nil)
		req = suite.AuthenticateOfficeRequest(req, officeUser)
		handlerConfig := suite.NewHandlerConfig()
		reweighRequester := &mocks.ShipmentReweighRequester{}

		handler := ApproveShipmentHandler{
			handlerConfig,
			approver,
			sitstatus.NewShipmentSITStatus(),
			moveTaskOrderUpdater,
			moveWeights,
			reweighRequester,
		}
		approveParams := shipmentops.ApproveShipmentParams{
			HTTPRequest: req,
			ShipmentID:  *handlers.FmtUUID(shipment.ID),
			IfMatch:     eTag,
		}

		// Validate incoming payload: no body to validate

		response := handler.Handle(approveParams)
		suite.IsType(&shipmentops.ApproveShipmentPreconditionFailed{}, response)
		payload := response.(*shipmentops.ApproveShipmentPreconditionFailed).Payload

		// Validate outgoing payload
		suite.NoError(payload.Validate(strfmt.Default))
	})

	suite.Run("Returns 422 when approver returns validation errors", func() {
		shipment := factory.BuildMTOShipmentMinimal(nil, []factory.Customization{
			{
				Model: models.MTOShipment{
					ID: uuid.Must(uuid.NewV4()),
				},
			},
		}, nil)
		eTag := etag.GenerateEtag(shipment.UpdatedAt)
		officeUser := factory.BuildOfficeUserWithRoles(nil, nil, []roles.RoleType{roles.RoleTypeTOO})
		approver := &mocks.ShipmentApprover{}
		mockSender := suite.TestNotificationSender()
		moveWeights := moveservices.NewMoveWeights(mtoshipment.NewShipmentReweighRequester(mockSender), waf)

		approver.On("ApproveShipment", mock.AnythingOfType("*appcontext.appContext"), shipment.ID, eTag).Return(nil, apperror.InvalidInputError{ValidationErrors: &validate.Errors{}})

		req := httptest.NewRequest("POST", fmt.Sprintf("/shipments/%s/approve", shipment.ID.String()), nil)
		req = suite.AuthenticateOfficeRequest(req, officeUser)
		handlerConfig := suite.NewHandlerConfig()
		reweighRequester := &mocks.ShipmentReweighRequester{}

		handler := ApproveShipmentHandler{
			handlerConfig,
			approver,
			sitstatus.NewShipmentSITStatus(),
			moveTaskOrderUpdater,
			moveWeights,
			reweighRequester,
		}
		approveParams := shipmentops.ApproveShipmentParams{
			HTTPRequest: req,
			ShipmentID:  *handlers.FmtUUID(shipment.ID),
			IfMatch:     eTag,
		}

		// Validate incoming payload: no body to validate

		response := handler.Handle(approveParams)
		suite.IsType(&shipmentops.ApproveShipmentUnprocessableEntity{}, response)
		payload := response.(*shipmentops.ApproveShipmentUnprocessableEntity).Payload

		// Validate outgoing payload
		suite.NoError(payload.Validate(strfmt.Default))
	})

	suite.Run("Returns 500 when approver returns unexpected error", func() {
		shipment := factory.BuildMTOShipmentMinimal(nil, []factory.Customization{
			{
				Model: models.MTOShipment{
					ID: uuid.Must(uuid.NewV4()),
				},
			},
		}, nil)
		eTag := etag.GenerateEtag(shipment.UpdatedAt)
		officeUser := factory.BuildOfficeUserWithRoles(nil, nil, []roles.RoleType{roles.RoleTypeTOO})
		approver := &mocks.ShipmentApprover{}
		mockSender := suite.TestNotificationSender()
		moveWeights := moveservices.NewMoveWeights(mtoshipment.NewShipmentReweighRequester(mockSender), waf)

		approver.On("ApproveShipment", mock.AnythingOfType("*appcontext.appContext"), shipment.ID, eTag).Return(nil, errors.New("UnexpectedError"))

		req := httptest.NewRequest("POST", fmt.Sprintf("/shipments/%s/approve", shipment.ID.String()), nil)
		req = suite.AuthenticateOfficeRequest(req, officeUser)
		handlerConfig := suite.NewHandlerConfig()
		reweighRequester := &mocks.ShipmentReweighRequester{}

		handler := ApproveShipmentHandler{
			handlerConfig,
			approver,
			sitstatus.NewShipmentSITStatus(),
			moveTaskOrderUpdater,
			moveWeights,
			reweighRequester,
		}
		approveParams := shipmentops.ApproveShipmentParams{
			HTTPRequest: req,
			ShipmentID:  *handlers.FmtUUID(shipment.ID),
			IfMatch:     eTag,
		}

		// Validate incoming payload: no body to validate

		response := handler.Handle(approveParams)
		suite.IsType(&shipmentops.ApproveShipmentInternalServerError{}, response)
		payload := response.(*shipmentops.ApproveShipmentInternalServerError).Payload

		// Validate outgoing payload: nil payload
		suite.Nil(payload)
	})
}

// ApproveShipment(s)Handler
func (suite *HandlerSuite) TestApproveShipmentsHandler() {
	waf := entitlements.NewWeightAllotmentFetcher()
	tomorrow := time.Now().Add(24 * time.Hour)

	setUpSignedCertificationCreatorMock := func(returnValue ...interface{}) services.SignedCertificationCreator {
		mockCreator := &mocks.SignedCertificationCreator{}

		mockCreator.On(
			"CreateSignedCertification",
			mock.AnythingOfType("*appcontext.appContext"),
			mock.AnythingOfType("models.SignedCertification"),
		).Return(returnValue...)

		return mockCreator
	}

	setUpSignedCertificationUpdaterMock := func(returnValue ...interface{}) services.SignedCertificationUpdater {
		mockUpdater := &mocks.SignedCertificationUpdater{}

		mockUpdater.On(
			"UpdateSignedCertification",
			mock.AnythingOfType("*appcontext.appContext"),
			mock.AnythingOfType("models.SignedCertification"),
			mock.AnythingOfType("string"),
		).Return(returnValue...)

		return mockUpdater
	}

	officeUser := factory.BuildOfficeUserWithRoles(nil, nil, []roles.RoleType{roles.RoleTypeTOO})
	builder := query.NewQueryBuilder()
	moveRouter := moveservices.NewMoveRouter(transportationoffice.NewTransportationOfficesFetcher())
	planner := &routemocks.Planner{}
	mockSender := suite.TestNotificationSender()
	moveWeights := moveservices.NewMoveWeights(mtoshipment.NewShipmentReweighRequester(mockSender), waf)
	planner.On("ZipTransitDistance",
		mock.AnythingOfType("*appcontext.appContext"),
		mock.Anything,
		mock.Anything,
	).Return(400, nil)

	siCreator := mtoserviceitem.NewMTOServiceItemCreator(
		planner,
		builder,
		moveRouter,
		ghcrateengine.NewDomesticUnpackPricer(),
		ghcrateengine.NewDomesticPackPricer(),
		ghcrateengine.NewDomesticLinehaulPricer(),
		ghcrateengine.NewDomesticShorthaulPricer(),
		ghcrateengine.NewDomesticOriginPricer(),
		ghcrateengine.NewDomesticDestinationPricer(),
		ghcrateengine.NewFuelSurchargePricer(),
		ghcrateengine.NewDomesticDestinationFirstDaySITPricer(),
		ghcrateengine.NewDomesticDestinationSITDeliveryPricer(),
		ghcrateengine.NewDomesticDestinationAdditionalDaysSITPricer(),
		ghcrateengine.NewDomesticDestinationSITFuelSurchargePricer(),
		ghcrateengine.NewDomesticOriginFirstDaySITPricer(),
		ghcrateengine.NewDomesticOriginSITPickupPricer(),
		ghcrateengine.NewDomesticOriginAdditionalDaysSITPricer(),
		ghcrateengine.NewDomesticOriginSITFuelSurchargePricer())

	ppmEstimator := mocks.PPMEstimator{}
	planner.On("ZipTransitDistance",
		mock.AnythingOfType("*appcontext.appContext"),
		mock.Anything,
		mock.Anything,
	).Return(400, nil)
	moveTaskOrderUpdater := movetaskorder.NewMoveTaskOrderUpdater(
		builder,
		siCreator,
		moveRouter, setUpSignedCertificationCreatorMock(nil, nil), setUpSignedCertificationUpdaterMock(nil, nil), &ppmEstimator,
	)

	suite.Run("Returns 200 when all validations pass", func() {
		move := factory.BuildMove(suite.DB(), []factory.Customization{
			{
				Model: models.Move{
					Status: models.MoveStatusAPPROVALSREQUESTED,
				},
			},
		}, nil)
		shipment1 := factory.BuildMTOShipment(suite.DB(), []factory.Customization{
			{
				Model:    move,
				LinkOnly: true,
			},
			{
				Model: models.MTOShipment{
					Status:              models.MTOShipmentStatusSubmitted,
					RequestedPickupDate: &tomorrow,
				},
			},
		}, nil)

		shipment2 := factory.BuildMTOShipment(suite.DB(), []factory.Customization{
			{
				Model:    move,
				LinkOnly: true,
			},
			{
				Model: models.MTOShipment{
					Status:              models.MTOShipmentStatusSubmitted,
					RequestedPickupDate: &tomorrow,
				},
			},
		}, nil)

		eTag1 := etag.GenerateEtag(shipment1.UpdatedAt)
		eTag2 := etag.GenerateEtag(shipment2.UpdatedAt)

		approver := mtoshipment.NewShipmentApprover(
			mtoshipment.NewShipmentRouter(),
			siCreator,
			&routemocks.Planner{},
			moveWeights,
			moveTaskOrderUpdater,
			moveRouter,
		)

		req := httptest.NewRequest("POST", "/shipments/approve", nil)
		req = suite.AuthenticateOfficeRequest(req, officeUser)

		traceID, err := uuid.NewV4()
		suite.FatalNoError(err, "Error creating a new trace ID.")
		req = req.WithContext(trace.NewContext(req.Context(), traceID))

		handlerConfig := suite.NewHandlerConfig()
		reweighRequester := &mocks.ShipmentReweighRequester{}

		handler := ApproveShipmentsHandler{
			handlerConfig,
			approver,
			sitstatus.NewShipmentSITStatus(),
			moveTaskOrderUpdater,
			moveWeights,
			reweighRequester,
		}

		approveParams := shipmentops.ApproveShipmentsParams{
			HTTPRequest: req,
			Body: &ghcmessages.ApproveShipments{
				ApproveShipments: []*ghcmessages.ApproveShipmentsApproveShipmentsItems0{
					{
						ShipmentID: handlers.FmtUUID(shipment1.ID),
						ETag:       &eTag1,
					},
					{
						ShipmentID: handlers.FmtUUID(shipment2.ID),
						ETag:       &eTag2,
					},
				},
			},
		}

		// Validate incoming payload: no body to validate

		response := handler.Handle(approveParams)
		suite.IsType(&shipmentops.ApproveShipmentsOK{}, response)
		payload := response.(*shipmentops.ApproveShipmentsOK).Payload

		// Validate outgoing payload
		suite.NoError(payload[0].Validate(strfmt.Default))
		suite.NoError(payload[1].Validate(strfmt.Default))

		suite.HasWebhookNotification(move.ID, traceID) // this action always creates a notification for the Prime
		suite.HasWebhookNotification(shipment1.ID, traceID)
		suite.HasWebhookNotification(shipment2.ID, traceID)
	})

	suite.Run("Returns a 403 when the office user is not a TOO", func() {
		move := factory.BuildAvailableToPrimeMove(suite.DB(), nil, nil)
		shipment := factory.BuildMTOShipment(suite.DB(), []factory.Customization{
			{
				Model:    move,
				LinkOnly: true,
			},
			{
				Model: models.MTOShipment{
					Status:              models.MTOShipmentStatusSubmitted,
					RequestedPickupDate: &tomorrow,
				},
			},
		}, nil)

		eTag := etag.GenerateEtag(shipment.UpdatedAt)

		officeUser := factory.BuildOfficeUserWithRoles(nil, nil, []roles.RoleType{roles.RoleTypeServicesCounselor})
		approver := &mocks.ShipmentApprover{}

		approver.AssertNumberOfCalls(suite.T(), "ApproveShipments", 0)

		req := httptest.NewRequest("POST", "/shipments/approve", nil)
		req = suite.AuthenticateOfficeRequest(req, officeUser)
		handlerConfig := suite.NewHandlerConfig()
		reweighRequester := &mocks.ShipmentReweighRequester{}

		handler := ApproveShipmentsHandler{
			handlerConfig,
			approver,
			sitstatus.NewShipmentSITStatus(),
			moveTaskOrderUpdater,
			moveWeights,
			reweighRequester,
		}
		approveParams := shipmentops.ApproveShipmentsParams{
			HTTPRequest: req,
			Body: &ghcmessages.ApproveShipments{
				ApproveShipments: []*ghcmessages.ApproveShipmentsApproveShipmentsItems0{
					{
						ShipmentID: handlers.FmtUUID(shipment.ID),
						ETag:       &eTag,
					},
				},
			},
		}

		// Validate incoming payload: no body to validate
		response := handler.Handle(approveParams)
		suite.IsType(&shipmentops.ApproveShipmentsForbidden{}, response)
		payload := response.(*shipmentops.ApproveShipmentsForbidden).Payload

		// Validate outgoing payload: nil payload
		suite.Nil(payload)
	})

	suite.Run("Returns 404 when approver returns NotFoundError", func() {
		shipment := factory.BuildMTOShipmentMinimal(nil, []factory.Customization{
			{
				Model: models.MTOShipment{
					ID:                  uuid.Must(uuid.NewV4()),
					RequestedPickupDate: &tomorrow,
				},
			},
		}, nil)
		eTag := etag.GenerateEtag(shipment.UpdatedAt)
		officeUser := factory.BuildOfficeUserWithRoles(nil, nil, []roles.RoleType{roles.RoleTypeTOO})
		approver := &mocks.ShipmentApprover{}

		approver.On("ApproveShipments", mock.AnythingOfType("*appcontext.appContext"), mock.AnythingOfType("[]services.ShipmentIdWithEtag")).Return(nil, apperror.NotFoundError{})

		req := httptest.NewRequest("POST", "/shipments/approve", nil)
		req = suite.AuthenticateOfficeRequest(req, officeUser)
		handlerConfig := suite.NewHandlerConfig()
		reweighRequester := &mocks.ShipmentReweighRequester{}

		handler := ApproveShipmentsHandler{
			handlerConfig,
			approver,
			sitstatus.NewShipmentSITStatus(),
			moveTaskOrderUpdater,
			moveWeights,
			reweighRequester,
		}
		approveParams := shipmentops.ApproveShipmentsParams{
			HTTPRequest: req,
			Body: &ghcmessages.ApproveShipments{
				ApproveShipments: []*ghcmessages.ApproveShipmentsApproveShipmentsItems0{
					{
						ShipmentID: handlers.FmtUUID(shipment.ID),
						ETag:       &eTag,
					},
				},
			},
		}

		// Validate incoming payload: no body to validate
		response := handler.Handle(approveParams)
		suite.IsType(&shipmentops.ApproveShipmentsNotFound{}, response)
		payload := response.(*shipmentops.ApproveShipmentsNotFound).Payload

		// Validate outgoing payload
		suite.NoError(payload.Validate(strfmt.Default))
	})

	suite.Run("Returns 409 when approver returns Conflict Error", func() {
		shipment := factory.BuildMTOShipmentMinimal(nil, []factory.Customization{
			{
				Model: models.MTOShipment{
					ID:                  uuid.Must(uuid.NewV4()),
					RequestedPickupDate: &tomorrow,
				},
			},
		}, nil)
		eTag := etag.GenerateEtag(shipment.UpdatedAt)
		officeUser := factory.BuildOfficeUserWithRoles(nil, nil, []roles.RoleType{roles.RoleTypeTOO})
		approver := &mocks.ShipmentApprover{}

		approver.On("ApproveShipments", mock.AnythingOfType("*appcontext.appContext"), mock.AnythingOfType("[]services.ShipmentIdWithEtag")).Return(nil, apperror.ConflictError{})

		req := httptest.NewRequest("POST", "/shipments/approve", nil)
		req = suite.AuthenticateOfficeRequest(req, officeUser)
		handlerConfig := suite.NewHandlerConfig()
		reweighRequester := &mocks.ShipmentReweighRequester{}

		handler := ApproveShipmentsHandler{
			handlerConfig,
			approver,
			sitstatus.NewShipmentSITStatus(),
			moveTaskOrderUpdater,
			moveWeights,
			reweighRequester,
		}
		approveParams := shipmentops.ApproveShipmentsParams{
			HTTPRequest: req,
			Body: &ghcmessages.ApproveShipments{
				ApproveShipments: []*ghcmessages.ApproveShipmentsApproveShipmentsItems0{
					{
						ShipmentID: handlers.FmtUUID(shipment.ID),
						ETag:       &eTag,
					},
				},
			},
		}

		// Validate incoming payload: no body to validate
		response := handler.Handle(approveParams)
		suite.IsType(&shipmentops.ApproveShipmentsConflict{}, response)
		payload := response.(*shipmentops.ApproveShipmentsConflict).Payload

		// Validate outgoing payload
		suite.NoError(payload.Validate(strfmt.Default))
	})

	suite.Run("Returns 412 when eTag does not match", func() {
		shipment := factory.BuildMTOShipmentMinimal(nil, []factory.Customization{
			{
				Model: models.MTOShipment{
					ID:                  uuid.Must(uuid.NewV4()),
					RequestedPickupDate: &tomorrow,
				},
			},
		}, nil)
		eTag := etag.GenerateEtag(time.Now())
		officeUser := factory.BuildOfficeUserWithRoles(nil, nil, []roles.RoleType{roles.RoleTypeTOO})
		approver := &mocks.ShipmentApprover{}

		approver.On("ApproveShipments", mock.AnythingOfType("*appcontext.appContext"), mock.AnythingOfType("[]services.ShipmentIdWithEtag")).Return(nil, apperror.PreconditionFailedError{})

		req := httptest.NewRequest("POST", "/shipments/approve", nil)
		req = suite.AuthenticateOfficeRequest(req, officeUser)
		handlerConfig := suite.NewHandlerConfig()
		reweighRequester := &mocks.ShipmentReweighRequester{}

		handler := ApproveShipmentsHandler{
			handlerConfig,
			approver,
			sitstatus.NewShipmentSITStatus(),
			moveTaskOrderUpdater,
			moveWeights,
			reweighRequester,
		}
		approveParams := shipmentops.ApproveShipmentsParams{
			HTTPRequest: req,
			Body: &ghcmessages.ApproveShipments{
				ApproveShipments: []*ghcmessages.ApproveShipmentsApproveShipmentsItems0{
					{
						ShipmentID: handlers.FmtUUID(shipment.ID),
						ETag:       &eTag,
					},
				},
			},
		}

		// Validate incoming payload: no body to validate
		response := handler.Handle(approveParams)
		suite.IsType(&shipmentops.ApproveShipmentsPreconditionFailed{}, response)
		payload := response.(*shipmentops.ApproveShipmentsPreconditionFailed).Payload

		// Validate outgoing payload
		suite.NoError(payload.Validate(strfmt.Default))
	})

	suite.Run("Returns 422 when approver returns validation errors", func() {
		shipment := factory.BuildMTOShipmentMinimal(nil, []factory.Customization{
			{
				Model: models.MTOShipment{
					ID:                  uuid.Must(uuid.NewV4()),
					RequestedPickupDate: &tomorrow,
				},
			},
		}, nil)
		eTag := etag.GenerateEtag(shipment.UpdatedAt)
		officeUser := factory.BuildOfficeUserWithRoles(nil, nil, []roles.RoleType{roles.RoleTypeTOO})
		approver := &mocks.ShipmentApprover{}

		approver.On("ApproveShipments", mock.AnythingOfType("*appcontext.appContext"), mock.AnythingOfType("[]services.ShipmentIdWithEtag")).Return(nil, apperror.InvalidInputError{ValidationErrors: &validate.Errors{}})

		req := httptest.NewRequest("POST", "/shipments/approve", nil)
		req = suite.AuthenticateOfficeRequest(req, officeUser)
		handlerConfig := suite.NewHandlerConfig()
		reweighRequester := &mocks.ShipmentReweighRequester{}

		handler := ApproveShipmentsHandler{
			handlerConfig,
			approver,
			sitstatus.NewShipmentSITStatus(),
			moveTaskOrderUpdater,
			moveWeights,
			reweighRequester,
		}
		approveParams := shipmentops.ApproveShipmentsParams{
			HTTPRequest: req,
			Body: &ghcmessages.ApproveShipments{
				ApproveShipments: []*ghcmessages.ApproveShipmentsApproveShipmentsItems0{
					{
						ShipmentID: handlers.FmtUUID(shipment.ID),
						ETag:       &eTag,
					},
				},
			},
		}

		// Validate incoming payload: no body to validate
		response := handler.Handle(approveParams)
		suite.IsType(&shipmentops.ApproveShipmentsUnprocessableEntity{}, response)
		payload := response.(*shipmentops.ApproveShipmentsUnprocessableEntity).Payload

		// Validate outgoing payload
		suite.NoError(payload.Validate(strfmt.Default))
	})

	suite.Run("Returns 422 when ApproveShipments body is empty", func() {
		officeUser := factory.BuildOfficeUserWithRoles(nil, nil, []roles.RoleType{roles.RoleTypeTOO})
		approver := &mocks.ShipmentApprover{}

		approver.On("ApproveShipments", mock.AnythingOfType("*appcontext.appContext"), mock.AnythingOfType("[]services.ShipmentIdWithEtag")).Return(nil, apperror.InvalidInputError{ValidationErrors: &validate.Errors{}})

		req := httptest.NewRequest("POST", "/shipments/approve", nil)
		req = suite.AuthenticateOfficeRequest(req, officeUser)
		handlerConfig := suite.NewHandlerConfig()
		reweighRequester := &mocks.ShipmentReweighRequester{}

		handler := ApproveShipmentsHandler{
			handlerConfig,
			approver,
			sitstatus.NewShipmentSITStatus(),
			moveTaskOrderUpdater,
			moveWeights,
			reweighRequester,
		}
		approveParams := shipmentops.ApproveShipmentsParams{
			HTTPRequest: req,
			Body: &ghcmessages.ApproveShipments{
				ApproveShipments: []*ghcmessages.ApproveShipmentsApproveShipmentsItems0{},
			},
		}

		// Validate incoming payload: no body to validate
		response := handler.Handle(approveParams)
		suite.IsType(&shipmentops.ApproveShipmentsUnprocessableEntity{}, response)
		payload := response.(*shipmentops.ApproveShipmentsUnprocessableEntity).Payload

		// Validate outgoing payload
		suite.NoError(payload.Validate(strfmt.Default))
	})

	suite.Run("Returns 500 when approver returns unexpected error", func() {
		shipment := factory.BuildMTOShipmentMinimal(nil, []factory.Customization{
			{
				Model: models.MTOShipment{
					ID:                  uuid.Must(uuid.NewV4()),
					RequestedPickupDate: &tomorrow,
				},
			},
		}, nil)
		eTag := etag.GenerateEtag(shipment.UpdatedAt)
		officeUser := factory.BuildOfficeUserWithRoles(nil, nil, []roles.RoleType{roles.RoleTypeTOO})
		approver := &mocks.ShipmentApprover{}

		approver.On("ApproveShipments", mock.AnythingOfType("*appcontext.appContext"), mock.AnythingOfType("[]services.ShipmentIdWithEtag")).Return(nil, errors.New("UnexpectedError"))

		req := httptest.NewRequest("POST", "/shipments/approve", nil)
		req = suite.AuthenticateOfficeRequest(req, officeUser)
		handlerConfig := suite.NewHandlerConfig()
		reweighRequester := &mocks.ShipmentReweighRequester{}

		handler := ApproveShipmentsHandler{
			handlerConfig,
			approver,
			sitstatus.NewShipmentSITStatus(),
			moveTaskOrderUpdater,
			moveWeights,
			reweighRequester,
		}
		approveParams := shipmentops.ApproveShipmentsParams{
			HTTPRequest: req,
			Body: &ghcmessages.ApproveShipments{
				ApproveShipments: []*ghcmessages.ApproveShipmentsApproveShipmentsItems0{
					{
						ShipmentID: handlers.FmtUUID(shipment.ID),
						ETag:       &eTag,
					},
				},
			},
		}

		// Validate incoming payload: no body to validate
		response := handler.Handle(approveParams)
		suite.IsType(&shipmentops.ApproveShipmentsInternalServerError{}, response)
		payload := response.(*shipmentops.ApproveShipmentsInternalServerError).Payload

		// Validate outgoing payload
		suite.NoError(payload.Validate(strfmt.Default))
	})

	suite.Run("Applies reweigh to any approved shipments if move already has reweighs applied to existing shipments", func() {
		move := factory.BuildMove(suite.DB(), []factory.Customization{
			{
				Model: models.Move{
					Status: models.MoveStatusAPPROVALSREQUESTED,
				},
			},
		}, nil)
		shipment1 := factory.BuildMTOShipment(suite.DB(), []factory.Customization{
			{
				Model:    move,
				LinkOnly: true,
			},
			{
				Model: models.MTOShipment{
					Status:              models.MTOShipmentStatusSubmitted,
					RequestedPickupDate: &tomorrow,
				},
			},
		}, nil)

		reweighWeight := unit.Pound(1)
		reweigh := testdatagen.MakeReweigh(suite.DB(), testdatagen.Assertions{
			Reweigh: models.Reweigh{
				Weight: &reweighWeight,
			},
			MTOShipment: shipment1,
		})

		shipment1.Reweigh = &reweigh

		shipment2 := factory.BuildMTOShipment(suite.DB(), []factory.Customization{
			{
				Model:    move,
				LinkOnly: true,
			},
			{
				Model: models.MTOShipment{
					Status:              models.MTOShipmentStatusSubmitted,
					RequestedPickupDate: &tomorrow,
				},
			},
		}, nil)

		shipment3 := factory.BuildMTOShipment(suite.DB(), []factory.Customization{
			{
				Model:    move,
				LinkOnly: true,
			},
			{
				Model: models.MTOShipment{
					Status:              models.MTOShipmentStatusSubmitted,
					RequestedPickupDate: &tomorrow,
				},
			},
		}, nil)

		eTag1 := etag.GenerateEtag(shipment1.UpdatedAt)
		eTag2 := etag.GenerateEtag(shipment2.UpdatedAt)
		eTag3 := etag.GenerateEtag(shipment3.UpdatedAt)

		approver := mtoshipment.NewShipmentApprover(
			mtoshipment.NewShipmentRouter(),
			siCreator,
			&routemocks.Planner{},
			moveWeights,
			moveTaskOrderUpdater,
			moveRouter,
		)

		req := httptest.NewRequest("POST", "/shipments/approve", nil)
		req = suite.AuthenticateOfficeRequest(req, officeUser)

		traceID, err := uuid.NewV4()
		suite.FatalNoError(err, "Error creating a new trace ID.")
		req = req.WithContext(trace.NewContext(req.Context(), traceID))

		handlerConfig := suite.NewHandlerConfig()
		reweighRequester := &mocks.ShipmentReweighRequester{}
		reweighRequester.On("RequestShipmentReweigh", mock.AnythingOfType("*appcontext.appContext"), mock.AnythingOfType("uuid.UUID"), models.ReweighRequesterSystem).Return(nil, nil)

		handler := ApproveShipmentsHandler{
			handlerConfig,
			approver,
			sitstatus.NewShipmentSITStatus(),
			moveTaskOrderUpdater,
			moveWeights,
			reweighRequester,
		}

		approveParams := shipmentops.ApproveShipmentsParams{
			HTTPRequest: req,
			Body: &ghcmessages.ApproveShipments{
				ApproveShipments: []*ghcmessages.ApproveShipmentsApproveShipmentsItems0{
					{
						ShipmentID: handlers.FmtUUID(shipment1.ID),
						ETag:       &eTag1,
					},
					{
						ShipmentID: handlers.FmtUUID(shipment2.ID),
						ETag:       &eTag2,
					},
					{
						ShipmentID: handlers.FmtUUID(shipment3.ID),
						ETag:       &eTag3,
					},
				},
			},
		}

		// Validate incoming payload: no body to validate

		response := handler.Handle(approveParams)
		suite.IsType(&shipmentops.ApproveShipmentsOK{}, response)
		payload := response.(*shipmentops.ApproveShipmentsOK).Payload
		reweighRequester.AssertNumberOfCalls(suite.T(), "RequestShipmentReweigh", 2) // Should request reweigh for the newly approved shipment

		// Validate outgoing payload
		suite.NoError(payload[0].Validate(strfmt.Default))
		suite.NoError(payload[1].Validate(strfmt.Default))

		suite.HasWebhookNotification(move.ID, traceID) // this action always creates a notification for the Prime
		suite.HasWebhookNotification(shipment1.ID, traceID)
		suite.HasWebhookNotification(shipment2.ID, traceID)
	})

	suite.Run("Returns error from CheckAutoReweigh", func() {
		move := factory.BuildMove(suite.DB(), []factory.Customization{
			{
				Model: models.Move{
					Status: models.MoveStatusAPPROVALSREQUESTED,
				},
			},
		}, nil)
		shipment1 := factory.BuildMTOShipment(suite.DB(), []factory.Customization{
			{
				Model:    move,
				LinkOnly: true,
			},
			{
				Model: models.MTOShipment{
					Status:              models.MTOShipmentStatusSubmitted,
					RequestedPickupDate: &tomorrow,
				},
			},
		}, nil)

		shipment2 := factory.BuildMTOShipment(suite.DB(), []factory.Customization{
			{
				Model:    move,
				LinkOnly: true,
			},
			{
				Model: models.MTOShipment{
					Status:              models.MTOShipmentStatusSubmitted,
					RequestedPickupDate: &tomorrow,
				},
			},
		}, nil)

		shipment3 := factory.BuildMTOShipment(suite.DB(), []factory.Customization{
			{
				Model:    move,
				LinkOnly: true,
			},
			{
				Model: models.MTOShipment{
					Status:              models.MTOShipmentStatusSubmitted,
					RequestedPickupDate: &tomorrow,
				},
			},
		}, nil)

		eTag1 := etag.GenerateEtag(shipment1.UpdatedAt)
		eTag2 := etag.GenerateEtag(shipment2.UpdatedAt)
		eTag3 := etag.GenerateEtag(shipment3.UpdatedAt)

		mockMoveWeights := &mocks.MoveWeights{}

		approver := mtoshipment.NewShipmentApprover(
			mtoshipment.NewShipmentRouter(),
			siCreator,
			&routemocks.Planner{},
			mockMoveWeights,
			moveTaskOrderUpdater,
			moveRouter,
		)

		req := httptest.NewRequest("POST", "/shipments/approve", nil)
		req = suite.AuthenticateOfficeRequest(req, officeUser)

		traceID, err := uuid.NewV4()
		suite.FatalNoError(err, "Error creating a new trace ID.")
		req = req.WithContext(trace.NewContext(req.Context(), traceID))

		handlerConfig := suite.NewHandlerConfig()
		reweighRequester := &mocks.ShipmentReweighRequester{}
		mockMoveWeights.On("CheckAutoReweigh", mock.AnythingOfType("*appcontext.appContext"), mock.AnythingOfType("uuid.UUID"), mock.AnythingOfType("*models.MTOShipment")).Return(apperror.SessionError{})

		handler := ApproveShipmentsHandler{
			handlerConfig,
			approver,
			sitstatus.NewShipmentSITStatus(),
			moveTaskOrderUpdater,
			mockMoveWeights,
			reweighRequester,
		}

		approveParams := shipmentops.ApproveShipmentsParams{
			HTTPRequest: req,
			Body: &ghcmessages.ApproveShipments{
				ApproveShipments: []*ghcmessages.ApproveShipmentsApproveShipmentsItems0{
					{
						ShipmentID: handlers.FmtUUID(shipment1.ID),
						ETag:       &eTag1,
					},
					{
						ShipmentID: handlers.FmtUUID(shipment2.ID),
						ETag:       &eTag2,
					},
					{
						ShipmentID: handlers.FmtUUID(shipment3.ID),
						ETag:       &eTag3,
					},
				},
			},
		}

		// Validate incoming payload: no body to validate

		response := handler.Handle(approveParams)
		suite.IsType(&shipmentops.ApproveShipmentsInternalServerError{}, response)
	})

	suite.Run("Returns error from RequestShipmentReweigh when a reweigh is currently active for the move", func() {
		move := factory.BuildMove(suite.DB(), []factory.Customization{
			{
				Model: models.Move{
					Status: models.MoveStatusAPPROVALSREQUESTED,
				},
			},
		}, nil)
		shipment1 := factory.BuildMTOShipment(suite.DB(), []factory.Customization{
			{
				Model:    move,
				LinkOnly: true,
			},
			{
				Model: models.MTOShipment{
					Status:              models.MTOShipmentStatusSubmitted,
					RequestedPickupDate: &tomorrow,
				},
			},
		}, nil)

		reweighWeight := unit.Pound(1)
		reweigh := testdatagen.MakeReweigh(suite.DB(), testdatagen.Assertions{
			Reweigh: models.Reweigh{
				Weight: &reweighWeight,
			},
			MTOShipment: shipment1,
		})

		shipment1.Reweigh = &reweigh

		shipment2 := factory.BuildMTOShipment(suite.DB(), []factory.Customization{
			{
				Model:    move,
				LinkOnly: true,
			},
			{
				Model: models.MTOShipment{
					Status:              models.MTOShipmentStatusSubmitted,
					RequestedPickupDate: &tomorrow,
				},
			},
		}, nil)

		shipment3 := factory.BuildMTOShipment(suite.DB(), []factory.Customization{
			{
				Model:    move,
				LinkOnly: true,
			},
			{
				Model: models.MTOShipment{
					Status:              models.MTOShipmentStatusSubmitted,
					RequestedPickupDate: &tomorrow,
				},
			},
		}, nil)

		eTag1 := etag.GenerateEtag(shipment1.UpdatedAt)
		eTag2 := etag.GenerateEtag(shipment2.UpdatedAt)
		eTag3 := etag.GenerateEtag(shipment3.UpdatedAt)

		approver := mtoshipment.NewShipmentApprover(
			mtoshipment.NewShipmentRouter(),
			siCreator,
			&routemocks.Planner{},
			moveWeights,
			moveTaskOrderUpdater,
			moveRouter,
		)

		req := httptest.NewRequest("POST", "/shipments/approve", nil)
		req = suite.AuthenticateOfficeRequest(req, officeUser)

		traceID, err := uuid.NewV4()
		suite.FatalNoError(err, "Error creating a new trace ID.")
		req = req.WithContext(trace.NewContext(req.Context(), traceID))

		handlerConfig := suite.NewHandlerConfig()
		reweighRequester := &mocks.ShipmentReweighRequester{}
		reweighRequester.On("RequestShipmentReweigh", mock.AnythingOfType("*appcontext.appContext"), mock.AnythingOfType("uuid.UUID"), models.ReweighRequesterSystem).Return(nil, apperror.NotFoundError{})

		handler := ApproveShipmentsHandler{
			handlerConfig,
			approver,
			sitstatus.NewShipmentSITStatus(),
			moveTaskOrderUpdater,
			moveWeights,
			reweighRequester,
		}

		approveParams := shipmentops.ApproveShipmentsParams{
			HTTPRequest: req,
			Body: &ghcmessages.ApproveShipments{
				ApproveShipments: []*ghcmessages.ApproveShipmentsApproveShipmentsItems0{
					{
						ShipmentID: handlers.FmtUUID(shipment1.ID),
						ETag:       &eTag1,
					},
					{
						ShipmentID: handlers.FmtUUID(shipment2.ID),
						ETag:       &eTag2,
					},
					{
						ShipmentID: handlers.FmtUUID(shipment3.ID),
						ETag:       &eTag3,
					},
				},
			},
		}

		// Validate incoming payload: no body to validate

		response := handler.Handle(approveParams)
		suite.IsType(&shipmentops.ApproveShipmentsNotFound{}, response)
	})
}

func (suite *HandlerSuite) TestRequestShipmentDiversionHandler() {
	diversionReason := "Test Reason"

	suite.Run("Returns 200 when all validations pass", func() {
		move := factory.BuildAvailableToPrimeMove(suite.DB(), nil, nil)
		shipment := factory.BuildMTOShipmentMinimal(suite.DB(), []factory.Customization{
			{
				Model: models.MTOShipment{
					Status: models.MTOShipmentStatusApproved,
				},
			},
			{
				Model:    move,
				LinkOnly: true,
			},
		}, nil)

		eTag := etag.GenerateEtag(shipment.UpdatedAt)
		officeUser := factory.BuildOfficeUserWithRoles(nil, nil, []roles.RoleType{roles.RoleTypeTOO})
		requester := mtoshipment.NewShipmentDiversionRequester(
			mtoshipment.NewShipmentRouter(),
		)

		req := httptest.NewRequest("POST", fmt.Sprintf("/shipments/%s/request-diversion", shipment.ID.String()), nil)
		req = suite.AuthenticateOfficeRequest(req, officeUser)
		traceID, err := uuid.NewV4()
		suite.FatalNoError(err, "Error creating a new trace ID.")
		req = req.WithContext(trace.NewContext(req.Context(), traceID))

		handlerConfig := suite.NewHandlerConfig()

		handler := RequestShipmentDiversionHandler{
			handlerConfig,
			requester,
			sitstatus.NewShipmentSITStatus(),
		}

		requestParams := shipmentops.RequestShipmentDiversionParams{
			HTTPRequest: req,
			ShipmentID:  *handlers.FmtUUID(shipment.ID),
			IfMatch:     eTag,
			Body: &ghcmessages.RequestDiversion{
				DiversionReason: &diversionReason,
			},
		}

		// Validate incoming payload: no body to validate

		response := handler.Handle(requestParams)
		suite.IsType(&shipmentops.RequestShipmentDiversionOK{}, response)
		payload := response.(*shipmentops.RequestShipmentDiversionOK).Payload

		// Validate outgoing payload
		suite.NoError(payload.Validate(strfmt.Default))

		suite.HasWebhookNotification(shipment.ID, traceID)
	})

	suite.Run("Returns a 403 when the office user is not a TOO", func() {
		officeUser := factory.BuildOfficeUserWithRoles(nil, nil, []roles.RoleType{roles.RoleTypeServicesCounselor})
		uuid := uuid.Must(uuid.NewV4())
		requester := &mocks.ShipmentDiversionRequester{}

		requester.AssertNumberOfCalls(suite.T(), "RequestShipmentDiversion", 0)

		req := httptest.NewRequest("POST", fmt.Sprintf("/shipments/%s/request-diversion", uuid.String()), nil)
		req = suite.AuthenticateOfficeRequest(req, officeUser)
		handlerConfig := suite.NewHandlerConfig()

		handler := RequestShipmentDiversionHandler{
			handlerConfig,
			requester,
			sitstatus.NewShipmentSITStatus(),
		}
		requestParams := shipmentops.RequestShipmentDiversionParams{
			HTTPRequest: req,
			ShipmentID:  *handlers.FmtUUID(uuid),
			IfMatch:     etag.GenerateEtag(time.Now()),
			Body: &ghcmessages.RequestDiversion{
				DiversionReason: &diversionReason,
			},
		}

		// Validate incoming payload: no body to validate

		response := handler.Handle(requestParams)
		suite.IsType(&shipmentops.RequestShipmentDiversionForbidden{}, response)
		payload := response.(*shipmentops.RequestShipmentDiversionForbidden).Payload

		// Validate outgoing payload: nil payload
		suite.Nil(payload)
	})

	suite.Run("Returns 404 when requester returns NotFoundError", func() {
		shipment := factory.BuildMTOShipmentMinimal(nil, []factory.Customization{
			{
				Model: models.MTOShipment{
					ID: uuid.Must(uuid.NewV4()),
				},
			},
		}, nil)
		eTag := etag.GenerateEtag(shipment.UpdatedAt)
		officeUser := factory.BuildOfficeUserWithRoles(nil, nil, []roles.RoleType{roles.RoleTypeTOO})
		requester := &mocks.ShipmentDiversionRequester{}

		requester.On("RequestShipmentDiversion", mock.AnythingOfType("*appcontext.appContext"), shipment.ID, eTag, &diversionReason).Return(nil, apperror.NotFoundError{})

		req := httptest.NewRequest("POST", fmt.Sprintf("/shipments/%s/request-diversion", shipment.ID.String()), nil)
		req = suite.AuthenticateOfficeRequest(req, officeUser)
		handlerConfig := suite.NewHandlerConfig()

		handler := RequestShipmentDiversionHandler{
			handlerConfig,
			requester,
			sitstatus.NewShipmentSITStatus(),
		}
		requestParams := shipmentops.RequestShipmentDiversionParams{
			HTTPRequest: req,
			ShipmentID:  *handlers.FmtUUID(shipment.ID),
			IfMatch:     eTag,
			Body: &ghcmessages.RequestDiversion{
				DiversionReason: &diversionReason,
			},
		}

		// Validate incoming payload: no body to validate

		response := handler.Handle(requestParams)
		suite.IsType(&shipmentops.RequestShipmentDiversionNotFound{}, response)
		payload := response.(*shipmentops.RequestShipmentDiversionNotFound).Payload

		// Validate outgoing payload: nil payload
		suite.Nil(payload)
	})

	suite.Run("Returns 409 when requester returns Conflict Error", func() {
		shipment := factory.BuildMTOShipmentMinimal(nil, []factory.Customization{
			{
				Model: models.MTOShipment{
					ID: uuid.Must(uuid.NewV4()),
				},
			},
		}, nil)
		eTag := etag.GenerateEtag(shipment.UpdatedAt)
		officeUser := factory.BuildOfficeUserWithRoles(nil, nil, []roles.RoleType{roles.RoleTypeTOO})
		requester := &mocks.ShipmentDiversionRequester{}

		requester.On("RequestShipmentDiversion", mock.AnythingOfType("*appcontext.appContext"), shipment.ID, eTag, &diversionReason).Return(nil, mtoshipment.ConflictStatusError{})

		req := httptest.NewRequest("POST", fmt.Sprintf("/shipments/%s/request-diversion", shipment.ID.String()), nil)
		req = suite.AuthenticateOfficeRequest(req, officeUser)
		handlerConfig := suite.NewHandlerConfig()

		handler := RequestShipmentDiversionHandler{
			handlerConfig,
			requester,
			sitstatus.NewShipmentSITStatus(),
		}
		requestParams := shipmentops.RequestShipmentDiversionParams{
			HTTPRequest: req,
			ShipmentID:  *handlers.FmtUUID(shipment.ID),
			IfMatch:     eTag,
			Body: &ghcmessages.RequestDiversion{
				DiversionReason: &diversionReason,
			},
		}

		// Validate incoming payload: no body to validate

		response := handler.Handle(requestParams)
		suite.IsType(&shipmentops.RequestShipmentDiversionConflict{}, response)
		payload := response.(*shipmentops.RequestShipmentDiversionConflict).Payload

		// Validate outgoing payload
		suite.NoError(payload.Validate(strfmt.Default))
	})

	suite.Run("Returns 412 when eTag does not match", func() {
		shipment := factory.BuildMTOShipmentMinimal(nil, []factory.Customization{
			{
				Model: models.MTOShipment{
					ID: uuid.Must(uuid.NewV4()),
				},
			},
		}, nil)
		eTag := etag.GenerateEtag(time.Now())
		officeUser := factory.BuildOfficeUserWithRoles(nil, nil, []roles.RoleType{roles.RoleTypeTOO})
		requester := &mocks.ShipmentDiversionRequester{}

		requester.On("RequestShipmentDiversion", mock.AnythingOfType("*appcontext.appContext"), shipment.ID, eTag, &diversionReason).Return(nil, apperror.PreconditionFailedError{})

		req := httptest.NewRequest("POST", fmt.Sprintf("/shipments/%s/request-diversion", shipment.ID.String()), nil)
		req = suite.AuthenticateOfficeRequest(req, officeUser)
		handlerConfig := suite.NewHandlerConfig()

		handler := RequestShipmentDiversionHandler{
			handlerConfig,
			requester,
			sitstatus.NewShipmentSITStatus(),
		}
		requestParams := shipmentops.RequestShipmentDiversionParams{
			HTTPRequest: req,
			ShipmentID:  *handlers.FmtUUID(shipment.ID),
			IfMatch:     eTag,
			Body: &ghcmessages.RequestDiversion{
				DiversionReason: &diversionReason,
			},
		}

		// Validate incoming payload: no body to validate

		response := handler.Handle(requestParams)
		suite.IsType(&shipmentops.RequestShipmentDiversionPreconditionFailed{}, response)
		payload := response.(*shipmentops.RequestShipmentDiversionPreconditionFailed).Payload

		// Validate outgoing payload
		suite.NoError(payload.Validate(strfmt.Default))
	})

	suite.Run("Returns 422 when requester returns validation errors", func() {
		shipment := factory.BuildMTOShipmentMinimal(nil, []factory.Customization{
			{
				Model: models.MTOShipment{
					ID: uuid.Must(uuid.NewV4()),
				},
			},
		}, nil)
		eTag := etag.GenerateEtag(shipment.UpdatedAt)
		officeUser := factory.BuildOfficeUserWithRoles(nil, nil, []roles.RoleType{roles.RoleTypeTOO})
		requester := &mocks.ShipmentDiversionRequester{}

		requester.On("RequestShipmentDiversion", mock.AnythingOfType("*appcontext.appContext"), shipment.ID, eTag, &diversionReason).Return(nil, apperror.InvalidInputError{ValidationErrors: &validate.Errors{}})

		req := httptest.NewRequest("POST", fmt.Sprintf("/shipments/%s/request-diversion", shipment.ID.String()), nil)
		req = suite.AuthenticateOfficeRequest(req, officeUser)
		handlerConfig := suite.NewHandlerConfig()

		handler := RequestShipmentDiversionHandler{
			handlerConfig,
			requester,
			sitstatus.NewShipmentSITStatus(),
		}
		requestParams := shipmentops.RequestShipmentDiversionParams{
			HTTPRequest: req,
			ShipmentID:  *handlers.FmtUUID(shipment.ID),
			IfMatch:     eTag,
			Body: &ghcmessages.RequestDiversion{
				DiversionReason: &diversionReason,
			},
		}

		// Validate incoming payload: no body to validate

		response := handler.Handle(requestParams)
		suite.IsType(&shipmentops.RequestShipmentDiversionUnprocessableEntity{}, response)
		payload := response.(*shipmentops.RequestShipmentDiversionUnprocessableEntity).Payload

		// Validate outgoing payload
		suite.NoError(payload.Validate(strfmt.Default))
	})

	suite.Run("Returns 500 when requester returns unexpected error", func() {
		shipment := factory.BuildMTOShipmentMinimal(nil, []factory.Customization{
			{
				Model: models.MTOShipment{
					ID: uuid.Must(uuid.NewV4()),
				},
			},
		}, nil)
		eTag := etag.GenerateEtag(shipment.UpdatedAt)
		officeUser := factory.BuildOfficeUserWithRoles(nil, nil, []roles.RoleType{roles.RoleTypeTOO})
		requester := &mocks.ShipmentDiversionRequester{}

		requester.On("RequestShipmentDiversion", mock.AnythingOfType("*appcontext.appContext"), shipment.ID, eTag, &diversionReason).Return(nil, errors.New("UnexpectedError"))

		req := httptest.NewRequest("POST", fmt.Sprintf("/shipments/%s/request-diversion", shipment.ID.String()), nil)
		req = suite.AuthenticateOfficeRequest(req, officeUser)
		handlerConfig := suite.NewHandlerConfig()

		handler := RequestShipmentDiversionHandler{
			handlerConfig,
			requester,
			sitstatus.NewShipmentSITStatus(),
		}
		requestParams := shipmentops.RequestShipmentDiversionParams{
			HTTPRequest: req,
			ShipmentID:  *handlers.FmtUUID(shipment.ID),
			IfMatch:     eTag,
			Body: &ghcmessages.RequestDiversion{
				DiversionReason: &diversionReason,
			},
		}

		// Validate incoming payload: no body to validate

		response := handler.Handle(requestParams)
		suite.IsType(&shipmentops.RequestShipmentDiversionInternalServerError{}, response)
		payload := response.(*shipmentops.RequestShipmentDiversionInternalServerError).Payload

		// Validate outgoing payload: nil payload
		suite.Nil(payload)
	})
}

func (suite *HandlerSuite) TestApproveShipmentDiversionHandler() {
	moveRouter := moveservices.NewMoveRouter(transportationoffice.NewTransportationOfficesFetcher())

	suite.Run("Returns 200 when all validations pass", func() {
		move := factory.BuildAvailableToPrimeMove(suite.DB(), nil, nil)
		shipment := factory.BuildMTOShipmentMinimal(suite.DB(), []factory.Customization{
			{
				Model: models.MTOShipment{
					Status:    models.MTOShipmentStatusSubmitted,
					Diversion: true,
				},
			},
			{
				Model:    move,
				LinkOnly: true,
			},
		}, nil)

		eTag := etag.GenerateEtag(shipment.UpdatedAt)
		officeUser := factory.BuildOfficeUserWithRoles(nil, nil, []roles.RoleType{roles.RoleTypeTOO})
		approver := mtoshipment.NewShipmentDiversionApprover(
			mtoshipment.NewShipmentRouter(),
			moveservices.NewMoveRouter(transportationoffice.NewTransportationOfficesFetcher()),
		)

		req := httptest.NewRequest("POST", fmt.Sprintf("/shipments/%s/approve-diversion", shipment.ID.String()), nil)
		req = suite.AuthenticateOfficeRequest(req, officeUser)

		traceID, err := uuid.NewV4()
		suite.FatalNoError(err, "Error creating a new trace ID.")
		req = req.WithContext(trace.NewContext(req.Context(), traceID))

		handlerConfig := suite.NewHandlerConfig()

		handler := ApproveShipmentDiversionHandler{
			handlerConfig,
			approver,
			sitstatus.NewShipmentSITStatus(),
			moveRouter,
		}

		approveParams := shipmentops.ApproveShipmentDiversionParams{
			HTTPRequest: req,
			ShipmentID:  *handlers.FmtUUID(shipment.ID),
			IfMatch:     eTag,
		}

		// Validate incoming payload: no body to validate

		response := handler.Handle(approveParams)
		suite.IsType(&shipmentops.ApproveShipmentDiversionOK{}, response)
		payload := response.(*shipmentops.ApproveShipmentDiversionOK).Payload

		// Validate outgoing payload
		suite.NoError(payload.Validate(strfmt.Default))

		suite.HasWebhookNotification(shipment.ID, traceID)
	})

	suite.Run("Returns a 403 when the office user is not a TOO", func() {
		officeUser := factory.BuildOfficeUserWithRoles(nil, nil, []roles.RoleType{roles.RoleTypeServicesCounselor})
		uuid := uuid.Must(uuid.NewV4())
		approver := &mocks.ShipmentDiversionApprover{}

		approver.AssertNumberOfCalls(suite.T(), "ApproveShipmentDiversion", 0)

		req := httptest.NewRequest("POST", fmt.Sprintf("/shipments/%s/approve-diversion", uuid.String()), nil)
		req = suite.AuthenticateOfficeRequest(req, officeUser)
		handlerConfig := suite.NewHandlerConfig()

		handler := ApproveShipmentDiversionHandler{
			handlerConfig,
			approver,
			sitstatus.NewShipmentSITStatus(),
			moveRouter,
		}
		approveParams := shipmentops.ApproveShipmentDiversionParams{
			HTTPRequest: req,
			ShipmentID:  *handlers.FmtUUID(uuid),
			IfMatch:     etag.GenerateEtag(time.Now()),
		}

		// Validate incoming payload: no body to validate

		response := handler.Handle(approveParams)
		suite.IsType(&shipmentops.ApproveShipmentDiversionForbidden{}, response)
		payload := response.(*shipmentops.ApproveShipmentDiversionForbidden).Payload

		// Validate outgoing payload: nil payload
		suite.Nil(payload)
	})

	suite.Run("Returns 404 when approver returns NotFoundError", func() {
		shipment := factory.BuildMTOShipmentMinimal(nil, []factory.Customization{
			{
				Model: models.MTOShipment{
					ID: uuid.Must(uuid.NewV4()),
				},
			},
		}, nil)
		eTag := etag.GenerateEtag(shipment.UpdatedAt)
		officeUser := factory.BuildOfficeUserWithRoles(nil, nil, []roles.RoleType{roles.RoleTypeTOO})
		approver := &mocks.ShipmentDiversionApprover{}

		approver.On("ApproveShipmentDiversion", mock.AnythingOfType("*appcontext.appContext"), shipment.ID, eTag).Return(nil, apperror.NotFoundError{})

		req := httptest.NewRequest("POST", fmt.Sprintf("/shipments/%s/approve-diversion", shipment.ID.String()), nil)
		req = suite.AuthenticateOfficeRequest(req, officeUser)
		handlerConfig := suite.NewHandlerConfig()

		handler := ApproveShipmentDiversionHandler{
			handlerConfig,
			approver,
			sitstatus.NewShipmentSITStatus(),
			moveRouter,
		}
		approveParams := shipmentops.ApproveShipmentDiversionParams{
			HTTPRequest: req,
			ShipmentID:  *handlers.FmtUUID(shipment.ID),
			IfMatch:     eTag,
		}

		// Validate incoming payload: no body to validate

		response := handler.Handle(approveParams)
		suite.IsType(&shipmentops.ApproveShipmentDiversionNotFound{}, response)
		payload := response.(*shipmentops.ApproveShipmentDiversionNotFound).Payload

		// Validate outgoing payload: nil payload
		suite.Nil(payload)
	})

	suite.Run("Returns 409 when approver returns Conflict Error", func() {
		shipment := factory.BuildMTOShipmentMinimal(nil, []factory.Customization{
			{
				Model: models.MTOShipment{
					ID: uuid.Must(uuid.NewV4()),
				},
			},
		}, nil)
		eTag := etag.GenerateEtag(shipment.UpdatedAt)
		officeUser := factory.BuildOfficeUserWithRoles(nil, nil, []roles.RoleType{roles.RoleTypeTOO})
		approver := &mocks.ShipmentDiversionApprover{}

		approver.On("ApproveShipmentDiversion", mock.AnythingOfType("*appcontext.appContext"), shipment.ID, eTag).Return(nil, mtoshipment.ConflictStatusError{})

		req := httptest.NewRequest("POST", fmt.Sprintf("/shipments/%s/approve-diversion", shipment.ID.String()), nil)
		req = suite.AuthenticateOfficeRequest(req, officeUser)
		handlerConfig := suite.NewHandlerConfig()

		handler := ApproveShipmentDiversionHandler{
			handlerConfig,
			approver,
			sitstatus.NewShipmentSITStatus(),
			moveRouter,
		}
		approveParams := shipmentops.ApproveShipmentDiversionParams{
			HTTPRequest: req,
			ShipmentID:  *handlers.FmtUUID(shipment.ID),
			IfMatch:     eTag,
		}

		// Validate incoming payload: no body to validate

		response := handler.Handle(approveParams)
		suite.IsType(&shipmentops.ApproveShipmentDiversionConflict{}, response)
		payload := response.(*shipmentops.ApproveShipmentDiversionConflict).Payload

		// Validate outgoing payload
		suite.NoError(payload.Validate(strfmt.Default))
	})

	suite.Run("Returns 412 when eTag does not match", func() {
		shipment := factory.BuildMTOShipmentMinimal(nil, []factory.Customization{
			{
				Model: models.MTOShipment{
					ID: uuid.Must(uuid.NewV4()),
				},
			},
		}, nil)
		eTag := etag.GenerateEtag(time.Now())
		officeUser := factory.BuildOfficeUserWithRoles(nil, nil, []roles.RoleType{roles.RoleTypeTOO})
		approver := &mocks.ShipmentDiversionApprover{}

		approver.On("ApproveShipmentDiversion", mock.AnythingOfType("*appcontext.appContext"), shipment.ID, eTag).Return(nil, apperror.PreconditionFailedError{})

		req := httptest.NewRequest("POST", fmt.Sprintf("/shipments/%s/approve-diversion", shipment.ID.String()), nil)
		req = suite.AuthenticateOfficeRequest(req, officeUser)
		handlerConfig := suite.NewHandlerConfig()

		handler := ApproveShipmentDiversionHandler{
			handlerConfig,
			approver,
			sitstatus.NewShipmentSITStatus(),
			moveRouter,
		}
		approveParams := shipmentops.ApproveShipmentDiversionParams{
			HTTPRequest: req,
			ShipmentID:  *handlers.FmtUUID(shipment.ID),
			IfMatch:     eTag,
		}

		// Validate incoming payload: no body to validate

		response := handler.Handle(approveParams)
		suite.IsType(&shipmentops.ApproveShipmentDiversionPreconditionFailed{}, response)
		payload := response.(*shipmentops.ApproveShipmentDiversionPreconditionFailed).Payload

		// Validate outgoing payload
		suite.NoError(payload.Validate(strfmt.Default))
	})

	suite.Run("Returns 422 when approver returns validation errors", func() {
		shipment := factory.BuildMTOShipmentMinimal(nil, []factory.Customization{
			{
				Model: models.MTOShipment{
					ID: uuid.Must(uuid.NewV4()),
				},
			},
		}, nil)
		eTag := etag.GenerateEtag(shipment.UpdatedAt)
		officeUser := factory.BuildOfficeUserWithRoles(nil, nil, []roles.RoleType{roles.RoleTypeTOO})
		approver := &mocks.ShipmentDiversionApprover{}

		approver.On("ApproveShipmentDiversion", mock.AnythingOfType("*appcontext.appContext"), shipment.ID, eTag).Return(nil, apperror.InvalidInputError{ValidationErrors: &validate.Errors{}})

		req := httptest.NewRequest("POST", fmt.Sprintf("/shipments/%s/approve-diversion", shipment.ID.String()), nil)
		req = suite.AuthenticateOfficeRequest(req, officeUser)
		handlerConfig := suite.NewHandlerConfig()

		handler := ApproveShipmentDiversionHandler{
			handlerConfig,
			approver,
			sitstatus.NewShipmentSITStatus(),
			moveRouter,
		}
		approveParams := shipmentops.ApproveShipmentDiversionParams{
			HTTPRequest: req,
			ShipmentID:  *handlers.FmtUUID(shipment.ID),
			IfMatch:     eTag,
		}

		// Validate incoming payload: no body to validate

		response := handler.Handle(approveParams)
		suite.IsType(&shipmentops.ApproveShipmentDiversionUnprocessableEntity{}, response)
		payload := response.(*shipmentops.ApproveShipmentDiversionUnprocessableEntity).Payload

		// Validate outgoing payload
		suite.NoError(payload.Validate(strfmt.Default))
	})

	suite.Run("Returns 500 when approver returns unexpected error", func() {
		shipment := factory.BuildMTOShipmentMinimal(nil, []factory.Customization{
			{
				Model: models.MTOShipment{
					ID: uuid.Must(uuid.NewV4()),
				},
			},
		}, nil)
		eTag := etag.GenerateEtag(shipment.UpdatedAt)
		officeUser := factory.BuildOfficeUserWithRoles(nil, nil, []roles.RoleType{roles.RoleTypeTOO})
		approver := &mocks.ShipmentDiversionApprover{}

		approver.On("ApproveShipmentDiversion", mock.AnythingOfType("*appcontext.appContext"), shipment.ID, eTag).Return(nil, errors.New("UnexpectedError"))

		req := httptest.NewRequest("POST", fmt.Sprintf("/shipments/%s/approve-diversion", shipment.ID.String()), nil)
		req = suite.AuthenticateOfficeRequest(req, officeUser)
		handlerConfig := suite.NewHandlerConfig()

		handler := ApproveShipmentDiversionHandler{
			handlerConfig,
			approver,
			sitstatus.NewShipmentSITStatus(),
			moveRouter,
		}
		approveParams := shipmentops.ApproveShipmentDiversionParams{
			HTTPRequest: req,
			ShipmentID:  *handlers.FmtUUID(shipment.ID),
			IfMatch:     eTag,
		}

		// Validate incoming payload: no body to validate

		response := handler.Handle(approveParams)
		suite.IsType(&shipmentops.ApproveShipmentDiversionInternalServerError{}, response)
		payload := response.(*shipmentops.ApproveShipmentDiversionInternalServerError).Payload

		// Validate outgoing payload: nil payload
		suite.Nil(payload)
	})

	suite.Run("Updates move status from APPROVALS_REQUESTED to APPROVED if diversion shipment is APPROVED", func() {
		move := factory.BuildMove(suite.DB(), []factory.Customization{
			{
				Model: models.Move{
					Status: models.MoveStatusAPPROVALSREQUESTED,
				},
			},
		}, nil)

		shipment := factory.BuildMTOShipmentMinimal(suite.DB(), []factory.Customization{
			{
				Model: models.MTOShipment{
					Status:    models.MTOShipmentStatusApproved,
					Diversion: true,
				},
			},
			{
				Model:    move,
				LinkOnly: true,
			},
		}, nil)

		eTag := etag.GenerateEtag(shipment.UpdatedAt)
		officeUser := factory.BuildOfficeUserWithRoles(suite.DB(), nil, []roles.RoleType{roles.RoleTypeTOO})

		req := httptest.NewRequest("POST", fmt.Sprintf("/shipments/%s/approve-diversion", shipment.ID.String()), nil)
		req = suite.AuthenticateOfficeRequest(req, officeUser)

		traceID, err := uuid.NewV4()
		suite.FatalNoError(err)
		req = req.WithContext(trace.NewContext(req.Context(), traceID))

		moveRouter := moveservices.NewMoveRouter(transportationoffice.NewTransportationOfficesFetcher())
		handler := ApproveShipmentDiversionHandler{
			HandlerConfig:             suite.NewHandlerConfig(),
			ShipmentDiversionApprover: mtoshipment.NewShipmentDiversionApprover(mtoshipment.NewShipmentRouter(), moveRouter),
			ShipmentSITStatus:         sitstatus.NewShipmentSITStatus(),
			MoveRouter:                moveRouter,
		}

		err = handler.triggerShipmentDiversionApprovalEvent(
			suite.AppContextWithSessionForTest(&auth.Session{
				ApplicationName: auth.OfficeApp,
				OfficeUserID:    officeUser.ID,
			}),
			shipment.ID,
			move.ID,
			shipmentops.ApproveShipmentDiversionParams{
				HTTPRequest: req,
				ShipmentID:  *handlers.FmtUUID(shipment.ID),
				IfMatch:     eTag,
			},
		)

		suite.NoError(err)

		var updatedMove models.Move
		err = suite.DB().Find(&updatedMove, move.ID)
		suite.NoError(err)
		suite.Equal(models.MoveStatusAPPROVED, updatedMove.Status)
	})

	suite.Run("Keeps move status in APPROVALS_REQUESTED if diversion shipment is SUBMITTED", func() {
		move := factory.BuildMove(suite.DB(), []factory.Customization{
			{
				Model: models.Move{
					Status: models.MoveStatusAPPROVALSREQUESTED,
				},
			},
		}, nil)

		shipment := factory.BuildMTOShipmentMinimal(suite.DB(), []factory.Customization{
			{
				Model: models.MTOShipment{
					Status:    models.MTOShipmentStatusSubmitted,
					Diversion: true,
				},
			},
			{
				Model:    move,
				LinkOnly: true,
			},
		}, nil)

		eTag := etag.GenerateEtag(shipment.UpdatedAt)
		officeUser := factory.BuildOfficeUserWithRoles(suite.DB(), nil, []roles.RoleType{roles.RoleTypeTOO})

		req := httptest.NewRequest("POST", fmt.Sprintf("/shipments/%s/approve-diversion", shipment.ID.String()), nil)
		req = suite.AuthenticateOfficeRequest(req, officeUser)

		traceID, err := uuid.NewV4()
		suite.FatalNoError(err)
		req = req.WithContext(trace.NewContext(req.Context(), traceID))

		moveRouter := moveservices.NewMoveRouter(transportationoffice.NewTransportationOfficesFetcher())
		handler := ApproveShipmentDiversionHandler{
			HandlerConfig:             suite.NewHandlerConfig(),
			ShipmentDiversionApprover: mtoshipment.NewShipmentDiversionApprover(mtoshipment.NewShipmentRouter(), moveRouter),
			ShipmentSITStatus:         sitstatus.NewShipmentSITStatus(),
			MoveRouter:                moveRouter,
		}

		err = handler.triggerShipmentDiversionApprovalEvent(
			suite.AppContextWithSessionForTest(&auth.Session{
				ApplicationName: auth.OfficeApp,
				OfficeUserID:    officeUser.ID,
			}),
			shipment.ID,
			move.ID,
			shipmentops.ApproveShipmentDiversionParams{
				HTTPRequest: req,
				ShipmentID:  *handlers.FmtUUID(shipment.ID),
				IfMatch:     eTag,
			},
		)

		suite.NoError(err)

		var updatedMove models.Move
		err = suite.DB().Find(&updatedMove, move.ID)
		suite.NoError(err)
		suite.Equal(models.MoveStatusAPPROVALSREQUESTED, updatedMove.Status)
	})
}

func (suite *HandlerSuite) TestRejectShipmentHandler() {
	reason := "reason"

	suite.Run("Returns 200 when all validations pass", func() {
		move := factory.BuildAvailableToPrimeMove(suite.DB(), nil, nil)
		shipment := factory.BuildMTOShipmentMinimal(suite.DB(), []factory.Customization{
			{
				Model:    move,
				LinkOnly: true,
			},
		}, nil)

		eTag := etag.GenerateEtag(shipment.UpdatedAt)
		officeUser := factory.BuildOfficeUserWithRoles(nil, nil, []roles.RoleType{roles.RoleTypeTOO})
		rejecter := mtoshipment.NewShipmentRejecter(
			mtoshipment.NewShipmentRouter(),
		)

		req := httptest.NewRequest("POST", fmt.Sprintf("/shipments/%s/reject", shipment.ID.String()), nil)
		req = suite.AuthenticateOfficeRequest(req, officeUser)

		traceID, err := uuid.NewV4()
		suite.FatalNoError(err, "Error creating a new trace ID.")
		req = req.WithContext(trace.NewContext(req.Context(), traceID))

		handlerConfig := suite.NewHandlerConfig()

		handler := RejectShipmentHandler{
			handlerConfig,
			rejecter,
		}

		params := shipmentops.RejectShipmentParams{
			HTTPRequest: req,
			ShipmentID:  *handlers.FmtUUID(shipment.ID),
			IfMatch:     eTag,
			Body: &ghcmessages.RejectShipment{
				RejectionReason: &reason,
			},
		}

		// Validate incoming payload
		suite.NoError(params.Body.Validate(strfmt.Default))

		response := handler.Handle(params)
		suite.IsType(&shipmentops.RejectShipmentOK{}, response)
		payload := response.(*shipmentops.RejectShipmentOK).Payload

		// Validate outgoing payload
		suite.NoError(payload.Validate(strfmt.Default))

		suite.HasWebhookNotification(shipment.ID, traceID)
	})

	suite.Run("Returns a 403 when the office user is not a TOO", func() {
		officeUser := factory.BuildOfficeUserWithRoles(nil, nil, []roles.RoleType{roles.RoleTypeServicesCounselor})
		uuid := uuid.Must(uuid.NewV4())
		rejecter := &mocks.ShipmentRejecter{}

		rejecter.AssertNumberOfCalls(suite.T(), "RejectShipment", 0)

		req := httptest.NewRequest("POST", fmt.Sprintf("/shipments/%s/reject", uuid.String()), nil)
		req = suite.AuthenticateOfficeRequest(req, officeUser)
		handlerConfig := suite.NewHandlerConfig()

		handler := RejectShipmentHandler{
			handlerConfig,
			rejecter,
		}
		params := shipmentops.RejectShipmentParams{
			HTTPRequest: req,
			ShipmentID:  *handlers.FmtUUID(uuid),
			IfMatch:     etag.GenerateEtag(time.Now()),
			Body: &ghcmessages.RejectShipment{
				RejectionReason: &reason,
			},
		}

		// Validate incoming payload
		suite.NoError(params.Body.Validate(strfmt.Default))

		response := handler.Handle(params)
		suite.IsType(&shipmentops.RejectShipmentForbidden{}, response)
		payload := response.(*shipmentops.RejectShipmentForbidden).Payload

		// Validate outgoing payload: nil payload
		suite.Nil(payload)
	})

	suite.Run("Returns 404 when rejecter returns NotFoundError", func() {
		shipment := factory.BuildMTOShipmentMinimal(nil, []factory.Customization{
			{
				Model: models.MTOShipment{
					ID: uuid.Must(uuid.NewV4()),
				},
			},
		}, nil)
		eTag := etag.GenerateEtag(shipment.UpdatedAt)
		officeUser := factory.BuildOfficeUserWithRoles(nil, nil, []roles.RoleType{roles.RoleTypeTOO})
		rejecter := &mocks.ShipmentRejecter{}

		rejecter.On("RejectShipment", mock.AnythingOfType("*appcontext.appContext"), shipment.ID, eTag, &reason).Return(nil, apperror.NotFoundError{})

		req := httptest.NewRequest("POST", fmt.Sprintf("/shipments/%s/reject", shipment.ID.String()), nil)
		req = suite.AuthenticateOfficeRequest(req, officeUser)
		handlerConfig := suite.NewHandlerConfig()

		handler := RejectShipmentHandler{
			handlerConfig,
			rejecter,
		}
		params := shipmentops.RejectShipmentParams{
			HTTPRequest: req,
			ShipmentID:  *handlers.FmtUUID(shipment.ID),
			IfMatch:     eTag,
			Body: &ghcmessages.RejectShipment{
				RejectionReason: &reason,
			},
		}

		// Validate incoming payload
		suite.NoError(params.Body.Validate(strfmt.Default))

		response := handler.Handle(params)
		suite.IsType(&shipmentops.RejectShipmentNotFound{}, response)
		payload := response.(*shipmentops.RejectShipmentNotFound).Payload

		// Validate outgoing payload: nil payload
		suite.Nil(payload)
	})

	suite.Run("Returns 409 when rejecter returns Conflict Error", func() {
		shipment := factory.BuildMTOShipmentMinimal(nil, []factory.Customization{
			{
				Model: models.MTOShipment{
					ID: uuid.Must(uuid.NewV4()),
				},
			},
		}, nil)
		eTag := etag.GenerateEtag(shipment.UpdatedAt)
		officeUser := factory.BuildOfficeUserWithRoles(nil, nil, []roles.RoleType{roles.RoleTypeTOO})
		rejecter := &mocks.ShipmentRejecter{}

		rejecter.On("RejectShipment", mock.AnythingOfType("*appcontext.appContext"), shipment.ID, eTag, &reason).Return(nil, mtoshipment.ConflictStatusError{})

		req := httptest.NewRequest("POST", fmt.Sprintf("/shipments/%s/reject", shipment.ID.String()), nil)
		req = suite.AuthenticateOfficeRequest(req, officeUser)
		handlerConfig := suite.NewHandlerConfig()

		handler := RejectShipmentHandler{
			handlerConfig,
			rejecter,
		}
		params := shipmentops.RejectShipmentParams{
			HTTPRequest: req,
			ShipmentID:  *handlers.FmtUUID(shipment.ID),
			IfMatch:     eTag,
			Body: &ghcmessages.RejectShipment{
				RejectionReason: &reason,
			},
		}

		// Validate incoming payload
		suite.NoError(params.Body.Validate(strfmt.Default))

		response := handler.Handle(params)
		suite.IsType(&shipmentops.RejectShipmentConflict{}, response)
		payload := response.(*shipmentops.RejectShipmentConflict).Payload

		// Validate outgoing payload
		suite.NoError(payload.Validate(strfmt.Default))
	})

	suite.Run("Returns 412 when eTag does not match", func() {
		shipment := factory.BuildMTOShipmentMinimal(nil, []factory.Customization{
			{
				Model: models.MTOShipment{
					ID: uuid.Must(uuid.NewV4()),
				},
			},
		}, nil)
		eTag := etag.GenerateEtag(time.Now())
		officeUser := factory.BuildOfficeUserWithRoles(nil, nil, []roles.RoleType{roles.RoleTypeTOO})
		rejecter := &mocks.ShipmentRejecter{}

		rejecter.On("RejectShipment", mock.AnythingOfType("*appcontext.appContext"), shipment.ID, eTag, &reason).Return(nil, apperror.PreconditionFailedError{})

		req := httptest.NewRequest("POST", fmt.Sprintf("/shipments/%s/reject", shipment.ID.String()), nil)
		req = suite.AuthenticateOfficeRequest(req, officeUser)
		handlerConfig := suite.NewHandlerConfig()

		handler := RejectShipmentHandler{
			handlerConfig,
			rejecter,
		}
		params := shipmentops.RejectShipmentParams{
			HTTPRequest: req,
			ShipmentID:  *handlers.FmtUUID(shipment.ID),
			IfMatch:     eTag,
			Body: &ghcmessages.RejectShipment{
				RejectionReason: &reason,
			},
		}

		// Validate incoming payload
		suite.NoError(params.Body.Validate(strfmt.Default))

		response := handler.Handle(params)
		suite.IsType(&shipmentops.RejectShipmentPreconditionFailed{}, response)
		payload := response.(*shipmentops.RejectShipmentPreconditionFailed).Payload

		// Validate outgoing payload
		suite.NoError(payload.Validate(strfmt.Default))
	})

	suite.Run("Returns 422 when rejecter returns validation errors", func() {
		shipment := factory.BuildMTOShipmentMinimal(nil, []factory.Customization{
			{
				Model: models.MTOShipment{
					ID: uuid.Must(uuid.NewV4()),
				},
			},
		}, nil)
		eTag := etag.GenerateEtag(shipment.UpdatedAt)
		officeUser := factory.BuildOfficeUserWithRoles(nil, nil, []roles.RoleType{roles.RoleTypeTOO})
		rejecter := &mocks.ShipmentRejecter{}

		rejecter.On("RejectShipment", mock.AnythingOfType("*appcontext.appContext"), shipment.ID, eTag, &reason).Return(nil, apperror.InvalidInputError{ValidationErrors: &validate.Errors{}})

		req := httptest.NewRequest("POST", fmt.Sprintf("/shipments/%s/reject", shipment.ID.String()), nil)
		req = suite.AuthenticateOfficeRequest(req, officeUser)
		handlerConfig := suite.NewHandlerConfig()

		handler := RejectShipmentHandler{
			handlerConfig,
			rejecter,
		}
		params := shipmentops.RejectShipmentParams{
			HTTPRequest: req,
			ShipmentID:  *handlers.FmtUUID(shipment.ID),
			IfMatch:     eTag,
			Body: &ghcmessages.RejectShipment{
				RejectionReason: &reason,
			},
		}

		// Validate incoming payload
		suite.NoError(params.Body.Validate(strfmt.Default))

		response := handler.Handle(params)
		suite.IsType(&shipmentops.RejectShipmentUnprocessableEntity{}, response)
		payload := response.(*shipmentops.RejectShipmentUnprocessableEntity).Payload

		// Validate outgoing payload
		suite.NoError(payload.Validate(strfmt.Default))
	})

	suite.Run("Returns 500 when rejecter returns unexpected error", func() {
		shipment := factory.BuildMTOShipmentMinimal(nil, []factory.Customization{
			{
				Model: models.MTOShipment{
					ID: uuid.Must(uuid.NewV4()),
				},
			},
		}, nil)
		eTag := etag.GenerateEtag(shipment.UpdatedAt)
		officeUser := factory.BuildOfficeUserWithRoles(nil, nil, []roles.RoleType{roles.RoleTypeTOO})
		rejecter := &mocks.ShipmentRejecter{}

		rejecter.On("RejectShipment", mock.AnythingOfType("*appcontext.appContext"), shipment.ID, eTag, &reason).Return(nil, errors.New("UnexpectedError"))

		req := httptest.NewRequest("POST", fmt.Sprintf("/shipments/%s/reject", shipment.ID.String()), nil)
		req = suite.AuthenticateOfficeRequest(req, officeUser)
		handlerConfig := suite.NewHandlerConfig()

		handler := RejectShipmentHandler{
			handlerConfig,
			rejecter,
		}
		params := shipmentops.RejectShipmentParams{
			HTTPRequest: req,
			ShipmentID:  *handlers.FmtUUID(shipment.ID),
			IfMatch:     eTag,
			Body: &ghcmessages.RejectShipment{
				RejectionReason: &reason,
			},
		}

		// Validate incoming payload
		suite.NoError(params.Body.Validate(strfmt.Default))

		response := handler.Handle(params)
		suite.IsType(&shipmentops.RejectShipmentInternalServerError{}, response)
		payload := response.(*shipmentops.RejectShipmentInternalServerError).Payload

		// Validate outgoing payload: nil payload
		suite.Nil(payload)
	})

	suite.Run("Requires rejection reason in Body of request", func() {
		move := factory.BuildAvailableToPrimeMove(suite.DB(), nil, nil)
		shipment := factory.BuildMTOShipmentMinimal(suite.DB(), []factory.Customization{
			{
				Model:    move,
				LinkOnly: true,
			},
		}, nil)
		eTag := etag.GenerateEtag(shipment.UpdatedAt)
		officeUser := factory.BuildOfficeUserWithRoles(nil, nil, []roles.RoleType{roles.RoleTypeTOO})
		rejecter := mtoshipment.NewShipmentRejecter(
			mtoshipment.NewShipmentRouter(),
		)

		req := httptest.NewRequest("POST", fmt.Sprintf("/shipments/%s/reject", shipment.ID.String()), nil)
		req = suite.AuthenticateOfficeRequest(req, officeUser)
		handlerConfig := suite.NewHandlerConfig()

		handler := RejectShipmentHandler{
			handlerConfig,
			rejecter,
		}
		params := shipmentops.RejectShipmentParams{
			HTTPRequest: req,
			ShipmentID:  *handlers.FmtUUID(shipment.ID),
			IfMatch:     eTag,
			Body:        &ghcmessages.RejectShipment{},
		}

		// Validate incoming payload
		suite.Error(params.Body.Validate(strfmt.Default))

		response := handler.Handle(params)
		suite.IsType(&shipmentops.RejectShipmentUnprocessableEntity{}, response)
		payload := response.(*shipmentops.RejectShipmentUnprocessableEntity).Payload

		// Validate outgoing payload
		suite.NoError(payload.Validate(strfmt.Default))
	})
}

func (suite *HandlerSuite) TestRequestShipmentCancellationHandler() {
	suite.Run("Returns 200 when all validations pass", func() {
		move := factory.BuildAvailableToPrimeMove(suite.DB(), nil, nil)
		// valid pickupdate is anytime after the request to cancel date
		actualPickupDate := time.Now().AddDate(0, 0, 1)
		shipment := factory.BuildMTOShipmentMinimal(suite.DB(), []factory.Customization{
			{
				Model: models.MTOShipment{
					Status:           models.MTOShipmentStatusApproved,
					ActualPickupDate: &actualPickupDate,
				},
			},
			{
				Model:    move,
				LinkOnly: true,
			},
		}, nil)

		eTag := etag.GenerateEtag(shipment.UpdatedAt)
		officeUser := factory.BuildOfficeUserWithRoles(nil, nil, []roles.RoleType{roles.RoleTypeTOO})
		canceler := mtoshipment.NewShipmentCancellationRequester(
			mtoshipment.NewShipmentRouter(),
			moveservices.NewMoveRouter(transportationoffice.NewTransportationOfficesFetcher()),
		)

		req := httptest.NewRequest("POST", fmt.Sprintf("/shipments/%s/request-cancellation", shipment.ID.String()), nil)
		req = suite.AuthenticateOfficeRequest(req, officeUser)

		traceID, err := uuid.NewV4()
		suite.FatalNoError(err, "Error creating a new trace ID.")
		req = req.WithContext(trace.NewContext(req.Context(), traceID))

		handlerConfig := suite.NewHandlerConfig()

		handler := RequestShipmentCancellationHandler{
			handlerConfig,
			canceler,
			sitstatus.NewShipmentSITStatus(),
		}

		approveParams := shipmentops.RequestShipmentCancellationParams{
			HTTPRequest: req,
			ShipmentID:  *handlers.FmtUUID(shipment.ID),
			IfMatch:     eTag,
		}

		// Validate incoming payload: no body to validate

		response := handler.Handle(approveParams)
		suite.IsType(&shipmentops.RequestShipmentCancellationOK{}, response)
		payload := response.(*shipmentops.RequestShipmentCancellationOK).Payload

		// Validate outgoing payload
		suite.NoError(payload.Validate(strfmt.Default))

		suite.HasWebhookNotification(shipment.ID, traceID)
	})

	suite.Run("Returns a 403 when the office user is not a TOO", func() {
		officeUser := factory.BuildOfficeUserWithRoles(nil, nil, []roles.RoleType{roles.RoleTypeServicesCounselor})
		uuid := uuid.Must(uuid.NewV4())
		canceler := &mocks.ShipmentCancellationRequester{}

		canceler.AssertNumberOfCalls(suite.T(), "RequestShipmentCancellation", 0)

		req := httptest.NewRequest("POST", fmt.Sprintf("/shipments/%s/request-cancellation", uuid.String()), nil)
		req = suite.AuthenticateOfficeRequest(req, officeUser)
		handlerConfig := suite.NewHandlerConfig()

		handler := RequestShipmentCancellationHandler{
			handlerConfig,
			canceler,
			sitstatus.NewShipmentSITStatus(),
		}
		approveParams := shipmentops.RequestShipmentCancellationParams{
			HTTPRequest: req,
			ShipmentID:  *handlers.FmtUUID(uuid),
			IfMatch:     etag.GenerateEtag(time.Now()),
		}

		// Validate incoming payload: no body to validate

		response := handler.Handle(approveParams)
		suite.IsType(&shipmentops.RequestShipmentCancellationForbidden{}, response)
		payload := response.(*shipmentops.RequestShipmentCancellationForbidden).Payload

		// Validate outgoing payload: nil payload
		suite.Nil(payload)
	})

	suite.Run("Returns 404 when canceler returns NotFoundError", func() {
		shipment := factory.BuildMTOShipmentMinimal(nil, []factory.Customization{
			{
				Model: models.MTOShipment{
					ID: uuid.Must(uuid.NewV4()),
				},
			},
		}, nil)
		eTag := etag.GenerateEtag(shipment.UpdatedAt)
		officeUser := factory.BuildOfficeUserWithRoles(nil, nil, []roles.RoleType{roles.RoleTypeTOO})
		canceler := &mocks.ShipmentCancellationRequester{}

		canceler.On("RequestShipmentCancellation", mock.AnythingOfType("*appcontext.appContext"), shipment.ID, eTag).Return(nil, apperror.NotFoundError{})

		req := httptest.NewRequest("POST", fmt.Sprintf("/shipments/%s/request-cancellation", shipment.ID.String()), nil)
		req = suite.AuthenticateOfficeRequest(req, officeUser)
		handlerConfig := suite.NewHandlerConfig()

		handler := RequestShipmentCancellationHandler{
			handlerConfig,
			canceler,
			sitstatus.NewShipmentSITStatus(),
		}
		approveParams := shipmentops.RequestShipmentCancellationParams{
			HTTPRequest: req,
			ShipmentID:  *handlers.FmtUUID(shipment.ID),
			IfMatch:     eTag,
		}

		// Validate incoming payload: no body to validate

		response := handler.Handle(approveParams)
		suite.IsType(&shipmentops.RequestShipmentCancellationNotFound{}, response)
		payload := response.(*shipmentops.RequestShipmentCancellationNotFound).Payload

		// Validate outgoing payload: nil payload
		suite.Nil(payload)
	})

	suite.Run("Returns 409 when canceler returns Conflict Error", func() {
		actualPickupDate := time.Now()
		shipment := factory.BuildMTOShipmentMinimal(nil, []factory.Customization{
			{
				Model: models.MTOShipment{
					ID:               uuid.Must(uuid.NewV4()),
					ActualPickupDate: &actualPickupDate,
				},
			},
		}, nil)
		eTag := etag.GenerateEtag(shipment.UpdatedAt)
		officeUser := factory.BuildOfficeUserWithRoles(nil, nil, []roles.RoleType{roles.RoleTypeTOO})
		canceler := &mocks.ShipmentCancellationRequester{}

		canceler.On("RequestShipmentCancellation", mock.AnythingOfType("*appcontext.appContext"), shipment.ID, eTag).Return(nil, mtoshipment.ConflictStatusError{})

		req := httptest.NewRequest("POST", fmt.Sprintf("/shipments/%s/request-cancellation", shipment.ID.String()), nil)
		req = suite.AuthenticateOfficeRequest(req, officeUser)
		handlerConfig := suite.NewHandlerConfig()

		handler := RequestShipmentCancellationHandler{
			handlerConfig,
			canceler,
			sitstatus.NewShipmentSITStatus(),
		}
		approveParams := shipmentops.RequestShipmentCancellationParams{
			HTTPRequest: req,
			ShipmentID:  *handlers.FmtUUID(shipment.ID),
			IfMatch:     eTag,
		}

		// Validate incoming payload: no body to validate

		response := handler.Handle(approveParams)
		suite.IsType(&shipmentops.RequestShipmentCancellationConflict{}, response)
		payload := response.(*shipmentops.RequestShipmentCancellationConflict).Payload

		// Validate outgoing payload
		suite.NoError(payload.Validate(strfmt.Default))
	})

	suite.Run("Returns 412 when eTag does not match", func() {
		shipment := factory.BuildMTOShipmentMinimal(nil, []factory.Customization{
			{
				Model: models.MTOShipment{
					ID: uuid.Must(uuid.NewV4()),
				},
			},
		}, nil)
		eTag := etag.GenerateEtag(time.Now())
		officeUser := factory.BuildOfficeUserWithRoles(nil, nil, []roles.RoleType{roles.RoleTypeTOO})
		canceler := &mocks.ShipmentCancellationRequester{}

		canceler.On("RequestShipmentCancellation", mock.AnythingOfType("*appcontext.appContext"), shipment.ID, eTag).Return(nil, apperror.PreconditionFailedError{})

		req := httptest.NewRequest("POST", fmt.Sprintf("/shipments/%s/request-cancellation", shipment.ID.String()), nil)
		req = suite.AuthenticateOfficeRequest(req, officeUser)
		handlerConfig := suite.NewHandlerConfig()

		handler := RequestShipmentCancellationHandler{
			handlerConfig,
			canceler,
			sitstatus.NewShipmentSITStatus(),
		}
		approveParams := shipmentops.RequestShipmentCancellationParams{
			HTTPRequest: req,
			ShipmentID:  *handlers.FmtUUID(shipment.ID),
			IfMatch:     eTag,
		}

		// Validate incoming payload: no body to validate

		response := handler.Handle(approveParams)
		suite.IsType(&shipmentops.RequestShipmentCancellationPreconditionFailed{}, response)
		payload := response.(*shipmentops.RequestShipmentCancellationPreconditionFailed).Payload

		// Validate outgoing payload
		suite.NoError(payload.Validate(strfmt.Default))
	})

	suite.Run("Returns 422 when canceler returns validation errors", func() {
		shipment := factory.BuildMTOShipmentMinimal(nil, []factory.Customization{
			{
				Model: models.MTOShipment{
					ID: uuid.Must(uuid.NewV4()),
				},
			},
		}, nil)
		eTag := etag.GenerateEtag(shipment.UpdatedAt)
		officeUser := factory.BuildOfficeUserWithRoles(nil, nil, []roles.RoleType{roles.RoleTypeTOO})
		canceler := &mocks.ShipmentCancellationRequester{}

		canceler.On("RequestShipmentCancellation", mock.AnythingOfType("*appcontext.appContext"), shipment.ID, eTag).Return(nil, apperror.InvalidInputError{ValidationErrors: &validate.Errors{}})

		req := httptest.NewRequest("POST", fmt.Sprintf("/shipments/%s/request-cancellation", shipment.ID.String()), nil)
		req = suite.AuthenticateOfficeRequest(req, officeUser)
		handlerConfig := suite.NewHandlerConfig()

		handler := RequestShipmentCancellationHandler{
			handlerConfig,
			canceler,
			sitstatus.NewShipmentSITStatus(),
		}
		approveParams := shipmentops.RequestShipmentCancellationParams{
			HTTPRequest: req,
			ShipmentID:  *handlers.FmtUUID(shipment.ID),
			IfMatch:     eTag,
		}

		// Validate incoming payload: no body to validate

		response := handler.Handle(approveParams)
		suite.IsType(&shipmentops.RequestShipmentCancellationUnprocessableEntity{}, response)
		payload := response.(*shipmentops.RequestShipmentCancellationUnprocessableEntity).Payload

		// Validate outgoing payload
		suite.NoError(payload.Validate(strfmt.Default))
	})

	suite.Run("Returns 500 when canceler returns unexpected error", func() {
		shipment := factory.BuildMTOShipmentMinimal(nil, []factory.Customization{
			{
				Model: models.MTOShipment{
					ID: uuid.Must(uuid.NewV4()),
				},
			},
		}, nil)
		eTag := etag.GenerateEtag(shipment.UpdatedAt)
		officeUser := factory.BuildOfficeUserWithRoles(nil, nil, []roles.RoleType{roles.RoleTypeTOO})
		canceler := &mocks.ShipmentCancellationRequester{}

		canceler.On("RequestShipmentCancellation", mock.AnythingOfType("*appcontext.appContext"), shipment.ID, eTag).Return(nil, errors.New("UnexpectedError"))

		req := httptest.NewRequest("POST", fmt.Sprintf("/shipments/%s/request-cancellation", shipment.ID.String()), nil)
		req = suite.AuthenticateOfficeRequest(req, officeUser)
		handlerConfig := suite.NewHandlerConfig()

		handler := RequestShipmentCancellationHandler{
			handlerConfig,
			canceler,
			sitstatus.NewShipmentSITStatus(),
		}
		approveParams := shipmentops.RequestShipmentCancellationParams{
			HTTPRequest: req,
			ShipmentID:  *handlers.FmtUUID(shipment.ID),
			IfMatch:     eTag,
		}

		// Validate incoming payload: no body to validate

		response := handler.Handle(approveParams)
		suite.IsType(&shipmentops.RequestShipmentCancellationInternalServerError{}, response)
		payload := response.(*shipmentops.RequestShipmentCancellationInternalServerError).Payload

		// Validate outgoing payload: nil payload
		suite.Nil(payload)
	})
}

func (suite *HandlerSuite) TestRequestShipmentReweighHandler() {
	addressUpdater := address.NewAddressUpdater()
	addressCreator := address.NewAddressCreator()
	waf := entitlements.NewWeightAllotmentFetcher()

	suite.Run("Returns 200 when all validations pass", func() {
		move := factory.BuildAvailableToPrimeMove(suite.DB(), nil, nil)
		shipment := factory.BuildMTOShipmentMinimal(suite.DB(), []factory.Customization{
			{
				Model: models.MTOShipment{
					Status: models.MTOShipmentStatusApproved,
				},
			},
			{
				Model:    move,
				LinkOnly: true,
			},
		}, nil)

		officeUser := factory.BuildOfficeUserWithRoles(nil, nil, []roles.RoleType{roles.RoleTypeTOO})
		mockSender := suite.TestNotificationSender()
		reweighRequester := mtoshipment.NewShipmentReweighRequester(mockSender)

		req := httptest.NewRequest("POST", fmt.Sprintf("/shipments/%s/request-reweigh", shipment.ID.String()), nil)
		req = suite.AuthenticateOfficeRequest(req, officeUser)

		traceID, err := uuid.NewV4()
		suite.FatalNoError(err, "Error creating a new trace ID.")
		req = req.WithContext(trace.NewContext(req.Context(), traceID))

		handlerConfig := suite.NewHandlerConfig()
		handlerConfig.SetNotificationSender(suite.TestNotificationSender())
		planner := &routemocks.Planner{}
		planner.On("ZipTransitDistance",
			mock.AnythingOfType("*appcontext.appContext"),
			mock.Anything,
			mock.Anything,
		).Return(400, nil)
		moveRouter := moveservices.NewMoveRouter(transportationoffice.NewTransportationOfficesFetcher())
		moveWeights := moveservices.NewMoveWeights(mtoshipment.NewShipmentReweighRequester(mockSender), waf)

		// Get shipment payment request recalculator service
		creator := paymentrequest.NewPaymentRequestCreator(planner, ghcrateengine.NewServiceItemPricer())
		statusUpdater := paymentrequest.NewPaymentRequestStatusUpdater(query.NewQueryBuilder())
		recalculator := paymentrequest.NewPaymentRequestRecalculator(creator, statusUpdater)
		paymentRequestShipmentRecalculator := paymentrequest.NewPaymentRequestShipmentRecalculator(recalculator)

		builder := query.NewQueryBuilder()
		fetcher := fetch.NewFetcher(builder)
		updater := mtoshipment.NewOfficeMTOShipmentUpdater(builder, fetcher, planner, moveRouter, moveWeights, mockSender, paymentRequestShipmentRecalculator, addressUpdater, addressCreator)

		handler := RequestShipmentReweighHandler{
			handlerConfig,
			reweighRequester,
			sitstatus.NewShipmentSITStatus(),
			updater,
		}

		approveParams := shipmentops.RequestShipmentReweighParams{
			HTTPRequest: req,
			ShipmentID:  *handlers.FmtUUID(shipment.ID),
		}

		// Validate incoming payload: no body to validate

		response := handler.Handle(approveParams)
		suite.IsType(&shipmentops.RequestShipmentReweighOK{}, response)
		okResponse := response.(*shipmentops.RequestShipmentReweighOK)
		payload := okResponse.Payload

		// Validate outgoing payload
		suite.NoError(payload.Validate(strfmt.Default))

		suite.Equal(strfmt.UUID(shipment.ID.String()), payload.ShipmentID)
		suite.EqualValues(models.ReweighRequesterTOO, payload.RequestedBy)
		suite.WithinDuration(time.Now(), (time.Time)(payload.RequestedAt), 2*time.Second)
		suite.HasWebhookNotification(shipment.ID, traceID)
	})

	suite.Run("Returns a 403 when the office user is not a TOO", func() {
		officeUser := factory.BuildOfficeUserWithRoles(nil, nil, []roles.RoleType{roles.RoleTypeServicesCounselor})
		uuid := uuid.Must(uuid.NewV4())
		reweighRequester := &mocks.ShipmentReweighRequester{}

		reweighRequester.AssertNumberOfCalls(suite.T(), "RequestShipmentReweigh", 0)

		req := httptest.NewRequest("POST", fmt.Sprintf("/shipments/%s/request-reweigh", uuid.String()), nil)
		req = suite.AuthenticateOfficeRequest(req, officeUser)
		handlerConfig := suite.NewHandlerConfig()
		planner := &routemocks.Planner{}
		planner.On("ZipTransitDistance",
			mock.AnythingOfType("*appcontext.appContext"),
			mock.Anything,
			mock.Anything,
		).Return(400, nil)
		mockSender := suite.TestNotificationSender()
		moveRouter := moveservices.NewMoveRouter(transportationoffice.NewTransportationOfficesFetcher())
		moveWeights := moveservices.NewMoveWeights(mtoshipment.NewShipmentReweighRequester(mockSender), waf)

		// Get shipment payment request recalculator service
		creator := paymentrequest.NewPaymentRequestCreator(planner, ghcrateengine.NewServiceItemPricer())
		statusUpdater := paymentrequest.NewPaymentRequestStatusUpdater(query.NewQueryBuilder())
		recalculator := paymentrequest.NewPaymentRequestRecalculator(creator, statusUpdater)
		paymentRequestShipmentRecalculator := paymentrequest.NewPaymentRequestShipmentRecalculator(recalculator)

		builder := query.NewQueryBuilder()
		fetcher := fetch.NewFetcher(builder)
		updater := mtoshipment.NewOfficeMTOShipmentUpdater(builder, fetcher, planner, moveRouter, moveWeights, mockSender, paymentRequestShipmentRecalculator, addressUpdater, addressCreator)

		handler := RequestShipmentReweighHandler{
			handlerConfig,
			reweighRequester,
			sitstatus.NewShipmentSITStatus(),
			updater,
		}
		approveParams := shipmentops.RequestShipmentReweighParams{
			HTTPRequest: req,
			ShipmentID:  *handlers.FmtUUID(uuid),
		}

		// Validate incoming payload: no body to validate

		response := handler.Handle(approveParams)
		suite.IsType(&shipmentops.RequestShipmentReweighForbidden{}, response)
		payload := response.(*shipmentops.RequestShipmentReweighForbidden).Payload

		// Validate outgoing payload: nil payload
		suite.Nil(payload)
	})

	suite.Run("Returns 404 when reweighRequester returns NotFoundError", func() {
		shipment := factory.BuildMTOShipmentMinimal(nil, []factory.Customization{
			{
				Model: models.MTOShipment{
					ID: uuid.Must(uuid.NewV4()),
				},
			},
		}, nil)
		officeUser := factory.BuildOfficeUserWithRoles(nil, nil, []roles.RoleType{roles.RoleTypeTOO})
		reweighRequester := &mocks.ShipmentReweighRequester{}

		req := httptest.NewRequest("POST", fmt.Sprintf("/shipments/%s/request-reweigh", shipment.ID.String()), nil)
		req = suite.AuthenticateOfficeRequest(req, officeUser)
		handlerConfig := suite.NewHandlerConfig()
		planner := &routemocks.Planner{}
		planner.On("ZipTransitDistance",
			mock.AnythingOfType("*appcontext.appContext"),
			mock.Anything,
			mock.Anything,
		).Return(400, nil)
		moveRouter := moveservices.NewMoveRouter(transportationoffice.NewTransportationOfficesFetcher())
		mockSender := suite.TestNotificationSender()
		moveWeights := moveservices.NewMoveWeights(mtoshipment.NewShipmentReweighRequester(mockSender), waf)

		// Get shipment payment request recalculator service
		creator := paymentrequest.NewPaymentRequestCreator(planner, ghcrateengine.NewServiceItemPricer())
		statusUpdater := paymentrequest.NewPaymentRequestStatusUpdater(query.NewQueryBuilder())
		recalculator := paymentrequest.NewPaymentRequestRecalculator(creator, statusUpdater)
		paymentRequestShipmentRecalculator := paymentrequest.NewPaymentRequestShipmentRecalculator(recalculator)

		builder := query.NewQueryBuilder()
		fetcher := fetch.NewFetcher(builder)
		updater := mtoshipment.NewOfficeMTOShipmentUpdater(builder, fetcher, planner, moveRouter, moveWeights, mockSender, paymentRequestShipmentRecalculator, addressUpdater, addressCreator)

		handler := RequestShipmentReweighHandler{
			handlerConfig,
			reweighRequester,
			sitstatus.NewShipmentSITStatus(),
			updater,
		}
		params := shipmentops.RequestShipmentReweighParams{
			HTTPRequest: req,
			ShipmentID:  *handlers.FmtUUID(shipment.ID),
		}
		reweighRequester.On("RequestShipmentReweigh", mock.AnythingOfType("*appcontext.appContext"), shipment.ID, models.ReweighRequesterTOO).Return(nil, apperror.NotFoundError{})

		// Validate incoming payload: no body to validate

		response := handler.Handle(params)
		suite.IsType(&shipmentops.RequestShipmentReweighNotFound{}, response)
		payload := response.(*shipmentops.RequestShipmentReweighNotFound).Payload

		// Validate outgoing payload: nil payload
		suite.Nil(payload)
	})

	suite.Run("Returns 409 when reweighRequester returns Conflict Error", func() {
		shipment := factory.BuildMTOShipmentMinimal(nil, []factory.Customization{
			{
				Model: models.MTOShipment{
					ID: uuid.Must(uuid.NewV4()),
				},
			},
		}, nil)
		officeUser := factory.BuildOfficeUserWithRoles(nil, nil, []roles.RoleType{roles.RoleTypeTOO})
		reweighRequester := &mocks.ShipmentReweighRequester{}

		req := httptest.NewRequest("POST", fmt.Sprintf("/shipments/%s/request-reweigh", shipment.ID.String()), nil)
		req = suite.AuthenticateOfficeRequest(req, officeUser)
		handlerConfig := suite.NewHandlerConfig()
		planner := &routemocks.Planner{}
		planner.On("ZipTransitDistance",
			mock.AnythingOfType("*appcontext.appContext"),
			mock.Anything,
			mock.Anything,
		).Return(400, nil)
		moveRouter := moveservices.NewMoveRouter(transportationoffice.NewTransportationOfficesFetcher())
		mockSender := suite.TestNotificationSender()
		moveWeights := moveservices.NewMoveWeights(mtoshipment.NewShipmentReweighRequester(mockSender), waf)

		// Get shipment payment request recalculator service
		creator := paymentrequest.NewPaymentRequestCreator(planner, ghcrateengine.NewServiceItemPricer())
		statusUpdater := paymentrequest.NewPaymentRequestStatusUpdater(query.NewQueryBuilder())
		recalculator := paymentrequest.NewPaymentRequestRecalculator(creator, statusUpdater)
		paymentRequestShipmentRecalculator := paymentrequest.NewPaymentRequestShipmentRecalculator(recalculator)

		builder := query.NewQueryBuilder()
		fetcher := fetch.NewFetcher(builder)
		updater := mtoshipment.NewOfficeMTOShipmentUpdater(builder, fetcher, planner, moveRouter, moveWeights, mockSender, paymentRequestShipmentRecalculator, addressUpdater, addressCreator)

		handler := RequestShipmentReweighHandler{
			handlerConfig,
			reweighRequester,
			sitstatus.NewShipmentSITStatus(),
			updater,
		}
		params := shipmentops.RequestShipmentReweighParams{
			HTTPRequest: req,
			ShipmentID:  *handlers.FmtUUID(shipment.ID),
		}

		reweighRequester.On("RequestShipmentReweigh", mock.AnythingOfType("*appcontext.appContext"), shipment.ID, models.ReweighRequesterTOO).Return(nil, apperror.ConflictError{})

		// Validate incoming payload: no body to validate

		response := handler.Handle(params)
		suite.IsType(&shipmentops.RequestShipmentReweighConflict{}, response)
		payload := response.(*shipmentops.RequestShipmentReweighConflict).Payload

		// Validate outgoing payload
		suite.NoError(payload.Validate(strfmt.Default))
	})

	suite.Run("Returns 422 when reweighRequester returns validation errors", func() {
		shipment := factory.BuildMTOShipmentMinimal(nil, []factory.Customization{
			{
				Model: models.MTOShipment{
					ID: uuid.Must(uuid.NewV4()),
				},
			},
		}, nil)
		officeUser := factory.BuildOfficeUserWithRoles(nil, nil, []roles.RoleType{roles.RoleTypeTOO})
		reweighRequester := &mocks.ShipmentReweighRequester{}

		req := httptest.NewRequest("POST", fmt.Sprintf("/shipments/%s/request-reweigh", shipment.ID.String()), nil)
		req = suite.AuthenticateOfficeRequest(req, officeUser)
		handlerConfig := suite.NewHandlerConfig()
		planner := &routemocks.Planner{}
		planner.On("ZipTransitDistance",
			mock.AnythingOfType("*appcontext.appContext"),
			mock.Anything,
			mock.Anything,
		).Return(400, nil)
		moveRouter := moveservices.NewMoveRouter(transportationoffice.NewTransportationOfficesFetcher())
		mockSender := suite.TestNotificationSender()
		moveWeights := moveservices.NewMoveWeights(mtoshipment.NewShipmentReweighRequester(mockSender), waf)

		// Get shipment payment request recalculator service
		creator := paymentrequest.NewPaymentRequestCreator(planner, ghcrateengine.NewServiceItemPricer())
		statusUpdater := paymentrequest.NewPaymentRequestStatusUpdater(query.NewQueryBuilder())
		recalculator := paymentrequest.NewPaymentRequestRecalculator(creator, statusUpdater)
		paymentRequestShipmentRecalculator := paymentrequest.NewPaymentRequestShipmentRecalculator(recalculator)

		builder := query.NewQueryBuilder()
		fetcher := fetch.NewFetcher(builder)
		updater := mtoshipment.NewOfficeMTOShipmentUpdater(builder, fetcher, planner, moveRouter, moveWeights, mockSender, paymentRequestShipmentRecalculator, addressUpdater, addressCreator)

		handler := RequestShipmentReweighHandler{
			handlerConfig,
			reweighRequester,
			sitstatus.NewShipmentSITStatus(),
			updater,
		}
		params := shipmentops.RequestShipmentReweighParams{
			HTTPRequest: req,
			ShipmentID:  *handlers.FmtUUID(shipment.ID),
		}
		reweighRequester.On("RequestShipmentReweigh", mock.AnythingOfType("*appcontext.appContext"), shipment.ID, models.ReweighRequesterTOO).Return(nil, apperror.InvalidInputError{ValidationErrors: &validate.Errors{}})

		// Validate incoming payload: no body to validate

		response := handler.Handle(params)
		suite.IsType(&shipmentops.RequestShipmentReweighUnprocessableEntity{}, response)
		payload := response.(*shipmentops.RequestShipmentReweighUnprocessableEntity).Payload

		// Validate outgoing payload
		suite.NoError(payload.Validate(strfmt.Default))
	})

	suite.Run("Returns 500 when reweighRequester returns unexpected error", func() {
		shipment := factory.BuildMTOShipmentMinimal(nil, []factory.Customization{
			{
				Model: models.MTOShipment{
					ID: uuid.Must(uuid.NewV4()),
				},
			},
		}, nil)
		officeUser := factory.BuildOfficeUserWithRoles(nil, nil, []roles.RoleType{roles.RoleTypeTOO})
		reweighRequester := &mocks.ShipmentReweighRequester{}

		req := httptest.NewRequest("POST", fmt.Sprintf("/shipments/%s/request-reweigh", shipment.ID.String()), nil)
		req = suite.AuthenticateOfficeRequest(req, officeUser)
		handlerConfig := suite.NewHandlerConfig()
		planner := &routemocks.Planner{}
		planner.On("ZipTransitDistance",
			mock.AnythingOfType("*appcontext.appContext"),
			mock.Anything,
			mock.Anything,
		).Return(400, nil)
		moveRouter := moveservices.NewMoveRouter(transportationoffice.NewTransportationOfficesFetcher())
		mockSender := suite.TestNotificationSender()
		moveWeights := moveservices.NewMoveWeights(mtoshipment.NewShipmentReweighRequester(mockSender), waf)

		// Get shipment payment request recalculator service
		creator := paymentrequest.NewPaymentRequestCreator(planner, ghcrateengine.NewServiceItemPricer())
		statusUpdater := paymentrequest.NewPaymentRequestStatusUpdater(query.NewQueryBuilder())
		recalculator := paymentrequest.NewPaymentRequestRecalculator(creator, statusUpdater)
		paymentRequestShipmentRecalculator := paymentrequest.NewPaymentRequestShipmentRecalculator(recalculator)

		builder := query.NewQueryBuilder()
		fetcher := fetch.NewFetcher(builder)
		updater := mtoshipment.NewOfficeMTOShipmentUpdater(builder, fetcher, planner, moveRouter, moveWeights, mockSender, paymentRequestShipmentRecalculator, addressUpdater, addressCreator)

		handler := RequestShipmentReweighHandler{
			handlerConfig,
			reweighRequester,
			sitstatus.NewShipmentSITStatus(),
			updater,
		}
		params := shipmentops.RequestShipmentReweighParams{
			HTTPRequest: req,
			ShipmentID:  *handlers.FmtUUID(shipment.ID),
		}

		reweighRequester.On("RequestShipmentReweigh", mock.AnythingOfType("*appcontext.appContext"), shipment.ID, models.ReweighRequesterTOO).Return(nil, errors.New("UnexpectedError"))

		// Validate incoming payload: no body to validate

		response := handler.Handle(params)
		suite.IsType(&shipmentops.RequestShipmentReweighInternalServerError{}, response)
		payload := response.(*shipmentops.RequestShipmentReweighInternalServerError).Payload

		// Validate outgoing payload: nil payload
		suite.Nil(payload)
	})
}

func (suite *HandlerSuite) TestReviewShipmentAddressUpdateHandler() {
	officeRemarks := "This is a TOO remark"
	status := "APPROVED"

	suite.Run("PATCH Success - 200 OK", func() {

		addressChange := factory.BuildShipmentAddressUpdate(suite.DB(), nil, nil)

		newAddress := models.ShipmentAddressUpdate{
			OfficeRemarks: &officeRemarks,
			Status:        models.ShipmentAddressUpdateStatusApproved,
			ID:            addressChange.ID,
		}

		body := shipmentops.ReviewShipmentAddressUpdateBody{
			OfficeRemarks: &officeRemarks,
			Status:        &status,
		}

		req := httptest.NewRequest("PATCH", "/shipments/{mtoShipmentID}/review-shipment-address-update", nil)

		params := shipmentops.ReviewShipmentAddressUpdateParams{
			HTTPRequest: req,
			Body:        body,
			IfMatch:     etag.GenerateEtag(addressChange.Shipment.UpdatedAt),
			ShipmentID:  *handlers.FmtUUID(addressChange.ShipmentID),
		}

		handlerConfig := suite.NewHandlerConfig()

		mockCreator := mocks.ShipmentAddressUpdateRequester{}

		mockCreator.On("ReviewShipmentAddressChange",
			mock.AnythingOfType("*appcontext.appContext"),
			addressChange.ShipmentID,
			models.ShipmentAddressUpdateStatusApproved,
			"This is a TOO remark",
		).Return(&newAddress, nil)

		handler := ReviewShipmentAddressUpdateHandler{
			handlerConfig,
			&mockCreator,
		}

		suite.NoError(params.Body.Validate(strfmt.Default))
		response := handler.Handle(params)
		okResponse := response.(*shipmentops.ReviewShipmentAddressUpdateOK)
		payload := okResponse.Payload

		suite.IsNotErrResponse(response)
		suite.NotNil(payload)
		suite.Equal(ghcmessages.ShipmentAddressUpdateStatus("APPROVED"), payload.Status)
		suite.Equal("This is a TOO remark", *payload.OfficeRemarks)
	})

	suite.Run("PATCH Failure - 422 Unprocessable Entity error", func() {
		addressChange := factory.BuildShipmentAddressUpdate(suite.DB(), nil, nil)

		mockCreator := mocks.ShipmentAddressUpdateRequester{}

		handlerConfig := suite.NewHandlerConfig()

		handler := ReviewShipmentAddressUpdateHandler{
			handlerConfig,
			&mockCreator,
		}
		body := shipmentops.ReviewShipmentAddressUpdateBody{
			OfficeRemarks: &officeRemarks,
			Status:        &status,
		}

		req := httptest.NewRequest("PATCH", "/shipments/{mtoShipmentID}/review-shipment-address-update", nil)

		params := shipmentops.ReviewShipmentAddressUpdateParams{
			HTTPRequest: req,
			Body:        body,
			IfMatch:     etag.GenerateEtag(addressChange.Shipment.UpdatedAt),
			ShipmentID:  *handlers.FmtUUID(addressChange.ShipmentID),
		}

		verrs := validate.NewErrors()
		verrs.Add("some key", "some value")
		err := apperror.NewInvalidInputError(uuid.Nil, nil, verrs, "unable to create ShipmentAddressUpdate")

		mockCreator.On("ReviewShipmentAddressChange",
			mock.AnythingOfType("*appcontext.appContext"),
			addressChange.ShipmentID,
			models.ShipmentAddressUpdateStatusApproved,
			"This is a TOO remark",
		).Return(nil, err)

		suite.NoError(params.Body.Validate(strfmt.Default))

		response := handler.Handle(params)
		suite.IsType(&shipmentops.ReviewShipmentAddressUpdateUnprocessableEntity{}, response)

		errResponse := response.(*shipmentops.ReviewShipmentAddressUpdateUnprocessableEntity)
		suite.NoError(errResponse.Payload.Validate(strfmt.Default))
	})

	suite.Run("PATCH Failure - 409 Request conflict response error", func() {
		addressChange := factory.BuildShipmentAddressUpdate(suite.DB(), nil, nil)

		mockCreator := mocks.ShipmentAddressUpdateRequester{}

		handlerConfig := suite.NewHandlerConfig()

		handler := ReviewShipmentAddressUpdateHandler{
			handlerConfig,
			&mockCreator,
		}

		body := shipmentops.ReviewShipmentAddressUpdateBody{
			OfficeRemarks: &officeRemarks,
			Status:        &status,
		}

		req := httptest.NewRequest("PATCH", "/shipments/{mtoShipmentID}/review-shipment-address-update", nil)

		params := shipmentops.ReviewShipmentAddressUpdateParams{
			HTTPRequest: req,
			Body:        body,
			IfMatch:     etag.GenerateEtag(addressChange.Shipment.UpdatedAt),
			ShipmentID:  *handlers.FmtUUID(addressChange.ShipmentID),
		}

		err := apperror.NewConflictError(uuid.Nil, "unable to create ReviewShipmentAddressChange")

		mockCreator.On("ReviewShipmentAddressChange",
			mock.AnythingOfType("*appcontext.appContext"),
			addressChange.ShipmentID,
			models.ShipmentAddressUpdateStatusApproved,
			"This is a TOO remark",
		).Return(nil, err)

		suite.NoError(params.Body.Validate(strfmt.Default))

		response := handler.Handle(params)
		suite.NotNil(response)
		suite.IsType(&shipmentops.ReviewShipmentAddressUpdateConflict{}, response)
		errResponse := response.(*shipmentops.ReviewShipmentAddressUpdateConflict)

		suite.NoError(errResponse.Payload.Validate(strfmt.Default))
	})

	suite.Run("PATCH Failure - 404 Not Found response error", func() {
		addressChange := factory.BuildShipmentAddressUpdate(suite.DB(), nil, nil)

		mockCreator := mocks.ShipmentAddressUpdateRequester{}

		handlerConfig := suite.NewHandlerConfig()

		handler := ReviewShipmentAddressUpdateHandler{
			handlerConfig,
			&mockCreator,
		}

		body := shipmentops.ReviewShipmentAddressUpdateBody{
			OfficeRemarks: &officeRemarks,
			Status:        &status,
		}

		req := httptest.NewRequest("PATCH", "/shipments/{mtoShipmentID}/review-shipment-address-update", nil)

		params := shipmentops.ReviewShipmentAddressUpdateParams{
			HTTPRequest: req,
			Body:        body,
			IfMatch:     etag.GenerateEtag(addressChange.Shipment.UpdatedAt),
			ShipmentID:  *handlers.FmtUUID(addressChange.ShipmentID),
		}

		err := apperror.NewNotFoundError(uuid.Nil, "unable to create ReviewShipmentAddressChange")

		mockCreator.On("ReviewShipmentAddressChange",
			mock.AnythingOfType("*appcontext.appContext"),
			addressChange.ShipmentID,
			models.ShipmentAddressUpdateStatusApproved,
			"This is a TOO remark",
		).Return(nil, err)

		suite.NoError(params.Body.Validate(strfmt.Default))

		response := handler.Handle(params)
		suite.IsType(&shipmentops.ReviewShipmentAddressUpdateNotFound{}, response)
		errResponse := response.(*shipmentops.ReviewShipmentAddressUpdateNotFound)
		suite.NoError(errResponse.Payload.Validate(strfmt.Default))
	})

	suite.Run("500 server error", func() {
		addressChange := factory.BuildShipmentAddressUpdate(suite.DB(), nil, nil)

		mockCreator := mocks.ShipmentAddressUpdateRequester{}

		handlerConfig := suite.NewHandlerConfig()

		handler := ReviewShipmentAddressUpdateHandler{
			handlerConfig,
			&mockCreator,
		}

		body := shipmentops.ReviewShipmentAddressUpdateBody{
			OfficeRemarks: &officeRemarks,
			Status:        &status,
		}

		req := httptest.NewRequest("PATCH", "/shipments/{mtoShipmentID}/review-shipment-address-update", nil)

		params := shipmentops.ReviewShipmentAddressUpdateParams{
			HTTPRequest: req,
			Body:        body,
			IfMatch:     etag.GenerateEtag(addressChange.Shipment.UpdatedAt),
			ShipmentID:  *handlers.FmtUUID(addressChange.ShipmentID),
		}

		err := apperror.NewQueryError("", nil, "unable to reach database")

		mockCreator.On("ReviewShipmentAddressChange",
			mock.AnythingOfType("*appcontext.appContext"),
			addressChange.ShipmentID,
			models.ShipmentAddressUpdateStatusApproved,
			"This is a TOO remark",
		).Return(nil, err)

		suite.NoError(params.Body.Validate(strfmt.Default))

		response := handler.Handle(params)
		suite.IsType(&shipmentops.ReviewShipmentAddressUpdateInternalServerError{}, response)
	})
}

func (suite *HandlerSuite) TestApproveSITExtensionHandler() {
	waf := entitlements.NewWeightAllotmentFetcher()

	suite.Run("Returns 200 and updates SIT days allowance when validations pass", func() {
		sitDaysAllowance := 20
		move := factory.BuildApprovalsRequestedMove(suite.DB(), []factory.Customization{
			{
				Model: models.Entitlement{
					StorageInTransit: &sitDaysAllowance,
				},
			},
		}, nil)
		mtoShipment := factory.BuildMTOShipment(suite.DB(), []factory.Customization{
			{
				Model: models.MTOShipment{
					SITDaysAllowance: &sitDaysAllowance,
					Status:           models.MTOShipmentStatusApproved,
				},
			},
			{
				Model:    move,
				LinkOnly: true,
			},
		}, nil)

		year, month, day := time.Now().Date()
		lastMonthEntry := time.Date(year, month, day-37, 0, 0, 0, 0, time.UTC)
		lastMonthDeparture := time.Date(year, month, day-30, 0, 0, 0, 0, time.UTC)
		factory.BuildMTOServiceItem(suite.DB(), []factory.Customization{
			{
				Model: models.MTOServiceItem{
					SITEntryDate:     &lastMonthEntry,
					SITDepartureDate: &lastMonthDeparture,
					Status:           models.MTOServiceItemStatusApproved,
				},
			},
			{
				Model:    move,
				LinkOnly: true,
			},
			{
				Model:    mtoShipment,
				LinkOnly: true,
			},
			{
				Model: models.ReService{
					Code: models.ReServiceCodeDOFSIT,
				},
			},
		}, nil)
		sitExtension := factory.BuildSITDurationUpdate(suite.DB(), []factory.Customization{
			{
				Model:    mtoShipment,
				LinkOnly: true,
			},
		}, nil)
		eTag := etag.GenerateEtag(mtoShipment.UpdatedAt)
		officeUser := factory.BuildOfficeUserWithRoles(nil, nil, []roles.RoleType{roles.RoleTypeTOO})
		moveRouter := moveservices.NewMoveRouter(transportationoffice.NewTransportationOfficesFetcher())
		sitExtensionApprover := sitextension.NewSITExtensionApprover(moveRouter)
		req := httptest.NewRequest("PATCH", fmt.Sprintf("/shipments/%s/sit-extension/%s/approve", mtoShipment.ID.String(), sitExtension.ID.String()), nil)
		req = suite.AuthenticateOfficeRequest(req, officeUser)
		handlerConfig := suite.NewHandlerConfig()

		builder := query.NewQueryBuilder()
		fetcher := fetch.NewFetcher(builder)
		planner := &routemocks.Planner{}
		planner.On("ZipTransitDistance",
			mock.AnythingOfType("*appcontext.appContext"),
			mock.Anything,
			mock.Anything,
		).Return(400, nil)
		mockSender := suite.TestNotificationSender()
		moveWeights := moveservices.NewMoveWeights(mtoshipment.NewShipmentReweighRequester(mockSender), waf)

		// Get shipment payment request recalculator service
		creator := paymentrequest.NewPaymentRequestCreator(planner, ghcrateengine.NewServiceItemPricer())
		statusUpdater := paymentrequest.NewPaymentRequestStatusUpdater(query.NewQueryBuilder())
		recalculator := paymentrequest.NewPaymentRequestRecalculator(creator, statusUpdater)
		paymentRequestShipmentRecalculator := paymentrequest.NewPaymentRequestShipmentRecalculator(recalculator)
		addressUpdater := address.NewAddressUpdater()
		addressCreator := address.NewAddressCreator()

		noCheckUpdater := mtoshipment.NewMTOShipmentUpdater(builder, fetcher, planner, moveRouter, moveWeights, mockSender, paymentRequestShipmentRecalculator, addressUpdater, addressCreator)
		ppmEstimator := mocks.PPMEstimator{}

		ppmShipmentUpdater := ppmshipment.NewPPMShipmentUpdater(&ppmEstimator, addressCreator, addressUpdater)
		boatShipmentUpdater := boatshipment.NewBoatShipmentUpdater()
		mobileHomeShipmentUpdater := mobilehomeshipment.NewMobileHomeShipmentUpdater()

		sitExtensionShipmentUpdater := shipmentorchestrator.NewShipmentUpdater(noCheckUpdater, ppmShipmentUpdater, boatShipmentUpdater, mobileHomeShipmentUpdater, nil)

		handler := ApproveSITExtensionHandler{
			handlerConfig,
			sitExtensionApprover,
			sitstatus.NewShipmentSITStatus(),
			sitExtensionShipmentUpdater,
		}
		approvedDays := int64(10)
		requestReason := "AWAITING_COMPLETION_OF_RESIDENCE"
		officeRemarks := "new office remarks"
		approveParams := shipmentops.ApproveSITExtensionParams{
			HTTPRequest: req,
			IfMatch:     eTag,
			Body: &ghcmessages.ApproveSITExtension{
				ApprovedDays:  &approvedDays,
				RequestReason: requestReason,
				OfficeRemarks: &officeRemarks,
			},
			ShipmentID:     *handlers.FmtUUID(mtoShipment.ID),
			SitExtensionID: *handlers.FmtUUID(sitExtension.ID),
		}

		// Validate incoming payload
		suite.NoError(approveParams.Body.Validate(strfmt.Default))

		response := handler.Handle(approveParams)
		suite.IsType(&shipmentops.ApproveSITExtensionOK{}, response)
		okResponse := response.(*shipmentops.ApproveSITExtensionOK)
		payload := okResponse.Payload

		// Validate outgoing payload
		suite.NoError(payload.Validate(strfmt.Default))

		suite.Equal(int64(30), *payload.SitDaysAllowance)
		suite.Equal("APPROVED", payload.SitExtensions[0].Status)
		suite.Require().NotNil(payload.SitExtensions[0].OfficeRemarks)
		suite.Equal(officeRemarks, *payload.SitExtensions[0].OfficeRemarks)
	})
}

func (suite *HandlerSuite) TestDenySITExtensionHandler() {
	suite.Run("Returns 200 when validations pass", func() {
		sitDaysAllowance := 20
		move := factory.BuildApprovalsRequestedMove(suite.DB(), nil, nil)
		mtoShipment := factory.BuildMTOShipment(suite.DB(), []factory.Customization{
			{
				Model: models.MTOShipment{
					SITDaysAllowance: &sitDaysAllowance,
					Status:           models.MTOShipmentStatusApproved,
				},
			},
			{
				Model:    move,
				LinkOnly: true,
			},
		}, nil)
		sitExtension := factory.BuildSITDurationUpdate(suite.DB(), []factory.Customization{
			{
				Model:    mtoShipment,
				LinkOnly: true,
			},
		}, nil)
		eTag := etag.GenerateEtag(mtoShipment.UpdatedAt)
		officeUser := factory.BuildOfficeUserWithRoles(nil, nil, []roles.RoleType{roles.RoleTypeTOO})
		moveRouter := moveservices.NewMoveRouter(transportationoffice.NewTransportationOfficesFetcher())
		sitExtensionDenier := sitextension.NewSITExtensionDenier(moveRouter)
		req := httptest.NewRequest("PATCH", fmt.Sprintf("/shipments/%s/sit-extension/%s/deny", mtoShipment.ID.String(), sitExtension.ID.String()), nil)
		req = suite.AuthenticateOfficeRequest(req, officeUser)
		handlerConfig := suite.NewHandlerConfig()

		handler := DenySITExtensionHandler{
			handlerConfig,
			sitExtensionDenier,
			sitstatus.NewShipmentSITStatus(),
		}
		officeRemarks := "new office remarks on denial of extension"
		denyParams := shipmentops.DenySITExtensionParams{
			HTTPRequest: req,
			IfMatch:     eTag,
			Body: &ghcmessages.DenySITExtension{
				OfficeRemarks:            &officeRemarks,
				ConvertToCustomerExpense: models.BoolPointer(false),
			},
			ShipmentID:     *handlers.FmtUUID(mtoShipment.ID),
			SitExtensionID: *handlers.FmtUUID(sitExtension.ID),
		}

		// Validate incoming payload
		suite.NoError(denyParams.Body.Validate(strfmt.Default))

		response := handler.Handle(denyParams)
		suite.IsType(&shipmentops.DenySITExtensionOK{}, response)
		okResponse := response.(*shipmentops.DenySITExtensionOK)
		payload := okResponse.Payload

		// Validate outgoing payload
		suite.NoError(payload.Validate(strfmt.Default))

		suite.Equal("DENIED", payload.SitExtensions[0].Status)
	})
}

func (suite *HandlerSuite) CreateApprovedSITDurationUpdate() {
	waf := entitlements.NewWeightAllotmentFetcher()

	suite.Run("Returns 200, creates new SIT extension, and updates SIT days allowance on shipment without an allowance when validations pass", func() {
		mtoShipment := factory.BuildMTOShipment(suite.DB(), nil, nil)

		eTag := etag.GenerateEtag(mtoShipment.UpdatedAt)
		officeUser := factory.BuildOfficeUserWithRoles(nil, nil, []roles.RoleType{roles.RoleTypeTOO})
		approvedSITDurationUpdateCreator := sitextension.NewApprovedSITDurationUpdateCreator()
		req := httptest.NewRequest("POST", fmt.Sprintf("/shipments/%s/sit-extension/", mtoShipment.ID.String()), nil)
		req = suite.AuthenticateOfficeRequest(req, officeUser)
		handlerConfig := suite.NewHandlerConfig()

		builder := query.NewQueryBuilder()
		fetcher := fetch.NewFetcher(builder)
		planner := &routemocks.Planner{}
		planner.On("ZipTransitDistance",
			mock.AnythingOfType("*appcontext.appContext"),
			mock.Anything,
			mock.Anything,
		).Return(400, nil)
		mockSender := suite.TestNotificationSender()
		moveWeights := moveservices.NewMoveWeights(mtoshipment.NewShipmentReweighRequester(mockSender), waf)

		// Get shipment payment request recalculator service
		creator := paymentrequest.NewPaymentRequestCreator(planner, ghcrateengine.NewServiceItemPricer())
		statusUpdater := paymentrequest.NewPaymentRequestStatusUpdater(query.NewQueryBuilder())
		recalculator := paymentrequest.NewPaymentRequestRecalculator(creator, statusUpdater)
		paymentRequestShipmentRecalculator := paymentrequest.NewPaymentRequestShipmentRecalculator(recalculator)
		addressUpdater := address.NewAddressUpdater()
		addressCreator := address.NewAddressCreator()
		moveRouter := moveservices.NewMoveRouter(transportationoffice.NewTransportationOfficesFetcher())

		noCheckUpdater := mtoshipment.NewMTOShipmentUpdater(builder, fetcher, planner, moveRouter, moveWeights, mockSender, paymentRequestShipmentRecalculator, addressUpdater, addressCreator)
		ppmEstimator := mocks.PPMEstimator{}

		ppmShipmentUpdater := ppmshipment.NewPPMShipmentUpdater(&ppmEstimator, addressCreator, addressUpdater)
		boatShipmentUpdater := boatshipment.NewBoatShipmentUpdater()
		mobileHomeShipmentUpdater := mobilehomeshipment.NewMobileHomeShipmentUpdater()

		sitExtensionShipmentUpdater := shipmentorchestrator.NewShipmentUpdater(noCheckUpdater, ppmShipmentUpdater, boatShipmentUpdater, mobileHomeShipmentUpdater, nil)

		handler := CreateApprovedSITDurationUpdateHandler{
			handlerConfig,
			approvedSITDurationUpdateCreator,
			sitstatus.NewShipmentSITStatus(),
			sitExtensionShipmentUpdater,
		}
		approvedDays := int64(10)
		officeRemarks := "new office remarks"
		requestReason := "OTHER"
		createParams := shipmentops.CreateApprovedSITDurationUpdateParams{
			HTTPRequest: req,
			IfMatch:     eTag,
			Body: &ghcmessages.CreateApprovedSITDurationUpdate{
				ApprovedDays:  &approvedDays,
				OfficeRemarks: &officeRemarks,
				RequestReason: &requestReason,
			},
			ShipmentID: *handlers.FmtUUID(mtoShipment.ID),
		}

		// Validate incoming payload
		suite.NoError(createParams.Body.Validate(strfmt.Default))

		response := handler.Handle(createParams)
		suite.IsType(&shipmentops.CreateApprovedSITDurationUpdateOK{}, response)
		okResponse := response.(*shipmentops.CreateApprovedSITDurationUpdateOK)
		payload := okResponse.Payload

		// Validate outgoing payload
		suite.NoError(payload.Validate(strfmt.Default))

		suite.Equal(int64(10), *payload.SitDaysAllowance)
		suite.Equal("APPROVED", payload.SitExtensions[0].Status)
		suite.Require().NotNil(payload.SitExtensions[0].OfficeRemarks)
		suite.Equal(officeRemarks, *payload.SitExtensions[0].OfficeRemarks)
	})

	suite.Run("Returns 200, creates new SIT extension, and updates SIT days allowance on shipment that already has an allowance when validations pass", func() {
		sitDaysAllowance := 20
		mtoShipment := factory.BuildMTOShipment(suite.DB(), []factory.Customization{
			{
				Model: models.MTOShipment{
					SITDaysAllowance: &sitDaysAllowance,
				},
			},
		}, nil)

		eTag := etag.GenerateEtag(mtoShipment.UpdatedAt)
		officeUser := factory.BuildOfficeUserWithRoles(nil, nil, []roles.RoleType{roles.RoleTypeTOO})
		approvedSITDurationUpdateCreator := sitextension.NewApprovedSITDurationUpdateCreator()
		req := httptest.NewRequest("POST", fmt.Sprintf("/shipments/%s/sit-extension/", mtoShipment.ID.String()), nil)
		req = suite.AuthenticateOfficeRequest(req, officeUser)
		handlerConfig := suite.NewHandlerConfig()

		builder := query.NewQueryBuilder()
		fetcher := fetch.NewFetcher(builder)
		planner := &routemocks.Planner{}
		planner.On("ZipTransitDistance",
			mock.AnythingOfType("*appcontext.appContext"),
			mock.Anything,
			mock.Anything,
		).Return(400, nil)
		mockSender := suite.TestNotificationSender()
		moveWeights := moveservices.NewMoveWeights(mtoshipment.NewShipmentReweighRequester(mockSender), waf)

		// Get shipment payment request recalculator service
		creator := paymentrequest.NewPaymentRequestCreator(planner, ghcrateengine.NewServiceItemPricer())
		statusUpdater := paymentrequest.NewPaymentRequestStatusUpdater(query.NewQueryBuilder())
		recalculator := paymentrequest.NewPaymentRequestRecalculator(creator, statusUpdater)
		paymentRequestShipmentRecalculator := paymentrequest.NewPaymentRequestShipmentRecalculator(recalculator)
		addressUpdater := address.NewAddressUpdater()
		addressCreator := address.NewAddressCreator()
		moveRouter := moveservices.NewMoveRouter(transportationoffice.NewTransportationOfficesFetcher())

		noCheckUpdater := mtoshipment.NewMTOShipmentUpdater(builder, fetcher, planner, moveRouter, moveWeights, mockSender, paymentRequestShipmentRecalculator, addressUpdater, addressCreator)
		ppmEstimator := mocks.PPMEstimator{}

		ppmShipmentUpdater := ppmshipment.NewPPMShipmentUpdater(&ppmEstimator, addressCreator, addressUpdater)

		boatShipmentUpdater := boatshipment.NewBoatShipmentUpdater()

		mobilehomeshipmentUpdater := mobilehomeshipment.NewMobileHomeShipmentUpdater()

		sitExtensionShipmentUpdater := shipmentorchestrator.NewShipmentUpdater(noCheckUpdater, ppmShipmentUpdater, boatShipmentUpdater, mobilehomeshipmentUpdater, nil)

		handler := CreateApprovedSITDurationUpdateHandler{
			handlerConfig,
			approvedSITDurationUpdateCreator,
			sitstatus.NewShipmentSITStatus(),
			sitExtensionShipmentUpdater,
		}
		approvedDays := int64(10)
		officeRemarks := "new office remarks"
		requestReason := "OTHER"
		createParams := shipmentops.CreateApprovedSITDurationUpdateParams{
			HTTPRequest: req,
			IfMatch:     eTag,
			Body: &ghcmessages.CreateApprovedSITDurationUpdate{
				ApprovedDays:  &approvedDays,
				OfficeRemarks: &officeRemarks,
				RequestReason: &requestReason,
			},
			ShipmentID: *handlers.FmtUUID(mtoShipment.ID),
		}

		// Validate incoming payload
		suite.NoError(createParams.Body.Validate(strfmt.Default))

		response := handler.Handle(createParams)
		suite.IsType(&shipmentops.CreateApprovedSITDurationUpdateOK{}, response)
		okResponse := response.(*shipmentops.CreateApprovedSITDurationUpdateOK)
		payload := okResponse.Payload

		// Validate outgoing payload
		suite.NoError(payload.Validate(strfmt.Default))

		suite.Equal(int64(30), *payload.SitDaysAllowance)
		suite.Equal("APPROVED", payload.SitExtensions[0].Status)
		suite.Require().NotNil(payload.SitExtensions[0].OfficeRemarks)
		suite.Equal(officeRemarks, *payload.SitExtensions[0].OfficeRemarks)
	})
}

type createMTOShipmentSubtestData struct {
	builder *query.Builder
	params  mtoshipmentops.CreateMTOShipmentParams
	traceID uuid.UUID
}

func (suite *HandlerSuite) makeCreateMTOShipmentSubtestData() (subtestData *createMTOShipmentSubtestData) {
	subtestData = &createMTOShipmentSubtestData{}

	mto := factory.BuildAvailableToPrimeMove(suite.DB(), nil, nil)
	pickupAddress := factory.BuildAddress(suite.DB(), nil, nil)
	destinationAddress := factory.BuildAddress(suite.DB(), nil, nil)
	futureDate := models.TimePointer(time.Now().Add(24 * time.Hour))
	mtoShipment := factory.BuildMTOShipment(suite.DB(), []factory.Customization{
		{
			Model:    mto,
			LinkOnly: true,
		},
		{
			Model: models.MTOShipment{
				RequestedPickupDate: futureDate,
			},
		},
	}, nil)

	mtoShipment.MoveTaskOrderID = mto.ID

	subtestData.builder = query.NewQueryBuilder()

	req := httptest.NewRequest("POST", "/mto-shipments", nil)

	// Set the traceID so we can use it to find the webhook notification
	traceID, err := uuid.NewV4()
	suite.FatalNoError(err, "Error creating a new trace ID.")
	req = req.WithContext(trace.NewContext(req.Context(), traceID))

	subtestData.traceID = traceID
	shipmentType := ghcmessages.MTOShipmentType(mtoShipment.ShipmentType)
	subtestData.params = mtoshipmentops.CreateMTOShipmentParams{
		HTTPRequest: req,
		Body: &ghcmessages.CreateMTOShipment{
			MoveTaskOrderID:     handlers.FmtUUID(mtoShipment.MoveTaskOrderID),
			Agents:              nil,
			CustomerRemarks:     handlers.FmtString("customer remark"),
			CounselorRemarks:    handlers.FmtString("counselor remark"),
			RequestedPickupDate: handlers.FmtDatePtr(mtoShipment.RequestedPickupDate),
			ShipmentType:        &shipmentType,
		},
	}
	subtestData.params.Body.DestinationAddress.Address = ghcmessages.Address{
		City:           &destinationAddress.City,
		PostalCode:     &destinationAddress.PostalCode,
		State:          &destinationAddress.State,
		StreetAddress1: &destinationAddress.StreetAddress1,
		StreetAddress2: destinationAddress.StreetAddress2,
		StreetAddress3: destinationAddress.StreetAddress3,
	}
	subtestData.params.Body.PickupAddress.Address = ghcmessages.Address{
		City:           &pickupAddress.City,
		PostalCode:     &pickupAddress.PostalCode,
		State:          &pickupAddress.State,
		StreetAddress1: &pickupAddress.StreetAddress1,
		StreetAddress2: pickupAddress.StreetAddress2,
		StreetAddress3: pickupAddress.StreetAddress3,
	}

	return subtestData
}

func (suite *HandlerSuite) TestCreateMTOShipmentHandler() {
	moveRouter := moveservices.NewMoveRouter(transportationoffice.NewTransportationOfficesFetcher())
	addressCreator := address.NewAddressCreator()

	setUpSignedCertificationCreatorMock := func(returnValue ...interface{}) services.SignedCertificationCreator {
		mockCreator := &mocks.SignedCertificationCreator{}

		mockCreator.On(
			"CreateSignedCertification",
			mock.AnythingOfType("*appcontext.appContext"),
			mock.AnythingOfType("models.SignedCertification"),
		).Return(returnValue...)

		return mockCreator
	}

	setUpSignedCertificationUpdaterMock := func(returnValue ...interface{}) services.SignedCertificationUpdater {
		mockUpdater := &mocks.SignedCertificationUpdater{}

		mockUpdater.On(
			"UpdateSignedCertification",
			mock.AnythingOfType("*appcontext.appContext"),
			mock.AnythingOfType("models.SignedCertification"),
			mock.AnythingOfType("string"),
		).Return(returnValue...)

		return mockUpdater
	}

	suite.Run("Successful POST - Integration Test", func() {
<<<<<<< HEAD
=======
		handlerConfig := suite.NewHandlerConfig()

>>>>>>> 7c45fa7e
		subtestData := suite.makeCreateMTOShipmentSubtestData()
		planner := &routemocks.Planner{}
		builder := subtestData.builder
		siCreator := mtoserviceitem.NewMTOServiceItemCreator(
			planner,
			builder,
			moveRouter,
			ghcrateengine.NewDomesticUnpackPricer(),
			ghcrateengine.NewDomesticPackPricer(),
			ghcrateengine.NewDomesticLinehaulPricer(),
			ghcrateengine.NewDomesticShorthaulPricer(),
			ghcrateengine.NewDomesticOriginPricer(),
			ghcrateengine.NewDomesticDestinationPricer(),
			ghcrateengine.NewFuelSurchargePricer(),
			ghcrateengine.NewDomesticDestinationFirstDaySITPricer(),
			ghcrateengine.NewDomesticDestinationSITDeliveryPricer(),
			ghcrateengine.NewDomesticDestinationAdditionalDaysSITPricer(),
			ghcrateengine.NewDomesticDestinationSITFuelSurchargePricer(),
			ghcrateengine.NewDomesticOriginFirstDaySITPricer(),
			ghcrateengine.NewDomesticOriginSITPickupPricer(),
			ghcrateengine.NewDomesticOriginAdditionalDaysSITPricer(),
			ghcrateengine.NewDomesticOriginSITFuelSurchargePricer())

		handlerConfig := suite.HandlerConfig()
		params := subtestData.params
		fetcher := fetch.NewFetcher(builder)
		creator := mtoshipment.NewMTOShipmentCreatorV1(builder, fetcher, moveRouter, addressCreator)
		ppmEstimator := mocks.PPMEstimator{}
		ppmCreator := ppmshipment.NewPPMShipmentCreator(&ppmEstimator, addressCreator)
		boatCreator := boatshipment.NewBoatShipmentCreator()
		mobileHomeCreator := mobilehomeshipment.NewMobileHomeShipmentCreator()
		shipmentRouter := mtoshipment.NewShipmentRouter()

		planner.On("ZipTransitDistance",
			mock.AnythingOfType("*appcontext.appContext"),
			mock.Anything,
			mock.Anything,
		).Return(400, nil)

		moveTaskOrderUpdater := movetaskorder.NewMoveTaskOrderUpdater(
			builder,
			siCreator,
			moveRouter, setUpSignedCertificationCreatorMock(nil, nil), setUpSignedCertificationUpdaterMock(nil, nil), &ppmEstimator,
		)
		mockSender := suite.TestNotificationSender()
		waf := entitlements.NewWeightAllotmentFetcher()
		moveWeights := moveservices.NewMoveWeights(mtoshipment.NewShipmentReweighRequester(mockSender), waf)
		shipmentCreator := shipmentorchestrator.NewShipmentCreator(creator, ppmCreator, boatCreator, mobileHomeCreator, shipmentRouter, moveTaskOrderUpdater, moveWeights)
		sitStatus := sitstatus.NewShipmentSITStatus()
		closeoutOfficeUpdater := moveservices.NewCloseoutOfficeUpdater(moveservices.NewMoveFetcher(), transportationoffice.NewTransportationOfficesFetcher())
		handler := CreateMTOShipmentHandler{
			handlerConfig,
			shipmentCreator,
			sitStatus,
			closeoutOfficeUpdater,
		}

		// Validate incoming payload
		suite.NoError(params.Body.Validate(strfmt.Default))

		response := handler.Handle(params)
		suite.IsType(&mtoshipmentops.CreateMTOShipmentOK{}, response)
		okResponse := response.(*mtoshipmentops.CreateMTOShipmentOK)
		createMTOShipmentPayload := okResponse.Payload

		// Validate outgoing payload
		suite.NoError(createMTOShipmentPayload.Validate(strfmt.Default))

		suite.Require().Equal(ghcmessages.MTOShipmentStatusSUBMITTED, createMTOShipmentPayload.Status, "MTO Shipment should have been submitted")
		suite.Require().Equal(createMTOShipmentPayload.ShipmentType, ghcmessages.MTOShipmentTypeHHG, "MTO Shipment should be an HHG")
		suite.Equal(int64(models.DefaultServiceMemberSITDaysAllowance), *createMTOShipmentPayload.SitDaysAllowance)
		suite.Equal(string("customer remark"), *createMTOShipmentPayload.CustomerRemarks)
		suite.Equal(string("counselor remark"), *createMTOShipmentPayload.CounselorRemarks)
	})

	suite.Run("POST failure - 500", func() {
<<<<<<< HEAD
		subtestData := suite.makeCreateMTOShipmentSubtestData()
		handlerConfig := suite.HandlerConfig()
=======
		handlerConfig := suite.NewHandlerConfig()
>>>>>>> 7c45fa7e

		params := subtestData.params

		shipmentCreator := mocks.ShipmentCreator{}
		sitStatus := sitstatus.NewShipmentSITStatus()
		closeoutOfficeUpdater := moveservices.NewCloseoutOfficeUpdater(moveservices.NewMoveFetcher(), transportationoffice.NewTransportationOfficesFetcher())
		handler := CreateMTOShipmentHandler{
			handlerConfig,
			&shipmentCreator,
			sitStatus,
			closeoutOfficeUpdater,
		}

		err := errors.New("ServerError")

		shipmentCreator.On("CreateShipment",
			mock.AnythingOfType("*appcontext.appContext"),
			mock.AnythingOfType("*models.MTOShipment"),
		).Return(nil, err)

		// Validate incoming payload
		suite.NoError(params.Body.Validate(strfmt.Default))

		response := handler.Handle(params)

		suite.IsType(&mtoshipmentops.CreateMTOShipmentInternalServerError{}, response)
		payload := response.(*mtoshipmentops.CreateMTOShipmentInternalServerError).Payload

		// Validate outgoing payload: nil payload
		suite.Nil(payload)
	})

	suite.Run("POST failure - 422 -- Bad agent IDs set on shipment", func() {
		handlerConfig := suite.NewHandlerConfig()

		subtestData := suite.makeCreateMTOShipmentSubtestData()
		builder := subtestData.builder
		params := subtestData.params

		fetcher := fetch.NewFetcher(builder)
		creator := mtoshipment.NewMTOShipmentCreatorV1(builder, fetcher, moveRouter, addressCreator)
		ppmEstimator := mocks.PPMEstimator{}
		ppmCreator := ppmshipment.NewPPMShipmentCreator(&ppmEstimator, addressCreator)
		boatCreator := boatshipment.NewBoatShipmentCreator()
		mobileHomeCreator := mobilehomeshipment.NewMobileHomeShipmentCreator()
		shipmentRouter := mtoshipment.NewShipmentRouter()
		planner := &routemocks.Planner{}
		planner.On("ZipTransitDistance",
			mock.AnythingOfType("*appcontext.appContext"),
			mock.Anything,
			mock.Anything,
		).Return(400, nil)
		siCreator := mtoserviceitem.NewMTOServiceItemCreator(
			planner,
			builder,
			moveRouter,
			ghcrateengine.NewDomesticUnpackPricer(),
			ghcrateengine.NewDomesticPackPricer(),
			ghcrateengine.NewDomesticLinehaulPricer(),
			ghcrateengine.NewDomesticShorthaulPricer(),
			ghcrateengine.NewDomesticOriginPricer(),
			ghcrateengine.NewDomesticDestinationPricer(),
			ghcrateengine.NewFuelSurchargePricer(),
			ghcrateengine.NewDomesticDestinationFirstDaySITPricer(),
			ghcrateengine.NewDomesticDestinationSITDeliveryPricer(),
			ghcrateengine.NewDomesticDestinationAdditionalDaysSITPricer(),
			ghcrateengine.NewDomesticDestinationSITFuelSurchargePricer(),
			ghcrateengine.NewDomesticOriginFirstDaySITPricer(),
			ghcrateengine.NewDomesticOriginSITPickupPricer(),
			ghcrateengine.NewDomesticOriginAdditionalDaysSITPricer(),
			ghcrateengine.NewDomesticOriginSITFuelSurchargePricer())
		moveTaskOrderUpdater := movetaskorder.NewMoveTaskOrderUpdater(
			builder,
			siCreator,
			moveRouter, setUpSignedCertificationCreatorMock(nil, nil), setUpSignedCertificationUpdaterMock(nil, nil), &ppmEstimator,
		)
		mockSender := suite.TestNotificationSender()
		waf := entitlements.NewWeightAllotmentFetcher()
		moveWeights := moveservices.NewMoveWeights(mtoshipment.NewShipmentReweighRequester(mockSender), waf)
		shipmentCreator := shipmentorchestrator.NewShipmentCreator(creator, ppmCreator, boatCreator, mobileHomeCreator, shipmentRouter, moveTaskOrderUpdater, moveWeights)
		closeoutOfficeUpdater := moveservices.NewCloseoutOfficeUpdater(moveservices.NewMoveFetcher(), transportationoffice.NewTransportationOfficesFetcher())

		sitStatus := sitstatus.NewShipmentSITStatus()
		handler := CreateMTOShipmentHandler{
			handlerConfig,
			shipmentCreator,
			sitStatus,
			closeoutOfficeUpdater,
		}

		badID := params.Body.MoveTaskOrderID
		agent := &ghcmessages.MTOAgent{
			ID:            *badID,
			MtoShipmentID: *badID,
			FirstName:     handlers.FmtString("Mary"),
		}

		paramsBadIDs := params
		paramsBadIDs.Body.Agents = ghcmessages.MTOAgents{agent}

		// Validate incoming payload
		suite.NoError(paramsBadIDs.Body.Validate(strfmt.Default))

		response := handler.Handle(paramsBadIDs)
		suite.IsType(&mtoshipmentops.CreateMTOShipmentUnprocessableEntity{}, response)
		typedResponse := response.(*mtoshipmentops.CreateMTOShipmentUnprocessableEntity)

		// Validate outgoing payload
		suite.NoError(typedResponse.Payload.Validate(strfmt.Default))

		suite.NotEmpty(typedResponse.Payload.InvalidFields)
	})

	suite.Run("POST failure - 422 - invalid input, missing pickup address", func() {
		handlerConfig := suite.NewHandlerConfig()

		subtestData := suite.makeCreateMTOShipmentSubtestData()
		builder := subtestData.builder
		params := subtestData.params

		fetcher := fetch.NewFetcher(builder)
		creator := mtoshipment.NewMTOShipmentCreatorV1(builder, fetcher, moveRouter, addressCreator)
		ppmEstimator := mocks.PPMEstimator{}
		ppmCreator := ppmshipment.NewPPMShipmentCreator(&ppmEstimator, addressCreator)
		boatCreator := boatshipment.NewBoatShipmentCreator()
		shipmentRouter := mtoshipment.NewShipmentRouter()
		mobileHomeCreator := mobilehomeshipment.NewMobileHomeShipmentCreator()
		planner := &routemocks.Planner{}
		planner.On("ZipTransitDistance",
			mock.AnythingOfType("*appcontext.appContext"),
			mock.Anything,
			mock.Anything,
		).Return(400, nil)
		siCreator := mtoserviceitem.NewMTOServiceItemCreator(
			planner,
			builder,
			moveRouter,
			ghcrateengine.NewDomesticUnpackPricer(),
			ghcrateengine.NewDomesticPackPricer(),
			ghcrateengine.NewDomesticLinehaulPricer(),
			ghcrateengine.NewDomesticShorthaulPricer(),
			ghcrateengine.NewDomesticOriginPricer(),
			ghcrateengine.NewDomesticDestinationPricer(),
			ghcrateengine.NewFuelSurchargePricer(),
			ghcrateengine.NewDomesticDestinationFirstDaySITPricer(),
			ghcrateengine.NewDomesticDestinationSITDeliveryPricer(),
			ghcrateengine.NewDomesticDestinationAdditionalDaysSITPricer(),
			ghcrateengine.NewDomesticDestinationSITFuelSurchargePricer(),
			ghcrateengine.NewDomesticOriginFirstDaySITPricer(),
			ghcrateengine.NewDomesticOriginSITPickupPricer(),
			ghcrateengine.NewDomesticOriginAdditionalDaysSITPricer(),
			ghcrateengine.NewDomesticOriginSITFuelSurchargePricer())
		moveTaskOrderUpdater := movetaskorder.NewMoveTaskOrderUpdater(
			builder,
			siCreator,
			moveRouter, setUpSignedCertificationCreatorMock(nil, nil), setUpSignedCertificationUpdaterMock(nil, nil), &ppmEstimator,
		)
		mockSender := suite.TestNotificationSender()
		waf := entitlements.NewWeightAllotmentFetcher()
		moveWeights := moveservices.NewMoveWeights(mtoshipment.NewShipmentReweighRequester(mockSender), waf)
		shipmentCreator := shipmentorchestrator.NewShipmentCreator(creator, ppmCreator, boatCreator, mobileHomeCreator, shipmentRouter, moveTaskOrderUpdater, moveWeights)
		sitStatus := sitstatus.NewShipmentSITStatus()
		closeoutOfficeUpdater := moveservices.NewCloseoutOfficeUpdater(moveservices.NewMoveFetcher(), transportationoffice.NewTransportationOfficesFetcher())
		handler := CreateMTOShipmentHandler{
			handlerConfig,
			shipmentCreator,
			sitStatus,
			closeoutOfficeUpdater,
		}

		badParams := params
		badParams.Body.PickupAddress.Address.StreetAddress1 = nil

		// Validate incoming payload
		suite.NoError(badParams.Body.Validate(strfmt.Default))

		response := handler.Handle(badParams)
		suite.IsType(&mtoshipmentops.CreateMTOShipmentUnprocessableEntity{}, response)
		typedResponse := response.(*mtoshipmentops.CreateMTOShipmentUnprocessableEntity)

		// Validate outgoing payload
		// TODO: Can't validate the response because of the issue noted below. Figure out a way to
		//   either alter the service or relax the swagger requirements.
		// suite.NoError(typedResponse.Payload.Validate(strfmt.Default))
		// CreateShipment is returning apperror.InvalidInputError without any validation errors
		// so InvalidFields won't be added to the payload.
		suite.Empty(typedResponse.Payload.InvalidFields)
	})

	suite.Run("POST failure - 404 -- not found", func() {
		handlerConfig := suite.NewHandlerConfig()

		subtestData := suite.makeCreateMTOShipmentSubtestData()
		builder := subtestData.builder
		params := subtestData.params

		fetcher := fetch.NewFetcher(builder)
		creator := mtoshipment.NewMTOShipmentCreatorV1(builder, fetcher, moveRouter, addressCreator)
		ppmEstimator := mocks.PPMEstimator{}
		ppmCreator := ppmshipment.NewPPMShipmentCreator(&ppmEstimator, addressCreator)
		boatCreator := boatshipment.NewBoatShipmentCreator()
		mobileHomeCreator := mobilehomeshipment.NewMobileHomeShipmentCreator()
		shipmentRouter := mtoshipment.NewShipmentRouter()
		planner := &routemocks.Planner{}
		planner.On("ZipTransitDistance",
			mock.AnythingOfType("*appcontext.appContext"),
			mock.Anything,
			mock.Anything,
		).Return(400, nil)
		siCreator := mtoserviceitem.NewMTOServiceItemCreator(
			planner,
			builder,
			moveRouter,
			ghcrateengine.NewDomesticUnpackPricer(),
			ghcrateengine.NewDomesticPackPricer(),
			ghcrateengine.NewDomesticLinehaulPricer(),
			ghcrateengine.NewDomesticShorthaulPricer(),
			ghcrateengine.NewDomesticOriginPricer(),
			ghcrateengine.NewDomesticDestinationPricer(),
			ghcrateengine.NewFuelSurchargePricer(),
			ghcrateengine.NewDomesticDestinationFirstDaySITPricer(),
			ghcrateengine.NewDomesticDestinationSITDeliveryPricer(),
			ghcrateengine.NewDomesticDestinationAdditionalDaysSITPricer(),
			ghcrateengine.NewDomesticDestinationSITFuelSurchargePricer(),
			ghcrateengine.NewDomesticOriginFirstDaySITPricer(),
			ghcrateengine.NewDomesticOriginSITPickupPricer(),
			ghcrateengine.NewDomesticOriginAdditionalDaysSITPricer(),
			ghcrateengine.NewDomesticOriginSITFuelSurchargePricer())
		moveTaskOrderUpdater := movetaskorder.NewMoveTaskOrderUpdater(
			builder,
			siCreator,
			moveRouter, setUpSignedCertificationCreatorMock(nil, nil), setUpSignedCertificationUpdaterMock(nil, nil), &ppmEstimator,
		)
		mockSender := suite.TestNotificationSender()
		waf := entitlements.NewWeightAllotmentFetcher()
		moveWeights := moveservices.NewMoveWeights(mtoshipment.NewShipmentReweighRequester(mockSender), waf)
		shipmentCreator := shipmentorchestrator.NewShipmentCreator(creator, ppmCreator, boatCreator, mobileHomeCreator, shipmentRouter, moveTaskOrderUpdater, moveWeights)
		sitStatus := sitstatus.NewShipmentSITStatus()
		closeoutOfficeUpdater := moveservices.NewCloseoutOfficeUpdater(moveservices.NewMoveFetcher(), transportationoffice.NewTransportationOfficesFetcher())
		handler := CreateMTOShipmentHandler{
			handlerConfig,
			shipmentCreator,
			sitStatus,
			closeoutOfficeUpdater,
		}

		uuidString := "d874d002-5582-4a91-97d3-786e8f66c763"
		badParams := params
		badParams.Body.MoveTaskOrderID = handlers.FmtUUID(uuid.FromStringOrNil(uuidString))

		// Validate incoming payload
		suite.NoError(badParams.Body.Validate(strfmt.Default))

		response := handler.Handle(badParams)
		suite.IsType(&mtoshipmentops.CreateMTOShipmentNotFound{}, response)
		payload := response.(*mtoshipmentops.CreateMTOShipmentNotFound).Payload

		// Validate outgoing payload
		suite.NoError(payload.Validate(strfmt.Default))
	})

	suite.Run("POST failure - 400 -- nil body", func() {
		handlerConfig := suite.NewHandlerConfig()

		subtestData := suite.makeCreateMTOShipmentSubtestData()
		builder := subtestData.builder
		fetcher := fetch.NewFetcher(builder)
		creator := mtoshipment.NewMTOShipmentCreatorV1(builder, fetcher, moveRouter, addressCreator)
		ppmEstimator := mocks.PPMEstimator{}
		ppmCreator := ppmshipment.NewPPMShipmentCreator(&ppmEstimator, addressCreator)
		boatCreator := boatshipment.NewBoatShipmentCreator()
		mobileHomeCreator := mobilehomeshipment.NewMobileHomeShipmentCreator()
		shipmentRouter := mtoshipment.NewShipmentRouter()
		planner := &routemocks.Planner{}
		planner.On("ZipTransitDistance",
			mock.AnythingOfType("*appcontext.appContext"),
			mock.Anything,
			mock.Anything,
		).Return(400, nil)
		siCreator := mtoserviceitem.NewMTOServiceItemCreator(
			planner,
			builder,
			moveRouter,
			ghcrateengine.NewDomesticUnpackPricer(),
			ghcrateengine.NewDomesticPackPricer(),
			ghcrateengine.NewDomesticLinehaulPricer(),
			ghcrateengine.NewDomesticShorthaulPricer(),
			ghcrateengine.NewDomesticOriginPricer(),
			ghcrateengine.NewDomesticDestinationPricer(),
			ghcrateengine.NewFuelSurchargePricer(),
			ghcrateengine.NewDomesticDestinationFirstDaySITPricer(),
			ghcrateengine.NewDomesticDestinationSITDeliveryPricer(),
			ghcrateengine.NewDomesticDestinationAdditionalDaysSITPricer(),
			ghcrateengine.NewDomesticDestinationSITFuelSurchargePricer(),
			ghcrateengine.NewDomesticOriginFirstDaySITPricer(),
			ghcrateengine.NewDomesticOriginSITPickupPricer(),
			ghcrateengine.NewDomesticOriginAdditionalDaysSITPricer(),
			ghcrateengine.NewDomesticOriginSITFuelSurchargePricer())
		moveTaskOrderUpdater := movetaskorder.NewMoveTaskOrderUpdater(
			builder,
			siCreator,
			moveRouter, setUpSignedCertificationCreatorMock(nil, nil), setUpSignedCertificationUpdaterMock(nil, nil), &ppmEstimator,
		)
		mockSender := suite.TestNotificationSender()
		waf := entitlements.NewWeightAllotmentFetcher()
		moveWeights := moveservices.NewMoveWeights(mtoshipment.NewShipmentReweighRequester(mockSender), waf)
		shipmentCreator := shipmentorchestrator.NewShipmentCreator(creator, ppmCreator, boatCreator, mobileHomeCreator, shipmentRouter, moveTaskOrderUpdater, moveWeights)
		sitStatus := sitstatus.NewShipmentSITStatus()
		closeoutOfficeUpdater := moveservices.NewCloseoutOfficeUpdater(moveservices.NewMoveFetcher(), transportationoffice.NewTransportationOfficesFetcher())
		handler := CreateMTOShipmentHandler{
			handlerConfig,
			shipmentCreator,
			sitStatus,
			closeoutOfficeUpdater,
		}

		req := httptest.NewRequest("POST", "/mto-shipments", nil)

		paramsNilBody := mtoshipmentops.CreateMTOShipmentParams{
			HTTPRequest: req,
		}

		// Validate incoming payload: nil body (the point of this test)

		response := handler.Handle(paramsNilBody)

		suite.IsType(&mtoshipmentops.CreateMTOShipmentBadRequest{}, response)
		payload := response.(*mtoshipmentops.CreateMTOShipmentBadRequest).Payload

		// Validate outgoing payload: nil payload
		suite.Nil(payload)
	})
}

func (suite *HandlerSuite) TestCreateMTOShipmentHandlerUsingPPM() {
	addressCreator := address.NewAddressCreator()

	setUpSignedCertificationCreatorMock := func(returnValue ...interface{}) services.SignedCertificationCreator {
		mockCreator := &mocks.SignedCertificationCreator{}

		mockCreator.On(
			"CreateSignedCertification",
			mock.AnythingOfType("*appcontext.appContext"),
			mock.AnythingOfType("models.SignedCertification"),
		).Return(returnValue...)

		return mockCreator
	}

	setUpSignedCertificationUpdaterMock := func(returnValue ...interface{}) services.SignedCertificationUpdater {
		mockUpdater := &mocks.SignedCertificationUpdater{}

		mockUpdater.On(
			"UpdateSignedCertification",
			mock.AnythingOfType("*appcontext.appContext"),
			mock.AnythingOfType("models.SignedCertification"),
			mock.AnythingOfType("string"),
		).Return(returnValue...)

		return mockUpdater
	}

	planner := &routemocks.Planner{}
	builder := query.NewQueryBuilder()
	moveRouter := moveservices.NewMoveRouter(transportationoffice.NewTransportationOfficesFetcher())
	siCreator := mtoserviceitem.NewMTOServiceItemCreator(
		planner,
		builder,
		moveRouter,
		ghcrateengine.NewDomesticUnpackPricer(),
		ghcrateengine.NewDomesticPackPricer(),
		ghcrateengine.NewDomesticLinehaulPricer(),
		ghcrateengine.NewDomesticShorthaulPricer(),
		ghcrateengine.NewDomesticOriginPricer(),
		ghcrateengine.NewDomesticDestinationPricer(),
		ghcrateengine.NewFuelSurchargePricer(),
		ghcrateengine.NewDomesticDestinationFirstDaySITPricer(),
		ghcrateengine.NewDomesticDestinationSITDeliveryPricer(),
		ghcrateengine.NewDomesticDestinationAdditionalDaysSITPricer(),
		ghcrateengine.NewDomesticDestinationSITFuelSurchargePricer(),
		ghcrateengine.NewDomesticOriginFirstDaySITPricer(),
		ghcrateengine.NewDomesticOriginSITPickupPricer(),
		ghcrateengine.NewDomesticOriginAdditionalDaysSITPricer(),
		ghcrateengine.NewDomesticOriginSITFuelSurchargePricer())

	suite.Run("Successful POST - Integration Test (PPM, all fields)", func() {
		// Make a move along with an attached minimal shipment. Shouldn't matter what's in them.
		move := factory.BuildMove(suite.DB(), nil, nil)
		hhgShipment := factory.BuildMTOShipmentMinimal(suite.DB(), []factory.Customization{
			{
				Model:    move,
				LinkOnly: true,
			},
		}, nil)

<<<<<<< HEAD
		handlerConfig := suite.HandlerConfig()

=======
		handlerConfig := suite.NewHandlerConfig()
		builder := query.NewQueryBuilder()
>>>>>>> 7c45fa7e
		fetcher := fetch.NewFetcher(builder)
		creator := mtoshipment.NewMTOShipmentCreatorV1(builder, fetcher, moveRouter, addressCreator)
		ppmEstimator := mocks.PPMEstimator{}
		ppmCreator := ppmshipment.NewPPMShipmentCreator(&ppmEstimator, addressCreator)
		boatCreator := boatshipment.NewBoatShipmentCreator()
		mobileHomeCreator := mobilehomeshipment.NewMobileHomeShipmentCreator()
		shipmentRouter := mtoshipment.NewShipmentRouter()
		planner.On("ZipTransitDistance",
			mock.AnythingOfType("*appcontext.appContext"),
			mock.Anything,
			mock.Anything,
		).Return(400, nil)

		moveTaskOrderUpdater := movetaskorder.NewMoveTaskOrderUpdater(
			builder,
			siCreator,
			moveservices.NewMoveRouter(transportationoffice.NewTransportationOfficesFetcher()), setUpSignedCertificationCreatorMock(nil, nil), setUpSignedCertificationUpdaterMock(nil, nil), &ppmEstimator,
		)
		mockSender := suite.TestNotificationSender()
		waf := entitlements.NewWeightAllotmentFetcher()
		moveWeights := moveservices.NewMoveWeights(mtoshipment.NewShipmentReweighRequester(mockSender), waf)
		shipmentCreator := shipmentorchestrator.NewShipmentCreator(creator, ppmCreator, boatCreator, mobileHomeCreator, shipmentRouter, moveTaskOrderUpdater, moveWeights)
		sitStatus := sitstatus.NewShipmentSITStatus()
		closeoutOfficeUpdater := moveservices.NewCloseoutOfficeUpdater(moveservices.NewMoveFetcher(), transportationoffice.NewTransportationOfficesFetcher())

		parameterName := "maxGunSafeAllowance"
		parameterValue := "500"

		param := models.ApplicationParameters{
			ParameterName:  &parameterName,
			ParameterValue: &parameterValue,
		}
		suite.MustSave(&param)

		gunSafeFF := services.FeatureFlag{
			Key:   "gun_safe",
			Match: true,
		}

		mockFeatureFlagFetcher := &mocks.FeatureFlagFetcher{}
		mockFeatureFlagFetcher.On("GetBooleanFlagForUser",
			mock.Anything,
			mock.AnythingOfType("*appcontext.appContext"),
			mock.AnythingOfType("string"),
			mock.Anything,
		).Return(gunSafeFF, nil)
		handlerConfig.SetFeatureFlagFetcher(mockFeatureFlagFetcher)

		handler := CreateMTOShipmentHandler{
			handlerConfig,
			shipmentCreator,
			sitStatus,
			closeoutOfficeUpdater,
		}

		shipmentType := ghcmessages.MTOShipmentTypePPM
		expectedDepartureDate := hhgShipment.RequestedPickupDate
		sitExpected := true
		sitLocation := ghcmessages.SITLocationTypeDESTINATION
		sitEstimatedWeight := unit.Pound(1700)
		sitEstimatedEntryDate := expectedDepartureDate.AddDate(0, 0, 5)
		sitEstimatedDepartureDate := sitEstimatedEntryDate.AddDate(0, 0, 20)
		estimatedWeight := unit.Pound(3000)
		hasProGear := true
		proGearWeight := unit.Pound(300)
		hasGunSafe := true
		gunSafeWeight := unit.Pound(400)
		spouseProGearWeight := unit.Pound(200)
		estimatedIncentive := 654321
		sitEstimatedCost := 67500
		transportationOffice := factory.BuildTransportationOffice(suite.DB(), []factory.Customization{
			{
				Model: models.TransportationOffice{
					ProvidesCloseout: true,
				},
			},
		}, nil)
		req := httptest.NewRequest("POST", "/mto-shipments", nil)

		var pickupAddress ghcmessages.Address
		var secondaryPickupAddress ghcmessages.Address
		var destinationAddress ghcmessages.PPMDestinationAddress
		var secondaryDestinationAddress ghcmessages.Address

		expectedPickupAddress := factory.BuildAddress(nil, []factory.Customization{
			{
				Model: models.Address{
					ID: uuid.Must(uuid.NewV4()),
				},
			},
		}, nil)
		pickupAddress = ghcmessages.Address{
			City:           &expectedPickupAddress.City,
			PostalCode:     &expectedPickupAddress.PostalCode,
			State:          &expectedPickupAddress.State,
			StreetAddress1: &expectedPickupAddress.StreetAddress1,
			StreetAddress2: expectedPickupAddress.StreetAddress2,
			StreetAddress3: expectedPickupAddress.StreetAddress3,
		}

		expectedSecondaryPickupAddress := factory.BuildAddress(nil, []factory.Customization{
			{
				Model: models.Address{
					ID: uuid.Must(uuid.NewV4()),
				},
			},
		}, nil)
		secondaryPickupAddress = ghcmessages.Address{
			City:           &expectedSecondaryPickupAddress.City,
			PostalCode:     &expectedSecondaryPickupAddress.PostalCode,
			State:          &expectedSecondaryPickupAddress.State,
			StreetAddress1: &expectedSecondaryPickupAddress.StreetAddress1,
			StreetAddress2: expectedSecondaryPickupAddress.StreetAddress2,
			StreetAddress3: expectedSecondaryPickupAddress.StreetAddress3,
		}

		expectedDestinationAddress := factory.BuildAddress(nil, []factory.Customization{
			{
				Model: models.Address{
					ID: uuid.Must(uuid.NewV4()),
				},
			},
		}, nil)
		destinationAddress = ghcmessages.PPMDestinationAddress{
			City:           &expectedDestinationAddress.City,
			PostalCode:     &expectedDestinationAddress.PostalCode,
			State:          &expectedDestinationAddress.State,
			StreetAddress1: &expectedDestinationAddress.StreetAddress1,
			StreetAddress2: expectedDestinationAddress.StreetAddress2,
			StreetAddress3: expectedDestinationAddress.StreetAddress3,
		}

		expectedSecondaryDestinationAddress := factory.BuildAddress(nil, []factory.Customization{
			{
				Model: models.Address{
					ID: uuid.Must(uuid.NewV4()),
				},
			},
		}, nil)
		secondaryDestinationAddress = ghcmessages.Address{
			City:           &expectedSecondaryDestinationAddress.City,
			PostalCode:     &expectedSecondaryDestinationAddress.PostalCode,
			State:          &expectedSecondaryDestinationAddress.State,
			StreetAddress1: &expectedSecondaryDestinationAddress.StreetAddress1,
			StreetAddress2: expectedSecondaryDestinationAddress.StreetAddress2,
			StreetAddress3: expectedSecondaryDestinationAddress.StreetAddress3,
		}

		// Need a logged in user
		lgu := uuid.Must(uuid.NewV4()).String()
		user := models.User{
			OktaID:    lgu,
			OktaEmail: "email@example.com",
		}
		suite.MustSave(&user)

		session := &auth.Session{
			ApplicationName: auth.OfficeApp,
			UserID:          user.ID,
			IDToken:         "fake token",
			ActiveRole:      roles.Role{},
		}
		ctx := auth.SetSessionInRequestContext(req, session)

		params := mtoshipmentops.CreateMTOShipmentParams{
			HTTPRequest: req.WithContext(ctx),
			Body: &ghcmessages.CreateMTOShipment{
				MoveTaskOrderID: handlers.FmtUUID(move.ID),
				ShipmentType:    &shipmentType,
				PpmShipment: &ghcmessages.CreatePPMShipment{
					PpmType:                ghcmessages.PPMType(models.PPMTypeIncentiveBased),
					ExpectedDepartureDate:  handlers.FmtDatePtr(expectedDepartureDate),
					PickupAddress:          struct{ ghcmessages.Address }{pickupAddress},
					SecondaryPickupAddress: struct{ ghcmessages.Address }{secondaryPickupAddress},
					DestinationAddress: struct {
						ghcmessages.PPMDestinationAddress
					}{destinationAddress},
					SecondaryDestinationAddress: struct{ ghcmessages.Address }{secondaryDestinationAddress},
					SitExpected:                 &sitExpected,
					SitLocation:                 &sitLocation,
					SitEstimatedWeight:          handlers.FmtPoundPtr(&sitEstimatedWeight),
					SitEstimatedEntryDate:       handlers.FmtDate(sitEstimatedEntryDate),
					SitEstimatedDepartureDate:   handlers.FmtDate(sitEstimatedDepartureDate),
					EstimatedWeight:             handlers.FmtPoundPtr(&estimatedWeight),
					HasProGear:                  &hasProGear,
					ProGearWeight:               handlers.FmtPoundPtr(&proGearWeight),
					HasGunSafe:                  &hasGunSafe,
					GunSafeWeight:               handlers.FmtPoundPtr(&gunSafeWeight),
					SpouseProGearWeight:         handlers.FmtPoundPtr(&spouseProGearWeight),
					CloseoutOfficeID:            *handlers.FmtUUIDPtr(&transportationOffice.ID),
				},
			},
		}

		ppmEstimator.On("EstimateIncentiveWithDefaultChecks",
			mock.AnythingOfType("*appcontext.appContext"),
			mock.AnythingOfType("models.PPMShipment"),
			mock.AnythingOfType("*models.PPMShipment")).
			Return(models.CentPointer(unit.Cents(estimatedIncentive)), models.CentPointer(unit.Cents(sitEstimatedCost)), nil).Once()

		ppmEstimator.On("MaxIncentive",
			mock.AnythingOfType("*appcontext.appContext"),
			mock.AnythingOfType("models.PPMShipment"),
			mock.AnythingOfType("*models.PPMShipment")).
			Return(nil, nil)

		// Validate incoming payload
		suite.NoError(params.Body.Validate(strfmt.Default))

		response := handler.Handle(params)
		suite.IsType(&mtoshipmentops.CreateMTOShipmentOK{}, response)
		okResponse := response.(*mtoshipmentops.CreateMTOShipmentOK)
		payload := okResponse.Payload

		// Validate outgoing payload
		suite.NoError(payload.Validate(strfmt.Default))

		// Check MTOShipment fields.
		suite.NotZero(payload.ID)
		suite.NotEqual(uuid.Nil.String(), payload.ID.String())
		suite.Equal(move.ID.String(), payload.MoveTaskOrderID.String())
		suite.Equal(ghcmessages.MTOShipmentTypePPM, payload.ShipmentType)
		suite.Equal(ghcmessages.MTOShipmentStatusSUBMITTED, payload.Status)
		suite.NotZero(payload.CreatedAt)
		suite.NotZero(payload.UpdatedAt)

		// Check PPMShipment fields.
		ppmPayload := payload.PpmShipment
		if suite.NotNil(ppmPayload) {
			suite.NotZero(ppmPayload.ID)
			suite.NotEqual(uuid.Nil.String(), ppmPayload.ID.String())
			suite.NotNil(ppmPayload.PpmType)
			suite.EqualDatePtr(expectedDepartureDate, ppmPayload.ExpectedDepartureDate)
			suite.Equal(expectedPickupAddress.PostalCode, *ppmPayload.PickupAddress.PostalCode)
			suite.Equal(&expectedSecondaryPickupAddress.PostalCode, ppmPayload.SecondaryPickupAddress.PostalCode)
			suite.Equal(expectedDestinationAddress.PostalCode, *ppmPayload.DestinationAddress.PostalCode)
			suite.Equal(&expectedSecondaryDestinationAddress.PostalCode, ppmPayload.SecondaryDestinationAddress.PostalCode)
			suite.NotNil(ppmPayload.PickupAddress)
			suite.NotNil(ppmPayload.DestinationAddress)
			suite.NotNil(ppmPayload.SecondaryPickupAddress)
			suite.NotNil(ppmPayload.SecondaryDestinationAddress)
			suite.Equal(sitExpected, *ppmPayload.SitExpected)
			suite.Equal(&sitLocation, ppmPayload.SitLocation)
			suite.Equal(handlers.FmtPoundPtr(&sitEstimatedWeight), ppmPayload.SitEstimatedWeight)
			suite.Equal(handlers.FmtDate(sitEstimatedEntryDate), ppmPayload.SitEstimatedEntryDate)
			suite.Equal(handlers.FmtDate(sitEstimatedDepartureDate), ppmPayload.SitEstimatedDepartureDate)
			suite.Equal(handlers.FmtPoundPtr(&estimatedWeight), ppmPayload.EstimatedWeight)
			suite.Equal(&hasProGear, ppmPayload.HasProGear)
			suite.Equal(handlers.FmtPoundPtr(&proGearWeight), ppmPayload.ProGearWeight)
			suite.Equal(handlers.FmtPoundPtr(&spouseProGearWeight), ppmPayload.SpouseProGearWeight)
			suite.Equal(ghcmessages.PPMShipmentStatusDRAFT, ppmPayload.Status)
			suite.Equal(int64(estimatedIncentive), *ppmPayload.EstimatedIncentive)
			suite.Equal(int64(sitEstimatedCost), *ppmPayload.SitEstimatedCost)
			suite.NotZero(ppmPayload.CreatedAt)
			suite.Equal(&hasGunSafe, ppmPayload.HasGunSafe)
			suite.Equal(handlers.FmtPoundPtr(&gunSafeWeight), ppmPayload.GunSafeWeight)
		}
	})

	suite.Run("Successful POST - Integration Test (PPM, minimal fields)", func() {
		// Make a move along with an attached minimal shipment. Shouldn't matter what's in them.
		move := factory.BuildMove(suite.DB(), nil, nil)
		hhgShipment := factory.BuildMTOShipmentMinimal(suite.DB(), []factory.Customization{
			{
				Model:    move,
				LinkOnly: true,
			},
		}, nil)

<<<<<<< HEAD
		handlerConfig := suite.HandlerConfig()
=======
		handlerConfig := suite.NewHandlerConfig()
		builder := query.NewQueryBuilder()
>>>>>>> 7c45fa7e
		fetcher := fetch.NewFetcher(builder)
		creator := mtoshipment.NewMTOShipmentCreatorV1(builder, fetcher, moveRouter, addressCreator)
		ppmEstimator := mocks.PPMEstimator{}
		boatCreator := boatshipment.NewBoatShipmentCreator()
		mobileHomeCreator := mobilehomeshipment.NewMobileHomeShipmentCreator()
		shipmentRouter := mtoshipment.NewShipmentRouter()
		planner.On("ZipTransitDistance",
			mock.AnythingOfType("*appcontext.appContext"),
			mock.Anything,
			mock.Anything,
		).Return(400, nil)
		moveTaskOrderUpdater := movetaskorder.NewMoveTaskOrderUpdater(
			builder,
			siCreator,
			moveRouter, setUpSignedCertificationCreatorMock(nil, nil), setUpSignedCertificationUpdaterMock(nil, nil), &ppmEstimator,
		)
		mockSender := suite.TestNotificationSender()
		waf := entitlements.NewWeightAllotmentFetcher()
		moveWeights := moveservices.NewMoveWeights(mtoshipment.NewShipmentReweighRequester(mockSender), waf)
		shipmentCreator := shipmentorchestrator.NewShipmentCreator(creator, ppmshipment.NewPPMShipmentCreator(&ppmEstimator, addressCreator), boatCreator, mobileHomeCreator, shipmentRouter, moveTaskOrderUpdater, moveWeights)
		closeoutOfficeUpdater := moveservices.NewCloseoutOfficeUpdater(moveservices.NewMoveFetcher(), transportationoffice.NewTransportationOfficesFetcher())
		parameterName := "maxGunSafeAllowance"
		parameterValue := "500"

		param := models.ApplicationParameters{
			ParameterName:  &parameterName,
			ParameterValue: &parameterValue,
		}
		suite.MustSave(&param)

		gunSafeFF := services.FeatureFlag{
			Key:   "gun_safe",
			Match: true,
		}

		mockFeatureFlagFetcher := &mocks.FeatureFlagFetcher{}
		mockFeatureFlagFetcher.On("GetBooleanFlagForUser",
			mock.Anything,
			mock.AnythingOfType("*appcontext.appContext"),
			mock.AnythingOfType("string"),
			mock.Anything,
		).Return(gunSafeFF, nil)
		handlerConfig.SetFeatureFlagFetcher(mockFeatureFlagFetcher)

		handler := CreateMTOShipmentHandler{
			handlerConfig,
			shipmentCreator,
			sitstatus.NewShipmentSITStatus(),
			closeoutOfficeUpdater,
		}

		shipmentType := ghcmessages.MTOShipmentTypePPM
		expectedDepartureDate := hhgShipment.RequestedPickupDate
		sitExpected := false
		estimatedWeight := unit.Pound(2450)
		hasProGear := false
		hasGunSafe := false
		estimatedIncentive := 123456

		var pickupAddress ghcmessages.Address
		var destinationAddress ghcmessages.PPMDestinationAddress

		expectedPickupAddress := factory.BuildAddress(nil, []factory.Customization{
			{
				Model: models.Address{
					ID: uuid.Must(uuid.NewV4()),
				},
			},
		}, nil)
		pickupAddress = ghcmessages.Address{
			City:           &expectedPickupAddress.City,
			PostalCode:     &expectedPickupAddress.PostalCode,
			State:          &expectedPickupAddress.State,
			StreetAddress1: &expectedPickupAddress.StreetAddress1,
			StreetAddress2: expectedPickupAddress.StreetAddress2,
			StreetAddress3: expectedPickupAddress.StreetAddress3,
		}

		expectedDestinationAddress := factory.BuildAddress(nil, []factory.Customization{
			{
				Model: models.Address{
					ID: uuid.Must(uuid.NewV4()),
				},
			},
		}, nil)
		destinationAddress = ghcmessages.PPMDestinationAddress{
			City:           &expectedDestinationAddress.City,
			PostalCode:     &expectedDestinationAddress.PostalCode,
			State:          &expectedDestinationAddress.State,
			StreetAddress1: &expectedDestinationAddress.StreetAddress1,
			StreetAddress2: expectedDestinationAddress.StreetAddress2,
			StreetAddress3: expectedDestinationAddress.StreetAddress3,
		}

		req := httptest.NewRequest("POST", "/mto-shipments", nil)
		// Need a logged in user
		lgu := uuid.Must(uuid.NewV4()).String()
		user := models.User{
			OktaID:    lgu,
			OktaEmail: "email@example.com",
		}
		suite.MustSave(&user)

		session := &auth.Session{
			ApplicationName: auth.OfficeApp,
			UserID:          user.ID,
			IDToken:         "fake token",
			ActiveRole:      roles.Role{},
		}
		ctx := auth.SetSessionInRequestContext(req, session)

		params := mtoshipmentops.CreateMTOShipmentParams{
			HTTPRequest: req.WithContext(ctx),
			Body: &ghcmessages.CreateMTOShipment{
				MoveTaskOrderID: handlers.FmtUUID(move.ID),
				ShipmentType:    &shipmentType,
				PpmShipment: &ghcmessages.CreatePPMShipment{
					ExpectedDepartureDate: handlers.FmtDatePtr(expectedDepartureDate),
					PickupAddress:         struct{ ghcmessages.Address }{pickupAddress},
					DestinationAddress: struct {
						ghcmessages.PPMDestinationAddress
					}{destinationAddress},
					SitExpected:     &sitExpected,
					EstimatedWeight: handlers.FmtPoundPtr(&estimatedWeight),
					HasProGear:      &hasProGear,
					HasGunSafe:      &hasGunSafe,
				},
			},
		}

		ppmEstimator.On("EstimateIncentiveWithDefaultChecks",
			mock.AnythingOfType("*appcontext.appContext"),
			mock.AnythingOfType("models.PPMShipment"),
			mock.AnythingOfType("*models.PPMShipment")).
			Return(models.CentPointer(unit.Cents(estimatedIncentive)), nil, nil).Once()

		ppmEstimator.On("MaxIncentive",
			mock.AnythingOfType("*appcontext.appContext"),
			mock.AnythingOfType("models.PPMShipment"),
			mock.AnythingOfType("*models.PPMShipment")).
			Return(nil, nil)

		// Validate incoming payload
		suite.NoError(params.Body.Validate(strfmt.Default))

		response := handler.Handle(params)
		suite.IsType(&mtoshipmentops.CreateMTOShipmentOK{}, response)
		okResponse := response.(*mtoshipmentops.CreateMTOShipmentOK)
		payload := okResponse.Payload

		// Validate outgoing payload
		suite.NoError(payload.Validate(strfmt.Default))

		// Check MTOShipment fields.
		suite.NotZero(payload.ID)
		suite.NotEqual(uuid.Nil.String(), payload.ID.String())
		suite.Equal(move.ID.String(), payload.MoveTaskOrderID.String())
		suite.Equal(ghcmessages.MTOShipmentTypePPM, payload.ShipmentType)
		suite.Equal(ghcmessages.MTOShipmentStatusSUBMITTED, payload.Status)
		suite.NotZero(payload.CreatedAt)
		suite.NotZero(payload.UpdatedAt)

		// Check PPMShipment fields.
		ppmPayload := payload.PpmShipment
		if suite.NotNil(ppmPayload) {
			suite.NotZero(ppmPayload.ID)
			suite.NotEqual(uuid.Nil.String(), ppmPayload.ID.String())
			suite.EqualDatePtr(expectedDepartureDate, ppmPayload.ExpectedDepartureDate)
			suite.Equal(expectedPickupAddress.PostalCode, *ppmPayload.PickupAddress.PostalCode)
			suite.Equal(expectedDestinationAddress.PostalCode, *ppmPayload.DestinationAddress.PostalCode)
			suite.Nil(ppmPayload.SecondaryPickupAddress)
			suite.Nil(ppmPayload.SecondaryDestinationAddress)
			suite.Equal(sitExpected, *ppmPayload.SitExpected)
			suite.Equal(handlers.FmtPoundPtr(&estimatedWeight), ppmPayload.EstimatedWeight)
			suite.Equal(&hasProGear, ppmPayload.HasProGear)
			suite.Equal(&hasGunSafe, ppmPayload.HasGunSafe)
			suite.Equal(ghcmessages.PPMShipmentStatusDRAFT, ppmPayload.Status)
			suite.Equal(int64(estimatedIncentive), *ppmPayload.EstimatedIncentive)
			suite.Nil(ppmPayload.SitEstimatedCost)
			suite.NotZero(ppmPayload.CreatedAt)
		}
	})

	suite.Run("Successful POST - Integration Test (PPM, minimal fields) - gun safe FF off", func() {
		// Make a move along with an attached minimal shipment. Shouldn't matter what's in them.
		move := factory.BuildMove(suite.DB(), nil, nil)
		hhgShipment := factory.BuildMTOShipmentMinimal(suite.DB(), []factory.Customization{
			{
				Model:    move,
				LinkOnly: true,
			},
		}, nil)

		handlerConfig := suite.NewHandlerConfig()
		builder := query.NewQueryBuilder()
		fetcher := fetch.NewFetcher(builder)
		creator := mtoshipment.NewMTOShipmentCreatorV1(builder, fetcher, moveservices.NewMoveRouter(transportationoffice.NewTransportationOfficesFetcher()), addressCreator)
		ppmEstimator := mocks.PPMEstimator{}
		boatCreator := boatshipment.NewBoatShipmentCreator()
		mobileHomeCreator := mobilehomeshipment.NewMobileHomeShipmentCreator()
		shipmentRouter := mtoshipment.NewShipmentRouter()
		planner := &routemocks.Planner{}
		planner.On("ZipTransitDistance",
			mock.AnythingOfType("*appcontext.appContext"),
			mock.Anything,
			mock.Anything,
		).Return(400, nil)
		moveTaskOrderUpdater := movetaskorder.NewMoveTaskOrderUpdater(
			builder,
			mtoserviceitem.NewMTOServiceItemCreator(planner, builder, moveservices.NewMoveRouter(transportationoffice.NewTransportationOfficesFetcher()), ghcrateengine.NewDomesticUnpackPricer(), ghcrateengine.NewDomesticPackPricer(), ghcrateengine.NewDomesticLinehaulPricer(), ghcrateengine.NewDomesticShorthaulPricer(), ghcrateengine.NewDomesticOriginPricer(), ghcrateengine.NewDomesticDestinationPricer(), ghcrateengine.NewFuelSurchargePricer()),
			moveservices.NewMoveRouter(transportationoffice.NewTransportationOfficesFetcher()), setUpSignedCertificationCreatorMock(nil, nil), setUpSignedCertificationUpdaterMock(nil, nil), &ppmEstimator,
		)
		mockSender := suite.TestNotificationSender()
		waf := entitlements.NewWeightAllotmentFetcher()
		moveWeights := moveservices.NewMoveWeights(mtoshipment.NewShipmentReweighRequester(mockSender), waf)
		shipmentCreator := shipmentorchestrator.NewShipmentCreator(creator, ppmshipment.NewPPMShipmentCreator(&ppmEstimator, addressCreator), boatCreator, mobileHomeCreator, shipmentRouter, moveTaskOrderUpdater, moveWeights)
		closeoutOfficeUpdater := moveservices.NewCloseoutOfficeUpdater(moveservices.NewMoveFetcher(), transportationoffice.NewTransportationOfficesFetcher())

		parameterName := "maxGunSafeAllowance"
		parameterValue := "500"

		param := models.ApplicationParameters{
			ParameterName:  &parameterName,
			ParameterValue: &parameterValue,
		}
		suite.MustSave(&param)

		gunSafeFF := services.FeatureFlag{
			Key:   "gun_safe",
			Match: false,
		}

		mockFeatureFlagFetcher := &mocks.FeatureFlagFetcher{}
		mockFeatureFlagFetcher.On("GetBooleanFlagForUser",
			mock.Anything,
			mock.AnythingOfType("*appcontext.appContext"),
			mock.AnythingOfType("string"),
			mock.Anything,
		).Return(gunSafeFF, nil)
		handlerConfig.SetFeatureFlagFetcher(mockFeatureFlagFetcher)

		handler := CreateMTOShipmentHandler{
			handlerConfig,
			shipmentCreator,
			sitstatus.NewShipmentSITStatus(),
			closeoutOfficeUpdater,
		}

		shipmentType := ghcmessages.MTOShipmentTypePPM
		expectedDepartureDate := hhgShipment.RequestedPickupDate
		sitExpected := false
		estimatedWeight := unit.Pound(2450)
		hasProGear := false
		hasGunSafe := true
		gunSafeWeight := unit.Pound(400)
		estimatedIncentive := 123456

		var pickupAddress ghcmessages.Address
		var destinationAddress ghcmessages.PPMDestinationAddress

		expectedPickupAddress := factory.BuildAddress(nil, []factory.Customization{
			{
				Model: models.Address{
					ID: uuid.Must(uuid.NewV4()),
				},
			},
		}, nil)
		pickupAddress = ghcmessages.Address{
			City:           &expectedPickupAddress.City,
			PostalCode:     &expectedPickupAddress.PostalCode,
			State:          &expectedPickupAddress.State,
			StreetAddress1: &expectedPickupAddress.StreetAddress1,
			StreetAddress2: expectedPickupAddress.StreetAddress2,
			StreetAddress3: expectedPickupAddress.StreetAddress3,
		}

		expectedDestinationAddress := factory.BuildAddress(nil, []factory.Customization{
			{
				Model: models.Address{
					ID: uuid.Must(uuid.NewV4()),
				},
			},
		}, nil)
		destinationAddress = ghcmessages.PPMDestinationAddress{
			City:           &expectedDestinationAddress.City,
			PostalCode:     &expectedDestinationAddress.PostalCode,
			State:          &expectedDestinationAddress.State,
			StreetAddress1: &expectedDestinationAddress.StreetAddress1,
			StreetAddress2: expectedDestinationAddress.StreetAddress2,
			StreetAddress3: expectedDestinationAddress.StreetAddress3,
		}

		req := httptest.NewRequest("POST", "/mto-shipments", nil)
		// Need a logged in user
		lgu := uuid.Must(uuid.NewV4()).String()
		user := models.User{
			OktaID:    lgu,
			OktaEmail: "email@example.com",
		}
		suite.MustSave(&user)

		session := &auth.Session{
			ApplicationName: auth.OfficeApp,
			UserID:          user.ID,
			IDToken:         "fake token",
		}
		ctx := auth.SetSessionInRequestContext(req, session)

		params := mtoshipmentops.CreateMTOShipmentParams{
			HTTPRequest: req.WithContext(ctx),
			Body: &ghcmessages.CreateMTOShipment{
				MoveTaskOrderID: handlers.FmtUUID(move.ID),
				ShipmentType:    &shipmentType,
				PpmShipment: &ghcmessages.CreatePPMShipment{
					ExpectedDepartureDate: handlers.FmtDatePtr(expectedDepartureDate),
					PickupAddress:         struct{ ghcmessages.Address }{pickupAddress},
					DestinationAddress: struct {
						ghcmessages.PPMDestinationAddress
					}{destinationAddress},
					SitExpected:     &sitExpected,
					EstimatedWeight: handlers.FmtPoundPtr(&estimatedWeight),
					HasProGear:      &hasProGear,
					HasGunSafe:      &hasGunSafe,
					GunSafeWeight:   handlers.FmtPoundPtr(&gunSafeWeight),
				},
			},
		}

		ppmEstimator.On("EstimateIncentiveWithDefaultChecks",
			mock.AnythingOfType("*appcontext.appContext"),
			mock.AnythingOfType("models.PPMShipment"),
			mock.AnythingOfType("*models.PPMShipment")).
			Return(models.CentPointer(unit.Cents(estimatedIncentive)), nil, nil).Once()

		ppmEstimator.On("MaxIncentive",
			mock.AnythingOfType("*appcontext.appContext"),
			mock.AnythingOfType("models.PPMShipment"),
			mock.AnythingOfType("*models.PPMShipment")).
			Return(nil, nil)

		// Validate incoming payload
		suite.NoError(params.Body.Validate(strfmt.Default))

		response := handler.Handle(params)
		suite.IsType(&mtoshipmentops.CreateMTOShipmentOK{}, response)
		okResponse := response.(*mtoshipmentops.CreateMTOShipmentOK)
		payload := okResponse.Payload

		// Validate outgoing payload
		suite.NoError(payload.Validate(strfmt.Default))

		// Check MTOShipment fields.
		suite.NotZero(payload.ID)
		suite.NotEqual(uuid.Nil.String(), payload.ID.String())
		suite.Equal(move.ID.String(), payload.MoveTaskOrderID.String())
		suite.Equal(ghcmessages.MTOShipmentTypePPM, payload.ShipmentType)
		suite.Equal(ghcmessages.MTOShipmentStatusSUBMITTED, payload.Status)
		suite.NotZero(payload.CreatedAt)
		suite.NotZero(payload.UpdatedAt)

		// Check PPMShipment fields.
		ppmPayload := payload.PpmShipment
		if suite.NotNil(ppmPayload) {
			suite.NotZero(ppmPayload.ID)
			suite.NotEqual(uuid.Nil.String(), ppmPayload.ID.String())
			suite.Nil(ppmPayload.GunSafeWeight)
			suite.Nil(ppmPayload.HasGunSafe)
		}
	})

	suite.Run("Successful POST and Patch for delete of addresses - Integration Test (PPM, minimal fields)", func() {
		// Make a move along with an attached minimal shipment. Shouldn't matter what's in them.
		move := factory.BuildMove(suite.DB(), nil, nil)
		hhgShipment := factory.BuildMTOShipmentMinimal(suite.DB(), []factory.Customization{
			{
				Model:    move,
				LinkOnly: true,
			},
		}, nil)

<<<<<<< HEAD
		handlerConfig := suite.HandlerConfig()
=======
		handlerConfig := suite.NewHandlerConfig()
		builder := query.NewQueryBuilder()
>>>>>>> 7c45fa7e
		fetcher := fetch.NewFetcher(builder)
		creator := mtoshipment.NewMTOShipmentCreatorV1(builder, fetcher, moveRouter, addressCreator)
		ppmEstimator := mocks.PPMEstimator{}
		boatCreator := boatshipment.NewBoatShipmentCreator()
		mobileHomeCreator := mobilehomeshipment.NewMobileHomeShipmentCreator()
		shipmentRouter := mtoshipment.NewShipmentRouter()
		planner.On("ZipTransitDistance",
			mock.AnythingOfType("*appcontext.appContext"),
			mock.Anything,
			mock.Anything,
		).Return(400, nil)
		moveTaskOrderUpdater := movetaskorder.NewMoveTaskOrderUpdater(
			builder,
			siCreator,
			moveRouter, setUpSignedCertificationCreatorMock(nil, nil), setUpSignedCertificationUpdaterMock(nil, nil), &ppmEstimator,
		)
		mockSender := suite.TestNotificationSender()
		waf := entitlements.NewWeightAllotmentFetcher()
		moveWeights := moveservices.NewMoveWeights(mtoshipment.NewShipmentReweighRequester(mockSender), waf)
		shipmentCreator := shipmentorchestrator.NewShipmentCreator(creator, ppmshipment.NewPPMShipmentCreator(&ppmEstimator, addressCreator), boatCreator, mobileHomeCreator, shipmentRouter, moveTaskOrderUpdater, moveWeights)
		closeoutOfficeUpdater := moveservices.NewCloseoutOfficeUpdater(moveservices.NewMoveFetcher(), transportationoffice.NewTransportationOfficesFetcher())
		handler := CreateMTOShipmentHandler{
			handlerConfig,
			shipmentCreator,
			sitstatus.NewShipmentSITStatus(),
			closeoutOfficeUpdater,
		}

		shipmentType := ghcmessages.MTOShipmentTypePPM
		expectedDepartureDate := hhgShipment.RequestedPickupDate
		sitExpected := false
		estimatedWeight := unit.Pound(2450)
		hasProGear := false
		hasGunSafe := false
		estimatedIncentive := 123456

		var pickupAddress ghcmessages.Address
		var destinationAddress ghcmessages.PPMDestinationAddress

		expectedPickupAddress := factory.BuildAddress(nil, []factory.Customization{
			{
				Model: models.Address{
					ID: uuid.Must(uuid.NewV4()),
				},
			},
		}, nil)
		pickupAddress = ghcmessages.Address{
			City:           &expectedPickupAddress.City,
			PostalCode:     &expectedPickupAddress.PostalCode,
			State:          &expectedPickupAddress.State,
			StreetAddress1: &expectedPickupAddress.StreetAddress1,
			StreetAddress2: expectedPickupAddress.StreetAddress2,
			StreetAddress3: expectedPickupAddress.StreetAddress3,
		}

		expectedDestinationAddress := factory.BuildAddress(nil, []factory.Customization{
			{
				Model: models.Address{
					ID: uuid.Must(uuid.NewV4()),
				},
			},
		}, nil)
		destinationAddress = ghcmessages.PPMDestinationAddress{
			City:           &expectedDestinationAddress.City,
			PostalCode:     &expectedDestinationAddress.PostalCode,
			State:          &expectedDestinationAddress.State,
			StreetAddress1: &expectedDestinationAddress.StreetAddress1,
			StreetAddress2: expectedDestinationAddress.StreetAddress2,
			StreetAddress3: expectedDestinationAddress.StreetAddress3,
		}

		req := httptest.NewRequest("POST", "/mto-shipments", nil)

		// Need a logged in user
		lgu := uuid.Must(uuid.NewV4()).String()
		user := models.User{
			OktaID:    lgu,
			OktaEmail: "email@example.com",
		}
		suite.MustSave(&user)

		session := &auth.Session{
			ApplicationName: auth.OfficeApp,
			UserID:          user.ID,
			IDToken:         "fake token",
			ActiveRole:      roles.Role{},
		}
		ctx := auth.SetSessionInRequestContext(req, session)

		params := mtoshipmentops.CreateMTOShipmentParams{
			HTTPRequest: req.WithContext(ctx),
			Body: &ghcmessages.CreateMTOShipment{
				MoveTaskOrderID: handlers.FmtUUID(move.ID),
				ShipmentType:    &shipmentType,
				PpmShipment: &ghcmessages.CreatePPMShipment{
					ExpectedDepartureDate: handlers.FmtDatePtr(expectedDepartureDate),
					PickupAddress:         struct{ ghcmessages.Address }{pickupAddress},
					DestinationAddress: struct {
						ghcmessages.PPMDestinationAddress
					}{destinationAddress},
					SitExpected:     &sitExpected,
					EstimatedWeight: handlers.FmtPoundPtr(&estimatedWeight),
					HasProGear:      &hasProGear,
					HasGunSafe:      &hasGunSafe,
				},
			},
		}

		ppmEstimator.On("EstimateIncentiveWithDefaultChecks",
			mock.AnythingOfType("*appcontext.appContext"),
			mock.AnythingOfType("models.PPMShipment"),
			mock.AnythingOfType("*models.PPMShipment")).
			Return(models.CentPointer(unit.Cents(estimatedIncentive)), nil, nil).Once()

		ppmEstimator.On("MaxIncentive",
			mock.AnythingOfType("*appcontext.appContext"),
			mock.AnythingOfType("models.PPMShipment"),
			mock.AnythingOfType("*models.PPMShipment")).
			Return(nil, nil)

		// Validate incoming payload
		suite.NoError(params.Body.Validate(strfmt.Default))

		response := handler.Handle(params)
		suite.IsType(&mtoshipmentops.CreateMTOShipmentOK{}, response)
		okResponse := response.(*mtoshipmentops.CreateMTOShipmentOK)
		payload := okResponse.Payload

		// Validate outgoing payload
		suite.NoError(payload.Validate(strfmt.Default))

		// Check MTOShipment fields.
		suite.NotZero(payload.ID)
		suite.NotEqual(uuid.Nil.String(), payload.ID.String())
		suite.Equal(move.ID.String(), payload.MoveTaskOrderID.String())
		suite.Equal(ghcmessages.MTOShipmentTypePPM, payload.ShipmentType)
		suite.Equal(ghcmessages.MTOShipmentStatusSUBMITTED, payload.Status)
		suite.NotZero(payload.CreatedAt)
		suite.NotZero(payload.UpdatedAt)

		// Check PPMShipment fields.
		ppmPayload := payload.PpmShipment
		if suite.NotNil(ppmPayload) {
			suite.NotZero(ppmPayload.ID)
			suite.NotEqual(uuid.Nil.String(), ppmPayload.ID.String())
			suite.EqualDatePtr(expectedDepartureDate, ppmPayload.ExpectedDepartureDate)
			suite.Equal(expectedPickupAddress.PostalCode, *ppmPayload.PickupAddress.PostalCode)
			suite.Equal(expectedDestinationAddress.PostalCode, *ppmPayload.DestinationAddress.PostalCode)
			suite.Nil(ppmPayload.SecondaryPickupAddress)
			suite.Nil(ppmPayload.SecondaryDestinationAddress)
			suite.Equal(sitExpected, *ppmPayload.SitExpected)
			suite.Equal(handlers.FmtPoundPtr(&estimatedWeight), ppmPayload.EstimatedWeight)
			suite.Equal(&hasProGear, ppmPayload.HasProGear)
			suite.Equal(ghcmessages.PPMShipmentStatusDRAFT, ppmPayload.Status)
			suite.Equal(int64(estimatedIncentive), *ppmPayload.EstimatedIncentive)
			suite.Nil(ppmPayload.SitEstimatedCost)
			suite.NotZero(ppmPayload.CreatedAt)
		}
	})

}

func (suite *HandlerSuite) getUpdateShipmentParams(originalShipment models.MTOShipment) mtoshipmentops.UpdateMTOShipmentParams {
	servicesCounselor := factory.BuildOfficeUserWithRoles(suite.DB(), nil, []roles.RoleType{roles.RoleTypeTOO})
	servicesCounselor.User.Roles = append(servicesCounselor.User.Roles, roles.Role{
		RoleType: roles.RoleTypeServicesCounselor,
	})
	pickupAddress := factory.BuildAddress(suite.DB(), nil, nil)
	pickupAddress.StreetAddress1 = "123 Fake Test St NW"
	destinationAddress := factory.BuildAddress(suite.DB(), nil, nil)
	destinationAddress.StreetAddress1 = "54321 Test Fake Rd SE"
	customerRemarks := "help"
	counselorRemarks := "counselor approved"
	billableWeightCap := int64(8000)
	billableWeightJustification := "Unable to perform reweigh because shipment was already unloaded."
	mtoAgent := factory.BuildMTOAgent(suite.DB(), nil, nil)
	agents := ghcmessages.MTOAgents{&ghcmessages.MTOAgent{
		FirstName: mtoAgent.FirstName,
		LastName:  mtoAgent.LastName,
		Email:     mtoAgent.Email,
		Phone:     mtoAgent.Phone,
		AgentType: string(mtoAgent.MTOAgentType),
	}}

	req := httptest.NewRequest("PATCH", fmt.Sprintf("/move_task_orders/%s/mto_shipments/%s", originalShipment.MoveTaskOrderID.String(), originalShipment.ID.String()), nil)
	req = suite.AuthenticateOfficeRequest(req, servicesCounselor)

	eTag := etag.GenerateEtag(originalShipment.UpdatedAt)

	now := strfmt.Date(time.Now())
	payload := ghcmessages.UpdateShipment{
		BillableWeightJustification: &billableWeightJustification,
		BillableWeightCap:           &billableWeightCap,
		RequestedPickupDate:         handlers.FmtDatePtr(originalShipment.RequestedPickupDate),
		RequestedDeliveryDate:       &now,
		ShipmentType:                ghcmessages.MTOShipmentTypeHHG,
		CustomerRemarks:             &customerRemarks,
		CounselorRemarks:            &counselorRemarks,
		Agents:                      agents,
		TacType:                     nullable.NewString("NTS"),
		SacType:                     nullable.NewString(""),
	}
	payload.DestinationAddress.Address = ghcmessages.Address{
		City:           &destinationAddress.City,
		PostalCode:     &destinationAddress.PostalCode,
		State:          &destinationAddress.State,
		StreetAddress1: &destinationAddress.StreetAddress1,
		StreetAddress2: destinationAddress.StreetAddress2,
		StreetAddress3: destinationAddress.StreetAddress3,
	}
	payload.PickupAddress.Address = ghcmessages.Address{
		City:           &pickupAddress.City,
		PostalCode:     &pickupAddress.PostalCode,
		State:          &pickupAddress.State,
		StreetAddress1: &pickupAddress.StreetAddress1,
		StreetAddress2: pickupAddress.StreetAddress2,
		StreetAddress3: pickupAddress.StreetAddress3,
	}

	params := mtoshipmentops.UpdateMTOShipmentParams{
		HTTPRequest: req,
		ShipmentID:  *handlers.FmtUUID(originalShipment.ID),
		Body:        &payload,
		IfMatch:     eTag,
	}

	return params
}

func (suite *HandlerSuite) TestUpdateShipmentHandler() {
	addressUpdater := address.NewAddressUpdater()
	addressCreator := address.NewAddressCreator()
	waf := entitlements.NewWeightAllotmentFetcher()
	tomorrow := time.Now().Add(24 * time.Hour)

	planner := &routemocks.Planner{}
	planner.On("ZipTransitDistance",
		mock.AnythingOfType("*appcontext.appContext"),
		mock.Anything,
		mock.Anything,
	).Return(400, nil)
	moveRouter := moveservices.NewMoveRouter(transportationoffice.NewTransportationOfficesFetcher())
	mockSender := suite.TestNotificationSender()
	moveWeights := moveservices.NewMoveWeights(mtoshipment.NewShipmentReweighRequester(mockSender), waf)

	// Get shipment payment request recalculator service
	creator := paymentrequest.NewPaymentRequestCreator(planner, ghcrateengine.NewServiceItemPricer())
	statusUpdater := paymentrequest.NewPaymentRequestStatusUpdater(query.NewQueryBuilder())
	recalculator := paymentrequest.NewPaymentRequestRecalculator(creator, statusUpdater)
	paymentRequestShipmentRecalculator := paymentrequest.NewPaymentRequestShipmentRecalculator(recalculator)

	suite.Run("Successful PATCH - Integration Test", func() {
		builder := query.NewQueryBuilder()
		fetcher := fetch.NewFetcher(builder)
		mockSender := suite.TestNotificationSender()
		mtoShipmentUpdater := mtoshipment.NewOfficeMTOShipmentUpdater(builder, fetcher, planner, moveRouter, moveWeights, mockSender, paymentRequestShipmentRecalculator, addressUpdater, addressCreator)
		ppmEstimator := mocks.PPMEstimator{}

		ppmShipmentUpdater := ppmshipment.NewPPMShipmentUpdater(&ppmEstimator, addressCreator, addressUpdater)
		boatShipmentUpdater := boatshipment.NewBoatShipmentUpdater()
		mobileHomeShipmentUpdater := mobilehomeshipment.NewMobileHomeShipmentUpdater()
		shipmentUpdater := shipmentorchestrator.NewShipmentUpdater(mtoShipmentUpdater, ppmShipmentUpdater, boatShipmentUpdater, mobileHomeShipmentUpdater, nil)
		handler := UpdateShipmentHandler{
			suite.NewHandlerConfig(),
			shipmentUpdater,
			sitstatus.NewShipmentSITStatus(),
		}

		hhgLOAType := models.LOATypeHHG
		oldShipment := factory.BuildMTOShipment(suite.DB(), []factory.Customization{
			{
				Model: models.MTOShipment{
					Status:                    models.MTOShipmentStatusSubmitted,
					UsesExternalVendor:        true,
					TACType:                   &hhgLOAType,
					Diversion:                 true,
					ActualProGearWeight:       models.PoundPointer(1000),
					ActualSpouseProGearWeight: models.PoundPointer(253),
					RequestedPickupDate:       &tomorrow,
				},
			},
		}, nil)
		params := suite.getUpdateShipmentParams(oldShipment)

		// Validate incoming payload
		suite.NoError(params.Body.Validate(strfmt.Default))

		response := handler.Handle(params)
		suite.IsType(&mtoshipmentops.UpdateMTOShipmentOK{}, response)
		updatedShipment := response.(*mtoshipmentops.UpdateMTOShipmentOK).Payload

		// Validate outgoing payload
		suite.NoError(updatedShipment.Validate(strfmt.Default))

		suite.Equal(oldShipment.ID.String(), updatedShipment.ID.String())
		suite.Equal(oldShipment.ActualProGearWeight, handlers.PoundPtrFromInt64Ptr(updatedShipment.ActualProGearWeight))
		suite.Equal(oldShipment.ActualSpouseProGearWeight, handlers.PoundPtrFromInt64Ptr(updatedShipment.ActualSpouseProGearWeight))
		suite.Equal(params.Body.BillableWeightCap, updatedShipment.BillableWeightCap)
		suite.Equal(params.Body.BillableWeightJustification, updatedShipment.BillableWeightJustification)
		suite.Equal(params.Body.CounselorRemarks, updatedShipment.CounselorRemarks)
		suite.Equal(params.Body.PickupAddress.StreetAddress1, updatedShipment.PickupAddress.StreetAddress1)
		suite.Equal(params.Body.DestinationAddress.StreetAddress1, updatedShipment.DestinationAddress.StreetAddress1)
		suite.Equal(params.Body.RequestedPickupDate.String(), updatedShipment.RequestedPickupDate.String())
		suite.Equal(params.Body.Agents[0].FirstName, updatedShipment.MtoAgents[0].FirstName)
		suite.Equal(params.Body.Agents[0].LastName, updatedShipment.MtoAgents[0].LastName)
		suite.Equal(params.Body.Agents[0].Email, updatedShipment.MtoAgents[0].Email)
		suite.Equal(params.Body.Agents[0].Phone, updatedShipment.MtoAgents[0].Phone)
		suite.Equal(params.Body.Agents[0].AgentType, updatedShipment.MtoAgents[0].AgentType)
		suite.Equal(oldShipment.ID.String(), string(updatedShipment.MtoAgents[0].MtoShipmentID))
		suite.NotEmpty(updatedShipment.MtoAgents[0].ID)
		suite.Equal(params.Body.RequestedDeliveryDate.String(), updatedShipment.RequestedDeliveryDate.String())
		suite.Equal(*params.Body.TacType.Value, string(*updatedShipment.TacType))
		suite.Nil(updatedShipment.SacType)

		// don't update non-nullable booleans if they're not passed in
		suite.Equal(oldShipment.Diversion, updatedShipment.Diversion)
		suite.Equal(oldShipment.UsesExternalVendor, updatedShipment.UsesExternalVendor)
	})

	suite.Run("Successful PATCH - Integration Test (PPM)", func() {
		// Make a move along with an attached minimal shipment. Shouldn't matter what's in them.
		builder := query.NewQueryBuilder()
		fetcher := fetch.NewFetcher(builder)
		mockSender := suite.TestNotificationSender()
		mtoShipmentUpdater := mtoshipment.NewOfficeMTOShipmentUpdater(builder, fetcher, planner, moveRouter, moveWeights, mockSender, paymentRequestShipmentRecalculator, addressUpdater, addressCreator)
		ppmEstimator := mocks.PPMEstimator{}
		ppmShipmentUpdater := ppmshipment.NewPPMShipmentUpdater(&ppmEstimator, addressCreator, addressUpdater)

		boatShipmentUpdater := boatshipment.NewBoatShipmentUpdater()
		mobileHomeShipmentUpdater := mobilehomeshipment.NewMobileHomeShipmentUpdater()
		shipmentUpdater := shipmentorchestrator.NewShipmentUpdater(mtoShipmentUpdater, ppmShipmentUpdater, boatShipmentUpdater, mobileHomeShipmentUpdater, nil)

		parameterName := "maxGunSafeAllowance"
		parameterValue := "500"

		param := models.ApplicationParameters{
			ParameterName:  &parameterName,
			ParameterValue: &parameterValue,
		}
		suite.MustSave(&param)

		gunSafeFF := services.FeatureFlag{
			Key:   "gun_safe",
			Match: true,
		}

		handlerConfig := suite.NewHandlerConfig()

		mockFeatureFlagFetcher := &mocks.FeatureFlagFetcher{}
		mockFeatureFlagFetcher.On("GetBooleanFlagForUser",
			mock.Anything,
			mock.AnythingOfType("*appcontext.appContext"),
			mock.AnythingOfType("string"),
			mock.Anything,
		).Return(gunSafeFF, nil)
		handlerConfig.SetFeatureFlagFetcher(mockFeatureFlagFetcher)

		handler := UpdateShipmentHandler{
			handlerConfig,
			shipmentUpdater,
			sitstatus.NewShipmentSITStatus(),
		}

		hasProGear := true
		ppmShipment := factory.BuildMinimalPPMShipment(suite.DB(), []factory.Customization{
			{
				Model: models.PPMShipment{
					HasProGear: &hasProGear,
				},
			},
		}, nil)
		year, month, day := time.Now().Date()
		actualMoveDate := time.Date(year, month, day-7, 0, 0, 0, 0, time.UTC)
		expectedDepartureDate := actualMoveDate.Add(time.Hour * 24 * 2)

		// we expect initial setup data to have no secondary addresses
		suite.Nil(ppmShipment.SecondaryPickupAddress)
		suite.Nil(ppmShipment.SecondaryDestinationAddress)

		expectedPickupAddressStreet3 := "HelloWorld1"
		expectedSecondaryPickupAddressStreet3 := "HelloWorld2"
		expectedDestinationAddressStreet3 := "HelloWorld3"
		expectedSecondaryDestinationAddressStreet3 := "HelloWorld4"

		var pickupAddress ghcmessages.Address
		var secondaryPickupAddress ghcmessages.Address
		var destinationAddress ghcmessages.PPMDestinationAddress
		var secondaryDestinationAddress ghcmessages.Address

		expectedPickupAddress := ppmShipment.PickupAddress
		pickupAddress = ghcmessages.Address{
			City:           &expectedPickupAddress.City,
			PostalCode:     &expectedPickupAddress.PostalCode,
			State:          &expectedPickupAddress.State,
			StreetAddress1: &expectedPickupAddress.StreetAddress1,
			StreetAddress2: expectedPickupAddress.StreetAddress2,
			StreetAddress3: &expectedPickupAddressStreet3,
		}

		expectedSecondaryPickupAddress := factory.BuildAddress(nil, []factory.Customization{
			{
				Model: models.Address{
					ID: uuid.Must(uuid.NewV4()),
				},
			},
		}, nil)
		secondaryPickupAddress = ghcmessages.Address{
			City:           &expectedSecondaryPickupAddress.City,
			PostalCode:     &expectedSecondaryPickupAddress.PostalCode,
			State:          &expectedSecondaryPickupAddress.State,
			StreetAddress1: &expectedSecondaryPickupAddress.StreetAddress1,
			StreetAddress2: expectedSecondaryPickupAddress.StreetAddress2,
			StreetAddress3: &expectedSecondaryPickupAddressStreet3,
		}

		expectedDestinationAddress := ppmShipment.DestinationAddress
		destinationAddress = ghcmessages.PPMDestinationAddress{
			City:           &expectedDestinationAddress.City,
			PostalCode:     &expectedDestinationAddress.PostalCode,
			State:          &expectedDestinationAddress.State,
			StreetAddress1: &expectedDestinationAddress.StreetAddress1,
			StreetAddress2: expectedDestinationAddress.StreetAddress2,
			StreetAddress3: &expectedDestinationAddressStreet3,
		}

		expectedSecondaryDestinationAddress := factory.BuildAddress(nil, []factory.Customization{
			{
				Model: models.Address{
					ID: uuid.Must(uuid.NewV4()),
				},
			},
		}, nil)
		secondaryDestinationAddress = ghcmessages.Address{
			City:           &expectedSecondaryDestinationAddress.City,
			PostalCode:     &expectedSecondaryDestinationAddress.PostalCode,
			State:          &expectedSecondaryDestinationAddress.State,
			StreetAddress1: &expectedSecondaryDestinationAddress.StreetAddress1,
			StreetAddress2: expectedSecondaryDestinationAddress.StreetAddress2,
			StreetAddress3: &expectedSecondaryDestinationAddressStreet3,
		}

		sitExpected := true
		sitLocation := ghcmessages.SITLocationTypeDESTINATION
		sitEstimatedWeight := unit.Pound(1700)
		sitEstimatedEntryDate := expectedDepartureDate.AddDate(0, 0, 5)
		sitEstimatedDepartureDate := sitEstimatedEntryDate.AddDate(0, 0, 20)
		estimatedWeight := unit.Pound(3000)
		proGearWeight := unit.Pound(300)
		spouseProGearWeight := unit.Pound(200)
		estimatedIncentive := 654321
		sitEstimatedCost := 67500
		hasGunSafe := true
		gunSafeWeight := unit.Pound(400)

		params := suite.getUpdateShipmentParams(ppmShipment.Shipment)
		params.Body.ShipmentType = ghcmessages.MTOShipmentTypePPM
		params.Body.PpmShipment = &ghcmessages.UpdatePPMShipment{
			ActualMoveDate:         handlers.FmtDatePtr(&actualMoveDate),
			ExpectedDepartureDate:  handlers.FmtDatePtr(&expectedDepartureDate),
			PickupAddress:          struct{ ghcmessages.Address }{pickupAddress},
			SecondaryPickupAddress: struct{ ghcmessages.Address }{secondaryPickupAddress},
			DestinationAddress: struct {
				ghcmessages.PPMDestinationAddress
			}{destinationAddress},
			SecondaryDestinationAddress: struct{ ghcmessages.Address }{secondaryDestinationAddress},
			SitExpected:                 &sitExpected,
			SitEstimatedWeight:          handlers.FmtPoundPtr(&sitEstimatedWeight),
			SitEstimatedEntryDate:       handlers.FmtDatePtr(&sitEstimatedEntryDate),
			SitEstimatedDepartureDate:   handlers.FmtDatePtr(&sitEstimatedDepartureDate),
			SitLocation:                 &sitLocation,
			EstimatedWeight:             handlers.FmtPoundPtr(&estimatedWeight),
			HasProGear:                  &hasProGear,
			ProGearWeight:               handlers.FmtPoundPtr(&proGearWeight),
			SpouseProGearWeight:         handlers.FmtPoundPtr(&spouseProGearWeight),
			HasGunSafe:                  &hasGunSafe,
			GunSafeWeight:               handlers.FmtPoundPtr(&gunSafeWeight),
		}

		ppmEstimator.On("EstimateIncentiveWithDefaultChecks",
			mock.AnythingOfType("*appcontext.appContext"),
			mock.AnythingOfType("models.PPMShipment"),
			mock.AnythingOfType("*models.PPMShipment")).
			Return(models.CentPointer(unit.Cents(estimatedIncentive)), models.CentPointer(unit.Cents(sitEstimatedCost)), nil).Once()

		ppmEstimator.On("MaxIncentive",
			mock.AnythingOfType("*appcontext.appContext"),
			mock.AnythingOfType("models.PPMShipment"),
			mock.AnythingOfType("*models.PPMShipment")).
			Return(nil, nil)

		ppmEstimator.On("FinalIncentiveWithDefaultChecks",
			mock.AnythingOfType("*appcontext.appContext"),
			mock.AnythingOfType("models.PPMShipment"),
			mock.AnythingOfType("*models.PPMShipment")).
			Return(nil, nil)

		// Validate incoming payload
		suite.NoError(params.Body.Validate(strfmt.Default))

		response := handler.Handle(params)
		suite.IsType(&mtoshipmentops.UpdateMTOShipmentOK{}, response)
		updatedShipment := response.(*mtoshipmentops.UpdateMTOShipmentOK).Payload

		// Validate outgoing payload
		suite.NoError(updatedShipment.Validate(strfmt.Default))

		suite.Equal(ppmShipment.Shipment.ID.String(), updatedShipment.ID.String())
		suite.Equal(handlers.FmtDatePtr(&actualMoveDate), updatedShipment.PpmShipment.ActualMoveDate)
		suite.Equal(handlers.FmtDatePtr(&expectedDepartureDate), updatedShipment.PpmShipment.ExpectedDepartureDate)
		suite.NotNil(updatedShipment.PpmShipment.PickupAddress)
		suite.NotNil(updatedShipment.PpmShipment.DestinationAddress)

		// expect secondary addresses to be added
		suite.NotNil(updatedShipment.PpmShipment.SecondaryPickupAddress)
		suite.NotNil(updatedShipment.PpmShipment.SecondaryDestinationAddress)
		suite.Equal(expectedPickupAddressStreet3, *updatedShipment.PpmShipment.PickupAddress.StreetAddress3)
		suite.Equal(expectedSecondaryPickupAddressStreet3, *updatedShipment.PpmShipment.SecondaryPickupAddress.StreetAddress3)
		suite.Equal(expectedDestinationAddressStreet3, *updatedShipment.PpmShipment.DestinationAddress.StreetAddress3)
		suite.Equal(expectedSecondaryDestinationAddressStreet3, *updatedShipment.PpmShipment.SecondaryDestinationAddress.StreetAddress3)
		suite.Equal(pickupAddress.PostalCode, updatedShipment.PpmShipment.PickupAddress.PostalCode)
		suite.Equal(secondaryPickupAddress.PostalCode, updatedShipment.PpmShipment.SecondaryPickupAddress.PostalCode)
		suite.Equal(destinationAddress.PostalCode, updatedShipment.PpmShipment.DestinationAddress.PostalCode)
		suite.Equal(secondaryDestinationAddress.PostalCode, updatedShipment.PpmShipment.SecondaryDestinationAddress.PostalCode)

		suite.Equal(sitExpected, *updatedShipment.PpmShipment.SitExpected)
		suite.Equal(&sitLocation, updatedShipment.PpmShipment.SitLocation)
		suite.Equal(handlers.FmtPoundPtr(&sitEstimatedWeight), updatedShipment.PpmShipment.SitEstimatedWeight)
		suite.Equal(handlers.FmtDate(sitEstimatedEntryDate), updatedShipment.PpmShipment.SitEstimatedEntryDate)
		suite.Equal(handlers.FmtDate(sitEstimatedDepartureDate), updatedShipment.PpmShipment.SitEstimatedDepartureDate)
		suite.Equal(handlers.FmtPoundPtr(&estimatedWeight), updatedShipment.PpmShipment.EstimatedWeight)
		suite.Equal(handlers.FmtBool(hasProGear), updatedShipment.PpmShipment.HasProGear)
		suite.Equal(handlers.FmtPoundPtr(&proGearWeight), updatedShipment.PpmShipment.ProGearWeight)
		suite.Equal(handlers.FmtPoundPtr(&spouseProGearWeight), updatedShipment.PpmShipment.SpouseProGearWeight)
		suite.Equal(handlers.FmtBool(hasGunSafe), updatedShipment.PpmShipment.HasGunSafe)
		suite.Equal(handlers.FmtPoundPtr(&gunSafeWeight), updatedShipment.PpmShipment.GunSafeWeight)
	})

	suite.Run("Successful PATCH - Integration Test (PPM) - Gun safe stored data does not change with FF off", func() {
		// Make a move along with an attached minimal shipment. Shouldn't matter what's in them.
		builder := query.NewQueryBuilder()
		fetcher := fetch.NewFetcher(builder)
		mockSender := suite.TestNotificationSender()
		mtoShipmentUpdater := mtoshipment.NewOfficeMTOShipmentUpdater(builder, fetcher, planner, moveRouter, moveWeights, mockSender, paymentRequestShipmentRecalculator, addressUpdater, addressCreator)
		ppmEstimator := mocks.PPMEstimator{}
		ppmShipmentUpdater := ppmshipment.NewPPMShipmentUpdater(&ppmEstimator, addressCreator, addressUpdater)

		boatShipmentUpdater := boatshipment.NewBoatShipmentUpdater()
		mobileHomeShipmentUpdater := mobilehomeshipment.NewMobileHomeShipmentUpdater()
		shipmentUpdater := shipmentorchestrator.NewShipmentUpdater(mtoShipmentUpdater, ppmShipmentUpdater, boatShipmentUpdater, mobileHomeShipmentUpdater, nil)

		parameterName := "maxGunSafeAllowance"
		parameterValue := "500"

		param := models.ApplicationParameters{
			ParameterName:  &parameterName,
			ParameterValue: &parameterValue,
		}
		suite.MustSave(&param)

		gunSafeFF := services.FeatureFlag{
			Key:   "gun_safe",
			Match: false,
		}

		handlerConfig := suite.NewHandlerConfig()

		mockFeatureFlagFetcher := &mocks.FeatureFlagFetcher{}
		mockFeatureFlagFetcher.On("GetBooleanFlagForUser",
			mock.Anything,
			mock.AnythingOfType("*appcontext.appContext"),
			mock.AnythingOfType("string"),
			mock.Anything,
		).Return(gunSafeFF, nil)
		handlerConfig.SetFeatureFlagFetcher(mockFeatureFlagFetcher)

		handler := UpdateShipmentHandler{
			handlerConfig,
			shipmentUpdater,
			sitstatus.NewShipmentSITStatus(),
		}

		hasGunSafe := true
		gunSafeWeight := unit.Pound(400)
		ppmShipment := factory.BuildMinimalPPMShipment(suite.DB(), []factory.Customization{
			{
				Model: models.PPMShipment{
					HasGunSafe:    &hasGunSafe,
					GunSafeWeight: &gunSafeWeight,
				},
			},
		}, nil)
		year, month, day := time.Now().Date()
		actualMoveDate := time.Date(year, month, day-7, 0, 0, 0, 0, time.UTC)
		expectedDepartureDate := actualMoveDate.Add(time.Hour * 24 * 2)

		// we expect initial setup data to have no secondary addresses
		suite.Nil(ppmShipment.SecondaryPickupAddress)
		suite.Nil(ppmShipment.SecondaryDestinationAddress)

		sitExpected := true
		sitLocation := ghcmessages.SITLocationTypeDESTINATION
		sitEstimatedWeight := unit.Pound(1700)
		sitEstimatedEntryDate := expectedDepartureDate.AddDate(0, 0, 5)
		sitEstimatedDepartureDate := sitEstimatedEntryDate.AddDate(0, 0, 20)
		estimatedWeight := unit.Pound(3000)
		proGearWeight := unit.Pound(300)
		spouseProGearWeight := unit.Pound(200)
		estimatedIncentive := 654321
		sitEstimatedCost := 67500
		hasGunSafePayload := false
		gunSafeWeightPayload := unit.Pound(200)

		params := suite.getUpdateShipmentParams(ppmShipment.Shipment)
		params.Body.ShipmentType = ghcmessages.MTOShipmentTypePPM
		params.Body.PpmShipment = &ghcmessages.UpdatePPMShipment{
			ActualMoveDate:            handlers.FmtDatePtr(&actualMoveDate),
			ExpectedDepartureDate:     handlers.FmtDatePtr(&expectedDepartureDate),
			SitExpected:               &sitExpected,
			SitEstimatedWeight:        handlers.FmtPoundPtr(&sitEstimatedWeight),
			SitEstimatedEntryDate:     handlers.FmtDatePtr(&sitEstimatedEntryDate),
			SitEstimatedDepartureDate: handlers.FmtDatePtr(&sitEstimatedDepartureDate),
			SitLocation:               &sitLocation,
			EstimatedWeight:           handlers.FmtPoundPtr(&estimatedWeight),
			ProGearWeight:             handlers.FmtPoundPtr(&proGearWeight),
			SpouseProGearWeight:       handlers.FmtPoundPtr(&spouseProGearWeight),
			HasGunSafe:                &hasGunSafePayload,
			GunSafeWeight:             handlers.FmtPoundPtr(&gunSafeWeightPayload),
		}

		ppmEstimator.On("EstimateIncentiveWithDefaultChecks",
			mock.AnythingOfType("*appcontext.appContext"),
			mock.AnythingOfType("models.PPMShipment"),
			mock.AnythingOfType("*models.PPMShipment")).
			Return(models.CentPointer(unit.Cents(estimatedIncentive)), models.CentPointer(unit.Cents(sitEstimatedCost)), nil).Once()

		ppmEstimator.On("MaxIncentive",
			mock.AnythingOfType("*appcontext.appContext"),
			mock.AnythingOfType("models.PPMShipment"),
			mock.AnythingOfType("*models.PPMShipment")).
			Return(nil, nil)

		ppmEstimator.On("FinalIncentiveWithDefaultChecks",
			mock.AnythingOfType("*appcontext.appContext"),
			mock.AnythingOfType("models.PPMShipment"),
			mock.AnythingOfType("*models.PPMShipment")).
			Return(nil, nil)

		// Validate incoming payload
		suite.NoError(params.Body.Validate(strfmt.Default))

		response := handler.Handle(params)
		suite.IsType(&mtoshipmentops.UpdateMTOShipmentOK{}, response)
		updatedShipment := response.(*mtoshipmentops.UpdateMTOShipmentOK).Payload

		// Validate outgoing payload
		suite.NoError(updatedShipment.Validate(strfmt.Default))

		// gun safe fields does not get updated in the DB with FF off
		suite.Equal(handlers.FmtBool(hasGunSafe), updatedShipment.PpmShipment.HasGunSafe)
		suite.Equal(handlers.FmtPoundPtr(&gunSafeWeight), updatedShipment.PpmShipment.GunSafeWeight)
		suite.NotEqual(handlers.FmtBool(hasGunSafePayload), updatedShipment.PpmShipment.HasGunSafe)
		suite.NotEqual(handlers.FmtPoundPtr(&gunSafeWeightPayload), updatedShipment.PpmShipment.GunSafeWeight)
	})

	suite.Run("Successful PATCH Delete Addresses - Integration Test (PPM)", func() {
		// Make a move along with an attached minimal shipment. Shouldn't matter what's in them.
		builder := query.NewQueryBuilder()
		fetcher := fetch.NewFetcher(builder)
		mockSender := suite.TestNotificationSender()
		mtoShipmentUpdater := mtoshipment.NewOfficeMTOShipmentUpdater(builder, fetcher, planner, moveRouter, moveWeights, mockSender, paymentRequestShipmentRecalculator, addressUpdater, addressCreator)
		ppmEstimator := mocks.PPMEstimator{}
		ppmShipmentUpdater := ppmshipment.NewPPMShipmentUpdater(&ppmEstimator, addressCreator, addressUpdater)

		boatShipmentUpdater := boatshipment.NewBoatShipmentUpdater()
		mobileHomeShipmentUpdater := mobilehomeshipment.NewMobileHomeShipmentUpdater()
		shipmentUpdater := shipmentorchestrator.NewShipmentUpdater(mtoShipmentUpdater, ppmShipmentUpdater, boatShipmentUpdater, mobileHomeShipmentUpdater, nil)
		handler := UpdateShipmentHandler{
			suite.NewHandlerConfig(),
			shipmentUpdater,
			sitstatus.NewShipmentSITStatus(),
		}

		hasProGear := true
		ppmShipment := factory.BuildFullAddressPPMShipment(suite.DB(), []factory.Customization{
			{
				Model: models.PPMShipment{
					HasProGear: &hasProGear,
				},
			},
		}, nil)

		// we expect initial setup data to have no secondary addresses
		suite.NotNil(ppmShipment.SecondaryPickupAddress)
		suite.NotNil(ppmShipment.SecondaryDestinationAddress)

		estimatedIncentive := 654321
		sitEstimatedCost := 67500

		params := suite.getUpdateShipmentParams(ppmShipment.Shipment)
		params.Body.ShipmentType = ghcmessages.MTOShipmentTypePPM
		params.Body.PpmShipment = &ghcmessages.UpdatePPMShipment{
			HasSecondaryPickupAddress:      models.BoolPointer(false),
			HasSecondaryDestinationAddress: models.BoolPointer(false),
		}

		ppmEstimator.On("EstimateIncentiveWithDefaultChecks",
			mock.AnythingOfType("*appcontext.appContext"),
			mock.AnythingOfType("models.PPMShipment"),
			mock.AnythingOfType("*models.PPMShipment")).
			Return(models.CentPointer(unit.Cents(estimatedIncentive)), models.CentPointer(unit.Cents(sitEstimatedCost)), nil).Once()

		ppmEstimator.On("MaxIncentive",
			mock.AnythingOfType("*appcontext.appContext"),
			mock.AnythingOfType("models.PPMShipment"),
			mock.AnythingOfType("*models.PPMShipment")).
			Return(nil, nil)

		ppmEstimator.On("FinalIncentiveWithDefaultChecks",
			mock.AnythingOfType("*appcontext.appContext"),
			mock.AnythingOfType("models.PPMShipment"),
			mock.AnythingOfType("*models.PPMShipment")).
			Return(nil, nil)

		// Validate incoming payload
		suite.NoError(params.Body.Validate(strfmt.Default))

		response := handler.Handle(params)
		suite.IsType(&mtoshipmentops.UpdateMTOShipmentOK{}, response)
		updatedShipment := response.(*mtoshipmentops.UpdateMTOShipmentOK).Payload

		// Validate outgoing payload
		suite.NoError(updatedShipment.Validate(strfmt.Default))
		suite.Equal(ppmShipment.Shipment.ID.String(), updatedShipment.ID.String())

		suite.NotNil(updatedShipment.PpmShipment.PickupAddress)
		suite.NotNil(updatedShipment.PpmShipment.DestinationAddress)
		// expect secondary addresses to be deleted
		suite.Nil(updatedShipment.PpmShipment.SecondaryPickupAddress)
		suite.Nil(updatedShipment.PpmShipment.SecondaryDestinationAddress)

		suite.False(*updatedShipment.PpmShipment.HasSecondaryPickupAddress)
		suite.False(*updatedShipment.PpmShipment.HasSecondaryDestinationAddress)
	})

	suite.Run("Successful PATCH does not Delete Addresses w/o has flag - Integration Test (PPM)", func() {
		// Make a move along with an attached minimal shipment. Shouldn't matter what's in them.
		builder := query.NewQueryBuilder()
		fetcher := fetch.NewFetcher(builder)
		mockSender := suite.TestNotificationSender()
		mtoShipmentUpdater := mtoshipment.NewOfficeMTOShipmentUpdater(builder, fetcher, planner, moveRouter, moveWeights, mockSender, paymentRequestShipmentRecalculator, addressUpdater, addressCreator)
		ppmEstimator := mocks.PPMEstimator{}
		ppmShipmentUpdater := ppmshipment.NewPPMShipmentUpdater(&ppmEstimator, addressCreator, addressUpdater)

		boatShipmentUpdater := boatshipment.NewBoatShipmentUpdater()
		mobileHomeShipmentUpdater := mobilehomeshipment.NewMobileHomeShipmentUpdater()
		shipmentUpdater := shipmentorchestrator.NewShipmentUpdater(mtoShipmentUpdater, ppmShipmentUpdater, boatShipmentUpdater, mobileHomeShipmentUpdater, nil)
		handler := UpdateShipmentHandler{
			suite.NewHandlerConfig(),
			shipmentUpdater,
			sitstatus.NewShipmentSITStatus(),
		}

		hasProGear := true
		ppmShipment := factory.BuildFullAddressPPMShipment(suite.DB(), []factory.Customization{
			{
				Model: models.PPMShipment{
					HasProGear: &hasProGear,
				},
			},
		}, nil)

		// we expect initial setup data to have no secondary addresses
		suite.NotNil(ppmShipment.SecondaryPickupAddress)
		suite.NotNil(ppmShipment.SecondaryDestinationAddress)

		estimatedIncentive := 654321
		sitEstimatedCost := 67500

		params := suite.getUpdateShipmentParams(ppmShipment.Shipment)
		params.Body.ShipmentType = ghcmessages.MTOShipmentTypePPM
		params.Body.PpmShipment = &ghcmessages.UpdatePPMShipment{
			HasProGear: &hasProGear,
		}

		ppmEstimator.On("EstimateIncentiveWithDefaultChecks",
			mock.AnythingOfType("*appcontext.appContext"),
			mock.AnythingOfType("models.PPMShipment"),
			mock.AnythingOfType("*models.PPMShipment")).
			Return(models.CentPointer(unit.Cents(estimatedIncentive)), models.CentPointer(unit.Cents(sitEstimatedCost)), nil).Once()

		ppmEstimator.On("MaxIncentive",
			mock.AnythingOfType("*appcontext.appContext"),
			mock.AnythingOfType("models.PPMShipment"),
			mock.AnythingOfType("*models.PPMShipment")).
			Return(nil, nil)

		ppmEstimator.On("FinalIncentiveWithDefaultChecks",
			mock.AnythingOfType("*appcontext.appContext"),
			mock.AnythingOfType("models.PPMShipment"),
			mock.AnythingOfType("*models.PPMShipment")).
			Return(nil, nil)

		// Validate incoming payload
		suite.NoError(params.Body.Validate(strfmt.Default))

		response := handler.Handle(params)
		suite.IsType(&mtoshipmentops.UpdateMTOShipmentOK{}, response)
		updatedShipment := response.(*mtoshipmentops.UpdateMTOShipmentOK).Payload

		// Validate outgoing payload
		suite.NoError(updatedShipment.Validate(strfmt.Default))
		suite.Equal(ppmShipment.Shipment.ID.String(), updatedShipment.ID.String())

		suite.NotNil(updatedShipment.PpmShipment.PickupAddress)
		suite.NotNil(updatedShipment.PpmShipment.DestinationAddress)
		// expect secondary addresses not to be deleted
		suite.NotNil(updatedShipment.PpmShipment.SecondaryPickupAddress)
		suite.NotNil(updatedShipment.PpmShipment.SecondaryDestinationAddress)
		suite.NotNil(updatedShipment.PpmShipment.SecondaryPickupAddress.PostalCode)
		suite.NotNil(updatedShipment.PpmShipment.SecondaryDestinationAddress.PostalCode)

		suite.True(*updatedShipment.PpmShipment.HasSecondaryPickupAddress)
		suite.True(*updatedShipment.PpmShipment.HasSecondaryDestinationAddress)
	})

	suite.Run("PATCH failure - 400 -- nil body", func() {
		builder := query.NewQueryBuilder()
		fetcher := fetch.NewFetcher(builder)
		mockSender := suite.TestNotificationSender()
		mtoShipmentUpdater := mtoshipment.NewOfficeMTOShipmentUpdater(builder, fetcher, planner, moveRouter, moveWeights, mockSender, paymentRequestShipmentRecalculator, addressUpdater, addressCreator)
		ppmEstimator := mocks.PPMEstimator{}
		ppmShipmentUpdater := ppmshipment.NewPPMShipmentUpdater(&ppmEstimator, addressCreator, addressUpdater)

		boatShipmentUpdater := boatshipment.NewBoatShipmentUpdater()
		mobileHomeShipmentUpdater := mobilehomeshipment.NewMobileHomeShipmentUpdater()
		shipmentUpdater := shipmentorchestrator.NewShipmentUpdater(mtoShipmentUpdater, ppmShipmentUpdater, boatShipmentUpdater, mobileHomeShipmentUpdater, nil)
		handler := UpdateShipmentHandler{
			suite.NewHandlerConfig(),
			shipmentUpdater,
			sitstatus.NewShipmentSITStatus(),
		}

		oldShipment := factory.BuildMTOShipment(suite.DB(), []factory.Customization{
			{
				Model: models.MTOShipment{
					Status: models.MTOShipmentStatusSubmitted,
				},
			},
		}, nil)
		params := suite.getUpdateShipmentParams(oldShipment)
		params.Body = nil

		// Validate incoming payload: nil body (the point of this test)

		response := handler.Handle(params)

		suite.IsType(&mtoshipmentops.UpdateMTOShipmentUnprocessableEntity{}, response)
		payload := response.(*mtoshipmentops.UpdateMTOShipmentUnprocessableEntity).Payload

		// Validate outgoing payload
		suite.NoError(payload.Validate(strfmt.Default))
	})

	suite.Run("PATCH failure - 404 -- not found", func() {
		builder := query.NewQueryBuilder()
		fetcher := fetch.NewFetcher(builder)
		mockSender := suite.TestNotificationSender()
		mtoShipmentUpdater := mtoshipment.NewOfficeMTOShipmentUpdater(builder, fetcher, planner, moveRouter, moveWeights, mockSender, paymentRequestShipmentRecalculator, addressUpdater, addressCreator)
		ppmEstimator := mocks.PPMEstimator{}
		ppmShipmentUpdater := ppmshipment.NewPPMShipmentUpdater(&ppmEstimator, addressCreator, addressUpdater)

		boatShipmentUpdater := boatshipment.NewBoatShipmentUpdater()
		mobileHomeShipmentUpdater := mobilehomeshipment.NewMobileHomeShipmentUpdater()
		shipmentUpdater := shipmentorchestrator.NewShipmentUpdater(mtoShipmentUpdater, ppmShipmentUpdater, boatShipmentUpdater, mobileHomeShipmentUpdater, nil)
		handler := UpdateShipmentHandler{
			suite.NewHandlerConfig(),
			shipmentUpdater,
			sitstatus.NewShipmentSITStatus(),
		}

		uuidString := handlers.FmtUUID(uuid.FromStringOrNil("d874d002-5582-4a91-97d3-786e8f66c763"))
		oldShipment := factory.BuildMTOShipment(suite.DB(), []factory.Customization{
			{
				Model: models.MTOShipment{
					Status: models.MTOShipmentStatusSubmitted,
				},
			},
		}, nil)
		params := suite.getUpdateShipmentParams(oldShipment)
		params.ShipmentID = *uuidString

		// Validate incoming payload
		suite.NoError(params.Body.Validate(strfmt.Default))

		response := handler.Handle(params)

		suite.IsType(&mtoshipmentops.UpdateMTOShipmentNotFound{}, response)
		payload := response.(*mtoshipmentops.UpdateMTOShipmentNotFound).Payload

		// Validate outgoing payload: nil payload
		suite.Nil(payload)
	})

	suite.Run("PATCH failure - 412 -- etag mismatch", func() {
		builder := query.NewQueryBuilder()
		fetcher := fetch.NewFetcher(builder)
		mockSender := suite.TestNotificationSender()
		mtoShipmentUpdater := mtoshipment.NewOfficeMTOShipmentUpdater(builder, fetcher, planner, moveRouter, moveWeights, mockSender, paymentRequestShipmentRecalculator, addressUpdater, addressCreator)
		ppmEstimator := mocks.PPMEstimator{}
		ppmShipmentUpdater := ppmshipment.NewPPMShipmentUpdater(&ppmEstimator, addressCreator, addressUpdater)

		boatShipmentUpdater := boatshipment.NewBoatShipmentUpdater()
		mobileHomeShipmentUpdater := mobilehomeshipment.NewMobileHomeShipmentUpdater()
		shipmentUpdater := shipmentorchestrator.NewShipmentUpdater(mtoShipmentUpdater, ppmShipmentUpdater, boatShipmentUpdater, mobileHomeShipmentUpdater, nil)
		handler := UpdateShipmentHandler{
			suite.NewHandlerConfig(),
			shipmentUpdater,
			sitstatus.NewShipmentSITStatus(),
		}

		oldShipment := factory.BuildMTOShipment(suite.DB(), []factory.Customization{
			{
				Model: models.MTOShipment{
					Status:              models.MTOShipmentStatusSubmitted,
					RequestedPickupDate: &tomorrow,
				},
			},
		}, nil)
		params := suite.getUpdateShipmentParams(oldShipment)
		params.IfMatch = "intentionally-bad-if-match-header-value"

		// Validate incoming payload
		suite.NoError(params.Body.Validate(strfmt.Default))

		response := handler.Handle(params)

		suite.IsType(&mtoshipmentops.UpdateMTOShipmentPreconditionFailed{}, response)
		payload := response.(*mtoshipmentops.UpdateMTOShipmentPreconditionFailed).Payload

		// Validate outgoing payload
		suite.NoError(payload.Validate(strfmt.Default))
	})

	suite.Run("PATCH failure - 412 -- shipment shouldn't be updatable", func() {
		builder := query.NewQueryBuilder()
		fetcher := fetch.NewFetcher(builder)
		mockSender := suite.TestNotificationSender()
		mtoShipmentUpdater := mtoshipment.NewOfficeMTOShipmentUpdater(builder, fetcher, planner, moveRouter, moveWeights, mockSender, paymentRequestShipmentRecalculator, addressUpdater, addressCreator)
		ppmEstimator := mocks.PPMEstimator{}
		addressCreator := address.NewAddressCreator()
		addressUpdater := address.NewAddressUpdater()
		ppmShipmentUpdater := ppmshipment.NewPPMShipmentUpdater(&ppmEstimator, addressCreator, addressUpdater)

		boatShipmentUpdater := boatshipment.NewBoatShipmentUpdater()
		mobileHomeShipmentUpdater := mobilehomeshipment.NewMobileHomeShipmentUpdater()
		shipmentUpdater := shipmentorchestrator.NewShipmentUpdater(mtoShipmentUpdater, ppmShipmentUpdater, boatShipmentUpdater, mobileHomeShipmentUpdater, nil)
		handler := UpdateShipmentHandler{
			suite.NewHandlerConfig(),
			shipmentUpdater,
			sitstatus.NewShipmentSITStatus(),
		}

		oldShipment := factory.BuildMTOShipment(suite.DB(), []factory.Customization{
			{
				Model: models.MTOShipment{
					Status: models.MTOShipmentStatusDraft,
				},
			},
		}, nil)

		params := suite.getUpdateShipmentParams(oldShipment)

		// Validate incoming payload
		suite.NoError(params.Body.Validate(strfmt.Default))

		response := handler.Handle(params)

		suite.IsType(&mtoshipmentops.UpdateMTOShipmentForbidden{}, response)
		payload := response.(*mtoshipmentops.UpdateMTOShipmentForbidden).Payload

		// Validate outgoing payload
		suite.NoError(payload.Validate(strfmt.Default))
	})

	suite.Run("PATCH failure - 500", func() {
		mockUpdater := mocks.ShipmentUpdater{}
		handler := UpdateShipmentHandler{
			suite.NewHandlerConfig(),
			&mockUpdater,
			sitstatus.NewShipmentSITStatus(),
		}

		err := errors.New("ServerError")

		mockUpdater.On("UpdateShipment",
			mock.AnythingOfType("*appcontext.appContext"),
			mock.Anything,
			mock.Anything,
			mock.Anything,
		).Return(nil, err)

		oldShipment := factory.BuildMTOShipment(suite.DB(), []factory.Customization{
			{
				Model: models.MTOShipment{
					Status: models.MTOShipmentStatusSubmitted,
				},
			},
		}, nil)
		params := suite.getUpdateShipmentParams(oldShipment)

		// Validate incoming payload
		suite.NoError(params.Body.Validate(strfmt.Default))

		response := handler.Handle(params)

		suite.IsType(&mtoshipmentops.UpdateMTOShipmentInternalServerError{}, response)
		payload := response.(*mtoshipmentops.UpdateMTOShipmentInternalServerError).Payload

		// Validate outgoing payload
		suite.NoError(payload.Validate(strfmt.Default))
	})
}
func (suite *HandlerSuite) TestUpdateSITServiceItemCustomerExpenseHandler() {
	moveRouter := moveservices.NewMoveRouter(transportationoffice.NewTransportationOfficesFetcher())
	shipmentRouter := mtoshipment.NewShipmentRouter()
	builder := query.NewQueryBuilder()
	shipmentFetcher := mtoshipment.NewMTOShipmentFetcher()
	addressCreator := address.NewAddressCreator()
	portLocationFetcher := portlocation.NewPortLocationFetcher()

	suite.Run("Successful PATCH - Integration Test", func() {
		// Build shipment with SIT
		shipmentSITAllowance := int(90)
		approvedShipment := factory.BuildMTOShipment(suite.DB(), []factory.Customization{
			{
				Model: models.MTOShipment{
					Status:           models.MTOShipmentStatusApproved,
					SITDaysAllowance: &shipmentSITAllowance,
				},
			},
		}, nil)

		year, month, day := time.Now().Add(time.Hour * 24 * -30).Date()
		aMonthAgo := time.Date(year, month, day, 0, 0, 0, 0, time.UTC)
		dofsit := factory.BuildMTOServiceItem(suite.DB(), []factory.Customization{
			{
				Model:    approvedShipment,
				LinkOnly: true,
			},
			{
				Model: models.MTOServiceItem{
					SITEntryDate: &aMonthAgo,
					Status:       models.MTOServiceItemStatusApproved,
				},
			},
			{
				Model: models.ReService{
					Code: models.ReServiceCodeDOFSIT,
				},
			},
		}, nil)

		approvedShipment.MTOServiceItems = models.MTOServiceItems{dofsit}

		eTag := etag.GenerateEtag(approvedShipment.UpdatedAt)
		officeUser := factory.BuildOfficeUserWithRoles(nil, nil, []roles.RoleType{roles.RoleTypeTOO})
		planner := &routemocks.Planner{}
		planner.On("ZipTransitDistance",
			mock.AnythingOfType("*appcontext.appContext"),
			mock.Anything,
			mock.Anything,
		).Return(400, nil)
		updater := mtoserviceitem.NewMTOServiceItemUpdater(planner, builder, moveRouter, shipmentRouter, shipmentFetcher, addressCreator, portLocationFetcher, ghcrateengine.NewDomesticUnpackPricer(), ghcrateengine.NewDomesticLinehaulPricer(), ghcrateengine.NewDomesticDestinationPricer(), ghcrateengine.NewFuelSurchargePricer())
		req := httptest.NewRequest("PATCH", fmt.Sprintf("/shipments/%s/sit-service-item/convert-to-customer-expense", approvedShipment.ID.String()), nil)
		req = suite.AuthenticateOfficeRequest(req, officeUser)
		handlerConfig := suite.NewHandlerConfig()

		handler := UpdateSITServiceItemCustomerExpenseHandler{
			handlerConfig,
			updater,
			shipmentFetcher,
			sitstatus.NewShipmentSITStatus(),
		}
		convertToCustomerExpense := true
		customerExpenseReason := "test"
		createParams := shipmentops.UpdateSITServiceItemCustomerExpenseParams{
			HTTPRequest: req,
			IfMatch:     eTag,
			Body: &ghcmessages.UpdateSITServiceItemCustomerExpense{
				ConvertToCustomerExpense: &convertToCustomerExpense,
				CustomerExpenseReason:    &customerExpenseReason,
			},
			ShipmentID: *handlers.FmtUUID(approvedShipment.ID),
		}

		// Validate incoming payload
		suite.NoError(createParams.Body.Validate(strfmt.Default))

		response := handler.Handle(createParams)
		suite.IsType(&shipmentops.UpdateSITServiceItemCustomerExpenseOK{}, response)
		okResponse := response.(*shipmentops.UpdateSITServiceItemCustomerExpenseOK)
		payload := okResponse.Payload

		// Validate outgoing payload
		suite.NoError(payload.Validate(strfmt.Default))
	})

	suite.Run("PATCH failure - 404 -- not found", func() {
		// Build shipment with SIT
		shipmentSITAllowance := int(90)
		approvedShipment := factory.BuildMTOShipment(suite.DB(), []factory.Customization{
			{
				Model: models.MTOShipment{
					Status:           models.MTOShipmentStatusApproved,
					SITDaysAllowance: &shipmentSITAllowance,
				},
			},
		}, nil)

		year, month, day := time.Now().Add(time.Hour * 24 * -30).Date()
		aMonthAgo := time.Date(year, month, day, 0, 0, 0, 0, time.UTC)
		dofsit := factory.BuildMTOServiceItem(suite.DB(), []factory.Customization{
			{
				Model:    approvedShipment,
				LinkOnly: true,
			},
			{
				Model: models.MTOServiceItem{
					SITEntryDate: &aMonthAgo,
					Status:       models.MTOServiceItemStatusApproved,
				},
			},
			{
				Model: models.ReService{
					Code: models.ReServiceCodeDOFSIT,
				},
			},
		}, nil)
		approvedShipment.MTOServiceItems = models.MTOServiceItems{dofsit}

		eTag := etag.GenerateEtag(approvedShipment.UpdatedAt)
		officeUser := factory.BuildOfficeUserWithRoles(nil, nil, []roles.RoleType{roles.RoleTypeTOO})
		planner := &routemocks.Planner{}
		planner.On("ZipTransitDistance",
			mock.AnythingOfType("*appcontext.appContext"),
			mock.Anything,
			mock.Anything,
		).Return(400, nil)
		updater := mtoserviceitem.NewMTOServiceItemUpdater(planner, builder, moveRouter, shipmentRouter, shipmentFetcher, addressCreator, portLocationFetcher, ghcrateengine.NewDomesticUnpackPricer(), ghcrateengine.NewDomesticLinehaulPricer(), ghcrateengine.NewDomesticDestinationPricer(), ghcrateengine.NewFuelSurchargePricer())
		req := httptest.NewRequest("PATCH", fmt.Sprintf("/shipments/%s/sit-service-item/convert-to-customer-expense", approvedShipment.ID.String()), nil)
		req = suite.AuthenticateOfficeRequest(req, officeUser)
		handlerConfig := suite.NewHandlerConfig()

		handler := UpdateSITServiceItemCustomerExpenseHandler{
			handlerConfig,
			updater,
			shipmentFetcher,
			sitstatus.NewShipmentSITStatus(),
		}
		convertToCustomerExpense := true
		customerExpenseReason := "test"
		uuidString := handlers.FmtUUID(uuid.FromStringOrNil("d874d002-5582-4a91-97d3-786e8f66c763"))
		createParams := shipmentops.UpdateSITServiceItemCustomerExpenseParams{
			HTTPRequest: req,
			IfMatch:     eTag,
			Body: &ghcmessages.UpdateSITServiceItemCustomerExpense{
				ConvertToCustomerExpense: &convertToCustomerExpense,
				CustomerExpenseReason:    &customerExpenseReason,
			},
			ShipmentID: *uuidString,
		}

		// Validate incoming payload
		suite.NoError(createParams.Body.Validate(strfmt.Default))

		response := handler.Handle(createParams)

		suite.IsType(&shipmentops.UpdateSITServiceItemCustomerExpenseNotFound{}, response)
		payload := response.(*shipmentops.UpdateSITServiceItemCustomerExpenseNotFound).Payload

		// Validate outgoing payload: nil payload
		suite.Nil(payload)
	})

	suite.Run("500 server error", func() {
		shipmentFetcher := mtoshipment.NewMTOShipmentFetcher()
		// Build shipment with SIT
		shipmentSITAllowance := int(90)
		approvedShipment := factory.BuildMTOShipment(suite.DB(), []factory.Customization{
			{
				Model: models.MTOShipment{
					Status:           models.MTOShipmentStatusApproved,
					SITDaysAllowance: &shipmentSITAllowance,
				},
			},
		}, nil)
		eTag := etag.GenerateEtag(approvedShipment.UpdatedAt)
		officeUser := factory.BuildOfficeUserWithRoles(nil, nil, []roles.RoleType{roles.RoleTypeTOO})
		// Mock the updater to return an error.
		mockedUpdater := &mocks.MTOServiceItemUpdater{}
		mockedUpdater.On("ConvertItemToCustomerExpense",
			mock.AnythingOfType("*appcontext.appContext"),
			mock.Anything,
			mock.Anything,
			mock.Anything,
		).Return(nil, errors.New("internal server error"))

		req := httptest.NewRequest("PATCH", fmt.Sprintf("/shipments/%s/sit-service-item/convert-to-customer-expense", approvedShipment.ID.String()), nil)
		req = suite.AuthenticateOfficeRequest(req, officeUser)
		handlerConfig := suite.NewHandlerConfig()

		handler := UpdateSITServiceItemCustomerExpenseHandler{
			handlerConfig,
			mockedUpdater, // Use the mocked updater here
			shipmentFetcher,
			sitstatus.NewShipmentSITStatus(),
		}
		convertToCustomerExpense := true
		customerExpenseReason := "test"
		createParams := shipmentops.UpdateSITServiceItemCustomerExpenseParams{
			HTTPRequest: req,
			IfMatch:     eTag,
			Body: &ghcmessages.UpdateSITServiceItemCustomerExpense{
				ConvertToCustomerExpense: &convertToCustomerExpense,
				CustomerExpenseReason:    &customerExpenseReason,
			},
			ShipmentID: *handlers.FmtUUID(approvedShipment.ID),
		}

		suite.NoError(createParams.Body.Validate(strfmt.Default))

		response := handler.Handle(createParams)
		suite.IsType(&shipmentops.UpdateSITServiceItemCustomerExpenseInternalServerError{}, response)
	})
}

func (suite *HandlerSuite) TestTerminateShipmentHandler() {
	suite.Run("Returns 403 when user is not a Contracting Officer", func() {
		shipment := factory.BuildMTOShipmentMinimal(suite.DB(), nil, nil)
		user := factory.BuildOfficeUserWithRoles(nil, nil, []roles.RoleType{roles.RoleTypeTOO})

		req := httptest.NewRequest("POST", fmt.Sprintf("/shipments/%s/terminate", shipment.ID.String()), nil)
		req = suite.AuthenticateOfficeRequest(req, user)

		handler := TerminateShipmentHandler{
			HandlerConfig:       suite.NewHandlerConfig(),
			ShipmentTermination: &mocks.ShipmentTermination{},
		}

		params := shipmentops.CreateTerminationParams{
			HTTPRequest: req,
			ShipmentID:  *handlers.FmtUUID(shipment.ID),
			Body: shipmentops.CreateTerminationBody{
				TerminationReason: handlers.FmtString("Just because"),
			},
		}

		response := handler.Handle(params)
		suite.IsType(&shipmentops.CreateTerminationForbidden{}, response)
	})

	suite.Run("Returns 200 when shipment is successfully terminated", func() {
		shipment := factory.BuildMTOShipmentMinimal(suite.DB(), []factory.Customization{
			{
				Model: models.MTOShipment{
					Status: models.MTOShipmentStatusApproved,
				},
			},
		}, nil)
		contractingOfficer := factory.BuildOfficeUserWithRoles(nil, nil, []roles.RoleType{roles.RoleTypeContractingOfficer})
		terminator := mtoshipment.NewShipmentTermination()

		req := httptest.NewRequest("POST", fmt.Sprintf("/shipments/%s/terminate", shipment.ID.String()), nil)
		req = suite.AuthenticateOfficeRequest(req, contractingOfficer)

		handler := TerminateShipmentHandler{
			HandlerConfig:       suite.NewHandlerConfig(),
			ShipmentTermination: terminator,
		}

		params := shipmentops.CreateTerminationParams{
			HTTPRequest: req,
			ShipmentID:  *handlers.FmtUUID(shipment.ID),
			Body: shipmentops.CreateTerminationBody{
				TerminationReason: handlers.FmtString("Good reason"),
			},
		}

		response := handler.Handle(params)
		suite.IsType(&shipmentops.CreateTerminationOK{}, response)
		okResponse := response.(*shipmentops.CreateTerminationOK)
		payload := okResponse.Payload
		suite.NotNil(payload)
		suite.NotNil(payload.TerminatedAt)
		suite.NotNil(payload.TerminationComments)
		suite.Equal(payload.Status, ghcmessages.MTOShipmentStatusTERMINATEDFORCAUSE)
	})

	suite.Run("Returns 422 when TerminateShipment returns InvalidInputError", func() {
		shipment := factory.BuildMTOShipmentMinimal(suite.DB(), nil, nil)
		contractingOfficer := factory.BuildOfficeUserWithRoles(nil, nil, []roles.RoleType{roles.RoleTypeContractingOfficer})

		verrs := validate.NewErrors()
		verrs.Add("terminationComments", "is required")

		mockTerminator := &mocks.ShipmentTermination{}
		mockTerminator.On("TerminateShipment", mock.Anything, shipment.ID, "Invalid").Return(nil, apperror.NewInvalidInputError(shipment.ID, nil, verrs, ""))

		req := httptest.NewRequest("POST", fmt.Sprintf("/shipments/%s/terminate", shipment.ID.String()), nil)
		req = suite.AuthenticateOfficeRequest(req, contractingOfficer)

		handler := TerminateShipmentHandler{
			HandlerConfig:       suite.NewHandlerConfig(),
			ShipmentTermination: mockTerminator,
		}

		params := shipmentops.CreateTerminationParams{
			HTTPRequest: req,
			ShipmentID:  *handlers.FmtUUID(shipment.ID),
			Body: shipmentops.CreateTerminationBody{
				TerminationReason: handlers.FmtString("Invalid"),
			},
		}

		response := handler.Handle(params)
		suite.IsType(&shipmentops.CreateTerminationUnprocessableEntity{}, response)
	})

	suite.Run("Returns 404 when shipment is not found", func() {
		shipmentID := uuid.Must(uuid.NewV4())
		contractingOfficer := factory.BuildOfficeUserWithRoles(nil, nil, []roles.RoleType{roles.RoleTypeContractingOfficer})

		mockTerminator := &mocks.ShipmentTermination{}
		mockTerminator.On("TerminateShipment", mock.Anything, shipmentID, "Not found").Return(nil, apperror.NewNotFoundError(shipmentID, "shipment"))

		req := httptest.NewRequest("POST", fmt.Sprintf("/shipments/%s/terminate", shipmentID.String()), nil)
		req = suite.AuthenticateOfficeRequest(req, contractingOfficer)

		handler := TerminateShipmentHandler{
			HandlerConfig:       suite.NewHandlerConfig(),
			ShipmentTermination: mockTerminator,
		}

		params := shipmentops.CreateTerminationParams{
			HTTPRequest: req,
			ShipmentID:  *handlers.FmtUUID(shipmentID),
			Body: shipmentops.CreateTerminationBody{
				TerminationReason: handlers.FmtString("Not found"),
			},
		}

		response := handler.Handle(params)
		suite.IsType(&shipmentops.CreateTerminationNotFound{}, response)
	})
}<|MERGE_RESOLUTION|>--- conflicted
+++ resolved
@@ -675,19 +675,7 @@
 		eTag := etag.GenerateEtag(shipment.UpdatedAt)
 		officeUser := factory.BuildOfficeUserWithRoles(nil, nil, []roles.RoleType{roles.RoleTypeTOO})
 		mockSender := suite.TestNotificationSender()
-<<<<<<< HEAD
-		moveWeights := moveservices.NewMoveWeights(mtoshipment.NewShipmentReweighRequester(), waf, mockSender)
-=======
 		moveWeights := moveservices.NewMoveWeights(mtoshipment.NewShipmentReweighRequester(mockSender), waf)
-		builder := query.NewQueryBuilder()
-		moveRouter := moveservices.NewMoveRouter(transportationoffice.NewTransportationOfficesFetcher())
-		planner := &routemocks.Planner{}
-		planner.On("ZipTransitDistance",
-			mock.AnythingOfType("*appcontext.appContext"),
-			mock.Anything,
-			mock.Anything,
-		).Return(400, nil)
->>>>>>> 7c45fa7e
 		approver := mtoshipment.NewShipmentApprover(
 			mtoshipment.NewShipmentRouter(),
 			siCreator,
@@ -781,20 +769,7 @@
 
 		eTag := etag.GenerateEtag(approvedShipment.UpdatedAt)
 		officeUser := factory.BuildOfficeUserWithRoles(nil, nil, []roles.RoleType{roles.RoleTypeTOO})
-<<<<<<< HEAD
-		mockSender := suite.TestNotificationSender()
-		moveWeights := moveservices.NewMoveWeights(reweighRequester, waf, mockSender)
-=======
 		moveWeights := moveservices.NewMoveWeights(reweighRequester, waf)
-		builder := query.NewQueryBuilder()
-		moveRouter := moveservices.NewMoveRouter(transportationoffice.NewTransportationOfficesFetcher())
-		planner := &routemocks.Planner{}
-		planner.On("ZipTransitDistance",
-			mock.AnythingOfType("*appcontext.appContext"),
-			mock.Anything,
-			mock.Anything,
-		).Return(400, nil)
->>>>>>> 7c45fa7e
 		approver := mtoshipment.NewShipmentApprover(
 			mtoshipment.NewShipmentRouter(),
 			siCreator,
@@ -890,20 +865,7 @@
 
 		eTag := etag.GenerateEtag(approvedShipment.UpdatedAt)
 		officeUser := factory.BuildOfficeUserWithRoles(nil, nil, []roles.RoleType{roles.RoleTypeTOO})
-<<<<<<< HEAD
-		mockSender := suite.TestNotificationSender()
-		moveWeights := moveservices.NewMoveWeights(reweighRequester, waf, mockSender)
-=======
 		moveWeights := moveservices.NewMoveWeights(reweighRequester, waf)
-		builder := query.NewQueryBuilder()
-		moveRouter := moveservices.NewMoveRouter(transportationoffice.NewTransportationOfficesFetcher())
-		planner := &routemocks.Planner{}
-		planner.On("ZipTransitDistance",
-			mock.AnythingOfType("*appcontext.appContext"),
-			mock.Anything,
-			mock.Anything,
-		).Return(400, nil)
->>>>>>> 7c45fa7e
 		approver := mtoshipment.NewShipmentApprover(
 			mtoshipment.NewShipmentRouter(),
 			siCreator,
@@ -969,20 +931,7 @@
 
 		eTag := etag.GenerateEtag(approvedShipment.UpdatedAt)
 		officeUser := factory.BuildOfficeUserWithRoles(nil, nil, []roles.RoleType{roles.RoleTypeTOO})
-<<<<<<< HEAD
-		mockSender := suite.TestNotificationSender()
-		moveWeights := moveservices.NewMoveWeights(reweighRequester, waf, mockSender)
-=======
 		moveWeights := moveservices.NewMoveWeights(reweighRequester, waf)
-		builder := query.NewQueryBuilder()
-		moveRouter := moveservices.NewMoveRouter(transportationoffice.NewTransportationOfficesFetcher())
-		planner := &routemocks.Planner{}
-		planner.On("ZipTransitDistance",
-			mock.AnythingOfType("*appcontext.appContext"),
-			mock.Anything,
-			mock.Anything,
-		).Return(400, nil)
->>>>>>> 7c45fa7e
 		approver := mtoshipment.NewShipmentApprover(
 			mtoshipment.NewShipmentRouter(),
 			siCreator,
@@ -4538,11 +4487,8 @@
 	}
 
 	suite.Run("Successful POST - Integration Test", func() {
-<<<<<<< HEAD
-=======
-		handlerConfig := suite.NewHandlerConfig()
-
->>>>>>> 7c45fa7e
+		handlerConfig := suite.NewHandlerConfig()
+
 		subtestData := suite.makeCreateMTOShipmentSubtestData()
 		planner := &routemocks.Planner{}
 		builder := subtestData.builder
@@ -4566,7 +4512,6 @@
 			ghcrateengine.NewDomesticOriginAdditionalDaysSITPricer(),
 			ghcrateengine.NewDomesticOriginSITFuelSurchargePricer())
 
-		handlerConfig := suite.HandlerConfig()
 		params := subtestData.params
 		fetcher := fetch.NewFetcher(builder)
 		creator := mtoshipment.NewMTOShipmentCreatorV1(builder, fetcher, moveRouter, addressCreator)
@@ -4619,12 +4564,8 @@
 	})
 
 	suite.Run("POST failure - 500", func() {
-<<<<<<< HEAD
 		subtestData := suite.makeCreateMTOShipmentSubtestData()
-		handlerConfig := suite.HandlerConfig()
-=======
-		handlerConfig := suite.NewHandlerConfig()
->>>>>>> 7c45fa7e
+		handlerConfig := suite.NewHandlerConfig()
 
 		params := subtestData.params
 
@@ -5020,13 +4961,7 @@
 			},
 		}, nil)
 
-<<<<<<< HEAD
-		handlerConfig := suite.HandlerConfig()
-
-=======
-		handlerConfig := suite.NewHandlerConfig()
-		builder := query.NewQueryBuilder()
->>>>>>> 7c45fa7e
+		handlerConfig := suite.NewHandlerConfig()
 		fetcher := fetch.NewFetcher(builder)
 		creator := mtoshipment.NewMTOShipmentCreatorV1(builder, fetcher, moveRouter, addressCreator)
 		ppmEstimator := mocks.PPMEstimator{}
@@ -5296,12 +5231,7 @@
 			},
 		}, nil)
 
-<<<<<<< HEAD
-		handlerConfig := suite.HandlerConfig()
-=======
-		handlerConfig := suite.NewHandlerConfig()
-		builder := query.NewQueryBuilder()
->>>>>>> 7c45fa7e
+		handlerConfig := suite.NewHandlerConfig()
 		fetcher := fetch.NewFetcher(builder)
 		creator := mtoshipment.NewMTOShipmentCreatorV1(builder, fetcher, moveRouter, addressCreator)
 		ppmEstimator := mocks.PPMEstimator{}
@@ -5511,7 +5441,7 @@
 		).Return(400, nil)
 		moveTaskOrderUpdater := movetaskorder.NewMoveTaskOrderUpdater(
 			builder,
-			mtoserviceitem.NewMTOServiceItemCreator(planner, builder, moveservices.NewMoveRouter(transportationoffice.NewTransportationOfficesFetcher()), ghcrateengine.NewDomesticUnpackPricer(), ghcrateengine.NewDomesticPackPricer(), ghcrateengine.NewDomesticLinehaulPricer(), ghcrateengine.NewDomesticShorthaulPricer(), ghcrateengine.NewDomesticOriginPricer(), ghcrateengine.NewDomesticDestinationPricer(), ghcrateengine.NewFuelSurchargePricer()),
+			siCreator,
 			moveservices.NewMoveRouter(transportationoffice.NewTransportationOfficesFetcher()), setUpSignedCertificationCreatorMock(nil, nil), setUpSignedCertificationUpdaterMock(nil, nil), &ppmEstimator,
 		)
 		mockSender := suite.TestNotificationSender()
@@ -5682,12 +5612,7 @@
 			},
 		}, nil)
 
-<<<<<<< HEAD
-		handlerConfig := suite.HandlerConfig()
-=======
-		handlerConfig := suite.NewHandlerConfig()
-		builder := query.NewQueryBuilder()
->>>>>>> 7c45fa7e
+		handlerConfig := suite.NewHandlerConfig()
 		fetcher := fetch.NewFetcher(builder)
 		creator := mtoshipment.NewMTOShipmentCreatorV1(builder, fetcher, moveRouter, addressCreator)
 		ppmEstimator := mocks.PPMEstimator{}
