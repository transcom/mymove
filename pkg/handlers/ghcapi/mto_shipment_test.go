package ghcapi

import (
	"fmt"
	"net/http/httptest"
	"time"

	"github.com/go-openapi/strfmt"
	"github.com/gobuffalo/validate/v3"
	"github.com/gofrs/uuid"
	"github.com/pkg/errors"
	"github.com/stretchr/testify/mock"

	"github.com/transcom/mymove/pkg/apperror"
	"github.com/transcom/mymove/pkg/auth"
	"github.com/transcom/mymove/pkg/etag"
	"github.com/transcom/mymove/pkg/factory"
	mtoshipmentops "github.com/transcom/mymove/pkg/gen/ghcapi/ghcoperations/mto_shipment"
	shipmentops "github.com/transcom/mymove/pkg/gen/ghcapi/ghcoperations/shipment"
	"github.com/transcom/mymove/pkg/gen/ghcmessages"
	"github.com/transcom/mymove/pkg/handlers"
	"github.com/transcom/mymove/pkg/models"
	roles "github.com/transcom/mymove/pkg/models/roles"
	routemocks "github.com/transcom/mymove/pkg/route/mocks"
	"github.com/transcom/mymove/pkg/services"
	"github.com/transcom/mymove/pkg/services/address"
	boatshipment "github.com/transcom/mymove/pkg/services/boat_shipment"
	"github.com/transcom/mymove/pkg/services/entitlements"
	"github.com/transcom/mymove/pkg/services/fetch"
	"github.com/transcom/mymove/pkg/services/ghcrateengine"
	mobilehomeshipment "github.com/transcom/mymove/pkg/services/mobile_home_shipment"
	"github.com/transcom/mymove/pkg/services/mocks"
	moveservices "github.com/transcom/mymove/pkg/services/move"
	movetaskorder "github.com/transcom/mymove/pkg/services/move_task_order"
	mtoserviceitem "github.com/transcom/mymove/pkg/services/mto_service_item"
	mtoshipment "github.com/transcom/mymove/pkg/services/mto_shipment"
	shipmentorchestrator "github.com/transcom/mymove/pkg/services/orchestrators/shipment"
	paymentrequest "github.com/transcom/mymove/pkg/services/payment_request"
	portlocation "github.com/transcom/mymove/pkg/services/port_location"
	"github.com/transcom/mymove/pkg/services/ppmshipment"
	"github.com/transcom/mymove/pkg/services/query"
	sitextension "github.com/transcom/mymove/pkg/services/sit_extension"
	sitstatus "github.com/transcom/mymove/pkg/services/sit_status"
	transportationoffice "github.com/transcom/mymove/pkg/services/transportation_office"
	"github.com/transcom/mymove/pkg/swagger/nullable"
	"github.com/transcom/mymove/pkg/testdatagen"
	"github.com/transcom/mymove/pkg/trace"
	"github.com/transcom/mymove/pkg/unit"
)

type listMTOShipmentsSubtestData struct {
	mtoAgent       models.MTOAgent
	mtoServiceItem models.MTOServiceItem
	shipments      models.MTOShipments
	params         mtoshipmentops.ListMTOShipmentsParams
	sitExtension   models.SITDurationUpdate
	sit            models.MTOServiceItem
}

func (suite *HandlerSuite) makeListMTOShipmentsSubtestData() (subtestData *listMTOShipmentsSubtestData) {
	subtestData = &listMTOShipmentsSubtestData{}

	mto := factory.BuildMove(suite.DB(), nil, nil)

	storageFacility := factory.BuildStorageFacility(suite.DB(), nil, nil)

	sitAllowance := int(90)
	mtoShipment := factory.BuildMTOShipment(suite.DB(), []factory.Customization{
		{
			Model:    mto,
			LinkOnly: true,
		},
		{
			Model: models.MTOShipment{
				Status:           models.MTOShipmentStatusApproved,
				ShipmentType:     models.MTOShipmentTypeHHGIntoNTS,
				CounselorRemarks: handlers.FmtString("counselor remark"),
				SITDaysAllowance: &sitAllowance,
			},
		},
		{
			Model:    storageFacility,
			LinkOnly: true,
		},
	}, nil)

	secondShipment := factory.BuildMTOShipment(suite.DB(), []factory.Customization{
		{
			Model:    mto,
			LinkOnly: true,
		},
		{
			Model: models.MTOShipment{
				Status: models.MTOShipmentStatusSubmitted,
			},
		},
	}, nil)

	// third shipment with destination address and type
	destinationAddress := factory.BuildAddress(suite.DB(), nil, nil)
	destinationType := models.DestinationTypeHomeOfRecord
	thirdShipment := factory.BuildMTOShipment(suite.DB(), []factory.Customization{
		{
			Model:    mto,
			LinkOnly: true,
		},
		{
			Model: models.MTOShipment{
				Status:               models.MTOShipmentStatusSubmitted,
				DestinationAddressID: &destinationAddress.ID,
				DestinationType:      &destinationType,
			},
		},
	}, nil)

	subtestData.mtoAgent = factory.BuildMTOAgent(suite.DB(), []factory.Customization{
		{
			Model:    mtoShipment,
			LinkOnly: true,
		},
	}, nil)
	subtestData.mtoServiceItem = factory.BuildMTOServiceItem(suite.DB(), []factory.Customization{
		{
			Model: models.MTOServiceItem{
				MTOShipmentID: &mtoShipment.ID,
			},
		},
	}, nil)

	ppm := factory.BuildPPMShipment(suite.DB(), []factory.Customization{
		{
			Model:    mto,
			LinkOnly: true,
		},
	}, nil)

	// testdatagen.MakeDOFSITReService(suite.DB(), testdatagen.Assertions{})

	year, month, day := time.Now().Date()
	lastMonthEntry := time.Date(year, month, day-37, 0, 0, 0, 0, time.UTC)
	lastMonthDeparture := time.Date(year, month, day-30, 0, 0, 0, 0, time.UTC)
	factory.BuildMTOServiceItem(suite.DB(), []factory.Customization{
		{
			Model: models.MTOServiceItem{
				SITEntryDate:     &lastMonthEntry,
				SITDepartureDate: &lastMonthDeparture,
				Status:           models.MTOServiceItemStatusApproved,
			},
		},
		{
			Model:    mto,
			LinkOnly: true,
		},
		{
			Model:    mtoShipment,
			LinkOnly: true,
		},
		{
			Model: models.ReService{
				Code: models.ReServiceCodeDOFSIT,
			},
		},
	}, nil)

	aWeekAgo := time.Date(year, month, day-7, 0, 0, 0, 0, time.UTC)
	departureDate := aWeekAgo.Add(time.Hour * 24 * 30)
	subtestData.sit = factory.BuildMTOServiceItem(suite.DB(), []factory.Customization{
		{
			Model: models.MTOServiceItem{
				SITEntryDate:     &aWeekAgo,
				SITDepartureDate: &departureDate,
				Status:           models.MTOServiceItemStatusApproved,
			},
		},
		{
			Model:    mto,
			LinkOnly: true,
		},
		{
			Model:    mtoShipment,
			LinkOnly: true,
		},
		{
			Model: models.ReService{
				Code: models.ReServiceCodeDOFSIT,
			},
		},
	}, nil)

	subtestData.sitExtension = factory.BuildSITDurationUpdate(suite.DB(), []factory.Customization{
		{
			Model:    mtoShipment,
			LinkOnly: true,
		},
	}, []factory.Trait{factory.GetTraitApprovedSITDurationUpdate})
	subtestData.shipments = models.MTOShipments{mtoShipment, secondShipment, thirdShipment, ppm.Shipment}
	requestUser := factory.BuildOfficeUserWithRoles(suite.DB(), nil, []roles.RoleType{roles.RoleTypeTOO})

	req := httptest.NewRequest("GET", fmt.Sprintf("/move_task_orders/%s/mto_shipments", mto.ID.String()), nil)
	req = suite.AuthenticateOfficeRequest(req, requestUser)

	subtestData.params = mtoshipmentops.ListMTOShipmentsParams{
		HTTPRequest:     req,
		MoveTaskOrderID: *handlers.FmtUUID(mtoShipment.MoveTaskOrderID),
	}

	return subtestData
}

func (suite *HandlerSuite) TestListMTOShipmentsHandler() {
	suite.Run("Successful list fetch - Integration Test", func() {
		subtestData := suite.makeListMTOShipmentsSubtestData()
		params := subtestData.params
		shipments := subtestData.shipments
		mtoAgent := subtestData.mtoAgent
		mtoServiceItem := subtestData.mtoServiceItem
		sitExtension := subtestData.sitExtension

		handler := ListMTOShipmentsHandler{
			suite.NewHandlerConfig(),
			mtoshipment.NewMTOShipmentFetcher(),
			sitstatus.NewShipmentSITStatus(),
		}

		// Validate incoming payload: no body to validate

		response := handler.Handle(params)
		suite.IsType(&mtoshipmentops.ListMTOShipmentsOK{}, response)
		okResponse := response.(*mtoshipmentops.ListMTOShipmentsOK)

		// Validate outgoing payload
		suite.NoError(okResponse.Payload.Validate(strfmt.Default))

		suite.Len(okResponse.Payload, 4)

		payloadShipment := okResponse.Payload[0]
		suite.Equal(shipments[0].ID.String(), payloadShipment.ID.String())
		suite.Equal(*shipments[0].CounselorRemarks, *payloadShipment.CounselorRemarks)
		suite.Equal(mtoAgent.ID.String(), payloadShipment.MtoAgents[0].ID.String())
		suite.Equal(mtoServiceItem.ID.String(), payloadShipment.MtoServiceItems[0].ID.String())
		suite.Equal(sitExtension.ID.String(), payloadShipment.SitExtensions[0].ID.String())
		suite.Equal(shipments[0].StorageFacility.ID.String(), payloadShipment.StorageFacility.ID.String())
		suite.Equal(shipments[0].StorageFacility.Address.ID.String(), payloadShipment.StorageFacility.Address.ID.String())

		payloadShipment2 := okResponse.Payload[1]
		suite.Equal(shipments[1].ID.String(), payloadShipment2.ID.String())
		suite.Nil(payloadShipment2.StorageFacility)

		suite.Equal(int64(190), *payloadShipment.SitDaysAllowance)
		suite.Equal(sitstatus.OriginSITLocation, payloadShipment.SitStatus.CurrentSIT.Location)
		suite.Equal(int64(8), *payloadShipment.SitStatus.CurrentSIT.DaysInSIT)
		suite.Equal(int64(174), *payloadShipment.SitStatus.TotalDaysRemaining)
		suite.Equal(int64(16), *payloadShipment.SitStatus.TotalSITDaysUsed) // 7 from the previous SIT and 7 from the current (+2 for including last days)
		suite.Equal(int64(16), *payloadShipment.SitStatus.CalculatedTotalDaysInSIT)
		suite.Equal(subtestData.sit.SITEntryDate.Format("2006-01-02"), payloadShipment.SitStatus.CurrentSIT.SitEntryDate.String())
		suite.Equal(subtestData.sit.SITDepartureDate.Format("2006-01-02"), payloadShipment.SitStatus.CurrentSIT.SitDepartureDate.String())

		suite.Len(payloadShipment.SitStatus.PastSITServiceItemGroupings, 1)
		year, month, day := time.Now().Date()
		lastMonthEntry := time.Date(year, month, day-37, 0, 0, 0, 0, time.UTC)
		suite.Equal(lastMonthEntry.Format(strfmt.MarshalFormat), payloadShipment.SitStatus.PastSITServiceItemGroupings[0].Summary.SitEntryDate.String())

		// This one has a destination shipment type
		payloadShipment3 := okResponse.Payload[2]
		suite.Equal(string(models.DestinationTypeHomeOfRecord), string(*payloadShipment3.DestinationType))

		payloadShipment4 := okResponse.Payload[3]
		suite.NotNil(payloadShipment4.PpmShipment)
		suite.Equal(shipments[3].ID.String(), payloadShipment4.PpmShipment.ShipmentID.String())
		suite.Equal(shipments[3].PPMShipment.ID.String(), payloadShipment4.PpmShipment.ID.String())
	})

	suite.Run("Failure list fetch - Internal Server Error", func() {
		subtestData := suite.makeListMTOShipmentsSubtestData()
		params := subtestData.params
		mockMTOShipmentFetcher := &mocks.MTOShipmentFetcher{}

		handler := ListMTOShipmentsHandler{
			suite.NewHandlerConfig(),
			mockMTOShipmentFetcher,
			sitstatus.NewShipmentSITStatus(),
		}

		mockMTOShipmentFetcher.On("ListMTOShipments", mock.AnythingOfType("*appcontext.appContext"), mock.AnythingOfType("uuid.UUID")).Return(nil, apperror.NewQueryError("MTOShipment", errors.New("query error"), ""))

		// Validate incoming payload: no body to validate

		response := handler.Handle(params)
		suite.IsType(&mtoshipmentops.ListMTOShipmentsInternalServerError{}, response)
		payload := response.(*mtoshipmentops.ListMTOShipmentsInternalServerError).Payload

		// Validate outgoing payload: nil payload
		suite.Nil(payload)
	})

	suite.Run("Failure list fetch - 404 Not Found - Move Task Order ID", func() {
		subtestData := suite.makeListMTOShipmentsSubtestData()
		params := subtestData.params

		mockMTOShipmentFetcher := &mocks.MTOShipmentFetcher{}

		handler := ListMTOShipmentsHandler{
			suite.NewHandlerConfig(),
			mockMTOShipmentFetcher,
			sitstatus.NewShipmentSITStatus(),
		}

		mockMTOShipmentFetcher.On("ListMTOShipments", mock.AnythingOfType("*appcontext.appContext"), mock.AnythingOfType("uuid.UUID")).Return(nil, apperror.NewNotFoundError(uuid.FromStringOrNil(params.MoveTaskOrderID.String()), "move not found"))

		// Validate incoming payload: no body to validate

		response := handler.Handle(params)
		suite.IsType(&mtoshipmentops.ListMTOShipmentsNotFound{}, response)
		payload := response.(*mtoshipmentops.ListMTOShipmentsNotFound).Payload

		// Validate outgoing payload
		suite.NoError(payload.Validate(strfmt.Default))
	})
}

func (suite *HandlerSuite) TestDeleteShipmentHandler() {
	suite.Run("Returns a 403 when user is not a service counselor or TOO", func() {
		officeUser := factory.BuildOfficeUserWithRoles(nil, nil, []roles.RoleType{roles.RoleTypeQae})
		uuid := uuid.Must(uuid.NewV4())
		deleter := &mocks.ShipmentDeleter{}

		deleter.AssertNumberOfCalls(suite.T(), "DeleteShipment", 0)

		req := httptest.NewRequest("DELETE", fmt.Sprintf("/shipments/%s", uuid.String()), nil)
		req = suite.AuthenticateOfficeRequest(req, officeUser)
		handlerConfig := suite.NewHandlerConfig()

		handler := DeleteShipmentHandler{
			handlerConfig,
			deleter,
		}
		deletionParams := shipmentops.DeleteShipmentParams{
			HTTPRequest: req,
			ShipmentID:  *handlers.FmtUUID(uuid),
		}

		// Validate incoming payload: no body to validate

		response := handler.Handle(deletionParams)
		suite.IsType(&shipmentops.DeleteShipmentForbidden{}, response)
		payload := response.(*shipmentops.DeleteShipmentForbidden).Payload

		// Validate outgoing payload: nil payload
		suite.Nil(payload)
	})

	suite.Run("Returns 204 when all validations pass", func() {
		shipment := factory.BuildMTOShipmentMinimal(suite.DB(), nil, nil)
		officeUser := factory.BuildOfficeUserWithRoles(nil, nil, []roles.RoleType{roles.RoleTypeTOO})
		deleter := &mocks.ShipmentDeleter{}

		deleter.On("DeleteShipment", mock.AnythingOfType("*appcontext.appContext"), shipment.ID).Return(shipment.MoveTaskOrderID, nil)

		req := httptest.NewRequest("DELETE", fmt.Sprintf("/shipments/%s", shipment.ID.String()), nil)
		req = suite.AuthenticateOfficeRequest(req, officeUser)
		handlerConfig := suite.NewHandlerConfig()

		handler := DeleteShipmentHandler{
			handlerConfig,
			deleter,
		}
		deletionParams := shipmentops.DeleteShipmentParams{
			HTTPRequest: req,
			ShipmentID:  *handlers.FmtUUID(shipment.ID),
		}

		// Validate incoming payload: no body to validate

		response := handler.Handle(deletionParams)
		suite.IsType(&shipmentops.DeleteShipmentNoContent{}, response)

		// Validate outgoing payload: no payload
	})

	suite.Run("Returns 404 when deleter returns NotFoundError", func() {
		shipment := factory.BuildMTOShipmentMinimal(nil, []factory.Customization{
			{
				Model: models.MTOShipment{
					ID: uuid.Must(uuid.NewV4()),
				},
			},
		}, nil)
		officeUser := factory.BuildOfficeUserWithRoles(nil, nil, []roles.RoleType{roles.RoleTypeServicesCounselor})
		deleter := &mocks.ShipmentDeleter{}

		deleter.On("DeleteShipment", mock.AnythingOfType("*appcontext.appContext"), shipment.ID).Return(uuid.Nil, apperror.NotFoundError{})

		req := httptest.NewRequest("DELETE", fmt.Sprintf("/shipments/%s", shipment.ID.String()), nil)
		req = suite.AuthenticateOfficeRequest(req, officeUser)
		handlerConfig := suite.NewHandlerConfig()

		handler := DeleteShipmentHandler{
			handlerConfig,
			deleter,
		}
		deletionParams := shipmentops.DeleteShipmentParams{
			HTTPRequest: req,
			ShipmentID:  *handlers.FmtUUID(shipment.ID),
		}

		// Validate incoming payload: no body to validate

		response := handler.Handle(deletionParams)
		suite.IsType(&shipmentops.DeleteShipmentNotFound{}, response)
		payload := response.(*shipmentops.DeleteShipmentNotFound).Payload

		// Validate outgoing payload: nil payload
		suite.Nil(payload)
	})

	suite.Run("Returns 403 when deleter returns ForbiddenError", func() {
		shipment := factory.BuildMTOShipmentMinimal(nil, []factory.Customization{
			{
				Model: models.MTOShipment{
					ID: uuid.Must(uuid.NewV4()),
				},
			},
		}, nil)
		officeUser := factory.BuildOfficeUserWithRoles(nil, nil, []roles.RoleType{roles.RoleTypeServicesCounselor})
		deleter := &mocks.ShipmentDeleter{}

		deleter.On("DeleteShipment", mock.AnythingOfType("*appcontext.appContext"), shipment.ID).Return(uuid.Nil, apperror.ForbiddenError{})

		req := httptest.NewRequest("DELETE", fmt.Sprintf("/shipments/%s", shipment.ID.String()), nil)
		req = suite.AuthenticateOfficeRequest(req, officeUser)
		handlerConfig := suite.NewHandlerConfig()

		handler := DeleteShipmentHandler{
			handlerConfig,
			deleter,
		}
		deletionParams := shipmentops.DeleteShipmentParams{
			HTTPRequest: req,
			ShipmentID:  *handlers.FmtUUID(shipment.ID),
		}

		// Validate incoming payload: no body to validate

		response := handler.Handle(deletionParams)
		suite.IsType(&shipmentops.DeleteShipmentForbidden{}, response)
		payload := response.(*shipmentops.DeleteShipmentForbidden).Payload

		// Validate outgoing payload: nil payload
		suite.Nil(payload)
	})

	suite.Run("Returns 422 - Unprocessable Enitity error", func() {
		shipment := factory.BuildMTOShipmentMinimal(nil, []factory.Customization{
			{
				Model: models.MTOShipment{
					ID: uuid.Must(uuid.NewV4()),
				},
			},
		}, nil)
		officeUser := factory.BuildOfficeUserWithRoles(nil, nil, []roles.RoleType{roles.RoleTypeServicesCounselor})
		deleter := &mocks.ShipmentDeleter{}

		deleter.On("DeleteShipment", mock.AnythingOfType("*appcontext.appContext"), shipment.ID).Return(uuid.Nil, apperror.UnprocessableEntityError{})

		req := httptest.NewRequest("DELETE", fmt.Sprintf("/shipments/%s", shipment.ID.String()), nil)
		req = suite.AuthenticateOfficeRequest(req, officeUser)
		handlerConfig := suite.NewHandlerConfig()

		handler := DeleteShipmentHandler{
			handlerConfig,
			deleter,
		}
		deletionParams := shipmentops.DeleteShipmentParams{
			HTTPRequest: req,
			ShipmentID:  *handlers.FmtUUID(shipment.ID),
		}

		// Validate incoming payload: no body to validate

		response := handler.Handle(deletionParams)
		suite.IsType(&shipmentops.DeleteShipmentUnprocessableEntity{}, response)
		payload := response.(*shipmentops.DeleteShipmentUnprocessableEntity).Payload

		// Validate outgoing payload: nil payload
		suite.Nil(payload)
	})

	suite.Run("Returns 409 - Conflict error", func() {
		shipment := factory.BuildMTOShipmentMinimal(nil, []factory.Customization{
			{
				Model: models.MTOShipment{
					ID: uuid.Must(uuid.NewV4()),
				},
			},
		}, nil)
		officeUser := factory.BuildOfficeUserWithRoles(nil, nil, []roles.RoleType{roles.RoleTypeServicesCounselor})
		deleter := &mocks.ShipmentDeleter{}

		deleter.On("DeleteShipment", mock.AnythingOfType("*appcontext.appContext"), shipment.ID).Return(uuid.Nil, apperror.ConflictError{})

		req := httptest.NewRequest("DELETE", fmt.Sprintf("/shipments/%s", shipment.ID.String()), nil)
		req = suite.AuthenticateOfficeRequest(req, officeUser)
		handlerConfig := suite.NewHandlerConfig()

		handler := DeleteShipmentHandler{
			handlerConfig,
			deleter,
		}
		deletionParams := shipmentops.DeleteShipmentParams{
			HTTPRequest: req,
			ShipmentID:  *handlers.FmtUUID(shipment.ID),
		}

		// Validate incoming payload: no body to validate

		response := handler.Handle(deletionParams)
		suite.IsType(&shipmentops.DeleteShipmentConflict{}, response)
		payload := response.(*shipmentops.DeleteShipmentConflict).Payload

		// Validate outgoing payload: nil payload
		suite.Nil(payload)
	})
}

func (suite *HandlerSuite) TestGetShipmentHandler() {
	// Success integration test
	suite.Run("Successful fetch (integration) test", func() {
		shipment := factory.BuildMTOShipmentMinimal(suite.DB(), nil, nil)
		officeUser := factory.BuildOfficeUser(nil, nil, nil)
		handlerConfig := suite.NewHandlerConfig()
		fetcher := mtoshipment.NewMTOShipmentFetcher()
		request := httptest.NewRequest("GET", fmt.Sprintf("/shipments/%s", shipment.ID.String()), nil)
		request = suite.AuthenticateOfficeRequest(request, officeUser)

		params := mtoshipmentops.GetShipmentParams{
			HTTPRequest: request,
			ShipmentID:  strfmt.UUID(shipment.ID.String()),
		}

		handler := GetMTOShipmentHandler{
			HandlerConfig:      handlerConfig,
			mtoShipmentFetcher: fetcher,
		}

		// Validate incoming payload: no body to validate

		response := handler.Handle(params)
		suite.IsType(&mtoshipmentops.GetShipmentOK{}, response)
		payload := response.(*mtoshipmentops.GetShipmentOK).Payload

		// Validate outgoing payload
		suite.NoError(payload.Validate(strfmt.Default))
	})

	// 404 response
	suite.Run("404 response when the service returns not found", func() {
		uuidForShipment, _ := uuid.NewV4()
		officeUser := factory.BuildOfficeUser(nil, nil, nil)
		handlerConfig := suite.NewHandlerConfig()
		fetcher := mtoshipment.NewMTOShipmentFetcher()
		request := httptest.NewRequest("GET", fmt.Sprintf("/shipments/%s", uuidForShipment.String()), nil)
		request = suite.AuthenticateOfficeRequest(request, officeUser)

		params := mtoshipmentops.GetShipmentParams{
			HTTPRequest: request,
			ShipmentID:  strfmt.UUID(uuidForShipment.String()),
		}

		handler := GetMTOShipmentHandler{
			HandlerConfig:      handlerConfig,
			mtoShipmentFetcher: fetcher,
		}

		// Validate incoming payload: no body to validate

		response := handler.Handle(params)
		suite.IsType(&mtoshipmentops.GetShipmentNotFound{}, response)
		payload := response.(*mtoshipmentops.GetShipmentNotFound).Payload

		// Validate outgoing payload
		suite.NoError(payload.Validate(strfmt.Default))
	})
}

func (suite *HandlerSuite) TestApproveShipmentHandler() {
	waf := entitlements.NewWeightAllotmentFetcher()
	tomorrow := time.Now().Add(24 * time.Hour)

	setUpSignedCertificationCreatorMock := func(returnValue ...interface{}) services.SignedCertificationCreator {
		mockCreator := &mocks.SignedCertificationCreator{}

		mockCreator.On(
			"CreateSignedCertification",
			mock.AnythingOfType("*appcontext.appContext"),
			mock.AnythingOfType("models.SignedCertification"),
		).Return(returnValue...)

		return mockCreator
	}

	setUpSignedCertificationUpdaterMock := func(returnValue ...interface{}) services.SignedCertificationUpdater {
		mockUpdater := &mocks.SignedCertificationUpdater{}

		mockUpdater.On(
			"UpdateSignedCertification",
			mock.AnythingOfType("*appcontext.appContext"),
			mock.AnythingOfType("models.SignedCertification"),
			mock.AnythingOfType("string"),
		).Return(returnValue...)

		return mockUpdater
	}

	builder := query.NewQueryBuilder()
	moveRouter := moveservices.NewMoveRouter(transportationoffice.NewTransportationOfficesFetcher())
	planner := &routemocks.Planner{}
	planner.On("ZipTransitDistance",
		mock.AnythingOfType("*appcontext.appContext"),
		mock.Anything,
		mock.Anything,
	).Return(400, nil)
	ppmEstimator := mocks.PPMEstimator{}
	planner.On("ZipTransitDistance",
		mock.AnythingOfType("*appcontext.appContext"),
		mock.Anything,
		mock.Anything,
	).Return(400, nil)
	siCreator := mtoserviceitem.NewMTOServiceItemCreator(
		planner,
		builder,
		moveRouter,
		ghcrateengine.NewDomesticUnpackPricer(),
		ghcrateengine.NewDomesticPackPricer(),
		ghcrateengine.NewDomesticLinehaulPricer(),
		ghcrateengine.NewDomesticShorthaulPricer(),
		ghcrateengine.NewDomesticOriginPricer(),
		ghcrateengine.NewDomesticDestinationPricer(),
		ghcrateengine.NewFuelSurchargePricer(),
		ghcrateengine.NewDomesticDestinationFirstDaySITPricer(),
		ghcrateengine.NewDomesticDestinationSITDeliveryPricer(),
		ghcrateengine.NewDomesticDestinationAdditionalDaysSITPricer(),
		ghcrateengine.NewDomesticDestinationSITFuelSurchargePricer(),
		ghcrateengine.NewDomesticOriginFirstDaySITPricer(),
		ghcrateengine.NewDomesticOriginSITPickupPricer(),
		ghcrateengine.NewDomesticOriginAdditionalDaysSITPricer(),
		ghcrateengine.NewDomesticOriginSITFuelSurchargePricer())
	moveTaskOrderUpdater := movetaskorder.NewMoveTaskOrderUpdater(
		builder,
		siCreator,
		moveRouter, setUpSignedCertificationCreatorMock(nil, nil), setUpSignedCertificationUpdaterMock(nil, nil), &ppmEstimator,
	)
	mockSender := suite.TestNotificationSender()
	moveWeights := moveservices.NewMoveWeights(mtoshipment.NewShipmentReweighRequester(), waf, mockSender)

	suite.Run("Returns 200 when all validations pass", func() {
		move := factory.BuildMove(suite.DB(), []factory.Customization{
			{
				Model: models.Move{
					Status: models.MoveStatusAPPROVALSREQUESTED,
				},
			},
		}, nil)

		shipment := factory.BuildMTOShipment(suite.DB(), []factory.Customization{
			{
				Model:    move,
				LinkOnly: true,
			},
			{
				Model: models.MTOShipment{
					Status:              models.MTOShipmentStatusSubmitted,
					RequestedPickupDate: &tomorrow,
				},
			},
		}, nil)

		eTag := etag.GenerateEtag(shipment.UpdatedAt)
		officeUser := factory.BuildOfficeUserWithRoles(nil, nil, []roles.RoleType{roles.RoleTypeTOO})
<<<<<<< HEAD
=======
		mockSender := suite.TestNotificationSender()
		moveWeights := moveservices.NewMoveWeights(mtoshipment.NewShipmentReweighRequester(mockSender), waf)
		moveRouter := moveservices.NewMoveRouter(transportationoffice.NewTransportationOfficesFetcher())
		planner := &routemocks.Planner{}
		planner.On("ZipTransitDistance",
			mock.AnythingOfType("*appcontext.appContext"),
			mock.Anything,
			mock.Anything,
		).Return(400, nil)
>>>>>>> 1042953b
		approver := mtoshipment.NewShipmentApprover(
			mtoshipment.NewShipmentRouter(),
			siCreator,
			&routemocks.Planner{},
			moveWeights,
			moveTaskOrderUpdater,
			moveRouter,
		)

		req := httptest.NewRequest("POST", fmt.Sprintf("/shipments/%s/approve", shipment.ID.String()), nil)
		req = suite.AuthenticateOfficeRequest(req, officeUser)

		traceID, err := uuid.NewV4()
		suite.FatalNoError(err, "Error creating a new trace ID.")
		req = req.WithContext(trace.NewContext(req.Context(), traceID))

		handlerConfig := suite.NewHandlerConfig()

		reweighRequester := &mocks.ShipmentReweighRequester{}

		handler := ApproveShipmentHandler{
			handlerConfig,
			approver,
			sitstatus.NewShipmentSITStatus(),
			moveTaskOrderUpdater,
			moveWeights,
			reweighRequester,
		}

		approveParams := shipmentops.ApproveShipmentParams{
			HTTPRequest: req,
			ShipmentID:  *handlers.FmtUUID(shipment.ID),
			IfMatch:     eTag,
		}

		// Validate incoming payload: no body to validate

		response := handler.Handle(approveParams)
		suite.IsType(&shipmentops.ApproveShipmentOK{}, response)
		payload := response.(*shipmentops.ApproveShipmentOK).Payload

		// Validate outgoing payload
		suite.NoError(payload.Validate(strfmt.Default))

		suite.HasWebhookNotification(shipment.ID, traceID)
		suite.HasWebhookNotification(move.ID, traceID) // this action always creates a notification for the Prime
	})

	suite.Run("Applies reweigh to an approved shipment if move already has reweighs applied to existing shipments", func() {
		reweighRequester := &mocks.ShipmentReweighRequester{}
		move := factory.BuildMove(suite.DB(), []factory.Customization{
			{
				Model: models.Move{
					Status: models.MoveStatusAPPROVALSREQUESTED,
				},
			},
		}, nil)
		shipment := factory.BuildMTOShipment(suite.DB(), []factory.Customization{
			{
				Model:    move,
				LinkOnly: true,
			},
			{
				Model: models.MTOShipment{
					Status: models.MTOShipmentStatusApproved,
				},
			},
		}, nil)
		approvedShipment := factory.BuildMTOShipment(suite.DB(), []factory.Customization{
			{
				Model:    move,
				LinkOnly: true,
			},
			{
				Model: models.MTOShipment{
					Status:              models.MTOShipmentStatusSubmitted,
					RequestedPickupDate: &tomorrow,
				},
			},
		}, nil)

		reweighWeight := unit.Pound(1)
		reweigh, err := testdatagen.MakeReweigh(suite.DB(), testdatagen.Assertions{
			Reweigh: models.Reweigh{
				Weight: &reweighWeight,
			},
			MTOShipment: shipment,
		})
		suite.NoError(err)

		shipment.Reweigh = &reweigh

		eTag := etag.GenerateEtag(approvedShipment.UpdatedAt)
		officeUser := factory.BuildOfficeUserWithRoles(nil, nil, []roles.RoleType{roles.RoleTypeTOO})
<<<<<<< HEAD
=======
		moveWeights := moveservices.NewMoveWeights(reweighRequester, waf)
		moveRouter := moveservices.NewMoveRouter(transportationoffice.NewTransportationOfficesFetcher())
		planner := &routemocks.Planner{}
		planner.On("ZipTransitDistance",
			mock.AnythingOfType("*appcontext.appContext"),
			mock.Anything,
			mock.Anything,
		).Return(400, nil)
>>>>>>> 1042953b
		approver := mtoshipment.NewShipmentApprover(
			mtoshipment.NewShipmentRouter(),
			siCreator,
			&routemocks.Planner{},
			moveWeights,
			moveTaskOrderUpdater,
			moveRouter,
		)

		req := httptest.NewRequest("POST", fmt.Sprintf("/shipments/%s/approve", approvedShipment.ID.String()), nil)
		req = suite.AuthenticateOfficeRequest(req, officeUser)

		traceID, err := uuid.NewV4()
		suite.FatalNoError(err, "Error creating a new trace ID.")
		req = req.WithContext(trace.NewContext(req.Context(), traceID))

		handlerConfig := suite.NewHandlerConfig()

		handler := ApproveShipmentHandler{
			handlerConfig,
			approver,
			sitstatus.NewShipmentSITStatus(),
			moveTaskOrderUpdater,
			moveWeights,
			reweighRequester,
		}

		approveParams := shipmentops.ApproveShipmentParams{
			HTTPRequest: req,
			ShipmentID:  *handlers.FmtUUID(approvedShipment.ID),
			IfMatch:     eTag,
		}

		reweighRequester.On("RequestShipmentReweigh", mock.AnythingOfType("*appcontext.appContext"), approvedShipment.ID, models.ReweighRequesterSystem).Return(nil, nil)

		// Validate incoming payload: no body to validate

		response := handler.Handle(approveParams)
		suite.IsType(&shipmentops.ApproveShipmentOK{}, response)
		payload := response.(*shipmentops.ApproveShipmentOK).Payload

		// Validate outgoing payload
		suite.NoError(payload.Validate(strfmt.Default))

		suite.HasWebhookNotification(approvedShipment.ID, traceID)
		suite.HasWebhookNotification(move.ID, traceID) // this action always creates a notification for the Prime

		reweighRequester.AssertNumberOfCalls(suite.T(), "RequestShipmentReweigh", 1) // Should request reweigh for the newly approved shipment
	})

	suite.Run("Returns error from RequestShipmentReweigh", func() {
		reweighRequester := &mocks.ShipmentReweighRequester{}
		move := factory.BuildMove(suite.DB(), []factory.Customization{
			{
				Model: models.Move{
					Status: models.MoveStatusAPPROVALSREQUESTED,
				},
			},
		}, nil)
		shipment := factory.BuildMTOShipment(suite.DB(), []factory.Customization{
			{
				Model:    move,
				LinkOnly: true,
			},
			{
				Model: models.MTOShipment{
					Status: models.MTOShipmentStatusApproved,
				},
			},
		}, nil)
		approvedShipment := factory.BuildMTOShipment(suite.DB(), []factory.Customization{
			{
				Model:    move,
				LinkOnly: true,
			},
			{
				Model: models.MTOShipment{
					Status:              models.MTOShipmentStatusSubmitted,
					RequestedPickupDate: &tomorrow,
				},
			},
		}, nil)

		reweighWeight := unit.Pound(1)
		reweigh, err := testdatagen.MakeReweigh(suite.DB(), testdatagen.Assertions{
			Reweigh: models.Reweigh{
				Weight: &reweighWeight,
			},
			MTOShipment: shipment,
		})
		suite.NoError(err)

		shipment.Reweigh = &reweigh

		eTag := etag.GenerateEtag(approvedShipment.UpdatedAt)
		officeUser := factory.BuildOfficeUserWithRoles(nil, nil, []roles.RoleType{roles.RoleTypeTOO})
<<<<<<< HEAD
=======
		moveWeights := moveservices.NewMoveWeights(reweighRequester, waf)
		moveRouter := moveservices.NewMoveRouter(transportationoffice.NewTransportationOfficesFetcher())
		planner := &routemocks.Planner{}
		planner.On("ZipTransitDistance",
			mock.AnythingOfType("*appcontext.appContext"),
			mock.Anything,
			mock.Anything,
		).Return(400, nil)
>>>>>>> 1042953b
		approver := mtoshipment.NewShipmentApprover(
			mtoshipment.NewShipmentRouter(),
			siCreator,
			&routemocks.Planner{},
			moveWeights,
			moveTaskOrderUpdater,
			moveRouter,
		)

		req := httptest.NewRequest("POST", fmt.Sprintf("/shipments/%s/approve", approvedShipment.ID.String()), nil)
		req = suite.AuthenticateOfficeRequest(req, officeUser)

		traceID, err := uuid.NewV4()
		suite.FatalNoError(err, "Error creating a new trace ID.")
		req = req.WithContext(trace.NewContext(req.Context(), traceID))

		handlerConfig := suite.NewHandlerConfig()

		handler := ApproveShipmentHandler{
			handlerConfig,
			approver,
			sitstatus.NewShipmentSITStatus(),
			moveTaskOrderUpdater,
			moveWeights,
			reweighRequester,
		}

		approveParams := shipmentops.ApproveShipmentParams{
			HTTPRequest: req,
			ShipmentID:  *handlers.FmtUUID(approvedShipment.ID),
			IfMatch:     eTag,
		}

		reweighRequester.On("RequestShipmentReweigh", mock.AnythingOfType("*appcontext.appContext"), approvedShipment.ID, models.ReweighRequesterSystem).Return(nil, apperror.NotFoundError{})

		response := handler.Handle(approveParams)
		suite.IsType(&shipmentops.ApproveShipmentNotFound{}, response)
		reweighRequester.AssertNumberOfCalls(suite.T(), "RequestShipmentReweigh", 1) // Should request reweigh for the newly approved shipment
	})

	suite.Run("Returns error from CheckAutoReweigh", func() {
		reweighRequester := &mocks.ShipmentReweighRequester{}
		move := factory.BuildMove(suite.DB(), []factory.Customization{
			{
				Model: models.Move{
					Status: models.MoveStatusAPPROVALSREQUESTED,
				},
			},
		}, nil)

		approvedShipment := factory.BuildMTOShipment(suite.DB(), []factory.Customization{
			{
				Model:    move,
				LinkOnly: true,
			},
			{
				Model: models.MTOShipment{
					Status:              models.MTOShipmentStatusSubmitted,
					RequestedPickupDate: &tomorrow,
				},
			},
		}, nil)

		eTag := etag.GenerateEtag(approvedShipment.UpdatedAt)
		officeUser := factory.BuildOfficeUserWithRoles(nil, nil, []roles.RoleType{roles.RoleTypeTOO})
<<<<<<< HEAD
=======
		moveWeights := moveservices.NewMoveWeights(reweighRequester, waf)
		moveRouter := moveservices.NewMoveRouter(transportationoffice.NewTransportationOfficesFetcher())
		planner := &routemocks.Planner{}
		planner.On("ZipTransitDistance",
			mock.AnythingOfType("*appcontext.appContext"),
			mock.Anything,
			mock.Anything,
		).Return(400, nil)
>>>>>>> 1042953b
		approver := mtoshipment.NewShipmentApprover(
			mtoshipment.NewShipmentRouter(),
			siCreator,
			&routemocks.Planner{},
			moveWeights,
			moveTaskOrderUpdater,
			moveRouter,
		)

		req := httptest.NewRequest("POST", fmt.Sprintf("/shipments/%s/approve", approvedShipment.ID.String()), nil)
		req = suite.AuthenticateOfficeRequest(req, officeUser)

		traceID, err := uuid.NewV4()
		suite.FatalNoError(err, "Error creating a new trace ID.")
		req = req.WithContext(trace.NewContext(req.Context(), traceID))

		handlerConfig := suite.NewHandlerConfig()
		mockMoveWeights := &mocks.MoveWeights{}

		handler := ApproveShipmentHandler{
			handlerConfig,
			approver,
			sitstatus.NewShipmentSITStatus(),
			moveTaskOrderUpdater,
			mockMoveWeights,
			reweighRequester,
		}

		approveParams := shipmentops.ApproveShipmentParams{
			HTTPRequest: req,
			ShipmentID:  *handlers.FmtUUID(approvedShipment.ID),
			IfMatch:     eTag,
		}

		mockMoveWeights.On("CheckAutoReweigh", mock.AnythingOfType("*appcontext.appContext"), mock.AnythingOfType("uuid.UUID"), mock.AnythingOfType("*models.MTOShipment")).Return(apperror.NotFoundError{})

		response := handler.Handle(approveParams)
		suite.IsType(&shipmentops.ApproveShipmentNotFound{}, response)
		mockMoveWeights.AssertNumberOfCalls(suite.T(), "CheckAutoReweigh", 1) // Should request reweigh for the newly approved shipment
	})

	suite.Run("Returns a 403 when the office user is not a TOO", func() {
		officeUser := factory.BuildOfficeUserWithRoles(nil, nil, []roles.RoleType{roles.RoleTypeServicesCounselor})
		uuid := uuid.Must(uuid.NewV4())
		approver := &mocks.ShipmentApprover{}
		mockSender := suite.TestNotificationSender()
		reweighRequester := &mocks.ShipmentReweighRequester{}
		moveWeights := moveservices.NewMoveWeights(mtoshipment.NewShipmentReweighRequester(mockSender), waf)

		approver.AssertNumberOfCalls(suite.T(), "ApproveShipment", 0)

		req := httptest.NewRequest("POST", fmt.Sprintf("/shipments/%s/approve", uuid.String()), nil)
		req = suite.AuthenticateOfficeRequest(req, officeUser)
		handlerConfig := suite.NewHandlerConfig()

		handler := ApproveShipmentHandler{
			handlerConfig,
			approver,
			sitstatus.NewShipmentSITStatus(),
			moveTaskOrderUpdater,
			moveWeights,
			reweighRequester,
		}
		approveParams := shipmentops.ApproveShipmentParams{
			HTTPRequest: req,
			ShipmentID:  *handlers.FmtUUID(uuid),
			IfMatch:     etag.GenerateEtag(time.Now()),
		}

		// Validate incoming payload: no body to validate

		response := handler.Handle(approveParams)
		suite.IsType(&shipmentops.ApproveShipmentForbidden{}, response)
		payload := response.(*shipmentops.ApproveShipmentForbidden).Payload

		// Validate outgoing payload: nil payload
		suite.Nil(payload)
	})

	suite.Run("Returns 404 when approver returns NotFoundError", func() {
		shipment := factory.BuildMTOShipmentMinimal(nil, []factory.Customization{
			{
				Model: models.MTOShipment{
					ID: uuid.Must(uuid.NewV4()),
				},
			},
		}, nil)
		eTag := etag.GenerateEtag(shipment.UpdatedAt)
		officeUser := factory.BuildOfficeUserWithRoles(nil, nil, []roles.RoleType{roles.RoleTypeTOO})
		approver := &mocks.ShipmentApprover{}
		mockSender := suite.TestNotificationSender()
		moveWeights := moveservices.NewMoveWeights(mtoshipment.NewShipmentReweighRequester(mockSender), waf)

		approver.On("ApproveShipment", mock.AnythingOfType("*appcontext.appContext"), shipment.ID, eTag).Return(nil, apperror.NotFoundError{})

		req := httptest.NewRequest("POST", fmt.Sprintf("/shipments/%s/approve", shipment.ID.String()), nil)
		req = suite.AuthenticateOfficeRequest(req, officeUser)
		handlerConfig := suite.NewHandlerConfig()
		reweighRequester := &mocks.ShipmentReweighRequester{}

		handler := ApproveShipmentHandler{
			handlerConfig,
			approver,
			sitstatus.NewShipmentSITStatus(),
			moveTaskOrderUpdater,
			moveWeights,
			reweighRequester,
		}
		approveParams := shipmentops.ApproveShipmentParams{
			HTTPRequest: req,
			ShipmentID:  *handlers.FmtUUID(shipment.ID),
			IfMatch:     eTag,
		}

		// Validate incoming payload: no body to validate

		response := handler.Handle(approveParams)
		suite.IsType(&shipmentops.ApproveShipmentNotFound{}, response)
		payload := response.(*shipmentops.ApproveShipmentNotFound).Payload

		// Validate outgoing payload: nil payload
		suite.Nil(payload)
	})

	suite.Run("Returns 409 when approver returns Conflict Error", func() {
		shipment := factory.BuildMTOShipmentMinimal(nil, []factory.Customization{
			{
				Model: models.MTOShipment{
					ID: uuid.Must(uuid.NewV4()),
				},
			},
		}, nil)
		eTag := etag.GenerateEtag(shipment.UpdatedAt)
		officeUser := factory.BuildOfficeUserWithRoles(nil, nil, []roles.RoleType{roles.RoleTypeTOO})
		approver := &mocks.ShipmentApprover{}
		mockSender := suite.TestNotificationSender()
		moveWeights := moveservices.NewMoveWeights(mtoshipment.NewShipmentReweighRequester(mockSender), waf)

		approver.On("ApproveShipment", mock.AnythingOfType("*appcontext.appContext"), shipment.ID, eTag).Return(nil, apperror.ConflictError{})

		req := httptest.NewRequest("POST", fmt.Sprintf("/shipments/%s/approve", shipment.ID.String()), nil)
		req = suite.AuthenticateOfficeRequest(req, officeUser)
		handlerConfig := suite.NewHandlerConfig()
		reweighRequester := &mocks.ShipmentReweighRequester{}

		handler := ApproveShipmentHandler{
			handlerConfig,
			approver,
			sitstatus.NewShipmentSITStatus(),
			moveTaskOrderUpdater,
			moveWeights,
			reweighRequester,
		}
		approveParams := shipmentops.ApproveShipmentParams{
			HTTPRequest: req,
			ShipmentID:  *handlers.FmtUUID(shipment.ID),
			IfMatch:     eTag,
		}

		// Validate incoming payload: no body to validate

		response := handler.Handle(approveParams)
		suite.IsType(&shipmentops.ApproveShipmentConflict{}, response)
		payload := response.(*shipmentops.ApproveShipmentConflict).Payload

		// Validate outgoing payload
		suite.NoError(payload.Validate(strfmt.Default))
	})

	suite.Run("Returns 412 when eTag does not match", func() {
		shipment := factory.BuildMTOShipmentMinimal(nil, []factory.Customization{
			{
				Model: models.MTOShipment{
					ID: uuid.Must(uuid.NewV4()),
				},
			},
		}, nil)
		eTag := etag.GenerateEtag(time.Now())
		officeUser := factory.BuildOfficeUserWithRoles(nil, nil, []roles.RoleType{roles.RoleTypeTOO})
		approver := &mocks.ShipmentApprover{}
		mockSender := suite.TestNotificationSender()
		moveWeights := moveservices.NewMoveWeights(mtoshipment.NewShipmentReweighRequester(mockSender), waf)

		approver.On("ApproveShipment", mock.AnythingOfType("*appcontext.appContext"), shipment.ID, eTag).Return(nil, apperror.PreconditionFailedError{})

		req := httptest.NewRequest("POST", fmt.Sprintf("/shipments/%s/approve", shipment.ID.String()), nil)
		req = suite.AuthenticateOfficeRequest(req, officeUser)
		handlerConfig := suite.NewHandlerConfig()
		reweighRequester := &mocks.ShipmentReweighRequester{}

		handler := ApproveShipmentHandler{
			handlerConfig,
			approver,
			sitstatus.NewShipmentSITStatus(),
			moveTaskOrderUpdater,
			moveWeights,
			reweighRequester,
		}
		approveParams := shipmentops.ApproveShipmentParams{
			HTTPRequest: req,
			ShipmentID:  *handlers.FmtUUID(shipment.ID),
			IfMatch:     eTag,
		}

		// Validate incoming payload: no body to validate

		response := handler.Handle(approveParams)
		suite.IsType(&shipmentops.ApproveShipmentPreconditionFailed{}, response)
		payload := response.(*shipmentops.ApproveShipmentPreconditionFailed).Payload

		// Validate outgoing payload
		suite.NoError(payload.Validate(strfmt.Default))
	})

	suite.Run("Returns 422 when approver returns validation errors", func() {
		shipment := factory.BuildMTOShipmentMinimal(nil, []factory.Customization{
			{
				Model: models.MTOShipment{
					ID: uuid.Must(uuid.NewV4()),
				},
			},
		}, nil)
		eTag := etag.GenerateEtag(shipment.UpdatedAt)
		officeUser := factory.BuildOfficeUserWithRoles(nil, nil, []roles.RoleType{roles.RoleTypeTOO})
		approver := &mocks.ShipmentApprover{}
		mockSender := suite.TestNotificationSender()
		moveWeights := moveservices.NewMoveWeights(mtoshipment.NewShipmentReweighRequester(mockSender), waf)

		approver.On("ApproveShipment", mock.AnythingOfType("*appcontext.appContext"), shipment.ID, eTag).Return(nil, apperror.InvalidInputError{ValidationErrors: &validate.Errors{}})

		req := httptest.NewRequest("POST", fmt.Sprintf("/shipments/%s/approve", shipment.ID.String()), nil)
		req = suite.AuthenticateOfficeRequest(req, officeUser)
		handlerConfig := suite.NewHandlerConfig()
		reweighRequester := &mocks.ShipmentReweighRequester{}

		handler := ApproveShipmentHandler{
			handlerConfig,
			approver,
			sitstatus.NewShipmentSITStatus(),
			moveTaskOrderUpdater,
			moveWeights,
			reweighRequester,
		}
		approveParams := shipmentops.ApproveShipmentParams{
			HTTPRequest: req,
			ShipmentID:  *handlers.FmtUUID(shipment.ID),
			IfMatch:     eTag,
		}

		// Validate incoming payload: no body to validate

		response := handler.Handle(approveParams)
		suite.IsType(&shipmentops.ApproveShipmentUnprocessableEntity{}, response)
		payload := response.(*shipmentops.ApproveShipmentUnprocessableEntity).Payload

		// Validate outgoing payload
		suite.NoError(payload.Validate(strfmt.Default))
	})

	suite.Run("Returns 500 when approver returns unexpected error", func() {
		shipment := factory.BuildMTOShipmentMinimal(nil, []factory.Customization{
			{
				Model: models.MTOShipment{
					ID: uuid.Must(uuid.NewV4()),
				},
			},
		}, nil)
		eTag := etag.GenerateEtag(shipment.UpdatedAt)
		officeUser := factory.BuildOfficeUserWithRoles(nil, nil, []roles.RoleType{roles.RoleTypeTOO})
		approver := &mocks.ShipmentApprover{}
		mockSender := suite.TestNotificationSender()
		moveWeights := moveservices.NewMoveWeights(mtoshipment.NewShipmentReweighRequester(mockSender), waf)

		approver.On("ApproveShipment", mock.AnythingOfType("*appcontext.appContext"), shipment.ID, eTag).Return(nil, errors.New("UnexpectedError"))

		req := httptest.NewRequest("POST", fmt.Sprintf("/shipments/%s/approve", shipment.ID.String()), nil)
		req = suite.AuthenticateOfficeRequest(req, officeUser)
		handlerConfig := suite.NewHandlerConfig()
		reweighRequester := &mocks.ShipmentReweighRequester{}

		handler := ApproveShipmentHandler{
			handlerConfig,
			approver,
			sitstatus.NewShipmentSITStatus(),
			moveTaskOrderUpdater,
			moveWeights,
			reweighRequester,
		}
		approveParams := shipmentops.ApproveShipmentParams{
			HTTPRequest: req,
			ShipmentID:  *handlers.FmtUUID(shipment.ID),
			IfMatch:     eTag,
		}

		// Validate incoming payload: no body to validate

		response := handler.Handle(approveParams)
		suite.IsType(&shipmentops.ApproveShipmentInternalServerError{}, response)
		payload := response.(*shipmentops.ApproveShipmentInternalServerError).Payload

		// Validate outgoing payload: nil payload
		suite.Nil(payload)
	})
}

// ApproveShipment(s)Handler
func (suite *HandlerSuite) TestApproveShipmentsHandler() {
	waf := entitlements.NewWeightAllotmentFetcher()
	tomorrow := time.Now().Add(24 * time.Hour)

	setUpSignedCertificationCreatorMock := func(returnValue ...interface{}) services.SignedCertificationCreator {
		mockCreator := &mocks.SignedCertificationCreator{}

		mockCreator.On(
			"CreateSignedCertification",
			mock.AnythingOfType("*appcontext.appContext"),
			mock.AnythingOfType("models.SignedCertification"),
		).Return(returnValue...)

		return mockCreator
	}

	setUpSignedCertificationUpdaterMock := func(returnValue ...interface{}) services.SignedCertificationUpdater {
		mockUpdater := &mocks.SignedCertificationUpdater{}

		mockUpdater.On(
			"UpdateSignedCertification",
			mock.AnythingOfType("*appcontext.appContext"),
			mock.AnythingOfType("models.SignedCertification"),
			mock.AnythingOfType("string"),
		).Return(returnValue...)

		return mockUpdater
	}

	officeUser := factory.BuildOfficeUserWithRoles(nil, nil, []roles.RoleType{roles.RoleTypeTOO})
	builder := query.NewQueryBuilder()
	moveRouter := moveservices.NewMoveRouter(transportationoffice.NewTransportationOfficesFetcher())
	planner := &routemocks.Planner{}
	mockSender := suite.TestNotificationSender()
	moveWeights := moveservices.NewMoveWeights(mtoshipment.NewShipmentReweighRequester(mockSender), waf)
	planner.On("ZipTransitDistance",
		mock.AnythingOfType("*appcontext.appContext"),
		mock.Anything,
		mock.Anything,
	).Return(400, nil)

	siCreator := mtoserviceitem.NewMTOServiceItemCreator(
		planner,
		builder,
		moveRouter,
		ghcrateengine.NewDomesticUnpackPricer(),
		ghcrateengine.NewDomesticPackPricer(),
		ghcrateengine.NewDomesticLinehaulPricer(),
		ghcrateengine.NewDomesticShorthaulPricer(),
		ghcrateengine.NewDomesticOriginPricer(),
		ghcrateengine.NewDomesticDestinationPricer(),
		ghcrateengine.NewFuelSurchargePricer(),
		ghcrateengine.NewDomesticDestinationFirstDaySITPricer(),
		ghcrateengine.NewDomesticDestinationSITDeliveryPricer(),
		ghcrateengine.NewDomesticDestinationAdditionalDaysSITPricer(),
		ghcrateengine.NewDomesticDestinationSITFuelSurchargePricer(),
		ghcrateengine.NewDomesticOriginFirstDaySITPricer(),
		ghcrateengine.NewDomesticOriginSITPickupPricer(),
		ghcrateengine.NewDomesticOriginAdditionalDaysSITPricer(),
		ghcrateengine.NewDomesticOriginSITFuelSurchargePricer())

	ppmEstimator := mocks.PPMEstimator{}
	planner.On("ZipTransitDistance",
		mock.AnythingOfType("*appcontext.appContext"),
		mock.Anything,
		mock.Anything,
	).Return(400, nil)
	moveTaskOrderUpdater := movetaskorder.NewMoveTaskOrderUpdater(
		builder,
		siCreator,
		moveRouter, setUpSignedCertificationCreatorMock(nil, nil), setUpSignedCertificationUpdaterMock(nil, nil), &ppmEstimator,
	)

	suite.Run("Returns 200 when all validations pass", func() {
		move := factory.BuildMove(suite.DB(), []factory.Customization{
			{
				Model: models.Move{
					Status: models.MoveStatusAPPROVALSREQUESTED,
				},
			},
		}, nil)
		shipment1 := factory.BuildMTOShipment(suite.DB(), []factory.Customization{
			{
				Model:    move,
				LinkOnly: true,
			},
			{
				Model: models.MTOShipment{
					Status:              models.MTOShipmentStatusSubmitted,
					RequestedPickupDate: &tomorrow,
				},
			},
		}, nil)

		shipment2 := factory.BuildMTOShipment(suite.DB(), []factory.Customization{
			{
				Model:    move,
				LinkOnly: true,
			},
			{
				Model: models.MTOShipment{
					Status:              models.MTOShipmentStatusSubmitted,
					RequestedPickupDate: &tomorrow,
				},
			},
		}, nil)

		eTag1 := etag.GenerateEtag(shipment1.UpdatedAt)
		eTag2 := etag.GenerateEtag(shipment2.UpdatedAt)

		approver := mtoshipment.NewShipmentApprover(
			mtoshipment.NewShipmentRouter(),
			siCreator,
			&routemocks.Planner{},
			moveWeights,
			moveTaskOrderUpdater,
			moveRouter,
		)

		req := httptest.NewRequest("POST", "/shipments/approve", nil)
		req = suite.AuthenticateOfficeRequest(req, officeUser)

		traceID, err := uuid.NewV4()
		suite.FatalNoError(err, "Error creating a new trace ID.")
		req = req.WithContext(trace.NewContext(req.Context(), traceID))

		handlerConfig := suite.NewHandlerConfig()
		reweighRequester := &mocks.ShipmentReweighRequester{}

		handler := ApproveShipmentsHandler{
			handlerConfig,
			approver,
			sitstatus.NewShipmentSITStatus(),
			moveTaskOrderUpdater,
			moveWeights,
			reweighRequester,
		}

		approveParams := shipmentops.ApproveShipmentsParams{
			HTTPRequest: req,
			Body: &ghcmessages.ApproveShipments{
				ApproveShipments: []*ghcmessages.ApproveShipmentsApproveShipmentsItems0{
					{
						ShipmentID: handlers.FmtUUID(shipment1.ID),
						ETag:       &eTag1,
					},
					{
						ShipmentID: handlers.FmtUUID(shipment2.ID),
						ETag:       &eTag2,
					},
				},
			},
		}

		// Validate incoming payload: no body to validate

		response := handler.Handle(approveParams)
		suite.IsType(&shipmentops.ApproveShipmentsOK{}, response)
		payload := response.(*shipmentops.ApproveShipmentsOK).Payload

		// Validate outgoing payload
		suite.NoError(payload[0].Validate(strfmt.Default))
		suite.NoError(payload[1].Validate(strfmt.Default))

		suite.HasWebhookNotification(move.ID, traceID) // this action always creates a notification for the Prime
		suite.HasWebhookNotification(shipment1.ID, traceID)
		suite.HasWebhookNotification(shipment2.ID, traceID)
	})

	suite.Run("Returns a 403 when the office user is not a TOO", func() {
		move := factory.BuildAvailableToPrimeMove(suite.DB(), nil, nil)
		shipment := factory.BuildMTOShipment(suite.DB(), []factory.Customization{
			{
				Model:    move,
				LinkOnly: true,
			},
			{
				Model: models.MTOShipment{
					Status:              models.MTOShipmentStatusSubmitted,
					RequestedPickupDate: &tomorrow,
				},
			},
		}, nil)

		eTag := etag.GenerateEtag(shipment.UpdatedAt)

		officeUser := factory.BuildOfficeUserWithRoles(nil, nil, []roles.RoleType{roles.RoleTypeServicesCounselor})
		approver := &mocks.ShipmentApprover{}

		approver.AssertNumberOfCalls(suite.T(), "ApproveShipments", 0)

		req := httptest.NewRequest("POST", "/shipments/approve", nil)
		req = suite.AuthenticateOfficeRequest(req, officeUser)
		handlerConfig := suite.NewHandlerConfig()
		reweighRequester := &mocks.ShipmentReweighRequester{}

		handler := ApproveShipmentsHandler{
			handlerConfig,
			approver,
			sitstatus.NewShipmentSITStatus(),
			moveTaskOrderUpdater,
			moveWeights,
			reweighRequester,
		}
		approveParams := shipmentops.ApproveShipmentsParams{
			HTTPRequest: req,
			Body: &ghcmessages.ApproveShipments{
				ApproveShipments: []*ghcmessages.ApproveShipmentsApproveShipmentsItems0{
					{
						ShipmentID: handlers.FmtUUID(shipment.ID),
						ETag:       &eTag,
					},
				},
			},
		}

		// Validate incoming payload: no body to validate
		response := handler.Handle(approveParams)
		suite.IsType(&shipmentops.ApproveShipmentsForbidden{}, response)
		payload := response.(*shipmentops.ApproveShipmentsForbidden).Payload

		// Validate outgoing payload: nil payload
		suite.Nil(payload)
	})

	suite.Run("Returns 404 when approver returns NotFoundError", func() {
		shipment := factory.BuildMTOShipmentMinimal(nil, []factory.Customization{
			{
				Model: models.MTOShipment{
					ID:                  uuid.Must(uuid.NewV4()),
					RequestedPickupDate: &tomorrow,
				},
			},
		}, nil)
		eTag := etag.GenerateEtag(shipment.UpdatedAt)
		officeUser := factory.BuildOfficeUserWithRoles(nil, nil, []roles.RoleType{roles.RoleTypeTOO})
		approver := &mocks.ShipmentApprover{}

		approver.On("ApproveShipments", mock.AnythingOfType("*appcontext.appContext"), mock.AnythingOfType("[]services.ShipmentIdWithEtag")).Return(nil, apperror.NotFoundError{})

		req := httptest.NewRequest("POST", "/shipments/approve", nil)
		req = suite.AuthenticateOfficeRequest(req, officeUser)
		handlerConfig := suite.NewHandlerConfig()
		reweighRequester := &mocks.ShipmentReweighRequester{}

		handler := ApproveShipmentsHandler{
			handlerConfig,
			approver,
			sitstatus.NewShipmentSITStatus(),
			moveTaskOrderUpdater,
			moveWeights,
			reweighRequester,
		}
		approveParams := shipmentops.ApproveShipmentsParams{
			HTTPRequest: req,
			Body: &ghcmessages.ApproveShipments{
				ApproveShipments: []*ghcmessages.ApproveShipmentsApproveShipmentsItems0{
					{
						ShipmentID: handlers.FmtUUID(shipment.ID),
						ETag:       &eTag,
					},
				},
			},
		}

		// Validate incoming payload: no body to validate
		response := handler.Handle(approveParams)
		suite.IsType(&shipmentops.ApproveShipmentsNotFound{}, response)
		payload := response.(*shipmentops.ApproveShipmentsNotFound).Payload

		// Validate outgoing payload
		suite.NoError(payload.Validate(strfmt.Default))
	})

	suite.Run("Returns 409 when approver returns Conflict Error", func() {
		shipment := factory.BuildMTOShipmentMinimal(nil, []factory.Customization{
			{
				Model: models.MTOShipment{
					ID:                  uuid.Must(uuid.NewV4()),
					RequestedPickupDate: &tomorrow,
				},
			},
		}, nil)
		eTag := etag.GenerateEtag(shipment.UpdatedAt)
		officeUser := factory.BuildOfficeUserWithRoles(nil, nil, []roles.RoleType{roles.RoleTypeTOO})
		approver := &mocks.ShipmentApprover{}

		approver.On("ApproveShipments", mock.AnythingOfType("*appcontext.appContext"), mock.AnythingOfType("[]services.ShipmentIdWithEtag")).Return(nil, apperror.ConflictError{})

		req := httptest.NewRequest("POST", "/shipments/approve", nil)
		req = suite.AuthenticateOfficeRequest(req, officeUser)
		handlerConfig := suite.NewHandlerConfig()
		reweighRequester := &mocks.ShipmentReweighRequester{}

		handler := ApproveShipmentsHandler{
			handlerConfig,
			approver,
			sitstatus.NewShipmentSITStatus(),
			moveTaskOrderUpdater,
			moveWeights,
			reweighRequester,
		}
		approveParams := shipmentops.ApproveShipmentsParams{
			HTTPRequest: req,
			Body: &ghcmessages.ApproveShipments{
				ApproveShipments: []*ghcmessages.ApproveShipmentsApproveShipmentsItems0{
					{
						ShipmentID: handlers.FmtUUID(shipment.ID),
						ETag:       &eTag,
					},
				},
			},
		}

		// Validate incoming payload: no body to validate
		response := handler.Handle(approveParams)
		suite.IsType(&shipmentops.ApproveShipmentsConflict{}, response)
		payload := response.(*shipmentops.ApproveShipmentsConflict).Payload

		// Validate outgoing payload
		suite.NoError(payload.Validate(strfmt.Default))
	})

	suite.Run("Returns 412 when eTag does not match", func() {
		shipment := factory.BuildMTOShipmentMinimal(nil, []factory.Customization{
			{
				Model: models.MTOShipment{
					ID:                  uuid.Must(uuid.NewV4()),
					RequestedPickupDate: &tomorrow,
				},
			},
		}, nil)
		eTag := etag.GenerateEtag(time.Now())
		officeUser := factory.BuildOfficeUserWithRoles(nil, nil, []roles.RoleType{roles.RoleTypeTOO})
		approver := &mocks.ShipmentApprover{}

		approver.On("ApproveShipments", mock.AnythingOfType("*appcontext.appContext"), mock.AnythingOfType("[]services.ShipmentIdWithEtag")).Return(nil, apperror.PreconditionFailedError{})

		req := httptest.NewRequest("POST", "/shipments/approve", nil)
		req = suite.AuthenticateOfficeRequest(req, officeUser)
		handlerConfig := suite.NewHandlerConfig()
		reweighRequester := &mocks.ShipmentReweighRequester{}

		handler := ApproveShipmentsHandler{
			handlerConfig,
			approver,
			sitstatus.NewShipmentSITStatus(),
			moveTaskOrderUpdater,
			moveWeights,
			reweighRequester,
		}
		approveParams := shipmentops.ApproveShipmentsParams{
			HTTPRequest: req,
			Body: &ghcmessages.ApproveShipments{
				ApproveShipments: []*ghcmessages.ApproveShipmentsApproveShipmentsItems0{
					{
						ShipmentID: handlers.FmtUUID(shipment.ID),
						ETag:       &eTag,
					},
				},
			},
		}

		// Validate incoming payload: no body to validate
		response := handler.Handle(approveParams)
		suite.IsType(&shipmentops.ApproveShipmentsPreconditionFailed{}, response)
		payload := response.(*shipmentops.ApproveShipmentsPreconditionFailed).Payload

		// Validate outgoing payload
		suite.NoError(payload.Validate(strfmt.Default))
	})

	suite.Run("Returns 422 when approver returns validation errors", func() {
		shipment := factory.BuildMTOShipmentMinimal(nil, []factory.Customization{
			{
				Model: models.MTOShipment{
					ID:                  uuid.Must(uuid.NewV4()),
					RequestedPickupDate: &tomorrow,
				},
			},
		}, nil)
		eTag := etag.GenerateEtag(shipment.UpdatedAt)
		officeUser := factory.BuildOfficeUserWithRoles(nil, nil, []roles.RoleType{roles.RoleTypeTOO})
		approver := &mocks.ShipmentApprover{}

		approver.On("ApproveShipments", mock.AnythingOfType("*appcontext.appContext"), mock.AnythingOfType("[]services.ShipmentIdWithEtag")).Return(nil, apperror.InvalidInputError{ValidationErrors: &validate.Errors{}})

		req := httptest.NewRequest("POST", "/shipments/approve", nil)
		req = suite.AuthenticateOfficeRequest(req, officeUser)
		handlerConfig := suite.NewHandlerConfig()
		reweighRequester := &mocks.ShipmentReweighRequester{}

		handler := ApproveShipmentsHandler{
			handlerConfig,
			approver,
			sitstatus.NewShipmentSITStatus(),
			moveTaskOrderUpdater,
			moveWeights,
			reweighRequester,
		}
		approveParams := shipmentops.ApproveShipmentsParams{
			HTTPRequest: req,
			Body: &ghcmessages.ApproveShipments{
				ApproveShipments: []*ghcmessages.ApproveShipmentsApproveShipmentsItems0{
					{
						ShipmentID: handlers.FmtUUID(shipment.ID),
						ETag:       &eTag,
					},
				},
			},
		}

		// Validate incoming payload: no body to validate
		response := handler.Handle(approveParams)
		suite.IsType(&shipmentops.ApproveShipmentsUnprocessableEntity{}, response)
		payload := response.(*shipmentops.ApproveShipmentsUnprocessableEntity).Payload

		// Validate outgoing payload
		suite.NoError(payload.Validate(strfmt.Default))
	})

	suite.Run("Returns 422 when ApproveShipments body is empty", func() {
		officeUser := factory.BuildOfficeUserWithRoles(nil, nil, []roles.RoleType{roles.RoleTypeTOO})
		approver := &mocks.ShipmentApprover{}

		approver.On("ApproveShipments", mock.AnythingOfType("*appcontext.appContext"), mock.AnythingOfType("[]services.ShipmentIdWithEtag")).Return(nil, apperror.InvalidInputError{ValidationErrors: &validate.Errors{}})

		req := httptest.NewRequest("POST", "/shipments/approve", nil)
		req = suite.AuthenticateOfficeRequest(req, officeUser)
		handlerConfig := suite.NewHandlerConfig()
		reweighRequester := &mocks.ShipmentReweighRequester{}

		handler := ApproveShipmentsHandler{
			handlerConfig,
			approver,
			sitstatus.NewShipmentSITStatus(),
			moveTaskOrderUpdater,
			moveWeights,
			reweighRequester,
		}
		approveParams := shipmentops.ApproveShipmentsParams{
			HTTPRequest: req,
			Body: &ghcmessages.ApproveShipments{
				ApproveShipments: []*ghcmessages.ApproveShipmentsApproveShipmentsItems0{},
			},
		}

		// Validate incoming payload: no body to validate
		response := handler.Handle(approveParams)
		suite.IsType(&shipmentops.ApproveShipmentsUnprocessableEntity{}, response)
		payload := response.(*shipmentops.ApproveShipmentsUnprocessableEntity).Payload

		// Validate outgoing payload
		suite.NoError(payload.Validate(strfmt.Default))
	})

	suite.Run("Returns 500 when approver returns unexpected error", func() {
		shipment := factory.BuildMTOShipmentMinimal(nil, []factory.Customization{
			{
				Model: models.MTOShipment{
					ID:                  uuid.Must(uuid.NewV4()),
					RequestedPickupDate: &tomorrow,
				},
			},
		}, nil)
		eTag := etag.GenerateEtag(shipment.UpdatedAt)
		officeUser := factory.BuildOfficeUserWithRoles(nil, nil, []roles.RoleType{roles.RoleTypeTOO})
		approver := &mocks.ShipmentApprover{}

		approver.On("ApproveShipments", mock.AnythingOfType("*appcontext.appContext"), mock.AnythingOfType("[]services.ShipmentIdWithEtag")).Return(nil, errors.New("UnexpectedError"))

		req := httptest.NewRequest("POST", "/shipments/approve", nil)
		req = suite.AuthenticateOfficeRequest(req, officeUser)
		handlerConfig := suite.NewHandlerConfig()
		reweighRequester := &mocks.ShipmentReweighRequester{}

		handler := ApproveShipmentsHandler{
			handlerConfig,
			approver,
			sitstatus.NewShipmentSITStatus(),
			moveTaskOrderUpdater,
			moveWeights,
			reweighRequester,
		}
		approveParams := shipmentops.ApproveShipmentsParams{
			HTTPRequest: req,
			Body: &ghcmessages.ApproveShipments{
				ApproveShipments: []*ghcmessages.ApproveShipmentsApproveShipmentsItems0{
					{
						ShipmentID: handlers.FmtUUID(shipment.ID),
						ETag:       &eTag,
					},
				},
			},
		}

		// Validate incoming payload: no body to validate
		response := handler.Handle(approveParams)
		suite.IsType(&shipmentops.ApproveShipmentsInternalServerError{}, response)
		payload := response.(*shipmentops.ApproveShipmentsInternalServerError).Payload

		// Validate outgoing payload
		suite.NoError(payload.Validate(strfmt.Default))
	})

	suite.Run("Applies reweigh to any approved shipments if move already has reweighs applied to existing shipments", func() {
		move := factory.BuildMove(suite.DB(), []factory.Customization{
			{
				Model: models.Move{
					Status: models.MoveStatusAPPROVALSREQUESTED,
				},
			},
		}, nil)
		shipment1 := factory.BuildMTOShipment(suite.DB(), []factory.Customization{
			{
				Model:    move,
				LinkOnly: true,
			},
			{
				Model: models.MTOShipment{
					Status:              models.MTOShipmentStatusSubmitted,
					RequestedPickupDate: &tomorrow,
				},
			},
		}, nil)

		reweighWeight := unit.Pound(1)
		reweigh, err := testdatagen.MakeReweigh(suite.DB(), testdatagen.Assertions{
			Reweigh: models.Reweigh{
				Weight: &reweighWeight,
			},
			MTOShipment: shipment1,
		})
		suite.NoError(err)

		shipment1.Reweigh = &reweigh

		shipment2 := factory.BuildMTOShipment(suite.DB(), []factory.Customization{
			{
				Model:    move,
				LinkOnly: true,
			},
			{
				Model: models.MTOShipment{
					Status:              models.MTOShipmentStatusSubmitted,
					RequestedPickupDate: &tomorrow,
				},
			},
		}, nil)

		shipment3 := factory.BuildMTOShipment(suite.DB(), []factory.Customization{
			{
				Model:    move,
				LinkOnly: true,
			},
			{
				Model: models.MTOShipment{
					Status:              models.MTOShipmentStatusSubmitted,
					RequestedPickupDate: &tomorrow,
				},
			},
		}, nil)

		eTag1 := etag.GenerateEtag(shipment1.UpdatedAt)
		eTag2 := etag.GenerateEtag(shipment2.UpdatedAt)
		eTag3 := etag.GenerateEtag(shipment3.UpdatedAt)

		approver := mtoshipment.NewShipmentApprover(
			mtoshipment.NewShipmentRouter(),
			siCreator,
			&routemocks.Planner{},
			moveWeights,
			moveTaskOrderUpdater,
			moveRouter,
		)

		req := httptest.NewRequest("POST", "/shipments/approve", nil)
		req = suite.AuthenticateOfficeRequest(req, officeUser)

		traceID, err := uuid.NewV4()
		suite.FatalNoError(err, "Error creating a new trace ID.")
		req = req.WithContext(trace.NewContext(req.Context(), traceID))

		handlerConfig := suite.NewHandlerConfig()
		reweighRequester := &mocks.ShipmentReweighRequester{}
		reweighRequester.On("RequestShipmentReweigh", mock.AnythingOfType("*appcontext.appContext"), mock.AnythingOfType("uuid.UUID"), models.ReweighRequesterSystem).Return(nil, nil)

		handler := ApproveShipmentsHandler{
			handlerConfig,
			approver,
			sitstatus.NewShipmentSITStatus(),
			moveTaskOrderUpdater,
			moveWeights,
			reweighRequester,
		}

		approveParams := shipmentops.ApproveShipmentsParams{
			HTTPRequest: req,
			Body: &ghcmessages.ApproveShipments{
				ApproveShipments: []*ghcmessages.ApproveShipmentsApproveShipmentsItems0{
					{
						ShipmentID: handlers.FmtUUID(shipment1.ID),
						ETag:       &eTag1,
					},
					{
						ShipmentID: handlers.FmtUUID(shipment2.ID),
						ETag:       &eTag2,
					},
					{
						ShipmentID: handlers.FmtUUID(shipment3.ID),
						ETag:       &eTag3,
					},
				},
			},
		}

		// Validate incoming payload: no body to validate

		response := handler.Handle(approveParams)
		suite.IsType(&shipmentops.ApproveShipmentsOK{}, response)
		payload := response.(*shipmentops.ApproveShipmentsOK).Payload
		reweighRequester.AssertNumberOfCalls(suite.T(), "RequestShipmentReweigh", 2) // Should request reweigh for the newly approved shipment

		// Validate outgoing payload
		suite.NoError(payload[0].Validate(strfmt.Default))
		suite.NoError(payload[1].Validate(strfmt.Default))

		suite.HasWebhookNotification(move.ID, traceID) // this action always creates a notification for the Prime
		suite.HasWebhookNotification(shipment1.ID, traceID)
		suite.HasWebhookNotification(shipment2.ID, traceID)
	})

	suite.Run("Returns error from CheckAutoReweigh", func() {
		move := factory.BuildMove(suite.DB(), []factory.Customization{
			{
				Model: models.Move{
					Status: models.MoveStatusAPPROVALSREQUESTED,
				},
			},
		}, nil)
		shipment1 := factory.BuildMTOShipment(suite.DB(), []factory.Customization{
			{
				Model:    move,
				LinkOnly: true,
			},
			{
				Model: models.MTOShipment{
					Status:              models.MTOShipmentStatusSubmitted,
					RequestedPickupDate: &tomorrow,
				},
			},
		}, nil)

		shipment2 := factory.BuildMTOShipment(suite.DB(), []factory.Customization{
			{
				Model:    move,
				LinkOnly: true,
			},
			{
				Model: models.MTOShipment{
					Status:              models.MTOShipmentStatusSubmitted,
					RequestedPickupDate: &tomorrow,
				},
			},
		}, nil)

		shipment3 := factory.BuildMTOShipment(suite.DB(), []factory.Customization{
			{
				Model:    move,
				LinkOnly: true,
			},
			{
				Model: models.MTOShipment{
					Status:              models.MTOShipmentStatusSubmitted,
					RequestedPickupDate: &tomorrow,
				},
			},
		}, nil)

		eTag1 := etag.GenerateEtag(shipment1.UpdatedAt)
		eTag2 := etag.GenerateEtag(shipment2.UpdatedAt)
		eTag3 := etag.GenerateEtag(shipment3.UpdatedAt)

		mockMoveWeights := &mocks.MoveWeights{}

		approver := mtoshipment.NewShipmentApprover(
			mtoshipment.NewShipmentRouter(),
			siCreator,
			&routemocks.Planner{},
			mockMoveWeights,
			moveTaskOrderUpdater,
			moveRouter,
		)

		req := httptest.NewRequest("POST", "/shipments/approve", nil)
		req = suite.AuthenticateOfficeRequest(req, officeUser)

		traceID, err := uuid.NewV4()
		suite.FatalNoError(err, "Error creating a new trace ID.")
		req = req.WithContext(trace.NewContext(req.Context(), traceID))

		handlerConfig := suite.NewHandlerConfig()
		reweighRequester := &mocks.ShipmentReweighRequester{}
		mockMoveWeights.On("CheckAutoReweigh", mock.AnythingOfType("*appcontext.appContext"), mock.AnythingOfType("uuid.UUID"), mock.AnythingOfType("*models.MTOShipment")).Return(apperror.SessionError{})

		handler := ApproveShipmentsHandler{
			handlerConfig,
			approver,
			sitstatus.NewShipmentSITStatus(),
			moveTaskOrderUpdater,
			mockMoveWeights,
			reweighRequester,
		}

		approveParams := shipmentops.ApproveShipmentsParams{
			HTTPRequest: req,
			Body: &ghcmessages.ApproveShipments{
				ApproveShipments: []*ghcmessages.ApproveShipmentsApproveShipmentsItems0{
					{
						ShipmentID: handlers.FmtUUID(shipment1.ID),
						ETag:       &eTag1,
					},
					{
						ShipmentID: handlers.FmtUUID(shipment2.ID),
						ETag:       &eTag2,
					},
					{
						ShipmentID: handlers.FmtUUID(shipment3.ID),
						ETag:       &eTag3,
					},
				},
			},
		}

		// Validate incoming payload: no body to validate

		response := handler.Handle(approveParams)
		suite.IsType(&shipmentops.ApproveShipmentsInternalServerError{}, response)
	})

	suite.Run("Returns error from RequestShipmentReweigh when a reweigh is currently active for the move", func() {
		move := factory.BuildMove(suite.DB(), []factory.Customization{
			{
				Model: models.Move{
					Status: models.MoveStatusAPPROVALSREQUESTED,
				},
			},
		}, nil)
		shipment1 := factory.BuildMTOShipment(suite.DB(), []factory.Customization{
			{
				Model:    move,
				LinkOnly: true,
			},
			{
				Model: models.MTOShipment{
					Status:              models.MTOShipmentStatusSubmitted,
					RequestedPickupDate: &tomorrow,
				},
			},
		}, nil)

		reweighWeight := unit.Pound(1)
		reweigh, err := testdatagen.MakeReweigh(suite.DB(), testdatagen.Assertions{
			Reweigh: models.Reweigh{
				Weight: &reweighWeight,
			},
			MTOShipment: shipment1,
		})
		suite.NoError(err)

		shipment1.Reweigh = &reweigh

		shipment2 := factory.BuildMTOShipment(suite.DB(), []factory.Customization{
			{
				Model:    move,
				LinkOnly: true,
			},
			{
				Model: models.MTOShipment{
					Status:              models.MTOShipmentStatusSubmitted,
					RequestedPickupDate: &tomorrow,
				},
			},
		}, nil)

		shipment3 := factory.BuildMTOShipment(suite.DB(), []factory.Customization{
			{
				Model:    move,
				LinkOnly: true,
			},
			{
				Model: models.MTOShipment{
					Status:              models.MTOShipmentStatusSubmitted,
					RequestedPickupDate: &tomorrow,
				},
			},
		}, nil)

		eTag1 := etag.GenerateEtag(shipment1.UpdatedAt)
		eTag2 := etag.GenerateEtag(shipment2.UpdatedAt)
		eTag3 := etag.GenerateEtag(shipment3.UpdatedAt)

		approver := mtoshipment.NewShipmentApprover(
			mtoshipment.NewShipmentRouter(),
			siCreator,
			&routemocks.Planner{},
			moveWeights,
			moveTaskOrderUpdater,
			moveRouter,
		)

		req := httptest.NewRequest("POST", "/shipments/approve", nil)
		req = suite.AuthenticateOfficeRequest(req, officeUser)

		traceID, err := uuid.NewV4()
		suite.FatalNoError(err, "Error creating a new trace ID.")
		req = req.WithContext(trace.NewContext(req.Context(), traceID))

		handlerConfig := suite.NewHandlerConfig()
		reweighRequester := &mocks.ShipmentReweighRequester{}
		reweighRequester.On("RequestShipmentReweigh", mock.AnythingOfType("*appcontext.appContext"), mock.AnythingOfType("uuid.UUID"), models.ReweighRequesterSystem).Return(nil, apperror.NotFoundError{})

		handler := ApproveShipmentsHandler{
			handlerConfig,
			approver,
			sitstatus.NewShipmentSITStatus(),
			moveTaskOrderUpdater,
			moveWeights,
			reweighRequester,
		}

		approveParams := shipmentops.ApproveShipmentsParams{
			HTTPRequest: req,
			Body: &ghcmessages.ApproveShipments{
				ApproveShipments: []*ghcmessages.ApproveShipmentsApproveShipmentsItems0{
					{
						ShipmentID: handlers.FmtUUID(shipment1.ID),
						ETag:       &eTag1,
					},
					{
						ShipmentID: handlers.FmtUUID(shipment2.ID),
						ETag:       &eTag2,
					},
					{
						ShipmentID: handlers.FmtUUID(shipment3.ID),
						ETag:       &eTag3,
					},
				},
			},
		}

		// Validate incoming payload: no body to validate

		response := handler.Handle(approveParams)
		suite.IsType(&shipmentops.ApproveShipmentsNotFound{}, response)
	})
}

func (suite *HandlerSuite) TestRequestShipmentDiversionHandler() {
	diversionReason := "Test Reason"

	suite.Run("Returns 200 when all validations pass", func() {
		move := factory.BuildAvailableToPrimeMove(suite.DB(), nil, nil)
		shipment := factory.BuildMTOShipmentMinimal(suite.DB(), []factory.Customization{
			{
				Model: models.MTOShipment{
					Status: models.MTOShipmentStatusApproved,
				},
			},
			{
				Model:    move,
				LinkOnly: true,
			},
		}, nil)

		eTag := etag.GenerateEtag(shipment.UpdatedAt)
		officeUser := factory.BuildOfficeUserWithRoles(nil, nil, []roles.RoleType{roles.RoleTypeTOO})
		requester := mtoshipment.NewShipmentDiversionRequester(
			mtoshipment.NewShipmentRouter(),
		)

		req := httptest.NewRequest("POST", fmt.Sprintf("/shipments/%s/request-diversion", shipment.ID.String()), nil)
		req = suite.AuthenticateOfficeRequest(req, officeUser)
		traceID, err := uuid.NewV4()
		suite.FatalNoError(err, "Error creating a new trace ID.")
		req = req.WithContext(trace.NewContext(req.Context(), traceID))

		handlerConfig := suite.NewHandlerConfig()

		handler := RequestShipmentDiversionHandler{
			handlerConfig,
			requester,
			sitstatus.NewShipmentSITStatus(),
		}

		requestParams := shipmentops.RequestShipmentDiversionParams{
			HTTPRequest: req,
			ShipmentID:  *handlers.FmtUUID(shipment.ID),
			IfMatch:     eTag,
			Body: &ghcmessages.RequestDiversion{
				DiversionReason: &diversionReason,
			},
		}

		// Validate incoming payload: no body to validate

		response := handler.Handle(requestParams)
		suite.IsType(&shipmentops.RequestShipmentDiversionOK{}, response)
		payload := response.(*shipmentops.RequestShipmentDiversionOK).Payload

		// Validate outgoing payload
		suite.NoError(payload.Validate(strfmt.Default))

		suite.HasWebhookNotification(shipment.ID, traceID)
	})

	suite.Run("Returns a 403 when the office user is not a TOO", func() {
		officeUser := factory.BuildOfficeUserWithRoles(nil, nil, []roles.RoleType{roles.RoleTypeServicesCounselor})
		uuid := uuid.Must(uuid.NewV4())
		requester := &mocks.ShipmentDiversionRequester{}

		requester.AssertNumberOfCalls(suite.T(), "RequestShipmentDiversion", 0)

		req := httptest.NewRequest("POST", fmt.Sprintf("/shipments/%s/request-diversion", uuid.String()), nil)
		req = suite.AuthenticateOfficeRequest(req, officeUser)
		handlerConfig := suite.NewHandlerConfig()

		handler := RequestShipmentDiversionHandler{
			handlerConfig,
			requester,
			sitstatus.NewShipmentSITStatus(),
		}
		requestParams := shipmentops.RequestShipmentDiversionParams{
			HTTPRequest: req,
			ShipmentID:  *handlers.FmtUUID(uuid),
			IfMatch:     etag.GenerateEtag(time.Now()),
			Body: &ghcmessages.RequestDiversion{
				DiversionReason: &diversionReason,
			},
		}

		// Validate incoming payload: no body to validate

		response := handler.Handle(requestParams)
		suite.IsType(&shipmentops.RequestShipmentDiversionForbidden{}, response)
		payload := response.(*shipmentops.RequestShipmentDiversionForbidden).Payload

		// Validate outgoing payload: nil payload
		suite.Nil(payload)
	})

	suite.Run("Returns 404 when requester returns NotFoundError", func() {
		shipment := factory.BuildMTOShipmentMinimal(nil, []factory.Customization{
			{
				Model: models.MTOShipment{
					ID: uuid.Must(uuid.NewV4()),
				},
			},
		}, nil)
		eTag := etag.GenerateEtag(shipment.UpdatedAt)
		officeUser := factory.BuildOfficeUserWithRoles(nil, nil, []roles.RoleType{roles.RoleTypeTOO})
		requester := &mocks.ShipmentDiversionRequester{}

		requester.On("RequestShipmentDiversion", mock.AnythingOfType("*appcontext.appContext"), shipment.ID, eTag, &diversionReason).Return(nil, apperror.NotFoundError{})

		req := httptest.NewRequest("POST", fmt.Sprintf("/shipments/%s/request-diversion", shipment.ID.String()), nil)
		req = suite.AuthenticateOfficeRequest(req, officeUser)
		handlerConfig := suite.NewHandlerConfig()

		handler := RequestShipmentDiversionHandler{
			handlerConfig,
			requester,
			sitstatus.NewShipmentSITStatus(),
		}
		requestParams := shipmentops.RequestShipmentDiversionParams{
			HTTPRequest: req,
			ShipmentID:  *handlers.FmtUUID(shipment.ID),
			IfMatch:     eTag,
			Body: &ghcmessages.RequestDiversion{
				DiversionReason: &diversionReason,
			},
		}

		// Validate incoming payload: no body to validate

		response := handler.Handle(requestParams)
		suite.IsType(&shipmentops.RequestShipmentDiversionNotFound{}, response)
		payload := response.(*shipmentops.RequestShipmentDiversionNotFound).Payload

		// Validate outgoing payload: nil payload
		suite.Nil(payload)
	})

	suite.Run("Returns 409 when requester returns Conflict Error", func() {
		shipment := factory.BuildMTOShipmentMinimal(nil, []factory.Customization{
			{
				Model: models.MTOShipment{
					ID: uuid.Must(uuid.NewV4()),
				},
			},
		}, nil)
		eTag := etag.GenerateEtag(shipment.UpdatedAt)
		officeUser := factory.BuildOfficeUserWithRoles(nil, nil, []roles.RoleType{roles.RoleTypeTOO})
		requester := &mocks.ShipmentDiversionRequester{}

		requester.On("RequestShipmentDiversion", mock.AnythingOfType("*appcontext.appContext"), shipment.ID, eTag, &diversionReason).Return(nil, mtoshipment.ConflictStatusError{})

		req := httptest.NewRequest("POST", fmt.Sprintf("/shipments/%s/request-diversion", shipment.ID.String()), nil)
		req = suite.AuthenticateOfficeRequest(req, officeUser)
		handlerConfig := suite.NewHandlerConfig()

		handler := RequestShipmentDiversionHandler{
			handlerConfig,
			requester,
			sitstatus.NewShipmentSITStatus(),
		}
		requestParams := shipmentops.RequestShipmentDiversionParams{
			HTTPRequest: req,
			ShipmentID:  *handlers.FmtUUID(shipment.ID),
			IfMatch:     eTag,
			Body: &ghcmessages.RequestDiversion{
				DiversionReason: &diversionReason,
			},
		}

		// Validate incoming payload: no body to validate

		response := handler.Handle(requestParams)
		suite.IsType(&shipmentops.RequestShipmentDiversionConflict{}, response)
		payload := response.(*shipmentops.RequestShipmentDiversionConflict).Payload

		// Validate outgoing payload
		suite.NoError(payload.Validate(strfmt.Default))
	})

	suite.Run("Returns 412 when eTag does not match", func() {
		shipment := factory.BuildMTOShipmentMinimal(nil, []factory.Customization{
			{
				Model: models.MTOShipment{
					ID: uuid.Must(uuid.NewV4()),
				},
			},
		}, nil)
		eTag := etag.GenerateEtag(time.Now())
		officeUser := factory.BuildOfficeUserWithRoles(nil, nil, []roles.RoleType{roles.RoleTypeTOO})
		requester := &mocks.ShipmentDiversionRequester{}

		requester.On("RequestShipmentDiversion", mock.AnythingOfType("*appcontext.appContext"), shipment.ID, eTag, &diversionReason).Return(nil, apperror.PreconditionFailedError{})

		req := httptest.NewRequest("POST", fmt.Sprintf("/shipments/%s/request-diversion", shipment.ID.String()), nil)
		req = suite.AuthenticateOfficeRequest(req, officeUser)
		handlerConfig := suite.NewHandlerConfig()

		handler := RequestShipmentDiversionHandler{
			handlerConfig,
			requester,
			sitstatus.NewShipmentSITStatus(),
		}
		requestParams := shipmentops.RequestShipmentDiversionParams{
			HTTPRequest: req,
			ShipmentID:  *handlers.FmtUUID(shipment.ID),
			IfMatch:     eTag,
			Body: &ghcmessages.RequestDiversion{
				DiversionReason: &diversionReason,
			},
		}

		// Validate incoming payload: no body to validate

		response := handler.Handle(requestParams)
		suite.IsType(&shipmentops.RequestShipmentDiversionPreconditionFailed{}, response)
		payload := response.(*shipmentops.RequestShipmentDiversionPreconditionFailed).Payload

		// Validate outgoing payload
		suite.NoError(payload.Validate(strfmt.Default))
	})

	suite.Run("Returns 422 when requester returns validation errors", func() {
		shipment := factory.BuildMTOShipmentMinimal(nil, []factory.Customization{
			{
				Model: models.MTOShipment{
					ID: uuid.Must(uuid.NewV4()),
				},
			},
		}, nil)
		eTag := etag.GenerateEtag(shipment.UpdatedAt)
		officeUser := factory.BuildOfficeUserWithRoles(nil, nil, []roles.RoleType{roles.RoleTypeTOO})
		requester := &mocks.ShipmentDiversionRequester{}

		requester.On("RequestShipmentDiversion", mock.AnythingOfType("*appcontext.appContext"), shipment.ID, eTag, &diversionReason).Return(nil, apperror.InvalidInputError{ValidationErrors: &validate.Errors{}})

		req := httptest.NewRequest("POST", fmt.Sprintf("/shipments/%s/request-diversion", shipment.ID.String()), nil)
		req = suite.AuthenticateOfficeRequest(req, officeUser)
		handlerConfig := suite.NewHandlerConfig()

		handler := RequestShipmentDiversionHandler{
			handlerConfig,
			requester,
			sitstatus.NewShipmentSITStatus(),
		}
		requestParams := shipmentops.RequestShipmentDiversionParams{
			HTTPRequest: req,
			ShipmentID:  *handlers.FmtUUID(shipment.ID),
			IfMatch:     eTag,
			Body: &ghcmessages.RequestDiversion{
				DiversionReason: &diversionReason,
			},
		}

		// Validate incoming payload: no body to validate

		response := handler.Handle(requestParams)
		suite.IsType(&shipmentops.RequestShipmentDiversionUnprocessableEntity{}, response)
		payload := response.(*shipmentops.RequestShipmentDiversionUnprocessableEntity).Payload

		// Validate outgoing payload
		suite.NoError(payload.Validate(strfmt.Default))
	})

	suite.Run("Returns 500 when requester returns unexpected error", func() {
		shipment := factory.BuildMTOShipmentMinimal(nil, []factory.Customization{
			{
				Model: models.MTOShipment{
					ID: uuid.Must(uuid.NewV4()),
				},
			},
		}, nil)
		eTag := etag.GenerateEtag(shipment.UpdatedAt)
		officeUser := factory.BuildOfficeUserWithRoles(nil, nil, []roles.RoleType{roles.RoleTypeTOO})
		requester := &mocks.ShipmentDiversionRequester{}

		requester.On("RequestShipmentDiversion", mock.AnythingOfType("*appcontext.appContext"), shipment.ID, eTag, &diversionReason).Return(nil, errors.New("UnexpectedError"))

		req := httptest.NewRequest("POST", fmt.Sprintf("/shipments/%s/request-diversion", shipment.ID.String()), nil)
		req = suite.AuthenticateOfficeRequest(req, officeUser)
		handlerConfig := suite.NewHandlerConfig()

		handler := RequestShipmentDiversionHandler{
			handlerConfig,
			requester,
			sitstatus.NewShipmentSITStatus(),
		}
		requestParams := shipmentops.RequestShipmentDiversionParams{
			HTTPRequest: req,
			ShipmentID:  *handlers.FmtUUID(shipment.ID),
			IfMatch:     eTag,
			Body: &ghcmessages.RequestDiversion{
				DiversionReason: &diversionReason,
			},
		}

		// Validate incoming payload: no body to validate

		response := handler.Handle(requestParams)
		suite.IsType(&shipmentops.RequestShipmentDiversionInternalServerError{}, response)
		payload := response.(*shipmentops.RequestShipmentDiversionInternalServerError).Payload

		// Validate outgoing payload: nil payload
		suite.Nil(payload)
	})
}

func (suite *HandlerSuite) TestApproveShipmentDiversionHandler() {
	moveRouter := moveservices.NewMoveRouter(transportationoffice.NewTransportationOfficesFetcher())

	suite.Run("Returns 200 when all validations pass", func() {
		move := factory.BuildAvailableToPrimeMove(suite.DB(), nil, nil)
		shipment := factory.BuildMTOShipmentMinimal(suite.DB(), []factory.Customization{
			{
				Model: models.MTOShipment{
					Status:    models.MTOShipmentStatusSubmitted,
					Diversion: true,
				},
			},
			{
				Model:    move,
				LinkOnly: true,
			},
		}, nil)

		eTag := etag.GenerateEtag(shipment.UpdatedAt)
		officeUser := factory.BuildOfficeUserWithRoles(nil, nil, []roles.RoleType{roles.RoleTypeTOO})
		approver := mtoshipment.NewShipmentDiversionApprover(
			mtoshipment.NewShipmentRouter(),
			moveservices.NewMoveRouter(transportationoffice.NewTransportationOfficesFetcher()),
		)

		req := httptest.NewRequest("POST", fmt.Sprintf("/shipments/%s/approve-diversion", shipment.ID.String()), nil)
		req = suite.AuthenticateOfficeRequest(req, officeUser)

		traceID, err := uuid.NewV4()
		suite.FatalNoError(err, "Error creating a new trace ID.")
		req = req.WithContext(trace.NewContext(req.Context(), traceID))

		handlerConfig := suite.NewHandlerConfig()

		handler := ApproveShipmentDiversionHandler{
			handlerConfig,
			approver,
			sitstatus.NewShipmentSITStatus(),
			moveRouter,
		}

		approveParams := shipmentops.ApproveShipmentDiversionParams{
			HTTPRequest: req,
			ShipmentID:  *handlers.FmtUUID(shipment.ID),
			IfMatch:     eTag,
		}

		// Validate incoming payload: no body to validate

		response := handler.Handle(approveParams)
		suite.IsType(&shipmentops.ApproveShipmentDiversionOK{}, response)
		payload := response.(*shipmentops.ApproveShipmentDiversionOK).Payload

		// Validate outgoing payload
		suite.NoError(payload.Validate(strfmt.Default))

		suite.HasWebhookNotification(shipment.ID, traceID)
	})

	suite.Run("Returns a 403 when the office user is not a TOO", func() {
		officeUser := factory.BuildOfficeUserWithRoles(nil, nil, []roles.RoleType{roles.RoleTypeServicesCounselor})
		uuid := uuid.Must(uuid.NewV4())
		approver := &mocks.ShipmentDiversionApprover{}

		approver.AssertNumberOfCalls(suite.T(), "ApproveShipmentDiversion", 0)

		req := httptest.NewRequest("POST", fmt.Sprintf("/shipments/%s/approve-diversion", uuid.String()), nil)
		req = suite.AuthenticateOfficeRequest(req, officeUser)
		handlerConfig := suite.NewHandlerConfig()

		handler := ApproveShipmentDiversionHandler{
			handlerConfig,
			approver,
			sitstatus.NewShipmentSITStatus(),
			moveRouter,
		}
		approveParams := shipmentops.ApproveShipmentDiversionParams{
			HTTPRequest: req,
			ShipmentID:  *handlers.FmtUUID(uuid),
			IfMatch:     etag.GenerateEtag(time.Now()),
		}

		// Validate incoming payload: no body to validate

		response := handler.Handle(approveParams)
		suite.IsType(&shipmentops.ApproveShipmentDiversionForbidden{}, response)
		payload := response.(*shipmentops.ApproveShipmentDiversionForbidden).Payload

		// Validate outgoing payload: nil payload
		suite.Nil(payload)
	})

	suite.Run("Returns 404 when approver returns NotFoundError", func() {
		shipment := factory.BuildMTOShipmentMinimal(nil, []factory.Customization{
			{
				Model: models.MTOShipment{
					ID: uuid.Must(uuid.NewV4()),
				},
			},
		}, nil)
		eTag := etag.GenerateEtag(shipment.UpdatedAt)
		officeUser := factory.BuildOfficeUserWithRoles(nil, nil, []roles.RoleType{roles.RoleTypeTOO})
		approver := &mocks.ShipmentDiversionApprover{}

		approver.On("ApproveShipmentDiversion", mock.AnythingOfType("*appcontext.appContext"), shipment.ID, eTag).Return(nil, apperror.NotFoundError{})

		req := httptest.NewRequest("POST", fmt.Sprintf("/shipments/%s/approve-diversion", shipment.ID.String()), nil)
		req = suite.AuthenticateOfficeRequest(req, officeUser)
		handlerConfig := suite.NewHandlerConfig()

		handler := ApproveShipmentDiversionHandler{
			handlerConfig,
			approver,
			sitstatus.NewShipmentSITStatus(),
			moveRouter,
		}
		approveParams := shipmentops.ApproveShipmentDiversionParams{
			HTTPRequest: req,
			ShipmentID:  *handlers.FmtUUID(shipment.ID),
			IfMatch:     eTag,
		}

		// Validate incoming payload: no body to validate

		response := handler.Handle(approveParams)
		suite.IsType(&shipmentops.ApproveShipmentDiversionNotFound{}, response)
		payload := response.(*shipmentops.ApproveShipmentDiversionNotFound).Payload

		// Validate outgoing payload: nil payload
		suite.Nil(payload)
	})

	suite.Run("Returns 409 when approver returns Conflict Error", func() {
		shipment := factory.BuildMTOShipmentMinimal(nil, []factory.Customization{
			{
				Model: models.MTOShipment{
					ID: uuid.Must(uuid.NewV4()),
				},
			},
		}, nil)
		eTag := etag.GenerateEtag(shipment.UpdatedAt)
		officeUser := factory.BuildOfficeUserWithRoles(nil, nil, []roles.RoleType{roles.RoleTypeTOO})
		approver := &mocks.ShipmentDiversionApprover{}

		approver.On("ApproveShipmentDiversion", mock.AnythingOfType("*appcontext.appContext"), shipment.ID, eTag).Return(nil, mtoshipment.ConflictStatusError{})

		req := httptest.NewRequest("POST", fmt.Sprintf("/shipments/%s/approve-diversion", shipment.ID.String()), nil)
		req = suite.AuthenticateOfficeRequest(req, officeUser)
		handlerConfig := suite.NewHandlerConfig()

		handler := ApproveShipmentDiversionHandler{
			handlerConfig,
			approver,
			sitstatus.NewShipmentSITStatus(),
			moveRouter,
		}
		approveParams := shipmentops.ApproveShipmentDiversionParams{
			HTTPRequest: req,
			ShipmentID:  *handlers.FmtUUID(shipment.ID),
			IfMatch:     eTag,
		}

		// Validate incoming payload: no body to validate

		response := handler.Handle(approveParams)
		suite.IsType(&shipmentops.ApproveShipmentDiversionConflict{}, response)
		payload := response.(*shipmentops.ApproveShipmentDiversionConflict).Payload

		// Validate outgoing payload
		suite.NoError(payload.Validate(strfmt.Default))
	})

	suite.Run("Returns 412 when eTag does not match", func() {
		shipment := factory.BuildMTOShipmentMinimal(nil, []factory.Customization{
			{
				Model: models.MTOShipment{
					ID: uuid.Must(uuid.NewV4()),
				},
			},
		}, nil)
		eTag := etag.GenerateEtag(time.Now())
		officeUser := factory.BuildOfficeUserWithRoles(nil, nil, []roles.RoleType{roles.RoleTypeTOO})
		approver := &mocks.ShipmentDiversionApprover{}

		approver.On("ApproveShipmentDiversion", mock.AnythingOfType("*appcontext.appContext"), shipment.ID, eTag).Return(nil, apperror.PreconditionFailedError{})

		req := httptest.NewRequest("POST", fmt.Sprintf("/shipments/%s/approve-diversion", shipment.ID.String()), nil)
		req = suite.AuthenticateOfficeRequest(req, officeUser)
		handlerConfig := suite.NewHandlerConfig()

		handler := ApproveShipmentDiversionHandler{
			handlerConfig,
			approver,
			sitstatus.NewShipmentSITStatus(),
			moveRouter,
		}
		approveParams := shipmentops.ApproveShipmentDiversionParams{
			HTTPRequest: req,
			ShipmentID:  *handlers.FmtUUID(shipment.ID),
			IfMatch:     eTag,
		}

		// Validate incoming payload: no body to validate

		response := handler.Handle(approveParams)
		suite.IsType(&shipmentops.ApproveShipmentDiversionPreconditionFailed{}, response)
		payload := response.(*shipmentops.ApproveShipmentDiversionPreconditionFailed).Payload

		// Validate outgoing payload
		suite.NoError(payload.Validate(strfmt.Default))
	})

	suite.Run("Returns 422 when approver returns validation errors", func() {
		shipment := factory.BuildMTOShipmentMinimal(nil, []factory.Customization{
			{
				Model: models.MTOShipment{
					ID: uuid.Must(uuid.NewV4()),
				},
			},
		}, nil)
		eTag := etag.GenerateEtag(shipment.UpdatedAt)
		officeUser := factory.BuildOfficeUserWithRoles(nil, nil, []roles.RoleType{roles.RoleTypeTOO})
		approver := &mocks.ShipmentDiversionApprover{}

		approver.On("ApproveShipmentDiversion", mock.AnythingOfType("*appcontext.appContext"), shipment.ID, eTag).Return(nil, apperror.InvalidInputError{ValidationErrors: &validate.Errors{}})

		req := httptest.NewRequest("POST", fmt.Sprintf("/shipments/%s/approve-diversion", shipment.ID.String()), nil)
		req = suite.AuthenticateOfficeRequest(req, officeUser)
		handlerConfig := suite.NewHandlerConfig()

		handler := ApproveShipmentDiversionHandler{
			handlerConfig,
			approver,
			sitstatus.NewShipmentSITStatus(),
			moveRouter,
		}
		approveParams := shipmentops.ApproveShipmentDiversionParams{
			HTTPRequest: req,
			ShipmentID:  *handlers.FmtUUID(shipment.ID),
			IfMatch:     eTag,
		}

		// Validate incoming payload: no body to validate

		response := handler.Handle(approveParams)
		suite.IsType(&shipmentops.ApproveShipmentDiversionUnprocessableEntity{}, response)
		payload := response.(*shipmentops.ApproveShipmentDiversionUnprocessableEntity).Payload

		// Validate outgoing payload
		suite.NoError(payload.Validate(strfmt.Default))
	})

	suite.Run("Returns 500 when approver returns unexpected error", func() {
		shipment := factory.BuildMTOShipmentMinimal(nil, []factory.Customization{
			{
				Model: models.MTOShipment{
					ID: uuid.Must(uuid.NewV4()),
				},
			},
		}, nil)
		eTag := etag.GenerateEtag(shipment.UpdatedAt)
		officeUser := factory.BuildOfficeUserWithRoles(nil, nil, []roles.RoleType{roles.RoleTypeTOO})
		approver := &mocks.ShipmentDiversionApprover{}

		approver.On("ApproveShipmentDiversion", mock.AnythingOfType("*appcontext.appContext"), shipment.ID, eTag).Return(nil, errors.New("UnexpectedError"))

		req := httptest.NewRequest("POST", fmt.Sprintf("/shipments/%s/approve-diversion", shipment.ID.String()), nil)
		req = suite.AuthenticateOfficeRequest(req, officeUser)
		handlerConfig := suite.NewHandlerConfig()

		handler := ApproveShipmentDiversionHandler{
			handlerConfig,
			approver,
			sitstatus.NewShipmentSITStatus(),
			moveRouter,
		}
		approveParams := shipmentops.ApproveShipmentDiversionParams{
			HTTPRequest: req,
			ShipmentID:  *handlers.FmtUUID(shipment.ID),
			IfMatch:     eTag,
		}

		// Validate incoming payload: no body to validate

		response := handler.Handle(approveParams)
		suite.IsType(&shipmentops.ApproveShipmentDiversionInternalServerError{}, response)
		payload := response.(*shipmentops.ApproveShipmentDiversionInternalServerError).Payload

		// Validate outgoing payload: nil payload
		suite.Nil(payload)
	})

	suite.Run("Updates move status from APPROVALS_REQUESTED to APPROVED if diversion shipment is APPROVED", func() {
		move := factory.BuildMove(suite.DB(), []factory.Customization{
			{
				Model: models.Move{
					Status: models.MoveStatusAPPROVALSREQUESTED,
				},
			},
		}, nil)

		shipment := factory.BuildMTOShipmentMinimal(suite.DB(), []factory.Customization{
			{
				Model: models.MTOShipment{
					Status:    models.MTOShipmentStatusApproved,
					Diversion: true,
				},
			},
			{
				Model:    move,
				LinkOnly: true,
			},
		}, nil)

		eTag := etag.GenerateEtag(shipment.UpdatedAt)
		officeUser := factory.BuildOfficeUserWithRoles(suite.DB(), nil, []roles.RoleType{roles.RoleTypeTOO})

		req := httptest.NewRequest("POST", fmt.Sprintf("/shipments/%s/approve-diversion", shipment.ID.String()), nil)
		req = suite.AuthenticateOfficeRequest(req, officeUser)

		traceID, err := uuid.NewV4()
		suite.FatalNoError(err)
		req = req.WithContext(trace.NewContext(req.Context(), traceID))

		moveRouter := moveservices.NewMoveRouter(transportationoffice.NewTransportationOfficesFetcher())
		handler := ApproveShipmentDiversionHandler{
			HandlerConfig:             suite.NewHandlerConfig(),
			ShipmentDiversionApprover: mtoshipment.NewShipmentDiversionApprover(mtoshipment.NewShipmentRouter(), moveRouter),
			ShipmentSITStatus:         sitstatus.NewShipmentSITStatus(),
			MoveRouter:                moveRouter,
		}

		err = handler.triggerShipmentDiversionApprovalEvent(
			suite.AppContextWithSessionForTest(&auth.Session{
				ApplicationName: auth.OfficeApp,
				OfficeUserID:    officeUser.ID,
			}),
			shipment.ID,
			move.ID,
			shipmentops.ApproveShipmentDiversionParams{
				HTTPRequest: req,
				ShipmentID:  *handlers.FmtUUID(shipment.ID),
				IfMatch:     eTag,
			},
		)

		suite.NoError(err)

		var updatedMove models.Move
		err = suite.DB().Find(&updatedMove, move.ID)
		suite.NoError(err)
		suite.Equal(models.MoveStatusAPPROVED, updatedMove.Status)
	})

	suite.Run("Keeps move status in APPROVALS_REQUESTED if diversion shipment is SUBMITTED", func() {
		move := factory.BuildMove(suite.DB(), []factory.Customization{
			{
				Model: models.Move{
					Status: models.MoveStatusAPPROVALSREQUESTED,
				},
			},
		}, nil)

		shipment := factory.BuildMTOShipmentMinimal(suite.DB(), []factory.Customization{
			{
				Model: models.MTOShipment{
					Status:    models.MTOShipmentStatusSubmitted,
					Diversion: true,
				},
			},
			{
				Model:    move,
				LinkOnly: true,
			},
		}, nil)

		eTag := etag.GenerateEtag(shipment.UpdatedAt)
		officeUser := factory.BuildOfficeUserWithRoles(suite.DB(), nil, []roles.RoleType{roles.RoleTypeTOO})

		req := httptest.NewRequest("POST", fmt.Sprintf("/shipments/%s/approve-diversion", shipment.ID.String()), nil)
		req = suite.AuthenticateOfficeRequest(req, officeUser)

		traceID, err := uuid.NewV4()
		suite.FatalNoError(err)
		req = req.WithContext(trace.NewContext(req.Context(), traceID))

		moveRouter := moveservices.NewMoveRouter(transportationoffice.NewTransportationOfficesFetcher())
		handler := ApproveShipmentDiversionHandler{
			HandlerConfig:             suite.NewHandlerConfig(),
			ShipmentDiversionApprover: mtoshipment.NewShipmentDiversionApprover(mtoshipment.NewShipmentRouter(), moveRouter),
			ShipmentSITStatus:         sitstatus.NewShipmentSITStatus(),
			MoveRouter:                moveRouter,
		}

		err = handler.triggerShipmentDiversionApprovalEvent(
			suite.AppContextWithSessionForTest(&auth.Session{
				ApplicationName: auth.OfficeApp,
				OfficeUserID:    officeUser.ID,
			}),
			shipment.ID,
			move.ID,
			shipmentops.ApproveShipmentDiversionParams{
				HTTPRequest: req,
				ShipmentID:  *handlers.FmtUUID(shipment.ID),
				IfMatch:     eTag,
			},
		)

		suite.NoError(err)

		var updatedMove models.Move
		err = suite.DB().Find(&updatedMove, move.ID)
		suite.NoError(err)
		suite.Equal(models.MoveStatusAPPROVALSREQUESTED, updatedMove.Status)
	})
}

func (suite *HandlerSuite) TestRejectShipmentHandler() {
	reason := "reason"

	suite.Run("Returns 200 when all validations pass", func() {
		move := factory.BuildAvailableToPrimeMove(suite.DB(), nil, nil)
		shipment := factory.BuildMTOShipmentMinimal(suite.DB(), []factory.Customization{
			{
				Model:    move,
				LinkOnly: true,
			},
		}, nil)

		eTag := etag.GenerateEtag(shipment.UpdatedAt)
		officeUser := factory.BuildOfficeUserWithRoles(nil, nil, []roles.RoleType{roles.RoleTypeTOO})
		rejecter := mtoshipment.NewShipmentRejecter(
			mtoshipment.NewShipmentRouter(),
		)

		req := httptest.NewRequest("POST", fmt.Sprintf("/shipments/%s/reject", shipment.ID.String()), nil)
		req = suite.AuthenticateOfficeRequest(req, officeUser)

		traceID, err := uuid.NewV4()
		suite.FatalNoError(err, "Error creating a new trace ID.")
		req = req.WithContext(trace.NewContext(req.Context(), traceID))

		handlerConfig := suite.NewHandlerConfig()

		handler := RejectShipmentHandler{
			handlerConfig,
			rejecter,
		}

		params := shipmentops.RejectShipmentParams{
			HTTPRequest: req,
			ShipmentID:  *handlers.FmtUUID(shipment.ID),
			IfMatch:     eTag,
			Body: &ghcmessages.RejectShipment{
				RejectionReason: &reason,
			},
		}

		// Validate incoming payload
		suite.NoError(params.Body.Validate(strfmt.Default))

		response := handler.Handle(params)
		suite.IsType(&shipmentops.RejectShipmentOK{}, response)
		payload := response.(*shipmentops.RejectShipmentOK).Payload

		// Validate outgoing payload
		suite.NoError(payload.Validate(strfmt.Default))

		suite.HasWebhookNotification(shipment.ID, traceID)
	})

	suite.Run("Returns a 403 when the office user is not a TOO", func() {
		officeUser := factory.BuildOfficeUserWithRoles(nil, nil, []roles.RoleType{roles.RoleTypeServicesCounselor})
		uuid := uuid.Must(uuid.NewV4())
		rejecter := &mocks.ShipmentRejecter{}

		rejecter.AssertNumberOfCalls(suite.T(), "RejectShipment", 0)

		req := httptest.NewRequest("POST", fmt.Sprintf("/shipments/%s/reject", uuid.String()), nil)
		req = suite.AuthenticateOfficeRequest(req, officeUser)
		handlerConfig := suite.NewHandlerConfig()

		handler := RejectShipmentHandler{
			handlerConfig,
			rejecter,
		}
		params := shipmentops.RejectShipmentParams{
			HTTPRequest: req,
			ShipmentID:  *handlers.FmtUUID(uuid),
			IfMatch:     etag.GenerateEtag(time.Now()),
			Body: &ghcmessages.RejectShipment{
				RejectionReason: &reason,
			},
		}

		// Validate incoming payload
		suite.NoError(params.Body.Validate(strfmt.Default))

		response := handler.Handle(params)
		suite.IsType(&shipmentops.RejectShipmentForbidden{}, response)
		payload := response.(*shipmentops.RejectShipmentForbidden).Payload

		// Validate outgoing payload: nil payload
		suite.Nil(payload)
	})

	suite.Run("Returns 404 when rejecter returns NotFoundError", func() {
		shipment := factory.BuildMTOShipmentMinimal(nil, []factory.Customization{
			{
				Model: models.MTOShipment{
					ID: uuid.Must(uuid.NewV4()),
				},
			},
		}, nil)
		eTag := etag.GenerateEtag(shipment.UpdatedAt)
		officeUser := factory.BuildOfficeUserWithRoles(nil, nil, []roles.RoleType{roles.RoleTypeTOO})
		rejecter := &mocks.ShipmentRejecter{}

		rejecter.On("RejectShipment", mock.AnythingOfType("*appcontext.appContext"), shipment.ID, eTag, &reason).Return(nil, apperror.NotFoundError{})

		req := httptest.NewRequest("POST", fmt.Sprintf("/shipments/%s/reject", shipment.ID.String()), nil)
		req = suite.AuthenticateOfficeRequest(req, officeUser)
		handlerConfig := suite.NewHandlerConfig()

		handler := RejectShipmentHandler{
			handlerConfig,
			rejecter,
		}
		params := shipmentops.RejectShipmentParams{
			HTTPRequest: req,
			ShipmentID:  *handlers.FmtUUID(shipment.ID),
			IfMatch:     eTag,
			Body: &ghcmessages.RejectShipment{
				RejectionReason: &reason,
			},
		}

		// Validate incoming payload
		suite.NoError(params.Body.Validate(strfmt.Default))

		response := handler.Handle(params)
		suite.IsType(&shipmentops.RejectShipmentNotFound{}, response)
		payload := response.(*shipmentops.RejectShipmentNotFound).Payload

		// Validate outgoing payload: nil payload
		suite.Nil(payload)
	})

	suite.Run("Returns 409 when rejecter returns Conflict Error", func() {
		shipment := factory.BuildMTOShipmentMinimal(nil, []factory.Customization{
			{
				Model: models.MTOShipment{
					ID: uuid.Must(uuid.NewV4()),
				},
			},
		}, nil)
		eTag := etag.GenerateEtag(shipment.UpdatedAt)
		officeUser := factory.BuildOfficeUserWithRoles(nil, nil, []roles.RoleType{roles.RoleTypeTOO})
		rejecter := &mocks.ShipmentRejecter{}

		rejecter.On("RejectShipment", mock.AnythingOfType("*appcontext.appContext"), shipment.ID, eTag, &reason).Return(nil, mtoshipment.ConflictStatusError{})

		req := httptest.NewRequest("POST", fmt.Sprintf("/shipments/%s/reject", shipment.ID.String()), nil)
		req = suite.AuthenticateOfficeRequest(req, officeUser)
		handlerConfig := suite.NewHandlerConfig()

		handler := RejectShipmentHandler{
			handlerConfig,
			rejecter,
		}
		params := shipmentops.RejectShipmentParams{
			HTTPRequest: req,
			ShipmentID:  *handlers.FmtUUID(shipment.ID),
			IfMatch:     eTag,
			Body: &ghcmessages.RejectShipment{
				RejectionReason: &reason,
			},
		}

		// Validate incoming payload
		suite.NoError(params.Body.Validate(strfmt.Default))

		response := handler.Handle(params)
		suite.IsType(&shipmentops.RejectShipmentConflict{}, response)
		payload := response.(*shipmentops.RejectShipmentConflict).Payload

		// Validate outgoing payload
		suite.NoError(payload.Validate(strfmt.Default))
	})

	suite.Run("Returns 412 when eTag does not match", func() {
		shipment := factory.BuildMTOShipmentMinimal(nil, []factory.Customization{
			{
				Model: models.MTOShipment{
					ID: uuid.Must(uuid.NewV4()),
				},
			},
		}, nil)
		eTag := etag.GenerateEtag(time.Now())
		officeUser := factory.BuildOfficeUserWithRoles(nil, nil, []roles.RoleType{roles.RoleTypeTOO})
		rejecter := &mocks.ShipmentRejecter{}

		rejecter.On("RejectShipment", mock.AnythingOfType("*appcontext.appContext"), shipment.ID, eTag, &reason).Return(nil, apperror.PreconditionFailedError{})

		req := httptest.NewRequest("POST", fmt.Sprintf("/shipments/%s/reject", shipment.ID.String()), nil)
		req = suite.AuthenticateOfficeRequest(req, officeUser)
		handlerConfig := suite.NewHandlerConfig()

		handler := RejectShipmentHandler{
			handlerConfig,
			rejecter,
		}
		params := shipmentops.RejectShipmentParams{
			HTTPRequest: req,
			ShipmentID:  *handlers.FmtUUID(shipment.ID),
			IfMatch:     eTag,
			Body: &ghcmessages.RejectShipment{
				RejectionReason: &reason,
			},
		}

		// Validate incoming payload
		suite.NoError(params.Body.Validate(strfmt.Default))

		response := handler.Handle(params)
		suite.IsType(&shipmentops.RejectShipmentPreconditionFailed{}, response)
		payload := response.(*shipmentops.RejectShipmentPreconditionFailed).Payload

		// Validate outgoing payload
		suite.NoError(payload.Validate(strfmt.Default))
	})

	suite.Run("Returns 422 when rejecter returns validation errors", func() {
		shipment := factory.BuildMTOShipmentMinimal(nil, []factory.Customization{
			{
				Model: models.MTOShipment{
					ID: uuid.Must(uuid.NewV4()),
				},
			},
		}, nil)
		eTag := etag.GenerateEtag(shipment.UpdatedAt)
		officeUser := factory.BuildOfficeUserWithRoles(nil, nil, []roles.RoleType{roles.RoleTypeTOO})
		rejecter := &mocks.ShipmentRejecter{}

		rejecter.On("RejectShipment", mock.AnythingOfType("*appcontext.appContext"), shipment.ID, eTag, &reason).Return(nil, apperror.InvalidInputError{ValidationErrors: &validate.Errors{}})

		req := httptest.NewRequest("POST", fmt.Sprintf("/shipments/%s/reject", shipment.ID.String()), nil)
		req = suite.AuthenticateOfficeRequest(req, officeUser)
		handlerConfig := suite.NewHandlerConfig()

		handler := RejectShipmentHandler{
			handlerConfig,
			rejecter,
		}
		params := shipmentops.RejectShipmentParams{
			HTTPRequest: req,
			ShipmentID:  *handlers.FmtUUID(shipment.ID),
			IfMatch:     eTag,
			Body: &ghcmessages.RejectShipment{
				RejectionReason: &reason,
			},
		}

		// Validate incoming payload
		suite.NoError(params.Body.Validate(strfmt.Default))

		response := handler.Handle(params)
		suite.IsType(&shipmentops.RejectShipmentUnprocessableEntity{}, response)
		payload := response.(*shipmentops.RejectShipmentUnprocessableEntity).Payload

		// Validate outgoing payload
		suite.NoError(payload.Validate(strfmt.Default))
	})

	suite.Run("Returns 500 when rejecter returns unexpected error", func() {
		shipment := factory.BuildMTOShipmentMinimal(nil, []factory.Customization{
			{
				Model: models.MTOShipment{
					ID: uuid.Must(uuid.NewV4()),
				},
			},
		}, nil)
		eTag := etag.GenerateEtag(shipment.UpdatedAt)
		officeUser := factory.BuildOfficeUserWithRoles(nil, nil, []roles.RoleType{roles.RoleTypeTOO})
		rejecter := &mocks.ShipmentRejecter{}

		rejecter.On("RejectShipment", mock.AnythingOfType("*appcontext.appContext"), shipment.ID, eTag, &reason).Return(nil, errors.New("UnexpectedError"))

		req := httptest.NewRequest("POST", fmt.Sprintf("/shipments/%s/reject", shipment.ID.String()), nil)
		req = suite.AuthenticateOfficeRequest(req, officeUser)
		handlerConfig := suite.NewHandlerConfig()

		handler := RejectShipmentHandler{
			handlerConfig,
			rejecter,
		}
		params := shipmentops.RejectShipmentParams{
			HTTPRequest: req,
			ShipmentID:  *handlers.FmtUUID(shipment.ID),
			IfMatch:     eTag,
			Body: &ghcmessages.RejectShipment{
				RejectionReason: &reason,
			},
		}

		// Validate incoming payload
		suite.NoError(params.Body.Validate(strfmt.Default))

		response := handler.Handle(params)
		suite.IsType(&shipmentops.RejectShipmentInternalServerError{}, response)
		payload := response.(*shipmentops.RejectShipmentInternalServerError).Payload

		// Validate outgoing payload: nil payload
		suite.Nil(payload)
	})

	suite.Run("Requires rejection reason in Body of request", func() {
		move := factory.BuildAvailableToPrimeMove(suite.DB(), nil, nil)
		shipment := factory.BuildMTOShipmentMinimal(suite.DB(), []factory.Customization{
			{
				Model:    move,
				LinkOnly: true,
			},
		}, nil)
		eTag := etag.GenerateEtag(shipment.UpdatedAt)
		officeUser := factory.BuildOfficeUserWithRoles(nil, nil, []roles.RoleType{roles.RoleTypeTOO})
		rejecter := mtoshipment.NewShipmentRejecter(
			mtoshipment.NewShipmentRouter(),
		)

		req := httptest.NewRequest("POST", fmt.Sprintf("/shipments/%s/reject", shipment.ID.String()), nil)
		req = suite.AuthenticateOfficeRequest(req, officeUser)
		handlerConfig := suite.NewHandlerConfig()

		handler := RejectShipmentHandler{
			handlerConfig,
			rejecter,
		}
		params := shipmentops.RejectShipmentParams{
			HTTPRequest: req,
			ShipmentID:  *handlers.FmtUUID(shipment.ID),
			IfMatch:     eTag,
			Body:        &ghcmessages.RejectShipment{},
		}

		// Validate incoming payload
		suite.Error(params.Body.Validate(strfmt.Default))

		response := handler.Handle(params)
		suite.IsType(&shipmentops.RejectShipmentUnprocessableEntity{}, response)
		payload := response.(*shipmentops.RejectShipmentUnprocessableEntity).Payload

		// Validate outgoing payload
		suite.NoError(payload.Validate(strfmt.Default))
	})
}

func (suite *HandlerSuite) TestRequestShipmentCancellationHandler() {
	suite.Run("Returns 200 when all validations pass", func() {
		move := factory.BuildAvailableToPrimeMove(suite.DB(), nil, nil)
		// valid pickupdate is anytime after the request to cancel date
		actualPickupDate := time.Now().AddDate(0, 0, 1)
		shipment := factory.BuildMTOShipmentMinimal(suite.DB(), []factory.Customization{
			{
				Model: models.MTOShipment{
					Status:           models.MTOShipmentStatusApproved,
					ActualPickupDate: &actualPickupDate,
				},
			},
			{
				Model:    move,
				LinkOnly: true,
			},
		}, nil)

		eTag := etag.GenerateEtag(shipment.UpdatedAt)
		officeUser := factory.BuildOfficeUserWithRoles(nil, nil, []roles.RoleType{roles.RoleTypeTOO})
		canceler := mtoshipment.NewShipmentCancellationRequester(
			mtoshipment.NewShipmentRouter(),
			moveservices.NewMoveRouter(transportationoffice.NewTransportationOfficesFetcher()),
		)

		req := httptest.NewRequest("POST", fmt.Sprintf("/shipments/%s/request-cancellation", shipment.ID.String()), nil)
		req = suite.AuthenticateOfficeRequest(req, officeUser)

		traceID, err := uuid.NewV4()
		suite.FatalNoError(err, "Error creating a new trace ID.")
		req = req.WithContext(trace.NewContext(req.Context(), traceID))

		handlerConfig := suite.NewHandlerConfig()

		handler := RequestShipmentCancellationHandler{
			handlerConfig,
			canceler,
			sitstatus.NewShipmentSITStatus(),
		}

		approveParams := shipmentops.RequestShipmentCancellationParams{
			HTTPRequest: req,
			ShipmentID:  *handlers.FmtUUID(shipment.ID),
			IfMatch:     eTag,
		}

		// Validate incoming payload: no body to validate

		response := handler.Handle(approveParams)
		suite.IsType(&shipmentops.RequestShipmentCancellationOK{}, response)
		payload := response.(*shipmentops.RequestShipmentCancellationOK).Payload

		// Validate outgoing payload
		suite.NoError(payload.Validate(strfmt.Default))

		suite.HasWebhookNotification(shipment.ID, traceID)
	})

	suite.Run("Returns a 403 when the office user is not a TOO", func() {
		officeUser := factory.BuildOfficeUserWithRoles(nil, nil, []roles.RoleType{roles.RoleTypeServicesCounselor})
		uuid := uuid.Must(uuid.NewV4())
		canceler := &mocks.ShipmentCancellationRequester{}

		canceler.AssertNumberOfCalls(suite.T(), "RequestShipmentCancellation", 0)

		req := httptest.NewRequest("POST", fmt.Sprintf("/shipments/%s/request-cancellation", uuid.String()), nil)
		req = suite.AuthenticateOfficeRequest(req, officeUser)
		handlerConfig := suite.NewHandlerConfig()

		handler := RequestShipmentCancellationHandler{
			handlerConfig,
			canceler,
			sitstatus.NewShipmentSITStatus(),
		}
		approveParams := shipmentops.RequestShipmentCancellationParams{
			HTTPRequest: req,
			ShipmentID:  *handlers.FmtUUID(uuid),
			IfMatch:     etag.GenerateEtag(time.Now()),
		}

		// Validate incoming payload: no body to validate

		response := handler.Handle(approveParams)
		suite.IsType(&shipmentops.RequestShipmentCancellationForbidden{}, response)
		payload := response.(*shipmentops.RequestShipmentCancellationForbidden).Payload

		// Validate outgoing payload: nil payload
		suite.Nil(payload)
	})

	suite.Run("Returns 404 when canceler returns NotFoundError", func() {
		shipment := factory.BuildMTOShipmentMinimal(nil, []factory.Customization{
			{
				Model: models.MTOShipment{
					ID: uuid.Must(uuid.NewV4()),
				},
			},
		}, nil)
		eTag := etag.GenerateEtag(shipment.UpdatedAt)
		officeUser := factory.BuildOfficeUserWithRoles(nil, nil, []roles.RoleType{roles.RoleTypeTOO})
		canceler := &mocks.ShipmentCancellationRequester{}

		canceler.On("RequestShipmentCancellation", mock.AnythingOfType("*appcontext.appContext"), shipment.ID, eTag).Return(nil, apperror.NotFoundError{})

		req := httptest.NewRequest("POST", fmt.Sprintf("/shipments/%s/request-cancellation", shipment.ID.String()), nil)
		req = suite.AuthenticateOfficeRequest(req, officeUser)
		handlerConfig := suite.NewHandlerConfig()

		handler := RequestShipmentCancellationHandler{
			handlerConfig,
			canceler,
			sitstatus.NewShipmentSITStatus(),
		}
		approveParams := shipmentops.RequestShipmentCancellationParams{
			HTTPRequest: req,
			ShipmentID:  *handlers.FmtUUID(shipment.ID),
			IfMatch:     eTag,
		}

		// Validate incoming payload: no body to validate

		response := handler.Handle(approveParams)
		suite.IsType(&shipmentops.RequestShipmentCancellationNotFound{}, response)
		payload := response.(*shipmentops.RequestShipmentCancellationNotFound).Payload

		// Validate outgoing payload: nil payload
		suite.Nil(payload)
	})

	suite.Run("Returns 409 when canceler returns Conflict Error", func() {
		actualPickupDate := time.Now()
		shipment := factory.BuildMTOShipmentMinimal(nil, []factory.Customization{
			{
				Model: models.MTOShipment{
					ID:               uuid.Must(uuid.NewV4()),
					ActualPickupDate: &actualPickupDate,
				},
			},
		}, nil)
		eTag := etag.GenerateEtag(shipment.UpdatedAt)
		officeUser := factory.BuildOfficeUserWithRoles(nil, nil, []roles.RoleType{roles.RoleTypeTOO})
		canceler := &mocks.ShipmentCancellationRequester{}

		canceler.On("RequestShipmentCancellation", mock.AnythingOfType("*appcontext.appContext"), shipment.ID, eTag).Return(nil, mtoshipment.ConflictStatusError{})

		req := httptest.NewRequest("POST", fmt.Sprintf("/shipments/%s/request-cancellation", shipment.ID.String()), nil)
		req = suite.AuthenticateOfficeRequest(req, officeUser)
		handlerConfig := suite.NewHandlerConfig()

		handler := RequestShipmentCancellationHandler{
			handlerConfig,
			canceler,
			sitstatus.NewShipmentSITStatus(),
		}
		approveParams := shipmentops.RequestShipmentCancellationParams{
			HTTPRequest: req,
			ShipmentID:  *handlers.FmtUUID(shipment.ID),
			IfMatch:     eTag,
		}

		// Validate incoming payload: no body to validate

		response := handler.Handle(approveParams)
		suite.IsType(&shipmentops.RequestShipmentCancellationConflict{}, response)
		payload := response.(*shipmentops.RequestShipmentCancellationConflict).Payload

		// Validate outgoing payload
		suite.NoError(payload.Validate(strfmt.Default))
	})

	suite.Run("Returns 412 when eTag does not match", func() {
		shipment := factory.BuildMTOShipmentMinimal(nil, []factory.Customization{
			{
				Model: models.MTOShipment{
					ID: uuid.Must(uuid.NewV4()),
				},
			},
		}, nil)
		eTag := etag.GenerateEtag(time.Now())
		officeUser := factory.BuildOfficeUserWithRoles(nil, nil, []roles.RoleType{roles.RoleTypeTOO})
		canceler := &mocks.ShipmentCancellationRequester{}

		canceler.On("RequestShipmentCancellation", mock.AnythingOfType("*appcontext.appContext"), shipment.ID, eTag).Return(nil, apperror.PreconditionFailedError{})

		req := httptest.NewRequest("POST", fmt.Sprintf("/shipments/%s/request-cancellation", shipment.ID.String()), nil)
		req = suite.AuthenticateOfficeRequest(req, officeUser)
		handlerConfig := suite.NewHandlerConfig()

		handler := RequestShipmentCancellationHandler{
			handlerConfig,
			canceler,
			sitstatus.NewShipmentSITStatus(),
		}
		approveParams := shipmentops.RequestShipmentCancellationParams{
			HTTPRequest: req,
			ShipmentID:  *handlers.FmtUUID(shipment.ID),
			IfMatch:     eTag,
		}

		// Validate incoming payload: no body to validate

		response := handler.Handle(approveParams)
		suite.IsType(&shipmentops.RequestShipmentCancellationPreconditionFailed{}, response)
		payload := response.(*shipmentops.RequestShipmentCancellationPreconditionFailed).Payload

		// Validate outgoing payload
		suite.NoError(payload.Validate(strfmt.Default))
	})

	suite.Run("Returns 422 when canceler returns validation errors", func() {
		shipment := factory.BuildMTOShipmentMinimal(nil, []factory.Customization{
			{
				Model: models.MTOShipment{
					ID: uuid.Must(uuid.NewV4()),
				},
			},
		}, nil)
		eTag := etag.GenerateEtag(shipment.UpdatedAt)
		officeUser := factory.BuildOfficeUserWithRoles(nil, nil, []roles.RoleType{roles.RoleTypeTOO})
		canceler := &mocks.ShipmentCancellationRequester{}

		canceler.On("RequestShipmentCancellation", mock.AnythingOfType("*appcontext.appContext"), shipment.ID, eTag).Return(nil, apperror.InvalidInputError{ValidationErrors: &validate.Errors{}})

		req := httptest.NewRequest("POST", fmt.Sprintf("/shipments/%s/request-cancellation", shipment.ID.String()), nil)
		req = suite.AuthenticateOfficeRequest(req, officeUser)
		handlerConfig := suite.NewHandlerConfig()

		handler := RequestShipmentCancellationHandler{
			handlerConfig,
			canceler,
			sitstatus.NewShipmentSITStatus(),
		}
		approveParams := shipmentops.RequestShipmentCancellationParams{
			HTTPRequest: req,
			ShipmentID:  *handlers.FmtUUID(shipment.ID),
			IfMatch:     eTag,
		}

		// Validate incoming payload: no body to validate

		response := handler.Handle(approveParams)
		suite.IsType(&shipmentops.RequestShipmentCancellationUnprocessableEntity{}, response)
		payload := response.(*shipmentops.RequestShipmentCancellationUnprocessableEntity).Payload

		// Validate outgoing payload
		suite.NoError(payload.Validate(strfmt.Default))
	})

	suite.Run("Returns 500 when canceler returns unexpected error", func() {
		shipment := factory.BuildMTOShipmentMinimal(nil, []factory.Customization{
			{
				Model: models.MTOShipment{
					ID: uuid.Must(uuid.NewV4()),
				},
			},
		}, nil)
		eTag := etag.GenerateEtag(shipment.UpdatedAt)
		officeUser := factory.BuildOfficeUserWithRoles(nil, nil, []roles.RoleType{roles.RoleTypeTOO})
		canceler := &mocks.ShipmentCancellationRequester{}

		canceler.On("RequestShipmentCancellation", mock.AnythingOfType("*appcontext.appContext"), shipment.ID, eTag).Return(nil, errors.New("UnexpectedError"))

		req := httptest.NewRequest("POST", fmt.Sprintf("/shipments/%s/request-cancellation", shipment.ID.String()), nil)
		req = suite.AuthenticateOfficeRequest(req, officeUser)
		handlerConfig := suite.NewHandlerConfig()

		handler := RequestShipmentCancellationHandler{
			handlerConfig,
			canceler,
			sitstatus.NewShipmentSITStatus(),
		}
		approveParams := shipmentops.RequestShipmentCancellationParams{
			HTTPRequest: req,
			ShipmentID:  *handlers.FmtUUID(shipment.ID),
			IfMatch:     eTag,
		}

		// Validate incoming payload: no body to validate

		response := handler.Handle(approveParams)
		suite.IsType(&shipmentops.RequestShipmentCancellationInternalServerError{}, response)
		payload := response.(*shipmentops.RequestShipmentCancellationInternalServerError).Payload

		// Validate outgoing payload: nil payload
		suite.Nil(payload)
	})
}

func (suite *HandlerSuite) TestRequestShipmentReweighHandler() {
	addressUpdater := address.NewAddressUpdater()
	addressCreator := address.NewAddressCreator()
	waf := entitlements.NewWeightAllotmentFetcher()

	suite.Run("Returns 200 when all validations pass", func() {
		move := factory.BuildAvailableToPrimeMove(suite.DB(), nil, nil)
		shipment := factory.BuildMTOShipmentMinimal(suite.DB(), []factory.Customization{
			{
				Model: models.MTOShipment{
					Status: models.MTOShipmentStatusApproved,
				},
			},
			{
				Model:    move,
				LinkOnly: true,
			},
		}, nil)

		officeUser := factory.BuildOfficeUserWithRoles(nil, nil, []roles.RoleType{roles.RoleTypeTOO})
		mockSender := suite.TestNotificationSender()
		reweighRequester := mtoshipment.NewShipmentReweighRequester(mockSender)

		req := httptest.NewRequest("POST", fmt.Sprintf("/shipments/%s/request-reweigh", shipment.ID.String()), nil)
		req = suite.AuthenticateOfficeRequest(req, officeUser)

		traceID, err := uuid.NewV4()
		suite.FatalNoError(err, "Error creating a new trace ID.")
		req = req.WithContext(trace.NewContext(req.Context(), traceID))

		handlerConfig := suite.NewHandlerConfig()
		handlerConfig.SetNotificationSender(suite.TestNotificationSender())
		planner := &routemocks.Planner{}
		planner.On("ZipTransitDistance",
			mock.AnythingOfType("*appcontext.appContext"),
			mock.Anything,
			mock.Anything,
		).Return(400, nil)
		moveRouter := moveservices.NewMoveRouter(transportationoffice.NewTransportationOfficesFetcher())
		moveWeights := moveservices.NewMoveWeights(mtoshipment.NewShipmentReweighRequester(mockSender), waf)

		// Get shipment payment request recalculator service
		creator := paymentrequest.NewPaymentRequestCreator(planner, ghcrateengine.NewServiceItemPricer())
		statusUpdater := paymentrequest.NewPaymentRequestStatusUpdater(query.NewQueryBuilder())
		recalculator := paymentrequest.NewPaymentRequestRecalculator(creator, statusUpdater)
		paymentRequestShipmentRecalculator := paymentrequest.NewPaymentRequestShipmentRecalculator(recalculator)

		builder := query.NewQueryBuilder()
		fetcher := fetch.NewFetcher(builder)
		updater := mtoshipment.NewOfficeMTOShipmentUpdater(builder, fetcher, planner, moveRouter, moveWeights, mockSender, paymentRequestShipmentRecalculator, addressUpdater, addressCreator)

		handler := RequestShipmentReweighHandler{
			handlerConfig,
			reweighRequester,
			sitstatus.NewShipmentSITStatus(),
			updater,
		}

		approveParams := shipmentops.RequestShipmentReweighParams{
			HTTPRequest: req,
			ShipmentID:  *handlers.FmtUUID(shipment.ID),
		}

		// Validate incoming payload: no body to validate

		response := handler.Handle(approveParams)
		suite.IsType(&shipmentops.RequestShipmentReweighOK{}, response)
		okResponse := response.(*shipmentops.RequestShipmentReweighOK)
		payload := okResponse.Payload

		// Validate outgoing payload
		suite.NoError(payload.Validate(strfmt.Default))

		suite.Equal(strfmt.UUID(shipment.ID.String()), payload.ShipmentID)
		suite.EqualValues(models.ReweighRequesterTOO, payload.RequestedBy)
		suite.WithinDuration(time.Now(), (time.Time)(payload.RequestedAt), 2*time.Second)
		suite.HasWebhookNotification(shipment.ID, traceID)
	})

	suite.Run("Returns a 403 when the office user is not a TOO", func() {
		officeUser := factory.BuildOfficeUserWithRoles(nil, nil, []roles.RoleType{roles.RoleTypeServicesCounselor})
		uuid := uuid.Must(uuid.NewV4())
		reweighRequester := &mocks.ShipmentReweighRequester{}

		reweighRequester.AssertNumberOfCalls(suite.T(), "RequestShipmentReweigh", 0)

		req := httptest.NewRequest("POST", fmt.Sprintf("/shipments/%s/request-reweigh", uuid.String()), nil)
		req = suite.AuthenticateOfficeRequest(req, officeUser)
		handlerConfig := suite.NewHandlerConfig()
		planner := &routemocks.Planner{}
		planner.On("ZipTransitDistance",
			mock.AnythingOfType("*appcontext.appContext"),
			mock.Anything,
			mock.Anything,
		).Return(400, nil)
		mockSender := suite.TestNotificationSender()
		moveRouter := moveservices.NewMoveRouter(transportationoffice.NewTransportationOfficesFetcher())
		moveWeights := moveservices.NewMoveWeights(mtoshipment.NewShipmentReweighRequester(mockSender), waf)

		// Get shipment payment request recalculator service
		creator := paymentrequest.NewPaymentRequestCreator(planner, ghcrateengine.NewServiceItemPricer())
		statusUpdater := paymentrequest.NewPaymentRequestStatusUpdater(query.NewQueryBuilder())
		recalculator := paymentrequest.NewPaymentRequestRecalculator(creator, statusUpdater)
		paymentRequestShipmentRecalculator := paymentrequest.NewPaymentRequestShipmentRecalculator(recalculator)

		builder := query.NewQueryBuilder()
		fetcher := fetch.NewFetcher(builder)
		updater := mtoshipment.NewOfficeMTOShipmentUpdater(builder, fetcher, planner, moveRouter, moveWeights, mockSender, paymentRequestShipmentRecalculator, addressUpdater, addressCreator)

		handler := RequestShipmentReweighHandler{
			handlerConfig,
			reweighRequester,
			sitstatus.NewShipmentSITStatus(),
			updater,
		}
		approveParams := shipmentops.RequestShipmentReweighParams{
			HTTPRequest: req,
			ShipmentID:  *handlers.FmtUUID(uuid),
		}

		// Validate incoming payload: no body to validate

		response := handler.Handle(approveParams)
		suite.IsType(&shipmentops.RequestShipmentReweighForbidden{}, response)
		payload := response.(*shipmentops.RequestShipmentReweighForbidden).Payload

		// Validate outgoing payload: nil payload
		suite.Nil(payload)
	})

	suite.Run("Returns 404 when reweighRequester returns NotFoundError", func() {
		shipment := factory.BuildMTOShipmentMinimal(nil, []factory.Customization{
			{
				Model: models.MTOShipment{
					ID: uuid.Must(uuid.NewV4()),
				},
			},
		}, nil)
		officeUser := factory.BuildOfficeUserWithRoles(nil, nil, []roles.RoleType{roles.RoleTypeTOO})
		reweighRequester := &mocks.ShipmentReweighRequester{}

		req := httptest.NewRequest("POST", fmt.Sprintf("/shipments/%s/request-reweigh", shipment.ID.String()), nil)
		req = suite.AuthenticateOfficeRequest(req, officeUser)
		handlerConfig := suite.NewHandlerConfig()
		planner := &routemocks.Planner{}
		planner.On("ZipTransitDistance",
			mock.AnythingOfType("*appcontext.appContext"),
			mock.Anything,
			mock.Anything,
		).Return(400, nil)
		moveRouter := moveservices.NewMoveRouter(transportationoffice.NewTransportationOfficesFetcher())
		mockSender := suite.TestNotificationSender()
		moveWeights := moveservices.NewMoveWeights(mtoshipment.NewShipmentReweighRequester(mockSender), waf)

		// Get shipment payment request recalculator service
		creator := paymentrequest.NewPaymentRequestCreator(planner, ghcrateengine.NewServiceItemPricer())
		statusUpdater := paymentrequest.NewPaymentRequestStatusUpdater(query.NewQueryBuilder())
		recalculator := paymentrequest.NewPaymentRequestRecalculator(creator, statusUpdater)
		paymentRequestShipmentRecalculator := paymentrequest.NewPaymentRequestShipmentRecalculator(recalculator)

		builder := query.NewQueryBuilder()
		fetcher := fetch.NewFetcher(builder)
		updater := mtoshipment.NewOfficeMTOShipmentUpdater(builder, fetcher, planner, moveRouter, moveWeights, mockSender, paymentRequestShipmentRecalculator, addressUpdater, addressCreator)

		handler := RequestShipmentReweighHandler{
			handlerConfig,
			reweighRequester,
			sitstatus.NewShipmentSITStatus(),
			updater,
		}
		params := shipmentops.RequestShipmentReweighParams{
			HTTPRequest: req,
			ShipmentID:  *handlers.FmtUUID(shipment.ID),
		}
		reweighRequester.On("RequestShipmentReweigh", mock.AnythingOfType("*appcontext.appContext"), shipment.ID, models.ReweighRequesterTOO).Return(nil, apperror.NotFoundError{})

		// Validate incoming payload: no body to validate

		response := handler.Handle(params)
		suite.IsType(&shipmentops.RequestShipmentReweighNotFound{}, response)
		payload := response.(*shipmentops.RequestShipmentReweighNotFound).Payload

		// Validate outgoing payload: nil payload
		suite.Nil(payload)
	})

	suite.Run("Returns 409 when reweighRequester returns Conflict Error", func() {
		shipment := factory.BuildMTOShipmentMinimal(nil, []factory.Customization{
			{
				Model: models.MTOShipment{
					ID: uuid.Must(uuid.NewV4()),
				},
			},
		}, nil)
		officeUser := factory.BuildOfficeUserWithRoles(nil, nil, []roles.RoleType{roles.RoleTypeTOO})
		reweighRequester := &mocks.ShipmentReweighRequester{}

		req := httptest.NewRequest("POST", fmt.Sprintf("/shipments/%s/request-reweigh", shipment.ID.String()), nil)
		req = suite.AuthenticateOfficeRequest(req, officeUser)
		handlerConfig := suite.NewHandlerConfig()
		planner := &routemocks.Planner{}
		planner.On("ZipTransitDistance",
			mock.AnythingOfType("*appcontext.appContext"),
			mock.Anything,
			mock.Anything,
		).Return(400, nil)
		moveRouter := moveservices.NewMoveRouter(transportationoffice.NewTransportationOfficesFetcher())
		mockSender := suite.TestNotificationSender()
		moveWeights := moveservices.NewMoveWeights(mtoshipment.NewShipmentReweighRequester(mockSender), waf)

		// Get shipment payment request recalculator service
		creator := paymentrequest.NewPaymentRequestCreator(planner, ghcrateengine.NewServiceItemPricer())
		statusUpdater := paymentrequest.NewPaymentRequestStatusUpdater(query.NewQueryBuilder())
		recalculator := paymentrequest.NewPaymentRequestRecalculator(creator, statusUpdater)
		paymentRequestShipmentRecalculator := paymentrequest.NewPaymentRequestShipmentRecalculator(recalculator)

		builder := query.NewQueryBuilder()
		fetcher := fetch.NewFetcher(builder)
		updater := mtoshipment.NewOfficeMTOShipmentUpdater(builder, fetcher, planner, moveRouter, moveWeights, mockSender, paymentRequestShipmentRecalculator, addressUpdater, addressCreator)

		handler := RequestShipmentReweighHandler{
			handlerConfig,
			reweighRequester,
			sitstatus.NewShipmentSITStatus(),
			updater,
		}
		params := shipmentops.RequestShipmentReweighParams{
			HTTPRequest: req,
			ShipmentID:  *handlers.FmtUUID(shipment.ID),
		}

		reweighRequester.On("RequestShipmentReweigh", mock.AnythingOfType("*appcontext.appContext"), shipment.ID, models.ReweighRequesterTOO).Return(nil, apperror.ConflictError{})

		// Validate incoming payload: no body to validate

		response := handler.Handle(params)
		suite.IsType(&shipmentops.RequestShipmentReweighConflict{}, response)
		payload := response.(*shipmentops.RequestShipmentReweighConflict).Payload

		// Validate outgoing payload
		suite.NoError(payload.Validate(strfmt.Default))
	})

	suite.Run("Returns 422 when reweighRequester returns validation errors", func() {
		shipment := factory.BuildMTOShipmentMinimal(nil, []factory.Customization{
			{
				Model: models.MTOShipment{
					ID: uuid.Must(uuid.NewV4()),
				},
			},
		}, nil)
		officeUser := factory.BuildOfficeUserWithRoles(nil, nil, []roles.RoleType{roles.RoleTypeTOO})
		reweighRequester := &mocks.ShipmentReweighRequester{}

		req := httptest.NewRequest("POST", fmt.Sprintf("/shipments/%s/request-reweigh", shipment.ID.String()), nil)
		req = suite.AuthenticateOfficeRequest(req, officeUser)
		handlerConfig := suite.NewHandlerConfig()
		planner := &routemocks.Planner{}
		planner.On("ZipTransitDistance",
			mock.AnythingOfType("*appcontext.appContext"),
			mock.Anything,
			mock.Anything,
		).Return(400, nil)
		moveRouter := moveservices.NewMoveRouter(transportationoffice.NewTransportationOfficesFetcher())
		mockSender := suite.TestNotificationSender()
		moveWeights := moveservices.NewMoveWeights(mtoshipment.NewShipmentReweighRequester(mockSender), waf)

		// Get shipment payment request recalculator service
		creator := paymentrequest.NewPaymentRequestCreator(planner, ghcrateengine.NewServiceItemPricer())
		statusUpdater := paymentrequest.NewPaymentRequestStatusUpdater(query.NewQueryBuilder())
		recalculator := paymentrequest.NewPaymentRequestRecalculator(creator, statusUpdater)
		paymentRequestShipmentRecalculator := paymentrequest.NewPaymentRequestShipmentRecalculator(recalculator)

		builder := query.NewQueryBuilder()
		fetcher := fetch.NewFetcher(builder)
		updater := mtoshipment.NewOfficeMTOShipmentUpdater(builder, fetcher, planner, moveRouter, moveWeights, mockSender, paymentRequestShipmentRecalculator, addressUpdater, addressCreator)

		handler := RequestShipmentReweighHandler{
			handlerConfig,
			reweighRequester,
			sitstatus.NewShipmentSITStatus(),
			updater,
		}
		params := shipmentops.RequestShipmentReweighParams{
			HTTPRequest: req,
			ShipmentID:  *handlers.FmtUUID(shipment.ID),
		}
		reweighRequester.On("RequestShipmentReweigh", mock.AnythingOfType("*appcontext.appContext"), shipment.ID, models.ReweighRequesterTOO).Return(nil, apperror.InvalidInputError{ValidationErrors: &validate.Errors{}})

		// Validate incoming payload: no body to validate

		response := handler.Handle(params)
		suite.IsType(&shipmentops.RequestShipmentReweighUnprocessableEntity{}, response)
		payload := response.(*shipmentops.RequestShipmentReweighUnprocessableEntity).Payload

		// Validate outgoing payload
		suite.NoError(payload.Validate(strfmt.Default))
	})

	suite.Run("Returns 500 when reweighRequester returns unexpected error", func() {
		shipment := factory.BuildMTOShipmentMinimal(nil, []factory.Customization{
			{
				Model: models.MTOShipment{
					ID: uuid.Must(uuid.NewV4()),
				},
			},
		}, nil)
		officeUser := factory.BuildOfficeUserWithRoles(nil, nil, []roles.RoleType{roles.RoleTypeTOO})
		reweighRequester := &mocks.ShipmentReweighRequester{}

		req := httptest.NewRequest("POST", fmt.Sprintf("/shipments/%s/request-reweigh", shipment.ID.String()), nil)
		req = suite.AuthenticateOfficeRequest(req, officeUser)
		handlerConfig := suite.NewHandlerConfig()
		planner := &routemocks.Planner{}
		planner.On("ZipTransitDistance",
			mock.AnythingOfType("*appcontext.appContext"),
			mock.Anything,
			mock.Anything,
		).Return(400, nil)
		moveRouter := moveservices.NewMoveRouter(transportationoffice.NewTransportationOfficesFetcher())
		mockSender := suite.TestNotificationSender()
		moveWeights := moveservices.NewMoveWeights(mtoshipment.NewShipmentReweighRequester(mockSender), waf)

		// Get shipment payment request recalculator service
		creator := paymentrequest.NewPaymentRequestCreator(planner, ghcrateengine.NewServiceItemPricer())
		statusUpdater := paymentrequest.NewPaymentRequestStatusUpdater(query.NewQueryBuilder())
		recalculator := paymentrequest.NewPaymentRequestRecalculator(creator, statusUpdater)
		paymentRequestShipmentRecalculator := paymentrequest.NewPaymentRequestShipmentRecalculator(recalculator)

		builder := query.NewQueryBuilder()
		fetcher := fetch.NewFetcher(builder)
		updater := mtoshipment.NewOfficeMTOShipmentUpdater(builder, fetcher, planner, moveRouter, moveWeights, mockSender, paymentRequestShipmentRecalculator, addressUpdater, addressCreator)

		handler := RequestShipmentReweighHandler{
			handlerConfig,
			reweighRequester,
			sitstatus.NewShipmentSITStatus(),
			updater,
		}
		params := shipmentops.RequestShipmentReweighParams{
			HTTPRequest: req,
			ShipmentID:  *handlers.FmtUUID(shipment.ID),
		}

		reweighRequester.On("RequestShipmentReweigh", mock.AnythingOfType("*appcontext.appContext"), shipment.ID, models.ReweighRequesterTOO).Return(nil, errors.New("UnexpectedError"))

		// Validate incoming payload: no body to validate

		response := handler.Handle(params)
		suite.IsType(&shipmentops.RequestShipmentReweighInternalServerError{}, response)
		payload := response.(*shipmentops.RequestShipmentReweighInternalServerError).Payload

		// Validate outgoing payload: nil payload
		suite.Nil(payload)
	})
}

func (suite *HandlerSuite) TestReviewShipmentAddressUpdateHandler() {
	officeRemarks := "This is a TOO remark"
	status := "APPROVED"

	suite.Run("PATCH Success - 200 OK", func() {

		addressChange := factory.BuildShipmentAddressUpdate(suite.DB(), nil, nil)

		newAddress := models.ShipmentAddressUpdate{
			OfficeRemarks: &officeRemarks,
			Status:        models.ShipmentAddressUpdateStatusApproved,
			ID:            addressChange.ID,
		}

		body := shipmentops.ReviewShipmentAddressUpdateBody{
			OfficeRemarks: &officeRemarks,
			Status:        &status,
		}

		req := httptest.NewRequest("PATCH", "/shipments/{mtoShipmentID}/review-shipment-address-update", nil)

		params := shipmentops.ReviewShipmentAddressUpdateParams{
			HTTPRequest: req,
			Body:        body,
			IfMatch:     etag.GenerateEtag(addressChange.Shipment.UpdatedAt),
			ShipmentID:  *handlers.FmtUUID(addressChange.ShipmentID),
		}

		handlerConfig := suite.NewHandlerConfig()

		mockCreator := mocks.ShipmentAddressUpdateRequester{}

		mockCreator.On("ReviewShipmentAddressChange",
			mock.AnythingOfType("*appcontext.appContext"),
			addressChange.ShipmentID,
			models.ShipmentAddressUpdateStatusApproved,
			"This is a TOO remark",
		).Return(&newAddress, nil)

		handler := ReviewShipmentAddressUpdateHandler{
			handlerConfig,
			&mockCreator,
		}

		suite.NoError(params.Body.Validate(strfmt.Default))
		response := handler.Handle(params)
		okResponse := response.(*shipmentops.ReviewShipmentAddressUpdateOK)
		payload := okResponse.Payload

		suite.IsNotErrResponse(response)
		suite.NotNil(payload)
		suite.Equal(ghcmessages.ShipmentAddressUpdateStatus("APPROVED"), payload.Status)
		suite.Equal("This is a TOO remark", *payload.OfficeRemarks)
	})

	suite.Run("PATCH Failure - 422 Unprocessable Entity error", func() {
		addressChange := factory.BuildShipmentAddressUpdate(suite.DB(), nil, nil)

		mockCreator := mocks.ShipmentAddressUpdateRequester{}

		handlerConfig := suite.NewHandlerConfig()

		handler := ReviewShipmentAddressUpdateHandler{
			handlerConfig,
			&mockCreator,
		}
		body := shipmentops.ReviewShipmentAddressUpdateBody{
			OfficeRemarks: &officeRemarks,
			Status:        &status,
		}

		req := httptest.NewRequest("PATCH", "/shipments/{mtoShipmentID}/review-shipment-address-update", nil)

		params := shipmentops.ReviewShipmentAddressUpdateParams{
			HTTPRequest: req,
			Body:        body,
			IfMatch:     etag.GenerateEtag(addressChange.Shipment.UpdatedAt),
			ShipmentID:  *handlers.FmtUUID(addressChange.ShipmentID),
		}

		verrs := validate.NewErrors()
		verrs.Add("some key", "some value")
		err := apperror.NewInvalidInputError(uuid.Nil, nil, verrs, "unable to create ShipmentAddressUpdate")

		mockCreator.On("ReviewShipmentAddressChange",
			mock.AnythingOfType("*appcontext.appContext"),
			addressChange.ShipmentID,
			models.ShipmentAddressUpdateStatusApproved,
			"This is a TOO remark",
		).Return(nil, err)

		suite.NoError(params.Body.Validate(strfmt.Default))

		response := handler.Handle(params)
		suite.IsType(&shipmentops.ReviewShipmentAddressUpdateUnprocessableEntity{}, response)

		errResponse := response.(*shipmentops.ReviewShipmentAddressUpdateUnprocessableEntity)
		suite.NoError(errResponse.Payload.Validate(strfmt.Default))
	})

	suite.Run("PATCH Failure - 409 Request conflict response error", func() {
		addressChange := factory.BuildShipmentAddressUpdate(suite.DB(), nil, nil)

		mockCreator := mocks.ShipmentAddressUpdateRequester{}

		handlerConfig := suite.NewHandlerConfig()

		handler := ReviewShipmentAddressUpdateHandler{
			handlerConfig,
			&mockCreator,
		}

		body := shipmentops.ReviewShipmentAddressUpdateBody{
			OfficeRemarks: &officeRemarks,
			Status:        &status,
		}

		req := httptest.NewRequest("PATCH", "/shipments/{mtoShipmentID}/review-shipment-address-update", nil)

		params := shipmentops.ReviewShipmentAddressUpdateParams{
			HTTPRequest: req,
			Body:        body,
			IfMatch:     etag.GenerateEtag(addressChange.Shipment.UpdatedAt),
			ShipmentID:  *handlers.FmtUUID(addressChange.ShipmentID),
		}

		err := apperror.NewConflictError(uuid.Nil, "unable to create ReviewShipmentAddressChange")

		mockCreator.On("ReviewShipmentAddressChange",
			mock.AnythingOfType("*appcontext.appContext"),
			addressChange.ShipmentID,
			models.ShipmentAddressUpdateStatusApproved,
			"This is a TOO remark",
		).Return(nil, err)

		suite.NoError(params.Body.Validate(strfmt.Default))

		response := handler.Handle(params)
		suite.NotNil(response)
		suite.IsType(&shipmentops.ReviewShipmentAddressUpdateConflict{}, response)
		errResponse := response.(*shipmentops.ReviewShipmentAddressUpdateConflict)

		suite.NoError(errResponse.Payload.Validate(strfmt.Default))
	})

	suite.Run("PATCH Failure - 404 Not Found response error", func() {
		addressChange := factory.BuildShipmentAddressUpdate(suite.DB(), nil, nil)

		mockCreator := mocks.ShipmentAddressUpdateRequester{}

		handlerConfig := suite.NewHandlerConfig()

		handler := ReviewShipmentAddressUpdateHandler{
			handlerConfig,
			&mockCreator,
		}

		body := shipmentops.ReviewShipmentAddressUpdateBody{
			OfficeRemarks: &officeRemarks,
			Status:        &status,
		}

		req := httptest.NewRequest("PATCH", "/shipments/{mtoShipmentID}/review-shipment-address-update", nil)

		params := shipmentops.ReviewShipmentAddressUpdateParams{
			HTTPRequest: req,
			Body:        body,
			IfMatch:     etag.GenerateEtag(addressChange.Shipment.UpdatedAt),
			ShipmentID:  *handlers.FmtUUID(addressChange.ShipmentID),
		}

		err := apperror.NewNotFoundError(uuid.Nil, "unable to create ReviewShipmentAddressChange")

		mockCreator.On("ReviewShipmentAddressChange",
			mock.AnythingOfType("*appcontext.appContext"),
			addressChange.ShipmentID,
			models.ShipmentAddressUpdateStatusApproved,
			"This is a TOO remark",
		).Return(nil, err)

		suite.NoError(params.Body.Validate(strfmt.Default))

		response := handler.Handle(params)
		suite.IsType(&shipmentops.ReviewShipmentAddressUpdateNotFound{}, response)
		errResponse := response.(*shipmentops.ReviewShipmentAddressUpdateNotFound)
		suite.NoError(errResponse.Payload.Validate(strfmt.Default))
	})

	suite.Run("500 server error", func() {
		addressChange := factory.BuildShipmentAddressUpdate(suite.DB(), nil, nil)

		mockCreator := mocks.ShipmentAddressUpdateRequester{}

		handlerConfig := suite.NewHandlerConfig()

		handler := ReviewShipmentAddressUpdateHandler{
			handlerConfig,
			&mockCreator,
		}

		body := shipmentops.ReviewShipmentAddressUpdateBody{
			OfficeRemarks: &officeRemarks,
			Status:        &status,
		}

		req := httptest.NewRequest("PATCH", "/shipments/{mtoShipmentID}/review-shipment-address-update", nil)

		params := shipmentops.ReviewShipmentAddressUpdateParams{
			HTTPRequest: req,
			Body:        body,
			IfMatch:     etag.GenerateEtag(addressChange.Shipment.UpdatedAt),
			ShipmentID:  *handlers.FmtUUID(addressChange.ShipmentID),
		}

		err := apperror.NewQueryError("", nil, "unable to reach database")

		mockCreator.On("ReviewShipmentAddressChange",
			mock.AnythingOfType("*appcontext.appContext"),
			addressChange.ShipmentID,
			models.ShipmentAddressUpdateStatusApproved,
			"This is a TOO remark",
		).Return(nil, err)

		suite.NoError(params.Body.Validate(strfmt.Default))

		response := handler.Handle(params)
		suite.IsType(&shipmentops.ReviewShipmentAddressUpdateInternalServerError{}, response)
	})
}

func (suite *HandlerSuite) TestApproveSITExtensionHandler() {
	waf := entitlements.NewWeightAllotmentFetcher()

	suite.Run("Returns 200 and updates SIT days allowance when validations pass", func() {
		sitDaysAllowance := 20
		move := factory.BuildApprovalsRequestedMove(suite.DB(), []factory.Customization{
			{
				Model: models.Entitlement{
					StorageInTransit: &sitDaysAllowance,
				},
			},
		}, nil)
		mtoShipment := factory.BuildMTOShipment(suite.DB(), []factory.Customization{
			{
				Model: models.MTOShipment{
					SITDaysAllowance: &sitDaysAllowance,
					Status:           models.MTOShipmentStatusApproved,
				},
			},
			{
				Model:    move,
				LinkOnly: true,
			},
		}, nil)

		year, month, day := time.Now().Date()
		lastMonthEntry := time.Date(year, month, day-37, 0, 0, 0, 0, time.UTC)
		lastMonthDeparture := time.Date(year, month, day-30, 0, 0, 0, 0, time.UTC)
		factory.BuildMTOServiceItem(suite.DB(), []factory.Customization{
			{
				Model: models.MTOServiceItem{
					SITEntryDate:     &lastMonthEntry,
					SITDepartureDate: &lastMonthDeparture,
					Status:           models.MTOServiceItemStatusApproved,
				},
			},
			{
				Model:    move,
				LinkOnly: true,
			},
			{
				Model:    mtoShipment,
				LinkOnly: true,
			},
			{
				Model: models.ReService{
					Code: models.ReServiceCodeDOFSIT,
				},
			},
		}, nil)
		sitExtension := factory.BuildSITDurationUpdate(suite.DB(), []factory.Customization{
			{
				Model:    mtoShipment,
				LinkOnly: true,
			},
		}, nil)
		eTag := etag.GenerateEtag(mtoShipment.UpdatedAt)
		officeUser := factory.BuildOfficeUserWithRoles(nil, nil, []roles.RoleType{roles.RoleTypeTOO})
		moveRouter := moveservices.NewMoveRouter(transportationoffice.NewTransportationOfficesFetcher())
		sitExtensionApprover := sitextension.NewSITExtensionApprover(moveRouter)
		req := httptest.NewRequest("PATCH", fmt.Sprintf("/shipments/%s/sit-extension/%s/approve", mtoShipment.ID.String(), sitExtension.ID.String()), nil)
		req = suite.AuthenticateOfficeRequest(req, officeUser)
		handlerConfig := suite.NewHandlerConfig()

		builder := query.NewQueryBuilder()
		fetcher := fetch.NewFetcher(builder)
		planner := &routemocks.Planner{}
		planner.On("ZipTransitDistance",
			mock.AnythingOfType("*appcontext.appContext"),
			mock.Anything,
			mock.Anything,
		).Return(400, nil)
		mockSender := suite.TestNotificationSender()
		moveWeights := moveservices.NewMoveWeights(mtoshipment.NewShipmentReweighRequester(mockSender), waf)

		// Get shipment payment request recalculator service
		creator := paymentrequest.NewPaymentRequestCreator(planner, ghcrateengine.NewServiceItemPricer())
		statusUpdater := paymentrequest.NewPaymentRequestStatusUpdater(query.NewQueryBuilder())
		recalculator := paymentrequest.NewPaymentRequestRecalculator(creator, statusUpdater)
		paymentRequestShipmentRecalculator := paymentrequest.NewPaymentRequestShipmentRecalculator(recalculator)
		addressUpdater := address.NewAddressUpdater()
		addressCreator := address.NewAddressCreator()

		noCheckUpdater := mtoshipment.NewMTOShipmentUpdater(builder, fetcher, planner, moveRouter, moveWeights, mockSender, paymentRequestShipmentRecalculator, addressUpdater, addressCreator)
		ppmEstimator := mocks.PPMEstimator{}

		ppmShipmentUpdater := ppmshipment.NewPPMShipmentUpdater(&ppmEstimator, addressCreator, addressUpdater)
		boatShipmentUpdater := boatshipment.NewBoatShipmentUpdater()
		mobileHomeShipmentUpdater := mobilehomeshipment.NewMobileHomeShipmentUpdater()

		sitExtensionShipmentUpdater := shipmentorchestrator.NewShipmentUpdater(noCheckUpdater, ppmShipmentUpdater, boatShipmentUpdater, mobileHomeShipmentUpdater, nil)

		handler := ApproveSITExtensionHandler{
			handlerConfig,
			sitExtensionApprover,
			sitstatus.NewShipmentSITStatus(),
			sitExtensionShipmentUpdater,
		}
		approvedDays := int64(10)
		requestReason := "AWAITING_COMPLETION_OF_RESIDENCE"
		officeRemarks := "new office remarks"
		approveParams := shipmentops.ApproveSITExtensionParams{
			HTTPRequest: req,
			IfMatch:     eTag,
			Body: &ghcmessages.ApproveSITExtension{
				ApprovedDays:  &approvedDays,
				RequestReason: requestReason,
				OfficeRemarks: &officeRemarks,
			},
			ShipmentID:     *handlers.FmtUUID(mtoShipment.ID),
			SitExtensionID: *handlers.FmtUUID(sitExtension.ID),
		}

		// Validate incoming payload
		suite.NoError(approveParams.Body.Validate(strfmt.Default))

		response := handler.Handle(approveParams)
		suite.IsType(&shipmentops.ApproveSITExtensionOK{}, response)
		okResponse := response.(*shipmentops.ApproveSITExtensionOK)
		payload := okResponse.Payload

		// Validate outgoing payload
		suite.NoError(payload.Validate(strfmt.Default))

		suite.Equal(int64(30), *payload.SitDaysAllowance)
		suite.Equal("APPROVED", payload.SitExtensions[0].Status)
		suite.Require().NotNil(payload.SitExtensions[0].OfficeRemarks)
		suite.Equal(officeRemarks, *payload.SitExtensions[0].OfficeRemarks)
	})
}

func (suite *HandlerSuite) TestDenySITExtensionHandler() {
	suite.Run("Returns 200 when validations pass", func() {
		sitDaysAllowance := 20
		move := factory.BuildApprovalsRequestedMove(suite.DB(), nil, nil)
		mtoShipment := factory.BuildMTOShipment(suite.DB(), []factory.Customization{
			{
				Model: models.MTOShipment{
					SITDaysAllowance: &sitDaysAllowance,
					Status:           models.MTOShipmentStatusApproved,
				},
			},
			{
				Model:    move,
				LinkOnly: true,
			},
		}, nil)
		sitExtension := factory.BuildSITDurationUpdate(suite.DB(), []factory.Customization{
			{
				Model:    mtoShipment,
				LinkOnly: true,
			},
		}, nil)
		eTag := etag.GenerateEtag(mtoShipment.UpdatedAt)
		officeUser := factory.BuildOfficeUserWithRoles(nil, nil, []roles.RoleType{roles.RoleTypeTOO})
		moveRouter := moveservices.NewMoveRouter(transportationoffice.NewTransportationOfficesFetcher())
		sitExtensionDenier := sitextension.NewSITExtensionDenier(moveRouter)
		req := httptest.NewRequest("PATCH", fmt.Sprintf("/shipments/%s/sit-extension/%s/deny", mtoShipment.ID.String(), sitExtension.ID.String()), nil)
		req = suite.AuthenticateOfficeRequest(req, officeUser)
		handlerConfig := suite.NewHandlerConfig()

		handler := DenySITExtensionHandler{
			handlerConfig,
			sitExtensionDenier,
			sitstatus.NewShipmentSITStatus(),
		}
		officeRemarks := "new office remarks on denial of extension"
		denyParams := shipmentops.DenySITExtensionParams{
			HTTPRequest: req,
			IfMatch:     eTag,
			Body: &ghcmessages.DenySITExtension{
				OfficeRemarks:            &officeRemarks,
				ConvertToCustomerExpense: models.BoolPointer(false),
			},
			ShipmentID:     *handlers.FmtUUID(mtoShipment.ID),
			SitExtensionID: *handlers.FmtUUID(sitExtension.ID),
		}

		// Validate incoming payload
		suite.NoError(denyParams.Body.Validate(strfmt.Default))

		response := handler.Handle(denyParams)
		suite.IsType(&shipmentops.DenySITExtensionOK{}, response)
		okResponse := response.(*shipmentops.DenySITExtensionOK)
		payload := okResponse.Payload

		// Validate outgoing payload
		suite.NoError(payload.Validate(strfmt.Default))

		suite.Equal("DENIED", payload.SitExtensions[0].Status)
	})
}

func (suite *HandlerSuite) CreateApprovedSITDurationUpdate() {
	waf := entitlements.NewWeightAllotmentFetcher()

	suite.Run("Returns 200, creates new SIT extension, and updates SIT days allowance on shipment without an allowance when validations pass", func() {
		mtoShipment := factory.BuildMTOShipment(suite.DB(), nil, nil)

		eTag := etag.GenerateEtag(mtoShipment.UpdatedAt)
		officeUser := factory.BuildOfficeUserWithRoles(nil, nil, []roles.RoleType{roles.RoleTypeTOO})
		approvedSITDurationUpdateCreator := sitextension.NewApprovedSITDurationUpdateCreator()
		req := httptest.NewRequest("POST", fmt.Sprintf("/shipments/%s/sit-extension/", mtoShipment.ID.String()), nil)
		req = suite.AuthenticateOfficeRequest(req, officeUser)
		handlerConfig := suite.NewHandlerConfig()

		builder := query.NewQueryBuilder()
		fetcher := fetch.NewFetcher(builder)
		planner := &routemocks.Planner{}
		planner.On("ZipTransitDistance",
			mock.AnythingOfType("*appcontext.appContext"),
			mock.Anything,
			mock.Anything,
		).Return(400, nil)
		mockSender := suite.TestNotificationSender()
		moveWeights := moveservices.NewMoveWeights(mtoshipment.NewShipmentReweighRequester(mockSender), waf)

		// Get shipment payment request recalculator service
		creator := paymentrequest.NewPaymentRequestCreator(planner, ghcrateengine.NewServiceItemPricer())
		statusUpdater := paymentrequest.NewPaymentRequestStatusUpdater(query.NewQueryBuilder())
		recalculator := paymentrequest.NewPaymentRequestRecalculator(creator, statusUpdater)
		paymentRequestShipmentRecalculator := paymentrequest.NewPaymentRequestShipmentRecalculator(recalculator)
		addressUpdater := address.NewAddressUpdater()
		addressCreator := address.NewAddressCreator()
		moveRouter := moveservices.NewMoveRouter(transportationoffice.NewTransportationOfficesFetcher())

		noCheckUpdater := mtoshipment.NewMTOShipmentUpdater(builder, fetcher, planner, moveRouter, moveWeights, mockSender, paymentRequestShipmentRecalculator, addressUpdater, addressCreator)
		ppmEstimator := mocks.PPMEstimator{}

		ppmShipmentUpdater := ppmshipment.NewPPMShipmentUpdater(&ppmEstimator, addressCreator, addressUpdater)
		boatShipmentUpdater := boatshipment.NewBoatShipmentUpdater()
		mobileHomeShipmentUpdater := mobilehomeshipment.NewMobileHomeShipmentUpdater()

		sitExtensionShipmentUpdater := shipmentorchestrator.NewShipmentUpdater(noCheckUpdater, ppmShipmentUpdater, boatShipmentUpdater, mobileHomeShipmentUpdater, nil)

		handler := CreateApprovedSITDurationUpdateHandler{
			handlerConfig,
			approvedSITDurationUpdateCreator,
			sitstatus.NewShipmentSITStatus(),
			sitExtensionShipmentUpdater,
		}
		approvedDays := int64(10)
		officeRemarks := "new office remarks"
		requestReason := "OTHER"
		createParams := shipmentops.CreateApprovedSITDurationUpdateParams{
			HTTPRequest: req,
			IfMatch:     eTag,
			Body: &ghcmessages.CreateApprovedSITDurationUpdate{
				ApprovedDays:  &approvedDays,
				OfficeRemarks: &officeRemarks,
				RequestReason: &requestReason,
			},
			ShipmentID: *handlers.FmtUUID(mtoShipment.ID),
		}

		// Validate incoming payload
		suite.NoError(createParams.Body.Validate(strfmt.Default))

		response := handler.Handle(createParams)
		suite.IsType(&shipmentops.CreateApprovedSITDurationUpdateOK{}, response)
		okResponse := response.(*shipmentops.CreateApprovedSITDurationUpdateOK)
		payload := okResponse.Payload

		// Validate outgoing payload
		suite.NoError(payload.Validate(strfmt.Default))

		suite.Equal(int64(10), *payload.SitDaysAllowance)
		suite.Equal("APPROVED", payload.SitExtensions[0].Status)
		suite.Require().NotNil(payload.SitExtensions[0].OfficeRemarks)
		suite.Equal(officeRemarks, *payload.SitExtensions[0].OfficeRemarks)
	})

	suite.Run("Returns 200, creates new SIT extension, and updates SIT days allowance on shipment that already has an allowance when validations pass", func() {
		sitDaysAllowance := 20
		mtoShipment := factory.BuildMTOShipment(suite.DB(), []factory.Customization{
			{
				Model: models.MTOShipment{
					SITDaysAllowance: &sitDaysAllowance,
				},
			},
		}, nil)

		eTag := etag.GenerateEtag(mtoShipment.UpdatedAt)
		officeUser := factory.BuildOfficeUserWithRoles(nil, nil, []roles.RoleType{roles.RoleTypeTOO})
		approvedSITDurationUpdateCreator := sitextension.NewApprovedSITDurationUpdateCreator()
		req := httptest.NewRequest("POST", fmt.Sprintf("/shipments/%s/sit-extension/", mtoShipment.ID.String()), nil)
		req = suite.AuthenticateOfficeRequest(req, officeUser)
		handlerConfig := suite.NewHandlerConfig()

		builder := query.NewQueryBuilder()
		fetcher := fetch.NewFetcher(builder)
		planner := &routemocks.Planner{}
		planner.On("ZipTransitDistance",
			mock.AnythingOfType("*appcontext.appContext"),
			mock.Anything,
			mock.Anything,
		).Return(400, nil)
		mockSender := suite.TestNotificationSender()
		moveWeights := moveservices.NewMoveWeights(mtoshipment.NewShipmentReweighRequester(mockSender), waf)

		// Get shipment payment request recalculator service
		creator := paymentrequest.NewPaymentRequestCreator(planner, ghcrateengine.NewServiceItemPricer())
		statusUpdater := paymentrequest.NewPaymentRequestStatusUpdater(query.NewQueryBuilder())
		recalculator := paymentrequest.NewPaymentRequestRecalculator(creator, statusUpdater)
		paymentRequestShipmentRecalculator := paymentrequest.NewPaymentRequestShipmentRecalculator(recalculator)
		addressUpdater := address.NewAddressUpdater()
		addressCreator := address.NewAddressCreator()
		moveRouter := moveservices.NewMoveRouter(transportationoffice.NewTransportationOfficesFetcher())

		noCheckUpdater := mtoshipment.NewMTOShipmentUpdater(builder, fetcher, planner, moveRouter, moveWeights, mockSender, paymentRequestShipmentRecalculator, addressUpdater, addressCreator)
		ppmEstimator := mocks.PPMEstimator{}

		ppmShipmentUpdater := ppmshipment.NewPPMShipmentUpdater(&ppmEstimator, addressCreator, addressUpdater)

		boatShipmentUpdater := boatshipment.NewBoatShipmentUpdater()

		mobilehomeshipmentUpdater := mobilehomeshipment.NewMobileHomeShipmentUpdater()

		sitExtensionShipmentUpdater := shipmentorchestrator.NewShipmentUpdater(noCheckUpdater, ppmShipmentUpdater, boatShipmentUpdater, mobilehomeshipmentUpdater, nil)

		handler := CreateApprovedSITDurationUpdateHandler{
			handlerConfig,
			approvedSITDurationUpdateCreator,
			sitstatus.NewShipmentSITStatus(),
			sitExtensionShipmentUpdater,
		}
		approvedDays := int64(10)
		officeRemarks := "new office remarks"
		requestReason := "OTHER"
		createParams := shipmentops.CreateApprovedSITDurationUpdateParams{
			HTTPRequest: req,
			IfMatch:     eTag,
			Body: &ghcmessages.CreateApprovedSITDurationUpdate{
				ApprovedDays:  &approvedDays,
				OfficeRemarks: &officeRemarks,
				RequestReason: &requestReason,
			},
			ShipmentID: *handlers.FmtUUID(mtoShipment.ID),
		}

		// Validate incoming payload
		suite.NoError(createParams.Body.Validate(strfmt.Default))

		response := handler.Handle(createParams)
		suite.IsType(&shipmentops.CreateApprovedSITDurationUpdateOK{}, response)
		okResponse := response.(*shipmentops.CreateApprovedSITDurationUpdateOK)
		payload := okResponse.Payload

		// Validate outgoing payload
		suite.NoError(payload.Validate(strfmt.Default))

		suite.Equal(int64(30), *payload.SitDaysAllowance)
		suite.Equal("APPROVED", payload.SitExtensions[0].Status)
		suite.Require().NotNil(payload.SitExtensions[0].OfficeRemarks)
		suite.Equal(officeRemarks, *payload.SitExtensions[0].OfficeRemarks)
	})
}

type createMTOShipmentSubtestData struct {
	builder *query.Builder
	params  mtoshipmentops.CreateMTOShipmentParams
	traceID uuid.UUID
}

func (suite *HandlerSuite) makeCreateMTOShipmentSubtestData() (subtestData *createMTOShipmentSubtestData) {
	subtestData = &createMTOShipmentSubtestData{}

	mto := factory.BuildAvailableToPrimeMove(suite.DB(), nil, nil)
	pickupAddress := factory.BuildAddress(suite.DB(), nil, nil)
	destinationAddress := factory.BuildAddress(suite.DB(), nil, nil)
	futureDate := models.TimePointer(time.Now().Add(24 * time.Hour))
	mtoShipment := factory.BuildMTOShipment(suite.DB(), []factory.Customization{
		{
			Model:    mto,
			LinkOnly: true,
		},
		{
			Model: models.MTOShipment{
				RequestedPickupDate: futureDate,
			},
		},
	}, nil)

	mtoShipment.MoveTaskOrderID = mto.ID

	subtestData.builder = query.NewQueryBuilder()

	req := httptest.NewRequest("POST", "/mto-shipments", nil)

	// Set the traceID so we can use it to find the webhook notification
	traceID, err := uuid.NewV4()
	suite.FatalNoError(err, "Error creating a new trace ID.")
	req = req.WithContext(trace.NewContext(req.Context(), traceID))

	subtestData.traceID = traceID
	shipmentType := ghcmessages.MTOShipmentType(mtoShipment.ShipmentType)
	subtestData.params = mtoshipmentops.CreateMTOShipmentParams{
		HTTPRequest: req,
		Body: &ghcmessages.CreateMTOShipment{
			MoveTaskOrderID:     handlers.FmtUUID(mtoShipment.MoveTaskOrderID),
			Agents:              nil,
			CustomerRemarks:     handlers.FmtString("customer remark"),
			CounselorRemarks:    handlers.FmtString("counselor remark"),
			RequestedPickupDate: handlers.FmtDatePtr(mtoShipment.RequestedPickupDate),
			ShipmentType:        &shipmentType,
		},
	}
	subtestData.params.Body.DestinationAddress.Address = ghcmessages.Address{
		City:           &destinationAddress.City,
		PostalCode:     &destinationAddress.PostalCode,
		State:          &destinationAddress.State,
		StreetAddress1: &destinationAddress.StreetAddress1,
		StreetAddress2: destinationAddress.StreetAddress2,
		StreetAddress3: destinationAddress.StreetAddress3,
	}
	subtestData.params.Body.PickupAddress.Address = ghcmessages.Address{
		City:           &pickupAddress.City,
		PostalCode:     &pickupAddress.PostalCode,
		State:          &pickupAddress.State,
		StreetAddress1: &pickupAddress.StreetAddress1,
		StreetAddress2: pickupAddress.StreetAddress2,
		StreetAddress3: pickupAddress.StreetAddress3,
	}

	return subtestData
}

func (suite *HandlerSuite) TestCreateMTOShipmentHandler() {
	moveRouter := moveservices.NewMoveRouter(transportationoffice.NewTransportationOfficesFetcher())
	addressCreator := address.NewAddressCreator()

	setUpSignedCertificationCreatorMock := func(returnValue ...interface{}) services.SignedCertificationCreator {
		mockCreator := &mocks.SignedCertificationCreator{}

		mockCreator.On(
			"CreateSignedCertification",
			mock.AnythingOfType("*appcontext.appContext"),
			mock.AnythingOfType("models.SignedCertification"),
		).Return(returnValue...)

		return mockCreator
	}

	setUpSignedCertificationUpdaterMock := func(returnValue ...interface{}) services.SignedCertificationUpdater {
		mockUpdater := &mocks.SignedCertificationUpdater{}

		mockUpdater.On(
			"UpdateSignedCertification",
			mock.AnythingOfType("*appcontext.appContext"),
			mock.AnythingOfType("models.SignedCertification"),
			mock.AnythingOfType("string"),
		).Return(returnValue...)

		return mockUpdater
	}

	suite.Run("Successful POST - Integration Test", func() {
<<<<<<< HEAD
=======
		handlerConfig := suite.NewHandlerConfig()

>>>>>>> 1042953b
		subtestData := suite.makeCreateMTOShipmentSubtestData()
		planner := &routemocks.Planner{}
		builder := subtestData.builder
		siCreator := mtoserviceitem.NewMTOServiceItemCreator(
			planner,
			builder,
			moveRouter,
			ghcrateengine.NewDomesticUnpackPricer(),
			ghcrateengine.NewDomesticPackPricer(),
			ghcrateengine.NewDomesticLinehaulPricer(),
			ghcrateengine.NewDomesticShorthaulPricer(),
			ghcrateengine.NewDomesticOriginPricer(),
			ghcrateengine.NewDomesticDestinationPricer(),
			ghcrateengine.NewFuelSurchargePricer(),
			ghcrateengine.NewDomesticDestinationFirstDaySITPricer(),
			ghcrateengine.NewDomesticDestinationSITDeliveryPricer(),
			ghcrateengine.NewDomesticDestinationAdditionalDaysSITPricer(),
			ghcrateengine.NewDomesticDestinationSITFuelSurchargePricer(),
			ghcrateengine.NewDomesticOriginFirstDaySITPricer(),
			ghcrateengine.NewDomesticOriginSITPickupPricer(),
			ghcrateengine.NewDomesticOriginAdditionalDaysSITPricer(),
			ghcrateengine.NewDomesticOriginSITFuelSurchargePricer())

<<<<<<< HEAD
		handlerConfig := suite.HandlerConfig()
=======
>>>>>>> 1042953b
		params := subtestData.params
		fetcher := fetch.NewFetcher(builder)
		creator := mtoshipment.NewMTOShipmentCreatorV1(builder, fetcher, moveRouter, addressCreator)
		ppmEstimator := mocks.PPMEstimator{}
		ppmCreator := ppmshipment.NewPPMShipmentCreator(&ppmEstimator, addressCreator)
		boatCreator := boatshipment.NewBoatShipmentCreator()
		mobileHomeCreator := mobilehomeshipment.NewMobileHomeShipmentCreator()
		shipmentRouter := mtoshipment.NewShipmentRouter()

		planner.On("ZipTransitDistance",
			mock.AnythingOfType("*appcontext.appContext"),
			mock.Anything,
			mock.Anything,
		).Return(400, nil)

		moveTaskOrderUpdater := movetaskorder.NewMoveTaskOrderUpdater(
			builder,
			siCreator,
			moveRouter, setUpSignedCertificationCreatorMock(nil, nil), setUpSignedCertificationUpdaterMock(nil, nil), &ppmEstimator,
		)
		mockSender := suite.TestNotificationSender()
		waf := entitlements.NewWeightAllotmentFetcher()
		moveWeights := moveservices.NewMoveWeights(mtoshipment.NewShipmentReweighRequester(mockSender), waf)
		shipmentCreator := shipmentorchestrator.NewShipmentCreator(creator, ppmCreator, boatCreator, mobileHomeCreator, shipmentRouter, moveTaskOrderUpdater, moveWeights)
		sitStatus := sitstatus.NewShipmentSITStatus()
		closeoutOfficeUpdater := moveservices.NewCloseoutOfficeUpdater(moveservices.NewMoveFetcher(), transportationoffice.NewTransportationOfficesFetcher())
		handler := CreateMTOShipmentHandler{
			handlerConfig,
			shipmentCreator,
			sitStatus,
			closeoutOfficeUpdater,
		}

		// Validate incoming payload
		suite.NoError(params.Body.Validate(strfmt.Default))

		response := handler.Handle(params)
		suite.IsType(&mtoshipmentops.CreateMTOShipmentOK{}, response)
		okResponse := response.(*mtoshipmentops.CreateMTOShipmentOK)
		createMTOShipmentPayload := okResponse.Payload

		// Validate outgoing payload
		suite.NoError(createMTOShipmentPayload.Validate(strfmt.Default))

		suite.Require().Equal(ghcmessages.MTOShipmentStatusSUBMITTED, createMTOShipmentPayload.Status, "MTO Shipment should have been submitted")
		suite.Require().Equal(createMTOShipmentPayload.ShipmentType, ghcmessages.MTOShipmentTypeHHG, "MTO Shipment should be an HHG")
		suite.Equal(int64(models.DefaultServiceMemberSITDaysAllowance), *createMTOShipmentPayload.SitDaysAllowance)
		suite.Equal(string("customer remark"), *createMTOShipmentPayload.CustomerRemarks)
		suite.Equal(string("counselor remark"), *createMTOShipmentPayload.CounselorRemarks)
	})

	suite.Run("POST failure - 500", func() {
		subtestData := suite.makeCreateMTOShipmentSubtestData()
<<<<<<< HEAD
		handlerConfig := suite.HandlerConfig()
=======
		handlerConfig := suite.NewHandlerConfig()
>>>>>>> 1042953b

		params := subtestData.params

		shipmentCreator := mocks.ShipmentCreator{}
		sitStatus := sitstatus.NewShipmentSITStatus()
		closeoutOfficeUpdater := moveservices.NewCloseoutOfficeUpdater(moveservices.NewMoveFetcher(), transportationoffice.NewTransportationOfficesFetcher())
		handler := CreateMTOShipmentHandler{
			handlerConfig,
			&shipmentCreator,
			sitStatus,
			closeoutOfficeUpdater,
		}

		err := errors.New("ServerError")

		shipmentCreator.On("CreateShipment",
			mock.AnythingOfType("*appcontext.appContext"),
			mock.AnythingOfType("*models.MTOShipment"),
		).Return(nil, err)

		// Validate incoming payload
		suite.NoError(params.Body.Validate(strfmt.Default))

		response := handler.Handle(params)

		suite.IsType(&mtoshipmentops.CreateMTOShipmentInternalServerError{}, response)
		payload := response.(*mtoshipmentops.CreateMTOShipmentInternalServerError).Payload

		// Validate outgoing payload: nil payload
		suite.Nil(payload)
	})

	suite.Run("POST failure - 422 -- Bad agent IDs set on shipment", func() {
		handlerConfig := suite.NewHandlerConfig()

		subtestData := suite.makeCreateMTOShipmentSubtestData()
		builder := subtestData.builder
		params := subtestData.params

		fetcher := fetch.NewFetcher(builder)
		creator := mtoshipment.NewMTOShipmentCreatorV1(builder, fetcher, moveRouter, addressCreator)
		ppmEstimator := mocks.PPMEstimator{}
		ppmCreator := ppmshipment.NewPPMShipmentCreator(&ppmEstimator, addressCreator)
		boatCreator := boatshipment.NewBoatShipmentCreator()
		mobileHomeCreator := mobilehomeshipment.NewMobileHomeShipmentCreator()
		shipmentRouter := mtoshipment.NewShipmentRouter()
		planner := &routemocks.Planner{}
		planner.On("ZipTransitDistance",
			mock.AnythingOfType("*appcontext.appContext"),
			mock.Anything,
			mock.Anything,
		).Return(400, nil)
		siCreator := mtoserviceitem.NewMTOServiceItemCreator(
			planner,
			builder,
			moveRouter,
			ghcrateengine.NewDomesticUnpackPricer(),
			ghcrateengine.NewDomesticPackPricer(),
			ghcrateengine.NewDomesticLinehaulPricer(),
			ghcrateengine.NewDomesticShorthaulPricer(),
			ghcrateengine.NewDomesticOriginPricer(),
			ghcrateengine.NewDomesticDestinationPricer(),
			ghcrateengine.NewFuelSurchargePricer(),
			ghcrateengine.NewDomesticDestinationFirstDaySITPricer(),
			ghcrateengine.NewDomesticDestinationSITDeliveryPricer(),
			ghcrateengine.NewDomesticDestinationAdditionalDaysSITPricer(),
			ghcrateengine.NewDomesticDestinationSITFuelSurchargePricer(),
			ghcrateengine.NewDomesticOriginFirstDaySITPricer(),
			ghcrateengine.NewDomesticOriginSITPickupPricer(),
			ghcrateengine.NewDomesticOriginAdditionalDaysSITPricer(),
			ghcrateengine.NewDomesticOriginSITFuelSurchargePricer())
		moveTaskOrderUpdater := movetaskorder.NewMoveTaskOrderUpdater(
			builder,
			siCreator,
			moveRouter, setUpSignedCertificationCreatorMock(nil, nil), setUpSignedCertificationUpdaterMock(nil, nil), &ppmEstimator,
		)
		mockSender := suite.TestNotificationSender()
		waf := entitlements.NewWeightAllotmentFetcher()
		moveWeights := moveservices.NewMoveWeights(mtoshipment.NewShipmentReweighRequester(mockSender), waf)
		shipmentCreator := shipmentorchestrator.NewShipmentCreator(creator, ppmCreator, boatCreator, mobileHomeCreator, shipmentRouter, moveTaskOrderUpdater, moveWeights)
		closeoutOfficeUpdater := moveservices.NewCloseoutOfficeUpdater(moveservices.NewMoveFetcher(), transportationoffice.NewTransportationOfficesFetcher())

		sitStatus := sitstatus.NewShipmentSITStatus()
		handler := CreateMTOShipmentHandler{
			handlerConfig,
			shipmentCreator,
			sitStatus,
			closeoutOfficeUpdater,
		}

		badID := params.Body.MoveTaskOrderID
		agent := &ghcmessages.MTOAgent{
			ID:            *badID,
			MtoShipmentID: *badID,
			FirstName:     handlers.FmtString("Mary"),
		}

		paramsBadIDs := params
		paramsBadIDs.Body.Agents = ghcmessages.MTOAgents{agent}

		// Validate incoming payload
		suite.NoError(paramsBadIDs.Body.Validate(strfmt.Default))

		response := handler.Handle(paramsBadIDs)
		suite.IsType(&mtoshipmentops.CreateMTOShipmentUnprocessableEntity{}, response)
		typedResponse := response.(*mtoshipmentops.CreateMTOShipmentUnprocessableEntity)

		// Validate outgoing payload
		suite.NoError(typedResponse.Payload.Validate(strfmt.Default))

		suite.NotEmpty(typedResponse.Payload.InvalidFields)
	})

	suite.Run("POST failure - 422 - invalid input, missing pickup address", func() {
		handlerConfig := suite.NewHandlerConfig()

		subtestData := suite.makeCreateMTOShipmentSubtestData()
		builder := subtestData.builder
		params := subtestData.params

		fetcher := fetch.NewFetcher(builder)
		creator := mtoshipment.NewMTOShipmentCreatorV1(builder, fetcher, moveRouter, addressCreator)
		ppmEstimator := mocks.PPMEstimator{}
		ppmCreator := ppmshipment.NewPPMShipmentCreator(&ppmEstimator, addressCreator)
		boatCreator := boatshipment.NewBoatShipmentCreator()
		shipmentRouter := mtoshipment.NewShipmentRouter()
		mobileHomeCreator := mobilehomeshipment.NewMobileHomeShipmentCreator()
		planner := &routemocks.Planner{}
		planner.On("ZipTransitDistance",
			mock.AnythingOfType("*appcontext.appContext"),
			mock.Anything,
			mock.Anything,
		).Return(400, nil)
		siCreator := mtoserviceitem.NewMTOServiceItemCreator(
			planner,
			builder,
			moveRouter,
			ghcrateengine.NewDomesticUnpackPricer(),
			ghcrateengine.NewDomesticPackPricer(),
			ghcrateengine.NewDomesticLinehaulPricer(),
			ghcrateengine.NewDomesticShorthaulPricer(),
			ghcrateengine.NewDomesticOriginPricer(),
			ghcrateengine.NewDomesticDestinationPricer(),
			ghcrateengine.NewFuelSurchargePricer(),
			ghcrateengine.NewDomesticDestinationFirstDaySITPricer(),
			ghcrateengine.NewDomesticDestinationSITDeliveryPricer(),
			ghcrateengine.NewDomesticDestinationAdditionalDaysSITPricer(),
			ghcrateengine.NewDomesticDestinationSITFuelSurchargePricer(),
			ghcrateengine.NewDomesticOriginFirstDaySITPricer(),
			ghcrateengine.NewDomesticOriginSITPickupPricer(),
			ghcrateengine.NewDomesticOriginAdditionalDaysSITPricer(),
			ghcrateengine.NewDomesticOriginSITFuelSurchargePricer())
		moveTaskOrderUpdater := movetaskorder.NewMoveTaskOrderUpdater(
			builder,
			siCreator,
			moveRouter, setUpSignedCertificationCreatorMock(nil, nil), setUpSignedCertificationUpdaterMock(nil, nil), &ppmEstimator,
		)
		mockSender := suite.TestNotificationSender()
		waf := entitlements.NewWeightAllotmentFetcher()
		moveWeights := moveservices.NewMoveWeights(mtoshipment.NewShipmentReweighRequester(mockSender), waf)
		shipmentCreator := shipmentorchestrator.NewShipmentCreator(creator, ppmCreator, boatCreator, mobileHomeCreator, shipmentRouter, moveTaskOrderUpdater, moveWeights)
		sitStatus := sitstatus.NewShipmentSITStatus()
		closeoutOfficeUpdater := moveservices.NewCloseoutOfficeUpdater(moveservices.NewMoveFetcher(), transportationoffice.NewTransportationOfficesFetcher())
		handler := CreateMTOShipmentHandler{
			handlerConfig,
			shipmentCreator,
			sitStatus,
			closeoutOfficeUpdater,
		}

		badParams := params
		badParams.Body.PickupAddress.Address.StreetAddress1 = nil

		// Validate incoming payload
		suite.NoError(badParams.Body.Validate(strfmt.Default))

		response := handler.Handle(badParams)
		suite.IsType(&mtoshipmentops.CreateMTOShipmentUnprocessableEntity{}, response)
		typedResponse := response.(*mtoshipmentops.CreateMTOShipmentUnprocessableEntity)

		// Validate outgoing payload
		// TODO: Can't validate the response because of the issue noted below. Figure out a way to
		//   either alter the service or relax the swagger requirements.
		// suite.NoError(typedResponse.Payload.Validate(strfmt.Default))
		// CreateShipment is returning apperror.InvalidInputError without any validation errors
		// so InvalidFields won't be added to the payload.
		suite.Empty(typedResponse.Payload.InvalidFields)
	})

	suite.Run("POST failure - 404 -- not found", func() {
		handlerConfig := suite.NewHandlerConfig()

		subtestData := suite.makeCreateMTOShipmentSubtestData()
		builder := subtestData.builder
		params := subtestData.params

		fetcher := fetch.NewFetcher(builder)
		creator := mtoshipment.NewMTOShipmentCreatorV1(builder, fetcher, moveRouter, addressCreator)
		ppmEstimator := mocks.PPMEstimator{}
		ppmCreator := ppmshipment.NewPPMShipmentCreator(&ppmEstimator, addressCreator)
		boatCreator := boatshipment.NewBoatShipmentCreator()
		mobileHomeCreator := mobilehomeshipment.NewMobileHomeShipmentCreator()
		shipmentRouter := mtoshipment.NewShipmentRouter()
		planner := &routemocks.Planner{}
		planner.On("ZipTransitDistance",
			mock.AnythingOfType("*appcontext.appContext"),
			mock.Anything,
			mock.Anything,
		).Return(400, nil)
		siCreator := mtoserviceitem.NewMTOServiceItemCreator(
			planner,
			builder,
			moveRouter,
			ghcrateengine.NewDomesticUnpackPricer(),
			ghcrateengine.NewDomesticPackPricer(),
			ghcrateengine.NewDomesticLinehaulPricer(),
			ghcrateengine.NewDomesticShorthaulPricer(),
			ghcrateengine.NewDomesticOriginPricer(),
			ghcrateengine.NewDomesticDestinationPricer(),
			ghcrateengine.NewFuelSurchargePricer(),
			ghcrateengine.NewDomesticDestinationFirstDaySITPricer(),
			ghcrateengine.NewDomesticDestinationSITDeliveryPricer(),
			ghcrateengine.NewDomesticDestinationAdditionalDaysSITPricer(),
			ghcrateengine.NewDomesticDestinationSITFuelSurchargePricer(),
			ghcrateengine.NewDomesticOriginFirstDaySITPricer(),
			ghcrateengine.NewDomesticOriginSITPickupPricer(),
			ghcrateengine.NewDomesticOriginAdditionalDaysSITPricer(),
			ghcrateengine.NewDomesticOriginSITFuelSurchargePricer())
		moveTaskOrderUpdater := movetaskorder.NewMoveTaskOrderUpdater(
			builder,
			siCreator,
			moveRouter, setUpSignedCertificationCreatorMock(nil, nil), setUpSignedCertificationUpdaterMock(nil, nil), &ppmEstimator,
		)
		mockSender := suite.TestNotificationSender()
		waf := entitlements.NewWeightAllotmentFetcher()
		moveWeights := moveservices.NewMoveWeights(mtoshipment.NewShipmentReweighRequester(mockSender), waf)
		shipmentCreator := shipmentorchestrator.NewShipmentCreator(creator, ppmCreator, boatCreator, mobileHomeCreator, shipmentRouter, moveTaskOrderUpdater, moveWeights)
		sitStatus := sitstatus.NewShipmentSITStatus()
		closeoutOfficeUpdater := moveservices.NewCloseoutOfficeUpdater(moveservices.NewMoveFetcher(), transportationoffice.NewTransportationOfficesFetcher())
		handler := CreateMTOShipmentHandler{
			handlerConfig,
			shipmentCreator,
			sitStatus,
			closeoutOfficeUpdater,
		}

		uuidString := "d874d002-5582-4a91-97d3-786e8f66c763"
		badParams := params
		badParams.Body.MoveTaskOrderID = handlers.FmtUUID(uuid.FromStringOrNil(uuidString))

		// Validate incoming payload
		suite.NoError(badParams.Body.Validate(strfmt.Default))

		response := handler.Handle(badParams)
		suite.IsType(&mtoshipmentops.CreateMTOShipmentNotFound{}, response)
		payload := response.(*mtoshipmentops.CreateMTOShipmentNotFound).Payload

		// Validate outgoing payload
		suite.NoError(payload.Validate(strfmt.Default))
	})

	suite.Run("POST failure - 400 -- nil body", func() {
		handlerConfig := suite.NewHandlerConfig()

		subtestData := suite.makeCreateMTOShipmentSubtestData()
		builder := subtestData.builder
		fetcher := fetch.NewFetcher(builder)
		creator := mtoshipment.NewMTOShipmentCreatorV1(builder, fetcher, moveRouter, addressCreator)
		ppmEstimator := mocks.PPMEstimator{}
		ppmCreator := ppmshipment.NewPPMShipmentCreator(&ppmEstimator, addressCreator)
		boatCreator := boatshipment.NewBoatShipmentCreator()
		mobileHomeCreator := mobilehomeshipment.NewMobileHomeShipmentCreator()
		shipmentRouter := mtoshipment.NewShipmentRouter()
		planner := &routemocks.Planner{}
		planner.On("ZipTransitDistance",
			mock.AnythingOfType("*appcontext.appContext"),
			mock.Anything,
			mock.Anything,
		).Return(400, nil)
		siCreator := mtoserviceitem.NewMTOServiceItemCreator(
			planner,
			builder,
			moveRouter,
			ghcrateengine.NewDomesticUnpackPricer(),
			ghcrateengine.NewDomesticPackPricer(),
			ghcrateengine.NewDomesticLinehaulPricer(),
			ghcrateengine.NewDomesticShorthaulPricer(),
			ghcrateengine.NewDomesticOriginPricer(),
			ghcrateengine.NewDomesticDestinationPricer(),
			ghcrateengine.NewFuelSurchargePricer(),
			ghcrateengine.NewDomesticDestinationFirstDaySITPricer(),
			ghcrateengine.NewDomesticDestinationSITDeliveryPricer(),
			ghcrateengine.NewDomesticDestinationAdditionalDaysSITPricer(),
			ghcrateengine.NewDomesticDestinationSITFuelSurchargePricer(),
			ghcrateengine.NewDomesticOriginFirstDaySITPricer(),
			ghcrateengine.NewDomesticOriginSITPickupPricer(),
			ghcrateengine.NewDomesticOriginAdditionalDaysSITPricer(),
			ghcrateengine.NewDomesticOriginSITFuelSurchargePricer())
		moveTaskOrderUpdater := movetaskorder.NewMoveTaskOrderUpdater(
			builder,
			siCreator,
			moveRouter, setUpSignedCertificationCreatorMock(nil, nil), setUpSignedCertificationUpdaterMock(nil, nil), &ppmEstimator,
		)
		mockSender := suite.TestNotificationSender()
		waf := entitlements.NewWeightAllotmentFetcher()
		moveWeights := moveservices.NewMoveWeights(mtoshipment.NewShipmentReweighRequester(mockSender), waf)
		shipmentCreator := shipmentorchestrator.NewShipmentCreator(creator, ppmCreator, boatCreator, mobileHomeCreator, shipmentRouter, moveTaskOrderUpdater, moveWeights)
		sitStatus := sitstatus.NewShipmentSITStatus()
		closeoutOfficeUpdater := moveservices.NewCloseoutOfficeUpdater(moveservices.NewMoveFetcher(), transportationoffice.NewTransportationOfficesFetcher())
		handler := CreateMTOShipmentHandler{
			handlerConfig,
			shipmentCreator,
			sitStatus,
			closeoutOfficeUpdater,
		}

		req := httptest.NewRequest("POST", "/mto-shipments", nil)

		paramsNilBody := mtoshipmentops.CreateMTOShipmentParams{
			HTTPRequest: req,
		}

		// Validate incoming payload: nil body (the point of this test)

		response := handler.Handle(paramsNilBody)

		suite.IsType(&mtoshipmentops.CreateMTOShipmentBadRequest{}, response)
		payload := response.(*mtoshipmentops.CreateMTOShipmentBadRequest).Payload

		// Validate outgoing payload: nil payload
		suite.Nil(payload)
	})
}

func (suite *HandlerSuite) TestCreateMTOShipmentHandlerUsingPPM() {
	addressCreator := address.NewAddressCreator()

	setUpSignedCertificationCreatorMock := func(returnValue ...interface{}) services.SignedCertificationCreator {
		mockCreator := &mocks.SignedCertificationCreator{}

		mockCreator.On(
			"CreateSignedCertification",
			mock.AnythingOfType("*appcontext.appContext"),
			mock.AnythingOfType("models.SignedCertification"),
		).Return(returnValue...)

		return mockCreator
	}

	setUpSignedCertificationUpdaterMock := func(returnValue ...interface{}) services.SignedCertificationUpdater {
		mockUpdater := &mocks.SignedCertificationUpdater{}

		mockUpdater.On(
			"UpdateSignedCertification",
			mock.AnythingOfType("*appcontext.appContext"),
			mock.AnythingOfType("models.SignedCertification"),
			mock.AnythingOfType("string"),
		).Return(returnValue...)

		return mockUpdater
	}

	planner := &routemocks.Planner{}
	builder := query.NewQueryBuilder()
	moveRouter := moveservices.NewMoveRouter(transportationoffice.NewTransportationOfficesFetcher())
	siCreator := mtoserviceitem.NewMTOServiceItemCreator(
		planner,
		builder,
		moveRouter,
		ghcrateengine.NewDomesticUnpackPricer(),
		ghcrateengine.NewDomesticPackPricer(),
		ghcrateengine.NewDomesticLinehaulPricer(),
		ghcrateengine.NewDomesticShorthaulPricer(),
		ghcrateengine.NewDomesticOriginPricer(),
		ghcrateengine.NewDomesticDestinationPricer(),
		ghcrateengine.NewFuelSurchargePricer(),
		ghcrateengine.NewDomesticDestinationFirstDaySITPricer(),
		ghcrateengine.NewDomesticDestinationSITDeliveryPricer(),
		ghcrateengine.NewDomesticDestinationAdditionalDaysSITPricer(),
		ghcrateengine.NewDomesticDestinationSITFuelSurchargePricer(),
		ghcrateengine.NewDomesticOriginFirstDaySITPricer(),
		ghcrateengine.NewDomesticOriginSITPickupPricer(),
		ghcrateengine.NewDomesticOriginAdditionalDaysSITPricer(),
		ghcrateengine.NewDomesticOriginSITFuelSurchargePricer())

	suite.Run("Successful POST - Integration Test (PPM, all fields)", func() {
		// Make a move along with an attached minimal shipment. Shouldn't matter what's in them.
		move := factory.BuildMove(suite.DB(), nil, nil)
		hhgShipment := factory.BuildMTOShipmentMinimal(suite.DB(), []factory.Customization{
			{
				Model:    move,
				LinkOnly: true,
			},
		}, nil)

<<<<<<< HEAD
		handlerConfig := suite.HandlerConfig()

=======
		handlerConfig := suite.NewHandlerConfig()
		builder := query.NewQueryBuilder()
>>>>>>> 1042953b
		fetcher := fetch.NewFetcher(builder)
		creator := mtoshipment.NewMTOShipmentCreatorV1(builder, fetcher, moveRouter, addressCreator)
		ppmEstimator := mocks.PPMEstimator{}
		ppmCreator := ppmshipment.NewPPMShipmentCreator(&ppmEstimator, addressCreator)
		boatCreator := boatshipment.NewBoatShipmentCreator()
		mobileHomeCreator := mobilehomeshipment.NewMobileHomeShipmentCreator()
		shipmentRouter := mtoshipment.NewShipmentRouter()
		planner.On("ZipTransitDistance",
			mock.AnythingOfType("*appcontext.appContext"),
			mock.Anything,
			mock.Anything,
		).Return(400, nil)

		moveTaskOrderUpdater := movetaskorder.NewMoveTaskOrderUpdater(
			builder,
			siCreator,
			moveservices.NewMoveRouter(transportationoffice.NewTransportationOfficesFetcher()), setUpSignedCertificationCreatorMock(nil, nil), setUpSignedCertificationUpdaterMock(nil, nil), &ppmEstimator,
		)
		mockSender := suite.TestNotificationSender()
		waf := entitlements.NewWeightAllotmentFetcher()
		moveWeights := moveservices.NewMoveWeights(mtoshipment.NewShipmentReweighRequester(mockSender), waf)
		shipmentCreator := shipmentorchestrator.NewShipmentCreator(creator, ppmCreator, boatCreator, mobileHomeCreator, shipmentRouter, moveTaskOrderUpdater, moveWeights)
		sitStatus := sitstatus.NewShipmentSITStatus()
		closeoutOfficeUpdater := moveservices.NewCloseoutOfficeUpdater(moveservices.NewMoveFetcher(), transportationoffice.NewTransportationOfficesFetcher())

		parameterName := "maxGunSafeAllowance"
		parameterValue := "500"

		param := models.ApplicationParameters{
			ParameterName:  &parameterName,
			ParameterValue: &parameterValue,
		}
		suite.MustSave(&param)

		gunSafeFF := services.FeatureFlag{
			Key:   "gun_safe",
			Match: true,
		}

		mockFeatureFlagFetcher := &mocks.FeatureFlagFetcher{}
		mockFeatureFlagFetcher.On("GetBooleanFlagForUser",
			mock.Anything,
			mock.AnythingOfType("*appcontext.appContext"),
			mock.AnythingOfType("string"),
			mock.Anything,
		).Return(gunSafeFF, nil)
		handlerConfig.SetFeatureFlagFetcher(mockFeatureFlagFetcher)

		handler := CreateMTOShipmentHandler{
			handlerConfig,
			shipmentCreator,
			sitStatus,
			closeoutOfficeUpdater,
		}

		shipmentType := ghcmessages.MTOShipmentTypePPM
		expectedDepartureDate := hhgShipment.RequestedPickupDate
		sitExpected := true
		sitLocation := ghcmessages.SITLocationTypeDESTINATION
		sitEstimatedWeight := unit.Pound(1700)
		sitEstimatedEntryDate := expectedDepartureDate.AddDate(0, 0, 5)
		sitEstimatedDepartureDate := sitEstimatedEntryDate.AddDate(0, 0, 20)
		estimatedWeight := unit.Pound(3000)
		hasProGear := true
		proGearWeight := unit.Pound(300)
		hasGunSafe := true
		gunSafeWeight := unit.Pound(400)
		spouseProGearWeight := unit.Pound(200)
		estimatedIncentive := 654321
		sitEstimatedCost := 67500
		transportationOffice := factory.BuildTransportationOffice(suite.DB(), []factory.Customization{
			{
				Model: models.TransportationOffice{
					ProvidesCloseout: true,
				},
			},
		}, nil)
		req := httptest.NewRequest("POST", "/mto-shipments", nil)

		var pickupAddress ghcmessages.Address
		var secondaryPickupAddress ghcmessages.Address
		var destinationAddress ghcmessages.PPMDestinationAddress
		var secondaryDestinationAddress ghcmessages.Address

		expectedPickupAddress := factory.BuildAddress(nil, []factory.Customization{
			{
				Model: models.Address{
					ID: uuid.Must(uuid.NewV4()),
				},
			},
		}, nil)
		pickupAddress = ghcmessages.Address{
			City:           &expectedPickupAddress.City,
			PostalCode:     &expectedPickupAddress.PostalCode,
			State:          &expectedPickupAddress.State,
			StreetAddress1: &expectedPickupAddress.StreetAddress1,
			StreetAddress2: expectedPickupAddress.StreetAddress2,
			StreetAddress3: expectedPickupAddress.StreetAddress3,
		}

		expectedSecondaryPickupAddress := factory.BuildAddress(nil, []factory.Customization{
			{
				Model: models.Address{
					ID: uuid.Must(uuid.NewV4()),
				},
			},
		}, nil)
		secondaryPickupAddress = ghcmessages.Address{
			City:           &expectedSecondaryPickupAddress.City,
			PostalCode:     &expectedSecondaryPickupAddress.PostalCode,
			State:          &expectedSecondaryPickupAddress.State,
			StreetAddress1: &expectedSecondaryPickupAddress.StreetAddress1,
			StreetAddress2: expectedSecondaryPickupAddress.StreetAddress2,
			StreetAddress3: expectedSecondaryPickupAddress.StreetAddress3,
		}

		expectedDestinationAddress := factory.BuildAddress(nil, []factory.Customization{
			{
				Model: models.Address{
					ID: uuid.Must(uuid.NewV4()),
				},
			},
		}, nil)
		destinationAddress = ghcmessages.PPMDestinationAddress{
			City:           &expectedDestinationAddress.City,
			PostalCode:     &expectedDestinationAddress.PostalCode,
			State:          &expectedDestinationAddress.State,
			StreetAddress1: &expectedDestinationAddress.StreetAddress1,
			StreetAddress2: expectedDestinationAddress.StreetAddress2,
			StreetAddress3: expectedDestinationAddress.StreetAddress3,
		}

		expectedSecondaryDestinationAddress := factory.BuildAddress(nil, []factory.Customization{
			{
				Model: models.Address{
					ID: uuid.Must(uuid.NewV4()),
				},
			},
		}, nil)
		secondaryDestinationAddress = ghcmessages.Address{
			City:           &expectedSecondaryDestinationAddress.City,
			PostalCode:     &expectedSecondaryDestinationAddress.PostalCode,
			State:          &expectedSecondaryDestinationAddress.State,
			StreetAddress1: &expectedSecondaryDestinationAddress.StreetAddress1,
			StreetAddress2: expectedSecondaryDestinationAddress.StreetAddress2,
			StreetAddress3: expectedSecondaryDestinationAddress.StreetAddress3,
		}

		// Need a logged in user
		lgu := uuid.Must(uuid.NewV4()).String()
		user := models.User{
			OktaID:    lgu,
			OktaEmail: "email@example.com",
		}
		suite.MustSave(&user)

		session := &auth.Session{
			ApplicationName: auth.OfficeApp,
			UserID:          user.ID,
			IDToken:         "fake token",
			ActiveRole:      roles.Role{},
		}
		ctx := auth.SetSessionInRequestContext(req, session)

		params := mtoshipmentops.CreateMTOShipmentParams{
			HTTPRequest: req.WithContext(ctx),
			Body: &ghcmessages.CreateMTOShipment{
				MoveTaskOrderID: handlers.FmtUUID(move.ID),
				ShipmentType:    &shipmentType,
				PpmShipment: &ghcmessages.CreatePPMShipment{
					PpmType:                ghcmessages.PPMType(models.PPMTypeIncentiveBased),
					ExpectedDepartureDate:  handlers.FmtDatePtr(expectedDepartureDate),
					PickupAddress:          struct{ ghcmessages.Address }{pickupAddress},
					SecondaryPickupAddress: struct{ ghcmessages.Address }{secondaryPickupAddress},
					DestinationAddress: struct {
						ghcmessages.PPMDestinationAddress
					}{destinationAddress},
					SecondaryDestinationAddress: struct{ ghcmessages.Address }{secondaryDestinationAddress},
					SitExpected:                 &sitExpected,
					SitLocation:                 &sitLocation,
					SitEstimatedWeight:          handlers.FmtPoundPtr(&sitEstimatedWeight),
					SitEstimatedEntryDate:       handlers.FmtDate(sitEstimatedEntryDate),
					SitEstimatedDepartureDate:   handlers.FmtDate(sitEstimatedDepartureDate),
					EstimatedWeight:             handlers.FmtPoundPtr(&estimatedWeight),
					HasProGear:                  &hasProGear,
					ProGearWeight:               handlers.FmtPoundPtr(&proGearWeight),
					HasGunSafe:                  &hasGunSafe,
					GunSafeWeight:               handlers.FmtPoundPtr(&gunSafeWeight),
					SpouseProGearWeight:         handlers.FmtPoundPtr(&spouseProGearWeight),
					CloseoutOfficeID:            *handlers.FmtUUIDPtr(&transportationOffice.ID),
				},
			},
		}

		ppmEstimator.On("EstimateIncentiveWithDefaultChecks",
			mock.AnythingOfType("*appcontext.appContext"),
			mock.AnythingOfType("models.PPMShipment"),
			mock.AnythingOfType("*models.PPMShipment")).
			Return(models.CentPointer(unit.Cents(estimatedIncentive)), models.CentPointer(unit.Cents(sitEstimatedCost)), nil).Once()

		ppmEstimator.On("MaxIncentive",
			mock.AnythingOfType("*appcontext.appContext"),
			mock.AnythingOfType("models.PPMShipment"),
			mock.AnythingOfType("*models.PPMShipment")).
			Return(nil, nil)

		// Validate incoming payload
		suite.NoError(params.Body.Validate(strfmt.Default))

		response := handler.Handle(params)
		suite.IsType(&mtoshipmentops.CreateMTOShipmentOK{}, response)
		okResponse := response.(*mtoshipmentops.CreateMTOShipmentOK)
		payload := okResponse.Payload

		// Validate outgoing payload
		suite.NoError(payload.Validate(strfmt.Default))

		// Check MTOShipment fields.
		suite.NotZero(payload.ID)
		suite.NotEqual(uuid.Nil.String(), payload.ID.String())
		suite.Equal(move.ID.String(), payload.MoveTaskOrderID.String())
		suite.Equal(ghcmessages.MTOShipmentTypePPM, payload.ShipmentType)
		suite.Equal(ghcmessages.MTOShipmentStatusSUBMITTED, payload.Status)
		suite.NotZero(payload.CreatedAt)
		suite.NotZero(payload.UpdatedAt)

		// Check PPMShipment fields.
		ppmPayload := payload.PpmShipment
		if suite.NotNil(ppmPayload) {
			suite.NotZero(ppmPayload.ID)
			suite.NotEqual(uuid.Nil.String(), ppmPayload.ID.String())
			suite.NotNil(ppmPayload.PpmType)
			suite.EqualDatePtr(expectedDepartureDate, ppmPayload.ExpectedDepartureDate)
			suite.Equal(expectedPickupAddress.PostalCode, *ppmPayload.PickupAddress.PostalCode)
			suite.Equal(&expectedSecondaryPickupAddress.PostalCode, ppmPayload.SecondaryPickupAddress.PostalCode)
			suite.Equal(expectedDestinationAddress.PostalCode, *ppmPayload.DestinationAddress.PostalCode)
			suite.Equal(&expectedSecondaryDestinationAddress.PostalCode, ppmPayload.SecondaryDestinationAddress.PostalCode)
			suite.NotNil(ppmPayload.PickupAddress)
			suite.NotNil(ppmPayload.DestinationAddress)
			suite.NotNil(ppmPayload.SecondaryPickupAddress)
			suite.NotNil(ppmPayload.SecondaryDestinationAddress)
			suite.Equal(sitExpected, *ppmPayload.SitExpected)
			suite.Equal(&sitLocation, ppmPayload.SitLocation)
			suite.Equal(handlers.FmtPoundPtr(&sitEstimatedWeight), ppmPayload.SitEstimatedWeight)
			suite.Equal(handlers.FmtDate(sitEstimatedEntryDate), ppmPayload.SitEstimatedEntryDate)
			suite.Equal(handlers.FmtDate(sitEstimatedDepartureDate), ppmPayload.SitEstimatedDepartureDate)
			suite.Equal(handlers.FmtPoundPtr(&estimatedWeight), ppmPayload.EstimatedWeight)
			suite.Equal(&hasProGear, ppmPayload.HasProGear)
			suite.Equal(handlers.FmtPoundPtr(&proGearWeight), ppmPayload.ProGearWeight)
			suite.Equal(handlers.FmtPoundPtr(&spouseProGearWeight), ppmPayload.SpouseProGearWeight)
			suite.Equal(ghcmessages.PPMShipmentStatusDRAFT, ppmPayload.Status)
			suite.Equal(int64(estimatedIncentive), *ppmPayload.EstimatedIncentive)
			suite.Equal(int64(sitEstimatedCost), *ppmPayload.SitEstimatedCost)
			suite.NotZero(ppmPayload.CreatedAt)
			suite.Equal(&hasGunSafe, ppmPayload.HasGunSafe)
			suite.Equal(handlers.FmtPoundPtr(&gunSafeWeight), ppmPayload.GunSafeWeight)
		}
	})

	suite.Run("Successful POST - Integration Test (PPM, minimal fields)", func() {
		// Make a move along with an attached minimal shipment. Shouldn't matter what's in them.
		move := factory.BuildMove(suite.DB(), nil, nil)
		hhgShipment := factory.BuildMTOShipmentMinimal(suite.DB(), []factory.Customization{
			{
				Model:    move,
				LinkOnly: true,
			},
		}, nil)

<<<<<<< HEAD
		handlerConfig := suite.HandlerConfig()
=======
		handlerConfig := suite.NewHandlerConfig()
		builder := query.NewQueryBuilder()
>>>>>>> 1042953b
		fetcher := fetch.NewFetcher(builder)
		creator := mtoshipment.NewMTOShipmentCreatorV1(builder, fetcher, moveRouter, addressCreator)
		ppmEstimator := mocks.PPMEstimator{}
		boatCreator := boatshipment.NewBoatShipmentCreator()
		mobileHomeCreator := mobilehomeshipment.NewMobileHomeShipmentCreator()
		shipmentRouter := mtoshipment.NewShipmentRouter()
		planner.On("ZipTransitDistance",
			mock.AnythingOfType("*appcontext.appContext"),
			mock.Anything,
			mock.Anything,
		).Return(400, nil)
		moveTaskOrderUpdater := movetaskorder.NewMoveTaskOrderUpdater(
			builder,
			siCreator,
			moveRouter, setUpSignedCertificationCreatorMock(nil, nil), setUpSignedCertificationUpdaterMock(nil, nil), &ppmEstimator,
		)
		mockSender := suite.TestNotificationSender()
		waf := entitlements.NewWeightAllotmentFetcher()
		moveWeights := moveservices.NewMoveWeights(mtoshipment.NewShipmentReweighRequester(mockSender), waf)
		shipmentCreator := shipmentorchestrator.NewShipmentCreator(creator, ppmshipment.NewPPMShipmentCreator(&ppmEstimator, addressCreator), boatCreator, mobileHomeCreator, shipmentRouter, moveTaskOrderUpdater, moveWeights)
		closeoutOfficeUpdater := moveservices.NewCloseoutOfficeUpdater(moveservices.NewMoveFetcher(), transportationoffice.NewTransportationOfficesFetcher())
		parameterName := "maxGunSafeAllowance"
		parameterValue := "500"

		param := models.ApplicationParameters{
			ParameterName:  &parameterName,
			ParameterValue: &parameterValue,
		}
		suite.MustSave(&param)

		gunSafeFF := services.FeatureFlag{
			Key:   "gun_safe",
			Match: true,
		}

		mockFeatureFlagFetcher := &mocks.FeatureFlagFetcher{}
		mockFeatureFlagFetcher.On("GetBooleanFlagForUser",
			mock.Anything,
			mock.AnythingOfType("*appcontext.appContext"),
			mock.AnythingOfType("string"),
			mock.Anything,
		).Return(gunSafeFF, nil)
		handlerConfig.SetFeatureFlagFetcher(mockFeatureFlagFetcher)

		handler := CreateMTOShipmentHandler{
			handlerConfig,
			shipmentCreator,
			sitstatus.NewShipmentSITStatus(),
			closeoutOfficeUpdater,
		}

		shipmentType := ghcmessages.MTOShipmentTypePPM
		expectedDepartureDate := hhgShipment.RequestedPickupDate
		sitExpected := false
		estimatedWeight := unit.Pound(2450)
		hasProGear := false
		hasGunSafe := false
		estimatedIncentive := 123456

		var pickupAddress ghcmessages.Address
		var destinationAddress ghcmessages.PPMDestinationAddress

		expectedPickupAddress := factory.BuildAddress(nil, []factory.Customization{
			{
				Model: models.Address{
					ID: uuid.Must(uuid.NewV4()),
				},
			},
		}, nil)
		pickupAddress = ghcmessages.Address{
			City:           &expectedPickupAddress.City,
			PostalCode:     &expectedPickupAddress.PostalCode,
			State:          &expectedPickupAddress.State,
			StreetAddress1: &expectedPickupAddress.StreetAddress1,
			StreetAddress2: expectedPickupAddress.StreetAddress2,
			StreetAddress3: expectedPickupAddress.StreetAddress3,
		}

		expectedDestinationAddress := factory.BuildAddress(nil, []factory.Customization{
			{
				Model: models.Address{
					ID: uuid.Must(uuid.NewV4()),
				},
			},
		}, nil)
		destinationAddress = ghcmessages.PPMDestinationAddress{
			City:           &expectedDestinationAddress.City,
			PostalCode:     &expectedDestinationAddress.PostalCode,
			State:          &expectedDestinationAddress.State,
			StreetAddress1: &expectedDestinationAddress.StreetAddress1,
			StreetAddress2: expectedDestinationAddress.StreetAddress2,
			StreetAddress3: expectedDestinationAddress.StreetAddress3,
		}

		req := httptest.NewRequest("POST", "/mto-shipments", nil)
		// Need a logged in user
		lgu := uuid.Must(uuid.NewV4()).String()
		user := models.User{
			OktaID:    lgu,
			OktaEmail: "email@example.com",
		}
		suite.MustSave(&user)

		session := &auth.Session{
			ApplicationName: auth.OfficeApp,
			UserID:          user.ID,
			IDToken:         "fake token",
			ActiveRole:      roles.Role{},
		}
		ctx := auth.SetSessionInRequestContext(req, session)

		params := mtoshipmentops.CreateMTOShipmentParams{
			HTTPRequest: req.WithContext(ctx),
			Body: &ghcmessages.CreateMTOShipment{
				MoveTaskOrderID: handlers.FmtUUID(move.ID),
				ShipmentType:    &shipmentType,
				PpmShipment: &ghcmessages.CreatePPMShipment{
					ExpectedDepartureDate: handlers.FmtDatePtr(expectedDepartureDate),
					PickupAddress:         struct{ ghcmessages.Address }{pickupAddress},
					DestinationAddress: struct {
						ghcmessages.PPMDestinationAddress
					}{destinationAddress},
					SitExpected:     &sitExpected,
					EstimatedWeight: handlers.FmtPoundPtr(&estimatedWeight),
					HasProGear:      &hasProGear,
					HasGunSafe:      &hasGunSafe,
				},
			},
		}

		ppmEstimator.On("EstimateIncentiveWithDefaultChecks",
			mock.AnythingOfType("*appcontext.appContext"),
			mock.AnythingOfType("models.PPMShipment"),
			mock.AnythingOfType("*models.PPMShipment")).
			Return(models.CentPointer(unit.Cents(estimatedIncentive)), nil, nil).Once()

		ppmEstimator.On("MaxIncentive",
			mock.AnythingOfType("*appcontext.appContext"),
			mock.AnythingOfType("models.PPMShipment"),
			mock.AnythingOfType("*models.PPMShipment")).
			Return(nil, nil)

		// Validate incoming payload
		suite.NoError(params.Body.Validate(strfmt.Default))

		response := handler.Handle(params)
		suite.IsType(&mtoshipmentops.CreateMTOShipmentOK{}, response)
		okResponse := response.(*mtoshipmentops.CreateMTOShipmentOK)
		payload := okResponse.Payload

		// Validate outgoing payload
		suite.NoError(payload.Validate(strfmt.Default))

		// Check MTOShipment fields.
		suite.NotZero(payload.ID)
		suite.NotEqual(uuid.Nil.String(), payload.ID.String())
		suite.Equal(move.ID.String(), payload.MoveTaskOrderID.String())
		suite.Equal(ghcmessages.MTOShipmentTypePPM, payload.ShipmentType)
		suite.Equal(ghcmessages.MTOShipmentStatusSUBMITTED, payload.Status)
		suite.NotZero(payload.CreatedAt)
		suite.NotZero(payload.UpdatedAt)

		// Check PPMShipment fields.
		ppmPayload := payload.PpmShipment
		if suite.NotNil(ppmPayload) {
			suite.NotZero(ppmPayload.ID)
			suite.NotEqual(uuid.Nil.String(), ppmPayload.ID.String())
			suite.EqualDatePtr(expectedDepartureDate, ppmPayload.ExpectedDepartureDate)
			suite.Equal(expectedPickupAddress.PostalCode, *ppmPayload.PickupAddress.PostalCode)
			suite.Equal(expectedDestinationAddress.PostalCode, *ppmPayload.DestinationAddress.PostalCode)
			suite.Nil(ppmPayload.SecondaryPickupAddress)
			suite.Nil(ppmPayload.SecondaryDestinationAddress)
			suite.Equal(sitExpected, *ppmPayload.SitExpected)
			suite.Equal(handlers.FmtPoundPtr(&estimatedWeight), ppmPayload.EstimatedWeight)
			suite.Equal(&hasProGear, ppmPayload.HasProGear)
			suite.Equal(&hasGunSafe, ppmPayload.HasGunSafe)
			suite.Equal(ghcmessages.PPMShipmentStatusDRAFT, ppmPayload.Status)
			suite.Equal(int64(estimatedIncentive), *ppmPayload.EstimatedIncentive)
			suite.Nil(ppmPayload.SitEstimatedCost)
			suite.NotZero(ppmPayload.CreatedAt)
		}
	})

	suite.Run("Successful POST - Integration Test (PPM, minimal fields) - gun safe FF off", func() {
		// Make a move along with an attached minimal shipment. Shouldn't matter what's in them.
		move := factory.BuildMove(suite.DB(), nil, nil)
		hhgShipment := factory.BuildMTOShipmentMinimal(suite.DB(), []factory.Customization{
			{
				Model:    move,
				LinkOnly: true,
			},
		}, nil)

<<<<<<< HEAD
		handlerConfig := suite.HandlerConfig()
=======
		handlerConfig := suite.NewHandlerConfig()
		builder := query.NewQueryBuilder()
>>>>>>> 1042953b
		fetcher := fetch.NewFetcher(builder)
		creator := mtoshipment.NewMTOShipmentCreatorV1(builder, fetcher, moveRouter, addressCreator)
		ppmEstimator := mocks.PPMEstimator{}
		boatCreator := boatshipment.NewBoatShipmentCreator()
		mobileHomeCreator := mobilehomeshipment.NewMobileHomeShipmentCreator()
		shipmentRouter := mtoshipment.NewShipmentRouter()
		planner.On("ZipTransitDistance",
			mock.AnythingOfType("*appcontext.appContext"),
			mock.Anything,
			mock.Anything,
		).Return(400, nil)
		moveTaskOrderUpdater := movetaskorder.NewMoveTaskOrderUpdater(
			builder,
			siCreator,
			moveRouter, setUpSignedCertificationCreatorMock(nil, nil), setUpSignedCertificationUpdaterMock(nil, nil), &ppmEstimator,
<<<<<<< HEAD
=======
		)
		mockSender := suite.TestNotificationSender()
		waf := entitlements.NewWeightAllotmentFetcher()
		moveWeights := moveservices.NewMoveWeights(mtoshipment.NewShipmentReweighRequester(mockSender), waf)
		shipmentCreator := shipmentorchestrator.NewShipmentCreator(creator, ppmshipment.NewPPMShipmentCreator(&ppmEstimator, addressCreator), boatCreator, mobileHomeCreator, shipmentRouter, moveTaskOrderUpdater, moveWeights)
		closeoutOfficeUpdater := moveservices.NewCloseoutOfficeUpdater(moveservices.NewMoveFetcher(), transportationoffice.NewTransportationOfficesFetcher())

		parameterName := "maxGunSafeAllowance"
		parameterValue := "500"

		param := models.ApplicationParameters{
			ParameterName:  &parameterName,
			ParameterValue: &parameterValue,
		}
		suite.MustSave(&param)

		gunSafeFF := services.FeatureFlag{
			Key:   "gun_safe",
			Match: false,
		}

		mockFeatureFlagFetcher := &mocks.FeatureFlagFetcher{}
		mockFeatureFlagFetcher.On("GetBooleanFlagForUser",
			mock.Anything,
			mock.AnythingOfType("*appcontext.appContext"),
			mock.AnythingOfType("string"),
			mock.Anything,
		).Return(gunSafeFF, nil)
		handlerConfig.SetFeatureFlagFetcher(mockFeatureFlagFetcher)

		handler := CreateMTOShipmentHandler{
			handlerConfig,
			shipmentCreator,
			sitstatus.NewShipmentSITStatus(),
			closeoutOfficeUpdater,
		}

		shipmentType := ghcmessages.MTOShipmentTypePPM
		expectedDepartureDate := hhgShipment.RequestedPickupDate
		sitExpected := false
		estimatedWeight := unit.Pound(2450)
		hasProGear := false
		hasGunSafe := true
		gunSafeWeight := unit.Pound(400)
		estimatedIncentive := 123456

		var pickupAddress ghcmessages.Address
		var destinationAddress ghcmessages.PPMDestinationAddress

		expectedPickupAddress := factory.BuildAddress(nil, []factory.Customization{
			{
				Model: models.Address{
					ID: uuid.Must(uuid.NewV4()),
				},
			},
		}, nil)
		pickupAddress = ghcmessages.Address{
			City:           &expectedPickupAddress.City,
			PostalCode:     &expectedPickupAddress.PostalCode,
			State:          &expectedPickupAddress.State,
			StreetAddress1: &expectedPickupAddress.StreetAddress1,
			StreetAddress2: expectedPickupAddress.StreetAddress2,
			StreetAddress3: expectedPickupAddress.StreetAddress3,
		}

		expectedDestinationAddress := factory.BuildAddress(nil, []factory.Customization{
			{
				Model: models.Address{
					ID: uuid.Must(uuid.NewV4()),
				},
			},
		}, nil)
		destinationAddress = ghcmessages.PPMDestinationAddress{
			City:           &expectedDestinationAddress.City,
			PostalCode:     &expectedDestinationAddress.PostalCode,
			State:          &expectedDestinationAddress.State,
			StreetAddress1: &expectedDestinationAddress.StreetAddress1,
			StreetAddress2: expectedDestinationAddress.StreetAddress2,
			StreetAddress3: expectedDestinationAddress.StreetAddress3,
		}

		req := httptest.NewRequest("POST", "/mto-shipments", nil)
		// Need a logged in user
		lgu := uuid.Must(uuid.NewV4()).String()
		user := models.User{
			OktaID:    lgu,
			OktaEmail: "email@example.com",
		}
		suite.MustSave(&user)

		session := &auth.Session{
			ApplicationName: auth.OfficeApp,
			UserID:          user.ID,
			IDToken:         "fake token",
			ActiveRole:      roles.Role{},
		}
		ctx := auth.SetSessionInRequestContext(req, session)

		params := mtoshipmentops.CreateMTOShipmentParams{
			HTTPRequest: req.WithContext(ctx),
			Body: &ghcmessages.CreateMTOShipment{
				MoveTaskOrderID: handlers.FmtUUID(move.ID),
				ShipmentType:    &shipmentType,
				PpmShipment: &ghcmessages.CreatePPMShipment{
					ExpectedDepartureDate: handlers.FmtDatePtr(expectedDepartureDate),
					PickupAddress:         struct{ ghcmessages.Address }{pickupAddress},
					DestinationAddress: struct {
						ghcmessages.PPMDestinationAddress
					}{destinationAddress},
					SitExpected:     &sitExpected,
					EstimatedWeight: handlers.FmtPoundPtr(&estimatedWeight),
					HasProGear:      &hasProGear,
					HasGunSafe:      &hasGunSafe,
					GunSafeWeight:   handlers.FmtPoundPtr(&gunSafeWeight),
				},
			},
		}

		ppmEstimator.On("EstimateIncentiveWithDefaultChecks",
			mock.AnythingOfType("*appcontext.appContext"),
			mock.AnythingOfType("models.PPMShipment"),
			mock.AnythingOfType("*models.PPMShipment")).
			Return(models.CentPointer(unit.Cents(estimatedIncentive)), nil, nil).Once()

		ppmEstimator.On("MaxIncentive",
			mock.AnythingOfType("*appcontext.appContext"),
			mock.AnythingOfType("models.PPMShipment"),
			mock.AnythingOfType("*models.PPMShipment")).
			Return(nil, nil)

		// Validate incoming payload
		suite.NoError(params.Body.Validate(strfmt.Default))

		response := handler.Handle(params)
		suite.IsType(&mtoshipmentops.CreateMTOShipmentOK{}, response)
		okResponse := response.(*mtoshipmentops.CreateMTOShipmentOK)
		payload := okResponse.Payload

		// Validate outgoing payload
		suite.NoError(payload.Validate(strfmt.Default))

		// Check MTOShipment fields.
		suite.NotZero(payload.ID)
		suite.NotEqual(uuid.Nil.String(), payload.ID.String())
		suite.Equal(move.ID.String(), payload.MoveTaskOrderID.String())
		suite.Equal(ghcmessages.MTOShipmentTypePPM, payload.ShipmentType)
		suite.Equal(ghcmessages.MTOShipmentStatusSUBMITTED, payload.Status)
		suite.NotZero(payload.CreatedAt)
		suite.NotZero(payload.UpdatedAt)

		// Check PPMShipment fields.
		ppmPayload := payload.PpmShipment
		if suite.NotNil(ppmPayload) {
			suite.NotZero(ppmPayload.ID)
			suite.NotEqual(uuid.Nil.String(), ppmPayload.ID.String())
			suite.Nil(ppmPayload.GunSafeWeight)
			suite.Nil(ppmPayload.HasGunSafe)
		}
	})

	suite.Run("Successful POST and Patch for delete of addresses - Integration Test (PPM, minimal fields)", func() {
		// Make a move along with an attached minimal shipment. Shouldn't matter what's in them.
		move := factory.BuildMove(suite.DB(), nil, nil)
		hhgShipment := factory.BuildMTOShipmentMinimal(suite.DB(), []factory.Customization{
			{
				Model:    move,
				LinkOnly: true,
			},
		}, nil)

		handlerConfig := suite.NewHandlerConfig()
		builder := query.NewQueryBuilder()
		fetcher := fetch.NewFetcher(builder)
		creator := mtoshipment.NewMTOShipmentCreatorV1(builder, fetcher, moveRouter, addressCreator)
		ppmEstimator := mocks.PPMEstimator{}
		boatCreator := boatshipment.NewBoatShipmentCreator()
		mobileHomeCreator := mobilehomeshipment.NewMobileHomeShipmentCreator()
		shipmentRouter := mtoshipment.NewShipmentRouter()
		planner.On("ZipTransitDistance",
			mock.AnythingOfType("*appcontext.appContext"),
			mock.Anything,
			mock.Anything,
		).Return(400, nil)
		moveTaskOrderUpdater := movetaskorder.NewMoveTaskOrderUpdater(
			builder,
			siCreator,
			moveRouter, setUpSignedCertificationCreatorMock(nil, nil), setUpSignedCertificationUpdaterMock(nil, nil), &ppmEstimator,
>>>>>>> 1042953b
		)
		mockSender := suite.TestNotificationSender()
		waf := entitlements.NewWeightAllotmentFetcher()
		moveWeights := moveservices.NewMoveWeights(mtoshipment.NewShipmentReweighRequester(mockSender), waf)
		shipmentCreator := shipmentorchestrator.NewShipmentCreator(creator, ppmshipment.NewPPMShipmentCreator(&ppmEstimator, addressCreator), boatCreator, mobileHomeCreator, shipmentRouter, moveTaskOrderUpdater, moveWeights)
		closeoutOfficeUpdater := moveservices.NewCloseoutOfficeUpdater(moveservices.NewMoveFetcher(), transportationoffice.NewTransportationOfficesFetcher())
		handler := CreateMTOShipmentHandler{
			handlerConfig,
			shipmentCreator,
			sitstatus.NewShipmentSITStatus(),
			closeoutOfficeUpdater,
		}

		shipmentType := ghcmessages.MTOShipmentTypePPM
		expectedDepartureDate := hhgShipment.RequestedPickupDate
		sitExpected := false
		estimatedWeight := unit.Pound(2450)
		hasProGear := false
		hasGunSafe := false
		estimatedIncentive := 123456

		var pickupAddress ghcmessages.Address
		var destinationAddress ghcmessages.PPMDestinationAddress

		expectedPickupAddress := factory.BuildAddress(nil, []factory.Customization{
			{
				Model: models.Address{
					ID: uuid.Must(uuid.NewV4()),
				},
			},
		}, nil)
		pickupAddress = ghcmessages.Address{
			City:           &expectedPickupAddress.City,
			PostalCode:     &expectedPickupAddress.PostalCode,
			State:          &expectedPickupAddress.State,
			StreetAddress1: &expectedPickupAddress.StreetAddress1,
			StreetAddress2: expectedPickupAddress.StreetAddress2,
			StreetAddress3: expectedPickupAddress.StreetAddress3,
		}

		expectedDestinationAddress := factory.BuildAddress(nil, []factory.Customization{
			{
				Model: models.Address{
					ID: uuid.Must(uuid.NewV4()),
				},
			},
		}, nil)
		destinationAddress = ghcmessages.PPMDestinationAddress{
			City:           &expectedDestinationAddress.City,
			PostalCode:     &expectedDestinationAddress.PostalCode,
			State:          &expectedDestinationAddress.State,
			StreetAddress1: &expectedDestinationAddress.StreetAddress1,
			StreetAddress2: expectedDestinationAddress.StreetAddress2,
			StreetAddress3: expectedDestinationAddress.StreetAddress3,
		}

		req := httptest.NewRequest("POST", "/mto-shipments", nil)

		// Need a logged in user
		lgu := uuid.Must(uuid.NewV4()).String()
		user := models.User{
			OktaID:    lgu,
			OktaEmail: "email@example.com",
		}
		suite.MustSave(&user)

		session := &auth.Session{
			ApplicationName: auth.OfficeApp,
			UserID:          user.ID,
			IDToken:         "fake token",
			ActiveRole:      roles.Role{},
		}
		ctx := auth.SetSessionInRequestContext(req, session)

		params := mtoshipmentops.CreateMTOShipmentParams{
			HTTPRequest: req.WithContext(ctx),
			Body: &ghcmessages.CreateMTOShipment{
				MoveTaskOrderID: handlers.FmtUUID(move.ID),
				ShipmentType:    &shipmentType,
				PpmShipment: &ghcmessages.CreatePPMShipment{
					ExpectedDepartureDate: handlers.FmtDatePtr(expectedDepartureDate),
					PickupAddress:         struct{ ghcmessages.Address }{pickupAddress},
					DestinationAddress: struct {
						ghcmessages.PPMDestinationAddress
					}{destinationAddress},
					SitExpected:     &sitExpected,
					EstimatedWeight: handlers.FmtPoundPtr(&estimatedWeight),
					HasProGear:      &hasProGear,
					HasGunSafe:      &hasGunSafe,
				},
			},
		}

		ppmEstimator.On("EstimateIncentiveWithDefaultChecks",
			mock.AnythingOfType("*appcontext.appContext"),
			mock.AnythingOfType("models.PPMShipment"),
			mock.AnythingOfType("*models.PPMShipment")).
			Return(models.CentPointer(unit.Cents(estimatedIncentive)), nil, nil).Once()

		ppmEstimator.On("MaxIncentive",
			mock.AnythingOfType("*appcontext.appContext"),
			mock.AnythingOfType("models.PPMShipment"),
			mock.AnythingOfType("*models.PPMShipment")).
			Return(nil, nil)

		// Validate incoming payload
		suite.NoError(params.Body.Validate(strfmt.Default))

		response := handler.Handle(params)
		suite.IsType(&mtoshipmentops.CreateMTOShipmentOK{}, response)
		okResponse := response.(*mtoshipmentops.CreateMTOShipmentOK)
		payload := okResponse.Payload

		// Validate outgoing payload
		suite.NoError(payload.Validate(strfmt.Default))

		// Check MTOShipment fields.
		suite.NotZero(payload.ID)
		suite.NotEqual(uuid.Nil.String(), payload.ID.String())
		suite.Equal(move.ID.String(), payload.MoveTaskOrderID.String())
		suite.Equal(ghcmessages.MTOShipmentTypePPM, payload.ShipmentType)
		suite.Equal(ghcmessages.MTOShipmentStatusSUBMITTED, payload.Status)
		suite.NotZero(payload.CreatedAt)
		suite.NotZero(payload.UpdatedAt)

		// Check PPMShipment fields.
		ppmPayload := payload.PpmShipment
		if suite.NotNil(ppmPayload) {
			suite.NotZero(ppmPayload.ID)
			suite.NotEqual(uuid.Nil.String(), ppmPayload.ID.String())
			suite.EqualDatePtr(expectedDepartureDate, ppmPayload.ExpectedDepartureDate)
			suite.Equal(expectedPickupAddress.PostalCode, *ppmPayload.PickupAddress.PostalCode)
			suite.Equal(expectedDestinationAddress.PostalCode, *ppmPayload.DestinationAddress.PostalCode)
			suite.Nil(ppmPayload.SecondaryPickupAddress)
			suite.Nil(ppmPayload.SecondaryDestinationAddress)
			suite.Equal(sitExpected, *ppmPayload.SitExpected)
			suite.Equal(handlers.FmtPoundPtr(&estimatedWeight), ppmPayload.EstimatedWeight)
			suite.Equal(&hasProGear, ppmPayload.HasProGear)
			suite.Equal(ghcmessages.PPMShipmentStatusDRAFT, ppmPayload.Status)
			suite.Equal(int64(estimatedIncentive), *ppmPayload.EstimatedIncentive)
			suite.Nil(ppmPayload.SitEstimatedCost)
			suite.NotZero(ppmPayload.CreatedAt)
		}
	})

}

func (suite *HandlerSuite) getUpdateShipmentParams(originalShipment models.MTOShipment) mtoshipmentops.UpdateMTOShipmentParams {
	servicesCounselor := factory.BuildOfficeUserWithRoles(suite.DB(), nil, []roles.RoleType{roles.RoleTypeTOO})
	servicesCounselor.User.Roles = append(servicesCounselor.User.Roles, roles.Role{
		RoleType: roles.RoleTypeServicesCounselor,
	})
	pickupAddress := factory.BuildAddress(suite.DB(), nil, nil)
	pickupAddress.StreetAddress1 = "123 Fake Test St NW"
	destinationAddress := factory.BuildAddress(suite.DB(), nil, nil)
	destinationAddress.StreetAddress1 = "54321 Test Fake Rd SE"
	customerRemarks := "help"
	counselorRemarks := "counselor approved"
	billableWeightCap := int64(8000)
	billableWeightJustification := "Unable to perform reweigh because shipment was already unloaded."
	mtoAgent := factory.BuildMTOAgent(suite.DB(), nil, nil)
	agents := ghcmessages.MTOAgents{&ghcmessages.MTOAgent{
		FirstName: mtoAgent.FirstName,
		LastName:  mtoAgent.LastName,
		Email:     mtoAgent.Email,
		Phone:     mtoAgent.Phone,
		AgentType: string(mtoAgent.MTOAgentType),
	}}

	req := httptest.NewRequest("PATCH", fmt.Sprintf("/move_task_orders/%s/mto_shipments/%s", originalShipment.MoveTaskOrderID.String(), originalShipment.ID.String()), nil)
	req = suite.AuthenticateOfficeRequest(req, servicesCounselor)

	eTag := etag.GenerateEtag(originalShipment.UpdatedAt)

	now := strfmt.Date(time.Now())
	payload := ghcmessages.UpdateShipment{
		BillableWeightJustification: &billableWeightJustification,
		BillableWeightCap:           &billableWeightCap,
		RequestedPickupDate:         handlers.FmtDatePtr(originalShipment.RequestedPickupDate),
		RequestedDeliveryDate:       &now,
		ShipmentType:                ghcmessages.MTOShipmentTypeHHG,
		CustomerRemarks:             &customerRemarks,
		CounselorRemarks:            &counselorRemarks,
		Agents:                      agents,
		TacType:                     nullable.NewString("NTS"),
		SacType:                     nullable.NewString(""),
	}
	payload.DestinationAddress.Address = ghcmessages.Address{
		City:           &destinationAddress.City,
		PostalCode:     &destinationAddress.PostalCode,
		State:          &destinationAddress.State,
		StreetAddress1: &destinationAddress.StreetAddress1,
		StreetAddress2: destinationAddress.StreetAddress2,
		StreetAddress3: destinationAddress.StreetAddress3,
	}
	payload.PickupAddress.Address = ghcmessages.Address{
		City:           &pickupAddress.City,
		PostalCode:     &pickupAddress.PostalCode,
		State:          &pickupAddress.State,
		StreetAddress1: &pickupAddress.StreetAddress1,
		StreetAddress2: pickupAddress.StreetAddress2,
		StreetAddress3: pickupAddress.StreetAddress3,
	}

	params := mtoshipmentops.UpdateMTOShipmentParams{
		HTTPRequest: req,
		ShipmentID:  *handlers.FmtUUID(originalShipment.ID),
		Body:        &payload,
		IfMatch:     eTag,
	}

	return params
}

func (suite *HandlerSuite) TestUpdateShipmentHandler() {
	addressUpdater := address.NewAddressUpdater()
	addressCreator := address.NewAddressCreator()
	waf := entitlements.NewWeightAllotmentFetcher()
	tomorrow := time.Now().Add(24 * time.Hour)

	planner := &routemocks.Planner{}
	planner.On("ZipTransitDistance",
		mock.AnythingOfType("*appcontext.appContext"),
		mock.Anything,
		mock.Anything,
	).Return(400, nil)
	moveRouter := moveservices.NewMoveRouter(transportationoffice.NewTransportationOfficesFetcher())
	mockSender := suite.TestNotificationSender()
	moveWeights := moveservices.NewMoveWeights(mtoshipment.NewShipmentReweighRequester(mockSender), waf)

	// Get shipment payment request recalculator service
	creator := paymentrequest.NewPaymentRequestCreator(planner, ghcrateengine.NewServiceItemPricer())
	statusUpdater := paymentrequest.NewPaymentRequestStatusUpdater(query.NewQueryBuilder())
	recalculator := paymentrequest.NewPaymentRequestRecalculator(creator, statusUpdater)
	paymentRequestShipmentRecalculator := paymentrequest.NewPaymentRequestShipmentRecalculator(recalculator)

	suite.Run("Successful PATCH - Integration Test", func() {
		builder := query.NewQueryBuilder()
		fetcher := fetch.NewFetcher(builder)
		mockSender := suite.TestNotificationSender()
		mtoShipmentUpdater := mtoshipment.NewOfficeMTOShipmentUpdater(builder, fetcher, planner, moveRouter, moveWeights, mockSender, paymentRequestShipmentRecalculator, addressUpdater, addressCreator)
		ppmEstimator := mocks.PPMEstimator{}

		ppmShipmentUpdater := ppmshipment.NewPPMShipmentUpdater(&ppmEstimator, addressCreator, addressUpdater)
		boatShipmentUpdater := boatshipment.NewBoatShipmentUpdater()
		mobileHomeShipmentUpdater := mobilehomeshipment.NewMobileHomeShipmentUpdater()
		shipmentUpdater := shipmentorchestrator.NewShipmentUpdater(mtoShipmentUpdater, ppmShipmentUpdater, boatShipmentUpdater, mobileHomeShipmentUpdater, nil)
		handler := UpdateShipmentHandler{
			suite.NewHandlerConfig(),
			shipmentUpdater,
			sitstatus.NewShipmentSITStatus(),
		}

		hhgLOAType := models.LOATypeHHG
		oldShipment := factory.BuildMTOShipment(suite.DB(), []factory.Customization{
			{
				Model: models.MTOShipment{
					Status:                    models.MTOShipmentStatusSubmitted,
					UsesExternalVendor:        true,
					TACType:                   &hhgLOAType,
					Diversion:                 true,
					ActualProGearWeight:       models.PoundPointer(1000),
					ActualSpouseProGearWeight: models.PoundPointer(253),
					RequestedPickupDate:       &tomorrow,
				},
			},
		}, nil)
		params := suite.getUpdateShipmentParams(oldShipment)

		// Validate incoming payload
		suite.NoError(params.Body.Validate(strfmt.Default))

		response := handler.Handle(params)
		suite.IsType(&mtoshipmentops.UpdateMTOShipmentOK{}, response)
		updatedShipment := response.(*mtoshipmentops.UpdateMTOShipmentOK).Payload

		// Validate outgoing payload
		suite.NoError(updatedShipment.Validate(strfmt.Default))

		suite.Equal(oldShipment.ID.String(), updatedShipment.ID.String())
		suite.Equal(oldShipment.ActualProGearWeight, handlers.PoundPtrFromInt64Ptr(updatedShipment.ActualProGearWeight))
		suite.Equal(oldShipment.ActualSpouseProGearWeight, handlers.PoundPtrFromInt64Ptr(updatedShipment.ActualSpouseProGearWeight))
		suite.Equal(params.Body.BillableWeightCap, updatedShipment.BillableWeightCap)
		suite.Equal(params.Body.BillableWeightJustification, updatedShipment.BillableWeightJustification)
		suite.Equal(params.Body.CounselorRemarks, updatedShipment.CounselorRemarks)
		suite.Equal(params.Body.PickupAddress.StreetAddress1, updatedShipment.PickupAddress.StreetAddress1)
		suite.Equal(params.Body.DestinationAddress.StreetAddress1, updatedShipment.DestinationAddress.StreetAddress1)
		suite.Equal(params.Body.RequestedPickupDate.String(), updatedShipment.RequestedPickupDate.String())
		suite.Equal(params.Body.Agents[0].FirstName, updatedShipment.MtoAgents[0].FirstName)
		suite.Equal(params.Body.Agents[0].LastName, updatedShipment.MtoAgents[0].LastName)
		suite.Equal(params.Body.Agents[0].Email, updatedShipment.MtoAgents[0].Email)
		suite.Equal(params.Body.Agents[0].Phone, updatedShipment.MtoAgents[0].Phone)
		suite.Equal(params.Body.Agents[0].AgentType, updatedShipment.MtoAgents[0].AgentType)
		suite.Equal(oldShipment.ID.String(), string(updatedShipment.MtoAgents[0].MtoShipmentID))
		suite.NotEmpty(updatedShipment.MtoAgents[0].ID)
		suite.Equal(params.Body.RequestedDeliveryDate.String(), updatedShipment.RequestedDeliveryDate.String())
		suite.Equal(*params.Body.TacType.Value, string(*updatedShipment.TacType))
		suite.Nil(updatedShipment.SacType)

		// don't update non-nullable booleans if they're not passed in
		suite.Equal(oldShipment.Diversion, updatedShipment.Diversion)
		suite.Equal(oldShipment.UsesExternalVendor, updatedShipment.UsesExternalVendor)
	})

	suite.Run("Successful PATCH - Integration Test (PPM)", func() {
		// Make a move along with an attached minimal shipment. Shouldn't matter what's in them.
		builder := query.NewQueryBuilder()
		fetcher := fetch.NewFetcher(builder)
		mockSender := suite.TestNotificationSender()
		mtoShipmentUpdater := mtoshipment.NewOfficeMTOShipmentUpdater(builder, fetcher, planner, moveRouter, moveWeights, mockSender, paymentRequestShipmentRecalculator, addressUpdater, addressCreator)
		ppmEstimator := mocks.PPMEstimator{}
		ppmShipmentUpdater := ppmshipment.NewPPMShipmentUpdater(&ppmEstimator, addressCreator, addressUpdater)

		boatShipmentUpdater := boatshipment.NewBoatShipmentUpdater()
		mobileHomeShipmentUpdater := mobilehomeshipment.NewMobileHomeShipmentUpdater()
		shipmentUpdater := shipmentorchestrator.NewShipmentUpdater(mtoShipmentUpdater, ppmShipmentUpdater, boatShipmentUpdater, mobileHomeShipmentUpdater, nil)

		parameterName := "maxGunSafeAllowance"
		parameterValue := "500"

		param := models.ApplicationParameters{
			ParameterName:  &parameterName,
			ParameterValue: &parameterValue,
		}
		suite.MustSave(&param)

		gunSafeFF := services.FeatureFlag{
			Key:   "gun_safe",
			Match: true,
		}

		handlerConfig := suite.NewHandlerConfig()

		mockFeatureFlagFetcher := &mocks.FeatureFlagFetcher{}
		mockFeatureFlagFetcher.On("GetBooleanFlagForUser",
			mock.Anything,
			mock.AnythingOfType("*appcontext.appContext"),
			mock.AnythingOfType("string"),
			mock.Anything,
		).Return(gunSafeFF, nil)
		handlerConfig.SetFeatureFlagFetcher(mockFeatureFlagFetcher)

		handler := UpdateShipmentHandler{
			handlerConfig,
			shipmentUpdater,
			sitstatus.NewShipmentSITStatus(),
		}

		hasProGear := true
		ppmShipment := factory.BuildMinimalPPMShipment(suite.DB(), []factory.Customization{
			{
				Model: models.PPMShipment{
					HasProGear: &hasProGear,
				},
			},
		}, nil)
		year, month, day := time.Now().Date()
		actualMoveDate := time.Date(year, month, day-7, 0, 0, 0, 0, time.UTC)
		expectedDepartureDate := actualMoveDate.Add(time.Hour * 24 * 2)

		// we expect initial setup data to have no secondary addresses
		suite.Nil(ppmShipment.SecondaryPickupAddress)
		suite.Nil(ppmShipment.SecondaryDestinationAddress)

		expectedPickupAddressStreet3 := "HelloWorld1"
		expectedSecondaryPickupAddressStreet3 := "HelloWorld2"
		expectedDestinationAddressStreet3 := "HelloWorld3"
		expectedSecondaryDestinationAddressStreet3 := "HelloWorld4"

		var pickupAddress ghcmessages.Address
		var secondaryPickupAddress ghcmessages.Address
		var destinationAddress ghcmessages.PPMDestinationAddress
		var secondaryDestinationAddress ghcmessages.Address

		expectedPickupAddress := ppmShipment.PickupAddress
		pickupAddress = ghcmessages.Address{
			City:           &expectedPickupAddress.City,
			PostalCode:     &expectedPickupAddress.PostalCode,
			State:          &expectedPickupAddress.State,
			StreetAddress1: &expectedPickupAddress.StreetAddress1,
			StreetAddress2: expectedPickupAddress.StreetAddress2,
			StreetAddress3: &expectedPickupAddressStreet3,
		}

		expectedSecondaryPickupAddress := factory.BuildAddress(nil, []factory.Customization{
			{
				Model: models.Address{
					ID: uuid.Must(uuid.NewV4()),
				},
			},
		}, nil)
		secondaryPickupAddress = ghcmessages.Address{
			City:           &expectedSecondaryPickupAddress.City,
			PostalCode:     &expectedSecondaryPickupAddress.PostalCode,
			State:          &expectedSecondaryPickupAddress.State,
			StreetAddress1: &expectedSecondaryPickupAddress.StreetAddress1,
			StreetAddress2: expectedSecondaryPickupAddress.StreetAddress2,
			StreetAddress3: &expectedSecondaryPickupAddressStreet3,
		}

		expectedDestinationAddress := ppmShipment.DestinationAddress
		destinationAddress = ghcmessages.PPMDestinationAddress{
			City:           &expectedDestinationAddress.City,
			PostalCode:     &expectedDestinationAddress.PostalCode,
			State:          &expectedDestinationAddress.State,
			StreetAddress1: &expectedDestinationAddress.StreetAddress1,
			StreetAddress2: expectedDestinationAddress.StreetAddress2,
			StreetAddress3: &expectedDestinationAddressStreet3,
		}

		expectedSecondaryDestinationAddress := factory.BuildAddress(nil, []factory.Customization{
			{
				Model: models.Address{
					ID: uuid.Must(uuid.NewV4()),
				},
			},
		}, nil)
		secondaryDestinationAddress = ghcmessages.Address{
			City:           &expectedSecondaryDestinationAddress.City,
			PostalCode:     &expectedSecondaryDestinationAddress.PostalCode,
			State:          &expectedSecondaryDestinationAddress.State,
			StreetAddress1: &expectedSecondaryDestinationAddress.StreetAddress1,
			StreetAddress2: expectedSecondaryDestinationAddress.StreetAddress2,
			StreetAddress3: &expectedSecondaryDestinationAddressStreet3,
		}

		sitExpected := true
		sitLocation := ghcmessages.SITLocationTypeDESTINATION
		sitEstimatedWeight := unit.Pound(1700)
		sitEstimatedEntryDate := expectedDepartureDate.AddDate(0, 0, 5)
		sitEstimatedDepartureDate := sitEstimatedEntryDate.AddDate(0, 0, 20)
		estimatedWeight := unit.Pound(3000)
		proGearWeight := unit.Pound(300)
		spouseProGearWeight := unit.Pound(200)
		estimatedIncentive := 654321
		sitEstimatedCost := 67500
		hasGunSafe := true
		gunSafeWeight := unit.Pound(400)

		params := suite.getUpdateShipmentParams(ppmShipment.Shipment)
		params.Body.ShipmentType = ghcmessages.MTOShipmentTypePPM
		params.Body.PpmShipment = &ghcmessages.UpdatePPMShipment{
			ActualMoveDate:         handlers.FmtDatePtr(&actualMoveDate),
			ExpectedDepartureDate:  handlers.FmtDatePtr(&expectedDepartureDate),
			PickupAddress:          struct{ ghcmessages.Address }{pickupAddress},
			SecondaryPickupAddress: struct{ ghcmessages.Address }{secondaryPickupAddress},
			DestinationAddress: struct {
				ghcmessages.PPMDestinationAddress
			}{destinationAddress},
			SecondaryDestinationAddress: struct{ ghcmessages.Address }{secondaryDestinationAddress},
			SitExpected:                 &sitExpected,
			SitEstimatedWeight:          handlers.FmtPoundPtr(&sitEstimatedWeight),
			SitEstimatedEntryDate:       handlers.FmtDatePtr(&sitEstimatedEntryDate),
			SitEstimatedDepartureDate:   handlers.FmtDatePtr(&sitEstimatedDepartureDate),
			SitLocation:                 &sitLocation,
			EstimatedWeight:             handlers.FmtPoundPtr(&estimatedWeight),
			HasProGear:                  &hasProGear,
			ProGearWeight:               handlers.FmtPoundPtr(&proGearWeight),
			SpouseProGearWeight:         handlers.FmtPoundPtr(&spouseProGearWeight),
			HasGunSafe:                  &hasGunSafe,
			GunSafeWeight:               handlers.FmtPoundPtr(&gunSafeWeight),
		}

		ppmEstimator.On("EstimateIncentiveWithDefaultChecks",
			mock.AnythingOfType("*appcontext.appContext"),
			mock.AnythingOfType("models.PPMShipment"),
			mock.AnythingOfType("*models.PPMShipment")).
			Return(models.CentPointer(unit.Cents(estimatedIncentive)), models.CentPointer(unit.Cents(sitEstimatedCost)), nil).Once()

		ppmEstimator.On("MaxIncentive",
			mock.AnythingOfType("*appcontext.appContext"),
			mock.AnythingOfType("models.PPMShipment"),
			mock.AnythingOfType("*models.PPMShipment")).
			Return(nil, nil)

		ppmEstimator.On("FinalIncentiveWithDefaultChecks",
			mock.AnythingOfType("*appcontext.appContext"),
			mock.AnythingOfType("models.PPMShipment"),
			mock.AnythingOfType("*models.PPMShipment")).
			Return(nil, nil)

		// Validate incoming payload
		suite.NoError(params.Body.Validate(strfmt.Default))

		response := handler.Handle(params)
		suite.IsType(&mtoshipmentops.UpdateMTOShipmentOK{}, response)
		updatedShipment := response.(*mtoshipmentops.UpdateMTOShipmentOK).Payload

		// Validate outgoing payload
		suite.NoError(updatedShipment.Validate(strfmt.Default))

		suite.Equal(ppmShipment.Shipment.ID.String(), updatedShipment.ID.String())
		suite.Equal(handlers.FmtDatePtr(&actualMoveDate), updatedShipment.PpmShipment.ActualMoveDate)
		suite.Equal(handlers.FmtDatePtr(&expectedDepartureDate), updatedShipment.PpmShipment.ExpectedDepartureDate)
		suite.NotNil(updatedShipment.PpmShipment.PickupAddress)
		suite.NotNil(updatedShipment.PpmShipment.DestinationAddress)

		// expect secondary addresses to be added
		suite.NotNil(updatedShipment.PpmShipment.SecondaryPickupAddress)
		suite.NotNil(updatedShipment.PpmShipment.SecondaryDestinationAddress)
		suite.Equal(expectedPickupAddressStreet3, *updatedShipment.PpmShipment.PickupAddress.StreetAddress3)
		suite.Equal(expectedSecondaryPickupAddressStreet3, *updatedShipment.PpmShipment.SecondaryPickupAddress.StreetAddress3)
		suite.Equal(expectedDestinationAddressStreet3, *updatedShipment.PpmShipment.DestinationAddress.StreetAddress3)
		suite.Equal(expectedSecondaryDestinationAddressStreet3, *updatedShipment.PpmShipment.SecondaryDestinationAddress.StreetAddress3)
		suite.Equal(pickupAddress.PostalCode, updatedShipment.PpmShipment.PickupAddress.PostalCode)
		suite.Equal(secondaryPickupAddress.PostalCode, updatedShipment.PpmShipment.SecondaryPickupAddress.PostalCode)
		suite.Equal(destinationAddress.PostalCode, updatedShipment.PpmShipment.DestinationAddress.PostalCode)
		suite.Equal(secondaryDestinationAddress.PostalCode, updatedShipment.PpmShipment.SecondaryDestinationAddress.PostalCode)

		suite.Equal(sitExpected, *updatedShipment.PpmShipment.SitExpected)
		suite.Equal(&sitLocation, updatedShipment.PpmShipment.SitLocation)
		suite.Equal(handlers.FmtPoundPtr(&sitEstimatedWeight), updatedShipment.PpmShipment.SitEstimatedWeight)
		suite.Equal(handlers.FmtDate(sitEstimatedEntryDate), updatedShipment.PpmShipment.SitEstimatedEntryDate)
		suite.Equal(handlers.FmtDate(sitEstimatedDepartureDate), updatedShipment.PpmShipment.SitEstimatedDepartureDate)
		suite.Equal(handlers.FmtPoundPtr(&estimatedWeight), updatedShipment.PpmShipment.EstimatedWeight)
		suite.Equal(handlers.FmtBool(hasProGear), updatedShipment.PpmShipment.HasProGear)
		suite.Equal(handlers.FmtPoundPtr(&proGearWeight), updatedShipment.PpmShipment.ProGearWeight)
		suite.Equal(handlers.FmtPoundPtr(&spouseProGearWeight), updatedShipment.PpmShipment.SpouseProGearWeight)
		suite.Equal(handlers.FmtBool(hasGunSafe), updatedShipment.PpmShipment.HasGunSafe)
		suite.Equal(handlers.FmtPoundPtr(&gunSafeWeight), updatedShipment.PpmShipment.GunSafeWeight)
	})

	suite.Run("Successful PATCH - Integration Test (PPM) - Gun safe stored data does not change with FF off", func() {
		// Make a move along with an attached minimal shipment. Shouldn't matter what's in them.
		builder := query.NewQueryBuilder()
		fetcher := fetch.NewFetcher(builder)
		mockSender := suite.TestNotificationSender()
		mtoShipmentUpdater := mtoshipment.NewOfficeMTOShipmentUpdater(builder, fetcher, planner, moveRouter, moveWeights, mockSender, paymentRequestShipmentRecalculator, addressUpdater, addressCreator)
		ppmEstimator := mocks.PPMEstimator{}
		ppmShipmentUpdater := ppmshipment.NewPPMShipmentUpdater(&ppmEstimator, addressCreator, addressUpdater)

		boatShipmentUpdater := boatshipment.NewBoatShipmentUpdater()
		mobileHomeShipmentUpdater := mobilehomeshipment.NewMobileHomeShipmentUpdater()
		shipmentUpdater := shipmentorchestrator.NewShipmentUpdater(mtoShipmentUpdater, ppmShipmentUpdater, boatShipmentUpdater, mobileHomeShipmentUpdater, nil)

		parameterName := "maxGunSafeAllowance"
		parameterValue := "500"

		param := models.ApplicationParameters{
			ParameterName:  &parameterName,
			ParameterValue: &parameterValue,
		}
		suite.MustSave(&param)

		gunSafeFF := services.FeatureFlag{
			Key:   "gun_safe",
			Match: false,
		}

		handlerConfig := suite.NewHandlerConfig()

		mockFeatureFlagFetcher := &mocks.FeatureFlagFetcher{}
		mockFeatureFlagFetcher.On("GetBooleanFlagForUser",
			mock.Anything,
			mock.AnythingOfType("*appcontext.appContext"),
			mock.AnythingOfType("string"),
			mock.Anything,
		).Return(gunSafeFF, nil)
		handlerConfig.SetFeatureFlagFetcher(mockFeatureFlagFetcher)

		handler := UpdateShipmentHandler{
			handlerConfig,
			shipmentUpdater,
			sitstatus.NewShipmentSITStatus(),
		}

		hasGunSafe := true
		gunSafeWeight := unit.Pound(400)
		ppmShipment := factory.BuildMinimalPPMShipment(suite.DB(), []factory.Customization{
			{
				Model: models.PPMShipment{
					HasGunSafe:    &hasGunSafe,
					GunSafeWeight: &gunSafeWeight,
				},
			},
		}, nil)
		year, month, day := time.Now().Date()
		actualMoveDate := time.Date(year, month, day-7, 0, 0, 0, 0, time.UTC)
		expectedDepartureDate := actualMoveDate.Add(time.Hour * 24 * 2)

		// we expect initial setup data to have no secondary addresses
		suite.Nil(ppmShipment.SecondaryPickupAddress)
		suite.Nil(ppmShipment.SecondaryDestinationAddress)

		sitExpected := true
		sitLocation := ghcmessages.SITLocationTypeDESTINATION
		sitEstimatedWeight := unit.Pound(1700)
		sitEstimatedEntryDate := expectedDepartureDate.AddDate(0, 0, 5)
		sitEstimatedDepartureDate := sitEstimatedEntryDate.AddDate(0, 0, 20)
		estimatedWeight := unit.Pound(3000)
		proGearWeight := unit.Pound(300)
		spouseProGearWeight := unit.Pound(200)
		estimatedIncentive := 654321
		sitEstimatedCost := 67500
		hasGunSafePayload := false
		gunSafeWeightPayload := unit.Pound(200)

		params := suite.getUpdateShipmentParams(ppmShipment.Shipment)
		params.Body.ShipmentType = ghcmessages.MTOShipmentTypePPM
		params.Body.PpmShipment = &ghcmessages.UpdatePPMShipment{
			ActualMoveDate:            handlers.FmtDatePtr(&actualMoveDate),
			ExpectedDepartureDate:     handlers.FmtDatePtr(&expectedDepartureDate),
			SitExpected:               &sitExpected,
			SitEstimatedWeight:        handlers.FmtPoundPtr(&sitEstimatedWeight),
			SitEstimatedEntryDate:     handlers.FmtDatePtr(&sitEstimatedEntryDate),
			SitEstimatedDepartureDate: handlers.FmtDatePtr(&sitEstimatedDepartureDate),
			SitLocation:               &sitLocation,
			EstimatedWeight:           handlers.FmtPoundPtr(&estimatedWeight),
			ProGearWeight:             handlers.FmtPoundPtr(&proGearWeight),
			SpouseProGearWeight:       handlers.FmtPoundPtr(&spouseProGearWeight),
			HasGunSafe:                &hasGunSafePayload,
			GunSafeWeight:             handlers.FmtPoundPtr(&gunSafeWeightPayload),
		}

		ppmEstimator.On("EstimateIncentiveWithDefaultChecks",
			mock.AnythingOfType("*appcontext.appContext"),
			mock.AnythingOfType("models.PPMShipment"),
			mock.AnythingOfType("*models.PPMShipment")).
			Return(models.CentPointer(unit.Cents(estimatedIncentive)), models.CentPointer(unit.Cents(sitEstimatedCost)), nil).Once()

		ppmEstimator.On("MaxIncentive",
			mock.AnythingOfType("*appcontext.appContext"),
			mock.AnythingOfType("models.PPMShipment"),
			mock.AnythingOfType("*models.PPMShipment")).
			Return(nil, nil)

		ppmEstimator.On("FinalIncentiveWithDefaultChecks",
			mock.AnythingOfType("*appcontext.appContext"),
			mock.AnythingOfType("models.PPMShipment"),
			mock.AnythingOfType("*models.PPMShipment")).
			Return(nil, nil)

		// Validate incoming payload
		suite.NoError(params.Body.Validate(strfmt.Default))

		response := handler.Handle(params)
		suite.IsType(&mtoshipmentops.UpdateMTOShipmentOK{}, response)
		updatedShipment := response.(*mtoshipmentops.UpdateMTOShipmentOK).Payload

		// Validate outgoing payload
		suite.NoError(updatedShipment.Validate(strfmt.Default))

		// gun safe fields does not get updated in the DB with FF off
		suite.Equal(handlers.FmtBool(hasGunSafe), updatedShipment.PpmShipment.HasGunSafe)
		suite.Equal(handlers.FmtPoundPtr(&gunSafeWeight), updatedShipment.PpmShipment.GunSafeWeight)
		suite.NotEqual(handlers.FmtBool(hasGunSafePayload), updatedShipment.PpmShipment.HasGunSafe)
		suite.NotEqual(handlers.FmtPoundPtr(&gunSafeWeightPayload), updatedShipment.PpmShipment.GunSafeWeight)
	})

	suite.Run("Successful PATCH Delete Addresses - Integration Test (PPM)", func() {
		// Make a move along with an attached minimal shipment. Shouldn't matter what's in them.
		builder := query.NewQueryBuilder()
		fetcher := fetch.NewFetcher(builder)
		mockSender := suite.TestNotificationSender()
		mtoShipmentUpdater := mtoshipment.NewOfficeMTOShipmentUpdater(builder, fetcher, planner, moveRouter, moveWeights, mockSender, paymentRequestShipmentRecalculator, addressUpdater, addressCreator)
		ppmEstimator := mocks.PPMEstimator{}
		ppmShipmentUpdater := ppmshipment.NewPPMShipmentUpdater(&ppmEstimator, addressCreator, addressUpdater)

		boatShipmentUpdater := boatshipment.NewBoatShipmentUpdater()
		mobileHomeShipmentUpdater := mobilehomeshipment.NewMobileHomeShipmentUpdater()
		shipmentUpdater := shipmentorchestrator.NewShipmentUpdater(mtoShipmentUpdater, ppmShipmentUpdater, boatShipmentUpdater, mobileHomeShipmentUpdater, nil)
		handler := UpdateShipmentHandler{
			suite.NewHandlerConfig(),
			shipmentUpdater,
			sitstatus.NewShipmentSITStatus(),
		}

		hasProGear := true
		ppmShipment := factory.BuildFullAddressPPMShipment(suite.DB(), []factory.Customization{
			{
				Model: models.PPMShipment{
					HasProGear: &hasProGear,
				},
			},
		}, nil)

		// we expect initial setup data to have no secondary addresses
		suite.NotNil(ppmShipment.SecondaryPickupAddress)
		suite.NotNil(ppmShipment.SecondaryDestinationAddress)

		estimatedIncentive := 654321
		sitEstimatedCost := 67500

		params := suite.getUpdateShipmentParams(ppmShipment.Shipment)
		params.Body.ShipmentType = ghcmessages.MTOShipmentTypePPM
		params.Body.PpmShipment = &ghcmessages.UpdatePPMShipment{
			HasSecondaryPickupAddress:      models.BoolPointer(false),
			HasSecondaryDestinationAddress: models.BoolPointer(false),
		}

		ppmEstimator.On("EstimateIncentiveWithDefaultChecks",
			mock.AnythingOfType("*appcontext.appContext"),
			mock.AnythingOfType("models.PPMShipment"),
			mock.AnythingOfType("*models.PPMShipment")).
			Return(models.CentPointer(unit.Cents(estimatedIncentive)), models.CentPointer(unit.Cents(sitEstimatedCost)), nil).Once()

		ppmEstimator.On("MaxIncentive",
			mock.AnythingOfType("*appcontext.appContext"),
			mock.AnythingOfType("models.PPMShipment"),
			mock.AnythingOfType("*models.PPMShipment")).
			Return(nil, nil)

		ppmEstimator.On("FinalIncentiveWithDefaultChecks",
			mock.AnythingOfType("*appcontext.appContext"),
			mock.AnythingOfType("models.PPMShipment"),
			mock.AnythingOfType("*models.PPMShipment")).
			Return(nil, nil)

		// Validate incoming payload
		suite.NoError(params.Body.Validate(strfmt.Default))

		response := handler.Handle(params)
		suite.IsType(&mtoshipmentops.UpdateMTOShipmentOK{}, response)
		updatedShipment := response.(*mtoshipmentops.UpdateMTOShipmentOK).Payload

		// Validate outgoing payload
		suite.NoError(updatedShipment.Validate(strfmt.Default))
		suite.Equal(ppmShipment.Shipment.ID.String(), updatedShipment.ID.String())

		suite.NotNil(updatedShipment.PpmShipment.PickupAddress)
		suite.NotNil(updatedShipment.PpmShipment.DestinationAddress)
		// expect secondary addresses to be deleted
		suite.Nil(updatedShipment.PpmShipment.SecondaryPickupAddress)
		suite.Nil(updatedShipment.PpmShipment.SecondaryDestinationAddress)

		suite.False(*updatedShipment.PpmShipment.HasSecondaryPickupAddress)
		suite.False(*updatedShipment.PpmShipment.HasSecondaryDestinationAddress)
	})

	suite.Run("Successful PATCH does not Delete Addresses w/o has flag - Integration Test (PPM)", func() {
		// Make a move along with an attached minimal shipment. Shouldn't matter what's in them.
		builder := query.NewQueryBuilder()
		fetcher := fetch.NewFetcher(builder)
		mockSender := suite.TestNotificationSender()
		mtoShipmentUpdater := mtoshipment.NewOfficeMTOShipmentUpdater(builder, fetcher, planner, moveRouter, moveWeights, mockSender, paymentRequestShipmentRecalculator, addressUpdater, addressCreator)
		ppmEstimator := mocks.PPMEstimator{}
		ppmShipmentUpdater := ppmshipment.NewPPMShipmentUpdater(&ppmEstimator, addressCreator, addressUpdater)

		boatShipmentUpdater := boatshipment.NewBoatShipmentUpdater()
		mobileHomeShipmentUpdater := mobilehomeshipment.NewMobileHomeShipmentUpdater()
		shipmentUpdater := shipmentorchestrator.NewShipmentUpdater(mtoShipmentUpdater, ppmShipmentUpdater, boatShipmentUpdater, mobileHomeShipmentUpdater, nil)
		handler := UpdateShipmentHandler{
			suite.NewHandlerConfig(),
			shipmentUpdater,
			sitstatus.NewShipmentSITStatus(),
		}

		hasProGear := true
		ppmShipment := factory.BuildFullAddressPPMShipment(suite.DB(), []factory.Customization{
			{
				Model: models.PPMShipment{
					HasProGear: &hasProGear,
				},
			},
		}, nil)

		// we expect initial setup data to have no secondary addresses
		suite.NotNil(ppmShipment.SecondaryPickupAddress)
		suite.NotNil(ppmShipment.SecondaryDestinationAddress)

		estimatedIncentive := 654321
		sitEstimatedCost := 67500

		params := suite.getUpdateShipmentParams(ppmShipment.Shipment)
		params.Body.ShipmentType = ghcmessages.MTOShipmentTypePPM
		params.Body.PpmShipment = &ghcmessages.UpdatePPMShipment{
			HasProGear: &hasProGear,
		}

		ppmEstimator.On("EstimateIncentiveWithDefaultChecks",
			mock.AnythingOfType("*appcontext.appContext"),
			mock.AnythingOfType("models.PPMShipment"),
			mock.AnythingOfType("*models.PPMShipment")).
			Return(models.CentPointer(unit.Cents(estimatedIncentive)), models.CentPointer(unit.Cents(sitEstimatedCost)), nil).Once()

		ppmEstimator.On("MaxIncentive",
			mock.AnythingOfType("*appcontext.appContext"),
			mock.AnythingOfType("models.PPMShipment"),
			mock.AnythingOfType("*models.PPMShipment")).
			Return(nil, nil)

		ppmEstimator.On("FinalIncentiveWithDefaultChecks",
			mock.AnythingOfType("*appcontext.appContext"),
			mock.AnythingOfType("models.PPMShipment"),
			mock.AnythingOfType("*models.PPMShipment")).
			Return(nil, nil)

		// Validate incoming payload
		suite.NoError(params.Body.Validate(strfmt.Default))

		response := handler.Handle(params)
		suite.IsType(&mtoshipmentops.UpdateMTOShipmentOK{}, response)
		updatedShipment := response.(*mtoshipmentops.UpdateMTOShipmentOK).Payload

		// Validate outgoing payload
		suite.NoError(updatedShipment.Validate(strfmt.Default))
		suite.Equal(ppmShipment.Shipment.ID.String(), updatedShipment.ID.String())

		suite.NotNil(updatedShipment.PpmShipment.PickupAddress)
		suite.NotNil(updatedShipment.PpmShipment.DestinationAddress)
		// expect secondary addresses not to be deleted
		suite.NotNil(updatedShipment.PpmShipment.SecondaryPickupAddress)
		suite.NotNil(updatedShipment.PpmShipment.SecondaryDestinationAddress)
		suite.NotNil(updatedShipment.PpmShipment.SecondaryPickupAddress.PostalCode)
		suite.NotNil(updatedShipment.PpmShipment.SecondaryDestinationAddress.PostalCode)

		suite.True(*updatedShipment.PpmShipment.HasSecondaryPickupAddress)
		suite.True(*updatedShipment.PpmShipment.HasSecondaryDestinationAddress)
	})

	suite.Run("PATCH failure - 400 -- nil body", func() {
		builder := query.NewQueryBuilder()
		fetcher := fetch.NewFetcher(builder)
		mockSender := suite.TestNotificationSender()
		mtoShipmentUpdater := mtoshipment.NewOfficeMTOShipmentUpdater(builder, fetcher, planner, moveRouter, moveWeights, mockSender, paymentRequestShipmentRecalculator, addressUpdater, addressCreator)
		ppmEstimator := mocks.PPMEstimator{}
		ppmShipmentUpdater := ppmshipment.NewPPMShipmentUpdater(&ppmEstimator, addressCreator, addressUpdater)

		boatShipmentUpdater := boatshipment.NewBoatShipmentUpdater()
		mobileHomeShipmentUpdater := mobilehomeshipment.NewMobileHomeShipmentUpdater()
		shipmentUpdater := shipmentorchestrator.NewShipmentUpdater(mtoShipmentUpdater, ppmShipmentUpdater, boatShipmentUpdater, mobileHomeShipmentUpdater, nil)
		handler := UpdateShipmentHandler{
			suite.NewHandlerConfig(),
			shipmentUpdater,
			sitstatus.NewShipmentSITStatus(),
		}

		oldShipment := factory.BuildMTOShipment(suite.DB(), []factory.Customization{
			{
				Model: models.MTOShipment{
					Status: models.MTOShipmentStatusSubmitted,
				},
			},
		}, nil)
		params := suite.getUpdateShipmentParams(oldShipment)
		params.Body = nil

		// Validate incoming payload: nil body (the point of this test)

		response := handler.Handle(params)

		suite.IsType(&mtoshipmentops.UpdateMTOShipmentUnprocessableEntity{}, response)
		payload := response.(*mtoshipmentops.UpdateMTOShipmentUnprocessableEntity).Payload

		// Validate outgoing payload
		suite.NoError(payload.Validate(strfmt.Default))
	})

	suite.Run("PATCH failure - 404 -- not found", func() {
		builder := query.NewQueryBuilder()
		fetcher := fetch.NewFetcher(builder)
		mockSender := suite.TestNotificationSender()
		mtoShipmentUpdater := mtoshipment.NewOfficeMTOShipmentUpdater(builder, fetcher, planner, moveRouter, moveWeights, mockSender, paymentRequestShipmentRecalculator, addressUpdater, addressCreator)
		ppmEstimator := mocks.PPMEstimator{}
		ppmShipmentUpdater := ppmshipment.NewPPMShipmentUpdater(&ppmEstimator, addressCreator, addressUpdater)

		boatShipmentUpdater := boatshipment.NewBoatShipmentUpdater()
		mobileHomeShipmentUpdater := mobilehomeshipment.NewMobileHomeShipmentUpdater()
		shipmentUpdater := shipmentorchestrator.NewShipmentUpdater(mtoShipmentUpdater, ppmShipmentUpdater, boatShipmentUpdater, mobileHomeShipmentUpdater, nil)
		handler := UpdateShipmentHandler{
			suite.NewHandlerConfig(),
			shipmentUpdater,
			sitstatus.NewShipmentSITStatus(),
		}

		uuidString := handlers.FmtUUID(uuid.FromStringOrNil("d874d002-5582-4a91-97d3-786e8f66c763"))
		oldShipment := factory.BuildMTOShipment(suite.DB(), []factory.Customization{
			{
				Model: models.MTOShipment{
					Status: models.MTOShipmentStatusSubmitted,
				},
			},
		}, nil)
		params := suite.getUpdateShipmentParams(oldShipment)
		params.ShipmentID = *uuidString

		// Validate incoming payload
		suite.NoError(params.Body.Validate(strfmt.Default))

		response := handler.Handle(params)

		suite.IsType(&mtoshipmentops.UpdateMTOShipmentNotFound{}, response)
		payload := response.(*mtoshipmentops.UpdateMTOShipmentNotFound).Payload

		// Validate outgoing payload: nil payload
		suite.Nil(payload)
	})

	suite.Run("PATCH failure - 412 -- etag mismatch", func() {
		builder := query.NewQueryBuilder()
		fetcher := fetch.NewFetcher(builder)
		mockSender := suite.TestNotificationSender()
		mtoShipmentUpdater := mtoshipment.NewOfficeMTOShipmentUpdater(builder, fetcher, planner, moveRouter, moveWeights, mockSender, paymentRequestShipmentRecalculator, addressUpdater, addressCreator)
		ppmEstimator := mocks.PPMEstimator{}
		ppmShipmentUpdater := ppmshipment.NewPPMShipmentUpdater(&ppmEstimator, addressCreator, addressUpdater)

		boatShipmentUpdater := boatshipment.NewBoatShipmentUpdater()
		mobileHomeShipmentUpdater := mobilehomeshipment.NewMobileHomeShipmentUpdater()
		shipmentUpdater := shipmentorchestrator.NewShipmentUpdater(mtoShipmentUpdater, ppmShipmentUpdater, boatShipmentUpdater, mobileHomeShipmentUpdater, nil)
		handler := UpdateShipmentHandler{
			suite.NewHandlerConfig(),
			shipmentUpdater,
			sitstatus.NewShipmentSITStatus(),
		}

		oldShipment := factory.BuildMTOShipment(suite.DB(), []factory.Customization{
			{
				Model: models.MTOShipment{
					Status:              models.MTOShipmentStatusSubmitted,
					RequestedPickupDate: &tomorrow,
				},
			},
		}, nil)
		params := suite.getUpdateShipmentParams(oldShipment)
		params.IfMatch = "intentionally-bad-if-match-header-value"

		// Validate incoming payload
		suite.NoError(params.Body.Validate(strfmt.Default))

		response := handler.Handle(params)

		suite.IsType(&mtoshipmentops.UpdateMTOShipmentPreconditionFailed{}, response)
		payload := response.(*mtoshipmentops.UpdateMTOShipmentPreconditionFailed).Payload

		// Validate outgoing payload
		suite.NoError(payload.Validate(strfmt.Default))
	})

	suite.Run("PATCH failure - 412 -- shipment shouldn't be updatable", func() {
		builder := query.NewQueryBuilder()
		fetcher := fetch.NewFetcher(builder)
		mockSender := suite.TestNotificationSender()
		mtoShipmentUpdater := mtoshipment.NewOfficeMTOShipmentUpdater(builder, fetcher, planner, moveRouter, moveWeights, mockSender, paymentRequestShipmentRecalculator, addressUpdater, addressCreator)
		ppmEstimator := mocks.PPMEstimator{}
		addressCreator := address.NewAddressCreator()
		addressUpdater := address.NewAddressUpdater()
		ppmShipmentUpdater := ppmshipment.NewPPMShipmentUpdater(&ppmEstimator, addressCreator, addressUpdater)

		boatShipmentUpdater := boatshipment.NewBoatShipmentUpdater()
		mobileHomeShipmentUpdater := mobilehomeshipment.NewMobileHomeShipmentUpdater()
		shipmentUpdater := shipmentorchestrator.NewShipmentUpdater(mtoShipmentUpdater, ppmShipmentUpdater, boatShipmentUpdater, mobileHomeShipmentUpdater, nil)
		handler := UpdateShipmentHandler{
			suite.NewHandlerConfig(),
			shipmentUpdater,
			sitstatus.NewShipmentSITStatus(),
		}

		rejectionReason := "test"

		oldShipment := factory.BuildMTOShipment(suite.DB(), []factory.Customization{
			{
				Model: models.MTOShipment{
					Status:          models.MTOShipmentStatusRejected,
					RejectionReason: &rejectionReason,
				},
			},
		}, nil)

		params := suite.getUpdateShipmentParams(oldShipment)

		// Validate incoming payload
		suite.NoError(params.Body.Validate(strfmt.Default))

		response := handler.Handle(params)

		suite.IsType(&mtoshipmentops.UpdateMTOShipmentForbidden{}, response)
		payload := response.(*mtoshipmentops.UpdateMTOShipmentForbidden).Payload

		// Validate outgoing payload
		suite.NoError(payload.Validate(strfmt.Default))
	})

	suite.Run("PATCH failure - 500", func() {
		mockUpdater := mocks.ShipmentUpdater{}
		handler := UpdateShipmentHandler{
			suite.NewHandlerConfig(),
			&mockUpdater,
			sitstatus.NewShipmentSITStatus(),
		}

		err := errors.New("ServerError")

		mockUpdater.On("UpdateShipment",
			mock.AnythingOfType("*appcontext.appContext"),
			mock.Anything,
			mock.Anything,
			mock.Anything,
		).Return(nil, err)

		oldShipment := factory.BuildMTOShipment(suite.DB(), []factory.Customization{
			{
				Model: models.MTOShipment{
					Status: models.MTOShipmentStatusSubmitted,
				},
			},
		}, nil)
		params := suite.getUpdateShipmentParams(oldShipment)

		// Validate incoming payload
		suite.NoError(params.Body.Validate(strfmt.Default))

		response := handler.Handle(params)

		suite.IsType(&mtoshipmentops.UpdateMTOShipmentInternalServerError{}, response)
		payload := response.(*mtoshipmentops.UpdateMTOShipmentInternalServerError).Payload

		// Validate outgoing payload
		suite.NoError(payload.Validate(strfmt.Default))
	})
}
func (suite *HandlerSuite) TestUpdateSITServiceItemCustomerExpenseHandler() {
	moveRouter := moveservices.NewMoveRouter(transportationoffice.NewTransportationOfficesFetcher())
	builder := query.NewQueryBuilder()
	shipmentFetcher := mtoshipment.NewMTOShipmentFetcher()
	addressCreator := address.NewAddressCreator()
	portLocationFetcher := portlocation.NewPortLocationFetcher()

	suite.Run("Successful PATCH - Integration Test", func() {
		// Build shipment with SIT
		shipmentSITAllowance := int(90)
		approvedShipment := factory.BuildMTOShipment(suite.DB(), []factory.Customization{
			{
				Model: models.MTOShipment{
					Status:           models.MTOShipmentStatusApproved,
					SITDaysAllowance: &shipmentSITAllowance,
				},
			},
		}, nil)

		year, month, day := time.Now().Add(time.Hour * 24 * -30).Date()
		aMonthAgo := time.Date(year, month, day, 0, 0, 0, 0, time.UTC)
		dofsit := factory.BuildMTOServiceItem(suite.DB(), []factory.Customization{
			{
				Model:    approvedShipment,
				LinkOnly: true,
			},
			{
				Model: models.MTOServiceItem{
					SITEntryDate: &aMonthAgo,
					Status:       models.MTOServiceItemStatusApproved,
				},
			},
			{
				Model: models.ReService{
					Code: models.ReServiceCodeDOFSIT,
				},
			},
		}, nil)

		approvedShipment.MTOServiceItems = models.MTOServiceItems{dofsit}

		eTag := etag.GenerateEtag(approvedShipment.UpdatedAt)
		officeUser := factory.BuildOfficeUserWithRoles(nil, nil, []roles.RoleType{roles.RoleTypeTOO})
		planner := &routemocks.Planner{}
		planner.On("ZipTransitDistance",
			mock.AnythingOfType("*appcontext.appContext"),
			mock.Anything,
			mock.Anything,
		).Return(400, nil)
		updater := mtoserviceitem.NewMTOServiceItemUpdater(planner, builder, moveRouter, shipmentFetcher, addressCreator, portLocationFetcher, ghcrateengine.NewDomesticUnpackPricer(), ghcrateengine.NewDomesticLinehaulPricer(), ghcrateengine.NewDomesticDestinationPricer(), ghcrateengine.NewFuelSurchargePricer())
		req := httptest.NewRequest("PATCH", fmt.Sprintf("/shipments/%s/sit-service-item/convert-to-customer-expense", approvedShipment.ID.String()), nil)
		req = suite.AuthenticateOfficeRequest(req, officeUser)
		handlerConfig := suite.NewHandlerConfig()

		handler := UpdateSITServiceItemCustomerExpenseHandler{
			handlerConfig,
			updater,
			shipmentFetcher,
			sitstatus.NewShipmentSITStatus(),
		}
		convertToCustomerExpense := true
		customerExpenseReason := "test"
		createParams := shipmentops.UpdateSITServiceItemCustomerExpenseParams{
			HTTPRequest: req,
			IfMatch:     eTag,
			Body: &ghcmessages.UpdateSITServiceItemCustomerExpense{
				ConvertToCustomerExpense: &convertToCustomerExpense,
				CustomerExpenseReason:    &customerExpenseReason,
			},
			ShipmentID: *handlers.FmtUUID(approvedShipment.ID),
		}

		// Validate incoming payload
		suite.NoError(createParams.Body.Validate(strfmt.Default))

		response := handler.Handle(createParams)
		suite.IsType(&shipmentops.UpdateSITServiceItemCustomerExpenseOK{}, response)
		okResponse := response.(*shipmentops.UpdateSITServiceItemCustomerExpenseOK)
		payload := okResponse.Payload

		// Validate outgoing payload
		suite.NoError(payload.Validate(strfmt.Default))
	})

	suite.Run("PATCH failure - 404 -- not found", func() {
		// Build shipment with SIT
		shipmentSITAllowance := int(90)
		approvedShipment := factory.BuildMTOShipment(suite.DB(), []factory.Customization{
			{
				Model: models.MTOShipment{
					Status:           models.MTOShipmentStatusApproved,
					SITDaysAllowance: &shipmentSITAllowance,
				},
			},
		}, nil)

		year, month, day := time.Now().Add(time.Hour * 24 * -30).Date()
		aMonthAgo := time.Date(year, month, day, 0, 0, 0, 0, time.UTC)
		dofsit := factory.BuildMTOServiceItem(suite.DB(), []factory.Customization{
			{
				Model:    approvedShipment,
				LinkOnly: true,
			},
			{
				Model: models.MTOServiceItem{
					SITEntryDate: &aMonthAgo,
					Status:       models.MTOServiceItemStatusApproved,
				},
			},
			{
				Model: models.ReService{
					Code: models.ReServiceCodeDOFSIT,
				},
			},
		}, nil)
		approvedShipment.MTOServiceItems = models.MTOServiceItems{dofsit}

		eTag := etag.GenerateEtag(approvedShipment.UpdatedAt)
		officeUser := factory.BuildOfficeUserWithRoles(nil, nil, []roles.RoleType{roles.RoleTypeTOO})
		planner := &routemocks.Planner{}
		planner.On("ZipTransitDistance",
			mock.AnythingOfType("*appcontext.appContext"),
			mock.Anything,
			mock.Anything,
		).Return(400, nil)
		updater := mtoserviceitem.NewMTOServiceItemUpdater(planner, builder, moveRouter, shipmentFetcher, addressCreator, portLocationFetcher, ghcrateengine.NewDomesticUnpackPricer(), ghcrateengine.NewDomesticLinehaulPricer(), ghcrateengine.NewDomesticDestinationPricer(), ghcrateengine.NewFuelSurchargePricer())
		req := httptest.NewRequest("PATCH", fmt.Sprintf("/shipments/%s/sit-service-item/convert-to-customer-expense", approvedShipment.ID.String()), nil)
		req = suite.AuthenticateOfficeRequest(req, officeUser)
		handlerConfig := suite.NewHandlerConfig()

		handler := UpdateSITServiceItemCustomerExpenseHandler{
			handlerConfig,
			updater,
			shipmentFetcher,
			sitstatus.NewShipmentSITStatus(),
		}
		convertToCustomerExpense := true
		customerExpenseReason := "test"
		uuidString := handlers.FmtUUID(uuid.FromStringOrNil("d874d002-5582-4a91-97d3-786e8f66c763"))
		createParams := shipmentops.UpdateSITServiceItemCustomerExpenseParams{
			HTTPRequest: req,
			IfMatch:     eTag,
			Body: &ghcmessages.UpdateSITServiceItemCustomerExpense{
				ConvertToCustomerExpense: &convertToCustomerExpense,
				CustomerExpenseReason:    &customerExpenseReason,
			},
			ShipmentID: *uuidString,
		}

		// Validate incoming payload
		suite.NoError(createParams.Body.Validate(strfmt.Default))

		response := handler.Handle(createParams)

		suite.IsType(&shipmentops.UpdateSITServiceItemCustomerExpenseNotFound{}, response)
		payload := response.(*shipmentops.UpdateSITServiceItemCustomerExpenseNotFound).Payload

		// Validate outgoing payload: nil payload
		suite.Nil(payload)
	})

	suite.Run("500 server error", func() {
		shipmentFetcher := mtoshipment.NewMTOShipmentFetcher()
		// Build shipment with SIT
		shipmentSITAllowance := int(90)
		approvedShipment := factory.BuildMTOShipment(suite.DB(), []factory.Customization{
			{
				Model: models.MTOShipment{
					Status:           models.MTOShipmentStatusApproved,
					SITDaysAllowance: &shipmentSITAllowance,
				},
			},
		}, nil)
		eTag := etag.GenerateEtag(approvedShipment.UpdatedAt)
		officeUser := factory.BuildOfficeUserWithRoles(nil, nil, []roles.RoleType{roles.RoleTypeTOO})
		// Mock the updater to return an error.
		mockedUpdater := &mocks.MTOServiceItemUpdater{}
		mockedUpdater.On("ConvertItemToCustomerExpense",
			mock.AnythingOfType("*appcontext.appContext"),
			mock.Anything,
			mock.Anything,
			mock.Anything,
		).Return(nil, errors.New("internal server error"))

		req := httptest.NewRequest("PATCH", fmt.Sprintf("/shipments/%s/sit-service-item/convert-to-customer-expense", approvedShipment.ID.String()), nil)
		req = suite.AuthenticateOfficeRequest(req, officeUser)
		handlerConfig := suite.NewHandlerConfig()

		handler := UpdateSITServiceItemCustomerExpenseHandler{
			handlerConfig,
			mockedUpdater, // Use the mocked updater here
			shipmentFetcher,
			sitstatus.NewShipmentSITStatus(),
		}
		convertToCustomerExpense := true
		customerExpenseReason := "test"
		createParams := shipmentops.UpdateSITServiceItemCustomerExpenseParams{
			HTTPRequest: req,
			IfMatch:     eTag,
			Body: &ghcmessages.UpdateSITServiceItemCustomerExpense{
				ConvertToCustomerExpense: &convertToCustomerExpense,
				CustomerExpenseReason:    &customerExpenseReason,
			},
			ShipmentID: *handlers.FmtUUID(approvedShipment.ID),
		}

		suite.NoError(createParams.Body.Validate(strfmt.Default))

		response := handler.Handle(createParams)
		suite.IsType(&shipmentops.UpdateSITServiceItemCustomerExpenseInternalServerError{}, response)
	})
}

func (suite *HandlerSuite) TestTerminateShipmentHandler() {
	suite.Run("Returns 403 when user is not a Contracting Officer", func() {
		shipment := factory.BuildMTOShipmentMinimal(suite.DB(), nil, nil)
		user := factory.BuildOfficeUserWithRoles(nil, nil, []roles.RoleType{roles.RoleTypeTOO})

		req := httptest.NewRequest("POST", fmt.Sprintf("/shipments/%s/terminate", shipment.ID.String()), nil)
		req = suite.AuthenticateOfficeRequest(req, user)

		handler := TerminateShipmentHandler{
			HandlerConfig:       suite.NewHandlerConfig(),
			ShipmentTermination: &mocks.ShipmentTermination{},
		}

		params := shipmentops.CreateTerminationParams{
			HTTPRequest: req,
			ShipmentID:  *handlers.FmtUUID(shipment.ID),
			Body: shipmentops.CreateTerminationBody{
				TerminationReason: handlers.FmtString("Just because"),
			},
		}

		response := handler.Handle(params)
		suite.IsType(&shipmentops.CreateTerminationForbidden{}, response)
	})

	suite.Run("Returns 200 when shipment is successfully terminated", func() {
		shipment := factory.BuildMTOShipmentMinimal(suite.DB(), []factory.Customization{
			{
				Model: models.MTOShipment{
					Status: models.MTOShipmentStatusApproved,
				},
			},
		}, nil)
		contractingOfficer := factory.BuildOfficeUserWithRoles(nil, nil, []roles.RoleType{roles.RoleTypeContractingOfficer})
		terminator := mtoshipment.NewShipmentTermination()

		req := httptest.NewRequest("POST", fmt.Sprintf("/shipments/%s/terminate", shipment.ID.String()), nil)
		req = suite.AuthenticateOfficeRequest(req, contractingOfficer)

		handler := TerminateShipmentHandler{
			HandlerConfig:       suite.NewHandlerConfig(),
			ShipmentTermination: terminator,
		}

		params := shipmentops.CreateTerminationParams{
			HTTPRequest: req,
			ShipmentID:  *handlers.FmtUUID(shipment.ID),
			Body: shipmentops.CreateTerminationBody{
				TerminationReason: handlers.FmtString("Good reason"),
			},
		}

		response := handler.Handle(params)
		suite.IsType(&shipmentops.CreateTerminationOK{}, response)
		okResponse := response.(*shipmentops.CreateTerminationOK)
		payload := okResponse.Payload
		suite.NotNil(payload)
		suite.NotNil(payload.TerminatedAt)
		suite.NotNil(payload.TerminationComments)
		suite.Equal(payload.Status, ghcmessages.MTOShipmentStatusTERMINATEDFORCAUSE)
	})

	suite.Run("Returns 422 when TerminateShipment returns InvalidInputError", func() {
		shipment := factory.BuildMTOShipmentMinimal(suite.DB(), nil, nil)
		contractingOfficer := factory.BuildOfficeUserWithRoles(nil, nil, []roles.RoleType{roles.RoleTypeContractingOfficer})

		verrs := validate.NewErrors()
		verrs.Add("terminationComments", "is required")

		mockTerminator := &mocks.ShipmentTermination{}
		mockTerminator.On("TerminateShipment", mock.Anything, shipment.ID, "Invalid").Return(nil, apperror.NewInvalidInputError(shipment.ID, nil, verrs, ""))

		req := httptest.NewRequest("POST", fmt.Sprintf("/shipments/%s/terminate", shipment.ID.String()), nil)
		req = suite.AuthenticateOfficeRequest(req, contractingOfficer)

		handler := TerminateShipmentHandler{
			HandlerConfig:       suite.NewHandlerConfig(),
			ShipmentTermination: mockTerminator,
		}

		params := shipmentops.CreateTerminationParams{
			HTTPRequest: req,
			ShipmentID:  *handlers.FmtUUID(shipment.ID),
			Body: shipmentops.CreateTerminationBody{
				TerminationReason: handlers.FmtString("Invalid"),
			},
		}

		response := handler.Handle(params)
		suite.IsType(&shipmentops.CreateTerminationUnprocessableEntity{}, response)
	})

	suite.Run("Returns 404 when shipment is not found", func() {
		shipmentID := uuid.Must(uuid.NewV4())
		contractingOfficer := factory.BuildOfficeUserWithRoles(nil, nil, []roles.RoleType{roles.RoleTypeContractingOfficer})

		mockTerminator := &mocks.ShipmentTermination{}
		mockTerminator.On("TerminateShipment", mock.Anything, shipmentID, "Not found").Return(nil, apperror.NewNotFoundError(shipmentID, "shipment"))

		req := httptest.NewRequest("POST", fmt.Sprintf("/shipments/%s/terminate", shipmentID.String()), nil)
		req = suite.AuthenticateOfficeRequest(req, contractingOfficer)

		handler := TerminateShipmentHandler{
			HandlerConfig:       suite.NewHandlerConfig(),
			ShipmentTermination: mockTerminator,
		}

		params := shipmentops.CreateTerminationParams{
			HTTPRequest: req,
			ShipmentID:  *handlers.FmtUUID(shipmentID),
			Body: shipmentops.CreateTerminationBody{
				TerminationReason: handlers.FmtString("Not found"),
			},
		}

		response := handler.Handle(params)
		suite.IsType(&shipmentops.CreateTerminationNotFound{}, response)
	})
}<|MERGE_RESOLUTION|>--- conflicted
+++ resolved
@@ -649,8 +649,6 @@
 		siCreator,
 		moveRouter, setUpSignedCertificationCreatorMock(nil, nil), setUpSignedCertificationUpdaterMock(nil, nil), &ppmEstimator,
 	)
-	mockSender := suite.TestNotificationSender()
-	moveWeights := moveservices.NewMoveWeights(mtoshipment.NewShipmentReweighRequester(), waf, mockSender)
 
 	suite.Run("Returns 200 when all validations pass", func() {
 		move := factory.BuildMove(suite.DB(), []factory.Customization{
@@ -676,8 +674,6 @@
 
 		eTag := etag.GenerateEtag(shipment.UpdatedAt)
 		officeUser := factory.BuildOfficeUserWithRoles(nil, nil, []roles.RoleType{roles.RoleTypeTOO})
-<<<<<<< HEAD
-=======
 		mockSender := suite.TestNotificationSender()
 		moveWeights := moveservices.NewMoveWeights(mtoshipment.NewShipmentReweighRequester(mockSender), waf)
 		moveRouter := moveservices.NewMoveRouter(transportationoffice.NewTransportationOfficesFetcher())
@@ -687,7 +683,6 @@
 			mock.Anything,
 			mock.Anything,
 		).Return(400, nil)
->>>>>>> 1042953b
 		approver := mtoshipment.NewShipmentApprover(
 			mtoshipment.NewShipmentRouter(),
 			siCreator,
@@ -782,8 +777,6 @@
 
 		eTag := etag.GenerateEtag(approvedShipment.UpdatedAt)
 		officeUser := factory.BuildOfficeUserWithRoles(nil, nil, []roles.RoleType{roles.RoleTypeTOO})
-<<<<<<< HEAD
-=======
 		moveWeights := moveservices.NewMoveWeights(reweighRequester, waf)
 		moveRouter := moveservices.NewMoveRouter(transportationoffice.NewTransportationOfficesFetcher())
 		planner := &routemocks.Planner{}
@@ -792,7 +785,6 @@
 			mock.Anything,
 			mock.Anything,
 		).Return(400, nil)
->>>>>>> 1042953b
 		approver := mtoshipment.NewShipmentApprover(
 			mtoshipment.NewShipmentRouter(),
 			siCreator,
@@ -889,8 +881,6 @@
 
 		eTag := etag.GenerateEtag(approvedShipment.UpdatedAt)
 		officeUser := factory.BuildOfficeUserWithRoles(nil, nil, []roles.RoleType{roles.RoleTypeTOO})
-<<<<<<< HEAD
-=======
 		moveWeights := moveservices.NewMoveWeights(reweighRequester, waf)
 		moveRouter := moveservices.NewMoveRouter(transportationoffice.NewTransportationOfficesFetcher())
 		planner := &routemocks.Planner{}
@@ -899,7 +889,6 @@
 			mock.Anything,
 			mock.Anything,
 		).Return(400, nil)
->>>>>>> 1042953b
 		approver := mtoshipment.NewShipmentApprover(
 			mtoshipment.NewShipmentRouter(),
 			siCreator,
@@ -965,8 +954,6 @@
 
 		eTag := etag.GenerateEtag(approvedShipment.UpdatedAt)
 		officeUser := factory.BuildOfficeUserWithRoles(nil, nil, []roles.RoleType{roles.RoleTypeTOO})
-<<<<<<< HEAD
-=======
 		moveWeights := moveservices.NewMoveWeights(reweighRequester, waf)
 		moveRouter := moveservices.NewMoveRouter(transportationoffice.NewTransportationOfficesFetcher())
 		planner := &routemocks.Planner{}
@@ -975,7 +962,6 @@
 			mock.Anything,
 			mock.Anything,
 		).Return(400, nil)
->>>>>>> 1042953b
 		approver := mtoshipment.NewShipmentApprover(
 			mtoshipment.NewShipmentRouter(),
 			siCreator,
@@ -4533,11 +4519,8 @@
 	}
 
 	suite.Run("Successful POST - Integration Test", func() {
-<<<<<<< HEAD
-=======
-		handlerConfig := suite.NewHandlerConfig()
-
->>>>>>> 1042953b
+		handlerConfig := suite.NewHandlerConfig()
+
 		subtestData := suite.makeCreateMTOShipmentSubtestData()
 		planner := &routemocks.Planner{}
 		builder := subtestData.builder
@@ -4561,10 +4544,6 @@
 			ghcrateengine.NewDomesticOriginAdditionalDaysSITPricer(),
 			ghcrateengine.NewDomesticOriginSITFuelSurchargePricer())
 
-<<<<<<< HEAD
-		handlerConfig := suite.HandlerConfig()
-=======
->>>>>>> 1042953b
 		params := subtestData.params
 		fetcher := fetch.NewFetcher(builder)
 		creator := mtoshipment.NewMTOShipmentCreatorV1(builder, fetcher, moveRouter, addressCreator)
@@ -4618,11 +4597,7 @@
 
 	suite.Run("POST failure - 500", func() {
 		subtestData := suite.makeCreateMTOShipmentSubtestData()
-<<<<<<< HEAD
-		handlerConfig := suite.HandlerConfig()
-=======
-		handlerConfig := suite.NewHandlerConfig()
->>>>>>> 1042953b
+		handlerConfig := suite.NewHandlerConfig()
 
 		params := subtestData.params
 
@@ -5018,13 +4993,8 @@
 			},
 		}, nil)
 
-<<<<<<< HEAD
-		handlerConfig := suite.HandlerConfig()
-
-=======
 		handlerConfig := suite.NewHandlerConfig()
 		builder := query.NewQueryBuilder()
->>>>>>> 1042953b
 		fetcher := fetch.NewFetcher(builder)
 		creator := mtoshipment.NewMTOShipmentCreatorV1(builder, fetcher, moveRouter, addressCreator)
 		ppmEstimator := mocks.PPMEstimator{}
@@ -5294,12 +5264,8 @@
 			},
 		}, nil)
 
-<<<<<<< HEAD
-		handlerConfig := suite.HandlerConfig()
-=======
 		handlerConfig := suite.NewHandlerConfig()
 		builder := query.NewQueryBuilder()
->>>>>>> 1042953b
 		fetcher := fetch.NewFetcher(builder)
 		creator := mtoshipment.NewMTOShipmentCreatorV1(builder, fetcher, moveRouter, addressCreator)
 		ppmEstimator := mocks.PPMEstimator{}
@@ -5493,18 +5459,15 @@
 			},
 		}, nil)
 
-<<<<<<< HEAD
-		handlerConfig := suite.HandlerConfig()
-=======
 		handlerConfig := suite.NewHandlerConfig()
 		builder := query.NewQueryBuilder()
->>>>>>> 1042953b
 		fetcher := fetch.NewFetcher(builder)
-		creator := mtoshipment.NewMTOShipmentCreatorV1(builder, fetcher, moveRouter, addressCreator)
+		creator := mtoshipment.NewMTOShipmentCreatorV1(builder, fetcher, moveservices.NewMoveRouter(transportationoffice.NewTransportationOfficesFetcher()), addressCreator)
 		ppmEstimator := mocks.PPMEstimator{}
 		boatCreator := boatshipment.NewBoatShipmentCreator()
 		mobileHomeCreator := mobilehomeshipment.NewMobileHomeShipmentCreator()
 		shipmentRouter := mtoshipment.NewShipmentRouter()
+		planner := &routemocks.Planner{}
 		planner.On("ZipTransitDistance",
 			mock.AnythingOfType("*appcontext.appContext"),
 			mock.Anything,
@@ -5514,8 +5477,6 @@
 			builder,
 			siCreator,
 			moveRouter, setUpSignedCertificationCreatorMock(nil, nil), setUpSignedCertificationUpdaterMock(nil, nil), &ppmEstimator,
-<<<<<<< HEAD
-=======
 		)
 		mockSender := suite.TestNotificationSender()
 		waf := entitlements.NewWeightAllotmentFetcher()
@@ -5703,7 +5664,6 @@
 			builder,
 			siCreator,
 			moveRouter, setUpSignedCertificationCreatorMock(nil, nil), setUpSignedCertificationUpdaterMock(nil, nil), &ppmEstimator,
->>>>>>> 1042953b
 		)
 		mockSender := suite.TestNotificationSender()
 		waf := entitlements.NewWeightAllotmentFetcher()
