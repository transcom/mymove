package ghcapi

import (
	"fmt"
	"net/http/httptest"
	"testing"
	"time"

	"github.com/transcom/mymove/pkg/models/roles"

	"github.com/go-openapi/strfmt"

	"github.com/gofrs/uuid"

	routemocks "github.com/transcom/mymove/pkg/route/mocks"

	"github.com/transcom/mymove/pkg/services"

	"github.com/gobuffalo/validate/v3"

	mtoserviceitem "github.com/transcom/mymove/pkg/services/mto_service_item"

	"github.com/pkg/errors"
	"github.com/stretchr/testify/mock"

	"github.com/transcom/mymove/pkg/etag"
	mtoshipmentops "github.com/transcom/mymove/pkg/gen/ghcapi/ghcoperations/mto_shipment"
	shipmentops "github.com/transcom/mymove/pkg/gen/ghcapi/ghcoperations/shipment"
	"github.com/transcom/mymove/pkg/gen/ghcmessages"
	"github.com/transcom/mymove/pkg/handlers"
	"github.com/transcom/mymove/pkg/models"
	"github.com/transcom/mymove/pkg/services/fetch"
	"github.com/transcom/mymove/pkg/services/mocks"
	mtoshipment "github.com/transcom/mymove/pkg/services/mto_shipment"

	"github.com/transcom/mymove/pkg/services/query"
	"github.com/transcom/mymove/pkg/testdatagen"
)

func (suite *HandlerSuite) TestListMTOShipmentsHandler() {
	mto := testdatagen.MakeDefaultMove(suite.DB())
	mtoShipment := testdatagen.MakeMTOShipment(suite.DB(), testdatagen.Assertions{
		Move: mto,
		MTOShipment: models.MTOShipment{
			Status:           models.MTOShipmentStatusSubmitted,
			CounselorRemarks: handlers.FmtString("counselor remark"),
		},
	})
	mtoAgent := testdatagen.MakeMTOAgent(suite.DB(), testdatagen.Assertions{
		MTOAgent: models.MTOAgent{
			MTOShipmentID: mtoShipment.ID,
		},
	})
	mtoServiceItem := testdatagen.MakeMTOServiceItem(suite.DB(), testdatagen.Assertions{
		MTOServiceItem: models.MTOServiceItem{
			MTOShipmentID: &mtoShipment.ID,
		},
	})

	shipments := models.MTOShipments{mtoShipment}
	requestUser := testdatagen.MakeStubbedUser(suite.DB())

	req := httptest.NewRequest("GET", fmt.Sprintf("/move_task_orders/%s/mto_shipments", mto.ID.String()), nil)
	req = suite.AuthenticateUserRequest(req, requestUser)

	params := mtoshipmentops.ListMTOShipmentsParams{
		HTTPRequest:     req,
		MoveTaskOrderID: *handlers.FmtUUID(mtoShipment.MoveTaskOrderID),
	}

	suite.T().Run("Successful list fetch - Integration Test", func(t *testing.T) {
		queryBuilder := query.NewQueryBuilder(suite.DB())
		listFetcher := fetch.NewListFetcher(queryBuilder)
		fetcher := fetch.NewFetcher(queryBuilder)
		handler := ListMTOShipmentsHandler{
			handlers.NewHandlerContext(suite.DB(), suite.TestLogger()),
			listFetcher,
			fetcher,
		}

		response := handler.Handle(params)
		suite.IsType(&mtoshipmentops.ListMTOShipmentsOK{}, response)

		okResponse := response.(*mtoshipmentops.ListMTOShipmentsOK)
		suite.Len(okResponse.Payload, 1)
		suite.Equal(shipments[0].ID.String(), okResponse.Payload[0].ID.String())
		suite.Equal(*shipments[0].CounselorRemarks, *okResponse.Payload[0].CounselorRemarks)
		suite.Equal(mtoAgent.ID.String(), okResponse.Payload[0].MtoAgents[0].ID.String())
		suite.Equal(mtoServiceItem.ID.String(), okResponse.Payload[0].MtoServiceItems[0].ID.String())
	})

	suite.T().Run("Failure list fetch - Internal Server Error", func(t *testing.T) {
		mockListFetcher := mocks.ListFetcher{}
		mockFetcher := mocks.Fetcher{}
		handler := ListMTOShipmentsHandler{
			handlers.NewHandlerContext(suite.DB(), suite.TestLogger()),
			&mockListFetcher,
			&mockFetcher,
		}

		internalServerErr := errors.New("ServerError")

		mockFetcher.On("FetchRecord",
			mock.Anything,
			mock.Anything,
		).Return(nil)

		mockListFetcher.On("FetchRecordList",
			mock.Anything,
			mock.Anything,
			mock.Anything,
			mock.Anything,
			mock.Anything,
		).Return(internalServerErr)

		response := handler.Handle(params)
		suite.IsType(&mtoshipmentops.ListMTOShipmentsInternalServerError{}, response)
	})

	suite.T().Run("Failure list fetch - 404 Not Found - Move Task Order ID", func(t *testing.T) {
		mockListFetcher := mocks.ListFetcher{}
		mockFetcher := mocks.Fetcher{}
		handler := ListMTOShipmentsHandler{
			handlers.NewHandlerContext(suite.DB(), suite.TestLogger()),
			&mockListFetcher,
			&mockFetcher,
		}

		notfound := errors.New("Not found error")

		mockFetcher.On("FetchRecord",
			mock.Anything,
			mock.Anything,
		).Return(notfound)

		response := handler.Handle(params)
		suite.IsType(&mtoshipmentops.ListMTOShipmentsNotFound{}, response)
	})
}

func (suite *HandlerSuite) TestPatchMTOShipmentHandler() {
	mto := testdatagen.MakeMove(suite.DB(), testdatagen.Assertions{Move: models.Move{Status: models.MoveStatusAPPROVED}})
	mtoShipment := testdatagen.MakeMTOShipment(suite.DB(), testdatagen.Assertions{
		Move: mto,
		MTOShipment: models.MTOShipment{
			Status:       models.MTOShipmentStatusSubmitted,
			ShipmentType: models.MTOShipmentTypeHHGLongHaulDom,
		},
	})
	// Populate the reServices table with codes needed by the
	// HHG_LONGHAUL_DOMESTIC shipment type
	reServiceCodes := []models.ReServiceCode{
		models.ReServiceCodeDLH,
		models.ReServiceCodeFSC,
		models.ReServiceCodeDOP,
		models.ReServiceCodeDDP,
		models.ReServiceCodeDPK,
		models.ReServiceCodeDUPK,
	}
	for _, serviceCode := range reServiceCodes {
		testdatagen.MakeReService(suite.DB(), testdatagen.Assertions{
			ReService: models.ReService{
				Code:      serviceCode,
				Name:      "test",
				CreatedAt: time.Now(),
				UpdatedAt: time.Now(),
			},
		})
	}

	requestUser := testdatagen.MakeStubbedUser(suite.DB())
	eTag := etag.GenerateEtag(mtoShipment.UpdatedAt)

	req := httptest.NewRequest("PATCH", fmt.Sprintf("/move_task_orders/%s/mto_shipments/%s", mto.ID.String(), mtoShipment.ID.String()), nil)
	req = suite.AuthenticateUserRequest(req, requestUser)

	params := mtoshipmentops.PatchMTOShipmentStatusParams{
		HTTPRequest:     req,
		MoveTaskOrderID: *handlers.FmtUUID(mtoShipment.MoveTaskOrderID),
		ShipmentID:      *handlers.FmtUUID(mtoShipment.ID),
		Body:            &ghcmessages.PatchMTOShipmentStatus{Status: ghcmessages.MTOShipmentStatusAPPROVED},
		IfMatch:         eTag,
	}

	ghcDomesticTransitTime := models.GHCDomesticTransitTime{
		MaxDaysTransitTime: 12,
		WeightLbsLower:     0,
		WeightLbsUpper:     10000,
		DistanceMilesLower: 0,
		DistanceMilesUpper: 10000,
	}
	_, _ = suite.DB().ValidateAndCreate(&ghcDomesticTransitTime)

	planner := &routemocks.Planner{}
	planner.On("TransitDistance",
		mock.Anything,
		mock.Anything,
	).Return(1000, nil)

	suite.T().Run("Successful patch - Integration Test", func(t *testing.T) {
		queryBuilder := query.NewQueryBuilder(suite.DB())
		fetcher := fetch.NewFetcher(queryBuilder)
		siCreator := mtoserviceitem.NewMTOServiceItemCreator(queryBuilder)

		updater := mtoshipment.NewMTOShipmentStatusUpdater(suite.DB(), queryBuilder, siCreator, planner)
		handler := PatchShipmentHandler{
			handlers.NewHandlerContext(suite.DB(), suite.TestLogger()),
			fetcher,
			updater,
		}
		response := handler.Handle(params)
		suite.IsType(&mtoshipmentops.PatchMTOShipmentStatusOK{}, response)

		okResponse := response.(*mtoshipmentops.PatchMTOShipmentStatusOK)
		suite.Equal(mtoShipment.ID.String(), okResponse.Payload.ID.String())
		suite.NotNil(okResponse.Payload.ETag)
	})

	suite.T().Run("Patch failure - 500", func(t *testing.T) {
		mockFetcher := mocks.Fetcher{}
		mockUpdater := mocks.MTOShipmentStatusUpdater{}
		handler := PatchShipmentHandler{
			handlers.NewHandlerContext(suite.DB(), suite.TestLogger()),
			&mockFetcher,
			&mockUpdater,
		}

		internalServerErr := errors.New("ServerError")

		mockUpdater.On("UpdateMTOShipmentStatus",
			mock.Anything,
			mock.Anything,
			mock.Anything,
			mock.Anything,
		).Return(nil, internalServerErr)

		response := handler.Handle(params)
		suite.IsType(&mtoshipmentops.PatchMTOShipmentStatusInternalServerError{}, response)
	})

	suite.T().Run("Patch failure - 404", func(t *testing.T) {
		mockFetcher := mocks.Fetcher{}
		mockUpdater := mocks.MTOShipmentStatusUpdater{}
		handler := PatchShipmentHandler{
			handlers.NewHandlerContext(suite.DB(), suite.TestLogger()),
			&mockFetcher,
			&mockUpdater,
		}

		mockUpdater.On("UpdateMTOShipmentStatus",
			mock.Anything,
			mock.Anything,
			mock.Anything,
			mock.Anything,
		).Return(nil, services.NotFoundError{})

		response := handler.Handle(params)
		suite.IsType(&mtoshipmentops.PatchMTOShipmentStatusNotFound{}, response)
	})

	suite.T().Run("Patch failure - 422", func(t *testing.T) {
		mockFetcher := mocks.Fetcher{}
		mockUpdater := mocks.MTOShipmentStatusUpdater{}
		handler := PatchShipmentHandler{
			handlers.NewHandlerContext(suite.DB(), suite.TestLogger()),
			&mockFetcher,
			&mockUpdater,
		}

		mockUpdater.On("UpdateMTOShipmentStatus",
			mock.Anything,
			mock.Anything,
			mock.Anything,
			mock.Anything,
		).Return(nil, services.InvalidInputError{ValidationErrors: &validate.Errors{}})

		response := handler.Handle(params)
		suite.IsType(&mtoshipmentops.PatchMTOShipmentStatusUnprocessableEntity{}, response)
	})

	suite.T().Run("Patch failure - 412", func(t *testing.T) {
		mockFetcher := mocks.Fetcher{}
		mockUpdater := mocks.MTOShipmentStatusUpdater{}
		handler := PatchShipmentHandler{
			handlers.NewHandlerContext(suite.DB(), suite.TestLogger()),
			&mockFetcher,
			&mockUpdater,
		}

		mockUpdater.On("UpdateMTOShipmentStatus",
			mock.Anything,
			mock.Anything,
			mock.Anything,
			mock.Anything,
		).Return(nil, services.PreconditionFailedError{})

		response := handler.Handle(params)
		suite.IsType(&mtoshipmentops.PatchMTOShipmentStatusPreconditionFailed{}, response)
	})

	suite.T().Run("Patch failure - 409", func(t *testing.T) {
		mockFetcher := mocks.Fetcher{}
		mockUpdater := mocks.MTOShipmentStatusUpdater{}
		handler := PatchShipmentHandler{
			handlers.NewHandlerContext(suite.DB(), suite.TestLogger()),
			&mockFetcher,
			&mockUpdater,
		}

		mockUpdater.On("UpdateMTOShipmentStatus",
			mock.Anything,
			mock.Anything,
			mock.Anything,
			mock.Anything,
		).Return(nil, mtoshipment.ConflictStatusError{})

		response := handler.Handle(params)
		suite.IsType(&mtoshipmentops.PatchMTOShipmentStatusConflict{}, response)
	})

	suite.T().Run("Successful patch with webhook notification - On a submitted move", func(t *testing.T) {
		// Create mock fetcher and updater
		mockFetcher := mocks.Fetcher{}
		mockUpdater := mocks.MTOShipmentStatusUpdater{}

		// Create an mto shipment on a move that is available to prime
		now := time.Now()
		mtoShipment := testdatagen.MakeMTOShipment(suite.DB(), testdatagen.Assertions{
			Move: models.Move{
				AvailableToPrimeAt: &now,
			},
			MTOShipment: models.MTOShipment{
				Status:       models.MTOShipmentStatusSubmitted,
				ShipmentType: models.MTOShipmentTypeHHGLongHaulDom,
			},
		})

		// Set the traceID so we can use it to find the webhook notification
		handlerContext := handlers.NewHandlerContext(suite.DB(), suite.TestLogger())
		handlerContext.SetTraceID(uuid.Must(uuid.NewV4()))

		handler := PatchShipmentHandler{
			handlerContext,
			&mockFetcher,
			&mockUpdater,
		}

		mockUpdater.On("UpdateMTOShipmentStatus",
			mock.Anything,
			mock.Anything,
			mock.Anything,
			mock.Anything,
		).Return(&mtoShipment, nil)

		// Call the handler
		response := handler.Handle(params)
		suite.IsType(&mtoshipmentops.PatchMTOShipmentStatusOK{}, response)

		okResponse := response.(*mtoshipmentops.PatchMTOShipmentStatusOK)
		suite.Equal(mtoShipment.ID.String(), okResponse.Payload.ID.String())
		suite.NotNil(okResponse.Payload.ETag)

		// Check that webhook notification was stored
		suite.HasWebhookNotification(mtoShipment.ID, handlerContext.GetTraceID())

	})

	suite.T().Run("Successful patch with no webhook notification - On an unsubmitted move", func(t *testing.T) {
		// Create mock fetcher and updater
		mockFetcher := mocks.Fetcher{}
		mockUpdater := mocks.MTOShipmentStatusUpdater{}

		// Create an mto shipment on a move that is available to prime
		mtoShipment := testdatagen.MakeMTOShipment(suite.DB(), testdatagen.Assertions{
			MTOShipment: models.MTOShipment{
				Status:       models.MTOShipmentStatusSubmitted,
				ShipmentType: models.MTOShipmentTypeHHGLongHaulDom,
			},
		})

		// Set the traceID so we can use it to find the webhook notification
		handlerContext := handlers.NewHandlerContext(suite.DB(), suite.TestLogger())
		handlerContext.SetTraceID(uuid.Must(uuid.NewV4()))

		handler := PatchShipmentHandler{
			handlerContext,
			&mockFetcher,
			&mockUpdater,
		}

		mockUpdater.On("UpdateMTOShipmentStatus",
			mock.Anything,
			mock.Anything,
			mock.Anything,
			mock.Anything,
		).Return(&mtoShipment, nil)

		// Call the handler
		response := handler.Handle(params)
		suite.IsType(&mtoshipmentops.PatchMTOShipmentStatusOK{}, response)

		okResponse := response.(*mtoshipmentops.PatchMTOShipmentStatusOK)
		suite.Equal(mtoShipment.ID.String(), okResponse.Payload.ID.String())
		suite.NotNil(okResponse.Payload.ETag)

		// Check that webhook notification was stored
		suite.HasNoWebhookNotification(mtoShipment.ID, handlerContext.GetTraceID())

	})

	suite.T().Run("Successful patch to CANCELLATION_REQUESTED status", func(t *testing.T) {
		queryBuilder := query.NewQueryBuilder(suite.DB())
		fetcher := fetch.NewFetcher(queryBuilder)
		siCreator := mtoserviceitem.NewMTOServiceItemCreator(queryBuilder)
		updater := mtoshipment.NewMTOShipmentStatusUpdater(suite.DB(), queryBuilder, siCreator, planner)

		// Create an APPROVED shipment on a move that is available to prime
		approvedShipment := testdatagen.MakeMTOShipment(suite.DB(), testdatagen.Assertions{
			Move: testdatagen.MakeAvailableMove(suite.DB()),
			MTOShipment: models.MTOShipment{
				Status: models.MTOShipmentStatusApproved,
			},
		})
		eTag := etag.GenerateEtag(approvedShipment.UpdatedAt)

		// Set the traceID so we can use it to find the webhook notification
		handlerContext := handlers.NewHandlerContext(suite.DB(), suite.TestLogger())
		handlerContext.SetTraceID(uuid.Must(uuid.NewV4()))

		handler := PatchShipmentHandler{
			handlerContext,
			fetcher,
			updater,
		}
		cancellationParams := mtoshipmentops.PatchMTOShipmentStatusParams{
			HTTPRequest:     req,
			MoveTaskOrderID: *handlers.FmtUUID(approvedShipment.MoveTaskOrderID),
			ShipmentID:      *handlers.FmtUUID(approvedShipment.ID),
			Body:            &ghcmessages.PatchMTOShipmentStatus{Status: ghcmessages.MTOShipmentStatusCANCELLATIONREQUESTED},
			IfMatch:         eTag,
		}
		suite.NoError(cancellationParams.Body.Validate(strfmt.Default))

		// Call the handler
		response := handler.Handle(cancellationParams)
		suite.IsType(&mtoshipmentops.PatchMTOShipmentStatusOK{}, response)

		okResponse := response.(*mtoshipmentops.PatchMTOShipmentStatusOK)
		suite.Equal(approvedShipment.ID.String(), okResponse.Payload.ID.String())
		suite.Equal(string(okResponse.Payload.Status), string(models.MTOShipmentStatusCancellationRequested))
		suite.NotNil(okResponse.Payload.ETag)

		// Check that webhook notification was stored
		suite.HasWebhookNotification(approvedShipment.ID, handlerContext.GetTraceID())

	})
}

func (suite *HandlerSuite) TestDeleteShipmentHandler() {
	suite.T().Run("Returns a 403 when the office user is not a service counselor", func(t *testing.T) {
		officeUser := testdatagen.MakeTOOOfficeUser(suite.DB(), testdatagen.Assertions{Stub: true})
		uuid := uuid.Must(uuid.NewV4())
		deleter := &mocks.ShipmentDeleter{}

		deleter.AssertNumberOfCalls(suite.T(), "DeleteShipment", 0)

		req := httptest.NewRequest("DELETE", fmt.Sprintf("/shipments/%s", uuid.String()), nil)
		req = suite.AuthenticateOfficeRequest(req, officeUser)
		handlerContext := handlers.NewHandlerContext(suite.DB(), suite.TestLogger())

		handler := DeleteShipmentHandler{
			handlerContext,
			deleter,
		}
		deletionParams := shipmentops.DeleteShipmentParams{
			HTTPRequest: req,
			ShipmentID:  *handlers.FmtUUID(uuid),
		}

		response := handler.Handle(deletionParams)
		suite.IsType(&shipmentops.DeleteShipmentForbidden{}, response)
	})

	suite.T().Run("Returns 204 when all validations pass", func(t *testing.T) {
		shipment := testdatagen.MakeDefaultMTOShipmentMinimal(suite.DB())
		officeUser := testdatagen.MakeServicesCounselorOfficeUser(suite.DB(), testdatagen.Assertions{Stub: true})
		deleter := &mocks.ShipmentDeleter{}

		deleter.On("DeleteShipment", shipment.ID).Return(shipment.MoveTaskOrderID, nil)

		req := httptest.NewRequest("DELETE", fmt.Sprintf("/shipments/%s", shipment.ID.String()), nil)
		req = suite.AuthenticateOfficeRequest(req, officeUser)
		handlerContext := handlers.NewHandlerContext(suite.DB(), suite.TestLogger())

		handler := DeleteShipmentHandler{
			handlerContext,
			deleter,
		}
		deletionParams := shipmentops.DeleteShipmentParams{
			HTTPRequest: req,
			ShipmentID:  *handlers.FmtUUID(shipment.ID),
		}

		response := handler.Handle(deletionParams)

		suite.IsType(&shipmentops.DeleteShipmentNoContent{}, response)
	})

	suite.T().Run("Returns 404 when deleter returns NotFoundError", func(t *testing.T) {
		shipment := testdatagen.MakeStubbedShipment(suite.DB())
		officeUser := testdatagen.MakeServicesCounselorOfficeUser(suite.DB(), testdatagen.Assertions{Stub: true})
		deleter := &mocks.ShipmentDeleter{}

		deleter.On("DeleteShipment", shipment.ID).Return(uuid.Nil, services.NotFoundError{})

		req := httptest.NewRequest("DELETE", fmt.Sprintf("/shipments/%s", shipment.ID.String()), nil)
		req = suite.AuthenticateOfficeRequest(req, officeUser)
		handlerContext := handlers.NewHandlerContext(suite.DB(), suite.TestLogger())

		handler := DeleteShipmentHandler{
			handlerContext,
			deleter,
		}
		deletionParams := shipmentops.DeleteShipmentParams{
			HTTPRequest: req,
			ShipmentID:  *handlers.FmtUUID(shipment.ID),
		}

		response := handler.Handle(deletionParams)
		suite.IsType(&shipmentops.DeleteShipmentNotFound{}, response)
	})

	suite.T().Run("Returns 403 when deleter returns ForbiddenError", func(t *testing.T) {
		shipment := testdatagen.MakeStubbedShipment(suite.DB())
		officeUser := testdatagen.MakeServicesCounselorOfficeUser(suite.DB(), testdatagen.Assertions{Stub: true})
		deleter := &mocks.ShipmentDeleter{}

		deleter.On("DeleteShipment", shipment.ID).Return(uuid.Nil, services.ForbiddenError{})

		req := httptest.NewRequest("DELETE", fmt.Sprintf("/shipments/%s", shipment.ID.String()), nil)
		req = suite.AuthenticateOfficeRequest(req, officeUser)
		handlerContext := handlers.NewHandlerContext(suite.DB(), suite.TestLogger())

		handler := DeleteShipmentHandler{
			handlerContext,
			deleter,
		}
		deletionParams := shipmentops.DeleteShipmentParams{
			HTTPRequest: req,
			ShipmentID:  *handlers.FmtUUID(shipment.ID),
		}

		response := handler.Handle(deletionParams)
		suite.IsType(&shipmentops.DeleteShipmentForbidden{}, response)
	})
}

<<<<<<< HEAD
func (suite *HandlerSuite) TestCreateMTOShipmentHandler() {
	mto := testdatagen.MakeAvailableMove(suite.DB())
	pickupAddress := testdatagen.MakeDefaultAddress(suite.DB())
	destinationAddress := testdatagen.MakeDefaultAddress(suite.DB())
	mtoShipment := testdatagen.MakeMTOShipment(suite.DB(), testdatagen.Assertions{
		Move:        mto,
		MTOShipment: models.MTOShipment{},
	})

	mtoShipment.MoveTaskOrderID = mto.ID

	builder := query.NewQueryBuilder(suite.DB())

	req := httptest.NewRequest("POST", "/mto-shipments", nil)

	params := mtoshipmentops.CreateMTOShipmentParams{
		HTTPRequest: req,
		Body: &ghcmessages.CreateMTOShipment{
			MoveTaskOrderID:     handlers.FmtUUID(mtoShipment.MoveTaskOrderID),
			Agents:              nil,
			CustomerRemarks:     handlers.FmtString("customer remark"),
			CounselorRemarks:    handlers.FmtString("counselor remark"),
			RequestedPickupDate: handlers.FmtDatePtr(mtoShipment.RequestedPickupDate),
		},
	}
	params.Body.DestinationAddress.Address = ghcmessages.Address{
=======
func (suite *HandlerSuite) getUpdateShipmentParams(originalShipment models.MTOShipment) mtoshipmentops.UpdateMTOShipmentParams {
	servicesCounselor := testdatagen.MakeDefaultOfficeUser(suite.DB())
	servicesCounselor.User.Roles = append(servicesCounselor.User.Roles, roles.Role{
		RoleType: roles.RoleTypeServicesCounselor,
	})
	pickupAddress := testdatagen.MakeDefaultAddress(suite.DB())
	pickupAddress.StreetAddress1 = "123 Fake Test St NW"
	destinationAddress := testdatagen.MakeDefaultAddress(suite.DB())
	destinationAddress.StreetAddress1 = "54321 Test Fake Rd SE"
	customerRemarks := "help"
	counselorRemarks := "counselor approved"
	mtoAgent := testdatagen.MakeDefaultMTOAgent(suite.DB())
	agents := ghcmessages.MTOAgents{&ghcmessages.MTOAgent{
		FirstName: mtoAgent.FirstName,
		LastName:  mtoAgent.LastName,
		Email:     mtoAgent.Email,
		Phone:     mtoAgent.Phone,
		AgentType: string(mtoAgent.MTOAgentType),
	}}

	req := httptest.NewRequest("PATCH", fmt.Sprintf("/move_task_orders/%s/mto_shipments/%s", originalShipment.MoveTaskOrderID.String(), originalShipment.ID.String()), nil)
	req = suite.AuthenticateOfficeRequest(req, servicesCounselor)

	eTag := etag.GenerateEtag(originalShipment.UpdatedAt)

	payload := ghcmessages.UpdateShipment{
		RequestedPickupDate:   strfmt.Date(time.Now()),
		RequestedDeliveryDate: strfmt.Date(time.Now()),
		ShipmentType:          ghcmessages.MTOShipmentTypeHHG,
		Status:                ghcmessages.MTOShipmentStatusSUBMITTED,
		CustomerRemarks:       &customerRemarks,
		CounselorRemarks:      &counselorRemarks,
		Agents:                agents,
	}
	payload.DestinationAddress.Address = ghcmessages.Address{
>>>>>>> ef4fe5de
		City:           &destinationAddress.City,
		Country:        destinationAddress.Country,
		PostalCode:     &destinationAddress.PostalCode,
		State:          &destinationAddress.State,
		StreetAddress1: &destinationAddress.StreetAddress1,
		StreetAddress2: destinationAddress.StreetAddress2,
		StreetAddress3: destinationAddress.StreetAddress3,
	}
<<<<<<< HEAD
	params.Body.PickupAddress.Address = ghcmessages.Address{
=======
	payload.PickupAddress.Address = ghcmessages.Address{
>>>>>>> ef4fe5de
		City:           &pickupAddress.City,
		Country:        pickupAddress.Country,
		PostalCode:     &pickupAddress.PostalCode,
		State:          &pickupAddress.State,
		StreetAddress1: &pickupAddress.StreetAddress1,
		StreetAddress2: pickupAddress.StreetAddress2,
		StreetAddress3: pickupAddress.StreetAddress3,
	}

<<<<<<< HEAD
	suite.T().Run("Successful POST - Integration Test", func(t *testing.T) {
		fetcher := fetch.NewFetcher(builder)
		creator := mtoshipment.NewMTOShipmentCreator(suite.DB(), builder, fetcher)
		handler := CreateMTOShipmentHandler{
			handlers.NewHandlerContext(suite.DB(), suite.TestLogger()),
			creator,
		}
		response := handler.Handle(params)
		okResponse := response.(*mtoshipmentops.CreateMTOShipmentOK)
		createMTOShipmentPayload := okResponse.Payload
		suite.IsType(&mtoshipmentops.CreateMTOShipmentOK{}, response)

		suite.Require().Equal(createMTOShipmentPayload.Status, ghcmessages.MTOShipmentStatusSUBMITTED, "MTO Shipment should have been submitted")
		suite.Require().Equal(createMTOShipmentPayload.ShipmentType, ghcmessages.MTOShipmentTypeHHG, "MTO Shipment should be an HHG")
		suite.Equal(string("customer remark"), *createMTOShipmentPayload.CustomerRemarks)
		suite.Equal(string("counselor remark"), *createMTOShipmentPayload.CounselorRemarks)
	})

	suite.T().Run("POST failure - 500", func(t *testing.T) {
		mockCreator := mocks.MTOShipmentCreator{}

		handler := CreateMTOShipmentHandler{
			handlers.NewHandlerContext(suite.DB(), suite.TestLogger()),
			&mockCreator,
		}

		err := errors.New("ServerError")

		mockCreator.On("CreateMTOShipment",
			mock.Anything,
			mock.Anything,
		).Return(nil, err)

		response := handler.Handle(params)

		suite.IsType(&mtoshipmentops.CreateMTOShipmentInternalServerError{}, response)
	})

	suite.T().Run("POST failure - 422 -- Bad agent IDs set on shipment", func(t *testing.T) {
		fetcher := fetch.NewFetcher(builder)
		creator := mtoshipment.NewMTOShipmentCreator(suite.DB(), builder, fetcher)

		handler := CreateMTOShipmentHandler{
			handlers.NewHandlerContext(suite.DB(), suite.TestLogger()),
			creator,
		}

		badID := params.Body.MoveTaskOrderID
		agent := &ghcmessages.MTOAgent{
			ID:            *badID,
			MtoShipmentID: *badID,
			FirstName:     handlers.FmtString("Mary"),
		}

		paramsBadIDs := params
		paramsBadIDs.Body.Agents = ghcmessages.MTOAgents{agent}

		response := handler.Handle(paramsBadIDs)
		suite.IsType(&mtoshipmentops.CreateMTOShipmentUnprocessableEntity{}, response)
		typedResponse := response.(*mtoshipmentops.CreateMTOShipmentUnprocessableEntity)
		suite.NotEmpty(typedResponse.Payload.InvalidFields)
	})

	suite.T().Run("POST failure - 422 - invalid input, missing pickup address", func(t *testing.T) {
		fetcher := fetch.NewFetcher(builder)
		creator := mtoshipment.NewMTOShipmentCreator(suite.DB(), builder, fetcher)

		handler := CreateMTOShipmentHandler{
			handlers.NewHandlerContext(suite.DB(), suite.TestLogger()),
			creator,
		}

		badParams := params
		badParams.Body.PickupAddress.Address.StreetAddress1 = nil

		response := handler.Handle(badParams)
		suite.IsType(&mtoshipmentops.CreateMTOShipmentUnprocessableEntity{}, response)
		typedResponse := response.(*mtoshipmentops.CreateMTOShipmentUnprocessableEntity)
		suite.NotEmpty(typedResponse.Payload.InvalidFields)
	})

	suite.T().Run("POST failure - 404 -- not found", func(t *testing.T) {
		fetcher := fetch.NewFetcher(builder)
		creator := mtoshipment.NewMTOShipmentCreator(suite.DB(), builder, fetcher)

		handler := CreateMTOShipmentHandler{
			handlers.NewHandlerContext(suite.DB(), suite.TestLogger()),
			creator,
		}

		uuidString := "d874d002-5582-4a91-97d3-786e8f66c763"
		badParams := params
		badParams.Body.MoveTaskOrderID = handlers.FmtUUID(uuid.FromStringOrNil(uuidString))

		response := handler.Handle(badParams)
		suite.IsType(&mtoshipmentops.CreateMTOShipmentUnprocessableEntity{}, response)
	})

	suite.T().Run("POST failure - 400 -- nil body", func(t *testing.T) {
		fetcher := fetch.NewFetcher(builder)
		creator := mtoshipment.NewMTOShipmentCreator(suite.DB(), builder, fetcher)

		handler := CreateMTOShipmentHandler{
			handlers.NewHandlerContext(suite.DB(), suite.TestLogger()),
			creator,
		}

		req := httptest.NewRequest("POST", "/mto-shipments", nil)

		paramsNilBody := mtoshipmentops.CreateMTOShipmentParams{
			HTTPRequest: req,
		}
		response := handler.Handle(paramsNilBody)

		suite.IsType(&mtoshipmentops.CreateMTOShipmentBadRequest{}, response)
	})
=======
	params := mtoshipmentops.UpdateMTOShipmentParams{
		HTTPRequest: req,
		ShipmentID:  *handlers.FmtUUID(originalShipment.ID),
		Body:        &payload,
		IfMatch:     eTag,
	}

	return params
}

func (suite *HandlerSuite) TestUpdateShipmentHandler() {
	builder := query.NewQueryBuilder(suite.DB())
	planner := &routemocks.Planner{}
	planner.On("TransitDistance",
		mock.Anything,
		mock.Anything,
	).Return(400, nil)

	suite.T().Run("Successful PATCH - Integration Test", func(t *testing.T) {
		fetcher := fetch.NewFetcher(builder)
		updater := mtoshipment.NewMTOShipmentUpdater(suite.DB(), builder, fetcher, planner)
		handler := UpdateShipmentHandler{
			handlers.NewHandlerContext(suite.DB(), suite.TestLogger()),
			fetcher,
			updater,
		}

		oldShipment := testdatagen.MakeMTOShipment(suite.DB(), testdatagen.Assertions{
			MTOShipment: models.MTOShipment{
				Status: models.MTOShipmentStatusSubmitted,
			},
		})
		params := suite.getUpdateShipmentParams(oldShipment)
		response := handler.Handle(params)
		suite.IsType(&mtoshipmentops.UpdateMTOShipmentOK{}, response)

		updatedShipment := response.(*mtoshipmentops.UpdateMTOShipmentOK).Payload
		suite.Equal(oldShipment.ID.String(), updatedShipment.ID.String())
		suite.Equal(params.Body.CounselorRemarks, updatedShipment.CounselorRemarks)
		suite.Equal(params.Body.CounselorRemarks, updatedShipment.CounselorRemarks)
		suite.Equal(params.Body.PickupAddress.StreetAddress1, updatedShipment.PickupAddress.StreetAddress1)
		suite.Equal(params.Body.DestinationAddress.StreetAddress1, updatedShipment.DestinationAddress.StreetAddress1)
		suite.Equal(params.Body.RequestedPickupDate.String(), updatedShipment.RequestedPickupDate.String())
		suite.Equal(params.Body.Agents[0].FirstName, updatedShipment.MtoAgents[0].FirstName)
		suite.Equal(params.Body.Agents[0].LastName, updatedShipment.MtoAgents[0].LastName)
		suite.Equal(params.Body.Agents[0].Email, updatedShipment.MtoAgents[0].Email)
		suite.Equal(params.Body.Agents[0].Phone, updatedShipment.MtoAgents[0].Phone)
		suite.Equal(params.Body.Agents[0].AgentType, updatedShipment.MtoAgents[0].AgentType)
		suite.Equal(oldShipment.ID.String(), string(updatedShipment.MtoAgents[0].MtoShipmentID))
		suite.NotEmpty(updatedShipment.MtoAgents[0].ID)
		suite.Equal(params.Body.RequestedDeliveryDate.String(), updatedShipment.RequestedDeliveryDate.String())
	})

	suite.T().Run("PATCH failure - 400 -- nil body", func(t *testing.T) {
		fetcher := fetch.NewFetcher(builder)
		updater := mtoshipment.NewMTOShipmentUpdater(suite.DB(), builder, fetcher, planner)
		handler := UpdateShipmentHandler{
			handlers.NewHandlerContext(suite.DB(), suite.TestLogger()),
			fetcher,
			updater,
		}

		oldShipment := testdatagen.MakeMTOShipment(suite.DB(), testdatagen.Assertions{
			MTOShipment: models.MTOShipment{
				Status: models.MTOShipmentStatusSubmitted,
			},
		})
		params := suite.getUpdateShipmentParams(oldShipment)
		params.Body = nil

		response := handler.Handle(params)

		suite.IsType(&mtoshipmentops.UpdateMTOShipmentUnprocessableEntity{}, response)
	})

	suite.T().Run("PATCH failure - 404 -- not found", func(t *testing.T) {
		fetcher := fetch.NewFetcher(builder)
		updater := mtoshipment.NewMTOShipmentUpdater(suite.DB(), builder, fetcher, planner)
		handler := UpdateShipmentHandler{
			handlers.NewHandlerContext(suite.DB(), suite.TestLogger()),
			fetcher,
			updater,
		}

		uuidString := handlers.FmtUUID(uuid.FromStringOrNil("d874d002-5582-4a91-97d3-786e8f66c763"))
		oldShipment := testdatagen.MakeMTOShipment(suite.DB(), testdatagen.Assertions{
			MTOShipment: models.MTOShipment{
				Status: models.MTOShipmentStatusSubmitted,
			},
		})
		params := suite.getUpdateShipmentParams(oldShipment)
		params.ShipmentID = *uuidString

		response := handler.Handle(params)

		suite.IsType(&mtoshipmentops.UpdateMTOShipmentNotFound{}, response)
	})

	suite.T().Run("PATCH failure - 412 -- etag mismatch", func(t *testing.T) {
		fetcher := fetch.NewFetcher(builder)
		updater := mtoshipment.NewMTOShipmentUpdater(suite.DB(), builder, fetcher, planner)
		handler := UpdateShipmentHandler{
			handlers.NewHandlerContext(suite.DB(), suite.TestLogger()),
			fetcher,
			updater,
		}

		oldShipment := testdatagen.MakeMTOShipment(suite.DB(), testdatagen.Assertions{
			MTOShipment: models.MTOShipment{
				Status: models.MTOShipmentStatusSubmitted,
			},
		})
		params := suite.getUpdateShipmentParams(oldShipment)
		params.IfMatch = "intentionally-bad-if-match-header-value"

		response := handler.Handle(params)

		suite.IsType(&mtoshipmentops.UpdateMTOShipmentPreconditionFailed{}, response)
	})

	suite.T().Run("PATCH failure - 412 -- shipment shouldn't be updatable", func(t *testing.T) {
		fetcher := fetch.NewFetcher(builder)
		updater := mtoshipment.NewMTOShipmentUpdater(suite.DB(), builder, fetcher, planner)
		handler := UpdateShipmentHandler{
			handlers.NewHandlerContext(suite.DB(), suite.TestLogger()),
			fetcher,
			updater,
		}

		oldShipment := testdatagen.MakeMTOShipment(suite.DB(), testdatagen.Assertions{
			MTOShipment: models.MTOShipment{
				Status: models.MTOShipmentStatusDraft,
			},
		})

		params := suite.getUpdateShipmentParams(oldShipment)

		response := handler.Handle(params)

		suite.IsType(&mtoshipmentops.UpdateMTOShipmentPreconditionFailed{}, response)
	})

	suite.T().Run("PATCH failure - 500", func(t *testing.T) {
		mockUpdater := mocks.MTOShipmentUpdater{}
		fetcher := fetch.NewFetcher(builder)
		handler := UpdateShipmentHandler{
			handlers.NewHandlerContext(suite.DB(), suite.TestLogger()),
			fetcher,
			&mockUpdater,
		}

		err := errors.New("ServerError")

		mockUpdater.On("UpdateMTOShipment",
			mock.Anything,
			mock.Anything,
		).Return(nil, err)
		mockUpdater.On("RetrieveMTOShipment",
			mock.Anything,
			mock.Anything,
		).Return(nil, err)
		mockUpdater.On("CheckIfMTOShipmentCanBeUpdated",
			mock.Anything,
			mock.Anything,
		).Return(nil, err)

		oldShipment := testdatagen.MakeMTOShipment(suite.DB(), testdatagen.Assertions{
			MTOShipment: models.MTOShipment{
				Status: models.MTOShipmentStatusSubmitted,
			},
		})
		params := suite.getUpdateShipmentParams(oldShipment)

		response := handler.Handle(params)

		suite.IsType(&mtoshipmentops.UpdateMTOShipmentInternalServerError{}, response)
	})

>>>>>>> ef4fe5de
}<|MERGE_RESOLUTION|>--- conflicted
+++ resolved
@@ -555,7 +555,6 @@
 	})
 }
 
-<<<<<<< HEAD
 func (suite *HandlerSuite) TestCreateMTOShipmentHandler() {
 	mto := testdatagen.MakeAvailableMove(suite.DB())
 	pickupAddress := testdatagen.MakeDefaultAddress(suite.DB())
@@ -582,7 +581,142 @@
 		},
 	}
 	params.Body.DestinationAddress.Address = ghcmessages.Address{
-=======
+		City:           &destinationAddress.City,
+		Country:        destinationAddress.Country,
+		PostalCode:     &destinationAddress.PostalCode,
+		State:          &destinationAddress.State,
+		StreetAddress1: &destinationAddress.StreetAddress1,
+		StreetAddress2: destinationAddress.StreetAddress2,
+		StreetAddress3: destinationAddress.StreetAddress3,
+	}
+	params.Body.PickupAddress.Address = ghcmessages.Address{
+		City:           &pickupAddress.City,
+		Country:        pickupAddress.Country,
+		PostalCode:     &pickupAddress.PostalCode,
+		State:          &pickupAddress.State,
+		StreetAddress1: &pickupAddress.StreetAddress1,
+		StreetAddress2: pickupAddress.StreetAddress2,
+		StreetAddress3: pickupAddress.StreetAddress3,
+	}
+
+	suite.T().Run("Successful POST - Integration Test", func(t *testing.T) {
+		fetcher := fetch.NewFetcher(builder)
+		creator := mtoshipment.NewMTOShipmentCreator(suite.DB(), builder, fetcher)
+		handler := CreateMTOShipmentHandler{
+			handlers.NewHandlerContext(suite.DB(), suite.TestLogger()),
+			creator,
+		}
+		response := handler.Handle(params)
+		okResponse := response.(*mtoshipmentops.CreateMTOShipmentOK)
+		createMTOShipmentPayload := okResponse.Payload
+		suite.IsType(&mtoshipmentops.CreateMTOShipmentOK{}, response)
+
+		suite.Require().Equal(createMTOShipmentPayload.Status, ghcmessages.MTOShipmentStatusSUBMITTED, "MTO Shipment should have been submitted")
+		suite.Require().Equal(createMTOShipmentPayload.ShipmentType, ghcmessages.MTOShipmentTypeHHG, "MTO Shipment should be an HHG")
+		suite.Equal(string("customer remark"), *createMTOShipmentPayload.CustomerRemarks)
+		suite.Equal(string("counselor remark"), *createMTOShipmentPayload.CounselorRemarks)
+	})
+
+	suite.T().Run("POST failure - 500", func(t *testing.T) {
+		mockCreator := mocks.MTOShipmentCreator{}
+
+		handler := CreateMTOShipmentHandler{
+			handlers.NewHandlerContext(suite.DB(), suite.TestLogger()),
+			&mockCreator,
+		}
+
+		err := errors.New("ServerError")
+
+		mockCreator.On("CreateMTOShipment",
+			mock.Anything,
+			mock.Anything,
+		).Return(nil, err)
+
+		response := handler.Handle(params)
+
+		suite.IsType(&mtoshipmentops.CreateMTOShipmentInternalServerError{}, response)
+	})
+
+	suite.T().Run("POST failure - 422 -- Bad agent IDs set on shipment", func(t *testing.T) {
+		fetcher := fetch.NewFetcher(builder)
+		creator := mtoshipment.NewMTOShipmentCreator(suite.DB(), builder, fetcher)
+
+		handler := CreateMTOShipmentHandler{
+			handlers.NewHandlerContext(suite.DB(), suite.TestLogger()),
+			creator,
+		}
+
+		badID := params.Body.MoveTaskOrderID
+		agent := &ghcmessages.MTOAgent{
+			ID:            *badID,
+			MtoShipmentID: *badID,
+			FirstName:     handlers.FmtString("Mary"),
+		}
+
+		paramsBadIDs := params
+		paramsBadIDs.Body.Agents = ghcmessages.MTOAgents{agent}
+
+		response := handler.Handle(paramsBadIDs)
+		suite.IsType(&mtoshipmentops.CreateMTOShipmentUnprocessableEntity{}, response)
+		typedResponse := response.(*mtoshipmentops.CreateMTOShipmentUnprocessableEntity)
+		suite.NotEmpty(typedResponse.Payload.InvalidFields)
+	})
+
+	suite.T().Run("POST failure - 422 - invalid input, missing pickup address", func(t *testing.T) {
+		fetcher := fetch.NewFetcher(builder)
+		creator := mtoshipment.NewMTOShipmentCreator(suite.DB(), builder, fetcher)
+
+		handler := CreateMTOShipmentHandler{
+			handlers.NewHandlerContext(suite.DB(), suite.TestLogger()),
+			creator,
+		}
+
+		badParams := params
+		badParams.Body.PickupAddress.Address.StreetAddress1 = nil
+
+		response := handler.Handle(badParams)
+		suite.IsType(&mtoshipmentops.CreateMTOShipmentUnprocessableEntity{}, response)
+		typedResponse := response.(*mtoshipmentops.CreateMTOShipmentUnprocessableEntity)
+		suite.NotEmpty(typedResponse.Payload.InvalidFields)
+	})
+
+	suite.T().Run("POST failure - 404 -- not found", func(t *testing.T) {
+		fetcher := fetch.NewFetcher(builder)
+		creator := mtoshipment.NewMTOShipmentCreator(suite.DB(), builder, fetcher)
+
+		handler := CreateMTOShipmentHandler{
+			handlers.NewHandlerContext(suite.DB(), suite.TestLogger()),
+			creator,
+		}
+
+		uuidString := "d874d002-5582-4a91-97d3-786e8f66c763"
+		badParams := params
+		badParams.Body.MoveTaskOrderID = handlers.FmtUUID(uuid.FromStringOrNil(uuidString))
+
+		response := handler.Handle(badParams)
+		suite.IsType(&mtoshipmentops.CreateMTOShipmentUnprocessableEntity{}, response)
+	})
+
+	suite.T().Run("POST failure - 400 -- nil body", func(t *testing.T) {
+		fetcher := fetch.NewFetcher(builder)
+		creator := mtoshipment.NewMTOShipmentCreator(suite.DB(), builder, fetcher)
+
+		handler := CreateMTOShipmentHandler{
+			handlers.NewHandlerContext(suite.DB(), suite.TestLogger()),
+			creator,
+		}
+
+		req := httptest.NewRequest("POST", "/mto-shipments", nil)
+
+		paramsNilBody := mtoshipmentops.CreateMTOShipmentParams{
+			HTTPRequest: req,
+		}
+		response := handler.Handle(paramsNilBody)
+
+		suite.IsType(&mtoshipmentops.CreateMTOShipmentBadRequest{}, response)
+	})
+}
+
 func (suite *HandlerSuite) getUpdateShipmentParams(originalShipment models.MTOShipment) mtoshipmentops.UpdateMTOShipmentParams {
 	servicesCounselor := testdatagen.MakeDefaultOfficeUser(suite.DB())
 	servicesCounselor.User.Roles = append(servicesCounselor.User.Roles, roles.Role{
@@ -618,7 +752,6 @@
 		Agents:                agents,
 	}
 	payload.DestinationAddress.Address = ghcmessages.Address{
->>>>>>> ef4fe5de
 		City:           &destinationAddress.City,
 		Country:        destinationAddress.Country,
 		PostalCode:     &destinationAddress.PostalCode,
@@ -627,11 +760,7 @@
 		StreetAddress2: destinationAddress.StreetAddress2,
 		StreetAddress3: destinationAddress.StreetAddress3,
 	}
-<<<<<<< HEAD
-	params.Body.PickupAddress.Address = ghcmessages.Address{
-=======
 	payload.PickupAddress.Address = ghcmessages.Address{
->>>>>>> ef4fe5de
 		City:           &pickupAddress.City,
 		Country:        pickupAddress.Country,
 		PostalCode:     &pickupAddress.PostalCode,
@@ -641,124 +770,6 @@
 		StreetAddress3: pickupAddress.StreetAddress3,
 	}
 
-<<<<<<< HEAD
-	suite.T().Run("Successful POST - Integration Test", func(t *testing.T) {
-		fetcher := fetch.NewFetcher(builder)
-		creator := mtoshipment.NewMTOShipmentCreator(suite.DB(), builder, fetcher)
-		handler := CreateMTOShipmentHandler{
-			handlers.NewHandlerContext(suite.DB(), suite.TestLogger()),
-			creator,
-		}
-		response := handler.Handle(params)
-		okResponse := response.(*mtoshipmentops.CreateMTOShipmentOK)
-		createMTOShipmentPayload := okResponse.Payload
-		suite.IsType(&mtoshipmentops.CreateMTOShipmentOK{}, response)
-
-		suite.Require().Equal(createMTOShipmentPayload.Status, ghcmessages.MTOShipmentStatusSUBMITTED, "MTO Shipment should have been submitted")
-		suite.Require().Equal(createMTOShipmentPayload.ShipmentType, ghcmessages.MTOShipmentTypeHHG, "MTO Shipment should be an HHG")
-		suite.Equal(string("customer remark"), *createMTOShipmentPayload.CustomerRemarks)
-		suite.Equal(string("counselor remark"), *createMTOShipmentPayload.CounselorRemarks)
-	})
-
-	suite.T().Run("POST failure - 500", func(t *testing.T) {
-		mockCreator := mocks.MTOShipmentCreator{}
-
-		handler := CreateMTOShipmentHandler{
-			handlers.NewHandlerContext(suite.DB(), suite.TestLogger()),
-			&mockCreator,
-		}
-
-		err := errors.New("ServerError")
-
-		mockCreator.On("CreateMTOShipment",
-			mock.Anything,
-			mock.Anything,
-		).Return(nil, err)
-
-		response := handler.Handle(params)
-
-		suite.IsType(&mtoshipmentops.CreateMTOShipmentInternalServerError{}, response)
-	})
-
-	suite.T().Run("POST failure - 422 -- Bad agent IDs set on shipment", func(t *testing.T) {
-		fetcher := fetch.NewFetcher(builder)
-		creator := mtoshipment.NewMTOShipmentCreator(suite.DB(), builder, fetcher)
-
-		handler := CreateMTOShipmentHandler{
-			handlers.NewHandlerContext(suite.DB(), suite.TestLogger()),
-			creator,
-		}
-
-		badID := params.Body.MoveTaskOrderID
-		agent := &ghcmessages.MTOAgent{
-			ID:            *badID,
-			MtoShipmentID: *badID,
-			FirstName:     handlers.FmtString("Mary"),
-		}
-
-		paramsBadIDs := params
-		paramsBadIDs.Body.Agents = ghcmessages.MTOAgents{agent}
-
-		response := handler.Handle(paramsBadIDs)
-		suite.IsType(&mtoshipmentops.CreateMTOShipmentUnprocessableEntity{}, response)
-		typedResponse := response.(*mtoshipmentops.CreateMTOShipmentUnprocessableEntity)
-		suite.NotEmpty(typedResponse.Payload.InvalidFields)
-	})
-
-	suite.T().Run("POST failure - 422 - invalid input, missing pickup address", func(t *testing.T) {
-		fetcher := fetch.NewFetcher(builder)
-		creator := mtoshipment.NewMTOShipmentCreator(suite.DB(), builder, fetcher)
-
-		handler := CreateMTOShipmentHandler{
-			handlers.NewHandlerContext(suite.DB(), suite.TestLogger()),
-			creator,
-		}
-
-		badParams := params
-		badParams.Body.PickupAddress.Address.StreetAddress1 = nil
-
-		response := handler.Handle(badParams)
-		suite.IsType(&mtoshipmentops.CreateMTOShipmentUnprocessableEntity{}, response)
-		typedResponse := response.(*mtoshipmentops.CreateMTOShipmentUnprocessableEntity)
-		suite.NotEmpty(typedResponse.Payload.InvalidFields)
-	})
-
-	suite.T().Run("POST failure - 404 -- not found", func(t *testing.T) {
-		fetcher := fetch.NewFetcher(builder)
-		creator := mtoshipment.NewMTOShipmentCreator(suite.DB(), builder, fetcher)
-
-		handler := CreateMTOShipmentHandler{
-			handlers.NewHandlerContext(suite.DB(), suite.TestLogger()),
-			creator,
-		}
-
-		uuidString := "d874d002-5582-4a91-97d3-786e8f66c763"
-		badParams := params
-		badParams.Body.MoveTaskOrderID = handlers.FmtUUID(uuid.FromStringOrNil(uuidString))
-
-		response := handler.Handle(badParams)
-		suite.IsType(&mtoshipmentops.CreateMTOShipmentUnprocessableEntity{}, response)
-	})
-
-	suite.T().Run("POST failure - 400 -- nil body", func(t *testing.T) {
-		fetcher := fetch.NewFetcher(builder)
-		creator := mtoshipment.NewMTOShipmentCreator(suite.DB(), builder, fetcher)
-
-		handler := CreateMTOShipmentHandler{
-			handlers.NewHandlerContext(suite.DB(), suite.TestLogger()),
-			creator,
-		}
-
-		req := httptest.NewRequest("POST", "/mto-shipments", nil)
-
-		paramsNilBody := mtoshipmentops.CreateMTOShipmentParams{
-			HTTPRequest: req,
-		}
-		response := handler.Handle(paramsNilBody)
-
-		suite.IsType(&mtoshipmentops.CreateMTOShipmentBadRequest{}, response)
-	})
-=======
 	params := mtoshipmentops.UpdateMTOShipmentParams{
 		HTTPRequest: req,
 		ShipmentID:  *handlers.FmtUUID(originalShipment.ID),
@@ -937,5 +948,4 @@
 		suite.IsType(&mtoshipmentops.UpdateMTOShipmentInternalServerError{}, response)
 	})
 
->>>>>>> ef4fe5de
 }