--- conflicted
+++ resolved
@@ -649,8 +649,6 @@
 		siCreator,
 		moveRouter, setUpSignedCertificationCreatorMock(nil, nil), setUpSignedCertificationUpdaterMock(nil, nil), &ppmEstimator,
 	)
-	mockSender := suite.TestNotificationSender()
-	moveWeights := moveservices.NewMoveWeights(mtoshipment.NewShipmentReweighRequester(), waf, mockSender)
 
 	suite.Run("Returns 200 when all validations pass", func() {
 		move := factory.BuildMove(suite.DB(), []factory.Customization{
@@ -676,8 +674,6 @@
 
 		eTag := etag.GenerateEtag(shipment.UpdatedAt)
 		officeUser := factory.BuildOfficeUserWithRoles(nil, nil, []roles.RoleType{roles.RoleTypeTOO})
-<<<<<<< HEAD
-=======
 		mockSender := suite.TestNotificationSender()
 		moveWeights := moveservices.NewMoveWeights(mtoshipment.NewShipmentReweighRequester(mockSender), waf)
 		moveRouter := moveservices.NewMoveRouter(transportationoffice.NewTransportationOfficesFetcher())
@@ -687,7 +683,6 @@
 			mock.Anything,
 			mock.Anything,
 		).Return(400, nil)
->>>>>>> 20f23084
 		approver := mtoshipment.NewShipmentApprover(
 			mtoshipment.NewShipmentRouter(),
 			siCreator,
@@ -782,8 +777,6 @@
 
 		eTag := etag.GenerateEtag(approvedShipment.UpdatedAt)
 		officeUser := factory.BuildOfficeUserWithRoles(nil, nil, []roles.RoleType{roles.RoleTypeTOO})
-<<<<<<< HEAD
-=======
 		moveWeights := moveservices.NewMoveWeights(reweighRequester, waf)
 		moveRouter := moveservices.NewMoveRouter(transportationoffice.NewTransportationOfficesFetcher())
 		planner := &routemocks.Planner{}
@@ -792,7 +785,6 @@
 			mock.Anything,
 			mock.Anything,
 		).Return(400, nil)
->>>>>>> 20f23084
 		approver := mtoshipment.NewShipmentApprover(
 			mtoshipment.NewShipmentRouter(),
 			siCreator,
@@ -889,8 +881,6 @@
 
 		eTag := etag.GenerateEtag(approvedShipment.UpdatedAt)
 		officeUser := factory.BuildOfficeUserWithRoles(nil, nil, []roles.RoleType{roles.RoleTypeTOO})
-<<<<<<< HEAD
-=======
 		moveWeights := moveservices.NewMoveWeights(reweighRequester, waf)
 		moveRouter := moveservices.NewMoveRouter(transportationoffice.NewTransportationOfficesFetcher())
 		planner := &routemocks.Planner{}
@@ -899,7 +889,6 @@
 			mock.Anything,
 			mock.Anything,
 		).Return(400, nil)
->>>>>>> 20f23084
 		approver := mtoshipment.NewShipmentApprover(
 			mtoshipment.NewShipmentRouter(),
 			siCreator,
@@ -965,8 +954,6 @@
 
 		eTag := etag.GenerateEtag(approvedShipment.UpdatedAt)
 		officeUser := factory.BuildOfficeUserWithRoles(nil, nil, []roles.RoleType{roles.RoleTypeTOO})
-<<<<<<< HEAD
-=======
 		moveWeights := moveservices.NewMoveWeights(reweighRequester, waf)
 		moveRouter := moveservices.NewMoveRouter(transportationoffice.NewTransportationOfficesFetcher())
 		planner := &routemocks.Planner{}
@@ -975,7 +962,6 @@
 			mock.Anything,
 			mock.Anything,
 		).Return(400, nil)
->>>>>>> 20f23084
 		approver := mtoshipment.NewShipmentApprover(
 			mtoshipment.NewShipmentRouter(),
 			siCreator,
@@ -4400,11 +4386,8 @@
 	}
 
 	suite.Run("Successful POST - Integration Test", func() {
-<<<<<<< HEAD
-=======
-		handlerConfig := suite.NewHandlerConfig()
-
->>>>>>> 20f23084
+		handlerConfig := suite.NewHandlerConfig()
+
 		subtestData := suite.makeCreateMTOShipmentSubtestData()
 		planner := &routemocks.Planner{}
 		builder := subtestData.builder
@@ -4428,10 +4411,6 @@
 			ghcrateengine.NewDomesticOriginAdditionalDaysSITPricer(),
 			ghcrateengine.NewDomesticOriginSITFuelSurchargePricer())
 
-<<<<<<< HEAD
-		handlerConfig := suite.HandlerConfig()
-=======
->>>>>>> 20f23084
 		params := subtestData.params
 		fetcher := fetch.NewFetcher(builder)
 		creator := mtoshipment.NewMTOShipmentCreatorV1(builder, fetcher, moveRouter, addressCreator)
@@ -4485,11 +4464,7 @@
 
 	suite.Run("POST failure - 500", func() {
 		subtestData := suite.makeCreateMTOShipmentSubtestData()
-<<<<<<< HEAD
-		handlerConfig := suite.HandlerConfig()
-=======
-		handlerConfig := suite.NewHandlerConfig()
->>>>>>> 20f23084
+		handlerConfig := suite.NewHandlerConfig()
 
 		params := subtestData.params
 
@@ -4885,13 +4860,8 @@
 			},
 		}, nil)
 
-<<<<<<< HEAD
-		handlerConfig := suite.HandlerConfig()
-
-=======
 		handlerConfig := suite.NewHandlerConfig()
 		builder := query.NewQueryBuilder()
->>>>>>> 20f23084
 		fetcher := fetch.NewFetcher(builder)
 		creator := mtoshipment.NewMTOShipmentCreatorV1(builder, fetcher, moveRouter, addressCreator)
 		ppmEstimator := mocks.PPMEstimator{}
@@ -5131,12 +5101,8 @@
 			},
 		}, nil)
 
-<<<<<<< HEAD
-		handlerConfig := suite.HandlerConfig()
-=======
 		handlerConfig := suite.NewHandlerConfig()
 		builder := query.NewQueryBuilder()
->>>>>>> 20f23084
 		fetcher := fetch.NewFetcher(builder)
 		creator := mtoshipment.NewMTOShipmentCreatorV1(builder, fetcher, moveRouter, addressCreator)
 		ppmEstimator := mocks.PPMEstimator{}
@@ -5304,12 +5270,8 @@
 			},
 		}, nil)
 
-<<<<<<< HEAD
-		handlerConfig := suite.HandlerConfig()
-=======
 		handlerConfig := suite.NewHandlerConfig()
 		builder := query.NewQueryBuilder()
->>>>>>> 20f23084
 		fetcher := fetch.NewFetcher(builder)
 		creator := mtoshipment.NewMTOShipmentCreatorV1(builder, fetcher, moveRouter, addressCreator)
 		ppmEstimator := mocks.PPMEstimator{}
