--- conflicted
+++ resolved
@@ -5840,7 +5840,7 @@
 			Match: true,
 		}
 
-		handlerConfig := suite.HandlerConfig()
+		handlerConfig := suite.NewHandlerConfig()
 
 		mockFeatureFlagFetcher := &mocks.FeatureFlagFetcher{}
 		mockFeatureFlagFetcher.On("GetBooleanFlagForUser",
@@ -5852,11 +5852,7 @@
 		handlerConfig.SetFeatureFlagFetcher(mockFeatureFlagFetcher)
 
 		handler := UpdateShipmentHandler{
-<<<<<<< HEAD
-			suite.NewHandlerConfig(),
-=======
-			handlerConfig,
->>>>>>> f2d257bb
+			handlerConfig,
 			shipmentUpdater,
 			sitstatus.NewShipmentSITStatus(),
 		}
