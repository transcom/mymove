package ghcapi

import (
	"fmt"
	"net/http/httptest"
	"time"

	"github.com/go-openapi/strfmt"
	"github.com/gobuffalo/validate/v3"
	"github.com/gofrs/uuid"
	"github.com/pkg/errors"
	"github.com/stretchr/testify/mock"

	"github.com/transcom/mymove/pkg/apperror"
	"github.com/transcom/mymove/pkg/etag"
	"github.com/transcom/mymove/pkg/factory"
	mtoshipmentops "github.com/transcom/mymove/pkg/gen/ghcapi/ghcoperations/mto_shipment"
	shipmentops "github.com/transcom/mymove/pkg/gen/ghcapi/ghcoperations/shipment"
	"github.com/transcom/mymove/pkg/gen/ghcmessages"
	"github.com/transcom/mymove/pkg/handlers"
	"github.com/transcom/mymove/pkg/models"
	"github.com/transcom/mymove/pkg/models/roles"
	routemocks "github.com/transcom/mymove/pkg/route/mocks"
	"github.com/transcom/mymove/pkg/services/address"
	"github.com/transcom/mymove/pkg/services/fetch"
	"github.com/transcom/mymove/pkg/services/ghcrateengine"
	"github.com/transcom/mymove/pkg/services/mocks"
	moveservices "github.com/transcom/mymove/pkg/services/move"
	movetaskorder "github.com/transcom/mymove/pkg/services/move_task_order"
	mtoserviceitem "github.com/transcom/mymove/pkg/services/mto_service_item"
	mtoshipment "github.com/transcom/mymove/pkg/services/mto_shipment"
	shipmentorchestrator "github.com/transcom/mymove/pkg/services/orchestrators/shipment"
	paymentrequest "github.com/transcom/mymove/pkg/services/payment_request"
	"github.com/transcom/mymove/pkg/services/ppmshipment"
	"github.com/transcom/mymove/pkg/services/query"
	sitextension "github.com/transcom/mymove/pkg/services/sit_extension"
	sitstatus "github.com/transcom/mymove/pkg/services/sit_status"
	"github.com/transcom/mymove/pkg/swagger/nullable"
	"github.com/transcom/mymove/pkg/trace"
	"github.com/transcom/mymove/pkg/unit"
)

type listMTOShipmentsSubtestData struct {
	mtoAgent       models.MTOAgent
	mtoServiceItem models.MTOServiceItem
	shipments      models.MTOShipments
	params         mtoshipmentops.ListMTOShipmentsParams
	sitExtension   models.SITDurationUpdate
	sit            models.MTOServiceItem
}

func (suite *HandlerSuite) makeListMTOShipmentsSubtestData() (subtestData *listMTOShipmentsSubtestData) {
	subtestData = &listMTOShipmentsSubtestData{}

	mto := factory.BuildMove(suite.DB(), nil, nil)

	storageFacility := factory.BuildStorageFacility(suite.DB(), nil, nil)

	sitAllowance := int(90)
	mtoShipment := factory.BuildMTOShipment(suite.DB(), []factory.Customization{
		{
			Model:    mto,
			LinkOnly: true,
		},
		{
			Model: models.MTOShipment{
				Status:           models.MTOShipmentStatusApproved,
				ShipmentType:     models.MTOShipmentTypeHHGIntoNTSDom,
				CounselorRemarks: handlers.FmtString("counselor remark"),
				SITDaysAllowance: &sitAllowance,
			},
		},
		{
			Model:    storageFacility,
			LinkOnly: true,
		},
	}, nil)

	secondShipment := factory.BuildMTOShipment(suite.DB(), []factory.Customization{
		{
			Model:    mto,
			LinkOnly: true,
		},
		{
			Model: models.MTOShipment{
				Status: models.MTOShipmentStatusSubmitted,
			},
		},
	}, nil)

	// third shipment with destination address and type
	destinationAddress := factory.BuildAddress(suite.DB(), nil, nil)
	destinationType := models.DestinationTypeHomeOfRecord
	thirdShipment := factory.BuildMTOShipment(suite.DB(), []factory.Customization{
		{
			Model:    mto,
			LinkOnly: true,
		},
		{
			Model: models.MTOShipment{
				Status:               models.MTOShipmentStatusSubmitted,
				DestinationAddressID: &destinationAddress.ID,
				DestinationType:      &destinationType,
			},
		},
	}, nil)

	subtestData.mtoAgent = factory.BuildMTOAgent(suite.DB(), []factory.Customization{
		{
			Model:    mtoShipment,
			LinkOnly: true,
		},
	}, nil)
	subtestData.mtoServiceItem = factory.BuildMTOServiceItem(suite.DB(), []factory.Customization{
		{
			Model: models.MTOServiceItem{
				MTOShipmentID: &mtoShipment.ID,
			},
		},
	}, nil)

	ppm := factory.BuildPPMShipment(suite.DB(), []factory.Customization{
		{
			Model:    mto,
			LinkOnly: true,
		},
	}, nil)

	// testdatagen.MakeDOFSITReService(suite.DB(), testdatagen.Assertions{})

	year, month, day := time.Now().Date()
	lastMonthEntry := time.Date(year, month, day-37, 0, 0, 0, 0, time.UTC)
	lastMonthDeparture := time.Date(year, month, day-30, 0, 0, 0, 0, time.UTC)
	factory.BuildMTOServiceItem(suite.DB(), []factory.Customization{
		{
			Model: models.MTOServiceItem{
				SITEntryDate:     &lastMonthEntry,
				SITDepartureDate: &lastMonthDeparture,
				Status:           models.MTOServiceItemStatusApproved,
			},
		},
		{
			Model:    mto,
			LinkOnly: true,
		},
		{
			Model:    mtoShipment,
			LinkOnly: true,
		},
		{
			Model: models.ReService{
				Code: models.ReServiceCodeDOFSIT,
			},
		},
	}, nil)

	aWeekAgo := time.Date(year, month, day-7, 0, 0, 0, 0, time.UTC)
	departureDate := aWeekAgo.Add(time.Hour * 24 * 30)
	subtestData.sit = factory.BuildMTOServiceItem(suite.DB(), []factory.Customization{
		{
			Model: models.MTOServiceItem{
				SITEntryDate:     &aWeekAgo,
				SITDepartureDate: &departureDate,
				Status:           models.MTOServiceItemStatusApproved,
			},
		},
		{
			Model:    mto,
			LinkOnly: true,
		},
		{
			Model:    mtoShipment,
			LinkOnly: true,
		},
		{
			Model: models.ReService{
				Code: models.ReServiceCodeDOFSIT,
			},
		},
	}, nil)

	subtestData.sitExtension = factory.BuildSITDurationUpdate(suite.DB(), []factory.Customization{
		{
			Model:    mtoShipment,
			LinkOnly: true,
		},
	}, []factory.Trait{factory.GetTraitApprovedSITDurationUpdate})
	subtestData.shipments = models.MTOShipments{mtoShipment, secondShipment, thirdShipment, ppm.Shipment}
	requestUser := factory.BuildOfficeUserWithRoles(suite.DB(), nil, []roles.RoleType{roles.RoleTypeTOO})

	req := httptest.NewRequest("GET", fmt.Sprintf("/move_task_orders/%s/mto_shipments", mto.ID.String()), nil)
	req = suite.AuthenticateOfficeRequest(req, requestUser)

	subtestData.params = mtoshipmentops.ListMTOShipmentsParams{
		HTTPRequest:     req,
		MoveTaskOrderID: *handlers.FmtUUID(mtoShipment.MoveTaskOrderID),
	}

	return subtestData
}

func (suite *HandlerSuite) TestListMTOShipmentsHandler() {
	suite.Run("Successful list fetch - Integration Test", func() {
		subtestData := suite.makeListMTOShipmentsSubtestData()
		params := subtestData.params
		shipments := subtestData.shipments
		mtoAgent := subtestData.mtoAgent
		mtoServiceItem := subtestData.mtoServiceItem
		sitExtension := subtestData.sitExtension

		handler := ListMTOShipmentsHandler{
			suite.HandlerConfig(),
			mtoshipment.NewMTOShipmentFetcher(),
			sitstatus.NewShipmentSITStatus(),
		}

		// Validate incoming payload: no body to validate

		response := handler.Handle(params)
		suite.IsType(&mtoshipmentops.ListMTOShipmentsOK{}, response)
		okResponse := response.(*mtoshipmentops.ListMTOShipmentsOK)

		// Validate outgoing payload
		suite.NoError(okResponse.Payload.Validate(strfmt.Default))

		suite.Len(okResponse.Payload, 4)

		payloadShipment := okResponse.Payload[0]
		suite.Equal(shipments[0].ID.String(), payloadShipment.ID.String())
		suite.Equal(*shipments[0].CounselorRemarks, *payloadShipment.CounselorRemarks)
		suite.Equal(mtoAgent.ID.String(), payloadShipment.MtoAgents[0].ID.String())
		suite.Equal(mtoServiceItem.ID.String(), payloadShipment.MtoServiceItems[0].ID.String())
		suite.Equal(sitExtension.ID.String(), payloadShipment.SitExtensions[0].ID.String())
		suite.Equal(shipments[0].StorageFacility.ID.String(), payloadShipment.StorageFacility.ID.String())
		suite.Equal(shipments[0].StorageFacility.Address.ID.String(), payloadShipment.StorageFacility.Address.ID.String())

		payloadShipment2 := okResponse.Payload[1]
		suite.Equal(shipments[1].ID.String(), payloadShipment2.ID.String())
		suite.Nil(payloadShipment2.StorageFacility)

		suite.Equal(int64(190), *payloadShipment.SitDaysAllowance)
		suite.Equal(sitstatus.OriginSITLocation, payloadShipment.SitStatus.CurrentSIT.Location)
		suite.Equal(int64(7), *payloadShipment.SitStatus.CurrentSIT.DaysInSIT)
		suite.Equal(int64(176), *payloadShipment.SitStatus.TotalDaysRemaining)
		suite.Equal(int64(14), *payloadShipment.SitStatus.TotalSITDaysUsed) // 7 from the previous SIT and 7 from the current
		suite.Equal(int64(14), *payloadShipment.SitStatus.CalculatedTotalDaysInSIT)
		suite.Equal(subtestData.sit.SITEntryDate.Format("2006-01-02"), payloadShipment.SitStatus.CurrentSIT.SitEntryDate.String())
		suite.Equal(subtestData.sit.SITDepartureDate.Format("2006-01-02"), payloadShipment.SitStatus.CurrentSIT.SitDepartureDate.String())

		suite.Len(payloadShipment.SitStatus.PastSITServiceItems, 1)
		year, month, day := time.Now().Date()
		lastMonthEntry := time.Date(year, month, day-37, 0, 0, 0, 0, time.UTC)
		suite.Equal(lastMonthEntry.Format(strfmt.MarshalFormat), payloadShipment.SitStatus.PastSITServiceItems[0].SitEntryDate.String())

		// This one has a destination shipment type
		payloadShipment3 := okResponse.Payload[2]
		suite.Equal(string(models.DestinationTypeHomeOfRecord), string(*payloadShipment3.DestinationType))

		payloadShipment4 := okResponse.Payload[3]
		suite.NotNil(payloadShipment4.PpmShipment)
		suite.Equal(shipments[3].ID.String(), payloadShipment4.PpmShipment.ShipmentID.String())
		suite.Equal(shipments[3].PPMShipment.ID.String(), payloadShipment4.PpmShipment.ID.String())
	})

	suite.Run("Failure list fetch - Internal Server Error", func() {
		subtestData := suite.makeListMTOShipmentsSubtestData()
		params := subtestData.params
		mockMTOShipmentFetcher := &mocks.MTOShipmentFetcher{}

		handler := ListMTOShipmentsHandler{
			suite.HandlerConfig(),
			mockMTOShipmentFetcher,
			sitstatus.NewShipmentSITStatus(),
		}

		mockMTOShipmentFetcher.On("ListMTOShipments", mock.AnythingOfType("*appcontext.appContext"), mock.AnythingOfType("uuid.UUID")).Return(nil, apperror.NewQueryError("MTOShipment", errors.New("query error"), ""))

		// Validate incoming payload: no body to validate

		response := handler.Handle(params)
		suite.IsType(&mtoshipmentops.ListMTOShipmentsInternalServerError{}, response)
		payload := response.(*mtoshipmentops.ListMTOShipmentsInternalServerError).Payload

		// Validate outgoing payload: nil payload
		suite.Nil(payload)
	})

	suite.Run("Failure list fetch - 404 Not Found - Move Task Order ID", func() {
		subtestData := suite.makeListMTOShipmentsSubtestData()
		params := subtestData.params

		mockMTOShipmentFetcher := &mocks.MTOShipmentFetcher{}

		handler := ListMTOShipmentsHandler{
			suite.HandlerConfig(),
			mockMTOShipmentFetcher,
			sitstatus.NewShipmentSITStatus(),
		}

		mockMTOShipmentFetcher.On("ListMTOShipments", mock.AnythingOfType("*appcontext.appContext"), mock.AnythingOfType("uuid.UUID")).Return(nil, apperror.NewNotFoundError(uuid.FromStringOrNil(params.MoveTaskOrderID.String()), "move not found"))

		// Validate incoming payload: no body to validate

		response := handler.Handle(params)
		suite.IsType(&mtoshipmentops.ListMTOShipmentsNotFound{}, response)
		payload := response.(*mtoshipmentops.ListMTOShipmentsNotFound).Payload

		// Validate outgoing payload
		suite.NoError(payload.Validate(strfmt.Default))
	})
}

func (suite *HandlerSuite) TestDeleteShipmentHandler() {
	suite.Run("Returns a 403 when the office user is not a service counselor", func() {
		officeUser := factory.BuildOfficeUserWithRoles(nil, nil, []roles.RoleType{roles.RoleTypeTOO})
		uuid := uuid.Must(uuid.NewV4())
		deleter := &mocks.ShipmentDeleter{}

		deleter.AssertNumberOfCalls(suite.T(), "DeleteShipment", 0)

		req := httptest.NewRequest("DELETE", fmt.Sprintf("/shipments/%s", uuid.String()), nil)
		req = suite.AuthenticateOfficeRequest(req, officeUser)
		handlerConfig := suite.HandlerConfig()

		handler := DeleteShipmentHandler{
			handlerConfig,
			deleter,
		}
		deletionParams := shipmentops.DeleteShipmentParams{
			HTTPRequest: req,
			ShipmentID:  *handlers.FmtUUID(uuid),
		}

		// Validate incoming payload: no body to validate

		response := handler.Handle(deletionParams)
		suite.IsType(&shipmentops.DeleteShipmentForbidden{}, response)
		payload := response.(*shipmentops.DeleteShipmentForbidden).Payload

		// Validate outgoing payload: nil payload
		suite.Nil(payload)
	})

	suite.Run("Returns 204 when all validations pass", func() {
		shipment := factory.BuildMTOShipmentMinimal(suite.DB(), nil, nil)
		officeUser := factory.BuildOfficeUserWithRoles(nil, nil, []roles.RoleType{roles.RoleTypeServicesCounselor})
		deleter := &mocks.ShipmentDeleter{}

		deleter.On("DeleteShipment", mock.AnythingOfType("*appcontext.appContext"), shipment.ID).Return(shipment.MoveTaskOrderID, nil)

		req := httptest.NewRequest("DELETE", fmt.Sprintf("/shipments/%s", shipment.ID.String()), nil)
		req = suite.AuthenticateOfficeRequest(req, officeUser)
		handlerConfig := suite.HandlerConfig()

		handler := DeleteShipmentHandler{
			handlerConfig,
			deleter,
		}
		deletionParams := shipmentops.DeleteShipmentParams{
			HTTPRequest: req,
			ShipmentID:  *handlers.FmtUUID(shipment.ID),
		}

		// Validate incoming payload: no body to validate

		response := handler.Handle(deletionParams)
		suite.IsType(&shipmentops.DeleteShipmentNoContent{}, response)

		// Validate outgoing payload: no payload
	})

	suite.Run("Returns 404 when deleter returns NotFoundError", func() {
		shipment := factory.BuildMTOShipmentMinimal(nil, []factory.Customization{
			{
				Model: models.MTOShipment{
					ID: uuid.Must(uuid.NewV4()),
				},
			},
		}, nil)
		officeUser := factory.BuildOfficeUserWithRoles(nil, nil, []roles.RoleType{roles.RoleTypeServicesCounselor})
		deleter := &mocks.ShipmentDeleter{}

		deleter.On("DeleteShipment", mock.AnythingOfType("*appcontext.appContext"), shipment.ID).Return(uuid.Nil, apperror.NotFoundError{})

		req := httptest.NewRequest("DELETE", fmt.Sprintf("/shipments/%s", shipment.ID.String()), nil)
		req = suite.AuthenticateOfficeRequest(req, officeUser)
		handlerConfig := suite.HandlerConfig()

		handler := DeleteShipmentHandler{
			handlerConfig,
			deleter,
		}
		deletionParams := shipmentops.DeleteShipmentParams{
			HTTPRequest: req,
			ShipmentID:  *handlers.FmtUUID(shipment.ID),
		}

		// Validate incoming payload: no body to validate

		response := handler.Handle(deletionParams)
		suite.IsType(&shipmentops.DeleteShipmentNotFound{}, response)
		payload := response.(*shipmentops.DeleteShipmentNotFound).Payload

		// Validate outgoing payload: nil payload
		suite.Nil(payload)
	})

	suite.Run("Returns 403 when deleter returns ForbiddenError", func() {
		shipment := factory.BuildMTOShipmentMinimal(nil, []factory.Customization{
			{
				Model: models.MTOShipment{
					ID: uuid.Must(uuid.NewV4()),
				},
			},
		}, nil)
		officeUser := factory.BuildOfficeUserWithRoles(nil, nil, []roles.RoleType{roles.RoleTypeServicesCounselor})
		deleter := &mocks.ShipmentDeleter{}

		deleter.On("DeleteShipment", mock.AnythingOfType("*appcontext.appContext"), shipment.ID).Return(uuid.Nil, apperror.ForbiddenError{})

		req := httptest.NewRequest("DELETE", fmt.Sprintf("/shipments/%s", shipment.ID.String()), nil)
		req = suite.AuthenticateOfficeRequest(req, officeUser)
		handlerConfig := suite.HandlerConfig()

		handler := DeleteShipmentHandler{
			handlerConfig,
			deleter,
		}
		deletionParams := shipmentops.DeleteShipmentParams{
			HTTPRequest: req,
			ShipmentID:  *handlers.FmtUUID(shipment.ID),
		}

		// Validate incoming payload: no body to validate

		response := handler.Handle(deletionParams)
		suite.IsType(&shipmentops.DeleteShipmentForbidden{}, response)
		payload := response.(*shipmentops.DeleteShipmentForbidden).Payload

		// Validate outgoing payload: nil payload
		suite.Nil(payload)
	})

	suite.Run("Returns 422 - Unprocessable Enitity error", func() {
		shipment := factory.BuildMTOShipmentMinimal(nil, []factory.Customization{
			{
				Model: models.MTOShipment{
					ID: uuid.Must(uuid.NewV4()),
				},
			},
		}, nil)
		officeUser := factory.BuildOfficeUserWithRoles(nil, nil, []roles.RoleType{roles.RoleTypeServicesCounselor})
		deleter := &mocks.ShipmentDeleter{}

		deleter.On("DeleteShipment", mock.AnythingOfType("*appcontext.appContext"), shipment.ID).Return(uuid.Nil, apperror.UnprocessableEntityError{})

		req := httptest.NewRequest("DELETE", fmt.Sprintf("/shipments/%s", shipment.ID.String()), nil)
		req = suite.AuthenticateOfficeRequest(req, officeUser)
		handlerConfig := suite.HandlerConfig()

		handler := DeleteShipmentHandler{
			handlerConfig,
			deleter,
		}
		deletionParams := shipmentops.DeleteShipmentParams{
			HTTPRequest: req,
			ShipmentID:  *handlers.FmtUUID(shipment.ID),
		}

		// Validate incoming payload: no body to validate

		response := handler.Handle(deletionParams)
		suite.IsType(&shipmentops.DeleteShipmentUnprocessableEntity{}, response)
		payload := response.(*shipmentops.DeleteShipmentUnprocessableEntity).Payload

		// Validate outgoing payload: nil payload
		suite.Nil(payload)
	})

	suite.Run("Returns 409 - Conflict error", func() {
		shipment := factory.BuildMTOShipmentMinimal(nil, []factory.Customization{
			{
				Model: models.MTOShipment{
					ID: uuid.Must(uuid.NewV4()),
				},
			},
		}, nil)
		officeUser := factory.BuildOfficeUserWithRoles(nil, nil, []roles.RoleType{roles.RoleTypeServicesCounselor})
		deleter := &mocks.ShipmentDeleter{}

		deleter.On("DeleteShipment", mock.AnythingOfType("*appcontext.appContext"), shipment.ID).Return(uuid.Nil, apperror.ConflictError{})

		req := httptest.NewRequest("DELETE", fmt.Sprintf("/shipments/%s", shipment.ID.String()), nil)
		req = suite.AuthenticateOfficeRequest(req, officeUser)
		handlerConfig := suite.HandlerConfig()

		handler := DeleteShipmentHandler{
			handlerConfig,
			deleter,
		}
		deletionParams := shipmentops.DeleteShipmentParams{
			HTTPRequest: req,
			ShipmentID:  *handlers.FmtUUID(shipment.ID),
		}

		// Validate incoming payload: no body to validate

		response := handler.Handle(deletionParams)
		suite.IsType(&shipmentops.DeleteShipmentConflict{}, response)
		payload := response.(*shipmentops.DeleteShipmentConflict).Payload

		// Validate outgoing payload: nil payload
		suite.Nil(payload)
	})
}

func (suite *HandlerSuite) TestGetShipmentHandler() {
	// Success integration test
	suite.Run("Successful fetch (integration) test", func() {
		shipment := factory.BuildMTOShipmentMinimal(suite.DB(), nil, nil)
		officeUser := factory.BuildOfficeUser(nil, nil, nil)
		handlerConfig := suite.HandlerConfig()
		fetcher := mtoshipment.NewMTOShipmentFetcher()
		request := httptest.NewRequest("GET", fmt.Sprintf("/shipments/%s", shipment.ID.String()), nil)
		request = suite.AuthenticateOfficeRequest(request, officeUser)

		params := mtoshipmentops.GetShipmentParams{
			HTTPRequest: request,
			ShipmentID:  strfmt.UUID(shipment.ID.String()),
		}

		handler := GetMTOShipmentHandler{
			HandlerConfig:      handlerConfig,
			mtoShipmentFetcher: fetcher,
		}

		// Validate incoming payload: no body to validate

		response := handler.Handle(params)
		suite.IsType(&mtoshipmentops.GetShipmentOK{}, response)
		payload := response.(*mtoshipmentops.GetShipmentOK).Payload

		// Validate outgoing payload
		suite.NoError(payload.Validate(strfmt.Default))
	})

	// 404 response
	suite.Run("404 response when the service returns not found", func() {
		uuidForShipment, _ := uuid.NewV4()
		officeUser := factory.BuildOfficeUser(nil, nil, nil)
		handlerConfig := suite.HandlerConfig()
		fetcher := mtoshipment.NewMTOShipmentFetcher()
		request := httptest.NewRequest("GET", fmt.Sprintf("/shipments/%s", uuidForShipment.String()), nil)
		request = suite.AuthenticateOfficeRequest(request, officeUser)

		params := mtoshipmentops.GetShipmentParams{
			HTTPRequest: request,
			ShipmentID:  strfmt.UUID(uuidForShipment.String()),
		}

		handler := GetMTOShipmentHandler{
			HandlerConfig:      handlerConfig,
			mtoShipmentFetcher: fetcher,
		}

		// Validate incoming payload: no body to validate

		response := handler.Handle(params)
		suite.IsType(&mtoshipmentops.GetShipmentNotFound{}, response)
		payload := response.(*mtoshipmentops.GetShipmentNotFound).Payload

		// Validate outgoing payload
		suite.NoError(payload.Validate(strfmt.Default))
	})
}

func (suite *HandlerSuite) TestApproveShipmentHandler() {
	suite.Run("Returns 200 when all validations pass", func() {
		move := factory.BuildAvailableToPrimeMove(suite.DB(), nil, nil)
		shipment := factory.BuildMTOShipment(suite.DB(), []factory.Customization{
			{
				Model:    move,
				LinkOnly: true,
			},
			{
				Model: models.MTOShipment{
					Status: models.MTOShipmentStatusSubmitted,
				},
			},
		}, nil)
		// Populate the reServices table with codes needed by the
		// HHG_LONGHAUL_DOMESTIC shipment type
		reServiceCodes := []models.ReServiceCode{
			models.ReServiceCodeDLH,
			models.ReServiceCodeFSC,
			models.ReServiceCodeDOP,
			models.ReServiceCodeDDP,
			models.ReServiceCodeDPK,
			models.ReServiceCodeDUPK,
		}
		for _, serviceCode := range reServiceCodes {
			factory.BuildReServiceByCode(suite.DB(), serviceCode)
		}

		eTag := etag.GenerateEtag(shipment.UpdatedAt)
		officeUser := factory.BuildOfficeUserWithRoles(nil, nil, []roles.RoleType{roles.RoleTypeTOO})
		builder := query.NewQueryBuilder()
		moveRouter := moveservices.NewMoveRouter()
		approver := mtoshipment.NewShipmentApprover(
			mtoshipment.NewShipmentRouter(),
			mtoserviceitem.NewMTOServiceItemCreator(builder, moveRouter),
			&routemocks.Planner{},
		)

		req := httptest.NewRequest("POST", fmt.Sprintf("/shipments/%s/approve", shipment.ID.String()), nil)
		req = suite.AuthenticateOfficeRequest(req, officeUser)

		traceID, err := uuid.NewV4()
		suite.FatalNoError(err, "Error creating a new trace ID.")
		req = req.WithContext(trace.NewContext(req.Context(), traceID))

		handlerConfig := suite.HandlerConfig()

		handler := ApproveShipmentHandler{
			handlerConfig,
			approver,
			sitstatus.NewShipmentSITStatus(),
		}

		approveParams := shipmentops.ApproveShipmentParams{
			HTTPRequest: req,
			ShipmentID:  *handlers.FmtUUID(shipment.ID),
			IfMatch:     eTag,
		}

		// Validate incoming payload: no body to validate

		response := handler.Handle(approveParams)
		suite.IsType(&shipmentops.ApproveShipmentOK{}, response)
		payload := response.(*shipmentops.ApproveShipmentOK).Payload

		// Validate outgoing payload
		suite.NoError(payload.Validate(strfmt.Default))

		suite.HasWebhookNotification(shipment.ID, traceID)
	})

	suite.Run("Returns a 403 when the office user is not a TOO", func() {
		officeUser := factory.BuildOfficeUserWithRoles(nil, nil, []roles.RoleType{roles.RoleTypeServicesCounselor})
		uuid := uuid.Must(uuid.NewV4())
		approver := &mocks.ShipmentApprover{}

		approver.AssertNumberOfCalls(suite.T(), "ApproveShipment", 0)

		req := httptest.NewRequest("POST", fmt.Sprintf("/shipments/%s/approve", uuid.String()), nil)
		req = suite.AuthenticateOfficeRequest(req, officeUser)
		handlerConfig := suite.HandlerConfig()

		handler := ApproveShipmentHandler{
			handlerConfig,
			approver,
			sitstatus.NewShipmentSITStatus(),
		}
		approveParams := shipmentops.ApproveShipmentParams{
			HTTPRequest: req,
			ShipmentID:  *handlers.FmtUUID(uuid),
			IfMatch:     etag.GenerateEtag(time.Now()),
		}

		// Validate incoming payload: no body to validate

		response := handler.Handle(approveParams)
		suite.IsType(&shipmentops.ApproveShipmentForbidden{}, response)
		payload := response.(*shipmentops.ApproveShipmentForbidden).Payload

		// Validate outgoing payload: nil payload
		suite.Nil(payload)
	})

	suite.Run("Returns 404 when approver returns NotFoundError", func() {
		shipment := factory.BuildMTOShipmentMinimal(nil, []factory.Customization{
			{
				Model: models.MTOShipment{
					ID: uuid.Must(uuid.NewV4()),
				},
			},
		}, nil)
		eTag := etag.GenerateEtag(shipment.UpdatedAt)
		officeUser := factory.BuildOfficeUserWithRoles(nil, nil, []roles.RoleType{roles.RoleTypeTOO})
		approver := &mocks.ShipmentApprover{}

		approver.On("ApproveShipment", mock.AnythingOfType("*appcontext.appContext"), shipment.ID, eTag).Return(nil, apperror.NotFoundError{})

		req := httptest.NewRequest("POST", fmt.Sprintf("/shipments/%s/approve", shipment.ID.String()), nil)
		req = suite.AuthenticateOfficeRequest(req, officeUser)
		handlerConfig := suite.HandlerConfig()

		handler := ApproveShipmentHandler{
			handlerConfig,
			approver,
			sitstatus.NewShipmentSITStatus(),
		}
		approveParams := shipmentops.ApproveShipmentParams{
			HTTPRequest: req,
			ShipmentID:  *handlers.FmtUUID(shipment.ID),
			IfMatch:     eTag,
		}

		// Validate incoming payload: no body to validate

		response := handler.Handle(approveParams)
		suite.IsType(&shipmentops.ApproveShipmentNotFound{}, response)
		payload := response.(*shipmentops.ApproveShipmentNotFound).Payload

		// Validate outgoing payload: nil payload
		suite.Nil(payload)
	})

	suite.Run("Returns 409 when approver returns Conflict Error", func() {
		shipment := factory.BuildMTOShipmentMinimal(nil, []factory.Customization{
			{
				Model: models.MTOShipment{
					ID: uuid.Must(uuid.NewV4()),
				},
			},
		}, nil)
		eTag := etag.GenerateEtag(shipment.UpdatedAt)
		officeUser := factory.BuildOfficeUserWithRoles(nil, nil, []roles.RoleType{roles.RoleTypeTOO})
		approver := &mocks.ShipmentApprover{}

		approver.On("ApproveShipment", mock.AnythingOfType("*appcontext.appContext"), shipment.ID, eTag).Return(nil, apperror.ConflictError{})

		req := httptest.NewRequest("POST", fmt.Sprintf("/shipments/%s/approve", shipment.ID.String()), nil)
		req = suite.AuthenticateOfficeRequest(req, officeUser)
		handlerConfig := suite.HandlerConfig()

		handler := ApproveShipmentHandler{
			handlerConfig,
			approver,
			sitstatus.NewShipmentSITStatus(),
		}
		approveParams := shipmentops.ApproveShipmentParams{
			HTTPRequest: req,
			ShipmentID:  *handlers.FmtUUID(shipment.ID),
			IfMatch:     eTag,
		}

		// Validate incoming payload: no body to validate

		response := handler.Handle(approveParams)
		suite.IsType(&shipmentops.ApproveShipmentConflict{}, response)
		payload := response.(*shipmentops.ApproveShipmentConflict).Payload

		// Validate outgoing payload
		suite.NoError(payload.Validate(strfmt.Default))
	})

	suite.Run("Returns 412 when eTag does not match", func() {
		shipment := factory.BuildMTOShipmentMinimal(nil, []factory.Customization{
			{
				Model: models.MTOShipment{
					ID: uuid.Must(uuid.NewV4()),
				},
			},
		}, nil)
		eTag := etag.GenerateEtag(time.Now())
		officeUser := factory.BuildOfficeUserWithRoles(nil, nil, []roles.RoleType{roles.RoleTypeTOO})
		approver := &mocks.ShipmentApprover{}

		approver.On("ApproveShipment", mock.AnythingOfType("*appcontext.appContext"), shipment.ID, eTag).Return(nil, apperror.PreconditionFailedError{})

		req := httptest.NewRequest("POST", fmt.Sprintf("/shipments/%s/approve", shipment.ID.String()), nil)
		req = suite.AuthenticateOfficeRequest(req, officeUser)
		handlerConfig := suite.HandlerConfig()

		handler := ApproveShipmentHandler{
			handlerConfig,
			approver,
			sitstatus.NewShipmentSITStatus(),
		}
		approveParams := shipmentops.ApproveShipmentParams{
			HTTPRequest: req,
			ShipmentID:  *handlers.FmtUUID(shipment.ID),
			IfMatch:     eTag,
		}

		// Validate incoming payload: no body to validate

		response := handler.Handle(approveParams)
		suite.IsType(&shipmentops.ApproveShipmentPreconditionFailed{}, response)
		payload := response.(*shipmentops.ApproveShipmentPreconditionFailed).Payload

		// Validate outgoing payload
		suite.NoError(payload.Validate(strfmt.Default))
	})

	suite.Run("Returns 422 when approver returns validation errors", func() {
		shipment := factory.BuildMTOShipmentMinimal(nil, []factory.Customization{
			{
				Model: models.MTOShipment{
					ID: uuid.Must(uuid.NewV4()),
				},
			},
		}, nil)
		eTag := etag.GenerateEtag(shipment.UpdatedAt)
		officeUser := factory.BuildOfficeUserWithRoles(nil, nil, []roles.RoleType{roles.RoleTypeTOO})
		approver := &mocks.ShipmentApprover{}

		approver.On("ApproveShipment", mock.AnythingOfType("*appcontext.appContext"), shipment.ID, eTag).Return(nil, apperror.InvalidInputError{ValidationErrors: &validate.Errors{}})

		req := httptest.NewRequest("POST", fmt.Sprintf("/shipments/%s/approve", shipment.ID.String()), nil)
		req = suite.AuthenticateOfficeRequest(req, officeUser)
		handlerConfig := suite.HandlerConfig()

		handler := ApproveShipmentHandler{
			handlerConfig,
			approver,
			sitstatus.NewShipmentSITStatus(),
		}
		approveParams := shipmentops.ApproveShipmentParams{
			HTTPRequest: req,
			ShipmentID:  *handlers.FmtUUID(shipment.ID),
			IfMatch:     eTag,
		}

		// Validate incoming payload: no body to validate

		response := handler.Handle(approveParams)
		suite.IsType(&shipmentops.ApproveShipmentUnprocessableEntity{}, response)
		payload := response.(*shipmentops.ApproveShipmentUnprocessableEntity).Payload

		// Validate outgoing payload
		suite.NoError(payload.Validate(strfmt.Default))
	})

	suite.Run("Returns 500 when approver returns unexpected error", func() {
		shipment := factory.BuildMTOShipmentMinimal(nil, []factory.Customization{
			{
				Model: models.MTOShipment{
					ID: uuid.Must(uuid.NewV4()),
				},
			},
		}, nil)
		eTag := etag.GenerateEtag(shipment.UpdatedAt)
		officeUser := factory.BuildOfficeUserWithRoles(nil, nil, []roles.RoleType{roles.RoleTypeTOO})
		approver := &mocks.ShipmentApprover{}

		approver.On("ApproveShipment", mock.AnythingOfType("*appcontext.appContext"), shipment.ID, eTag).Return(nil, errors.New("UnexpectedError"))

		req := httptest.NewRequest("POST", fmt.Sprintf("/shipments/%s/approve", shipment.ID.String()), nil)
		req = suite.AuthenticateOfficeRequest(req, officeUser)
		handlerConfig := suite.HandlerConfig()

		handler := ApproveShipmentHandler{
			handlerConfig,
			approver,
			sitstatus.NewShipmentSITStatus(),
		}
		approveParams := shipmentops.ApproveShipmentParams{
			HTTPRequest: req,
			ShipmentID:  *handlers.FmtUUID(shipment.ID),
			IfMatch:     eTag,
		}

		// Validate incoming payload: no body to validate

		response := handler.Handle(approveParams)
		suite.IsType(&shipmentops.ApproveShipmentInternalServerError{}, response)
		payload := response.(*shipmentops.ApproveShipmentInternalServerError).Payload

		// Validate outgoing payload: nil payload
		suite.Nil(payload)
	})
}

func (suite *HandlerSuite) TestRequestShipmentDiversionHandler() {
	suite.Run("Returns 200 when all validations pass", func() {
		move := factory.BuildAvailableToPrimeMove(suite.DB(), nil, nil)
		shipment := factory.BuildMTOShipmentMinimal(suite.DB(), []factory.Customization{
			{
				Model: models.MTOShipment{
					Status: models.MTOShipmentStatusApproved,
				},
			},
			{
				Model:    move,
				LinkOnly: true,
			},
		}, nil)

		eTag := etag.GenerateEtag(shipment.UpdatedAt)
		officeUser := factory.BuildOfficeUserWithRoles(nil, nil, []roles.RoleType{roles.RoleTypeTOO})
		requester := mtoshipment.NewShipmentDiversionRequester(
			mtoshipment.NewShipmentRouter(),
		)

		req := httptest.NewRequest("POST", fmt.Sprintf("/shipments/%s/request-diversion", shipment.ID.String()), nil)
		req = suite.AuthenticateOfficeRequest(req, officeUser)
		traceID, err := uuid.NewV4()
		suite.FatalNoError(err, "Error creating a new trace ID.")
		req = req.WithContext(trace.NewContext(req.Context(), traceID))

		handlerConfig := suite.HandlerConfig()

		handler := RequestShipmentDiversionHandler{
			handlerConfig,
			requester,
			sitstatus.NewShipmentSITStatus(),
		}

		approveParams := shipmentops.RequestShipmentDiversionParams{
			HTTPRequest: req,
			ShipmentID:  *handlers.FmtUUID(shipment.ID),
			IfMatch:     eTag,
		}

		// Validate incoming payload: no body to validate

		response := handler.Handle(approveParams)
		suite.IsType(&shipmentops.RequestShipmentDiversionOK{}, response)
		payload := response.(*shipmentops.RequestShipmentDiversionOK).Payload

		// Validate outgoing payload
		suite.NoError(payload.Validate(strfmt.Default))

		suite.HasWebhookNotification(shipment.ID, traceID)
	})

	suite.Run("Returns a 403 when the office user is not a TOO", func() {
		officeUser := factory.BuildOfficeUserWithRoles(nil, nil, []roles.RoleType{roles.RoleTypeServicesCounselor})
		uuid := uuid.Must(uuid.NewV4())
		requester := &mocks.ShipmentDiversionRequester{}

		requester.AssertNumberOfCalls(suite.T(), "RequestShipmentDiversion", 0)

		req := httptest.NewRequest("POST", fmt.Sprintf("/shipments/%s/request-diversion", uuid.String()), nil)
		req = suite.AuthenticateOfficeRequest(req, officeUser)
		handlerConfig := suite.HandlerConfig()

		handler := RequestShipmentDiversionHandler{
			handlerConfig,
			requester,
			sitstatus.NewShipmentSITStatus(),
		}
		approveParams := shipmentops.RequestShipmentDiversionParams{
			HTTPRequest: req,
			ShipmentID:  *handlers.FmtUUID(uuid),
			IfMatch:     etag.GenerateEtag(time.Now()),
		}

		// Validate incoming payload: no body to validate

		response := handler.Handle(approveParams)
		suite.IsType(&shipmentops.RequestShipmentDiversionForbidden{}, response)
		payload := response.(*shipmentops.RequestShipmentDiversionForbidden).Payload

		// Validate outgoing payload: nil payload
		suite.Nil(payload)
	})

	suite.Run("Returns 404 when requester returns NotFoundError", func() {
		shipment := factory.BuildMTOShipmentMinimal(nil, []factory.Customization{
			{
				Model: models.MTOShipment{
					ID: uuid.Must(uuid.NewV4()),
				},
			},
		}, nil)
		eTag := etag.GenerateEtag(shipment.UpdatedAt)
		officeUser := factory.BuildOfficeUserWithRoles(nil, nil, []roles.RoleType{roles.RoleTypeTOO})
		requester := &mocks.ShipmentDiversionRequester{}

		requester.On("RequestShipmentDiversion", mock.AnythingOfType("*appcontext.appContext"), shipment.ID, eTag).Return(nil, apperror.NotFoundError{})

		req := httptest.NewRequest("POST", fmt.Sprintf("/shipments/%s/request-diversion", shipment.ID.String()), nil)
		req = suite.AuthenticateOfficeRequest(req, officeUser)
		handlerConfig := suite.HandlerConfig()

		handler := RequestShipmentDiversionHandler{
			handlerConfig,
			requester,
			sitstatus.NewShipmentSITStatus(),
		}
		approveParams := shipmentops.RequestShipmentDiversionParams{
			HTTPRequest: req,
			ShipmentID:  *handlers.FmtUUID(shipment.ID),
			IfMatch:     eTag,
		}

		// Validate incoming payload: no body to validate

		response := handler.Handle(approveParams)
		suite.IsType(&shipmentops.RequestShipmentDiversionNotFound{}, response)
		payload := response.(*shipmentops.RequestShipmentDiversionNotFound).Payload

		// Validate outgoing payload: nil payload
		suite.Nil(payload)
	})

	suite.Run("Returns 409 when requester returns Conflict Error", func() {
		shipment := factory.BuildMTOShipmentMinimal(nil, []factory.Customization{
			{
				Model: models.MTOShipment{
					ID: uuid.Must(uuid.NewV4()),
				},
			},
		}, nil)
		eTag := etag.GenerateEtag(shipment.UpdatedAt)
		officeUser := factory.BuildOfficeUserWithRoles(nil, nil, []roles.RoleType{roles.RoleTypeTOO})
		requester := &mocks.ShipmentDiversionRequester{}

		requester.On("RequestShipmentDiversion", mock.AnythingOfType("*appcontext.appContext"), shipment.ID, eTag).Return(nil, mtoshipment.ConflictStatusError{})

		req := httptest.NewRequest("POST", fmt.Sprintf("/shipments/%s/request-diversion", shipment.ID.String()), nil)
		req = suite.AuthenticateOfficeRequest(req, officeUser)
		handlerConfig := suite.HandlerConfig()

		handler := RequestShipmentDiversionHandler{
			handlerConfig,
			requester,
			sitstatus.NewShipmentSITStatus(),
		}
		approveParams := shipmentops.RequestShipmentDiversionParams{
			HTTPRequest: req,
			ShipmentID:  *handlers.FmtUUID(shipment.ID),
			IfMatch:     eTag,
		}

		// Validate incoming payload: no body to validate

		response := handler.Handle(approveParams)
		suite.IsType(&shipmentops.RequestShipmentDiversionConflict{}, response)
		payload := response.(*shipmentops.RequestShipmentDiversionConflict).Payload

		// Validate outgoing payload
		suite.NoError(payload.Validate(strfmt.Default))
	})

	suite.Run("Returns 412 when eTag does not match", func() {
		shipment := factory.BuildMTOShipmentMinimal(nil, []factory.Customization{
			{
				Model: models.MTOShipment{
					ID: uuid.Must(uuid.NewV4()),
				},
			},
		}, nil)
		eTag := etag.GenerateEtag(time.Now())
		officeUser := factory.BuildOfficeUserWithRoles(nil, nil, []roles.RoleType{roles.RoleTypeTOO})
		requester := &mocks.ShipmentDiversionRequester{}

		requester.On("RequestShipmentDiversion", mock.AnythingOfType("*appcontext.appContext"), shipment.ID, eTag).Return(nil, apperror.PreconditionFailedError{})

		req := httptest.NewRequest("POST", fmt.Sprintf("/shipments/%s/request-diversion", shipment.ID.String()), nil)
		req = suite.AuthenticateOfficeRequest(req, officeUser)
		handlerConfig := suite.HandlerConfig()

		handler := RequestShipmentDiversionHandler{
			handlerConfig,
			requester,
			sitstatus.NewShipmentSITStatus(),
		}
		approveParams := shipmentops.RequestShipmentDiversionParams{
			HTTPRequest: req,
			ShipmentID:  *handlers.FmtUUID(shipment.ID),
			IfMatch:     eTag,
		}

		// Validate incoming payload: no body to validate

		response := handler.Handle(approveParams)
		suite.IsType(&shipmentops.RequestShipmentDiversionPreconditionFailed{}, response)
		payload := response.(*shipmentops.RequestShipmentDiversionPreconditionFailed).Payload

		// Validate outgoing payload
		suite.NoError(payload.Validate(strfmt.Default))
	})

	suite.Run("Returns 422 when requester returns validation errors", func() {
		shipment := factory.BuildMTOShipmentMinimal(nil, []factory.Customization{
			{
				Model: models.MTOShipment{
					ID: uuid.Must(uuid.NewV4()),
				},
			},
		}, nil)
		eTag := etag.GenerateEtag(shipment.UpdatedAt)
		officeUser := factory.BuildOfficeUserWithRoles(nil, nil, []roles.RoleType{roles.RoleTypeTOO})
		requester := &mocks.ShipmentDiversionRequester{}

		requester.On("RequestShipmentDiversion", mock.AnythingOfType("*appcontext.appContext"), shipment.ID, eTag).Return(nil, apperror.InvalidInputError{ValidationErrors: &validate.Errors{}})

		req := httptest.NewRequest("POST", fmt.Sprintf("/shipments/%s/request-diversion", shipment.ID.String()), nil)
		req = suite.AuthenticateOfficeRequest(req, officeUser)
		handlerConfig := suite.HandlerConfig()

		handler := RequestShipmentDiversionHandler{
			handlerConfig,
			requester,
			sitstatus.NewShipmentSITStatus(),
		}
		approveParams := shipmentops.RequestShipmentDiversionParams{
			HTTPRequest: req,
			ShipmentID:  *handlers.FmtUUID(shipment.ID),
			IfMatch:     eTag,
		}

		// Validate incoming payload: no body to validate

		response := handler.Handle(approveParams)
		suite.IsType(&shipmentops.RequestShipmentDiversionUnprocessableEntity{}, response)
		payload := response.(*shipmentops.RequestShipmentDiversionUnprocessableEntity).Payload

		// Validate outgoing payload
		suite.NoError(payload.Validate(strfmt.Default))
	})

	suite.Run("Returns 500 when requester returns unexpected error", func() {
		shipment := factory.BuildMTOShipmentMinimal(nil, []factory.Customization{
			{
				Model: models.MTOShipment{
					ID: uuid.Must(uuid.NewV4()),
				},
			},
		}, nil)
		eTag := etag.GenerateEtag(shipment.UpdatedAt)
		officeUser := factory.BuildOfficeUserWithRoles(nil, nil, []roles.RoleType{roles.RoleTypeTOO})
		requester := &mocks.ShipmentDiversionRequester{}

		requester.On("RequestShipmentDiversion", mock.AnythingOfType("*appcontext.appContext"), shipment.ID, eTag).Return(nil, errors.New("UnexpectedError"))

		req := httptest.NewRequest("POST", fmt.Sprintf("/shipments/%s/request-diversion", shipment.ID.String()), nil)
		req = suite.AuthenticateOfficeRequest(req, officeUser)
		handlerConfig := suite.HandlerConfig()

		handler := RequestShipmentDiversionHandler{
			handlerConfig,
			requester,
			sitstatus.NewShipmentSITStatus(),
		}
		approveParams := shipmentops.RequestShipmentDiversionParams{
			HTTPRequest: req,
			ShipmentID:  *handlers.FmtUUID(shipment.ID),
			IfMatch:     eTag,
		}

		// Validate incoming payload: no body to validate

		response := handler.Handle(approveParams)
		suite.IsType(&shipmentops.RequestShipmentDiversionInternalServerError{}, response)
		payload := response.(*shipmentops.RequestShipmentDiversionInternalServerError).Payload

		// Validate outgoing payload: nil payload
		suite.Nil(payload)
	})
}

func (suite *HandlerSuite) TestApproveShipmentDiversionHandler() {
	suite.Run("Returns 200 when all validations pass", func() {
		move := factory.BuildAvailableToPrimeMove(suite.DB(), nil, nil)
		shipment := factory.BuildMTOShipmentMinimal(suite.DB(), []factory.Customization{
			{
				Model: models.MTOShipment{
					Status:    models.MTOShipmentStatusSubmitted,
					Diversion: true,
				},
			},
			{
				Model:    move,
				LinkOnly: true,
			},
		}, nil)

		eTag := etag.GenerateEtag(shipment.UpdatedAt)
		officeUser := factory.BuildOfficeUserWithRoles(nil, nil, []roles.RoleType{roles.RoleTypeTOO})
		approver := mtoshipment.NewShipmentDiversionApprover(
			mtoshipment.NewShipmentRouter(),
		)

		req := httptest.NewRequest("POST", fmt.Sprintf("/shipments/%s/approve-diversion", shipment.ID.String()), nil)
		req = suite.AuthenticateOfficeRequest(req, officeUser)

		traceID, err := uuid.NewV4()
		suite.FatalNoError(err, "Error creating a new trace ID.")
		req = req.WithContext(trace.NewContext(req.Context(), traceID))

		handlerConfig := suite.HandlerConfig()

		handler := ApproveShipmentDiversionHandler{
			handlerConfig,
			approver,
			sitstatus.NewShipmentSITStatus(),
		}

		approveParams := shipmentops.ApproveShipmentDiversionParams{
			HTTPRequest: req,
			ShipmentID:  *handlers.FmtUUID(shipment.ID),
			IfMatch:     eTag,
		}

		// Validate incoming payload: no body to validate

		response := handler.Handle(approveParams)
		suite.IsType(&shipmentops.ApproveShipmentDiversionOK{}, response)
		payload := response.(*shipmentops.ApproveShipmentDiversionOK).Payload

		// Validate outgoing payload
		suite.NoError(payload.Validate(strfmt.Default))

		suite.HasWebhookNotification(shipment.ID, traceID)
	})

	suite.Run("Returns a 403 when the office user is not a TOO", func() {
		officeUser := factory.BuildOfficeUserWithRoles(nil, nil, []roles.RoleType{roles.RoleTypeServicesCounselor})
		uuid := uuid.Must(uuid.NewV4())
		approver := &mocks.ShipmentDiversionApprover{}

		approver.AssertNumberOfCalls(suite.T(), "ApproveShipmentDiversion", 0)

		req := httptest.NewRequest("POST", fmt.Sprintf("/shipments/%s/approve-diversion", uuid.String()), nil)
		req = suite.AuthenticateOfficeRequest(req, officeUser)
		handlerConfig := suite.HandlerConfig()

		handler := ApproveShipmentDiversionHandler{
			handlerConfig,
			approver,
			sitstatus.NewShipmentSITStatus(),
		}
		approveParams := shipmentops.ApproveShipmentDiversionParams{
			HTTPRequest: req,
			ShipmentID:  *handlers.FmtUUID(uuid),
			IfMatch:     etag.GenerateEtag(time.Now()),
		}

		// Validate incoming payload: no body to validate

		response := handler.Handle(approveParams)
		suite.IsType(&shipmentops.ApproveShipmentDiversionForbidden{}, response)
		payload := response.(*shipmentops.ApproveShipmentDiversionForbidden).Payload

		// Validate outgoing payload: nil payload
		suite.Nil(payload)
	})

	suite.Run("Returns 404 when approver returns NotFoundError", func() {
		shipment := factory.BuildMTOShipmentMinimal(nil, []factory.Customization{
			{
				Model: models.MTOShipment{
					ID: uuid.Must(uuid.NewV4()),
				},
			},
		}, nil)
		eTag := etag.GenerateEtag(shipment.UpdatedAt)
		officeUser := factory.BuildOfficeUserWithRoles(nil, nil, []roles.RoleType{roles.RoleTypeTOO})
		approver := &mocks.ShipmentDiversionApprover{}

		approver.On("ApproveShipmentDiversion", mock.AnythingOfType("*appcontext.appContext"), shipment.ID, eTag).Return(nil, apperror.NotFoundError{})

		req := httptest.NewRequest("POST", fmt.Sprintf("/shipments/%s/approve-diversion", shipment.ID.String()), nil)
		req = suite.AuthenticateOfficeRequest(req, officeUser)
		handlerConfig := suite.HandlerConfig()

		handler := ApproveShipmentDiversionHandler{
			handlerConfig,
			approver,
			sitstatus.NewShipmentSITStatus(),
		}
		approveParams := shipmentops.ApproveShipmentDiversionParams{
			HTTPRequest: req,
			ShipmentID:  *handlers.FmtUUID(shipment.ID),
			IfMatch:     eTag,
		}

		// Validate incoming payload: no body to validate

		response := handler.Handle(approveParams)
		suite.IsType(&shipmentops.ApproveShipmentDiversionNotFound{}, response)
		payload := response.(*shipmentops.ApproveShipmentDiversionNotFound).Payload

		// Validate outgoing payload: nil payload
		suite.Nil(payload)
	})

	suite.Run("Returns 409 when approver returns Conflict Error", func() {
		shipment := factory.BuildMTOShipmentMinimal(nil, []factory.Customization{
			{
				Model: models.MTOShipment{
					ID: uuid.Must(uuid.NewV4()),
				},
			},
		}, nil)
		eTag := etag.GenerateEtag(shipment.UpdatedAt)
		officeUser := factory.BuildOfficeUserWithRoles(nil, nil, []roles.RoleType{roles.RoleTypeTOO})
		approver := &mocks.ShipmentDiversionApprover{}

		approver.On("ApproveShipmentDiversion", mock.AnythingOfType("*appcontext.appContext"), shipment.ID, eTag).Return(nil, mtoshipment.ConflictStatusError{})

		req := httptest.NewRequest("POST", fmt.Sprintf("/shipments/%s/approve-diversion", shipment.ID.String()), nil)
		req = suite.AuthenticateOfficeRequest(req, officeUser)
		handlerConfig := suite.HandlerConfig()

		handler := ApproveShipmentDiversionHandler{
			handlerConfig,
			approver,
			sitstatus.NewShipmentSITStatus(),
		}
		approveParams := shipmentops.ApproveShipmentDiversionParams{
			HTTPRequest: req,
			ShipmentID:  *handlers.FmtUUID(shipment.ID),
			IfMatch:     eTag,
		}

		// Validate incoming payload: no body to validate

		response := handler.Handle(approveParams)
		suite.IsType(&shipmentops.ApproveShipmentDiversionConflict{}, response)
		payload := response.(*shipmentops.ApproveShipmentDiversionConflict).Payload

		// Validate outgoing payload
		suite.NoError(payload.Validate(strfmt.Default))
	})

	suite.Run("Returns 412 when eTag does not match", func() {
		shipment := factory.BuildMTOShipmentMinimal(nil, []factory.Customization{
			{
				Model: models.MTOShipment{
					ID: uuid.Must(uuid.NewV4()),
				},
			},
		}, nil)
		eTag := etag.GenerateEtag(time.Now())
		officeUser := factory.BuildOfficeUserWithRoles(nil, nil, []roles.RoleType{roles.RoleTypeTOO})
		approver := &mocks.ShipmentDiversionApprover{}

		approver.On("ApproveShipmentDiversion", mock.AnythingOfType("*appcontext.appContext"), shipment.ID, eTag).Return(nil, apperror.PreconditionFailedError{})

		req := httptest.NewRequest("POST", fmt.Sprintf("/shipments/%s/approve-diversion", shipment.ID.String()), nil)
		req = suite.AuthenticateOfficeRequest(req, officeUser)
		handlerConfig := suite.HandlerConfig()

		handler := ApproveShipmentDiversionHandler{
			handlerConfig,
			approver,
			sitstatus.NewShipmentSITStatus(),
		}
		approveParams := shipmentops.ApproveShipmentDiversionParams{
			HTTPRequest: req,
			ShipmentID:  *handlers.FmtUUID(shipment.ID),
			IfMatch:     eTag,
		}

		// Validate incoming payload: no body to validate

		response := handler.Handle(approveParams)
		suite.IsType(&shipmentops.ApproveShipmentDiversionPreconditionFailed{}, response)
		payload := response.(*shipmentops.ApproveShipmentDiversionPreconditionFailed).Payload

		// Validate outgoing payload
		suite.NoError(payload.Validate(strfmt.Default))
	})

	suite.Run("Returns 422 when approver returns validation errors", func() {
		shipment := factory.BuildMTOShipmentMinimal(nil, []factory.Customization{
			{
				Model: models.MTOShipment{
					ID: uuid.Must(uuid.NewV4()),
				},
			},
		}, nil)
		eTag := etag.GenerateEtag(shipment.UpdatedAt)
		officeUser := factory.BuildOfficeUserWithRoles(nil, nil, []roles.RoleType{roles.RoleTypeTOO})
		approver := &mocks.ShipmentDiversionApprover{}

		approver.On("ApproveShipmentDiversion", mock.AnythingOfType("*appcontext.appContext"), shipment.ID, eTag).Return(nil, apperror.InvalidInputError{ValidationErrors: &validate.Errors{}})

		req := httptest.NewRequest("POST", fmt.Sprintf("/shipments/%s/approve-diversion", shipment.ID.String()), nil)
		req = suite.AuthenticateOfficeRequest(req, officeUser)
		handlerConfig := suite.HandlerConfig()

		handler := ApproveShipmentDiversionHandler{
			handlerConfig,
			approver,
			sitstatus.NewShipmentSITStatus(),
		}
		approveParams := shipmentops.ApproveShipmentDiversionParams{
			HTTPRequest: req,
			ShipmentID:  *handlers.FmtUUID(shipment.ID),
			IfMatch:     eTag,
		}

		// Validate incoming payload: no body to validate

		response := handler.Handle(approveParams)
		suite.IsType(&shipmentops.ApproveShipmentDiversionUnprocessableEntity{}, response)
		payload := response.(*shipmentops.ApproveShipmentDiversionUnprocessableEntity).Payload

		// Validate outgoing payload
		suite.NoError(payload.Validate(strfmt.Default))
	})

	suite.Run("Returns 500 when approver returns unexpected error", func() {
		shipment := factory.BuildMTOShipmentMinimal(nil, []factory.Customization{
			{
				Model: models.MTOShipment{
					ID: uuid.Must(uuid.NewV4()),
				},
			},
		}, nil)
		eTag := etag.GenerateEtag(shipment.UpdatedAt)
		officeUser := factory.BuildOfficeUserWithRoles(nil, nil, []roles.RoleType{roles.RoleTypeTOO})
		approver := &mocks.ShipmentDiversionApprover{}

		approver.On("ApproveShipmentDiversion", mock.AnythingOfType("*appcontext.appContext"), shipment.ID, eTag).Return(nil, errors.New("UnexpectedError"))

		req := httptest.NewRequest("POST", fmt.Sprintf("/shipments/%s/approve-diversion", shipment.ID.String()), nil)
		req = suite.AuthenticateOfficeRequest(req, officeUser)
		handlerConfig := suite.HandlerConfig()

		handler := ApproveShipmentDiversionHandler{
			handlerConfig,
			approver,
			sitstatus.NewShipmentSITStatus(),
		}
		approveParams := shipmentops.ApproveShipmentDiversionParams{
			HTTPRequest: req,
			ShipmentID:  *handlers.FmtUUID(shipment.ID),
			IfMatch:     eTag,
		}

		// Validate incoming payload: no body to validate

		response := handler.Handle(approveParams)
		suite.IsType(&shipmentops.ApproveShipmentDiversionInternalServerError{}, response)
		payload := response.(*shipmentops.ApproveShipmentDiversionInternalServerError).Payload

		// Validate outgoing payload: nil payload
		suite.Nil(payload)
	})
}

func (suite *HandlerSuite) TestRejectShipmentHandler() {
	reason := "reason"

	suite.Run("Returns 200 when all validations pass", func() {
		move := factory.BuildAvailableToPrimeMove(suite.DB(), nil, nil)
		shipment := factory.BuildMTOShipmentMinimal(suite.DB(), []factory.Customization{
			{
				Model:    move,
				LinkOnly: true,
			},
		}, nil)

		eTag := etag.GenerateEtag(shipment.UpdatedAt)
		officeUser := factory.BuildOfficeUserWithRoles(nil, nil, []roles.RoleType{roles.RoleTypeTOO})
		rejecter := mtoshipment.NewShipmentRejecter(
			mtoshipment.NewShipmentRouter(),
		)

		req := httptest.NewRequest("POST", fmt.Sprintf("/shipments/%s/reject", shipment.ID.String()), nil)
		req = suite.AuthenticateOfficeRequest(req, officeUser)

		traceID, err := uuid.NewV4()
		suite.FatalNoError(err, "Error creating a new trace ID.")
		req = req.WithContext(trace.NewContext(req.Context(), traceID))

		handlerConfig := suite.HandlerConfig()

		handler := RejectShipmentHandler{
			handlerConfig,
			rejecter,
		}

		params := shipmentops.RejectShipmentParams{
			HTTPRequest: req,
			ShipmentID:  *handlers.FmtUUID(shipment.ID),
			IfMatch:     eTag,
			Body: &ghcmessages.RejectShipment{
				RejectionReason: &reason,
			},
		}

		// Validate incoming payload
		suite.NoError(params.Body.Validate(strfmt.Default))

		response := handler.Handle(params)
		suite.IsType(&shipmentops.RejectShipmentOK{}, response)
		payload := response.(*shipmentops.RejectShipmentOK).Payload

		// Validate outgoing payload
		suite.NoError(payload.Validate(strfmt.Default))

		suite.HasWebhookNotification(shipment.ID, traceID)
	})

	suite.Run("Returns a 403 when the office user is not a TOO", func() {
		officeUser := factory.BuildOfficeUserWithRoles(nil, nil, []roles.RoleType{roles.RoleTypeServicesCounselor})
		uuid := uuid.Must(uuid.NewV4())
		rejecter := &mocks.ShipmentRejecter{}

		rejecter.AssertNumberOfCalls(suite.T(), "RejectShipment", 0)

		req := httptest.NewRequest("POST", fmt.Sprintf("/shipments/%s/reject", uuid.String()), nil)
		req = suite.AuthenticateOfficeRequest(req, officeUser)
		handlerConfig := suite.HandlerConfig()

		handler := RejectShipmentHandler{
			handlerConfig,
			rejecter,
		}
		params := shipmentops.RejectShipmentParams{
			HTTPRequest: req,
			ShipmentID:  *handlers.FmtUUID(uuid),
			IfMatch:     etag.GenerateEtag(time.Now()),
			Body: &ghcmessages.RejectShipment{
				RejectionReason: &reason,
			},
		}

		// Validate incoming payload
		suite.NoError(params.Body.Validate(strfmt.Default))

		response := handler.Handle(params)
		suite.IsType(&shipmentops.RejectShipmentForbidden{}, response)
		payload := response.(*shipmentops.RejectShipmentForbidden).Payload

		// Validate outgoing payload: nil payload
		suite.Nil(payload)
	})

	suite.Run("Returns 404 when rejecter returns NotFoundError", func() {
		shipment := factory.BuildMTOShipmentMinimal(nil, []factory.Customization{
			{
				Model: models.MTOShipment{
					ID: uuid.Must(uuid.NewV4()),
				},
			},
		}, nil)
		eTag := etag.GenerateEtag(shipment.UpdatedAt)
		officeUser := factory.BuildOfficeUserWithRoles(nil, nil, []roles.RoleType{roles.RoleTypeTOO})
		rejecter := &mocks.ShipmentRejecter{}

		rejecter.On("RejectShipment", mock.AnythingOfType("*appcontext.appContext"), shipment.ID, eTag, &reason).Return(nil, apperror.NotFoundError{})

		req := httptest.NewRequest("POST", fmt.Sprintf("/shipments/%s/reject", shipment.ID.String()), nil)
		req = suite.AuthenticateOfficeRequest(req, officeUser)
		handlerConfig := suite.HandlerConfig()

		handler := RejectShipmentHandler{
			handlerConfig,
			rejecter,
		}
		params := shipmentops.RejectShipmentParams{
			HTTPRequest: req,
			ShipmentID:  *handlers.FmtUUID(shipment.ID),
			IfMatch:     eTag,
			Body: &ghcmessages.RejectShipment{
				RejectionReason: &reason,
			},
		}

		// Validate incoming payload
		suite.NoError(params.Body.Validate(strfmt.Default))

		response := handler.Handle(params)
		suite.IsType(&shipmentops.RejectShipmentNotFound{}, response)
		payload := response.(*shipmentops.RejectShipmentNotFound).Payload

		// Validate outgoing payload: nil payload
		suite.Nil(payload)
	})

	suite.Run("Returns 409 when rejecter returns Conflict Error", func() {
		shipment := factory.BuildMTOShipmentMinimal(nil, []factory.Customization{
			{
				Model: models.MTOShipment{
					ID: uuid.Must(uuid.NewV4()),
				},
			},
		}, nil)
		eTag := etag.GenerateEtag(shipment.UpdatedAt)
		officeUser := factory.BuildOfficeUserWithRoles(nil, nil, []roles.RoleType{roles.RoleTypeTOO})
		rejecter := &mocks.ShipmentRejecter{}

		rejecter.On("RejectShipment", mock.AnythingOfType("*appcontext.appContext"), shipment.ID, eTag, &reason).Return(nil, mtoshipment.ConflictStatusError{})

		req := httptest.NewRequest("POST", fmt.Sprintf("/shipments/%s/reject", shipment.ID.String()), nil)
		req = suite.AuthenticateOfficeRequest(req, officeUser)
		handlerConfig := suite.HandlerConfig()

		handler := RejectShipmentHandler{
			handlerConfig,
			rejecter,
		}
		params := shipmentops.RejectShipmentParams{
			HTTPRequest: req,
			ShipmentID:  *handlers.FmtUUID(shipment.ID),
			IfMatch:     eTag,
			Body: &ghcmessages.RejectShipment{
				RejectionReason: &reason,
			},
		}

		// Validate incoming payload
		suite.NoError(params.Body.Validate(strfmt.Default))

		response := handler.Handle(params)
		suite.IsType(&shipmentops.RejectShipmentConflict{}, response)
		payload := response.(*shipmentops.RejectShipmentConflict).Payload

		// Validate outgoing payload
		suite.NoError(payload.Validate(strfmt.Default))
	})

	suite.Run("Returns 412 when eTag does not match", func() {
		shipment := factory.BuildMTOShipmentMinimal(nil, []factory.Customization{
			{
				Model: models.MTOShipment{
					ID: uuid.Must(uuid.NewV4()),
				},
			},
		}, nil)
		eTag := etag.GenerateEtag(time.Now())
		officeUser := factory.BuildOfficeUserWithRoles(nil, nil, []roles.RoleType{roles.RoleTypeTOO})
		rejecter := &mocks.ShipmentRejecter{}

		rejecter.On("RejectShipment", mock.AnythingOfType("*appcontext.appContext"), shipment.ID, eTag, &reason).Return(nil, apperror.PreconditionFailedError{})

		req := httptest.NewRequest("POST", fmt.Sprintf("/shipments/%s/reject", shipment.ID.String()), nil)
		req = suite.AuthenticateOfficeRequest(req, officeUser)
		handlerConfig := suite.HandlerConfig()

		handler := RejectShipmentHandler{
			handlerConfig,
			rejecter,
		}
		params := shipmentops.RejectShipmentParams{
			HTTPRequest: req,
			ShipmentID:  *handlers.FmtUUID(shipment.ID),
			IfMatch:     eTag,
			Body: &ghcmessages.RejectShipment{
				RejectionReason: &reason,
			},
		}

		// Validate incoming payload
		suite.NoError(params.Body.Validate(strfmt.Default))

		response := handler.Handle(params)
		suite.IsType(&shipmentops.RejectShipmentPreconditionFailed{}, response)
		payload := response.(*shipmentops.RejectShipmentPreconditionFailed).Payload

		// Validate outgoing payload
		suite.NoError(payload.Validate(strfmt.Default))
	})

	suite.Run("Returns 422 when rejecter returns validation errors", func() {
		shipment := factory.BuildMTOShipmentMinimal(nil, []factory.Customization{
			{
				Model: models.MTOShipment{
					ID: uuid.Must(uuid.NewV4()),
				},
			},
		}, nil)
		eTag := etag.GenerateEtag(shipment.UpdatedAt)
		officeUser := factory.BuildOfficeUserWithRoles(nil, nil, []roles.RoleType{roles.RoleTypeTOO})
		rejecter := &mocks.ShipmentRejecter{}

		rejecter.On("RejectShipment", mock.AnythingOfType("*appcontext.appContext"), shipment.ID, eTag, &reason).Return(nil, apperror.InvalidInputError{ValidationErrors: &validate.Errors{}})

		req := httptest.NewRequest("POST", fmt.Sprintf("/shipments/%s/reject", shipment.ID.String()), nil)
		req = suite.AuthenticateOfficeRequest(req, officeUser)
		handlerConfig := suite.HandlerConfig()

		handler := RejectShipmentHandler{
			handlerConfig,
			rejecter,
		}
		params := shipmentops.RejectShipmentParams{
			HTTPRequest: req,
			ShipmentID:  *handlers.FmtUUID(shipment.ID),
			IfMatch:     eTag,
			Body: &ghcmessages.RejectShipment{
				RejectionReason: &reason,
			},
		}

		// Validate incoming payload
		suite.NoError(params.Body.Validate(strfmt.Default))

		response := handler.Handle(params)
		suite.IsType(&shipmentops.RejectShipmentUnprocessableEntity{}, response)
		payload := response.(*shipmentops.RejectShipmentUnprocessableEntity).Payload

		// Validate outgoing payload
		suite.NoError(payload.Validate(strfmt.Default))
	})

	suite.Run("Returns 500 when rejecter returns unexpected error", func() {
		shipment := factory.BuildMTOShipmentMinimal(nil, []factory.Customization{
			{
				Model: models.MTOShipment{
					ID: uuid.Must(uuid.NewV4()),
				},
			},
		}, nil)
		eTag := etag.GenerateEtag(shipment.UpdatedAt)
		officeUser := factory.BuildOfficeUserWithRoles(nil, nil, []roles.RoleType{roles.RoleTypeTOO})
		rejecter := &mocks.ShipmentRejecter{}

		rejecter.On("RejectShipment", mock.AnythingOfType("*appcontext.appContext"), shipment.ID, eTag, &reason).Return(nil, errors.New("UnexpectedError"))

		req := httptest.NewRequest("POST", fmt.Sprintf("/shipments/%s/reject", shipment.ID.String()), nil)
		req = suite.AuthenticateOfficeRequest(req, officeUser)
		handlerConfig := suite.HandlerConfig()

		handler := RejectShipmentHandler{
			handlerConfig,
			rejecter,
		}
		params := shipmentops.RejectShipmentParams{
			HTTPRequest: req,
			ShipmentID:  *handlers.FmtUUID(shipment.ID),
			IfMatch:     eTag,
			Body: &ghcmessages.RejectShipment{
				RejectionReason: &reason,
			},
		}

		// Validate incoming payload
		suite.NoError(params.Body.Validate(strfmt.Default))

		response := handler.Handle(params)
		suite.IsType(&shipmentops.RejectShipmentInternalServerError{}, response)
		payload := response.(*shipmentops.RejectShipmentInternalServerError).Payload

		// Validate outgoing payload: nil payload
		suite.Nil(payload)
	})

	suite.Run("Requires rejection reason in Body of request", func() {
		move := factory.BuildAvailableToPrimeMove(suite.DB(), nil, nil)
		shipment := factory.BuildMTOShipmentMinimal(suite.DB(), []factory.Customization{
			{
				Model:    move,
				LinkOnly: true,
			},
		}, nil)
		eTag := etag.GenerateEtag(shipment.UpdatedAt)
		officeUser := factory.BuildOfficeUserWithRoles(nil, nil, []roles.RoleType{roles.RoleTypeTOO})
		rejecter := mtoshipment.NewShipmentRejecter(
			mtoshipment.NewShipmentRouter(),
		)

		req := httptest.NewRequest("POST", fmt.Sprintf("/shipments/%s/reject", shipment.ID.String()), nil)
		req = suite.AuthenticateOfficeRequest(req, officeUser)
		handlerConfig := suite.HandlerConfig()

		handler := RejectShipmentHandler{
			handlerConfig,
			rejecter,
		}
		params := shipmentops.RejectShipmentParams{
			HTTPRequest: req,
			ShipmentID:  *handlers.FmtUUID(shipment.ID),
			IfMatch:     eTag,
			Body:        &ghcmessages.RejectShipment{},
		}

		// Validate incoming payload
		suite.Error(params.Body.Validate(strfmt.Default))

		response := handler.Handle(params)
		suite.IsType(&shipmentops.RejectShipmentUnprocessableEntity{}, response)
		payload := response.(*shipmentops.RejectShipmentUnprocessableEntity).Payload

		// Validate outgoing payload
		suite.NoError(payload.Validate(strfmt.Default))
	})
}

func (suite *HandlerSuite) TestRequestShipmentCancellationHandler() {
	suite.Run("Returns 200 when all validations pass", func() {
		move := factory.BuildAvailableToPrimeMove(suite.DB(), nil, nil)
		shipment := factory.BuildMTOShipmentMinimal(suite.DB(), []factory.Customization{
			{
				Model: models.MTOShipment{
					Status: models.MTOShipmentStatusApproved,
				},
			},
			{
				Model:    move,
				LinkOnly: true,
			},
		}, nil)

		eTag := etag.GenerateEtag(shipment.UpdatedAt)
		officeUser := factory.BuildOfficeUserWithRoles(nil, nil, []roles.RoleType{roles.RoleTypeTOO})
		canceler := mtoshipment.NewShipmentCancellationRequester(
			mtoshipment.NewShipmentRouter(),
		)

		req := httptest.NewRequest("POST", fmt.Sprintf("/shipments/%s/request-cancellation", shipment.ID.String()), nil)
		req = suite.AuthenticateOfficeRequest(req, officeUser)

		traceID, err := uuid.NewV4()
		suite.FatalNoError(err, "Error creating a new trace ID.")
		req = req.WithContext(trace.NewContext(req.Context(), traceID))

		handlerConfig := suite.HandlerConfig()

		handler := RequestShipmentCancellationHandler{
			handlerConfig,
			canceler,
			sitstatus.NewShipmentSITStatus(),
		}

		approveParams := shipmentops.RequestShipmentCancellationParams{
			HTTPRequest: req,
			ShipmentID:  *handlers.FmtUUID(shipment.ID),
			IfMatch:     eTag,
		}

		// Validate incoming payload: no body to validate

		response := handler.Handle(approveParams)
		suite.IsType(&shipmentops.RequestShipmentCancellationOK{}, response)
		payload := response.(*shipmentops.RequestShipmentCancellationOK).Payload

		// Validate outgoing payload
		suite.NoError(payload.Validate(strfmt.Default))

		suite.HasWebhookNotification(shipment.ID, traceID)
	})

	suite.Run("Returns a 403 when the office user is not a TOO", func() {
		officeUser := factory.BuildOfficeUserWithRoles(nil, nil, []roles.RoleType{roles.RoleTypeServicesCounselor})
		uuid := uuid.Must(uuid.NewV4())
		canceler := &mocks.ShipmentCancellationRequester{}

		canceler.AssertNumberOfCalls(suite.T(), "RequestShipmentCancellation", 0)

		req := httptest.NewRequest("POST", fmt.Sprintf("/shipments/%s/request-cancellation", uuid.String()), nil)
		req = suite.AuthenticateOfficeRequest(req, officeUser)
		handlerConfig := suite.HandlerConfig()

		handler := RequestShipmentCancellationHandler{
			handlerConfig,
			canceler,
			sitstatus.NewShipmentSITStatus(),
		}
		approveParams := shipmentops.RequestShipmentCancellationParams{
			HTTPRequest: req,
			ShipmentID:  *handlers.FmtUUID(uuid),
			IfMatch:     etag.GenerateEtag(time.Now()),
		}

		// Validate incoming payload: no body to validate

		response := handler.Handle(approveParams)
		suite.IsType(&shipmentops.RequestShipmentCancellationForbidden{}, response)
		payload := response.(*shipmentops.RequestShipmentCancellationForbidden).Payload

		// Validate outgoing payload: nil payload
		suite.Nil(payload)
	})

	suite.Run("Returns 404 when canceler returns NotFoundError", func() {
		shipment := factory.BuildMTOShipmentMinimal(nil, []factory.Customization{
			{
				Model: models.MTOShipment{
					ID: uuid.Must(uuid.NewV4()),
				},
			},
		}, nil)
		eTag := etag.GenerateEtag(shipment.UpdatedAt)
		officeUser := factory.BuildOfficeUserWithRoles(nil, nil, []roles.RoleType{roles.RoleTypeTOO})
		canceler := &mocks.ShipmentCancellationRequester{}

		canceler.On("RequestShipmentCancellation", mock.AnythingOfType("*appcontext.appContext"), shipment.ID, eTag).Return(nil, apperror.NotFoundError{})

		req := httptest.NewRequest("POST", fmt.Sprintf("/shipments/%s/request-cancellation", shipment.ID.String()), nil)
		req = suite.AuthenticateOfficeRequest(req, officeUser)
		handlerConfig := suite.HandlerConfig()

		handler := RequestShipmentCancellationHandler{
			handlerConfig,
			canceler,
			sitstatus.NewShipmentSITStatus(),
		}
		approveParams := shipmentops.RequestShipmentCancellationParams{
			HTTPRequest: req,
			ShipmentID:  *handlers.FmtUUID(shipment.ID),
			IfMatch:     eTag,
		}

		// Validate incoming payload: no body to validate

		response := handler.Handle(approveParams)
		suite.IsType(&shipmentops.RequestShipmentCancellationNotFound{}, response)
		payload := response.(*shipmentops.RequestShipmentCancellationNotFound).Payload

		// Validate outgoing payload: nil payload
		suite.Nil(payload)
	})

	suite.Run("Returns 409 when canceler returns Conflict Error", func() {
		shipment := factory.BuildMTOShipmentMinimal(nil, []factory.Customization{
			{
				Model: models.MTOShipment{
					ID: uuid.Must(uuid.NewV4()),
				},
			},
		}, nil)
		eTag := etag.GenerateEtag(shipment.UpdatedAt)
		officeUser := factory.BuildOfficeUserWithRoles(nil, nil, []roles.RoleType{roles.RoleTypeTOO})
		canceler := &mocks.ShipmentCancellationRequester{}

		canceler.On("RequestShipmentCancellation", mock.AnythingOfType("*appcontext.appContext"), shipment.ID, eTag).Return(nil, mtoshipment.ConflictStatusError{})

		req := httptest.NewRequest("POST", fmt.Sprintf("/shipments/%s/request-cancellation", shipment.ID.String()), nil)
		req = suite.AuthenticateOfficeRequest(req, officeUser)
		handlerConfig := suite.HandlerConfig()

		handler := RequestShipmentCancellationHandler{
			handlerConfig,
			canceler,
			sitstatus.NewShipmentSITStatus(),
		}
		approveParams := shipmentops.RequestShipmentCancellationParams{
			HTTPRequest: req,
			ShipmentID:  *handlers.FmtUUID(shipment.ID),
			IfMatch:     eTag,
		}

		// Validate incoming payload: no body to validate

		response := handler.Handle(approveParams)
		suite.IsType(&shipmentops.RequestShipmentCancellationConflict{}, response)
		payload := response.(*shipmentops.RequestShipmentCancellationConflict).Payload

		// Validate outgoing payload
		suite.NoError(payload.Validate(strfmt.Default))
	})

	suite.Run("Returns 412 when eTag does not match", func() {
		shipment := factory.BuildMTOShipmentMinimal(nil, []factory.Customization{
			{
				Model: models.MTOShipment{
					ID: uuid.Must(uuid.NewV4()),
				},
			},
		}, nil)
		eTag := etag.GenerateEtag(time.Now())
		officeUser := factory.BuildOfficeUserWithRoles(nil, nil, []roles.RoleType{roles.RoleTypeTOO})
		canceler := &mocks.ShipmentCancellationRequester{}

		canceler.On("RequestShipmentCancellation", mock.AnythingOfType("*appcontext.appContext"), shipment.ID, eTag).Return(nil, apperror.PreconditionFailedError{})

		req := httptest.NewRequest("POST", fmt.Sprintf("/shipments/%s/request-cancellation", shipment.ID.String()), nil)
		req = suite.AuthenticateOfficeRequest(req, officeUser)
		handlerConfig := suite.HandlerConfig()

		handler := RequestShipmentCancellationHandler{
			handlerConfig,
			canceler,
			sitstatus.NewShipmentSITStatus(),
		}
		approveParams := shipmentops.RequestShipmentCancellationParams{
			HTTPRequest: req,
			ShipmentID:  *handlers.FmtUUID(shipment.ID),
			IfMatch:     eTag,
		}

		// Validate incoming payload: no body to validate

		response := handler.Handle(approveParams)
		suite.IsType(&shipmentops.RequestShipmentCancellationPreconditionFailed{}, response)
		payload := response.(*shipmentops.RequestShipmentCancellationPreconditionFailed).Payload

		// Validate outgoing payload
		suite.NoError(payload.Validate(strfmt.Default))
	})

	suite.Run("Returns 422 when canceler returns validation errors", func() {
		shipment := factory.BuildMTOShipmentMinimal(nil, []factory.Customization{
			{
				Model: models.MTOShipment{
					ID: uuid.Must(uuid.NewV4()),
				},
			},
		}, nil)
		eTag := etag.GenerateEtag(shipment.UpdatedAt)
		officeUser := factory.BuildOfficeUserWithRoles(nil, nil, []roles.RoleType{roles.RoleTypeTOO})
		canceler := &mocks.ShipmentCancellationRequester{}

		canceler.On("RequestShipmentCancellation", mock.AnythingOfType("*appcontext.appContext"), shipment.ID, eTag).Return(nil, apperror.InvalidInputError{ValidationErrors: &validate.Errors{}})

		req := httptest.NewRequest("POST", fmt.Sprintf("/shipments/%s/request-cancellation", shipment.ID.String()), nil)
		req = suite.AuthenticateOfficeRequest(req, officeUser)
		handlerConfig := suite.HandlerConfig()

		handler := RequestShipmentCancellationHandler{
			handlerConfig,
			canceler,
			sitstatus.NewShipmentSITStatus(),
		}
		approveParams := shipmentops.RequestShipmentCancellationParams{
			HTTPRequest: req,
			ShipmentID:  *handlers.FmtUUID(shipment.ID),
			IfMatch:     eTag,
		}

		// Validate incoming payload: no body to validate

		response := handler.Handle(approveParams)
		suite.IsType(&shipmentops.RequestShipmentCancellationUnprocessableEntity{}, response)
		payload := response.(*shipmentops.RequestShipmentCancellationUnprocessableEntity).Payload

		// Validate outgoing payload
		suite.NoError(payload.Validate(strfmt.Default))
	})

	suite.Run("Returns 500 when canceler returns unexpected error", func() {
		shipment := factory.BuildMTOShipmentMinimal(nil, []factory.Customization{
			{
				Model: models.MTOShipment{
					ID: uuid.Must(uuid.NewV4()),
				},
			},
		}, nil)
		eTag := etag.GenerateEtag(shipment.UpdatedAt)
		officeUser := factory.BuildOfficeUserWithRoles(nil, nil, []roles.RoleType{roles.RoleTypeTOO})
		canceler := &mocks.ShipmentCancellationRequester{}

		canceler.On("RequestShipmentCancellation", mock.AnythingOfType("*appcontext.appContext"), shipment.ID, eTag).Return(nil, errors.New("UnexpectedError"))

		req := httptest.NewRequest("POST", fmt.Sprintf("/shipments/%s/request-cancellation", shipment.ID.String()), nil)
		req = suite.AuthenticateOfficeRequest(req, officeUser)
		handlerConfig := suite.HandlerConfig()

		handler := RequestShipmentCancellationHandler{
			handlerConfig,
			canceler,
			sitstatus.NewShipmentSITStatus(),
		}
		approveParams := shipmentops.RequestShipmentCancellationParams{
			HTTPRequest: req,
			ShipmentID:  *handlers.FmtUUID(shipment.ID),
			IfMatch:     eTag,
		}

		// Validate incoming payload: no body to validate

		response := handler.Handle(approveParams)
		suite.IsType(&shipmentops.RequestShipmentCancellationInternalServerError{}, response)
		payload := response.(*shipmentops.RequestShipmentCancellationInternalServerError).Payload

		// Validate outgoing payload: nil payload
		suite.Nil(payload)
	})
}

func (suite *HandlerSuite) TestRequestShipmentReweighHandler() {
	suite.Run("Returns 200 when all validations pass", func() {
		move := factory.BuildAvailableToPrimeMove(suite.DB(), nil, nil)
		shipment := factory.BuildMTOShipmentMinimal(suite.DB(), []factory.Customization{
			{
				Model: models.MTOShipment{
					Status: models.MTOShipmentStatusApproved,
				},
			},
			{
				Model:    move,
				LinkOnly: true,
			},
		}, nil)

		officeUser := factory.BuildOfficeUserWithRoles(nil, nil, []roles.RoleType{roles.RoleTypeTOO})
		reweighRequester := mtoshipment.NewShipmentReweighRequester()

		req := httptest.NewRequest("POST", fmt.Sprintf("/shipments/%s/request-reweigh", shipment.ID.String()), nil)
		req = suite.AuthenticateOfficeRequest(req, officeUser)

		traceID, err := uuid.NewV4()
		suite.FatalNoError(err, "Error creating a new trace ID.")
		req = req.WithContext(trace.NewContext(req.Context(), traceID))

		handlerConfig := suite.HandlerConfig()
		handlerConfig.SetNotificationSender(suite.TestNotificationSender())
		planner := &routemocks.Planner{}
		planner.On("ZipTransitDistance",
			mock.AnythingOfType("*appcontext.appContext"),
			mock.Anything,
			mock.Anything,
		).Return(400, nil)
		moveRouter := moveservices.NewMoveRouter()
		moveWeights := moveservices.NewMoveWeights(mtoshipment.NewShipmentReweighRequester())

		// Get shipment payment request recalculator service
		creator := paymentrequest.NewPaymentRequestCreator(planner, ghcrateengine.NewServiceItemPricer())
		statusUpdater := paymentrequest.NewPaymentRequestStatusUpdater(query.NewQueryBuilder())
		recalculator := paymentrequest.NewPaymentRequestRecalculator(creator, statusUpdater)
		paymentRequestShipmentRecalculator := paymentrequest.NewPaymentRequestShipmentRecalculator(recalculator)

		builder := query.NewQueryBuilder()
		fetcher := fetch.NewFetcher(builder)
		mockSender := suite.TestNotificationSender()
		updater := mtoshipment.NewOfficeMTOShipmentUpdater(builder, fetcher, planner, moveRouter, moveWeights, mockSender, paymentRequestShipmentRecalculator)

		handler := RequestShipmentReweighHandler{
			handlerConfig,
			reweighRequester,
			sitstatus.NewShipmentSITStatus(),
			updater,
		}

		approveParams := shipmentops.RequestShipmentReweighParams{
			HTTPRequest: req,
			ShipmentID:  *handlers.FmtUUID(shipment.ID),
		}

		// Validate incoming payload: no body to validate

		response := handler.Handle(approveParams)
		suite.IsType(&shipmentops.RequestShipmentReweighOK{}, response)
		okResponse := response.(*shipmentops.RequestShipmentReweighOK)
		payload := okResponse.Payload

		// Validate outgoing payload
		suite.NoError(payload.Validate(strfmt.Default))

		suite.Equal(strfmt.UUID(shipment.ID.String()), payload.ShipmentID)
		suite.EqualValues(models.ReweighRequesterTOO, payload.RequestedBy)
		suite.WithinDuration(time.Now(), (time.Time)(payload.RequestedAt), 2*time.Second)
		suite.HasWebhookNotification(shipment.ID, traceID)
	})

	suite.Run("Returns a 403 when the office user is not a TOO", func() {
		officeUser := factory.BuildOfficeUserWithRoles(nil, nil, []roles.RoleType{roles.RoleTypeServicesCounselor})
		uuid := uuid.Must(uuid.NewV4())
		reweighRequester := &mocks.ShipmentReweighRequester{}

		reweighRequester.AssertNumberOfCalls(suite.T(), "RequestShipmentReweigh", 0)

		req := httptest.NewRequest("POST", fmt.Sprintf("/shipments/%s/request-reweigh", uuid.String()), nil)
		req = suite.AuthenticateOfficeRequest(req, officeUser)
		handlerConfig := suite.HandlerConfig()
		planner := &routemocks.Planner{}
		planner.On("ZipTransitDistance",
			mock.AnythingOfType("*appcontext.appContext"),
			mock.Anything,
			mock.Anything,
		).Return(400, nil)
		moveRouter := moveservices.NewMoveRouter()
		moveWeights := moveservices.NewMoveWeights(mtoshipment.NewShipmentReweighRequester())

		// Get shipment payment request recalculator service
		creator := paymentrequest.NewPaymentRequestCreator(planner, ghcrateengine.NewServiceItemPricer())
		statusUpdater := paymentrequest.NewPaymentRequestStatusUpdater(query.NewQueryBuilder())
		recalculator := paymentrequest.NewPaymentRequestRecalculator(creator, statusUpdater)
		paymentRequestShipmentRecalculator := paymentrequest.NewPaymentRequestShipmentRecalculator(recalculator)

		builder := query.NewQueryBuilder()
		fetcher := fetch.NewFetcher(builder)
		mockSender := suite.TestNotificationSender()
		updater := mtoshipment.NewOfficeMTOShipmentUpdater(builder, fetcher, planner, moveRouter, moveWeights, mockSender, paymentRequestShipmentRecalculator)

		handler := RequestShipmentReweighHandler{
			handlerConfig,
			reweighRequester,
			sitstatus.NewShipmentSITStatus(),
			updater,
		}
		approveParams := shipmentops.RequestShipmentReweighParams{
			HTTPRequest: req,
			ShipmentID:  *handlers.FmtUUID(uuid),
		}

		// Validate incoming payload: no body to validate

		response := handler.Handle(approveParams)
		suite.IsType(&shipmentops.RequestShipmentReweighForbidden{}, response)
		payload := response.(*shipmentops.RequestShipmentReweighForbidden).Payload

		// Validate outgoing payload: nil payload
		suite.Nil(payload)
	})

	suite.Run("Returns 404 when reweighRequester returns NotFoundError", func() {
		shipment := factory.BuildMTOShipmentMinimal(nil, []factory.Customization{
			{
				Model: models.MTOShipment{
					ID: uuid.Must(uuid.NewV4()),
				},
			},
		}, nil)
		officeUser := factory.BuildOfficeUserWithRoles(nil, nil, []roles.RoleType{roles.RoleTypeTOO})
		reweighRequester := &mocks.ShipmentReweighRequester{}

		req := httptest.NewRequest("POST", fmt.Sprintf("/shipments/%s/request-reweigh", shipment.ID.String()), nil)
		req = suite.AuthenticateOfficeRequest(req, officeUser)
		handlerConfig := suite.HandlerConfig()
		planner := &routemocks.Planner{}
		planner.On("ZipTransitDistance",
			mock.AnythingOfType("*appcontext.appContext"),
			mock.Anything,
			mock.Anything,
		).Return(400, nil)
		moveRouter := moveservices.NewMoveRouter()
		moveWeights := moveservices.NewMoveWeights(mtoshipment.NewShipmentReweighRequester())

		// Get shipment payment request recalculator service
		creator := paymentrequest.NewPaymentRequestCreator(planner, ghcrateengine.NewServiceItemPricer())
		statusUpdater := paymentrequest.NewPaymentRequestStatusUpdater(query.NewQueryBuilder())
		recalculator := paymentrequest.NewPaymentRequestRecalculator(creator, statusUpdater)
		paymentRequestShipmentRecalculator := paymentrequest.NewPaymentRequestShipmentRecalculator(recalculator)

		builder := query.NewQueryBuilder()
		fetcher := fetch.NewFetcher(builder)
		mockSender := suite.TestNotificationSender()
		updater := mtoshipment.NewOfficeMTOShipmentUpdater(builder, fetcher, planner, moveRouter, moveWeights, mockSender, paymentRequestShipmentRecalculator)

		handler := RequestShipmentReweighHandler{
			handlerConfig,
			reweighRequester,
			sitstatus.NewShipmentSITStatus(),
			updater,
		}
		params := shipmentops.RequestShipmentReweighParams{
			HTTPRequest: req,
			ShipmentID:  *handlers.FmtUUID(shipment.ID),
		}
		reweighRequester.On("RequestShipmentReweigh", mock.AnythingOfType("*appcontext.appContext"), shipment.ID, models.ReweighRequesterTOO).Return(nil, apperror.NotFoundError{})

		// Validate incoming payload: no body to validate

		response := handler.Handle(params)
		suite.IsType(&shipmentops.RequestShipmentReweighNotFound{}, response)
		payload := response.(*shipmentops.RequestShipmentReweighNotFound).Payload

		// Validate outgoing payload: nil payload
		suite.Nil(payload)
	})

	suite.Run("Returns 409 when reweighRequester returns Conflict Error", func() {
		shipment := factory.BuildMTOShipmentMinimal(nil, []factory.Customization{
			{
				Model: models.MTOShipment{
					ID: uuid.Must(uuid.NewV4()),
				},
			},
		}, nil)
		officeUser := factory.BuildOfficeUserWithRoles(nil, nil, []roles.RoleType{roles.RoleTypeTOO})
		reweighRequester := &mocks.ShipmentReweighRequester{}

		req := httptest.NewRequest("POST", fmt.Sprintf("/shipments/%s/request-reweigh", shipment.ID.String()), nil)
		req = suite.AuthenticateOfficeRequest(req, officeUser)
		handlerConfig := suite.HandlerConfig()
		planner := &routemocks.Planner{}
		planner.On("ZipTransitDistance",
			mock.AnythingOfType("*appcontext.appContext"),
			mock.Anything,
			mock.Anything,
		).Return(400, nil)
		moveRouter := moveservices.NewMoveRouter()
		moveWeights := moveservices.NewMoveWeights(mtoshipment.NewShipmentReweighRequester())

		// Get shipment payment request recalculator service
		creator := paymentrequest.NewPaymentRequestCreator(planner, ghcrateengine.NewServiceItemPricer())
		statusUpdater := paymentrequest.NewPaymentRequestStatusUpdater(query.NewQueryBuilder())
		recalculator := paymentrequest.NewPaymentRequestRecalculator(creator, statusUpdater)
		paymentRequestShipmentRecalculator := paymentrequest.NewPaymentRequestShipmentRecalculator(recalculator)

		builder := query.NewQueryBuilder()
		fetcher := fetch.NewFetcher(builder)
		mockSender := suite.TestNotificationSender()
		updater := mtoshipment.NewOfficeMTOShipmentUpdater(builder, fetcher, planner, moveRouter, moveWeights, mockSender, paymentRequestShipmentRecalculator)

		handler := RequestShipmentReweighHandler{
			handlerConfig,
			reweighRequester,
			sitstatus.NewShipmentSITStatus(),
			updater,
		}
		params := shipmentops.RequestShipmentReweighParams{
			HTTPRequest: req,
			ShipmentID:  *handlers.FmtUUID(shipment.ID),
		}

		reweighRequester.On("RequestShipmentReweigh", mock.AnythingOfType("*appcontext.appContext"), shipment.ID, models.ReweighRequesterTOO).Return(nil, apperror.ConflictError{})

		// Validate incoming payload: no body to validate

		response := handler.Handle(params)
		suite.IsType(&shipmentops.RequestShipmentReweighConflict{}, response)
		payload := response.(*shipmentops.RequestShipmentReweighConflict).Payload

		// Validate outgoing payload
		suite.NoError(payload.Validate(strfmt.Default))
	})

	suite.Run("Returns 422 when reweighRequester returns validation errors", func() {
		shipment := factory.BuildMTOShipmentMinimal(nil, []factory.Customization{
			{
				Model: models.MTOShipment{
					ID: uuid.Must(uuid.NewV4()),
				},
			},
		}, nil)
		officeUser := factory.BuildOfficeUserWithRoles(nil, nil, []roles.RoleType{roles.RoleTypeTOO})
		reweighRequester := &mocks.ShipmentReweighRequester{}

		req := httptest.NewRequest("POST", fmt.Sprintf("/shipments/%s/request-reweigh", shipment.ID.String()), nil)
		req = suite.AuthenticateOfficeRequest(req, officeUser)
		handlerConfig := suite.HandlerConfig()
		planner := &routemocks.Planner{}
		planner.On("ZipTransitDistance",
			mock.AnythingOfType("*appcontext.appContext"),
			mock.Anything,
			mock.Anything,
		).Return(400, nil)
		moveRouter := moveservices.NewMoveRouter()
		moveWeights := moveservices.NewMoveWeights(mtoshipment.NewShipmentReweighRequester())

		// Get shipment payment request recalculator service
		creator := paymentrequest.NewPaymentRequestCreator(planner, ghcrateengine.NewServiceItemPricer())
		statusUpdater := paymentrequest.NewPaymentRequestStatusUpdater(query.NewQueryBuilder())
		recalculator := paymentrequest.NewPaymentRequestRecalculator(creator, statusUpdater)
		paymentRequestShipmentRecalculator := paymentrequest.NewPaymentRequestShipmentRecalculator(recalculator)

		builder := query.NewQueryBuilder()
		fetcher := fetch.NewFetcher(builder)
		mockSender := suite.TestNotificationSender()
		updater := mtoshipment.NewOfficeMTOShipmentUpdater(builder, fetcher, planner, moveRouter, moveWeights, mockSender, paymentRequestShipmentRecalculator)

		handler := RequestShipmentReweighHandler{
			handlerConfig,
			reweighRequester,
			sitstatus.NewShipmentSITStatus(),
			updater,
		}
		params := shipmentops.RequestShipmentReweighParams{
			HTTPRequest: req,
			ShipmentID:  *handlers.FmtUUID(shipment.ID),
		}
		reweighRequester.On("RequestShipmentReweigh", mock.AnythingOfType("*appcontext.appContext"), shipment.ID, models.ReweighRequesterTOO).Return(nil, apperror.InvalidInputError{ValidationErrors: &validate.Errors{}})

		// Validate incoming payload: no body to validate

		response := handler.Handle(params)
		suite.IsType(&shipmentops.RequestShipmentReweighUnprocessableEntity{}, response)
		payload := response.(*shipmentops.RequestShipmentReweighUnprocessableEntity).Payload

		// Validate outgoing payload
		suite.NoError(payload.Validate(strfmt.Default))
	})

	suite.Run("Returns 500 when reweighRequester returns unexpected error", func() {
		shipment := factory.BuildMTOShipmentMinimal(nil, []factory.Customization{
			{
				Model: models.MTOShipment{
					ID: uuid.Must(uuid.NewV4()),
				},
			},
		}, nil)
		officeUser := factory.BuildOfficeUserWithRoles(nil, nil, []roles.RoleType{roles.RoleTypeTOO})
		reweighRequester := &mocks.ShipmentReweighRequester{}

		req := httptest.NewRequest("POST", fmt.Sprintf("/shipments/%s/request-reweigh", shipment.ID.String()), nil)
		req = suite.AuthenticateOfficeRequest(req, officeUser)
		handlerConfig := suite.HandlerConfig()
		planner := &routemocks.Planner{}
		planner.On("ZipTransitDistance",
			mock.AnythingOfType("*appcontext.appContext"),
			mock.Anything,
			mock.Anything,
		).Return(400, nil)
		moveRouter := moveservices.NewMoveRouter()
		moveWeights := moveservices.NewMoveWeights(mtoshipment.NewShipmentReweighRequester())

		// Get shipment payment request recalculator service
		creator := paymentrequest.NewPaymentRequestCreator(planner, ghcrateengine.NewServiceItemPricer())
		statusUpdater := paymentrequest.NewPaymentRequestStatusUpdater(query.NewQueryBuilder())
		recalculator := paymentrequest.NewPaymentRequestRecalculator(creator, statusUpdater)
		paymentRequestShipmentRecalculator := paymentrequest.NewPaymentRequestShipmentRecalculator(recalculator)

		builder := query.NewQueryBuilder()
		fetcher := fetch.NewFetcher(builder)
		mockSender := suite.TestNotificationSender()
		updater := mtoshipment.NewOfficeMTOShipmentUpdater(builder, fetcher, planner, moveRouter, moveWeights, mockSender, paymentRequestShipmentRecalculator)

		handler := RequestShipmentReweighHandler{
			handlerConfig,
			reweighRequester,
			sitstatus.NewShipmentSITStatus(),
			updater,
		}
		params := shipmentops.RequestShipmentReweighParams{
			HTTPRequest: req,
			ShipmentID:  *handlers.FmtUUID(shipment.ID),
		}

		reweighRequester.On("RequestShipmentReweigh", mock.AnythingOfType("*appcontext.appContext"), shipment.ID, models.ReweighRequesterTOO).Return(nil, errors.New("UnexpectedError"))

		// Validate incoming payload: no body to validate

		response := handler.Handle(params)
		suite.IsType(&shipmentops.RequestShipmentReweighInternalServerError{}, response)
		payload := response.(*shipmentops.RequestShipmentReweighInternalServerError).Payload

		// Validate outgoing payload: nil payload
		suite.Nil(payload)
	})
}

func (suite *HandlerSuite) TestReviewShipmentAddressUpdateHandler() {
	officeRemarks := "This is a TOO remark"
	status := "APPROVED"

	suite.Run("PATCH Success - 200 OK", func() {

		addressChange := factory.BuildShipmentAddressUpdate(suite.DB(), nil, nil)

		newAddress := models.ShipmentAddressUpdate{
			OfficeRemarks: &officeRemarks,
			Status:        models.ShipmentAddressUpdateStatusApproved,
			ID:            addressChange.ID,
		}

		body := shipmentops.ReviewShipmentAddressUpdateBody{
			OfficeRemarks: &officeRemarks,
			Status:        &status,
		}

		req := httptest.NewRequest("PATCH", "/shipments/{mtoShipmentID}/review-shipment-address-update", nil)

		params := shipmentops.ReviewShipmentAddressUpdateParams{
			HTTPRequest: req,
			Body:        body,
			IfMatch:     etag.GenerateEtag(addressChange.Shipment.UpdatedAt),
			ShipmentID:  *handlers.FmtUUID(addressChange.ShipmentID),
		}

		handlerConfig := suite.HandlerConfig()

		mockCreator := mocks.ShipmentAddressUpdateRequester{}

		mockCreator.On("ReviewShipmentAddressChange",
			mock.AnythingOfType("*appcontext.appContext"),
			addressChange.ShipmentID,
			models.ShipmentAddressUpdateStatusApproved,
			"This is a TOO remark",
		).Return(&newAddress, nil)

		handler := ReviewShipmentAddressUpdateHandler{
			handlerConfig,
			&mockCreator,
		}

		suite.NoError(params.Body.Validate(strfmt.Default))
		response := handler.Handle(params)
		okResponse := response.(*shipmentops.ReviewShipmentAddressUpdateOK)
		payload := okResponse.Payload

		suite.IsNotErrResponse(response)
		suite.NotNil(payload)
		suite.Equal(ghcmessages.ShipmentAddressUpdateStatus("APPROVED"), payload.Status)
		suite.Equal("This is a TOO remark", *payload.OfficeRemarks)
	})

	suite.Run("PATCH Failure - 422 Unprocessable Entity error", func() {
		addressChange := factory.BuildShipmentAddressUpdate(suite.DB(), nil, nil)

		mockCreator := mocks.ShipmentAddressUpdateRequester{}

		handlerConfig := suite.HandlerConfig()

		handler := ReviewShipmentAddressUpdateHandler{
			handlerConfig,
			&mockCreator,
		}
		body := shipmentops.ReviewShipmentAddressUpdateBody{
			OfficeRemarks: &officeRemarks,
			Status:        &status,
		}

		req := httptest.NewRequest("PATCH", "/shipments/{mtoShipmentID}/review-shipment-address-update", nil)

		params := shipmentops.ReviewShipmentAddressUpdateParams{
			HTTPRequest: req,
			Body:        body,
			IfMatch:     etag.GenerateEtag(addressChange.Shipment.UpdatedAt),
			ShipmentID:  *handlers.FmtUUID(addressChange.ShipmentID),
		}

		verrs := validate.NewErrors()
		verrs.Add("some key", "some value")
		err := apperror.NewInvalidInputError(uuid.Nil, nil, verrs, "unable to create ShipmentAddressUpdate")

		mockCreator.On("ReviewShipmentAddressChange",
			mock.AnythingOfType("*appcontext.appContext"),
			addressChange.ShipmentID,
			models.ShipmentAddressUpdateStatusApproved,
			"This is a TOO remark",
		).Return(nil, err)

		suite.NoError(params.Body.Validate(strfmt.Default))

		response := handler.Handle(params)
		suite.IsType(&shipmentops.ReviewShipmentAddressUpdateUnprocessableEntity{}, response)

		errResponse := response.(*shipmentops.ReviewShipmentAddressUpdateUnprocessableEntity)
		suite.NoError(errResponse.Payload.Validate(strfmt.Default))
	})

	suite.Run("PATCH Failure - 409 Request conflict response error", func() {
		addressChange := factory.BuildShipmentAddressUpdate(suite.DB(), nil, nil)

		mockCreator := mocks.ShipmentAddressUpdateRequester{}

		handlerConfig := suite.HandlerConfig()

		handler := ReviewShipmentAddressUpdateHandler{
			handlerConfig,
			&mockCreator,
		}

		body := shipmentops.ReviewShipmentAddressUpdateBody{
			OfficeRemarks: &officeRemarks,
			Status:        &status,
		}

		req := httptest.NewRequest("PATCH", "/shipments/{mtoShipmentID}/review-shipment-address-update", nil)

		params := shipmentops.ReviewShipmentAddressUpdateParams{
			HTTPRequest: req,
			Body:        body,
			IfMatch:     etag.GenerateEtag(addressChange.Shipment.UpdatedAt),
			ShipmentID:  *handlers.FmtUUID(addressChange.ShipmentID),
		}

		err := apperror.NewConflictError(uuid.Nil, "unable to create ReviewShipmentAddressChange")

		mockCreator.On("ReviewShipmentAddressChange",
			mock.AnythingOfType("*appcontext.appContext"),
			addressChange.ShipmentID,
			models.ShipmentAddressUpdateStatusApproved,
			"This is a TOO remark",
		).Return(nil, err)

		suite.NoError(params.Body.Validate(strfmt.Default))

		response := handler.Handle(params)
		suite.NotNil(response)
		suite.IsType(&shipmentops.ReviewShipmentAddressUpdateConflict{}, response)
		errResponse := response.(*shipmentops.ReviewShipmentAddressUpdateConflict)

		suite.NoError(errResponse.Payload.Validate(strfmt.Default))
	})

	suite.Run("PATCH Failure - 404 Not Found response error", func() {
		addressChange := factory.BuildShipmentAddressUpdate(suite.DB(), nil, nil)

		mockCreator := mocks.ShipmentAddressUpdateRequester{}

		handlerConfig := suite.HandlerConfig()

		handler := ReviewShipmentAddressUpdateHandler{
			handlerConfig,
			&mockCreator,
		}

		body := shipmentops.ReviewShipmentAddressUpdateBody{
			OfficeRemarks: &officeRemarks,
			Status:        &status,
		}

		req := httptest.NewRequest("PATCH", "/shipments/{mtoShipmentID}/review-shipment-address-update", nil)

		params := shipmentops.ReviewShipmentAddressUpdateParams{
			HTTPRequest: req,
			Body:        body,
			IfMatch:     etag.GenerateEtag(addressChange.Shipment.UpdatedAt),
			ShipmentID:  *handlers.FmtUUID(addressChange.ShipmentID),
		}

		err := apperror.NewNotFoundError(uuid.Nil, "unable to create ReviewShipmentAddressChange")

		mockCreator.On("ReviewShipmentAddressChange",
			mock.AnythingOfType("*appcontext.appContext"),
			addressChange.ShipmentID,
			models.ShipmentAddressUpdateStatusApproved,
			"This is a TOO remark",
		).Return(nil, err)

		suite.NoError(params.Body.Validate(strfmt.Default))

		response := handler.Handle(params)
		suite.IsType(&shipmentops.ReviewShipmentAddressUpdateNotFound{}, response)
		errResponse := response.(*shipmentops.ReviewShipmentAddressUpdateNotFound)
		suite.NoError(errResponse.Payload.Validate(strfmt.Default))
	})

	suite.Run("500 server error", func() {
		addressChange := factory.BuildShipmentAddressUpdate(suite.DB(), nil, nil)

		mockCreator := mocks.ShipmentAddressUpdateRequester{}

		handlerConfig := suite.HandlerConfig()

		handler := ReviewShipmentAddressUpdateHandler{
			handlerConfig,
			&mockCreator,
		}

		body := shipmentops.ReviewShipmentAddressUpdateBody{
			OfficeRemarks: &officeRemarks,
			Status:        &status,
		}

		req := httptest.NewRequest("PATCH", "/shipments/{mtoShipmentID}/review-shipment-address-update", nil)

		params := shipmentops.ReviewShipmentAddressUpdateParams{
			HTTPRequest: req,
			Body:        body,
			IfMatch:     etag.GenerateEtag(addressChange.Shipment.UpdatedAt),
			ShipmentID:  *handlers.FmtUUID(addressChange.ShipmentID),
		}

		err := apperror.NewQueryError("", nil, "unable to reach database")

		mockCreator.On("ReviewShipmentAddressChange",
			mock.AnythingOfType("*appcontext.appContext"),
			addressChange.ShipmentID,
			models.ShipmentAddressUpdateStatusApproved,
			"This is a TOO remark",
		).Return(nil, err)

		suite.NoError(params.Body.Validate(strfmt.Default))

		response := handler.Handle(params)
		suite.IsType(&shipmentops.ReviewShipmentAddressUpdateInternalServerError{}, response)
	})
}

func (suite *HandlerSuite) TestApproveSITExtensionHandler() {
	suite.Run("Returns 200 and updates SIT days allowance when validations pass", func() {
		sitDaysAllowance := 20
		move := factory.BuildApprovalsRequestedMove(suite.DB(), []factory.Customization{
			{
				Model: models.Entitlement{
					StorageInTransit: &sitDaysAllowance,
				},
			},
		}, nil)
		mtoShipment := factory.BuildMTOShipment(suite.DB(), []factory.Customization{
			{
				Model: models.MTOShipment{
					SITDaysAllowance: &sitDaysAllowance,
					Status:           models.MTOShipmentStatusApproved,
				},
			},
			{
				Model:    move,
				LinkOnly: true,
			},
		}, nil)

		year, month, day := time.Now().Date()
		lastMonthEntry := time.Date(year, month, day-37, 0, 0, 0, 0, time.UTC)
		lastMonthDeparture := time.Date(year, month, day-30, 0, 0, 0, 0, time.UTC)
		factory.BuildMTOServiceItem(suite.DB(), []factory.Customization{
			{
				Model: models.MTOServiceItem{
					SITEntryDate:     &lastMonthEntry,
					SITDepartureDate: &lastMonthDeparture,
					Status:           models.MTOServiceItemStatusApproved,
				},
			},
			{
				Model:    move,
				LinkOnly: true,
			},
			{
				Model:    mtoShipment,
				LinkOnly: true,
			},
			{
				Model: models.ReService{
					Code: models.ReServiceCodeDOFSIT,
				},
			},
		}, nil)
		sitExtension := factory.BuildSITDurationUpdate(suite.DB(), []factory.Customization{
			{
				Model:    mtoShipment,
				LinkOnly: true,
			},
		}, nil)
		eTag := etag.GenerateEtag(mtoShipment.UpdatedAt)
		officeUser := factory.BuildOfficeUserWithRoles(nil, nil, []roles.RoleType{roles.RoleTypeTOO})
		moveRouter := moveservices.NewMoveRouter()
		sitExtensionApprover := sitextension.NewSITExtensionApprover(moveRouter)
		req := httptest.NewRequest("PATCH", fmt.Sprintf("/shipments/%s/sit-extension/%s/approve", mtoShipment.ID.String(), sitExtension.ID.String()), nil)
		req = suite.AuthenticateOfficeRequest(req, officeUser)
		handlerConfig := suite.HandlerConfig()

		handler := ApproveSITExtensionHandler{
			handlerConfig,
			sitExtensionApprover,
			sitstatus.NewShipmentSITStatus(),
		}
		approvedDays := int64(10)
		requestReason := "AWAITING_COMPLETION_OF_RESIDENCE"
		officeRemarks := "new office remarks"
		approveParams := shipmentops.ApproveSITExtensionParams{
			HTTPRequest: req,
			IfMatch:     eTag,
			Body: &ghcmessages.ApproveSITExtension{
				ApprovedDays:  &approvedDays,
				RequestReason: requestReason,
				OfficeRemarks: &officeRemarks,
			},
			ShipmentID:     *handlers.FmtUUID(mtoShipment.ID),
			SitExtensionID: *handlers.FmtUUID(sitExtension.ID),
		}

		// Validate incoming payload
		suite.NoError(approveParams.Body.Validate(strfmt.Default))

		response := handler.Handle(approveParams)
		suite.IsType(&shipmentops.ApproveSITExtensionOK{}, response)
		okResponse := response.(*shipmentops.ApproveSITExtensionOK)
		payload := okResponse.Payload

		// Validate outgoing payload
		suite.NoError(payload.Validate(strfmt.Default))

		suite.Equal(int64(30), *payload.SitDaysAllowance)
		suite.Equal("APPROVED", payload.SitExtensions[0].Status)
		suite.Require().NotNil(payload.SitExtensions[0].OfficeRemarks)
		suite.Equal(officeRemarks, *payload.SitExtensions[0].OfficeRemarks)
	})
}

func (suite *HandlerSuite) TestDenySITExtensionHandler() {
	suite.Run("Returns 200 when validations pass", func() {
		sitDaysAllowance := 20
		move := factory.BuildApprovalsRequestedMove(suite.DB(), nil, nil)
		mtoShipment := factory.BuildMTOShipment(suite.DB(), []factory.Customization{
			{
				Model: models.MTOShipment{
					SITDaysAllowance: &sitDaysAllowance,
					Status:           models.MTOShipmentStatusApproved,
				},
			},
			{
				Model:    move,
				LinkOnly: true,
			},
		}, nil)
		sitExtension := factory.BuildSITDurationUpdate(suite.DB(), []factory.Customization{
			{
				Model:    mtoShipment,
				LinkOnly: true,
			},
		}, nil)
		eTag := etag.GenerateEtag(mtoShipment.UpdatedAt)
		officeUser := factory.BuildOfficeUserWithRoles(nil, nil, []roles.RoleType{roles.RoleTypeTOO})
		moveRouter := moveservices.NewMoveRouter()
		sitExtensionDenier := sitextension.NewSITExtensionDenier(moveRouter)
		req := httptest.NewRequest("PATCH", fmt.Sprintf("/shipments/%s/sit-extension/%s/deny", mtoShipment.ID.String(), sitExtension.ID.String()), nil)
		req = suite.AuthenticateOfficeRequest(req, officeUser)
		handlerConfig := suite.HandlerConfig()

		handler := DenySITExtensionHandler{
			handlerConfig,
			sitExtensionDenier,
			sitstatus.NewShipmentSITStatus(),
		}
		officeRemarks := "new office remarks on denial of extension"
		denyParams := shipmentops.DenySITExtensionParams{
			HTTPRequest: req,
			IfMatch:     eTag,
			Body: &ghcmessages.DenySITExtension{
<<<<<<< HEAD
				OfficeRemarks:            &officeRemarks,
				ConvertToCustomerExpense: models.BoolPointer(false),
=======
				OfficeRemarks:             &officeRemarks,
				ConvertToCustomersExpense: models.BoolPointer(false),
>>>>>>> 6dafb40d
			},
			ShipmentID:     *handlers.FmtUUID(mtoShipment.ID),
			SitExtensionID: *handlers.FmtUUID(sitExtension.ID),
		}

		// Validate incoming payload
		suite.NoError(denyParams.Body.Validate(strfmt.Default))

		response := handler.Handle(denyParams)
		suite.IsType(&shipmentops.DenySITExtensionOK{}, response)
		okResponse := response.(*shipmentops.DenySITExtensionOK)
		payload := okResponse.Payload

		// Validate outgoing payload
		suite.NoError(payload.Validate(strfmt.Default))

		suite.Equal("DENIED", payload.SitExtensions[0].Status)
	})
}

func (suite *HandlerSuite) CreateApprovedSITDurationUpdate() {
	suite.Run("Returns 200, creates new SIT extension, and updates SIT days allowance on shipment without an allowance when validations pass", func() {
		mtoShipment := factory.BuildMTOShipment(suite.DB(), nil, nil)

		eTag := etag.GenerateEtag(mtoShipment.UpdatedAt)
		officeUser := factory.BuildOfficeUserWithRoles(nil, nil, []roles.RoleType{roles.RoleTypeTOO})
		approvedSITDurationUpdateCreator := sitextension.NewApprovedSITDurationUpdateCreator()
		req := httptest.NewRequest("POST", fmt.Sprintf("/shipments/%s/sit-extension/", mtoShipment.ID.String()), nil)
		req = suite.AuthenticateOfficeRequest(req, officeUser)
		handlerConfig := suite.HandlerConfig()

		handler := CreateApprovedSITDurationUpdateHandler{
			handlerConfig,
			approvedSITDurationUpdateCreator,
			sitstatus.NewShipmentSITStatus(),
		}
		approvedDays := int64(10)
		officeRemarks := "new office remarks"
		requestReason := "OTHER"
		createParams := shipmentops.CreateApprovedSITDurationUpdateParams{
			HTTPRequest: req,
			IfMatch:     eTag,
			Body: &ghcmessages.CreateApprovedSITDurationUpdate{
				ApprovedDays:  &approvedDays,
				OfficeRemarks: &officeRemarks,
				RequestReason: &requestReason,
			},
			ShipmentID: *handlers.FmtUUID(mtoShipment.ID),
		}

		// Validate incoming payload
		suite.NoError(createParams.Body.Validate(strfmt.Default))

		response := handler.Handle(createParams)
		suite.IsType(&shipmentops.CreateApprovedSITDurationUpdateOK{}, response)
		okResponse := response.(*shipmentops.CreateApprovedSITDurationUpdateOK)
		payload := okResponse.Payload

		// Validate outgoing payload
		suite.NoError(payload.Validate(strfmt.Default))

		suite.Equal(int64(10), *payload.SitDaysAllowance)
		suite.Equal("APPROVED", payload.SitExtensions[0].Status)
		suite.Require().NotNil(payload.SitExtensions[0].OfficeRemarks)
		suite.Equal(officeRemarks, *payload.SitExtensions[0].OfficeRemarks)
	})

	suite.Run("Returns 200, creates new SIT extension, and updates SIT days allowance on shipment that already has an allowance when validations pass", func() {
		sitDaysAllowance := 20
		mtoShipment := factory.BuildMTOShipment(suite.DB(), []factory.Customization{
			{
				Model: models.MTOShipment{
					SITDaysAllowance: &sitDaysAllowance,
				},
			},
		}, nil)

		eTag := etag.GenerateEtag(mtoShipment.UpdatedAt)
		officeUser := factory.BuildOfficeUserWithRoles(nil, nil, []roles.RoleType{roles.RoleTypeTOO})
		approvedSITDurationUpdateCreator := sitextension.NewApprovedSITDurationUpdateCreator()
		req := httptest.NewRequest("POST", fmt.Sprintf("/shipments/%s/sit-extension/", mtoShipment.ID.String()), nil)
		req = suite.AuthenticateOfficeRequest(req, officeUser)
		handlerConfig := suite.HandlerConfig()

		handler := CreateApprovedSITDurationUpdateHandler{
			handlerConfig,
			approvedSITDurationUpdateCreator,
			sitstatus.NewShipmentSITStatus(),
		}
		approvedDays := int64(10)
		officeRemarks := "new office remarks"
		requestReason := "OTHER"
		createParams := shipmentops.CreateApprovedSITDurationUpdateParams{
			HTTPRequest: req,
			IfMatch:     eTag,
			Body: &ghcmessages.CreateApprovedSITDurationUpdate{
				ApprovedDays:  &approvedDays,
				OfficeRemarks: &officeRemarks,
				RequestReason: &requestReason,
			},
			ShipmentID: *handlers.FmtUUID(mtoShipment.ID),
		}

		// Validate incoming payload
		suite.NoError(createParams.Body.Validate(strfmt.Default))

		response := handler.Handle(createParams)
		suite.IsType(&shipmentops.CreateApprovedSITDurationUpdateOK{}, response)
		okResponse := response.(*shipmentops.CreateApprovedSITDurationUpdateOK)
		payload := okResponse.Payload

		// Validate outgoing payload
		suite.NoError(payload.Validate(strfmt.Default))

		suite.Equal(int64(30), *payload.SitDaysAllowance)
		suite.Equal("APPROVED", payload.SitExtensions[0].Status)
		suite.Require().NotNil(payload.SitExtensions[0].OfficeRemarks)
		suite.Equal(officeRemarks, *payload.SitExtensions[0].OfficeRemarks)
	})
}

type createMTOShipmentSubtestData struct {
	builder *query.Builder
	params  mtoshipmentops.CreateMTOShipmentParams
	traceID uuid.UUID
}

func (suite *HandlerSuite) makeCreateMTOShipmentSubtestData() (subtestData *createMTOShipmentSubtestData) {
	subtestData = &createMTOShipmentSubtestData{}

	mto := factory.BuildAvailableToPrimeMove(suite.DB(), nil, nil)
	pickupAddress := factory.BuildAddress(suite.DB(), nil, nil)
	destinationAddress := factory.BuildAddress(suite.DB(), nil, nil)
	mtoShipment := factory.BuildMTOShipment(suite.DB(), []factory.Customization{
		{
			Model:    mto,
			LinkOnly: true,
		},
	}, nil)

	mtoShipment.MoveTaskOrderID = mto.ID

	subtestData.builder = query.NewQueryBuilder()

	req := httptest.NewRequest("POST", "/mto-shipments", nil)

	// Set the traceID so we can use it to find the webhook notification
	traceID, err := uuid.NewV4()
	suite.FatalNoError(err, "Error creating a new trace ID.")
	req = req.WithContext(trace.NewContext(req.Context(), traceID))

	subtestData.traceID = traceID
	shipmentType := ghcmessages.MTOShipmentType(mtoShipment.ShipmentType)
	subtestData.params = mtoshipmentops.CreateMTOShipmentParams{
		HTTPRequest: req,
		Body: &ghcmessages.CreateMTOShipment{
			MoveTaskOrderID:     handlers.FmtUUID(mtoShipment.MoveTaskOrderID),
			Agents:              nil,
			CustomerRemarks:     handlers.FmtString("customer remark"),
			CounselorRemarks:    handlers.FmtString("counselor remark"),
			RequestedPickupDate: handlers.FmtDatePtr(mtoShipment.RequestedPickupDate),
			ShipmentType:        &shipmentType,
		},
	}
	subtestData.params.Body.DestinationAddress.Address = ghcmessages.Address{
		City:           &destinationAddress.City,
		Country:        destinationAddress.Country,
		PostalCode:     &destinationAddress.PostalCode,
		State:          &destinationAddress.State,
		StreetAddress1: &destinationAddress.StreetAddress1,
		StreetAddress2: destinationAddress.StreetAddress2,
		StreetAddress3: destinationAddress.StreetAddress3,
	}
	subtestData.params.Body.PickupAddress.Address = ghcmessages.Address{
		City:           &pickupAddress.City,
		Country:        pickupAddress.Country,
		PostalCode:     &pickupAddress.PostalCode,
		State:          &pickupAddress.State,
		StreetAddress1: &pickupAddress.StreetAddress1,
		StreetAddress2: pickupAddress.StreetAddress2,
		StreetAddress3: pickupAddress.StreetAddress3,
	}

	return subtestData
}

func (suite *HandlerSuite) TestCreateMTOShipmentHandler() {
	moveRouter := moveservices.NewMoveRouter()

	suite.Run("Successful POST - Integration Test", func() {
		handlerConfig := suite.HandlerConfig()

		subtestData := suite.makeCreateMTOShipmentSubtestData()
		builder := subtestData.builder
		params := subtestData.params

		fetcher := fetch.NewFetcher(builder)
		creator := mtoshipment.NewMTOShipmentCreator(builder, fetcher, moveRouter)
		ppmEstimator := mocks.PPMEstimator{}
		ppmCreator := ppmshipment.NewPPMShipmentCreator(&ppmEstimator)
		shipmentRouter := mtoshipment.NewShipmentRouter()
		moveTaskOrderUpdater := movetaskorder.NewMoveTaskOrderUpdater(
			builder,
			mtoserviceitem.NewMTOServiceItemCreator(builder, moveRouter),
			moveRouter,
		)
		shipmentCreator := shipmentorchestrator.NewShipmentCreator(creator, ppmCreator, shipmentRouter, moveTaskOrderUpdater)
		sitStatus := sitstatus.NewShipmentSITStatus()
		handler := CreateMTOShipmentHandler{
			handlerConfig,
			shipmentCreator,
			sitStatus,
		}

		// Validate incoming payload
		suite.NoError(params.Body.Validate(strfmt.Default))

		response := handler.Handle(params)
		suite.IsType(&mtoshipmentops.CreateMTOShipmentOK{}, response)
		okResponse := response.(*mtoshipmentops.CreateMTOShipmentOK)
		createMTOShipmentPayload := okResponse.Payload

		// Validate outgoing payload
		suite.NoError(createMTOShipmentPayload.Validate(strfmt.Default))

		suite.Require().Equal(ghcmessages.MTOShipmentStatusSUBMITTED, createMTOShipmentPayload.Status, "MTO Shipment should have been submitted")
		suite.Require().Equal(createMTOShipmentPayload.ShipmentType, ghcmessages.MTOShipmentTypeHHG, "MTO Shipment should be an HHG")
		suite.Equal(int64(models.DefaultServiceMemberSITDaysAllowance), *createMTOShipmentPayload.SitDaysAllowance)
		suite.Equal(string("customer remark"), *createMTOShipmentPayload.CustomerRemarks)
		suite.Equal(string("counselor remark"), *createMTOShipmentPayload.CounselorRemarks)
	})

	suite.Run("POST failure - 500", func() {
		handlerConfig := suite.HandlerConfig()

		subtestData := suite.makeCreateMTOShipmentSubtestData()
		params := subtestData.params

		shipmentCreator := mocks.ShipmentCreator{}
		sitStatus := sitstatus.NewShipmentSITStatus()
		handler := CreateMTOShipmentHandler{
			handlerConfig,
			&shipmentCreator,
			sitStatus,
		}

		err := errors.New("ServerError")

		shipmentCreator.On("CreateShipment",
			mock.AnythingOfType("*appcontext.appContext"),
			mock.AnythingOfType("*models.MTOShipment"),
		).Return(nil, err)

		// Validate incoming payload
		suite.NoError(params.Body.Validate(strfmt.Default))

		response := handler.Handle(params)

		suite.IsType(&mtoshipmentops.CreateMTOShipmentInternalServerError{}, response)
		payload := response.(*mtoshipmentops.CreateMTOShipmentInternalServerError).Payload

		// Validate outgoing payload: nil payload
		suite.Nil(payload)
	})

	suite.Run("POST failure - 422 -- Bad agent IDs set on shipment", func() {
		handlerConfig := suite.HandlerConfig()

		subtestData := suite.makeCreateMTOShipmentSubtestData()
		builder := subtestData.builder
		params := subtestData.params

		fetcher := fetch.NewFetcher(builder)
		creator := mtoshipment.NewMTOShipmentCreator(builder, fetcher, moveRouter)
		ppmEstimator := mocks.PPMEstimator{}
		ppmCreator := ppmshipment.NewPPMShipmentCreator(&ppmEstimator)
		shipmentRouter := mtoshipment.NewShipmentRouter()
		moveTaskOrderUpdater := movetaskorder.NewMoveTaskOrderUpdater(
			builder,
			mtoserviceitem.NewMTOServiceItemCreator(builder, moveRouter),
			moveRouter,
		)
		shipmentCreator := shipmentorchestrator.NewShipmentCreator(creator, ppmCreator, shipmentRouter, moveTaskOrderUpdater)
		sitStatus := sitstatus.NewShipmentSITStatus()
		handler := CreateMTOShipmentHandler{
			handlerConfig,
			shipmentCreator,
			sitStatus,
		}

		badID := params.Body.MoveTaskOrderID
		agent := &ghcmessages.MTOAgent{
			ID:            *badID,
			MtoShipmentID: *badID,
			FirstName:     handlers.FmtString("Mary"),
		}

		paramsBadIDs := params
		paramsBadIDs.Body.Agents = ghcmessages.MTOAgents{agent}

		// Validate incoming payload
		suite.NoError(paramsBadIDs.Body.Validate(strfmt.Default))

		response := handler.Handle(paramsBadIDs)
		suite.IsType(&mtoshipmentops.CreateMTOShipmentUnprocessableEntity{}, response)
		typedResponse := response.(*mtoshipmentops.CreateMTOShipmentUnprocessableEntity)

		// Validate outgoing payload
		suite.NoError(typedResponse.Payload.Validate(strfmt.Default))

		suite.NotEmpty(typedResponse.Payload.InvalidFields)
	})

	suite.Run("POST failure - 422 - invalid input, missing pickup address", func() {
		handlerConfig := suite.HandlerConfig()

		subtestData := suite.makeCreateMTOShipmentSubtestData()
		builder := subtestData.builder
		params := subtestData.params

		fetcher := fetch.NewFetcher(builder)
		creator := mtoshipment.NewMTOShipmentCreator(builder, fetcher, moveRouter)
		ppmEstimator := mocks.PPMEstimator{}
		ppmCreator := ppmshipment.NewPPMShipmentCreator(&ppmEstimator)
		shipmentRouter := mtoshipment.NewShipmentRouter()
		moveTaskOrderUpdater := movetaskorder.NewMoveTaskOrderUpdater(
			builder,
			mtoserviceitem.NewMTOServiceItemCreator(builder, moveRouter),
			moveRouter,
		)
		shipmentCreator := shipmentorchestrator.NewShipmentCreator(creator, ppmCreator, shipmentRouter, moveTaskOrderUpdater)
		sitStatus := sitstatus.NewShipmentSITStatus()
		handler := CreateMTOShipmentHandler{
			handlerConfig,
			shipmentCreator,
			sitStatus,
		}

		badParams := params
		badParams.Body.PickupAddress.Address.StreetAddress1 = nil

		// Validate incoming payload
		suite.NoError(badParams.Body.Validate(strfmt.Default))

		response := handler.Handle(badParams)
		suite.IsType(&mtoshipmentops.CreateMTOShipmentUnprocessableEntity{}, response)
		typedResponse := response.(*mtoshipmentops.CreateMTOShipmentUnprocessableEntity)

		// Validate outgoing payload
		// TODO: Can't validate the response because of the issue noted below. Figure out a way to
		//   either alter the service or relax the swagger requirements.
		// suite.NoError(typedResponse.Payload.Validate(strfmt.Default))
		// CreateShipment is returning apperror.InvalidInputError without any validation errors
		// so InvalidFields won't be added to the payload.
		suite.Empty(typedResponse.Payload.InvalidFields)
	})

	suite.Run("POST failure - 404 -- not found", func() {
		handlerConfig := suite.HandlerConfig()

		subtestData := suite.makeCreateMTOShipmentSubtestData()
		builder := subtestData.builder
		params := subtestData.params

		fetcher := fetch.NewFetcher(builder)
		creator := mtoshipment.NewMTOShipmentCreator(builder, fetcher, moveRouter)
		ppmEstimator := mocks.PPMEstimator{}
		ppmCreator := ppmshipment.NewPPMShipmentCreator(&ppmEstimator)
		shipmentRouter := mtoshipment.NewShipmentRouter()
		moveTaskOrderUpdater := movetaskorder.NewMoveTaskOrderUpdater(
			builder,
			mtoserviceitem.NewMTOServiceItemCreator(builder, moveRouter),
			moveRouter,
		)
		shipmentCreator := shipmentorchestrator.NewShipmentCreator(creator, ppmCreator, shipmentRouter, moveTaskOrderUpdater)
		sitStatus := sitstatus.NewShipmentSITStatus()
		handler := CreateMTOShipmentHandler{
			handlerConfig,
			shipmentCreator,
			sitStatus,
		}

		uuidString := "d874d002-5582-4a91-97d3-786e8f66c763"
		badParams := params
		badParams.Body.MoveTaskOrderID = handlers.FmtUUID(uuid.FromStringOrNil(uuidString))

		// Validate incoming payload
		suite.NoError(badParams.Body.Validate(strfmt.Default))

		response := handler.Handle(badParams)
		suite.IsType(&mtoshipmentops.CreateMTOShipmentNotFound{}, response)
		payload := response.(*mtoshipmentops.CreateMTOShipmentNotFound).Payload

		// Validate outgoing payload
		suite.NoError(payload.Validate(strfmt.Default))
	})

	suite.Run("POST failure - 400 -- nil body", func() {
		handlerConfig := suite.HandlerConfig()

		subtestData := suite.makeCreateMTOShipmentSubtestData()
		builder := subtestData.builder

		fetcher := fetch.NewFetcher(builder)
		creator := mtoshipment.NewMTOShipmentCreator(builder, fetcher, moveRouter)
		ppmEstimator := mocks.PPMEstimator{}
		ppmCreator := ppmshipment.NewPPMShipmentCreator(&ppmEstimator)
		shipmentRouter := mtoshipment.NewShipmentRouter()
		moveTaskOrderUpdater := movetaskorder.NewMoveTaskOrderUpdater(
			builder,
			mtoserviceitem.NewMTOServiceItemCreator(builder, moveRouter),
			moveRouter,
		)
		shipmentCreator := shipmentorchestrator.NewShipmentCreator(creator, ppmCreator, shipmentRouter, moveTaskOrderUpdater)
		sitStatus := sitstatus.NewShipmentSITStatus()
		handler := CreateMTOShipmentHandler{
			handlerConfig,
			shipmentCreator,
			sitStatus,
		}

		req := httptest.NewRequest("POST", "/mto-shipments", nil)

		paramsNilBody := mtoshipmentops.CreateMTOShipmentParams{
			HTTPRequest: req,
		}

		// Validate incoming payload: nil body (the point of this test)

		response := handler.Handle(paramsNilBody)

		suite.IsType(&mtoshipmentops.CreateMTOShipmentBadRequest{}, response)
		payload := response.(*mtoshipmentops.CreateMTOShipmentBadRequest).Payload

		// Validate outgoing payload: nil payload
		suite.Nil(payload)
	})
}

func (suite *HandlerSuite) TestCreateMTOShipmentHandlerUsingPPM() {
	suite.Run("Successful POST - Integration Test (PPM, all fields)", func() {
		// Make a move along with an attached minimal shipment. Shouldn't matter what's in them.
		move := factory.BuildMove(suite.DB(), nil, nil)
		hhgShipment := factory.BuildMTOShipmentMinimal(suite.DB(), []factory.Customization{
			{
				Model:    move,
				LinkOnly: true,
			},
		}, nil)

		handlerConfig := suite.HandlerConfig()
		builder := query.NewQueryBuilder()
		fetcher := fetch.NewFetcher(builder)
		creator := mtoshipment.NewMTOShipmentCreator(builder, fetcher, moveservices.NewMoveRouter())
		ppmEstimator := mocks.PPMEstimator{}
		ppmCreator := ppmshipment.NewPPMShipmentCreator(&ppmEstimator)
		shipmentRouter := mtoshipment.NewShipmentRouter()
		moveTaskOrderUpdater := movetaskorder.NewMoveTaskOrderUpdater(
			builder,
			mtoserviceitem.NewMTOServiceItemCreator(builder, moveservices.NewMoveRouter()),
			moveservices.NewMoveRouter(),
		)
		shipmentCreator := shipmentorchestrator.NewShipmentCreator(creator, ppmCreator, shipmentRouter, moveTaskOrderUpdater)
		sitStatus := sitstatus.NewShipmentSITStatus()
		handler := CreateMTOShipmentHandler{
			handlerConfig,
			shipmentCreator,
			sitStatus,
		}

		shipmentType := ghcmessages.MTOShipmentTypePPM
		expectedDepartureDate := hhgShipment.RequestedPickupDate
		pickupPostalCode := "30907"
		secondaryPickupPostalCode := "30809"
		destinationPostalCode := "36106"
		secondaryDestinationPostalCode := "36101"
		sitExpected := true
		sitLocation := ghcmessages.SITLocationTypeDESTINATION
		sitEstimatedWeight := unit.Pound(1700)
		sitEstimatedEntryDate := expectedDepartureDate.AddDate(0, 0, 5)
		sitEstimatedDepartureDate := sitEstimatedEntryDate.AddDate(0, 0, 20)
		estimatedWeight := unit.Pound(3000)
		hasProGear := true
		proGearWeight := unit.Pound(300)
		spouseProGearWeight := unit.Pound(200)
		estimatedIncentive := 654321
		sitEstimatedCost := 67500

		req := httptest.NewRequest("POST", "/mto-shipments", nil)

		params := mtoshipmentops.CreateMTOShipmentParams{
			HTTPRequest: req,
			Body: &ghcmessages.CreateMTOShipment{
				MoveTaskOrderID: handlers.FmtUUID(move.ID),
				ShipmentType:    &shipmentType,
				PpmShipment: &ghcmessages.CreatePPMShipment{
					ExpectedDepartureDate:          handlers.FmtDatePtr(expectedDepartureDate),
					PickupPostalCode:               &pickupPostalCode,
					SecondaryPickupPostalCode:      &secondaryPickupPostalCode,
					DestinationPostalCode:          &destinationPostalCode,
					SecondaryDestinationPostalCode: &secondaryDestinationPostalCode,
					SitExpected:                    &sitExpected,
					SitLocation:                    &sitLocation,
					SitEstimatedWeight:             handlers.FmtPoundPtr(&sitEstimatedWeight),
					SitEstimatedEntryDate:          handlers.FmtDate(sitEstimatedEntryDate),
					SitEstimatedDepartureDate:      handlers.FmtDate(sitEstimatedDepartureDate),
					EstimatedWeight:                handlers.FmtPoundPtr(&estimatedWeight),
					HasProGear:                     &hasProGear,
					ProGearWeight:                  handlers.FmtPoundPtr(&proGearWeight),
					SpouseProGearWeight:            handlers.FmtPoundPtr(&spouseProGearWeight),
				},
			},
		}

		ppmEstimator.On("EstimateIncentiveWithDefaultChecks",
			mock.AnythingOfType("*appcontext.appContext"),
			mock.AnythingOfType("models.PPMShipment"),
			mock.AnythingOfType("*models.PPMShipment")).
			Return(models.CentPointer(unit.Cents(estimatedIncentive)), models.CentPointer(unit.Cents(sitEstimatedCost)), nil).Once()

		// Validate incoming payload
		suite.NoError(params.Body.Validate(strfmt.Default))

		response := handler.Handle(params)
		suite.IsType(&mtoshipmentops.CreateMTOShipmentOK{}, response)
		okResponse := response.(*mtoshipmentops.CreateMTOShipmentOK)
		payload := okResponse.Payload

		// Validate outgoing payload
		suite.NoError(payload.Validate(strfmt.Default))

		// Check MTOShipment fields.
		suite.NotZero(payload.ID)
		suite.NotEqual(uuid.Nil.String(), payload.ID.String())
		suite.Equal(move.ID.String(), payload.MoveTaskOrderID.String())
		suite.Equal(ghcmessages.MTOShipmentTypePPM, payload.ShipmentType)
		suite.Equal(ghcmessages.MTOShipmentStatusSUBMITTED, payload.Status)
		suite.NotZero(payload.CreatedAt)
		suite.NotZero(payload.UpdatedAt)

		// Check PPMShipment fields.
		ppmPayload := payload.PpmShipment
		if suite.NotNil(ppmPayload) {
			suite.NotZero(ppmPayload.ID)
			suite.NotEqual(uuid.Nil.String(), ppmPayload.ID.String())
			suite.EqualDatePtr(expectedDepartureDate, ppmPayload.ExpectedDepartureDate)
			suite.Equal(pickupPostalCode, *ppmPayload.PickupPostalCode)
			suite.Equal(&secondaryPickupPostalCode, ppmPayload.SecondaryPickupPostalCode)
			suite.Equal(destinationPostalCode, *ppmPayload.DestinationPostalCode)
			suite.Equal(&secondaryDestinationPostalCode, ppmPayload.SecondaryDestinationPostalCode)
			suite.Equal(sitExpected, *ppmPayload.SitExpected)
			suite.Equal(&sitLocation, ppmPayload.SitLocation)
			suite.Equal(handlers.FmtPoundPtr(&sitEstimatedWeight), ppmPayload.SitEstimatedWeight)
			suite.Equal(handlers.FmtDate(sitEstimatedEntryDate), ppmPayload.SitEstimatedEntryDate)
			suite.Equal(handlers.FmtDate(sitEstimatedDepartureDate), ppmPayload.SitEstimatedDepartureDate)
			suite.Equal(handlers.FmtPoundPtr(&estimatedWeight), ppmPayload.EstimatedWeight)
			suite.Equal(&hasProGear, ppmPayload.HasProGear)
			suite.Equal(handlers.FmtPoundPtr(&proGearWeight), ppmPayload.ProGearWeight)
			suite.Equal(handlers.FmtPoundPtr(&spouseProGearWeight), ppmPayload.SpouseProGearWeight)
			suite.Equal(ghcmessages.PPMShipmentStatusSUBMITTED, ppmPayload.Status)
			suite.Equal(int64(estimatedIncentive), *ppmPayload.EstimatedIncentive)
			suite.Equal(int64(sitEstimatedCost), *ppmPayload.SitEstimatedCost)
			suite.NotZero(ppmPayload.CreatedAt)
		}
	})

	suite.Run("Successful POST - Integration Test (PPM, minimal fields)", func() {
		// Make a move along with an attached minimal shipment. Shouldn't matter what's in them.
		move := factory.BuildMove(suite.DB(), nil, nil)
		hhgShipment := factory.BuildMTOShipmentMinimal(suite.DB(), []factory.Customization{
			{
				Model:    move,
				LinkOnly: true,
			},
		}, nil)

		handlerConfig := suite.HandlerConfig()
		builder := query.NewQueryBuilder()
		fetcher := fetch.NewFetcher(builder)
		creator := mtoshipment.NewMTOShipmentCreator(builder, fetcher, moveservices.NewMoveRouter())
		ppmEstimator := mocks.PPMEstimator{}
		shipmentRouter := mtoshipment.NewShipmentRouter()
		moveTaskOrderUpdater := movetaskorder.NewMoveTaskOrderUpdater(
			builder,
			mtoserviceitem.NewMTOServiceItemCreator(builder, moveservices.NewMoveRouter()),
			moveservices.NewMoveRouter(),
		)
		shipmentCreator := shipmentorchestrator.NewShipmentCreator(creator, ppmshipment.NewPPMShipmentCreator(&ppmEstimator), shipmentRouter, moveTaskOrderUpdater)
		handler := CreateMTOShipmentHandler{
			handlerConfig,
			shipmentCreator,
			sitstatus.NewShipmentSITStatus(),
		}

		shipmentType := ghcmessages.MTOShipmentTypePPM
		expectedDepartureDate := hhgShipment.RequestedPickupDate
		pickupPostalCode := "29212"
		destinationPostalCode := "78234"
		sitExpected := false
		estimatedWeight := unit.Pound(2450)
		hasProGear := false
		estimatedIncentive := 123456

		req := httptest.NewRequest("POST", "/mto-shipments", nil)

		params := mtoshipmentops.CreateMTOShipmentParams{
			HTTPRequest: req,
			Body: &ghcmessages.CreateMTOShipment{
				MoveTaskOrderID: handlers.FmtUUID(move.ID),
				ShipmentType:    &shipmentType,
				PpmShipment: &ghcmessages.CreatePPMShipment{
					ExpectedDepartureDate: handlers.FmtDatePtr(expectedDepartureDate),
					PickupPostalCode:      &pickupPostalCode,
					DestinationPostalCode: &destinationPostalCode,
					SitExpected:           &sitExpected,
					EstimatedWeight:       handlers.FmtPoundPtr(&estimatedWeight),
					HasProGear:            &hasProGear,
				},
			},
		}

		ppmEstimator.On("EstimateIncentiveWithDefaultChecks",
			mock.AnythingOfType("*appcontext.appContext"),
			mock.AnythingOfType("models.PPMShipment"),
			mock.AnythingOfType("*models.PPMShipment")).
			Return(models.CentPointer(unit.Cents(estimatedIncentive)), nil, nil).Once()

		// Validate incoming payload
		suite.NoError(params.Body.Validate(strfmt.Default))

		response := handler.Handle(params)
		suite.IsType(&mtoshipmentops.CreateMTOShipmentOK{}, response)
		okResponse := response.(*mtoshipmentops.CreateMTOShipmentOK)
		payload := okResponse.Payload

		// Validate outgoing payload
		suite.NoError(payload.Validate(strfmt.Default))

		// Check MTOShipment fields.
		suite.NotZero(payload.ID)
		suite.NotEqual(uuid.Nil.String(), payload.ID.String())
		suite.Equal(move.ID.String(), payload.MoveTaskOrderID.String())
		suite.Equal(ghcmessages.MTOShipmentTypePPM, payload.ShipmentType)
		suite.Equal(ghcmessages.MTOShipmentStatusSUBMITTED, payload.Status)
		suite.NotZero(payload.CreatedAt)
		suite.NotZero(payload.UpdatedAt)

		// Check PPMShipment fields.
		ppmPayload := payload.PpmShipment
		if suite.NotNil(ppmPayload) {
			suite.NotZero(ppmPayload.ID)
			suite.NotEqual(uuid.Nil.String(), ppmPayload.ID.String())
			suite.EqualDatePtr(expectedDepartureDate, ppmPayload.ExpectedDepartureDate)
			suite.Equal(pickupPostalCode, *ppmPayload.PickupPostalCode)
			suite.Equal(destinationPostalCode, *ppmPayload.DestinationPostalCode)
			suite.Equal(sitExpected, *ppmPayload.SitExpected)
			suite.Equal(handlers.FmtPoundPtr(&estimatedWeight), ppmPayload.EstimatedWeight)
			suite.Equal(&hasProGear, ppmPayload.HasProGear)
			suite.Equal(ghcmessages.PPMShipmentStatusSUBMITTED, ppmPayload.Status)
			suite.Equal(int64(estimatedIncentive), *ppmPayload.EstimatedIncentive)
			suite.Nil(ppmPayload.SitEstimatedCost)
			suite.NotZero(ppmPayload.CreatedAt)
		}
	})
}

func (suite *HandlerSuite) getUpdateShipmentParams(originalShipment models.MTOShipment) mtoshipmentops.UpdateMTOShipmentParams {
	servicesCounselor := factory.BuildOfficeUserWithRoles(suite.DB(), nil, []roles.RoleType{roles.RoleTypeTOO})
	servicesCounselor.User.Roles = append(servicesCounselor.User.Roles, roles.Role{
		RoleType: roles.RoleTypeServicesCounselor,
	})
	pickupAddress := factory.BuildAddress(suite.DB(), nil, nil)
	pickupAddress.StreetAddress1 = "123 Fake Test St NW"
	destinationAddress := factory.BuildAddress(suite.DB(), nil, nil)
	destinationAddress.StreetAddress1 = "54321 Test Fake Rd SE"
	customerRemarks := "help"
	counselorRemarks := "counselor approved"
	billableWeightCap := int64(8000)
	billableWeightJustification := "Unable to perform reweigh because shipment was already unloaded."
	mtoAgent := factory.BuildMTOAgent(suite.DB(), nil, nil)
	agents := ghcmessages.MTOAgents{&ghcmessages.MTOAgent{
		FirstName: mtoAgent.FirstName,
		LastName:  mtoAgent.LastName,
		Email:     mtoAgent.Email,
		Phone:     mtoAgent.Phone,
		AgentType: string(mtoAgent.MTOAgentType),
	}}

	req := httptest.NewRequest("PATCH", fmt.Sprintf("/move_task_orders/%s/mto_shipments/%s", originalShipment.MoveTaskOrderID.String(), originalShipment.ID.String()), nil)
	req = suite.AuthenticateOfficeRequest(req, servicesCounselor)

	eTag := etag.GenerateEtag(originalShipment.UpdatedAt)

	now := strfmt.Date(time.Now())
	payload := ghcmessages.UpdateShipment{
		BillableWeightJustification: &billableWeightJustification,
		BillableWeightCap:           &billableWeightCap,
		RequestedPickupDate:         &now,
		RequestedDeliveryDate:       &now,
		ShipmentType:                ghcmessages.MTOShipmentTypeHHG,
		CustomerRemarks:             &customerRemarks,
		CounselorRemarks:            &counselorRemarks,
		Agents:                      agents,
		TacType:                     nullable.NewString("NTS"),
		SacType:                     nullable.NewString(""),
	}
	payload.DestinationAddress.Address = ghcmessages.Address{
		City:           &destinationAddress.City,
		Country:        destinationAddress.Country,
		PostalCode:     &destinationAddress.PostalCode,
		State:          &destinationAddress.State,
		StreetAddress1: &destinationAddress.StreetAddress1,
		StreetAddress2: destinationAddress.StreetAddress2,
		StreetAddress3: destinationAddress.StreetAddress3,
	}
	payload.PickupAddress.Address = ghcmessages.Address{
		City:           &pickupAddress.City,
		Country:        pickupAddress.Country,
		PostalCode:     &pickupAddress.PostalCode,
		State:          &pickupAddress.State,
		StreetAddress1: &pickupAddress.StreetAddress1,
		StreetAddress2: pickupAddress.StreetAddress2,
		StreetAddress3: pickupAddress.StreetAddress3,
	}

	params := mtoshipmentops.UpdateMTOShipmentParams{
		HTTPRequest: req,
		ShipmentID:  *handlers.FmtUUID(originalShipment.ID),
		Body:        &payload,
		IfMatch:     eTag,
	}

	return params
}

func (suite *HandlerSuite) TestUpdateShipmentHandler() {
	planner := &routemocks.Planner{}
	planner.On("ZipTransitDistance",
		mock.AnythingOfType("*appcontext.appContext"),
		mock.Anything,
		mock.Anything,
	).Return(400, nil)
	moveRouter := moveservices.NewMoveRouter()
	moveWeights := moveservices.NewMoveWeights(mtoshipment.NewShipmentReweighRequester())

	// Get shipment payment request recalculator service
	creator := paymentrequest.NewPaymentRequestCreator(planner, ghcrateengine.NewServiceItemPricer())
	statusUpdater := paymentrequest.NewPaymentRequestStatusUpdater(query.NewQueryBuilder())
	recalculator := paymentrequest.NewPaymentRequestRecalculator(creator, statusUpdater)
	paymentRequestShipmentRecalculator := paymentrequest.NewPaymentRequestShipmentRecalculator(recalculator)

	suite.Run("Successful PATCH - Integration Test", func() {
		builder := query.NewQueryBuilder()
		fetcher := fetch.NewFetcher(builder)
		mockSender := suite.TestNotificationSender()
		mtoShipmentUpdater := mtoshipment.NewOfficeMTOShipmentUpdater(builder, fetcher, planner, moveRouter, moveWeights, mockSender, paymentRequestShipmentRecalculator)
		ppmEstimator := mocks.PPMEstimator{}
		addressCreator := address.NewAddressCreator()
		addressUpdater := address.NewAddressUpdater()
		ppmShipmentUpdater := ppmshipment.NewPPMShipmentUpdater(&ppmEstimator, addressCreator, addressUpdater)
		shipmentUpdater := shipmentorchestrator.NewShipmentUpdater(mtoShipmentUpdater, ppmShipmentUpdater)
		handler := UpdateShipmentHandler{
			suite.HandlerConfig(),
			shipmentUpdater,
			sitstatus.NewShipmentSITStatus(),
		}

		hhgLOAType := models.LOATypeHHG
		oldShipment := factory.BuildMTOShipment(suite.DB(), []factory.Customization{
			{
				Model: models.MTOShipment{
					Status:             models.MTOShipmentStatusSubmitted,
					UsesExternalVendor: true,
					TACType:            &hhgLOAType,
					Diversion:          true,
				},
			},
		}, nil)
		params := suite.getUpdateShipmentParams(oldShipment)

		// Validate incoming payload
		suite.NoError(params.Body.Validate(strfmt.Default))

		response := handler.Handle(params)
		suite.IsType(&mtoshipmentops.UpdateMTOShipmentOK{}, response)
		updatedShipment := response.(*mtoshipmentops.UpdateMTOShipmentOK).Payload

		// Validate outgoing payload
		suite.NoError(updatedShipment.Validate(strfmt.Default))

		suite.Equal(oldShipment.ID.String(), updatedShipment.ID.String())
		suite.Equal(params.Body.BillableWeightCap, updatedShipment.BillableWeightCap)
		suite.Equal(params.Body.BillableWeightJustification, updatedShipment.BillableWeightJustification)
		suite.Equal(params.Body.CounselorRemarks, updatedShipment.CounselorRemarks)
		suite.Equal(params.Body.PickupAddress.StreetAddress1, updatedShipment.PickupAddress.StreetAddress1)
		suite.Equal(params.Body.DestinationAddress.StreetAddress1, updatedShipment.DestinationAddress.StreetAddress1)
		suite.Equal(params.Body.RequestedPickupDate.String(), updatedShipment.RequestedPickupDate.String())
		suite.Equal(params.Body.Agents[0].FirstName, updatedShipment.MtoAgents[0].FirstName)
		suite.Equal(params.Body.Agents[0].LastName, updatedShipment.MtoAgents[0].LastName)
		suite.Equal(params.Body.Agents[0].Email, updatedShipment.MtoAgents[0].Email)
		suite.Equal(params.Body.Agents[0].Phone, updatedShipment.MtoAgents[0].Phone)
		suite.Equal(params.Body.Agents[0].AgentType, updatedShipment.MtoAgents[0].AgentType)
		suite.Equal(oldShipment.ID.String(), string(updatedShipment.MtoAgents[0].MtoShipmentID))
		suite.NotEmpty(updatedShipment.MtoAgents[0].ID)
		suite.Equal(params.Body.RequestedDeliveryDate.String(), updatedShipment.RequestedDeliveryDate.String())
		suite.Equal(*params.Body.TacType.Value, string(*updatedShipment.TacType))
		suite.Nil(updatedShipment.SacType)

		// don't update non-nullable booleans if they're not passed in
		suite.Equal(oldShipment.Diversion, updatedShipment.Diversion)
		suite.Equal(oldShipment.UsesExternalVendor, updatedShipment.UsesExternalVendor)
	})

	suite.Run("Successful PATCH - Integration Test (PPM)", func() {
		// Make a move along with an attached minimal shipment. Shouldn't matter what's in them.
		builder := query.NewQueryBuilder()
		fetcher := fetch.NewFetcher(builder)
		mockSender := suite.TestNotificationSender()
		mtoShipmentUpdater := mtoshipment.NewOfficeMTOShipmentUpdater(builder, fetcher, planner, moveRouter, moveWeights, mockSender, paymentRequestShipmentRecalculator)
		ppmEstimator := mocks.PPMEstimator{}
		addressCreator := address.NewAddressCreator()
		addressUpdater := address.NewAddressUpdater()
		ppmShipmentUpdater := ppmshipment.NewPPMShipmentUpdater(&ppmEstimator, addressCreator, addressUpdater)

		shipmentUpdater := shipmentorchestrator.NewShipmentUpdater(mtoShipmentUpdater, ppmShipmentUpdater)
		handler := UpdateShipmentHandler{
			suite.HandlerConfig(),
			shipmentUpdater,
			sitstatus.NewShipmentSITStatus(),
		}

		hasProGear := true
		ppmShipment := factory.BuildMinimalPPMShipment(suite.DB(), []factory.Customization{
			{
				Model: models.PPMShipment{
					HasProGear: &hasProGear,
				},
			},
		}, nil)
		year, month, day := time.Now().Date()
		actualMoveDate := time.Date(year, month, day-7, 0, 0, 0, 0, time.UTC)
		expectedDepartureDate := actualMoveDate.Add(time.Hour * 24 * 2)
		pickupPostalCode := "30907"
		secondaryPickupPostalCode := "30809"
		destinationPostalCode := "36106"
		secondaryDestinationPostalCode := "36101"
		sitExpected := true
		sitLocation := ghcmessages.SITLocationTypeDESTINATION
		sitEstimatedWeight := unit.Pound(1700)
		sitEstimatedEntryDate := expectedDepartureDate.AddDate(0, 0, 5)
		sitEstimatedDepartureDate := sitEstimatedEntryDate.AddDate(0, 0, 20)
		estimatedWeight := unit.Pound(3000)
		proGearWeight := unit.Pound(300)
		spouseProGearWeight := unit.Pound(200)
		estimatedIncentive := 654321
		sitEstimatedCost := 67500

		params := suite.getUpdateShipmentParams(ppmShipment.Shipment)
		params.Body.ShipmentType = ghcmessages.MTOShipmentTypePPM
		params.Body.PpmShipment = &ghcmessages.UpdatePPMShipment{
			ActualMoveDate:                 handlers.FmtDatePtr(&actualMoveDate),
			ExpectedDepartureDate:          handlers.FmtDatePtr(&expectedDepartureDate),
			PickupPostalCode:               &pickupPostalCode,
			SecondaryPickupPostalCode:      &secondaryPickupPostalCode,
			DestinationPostalCode:          &destinationPostalCode,
			SecondaryDestinationPostalCode: &secondaryDestinationPostalCode,
			SitExpected:                    &sitExpected,
			SitEstimatedWeight:             handlers.FmtPoundPtr(&sitEstimatedWeight),
			SitEstimatedEntryDate:          handlers.FmtDatePtr(&sitEstimatedEntryDate),
			SitEstimatedDepartureDate:      handlers.FmtDatePtr(&sitEstimatedDepartureDate),
			SitLocation:                    &sitLocation,
			EstimatedWeight:                handlers.FmtPoundPtr(&estimatedWeight),
			HasProGear:                     &hasProGear,
			ProGearWeight:                  handlers.FmtPoundPtr(&proGearWeight),
			SpouseProGearWeight:            handlers.FmtPoundPtr(&spouseProGearWeight),
		}

		ppmEstimator.On("EstimateIncentiveWithDefaultChecks",
			mock.AnythingOfType("*appcontext.appContext"),
			mock.AnythingOfType("models.PPMShipment"),
			mock.AnythingOfType("*models.PPMShipment")).
			Return(models.CentPointer(unit.Cents(estimatedIncentive)), models.CentPointer(unit.Cents(sitEstimatedCost)), nil).Once()

		ppmEstimator.On("FinalIncentiveWithDefaultChecks",
			mock.AnythingOfType("*appcontext.appContext"),
			mock.AnythingOfType("models.PPMShipment"),
			mock.AnythingOfType("*models.PPMShipment")).
			Return(nil, nil)

		// Validate incoming payload
		suite.NoError(params.Body.Validate(strfmt.Default))

		response := handler.Handle(params)
		suite.IsType(&mtoshipmentops.UpdateMTOShipmentOK{}, response)
		updatedShipment := response.(*mtoshipmentops.UpdateMTOShipmentOK).Payload

		// Validate outgoing payload
		suite.NoError(updatedShipment.Validate(strfmt.Default))

		suite.Equal(ppmShipment.Shipment.ID.String(), updatedShipment.ID.String())
		suite.Equal(handlers.FmtDatePtr(&actualMoveDate), updatedShipment.PpmShipment.ActualMoveDate)
		suite.Equal(handlers.FmtDatePtr(&expectedDepartureDate), updatedShipment.PpmShipment.ExpectedDepartureDate)
		suite.Equal(&pickupPostalCode, updatedShipment.PpmShipment.PickupPostalCode)
		suite.Equal(&secondaryPickupPostalCode, updatedShipment.PpmShipment.SecondaryPickupPostalCode)
		suite.Equal(&destinationPostalCode, updatedShipment.PpmShipment.DestinationPostalCode)
		suite.Equal(&secondaryDestinationPostalCode, updatedShipment.PpmShipment.SecondaryDestinationPostalCode)
		suite.Equal(sitExpected, *updatedShipment.PpmShipment.SitExpected)
		suite.Equal(&sitLocation, updatedShipment.PpmShipment.SitLocation)
		suite.Equal(handlers.FmtPoundPtr(&sitEstimatedWeight), updatedShipment.PpmShipment.SitEstimatedWeight)
		suite.Equal(handlers.FmtDate(sitEstimatedEntryDate), updatedShipment.PpmShipment.SitEstimatedEntryDate)
		suite.Equal(handlers.FmtDate(sitEstimatedDepartureDate), updatedShipment.PpmShipment.SitEstimatedDepartureDate)
		suite.Equal(int64(sitEstimatedCost), *updatedShipment.PpmShipment.SitEstimatedCost)
		suite.Equal(handlers.FmtPoundPtr(&estimatedWeight), updatedShipment.PpmShipment.EstimatedWeight)
		suite.Equal(int64(estimatedIncentive), *updatedShipment.PpmShipment.EstimatedIncentive)
		suite.Equal(handlers.FmtBool(hasProGear), updatedShipment.PpmShipment.HasProGear)
		suite.Equal(handlers.FmtPoundPtr(&proGearWeight), updatedShipment.PpmShipment.ProGearWeight)
		suite.Equal(handlers.FmtPoundPtr(&spouseProGearWeight), updatedShipment.PpmShipment.SpouseProGearWeight)
	})

	suite.Run("PATCH failure - 400 -- nil body", func() {
		builder := query.NewQueryBuilder()
		fetcher := fetch.NewFetcher(builder)
		mockSender := suite.TestNotificationSender()
		mtoShipmentUpdater := mtoshipment.NewOfficeMTOShipmentUpdater(builder, fetcher, planner, moveRouter, moveWeights, mockSender, paymentRequestShipmentRecalculator)
		ppmEstimator := mocks.PPMEstimator{}
		addressCreator := address.NewAddressCreator()
		addressUpdater := address.NewAddressUpdater()
		ppmShipmentUpdater := ppmshipment.NewPPMShipmentUpdater(&ppmEstimator, addressCreator, addressUpdater)

		shipmentUpdater := shipmentorchestrator.NewShipmentUpdater(mtoShipmentUpdater, ppmShipmentUpdater)
		handler := UpdateShipmentHandler{
			suite.HandlerConfig(),
			shipmentUpdater,
			sitstatus.NewShipmentSITStatus(),
		}

		oldShipment := factory.BuildMTOShipment(suite.DB(), []factory.Customization{
			{
				Model: models.MTOShipment{
					Status: models.MTOShipmentStatusSubmitted,
				},
			},
		}, nil)
		params := suite.getUpdateShipmentParams(oldShipment)
		params.Body = nil

		// Validate incoming payload: nil body (the point of this test)

		response := handler.Handle(params)

		suite.IsType(&mtoshipmentops.UpdateMTOShipmentUnprocessableEntity{}, response)
		payload := response.(*mtoshipmentops.UpdateMTOShipmentUnprocessableEntity).Payload

		// Validate outgoing payload
		suite.NoError(payload.Validate(strfmt.Default))
	})

	suite.Run("PATCH failure - 404 -- not found", func() {
		builder := query.NewQueryBuilder()
		fetcher := fetch.NewFetcher(builder)
		mockSender := suite.TestNotificationSender()
		mtoShipmentUpdater := mtoshipment.NewOfficeMTOShipmentUpdater(builder, fetcher, planner, moveRouter, moveWeights, mockSender, paymentRequestShipmentRecalculator)
		ppmEstimator := mocks.PPMEstimator{}
		addressCreator := address.NewAddressCreator()
		addressUpdater := address.NewAddressUpdater()
		ppmShipmentUpdater := ppmshipment.NewPPMShipmentUpdater(&ppmEstimator, addressCreator, addressUpdater)

		shipmentUpdater := shipmentorchestrator.NewShipmentUpdater(mtoShipmentUpdater, ppmShipmentUpdater)
		handler := UpdateShipmentHandler{
			suite.HandlerConfig(),
			shipmentUpdater,
			sitstatus.NewShipmentSITStatus(),
		}

		uuidString := handlers.FmtUUID(uuid.FromStringOrNil("d874d002-5582-4a91-97d3-786e8f66c763"))
		oldShipment := factory.BuildMTOShipment(suite.DB(), []factory.Customization{
			{
				Model: models.MTOShipment{
					Status: models.MTOShipmentStatusSubmitted,
				},
			},
		}, nil)
		params := suite.getUpdateShipmentParams(oldShipment)
		params.ShipmentID = *uuidString

		// Validate incoming payload
		suite.NoError(params.Body.Validate(strfmt.Default))

		response := handler.Handle(params)

		suite.IsType(&mtoshipmentops.UpdateMTOShipmentNotFound{}, response)
		payload := response.(*mtoshipmentops.UpdateMTOShipmentNotFound).Payload

		// Validate outgoing payload: nil payload
		suite.Nil(payload)
	})

	suite.Run("PATCH failure - 412 -- etag mismatch", func() {
		builder := query.NewQueryBuilder()
		fetcher := fetch.NewFetcher(builder)
		mockSender := suite.TestNotificationSender()
		mtoShipmentUpdater := mtoshipment.NewOfficeMTOShipmentUpdater(builder, fetcher, planner, moveRouter, moveWeights, mockSender, paymentRequestShipmentRecalculator)
		ppmEstimator := mocks.PPMEstimator{}
		addressCreator := address.NewAddressCreator()
		addressUpdater := address.NewAddressUpdater()
		ppmShipmentUpdater := ppmshipment.NewPPMShipmentUpdater(&ppmEstimator, addressCreator, addressUpdater)

		shipmentUpdater := shipmentorchestrator.NewShipmentUpdater(mtoShipmentUpdater, ppmShipmentUpdater)
		handler := UpdateShipmentHandler{
			suite.HandlerConfig(),
			shipmentUpdater,
			sitstatus.NewShipmentSITStatus(),
		}

		oldShipment := factory.BuildMTOShipment(suite.DB(), []factory.Customization{
			{
				Model: models.MTOShipment{
					Status: models.MTOShipmentStatusSubmitted,
				},
			},
		}, nil)
		params := suite.getUpdateShipmentParams(oldShipment)
		params.IfMatch = "intentionally-bad-if-match-header-value"

		// Validate incoming payload
		suite.NoError(params.Body.Validate(strfmt.Default))

		response := handler.Handle(params)

		suite.IsType(&mtoshipmentops.UpdateMTOShipmentPreconditionFailed{}, response)
		payload := response.(*mtoshipmentops.UpdateMTOShipmentPreconditionFailed).Payload

		// Validate outgoing payload
		suite.NoError(payload.Validate(strfmt.Default))
	})

	suite.Run("PATCH failure - 412 -- shipment shouldn't be updatable", func() {
		builder := query.NewQueryBuilder()
		fetcher := fetch.NewFetcher(builder)
		mockSender := suite.TestNotificationSender()
		mtoShipmentUpdater := mtoshipment.NewOfficeMTOShipmentUpdater(builder, fetcher, planner, moveRouter, moveWeights, mockSender, paymentRequestShipmentRecalculator)
		ppmEstimator := mocks.PPMEstimator{}
		addressCreator := address.NewAddressCreator()
		addressUpdater := address.NewAddressUpdater()
		ppmShipmentUpdater := ppmshipment.NewPPMShipmentUpdater(&ppmEstimator, addressCreator, addressUpdater)

		shipmentUpdater := shipmentorchestrator.NewShipmentUpdater(mtoShipmentUpdater, ppmShipmentUpdater)
		handler := UpdateShipmentHandler{
			suite.HandlerConfig(),
			shipmentUpdater,
			sitstatus.NewShipmentSITStatus(),
		}

		oldShipment := factory.BuildMTOShipment(suite.DB(), []factory.Customization{
			{
				Model: models.MTOShipment{
					Status: models.MTOShipmentStatusDraft,
				},
			},
		}, nil)

		params := suite.getUpdateShipmentParams(oldShipment)

		// Validate incoming payload
		suite.NoError(params.Body.Validate(strfmt.Default))

		response := handler.Handle(params)

		suite.IsType(&mtoshipmentops.UpdateMTOShipmentForbidden{}, response)
		payload := response.(*mtoshipmentops.UpdateMTOShipmentForbidden).Payload

		// Validate outgoing payload
		suite.NoError(payload.Validate(strfmt.Default))
	})

	suite.Run("PATCH failure - 500", func() {
		mockUpdater := mocks.ShipmentUpdater{}
		handler := UpdateShipmentHandler{
			suite.HandlerConfig(),
			&mockUpdater,
			sitstatus.NewShipmentSITStatus(),
		}

		err := errors.New("ServerError")

		mockUpdater.On("UpdateShipment",
			mock.AnythingOfType("*appcontext.appContext"),
			mock.Anything,
			mock.Anything,
		).Return(nil, err)

		oldShipment := factory.BuildMTOShipment(suite.DB(), []factory.Customization{
			{
				Model: models.MTOShipment{
					Status: models.MTOShipmentStatusSubmitted,
				},
			},
		}, nil)
		params := suite.getUpdateShipmentParams(oldShipment)

		// Validate incoming payload
		suite.NoError(params.Body.Validate(strfmt.Default))

		response := handler.Handle(params)

		suite.IsType(&mtoshipmentops.UpdateMTOShipmentInternalServerError{}, response)
		payload := response.(*mtoshipmentops.UpdateMTOShipmentInternalServerError).Payload

		// Validate outgoing payload
		suite.NoError(payload.Validate(strfmt.Default))
	})
}<|MERGE_RESOLUTION|>--- conflicted
+++ resolved
@@ -2782,13 +2782,8 @@
 			HTTPRequest: req,
 			IfMatch:     eTag,
 			Body: &ghcmessages.DenySITExtension{
-<<<<<<< HEAD
-				OfficeRemarks:            &officeRemarks,
-				ConvertToCustomerExpense: models.BoolPointer(false),
-=======
 				OfficeRemarks:             &officeRemarks,
 				ConvertToCustomersExpense: models.BoolPointer(false),
->>>>>>> 6dafb40d
 			},
 			ShipmentID:     *handlers.FmtUUID(mtoShipment.ID),
 			SitExtensionID: *handlers.FmtUUID(sitExtension.ID),
