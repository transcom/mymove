package ghcapi

import (
	"fmt"
	"net/http/httptest"
	"time"

	"github.com/go-openapi/strfmt"
	"github.com/gofrs/uuid"
	"github.com/stretchr/testify/mock"

	"github.com/transcom/mymove/pkg/factory"
	ppmcloseoutops "github.com/transcom/mymove/pkg/gen/ghcapi/ghcoperations/ppm"
	"github.com/transcom/mymove/pkg/models"
	paymentrequest "github.com/transcom/mymove/pkg/payment_request"
	"github.com/transcom/mymove/pkg/services"
	"github.com/transcom/mymove/pkg/services/mocks"
	ppmcloseout "github.com/transcom/mymove/pkg/services/ppm_closeout"
	"github.com/transcom/mymove/pkg/unit"
)

func (suite *HandlerSuite) TestGetPPMCloseoutHandler() {

	setUpMockCloseoutFetcher := func(returnValues ...interface{}) services.PPMCloseoutFetcher {
		mockPPMCloseoutFetcher := &mocks.PPMCloseoutFetcher{}

		mockPPMCloseoutFetcher.On("GetPPMCloseout",
			mock.AnythingOfType("*appcontext.appContext"),
			mock.AnythingOfType("uuid.UUID"),
		).Return(returnValues...)

		return mockPPMCloseoutFetcher
	}

	setUpHandler := func(ppmCloseoutFetcher services.PPMCloseoutFetcher) GetPPMCloseoutHandler {
		return GetPPMCloseoutHandler{
			suite.HandlerConfig(),
			ppmCloseoutFetcher,
		}
	}

	// Success integration test
	suite.Run("Successful fetch (integration) test", func() {
		// Create mock object for return from Handler
		ppmShipment := factory.BuildPPMShipment(suite.DB(), nil, nil)
		SITReimbursement := unit.Cents(100000)
		ActualWeight := unit.Pound(980)
		DDP := unit.Cents(33280)
		DOP := unit.Cents(16160)
		EstimatedWeight := unit.Pound(4000)
		GrossIncentive := unit.Cents(5000000)
		Miles := 2082
		PackPrice := unit.Cents(295800)
		ProGearWeightCustomer := unit.Pound(1978)
		ProGearWeightSpouse := unit.Pound(280)
		UnpackPrice := unit.Cents(23800)
<<<<<<< HEAD
		ppmCloseoutObj := models.PPMCloseout{
			ID:                         &ppmShipment.ID,
			SITReimbursement:           &SITReimbursement,
			ActualMoveDate:             nil,
			ActualWeight:               &ActualWeight,
			AOA:                        nil,
			DDP:                        &DDP,
			DOP:                        &DOP,
			EstimatedWeight:            &EstimatedWeight,
			GCC:                        nil,
			GrossIncentive:             &GrossIncentive,
			HaulFSC:                    nil,
			HaulPrice:                  nil,
			Miles:                      &Miles,
			PackPrice:                  &PackPrice,
			PlannedMoveDate:            nil,
			ProGearWeightCustomer:      &ProGearWeightCustomer,
			ProGearWeightSpouse:        &ProGearWeightSpouse,
			RemainingReimbursementOwed: nil,
			UnpackPrice:                &UnpackPrice,
=======
		aoa := unit.Cents(50)
		remainingIncentive := GrossIncentive - aoa
		haulPrice := unit.Cents(2300)
		haulFSC := unit.Cents(23)
		gcc := unit.Cents(500)
		actualMoveDate := time.Now()
		plannedMoveDate := time.Now()
		ppmCloseoutObj := models.PPMCloseout{
			ID:                    &ppmShipment.ID,
			SITReimbursement:      &SITReimbursement,
			ActualMoveDate:        &actualMoveDate,
			ActualWeight:          &ActualWeight,
			AOA:                   &aoa,
			DDP:                   &DDP,
			DOP:                   &DOP,
			EstimatedWeight:       &EstimatedWeight,
			GCC:                   &gcc,
			GrossIncentive:        &GrossIncentive,
			HaulFSC:               &haulFSC,
			HaulPrice:             &haulPrice,
			Miles:                 &Miles,
			PackPrice:             &PackPrice,
			PlannedMoveDate:       &plannedMoveDate,
			ProGearWeightCustomer: &ProGearWeightCustomer,
			ProGearWeightSpouse:   &ProGearWeightSpouse,
			RemainingIncentive:    &remainingIncentive,
			UnpackPrice:           &UnpackPrice,
>>>>>>> e1d61aac
		}
		officeUser := factory.BuildOfficeUser(nil, nil, nil)
		fetcher := setUpMockCloseoutFetcher(&ppmCloseoutObj, nil)
		handler := setUpHandler(fetcher)
		request := httptest.NewRequest("GET", fmt.Sprintf("/ppm-shipments/%s/closeout", ppmShipment.ID.String()), nil)
		request = suite.AuthenticateOfficeRequest(request, officeUser)

		params := ppmcloseoutops.GetPPMCloseoutParams{
			HTTPRequest:   request,
			PpmShipmentID: strfmt.UUID(ppmShipment.ID.String()),
		}

		response := handler.Handle(params)

		suite.IsType(&ppmcloseoutops.GetPPMCloseoutOK{}, response)
		payload := response.(*ppmcloseoutops.GetPPMCloseoutOK).Payload

		// Validate outgoing payload
		suite.NoError(payload.Validate(strfmt.Default))
	})

	// 404 response
	suite.Run("404 response when the service returns not found", func() {
		uuidForShipment, _ := uuid.NewV4()
		officeUser := factory.BuildOfficeUser(nil, nil, nil)
		handlerConfig := suite.HandlerConfig()
		fetcher := ppmcloseout.NewPPMCloseoutFetcher(suite.HandlerConfig().DTODPlanner(), &paymentrequest.RequestPaymentHelper{})
		request := httptest.NewRequest("GET", fmt.Sprintf("/ppm-shipments/%s/closeout", uuidForShipment.String()), nil)
		request = suite.AuthenticateOfficeRequest(request, officeUser)

		params := ppmcloseoutops.GetPPMCloseoutParams{
			HTTPRequest:   request,
			PpmShipmentID: strfmt.UUID(uuidForShipment.String()),
		}

		handler := GetPPMCloseoutHandler{
			handlerConfig,
			fetcher,
		}

		// Validate incoming payload: no body to validate

		response := handler.Handle(params)
		suite.IsType(&ppmcloseoutops.GetPPMCloseoutNotFound{}, response)
		payload := response.(*ppmcloseoutops.GetPPMCloseoutNotFound).Payload

		// Validate outgoing payload
		suite.NoError(payload.Validate(strfmt.Default))
	})
}<|MERGE_RESOLUTION|>--- conflicted
+++ resolved
@@ -54,28 +54,6 @@
 		ProGearWeightCustomer := unit.Pound(1978)
 		ProGearWeightSpouse := unit.Pound(280)
 		UnpackPrice := unit.Cents(23800)
-<<<<<<< HEAD
-		ppmCloseoutObj := models.PPMCloseout{
-			ID:                         &ppmShipment.ID,
-			SITReimbursement:           &SITReimbursement,
-			ActualMoveDate:             nil,
-			ActualWeight:               &ActualWeight,
-			AOA:                        nil,
-			DDP:                        &DDP,
-			DOP:                        &DOP,
-			EstimatedWeight:            &EstimatedWeight,
-			GCC:                        nil,
-			GrossIncentive:             &GrossIncentive,
-			HaulFSC:                    nil,
-			HaulPrice:                  nil,
-			Miles:                      &Miles,
-			PackPrice:                  &PackPrice,
-			PlannedMoveDate:            nil,
-			ProGearWeightCustomer:      &ProGearWeightCustomer,
-			ProGearWeightSpouse:        &ProGearWeightSpouse,
-			RemainingReimbursementOwed: nil,
-			UnpackPrice:                &UnpackPrice,
-=======
 		aoa := unit.Cents(50)
 		remainingIncentive := GrossIncentive - aoa
 		haulPrice := unit.Cents(2300)
@@ -103,7 +81,6 @@
 			ProGearWeightSpouse:   &ProGearWeightSpouse,
 			RemainingIncentive:    &remainingIncentive,
 			UnpackPrice:           &UnpackPrice,
->>>>>>> e1d61aac
 		}
 		officeUser := factory.BuildOfficeUser(nil, nil, nil)
 		fetcher := setUpMockCloseoutFetcher(&ppmCloseoutObj, nil)
