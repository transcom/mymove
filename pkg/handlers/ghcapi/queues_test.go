--- conflicted
+++ resolved
@@ -2715,15 +2715,7 @@
 				},
 			},
 		}, nil)
-<<<<<<< HEAD
-		destinationAddress := factory.BuildAddress(suite.DB(), []factory.Customization{
-			{
-				Model: models.Address{PostalCode: postalCode, City: "BEVERLY HILLS"},
-			},
-		}, nil)
-=======
 		destinationAddress := factory.BuildAddress(suite.DB(), nil, nil)
->>>>>>> f23a3c26
 		shipment := factory.BuildMTOShipment(suite.DB(), []factory.Customization{
 			{
 				Model: models.MTOShipment{
@@ -2851,15 +2843,7 @@
 				Type:     &factory.TransportationOffices.CounselingOffice,
 			},
 		}, nil)
-<<<<<<< HEAD
-		destinationAddress := factory.BuildAddress(suite.DB(), []factory.Customization{
-			{
-				Model: models.Address{PostalCode: postalCode, City: "BEVERLY HILLS"},
-			},
-		}, nil)
-=======
 		destinationAddress := factory.BuildAddress(suite.DB(), nil, nil)
->>>>>>> f23a3c26
 		shipment := factory.BuildMTOShipment(suite.DB(), []factory.Customization{
 			{
 				Model: models.MTOShipment{
