package ghcapi

import (
	"errors"
	"net/http"
	"net/http/httptest"
	"time"

	"github.com/go-openapi/strfmt"
	"github.com/gofrs/uuid"
	"github.com/stretchr/testify/mock"

	"github.com/transcom/mymove/pkg/factory"
	"github.com/transcom/mymove/pkg/gen/ghcapi/ghcoperations/queues"
	"github.com/transcom/mymove/pkg/gen/ghcmessages"
	"github.com/transcom/mymove/pkg/models"
	"github.com/transcom/mymove/pkg/models/roles"
	"github.com/transcom/mymove/pkg/services/entitlements"
	movelocker "github.com/transcom/mymove/pkg/services/lock_move"
	"github.com/transcom/mymove/pkg/services/mocks"
	movefetcher "github.com/transcom/mymove/pkg/services/move"
	movetaskorder "github.com/transcom/mymove/pkg/services/move_task_order"
	officeusercreator "github.com/transcom/mymove/pkg/services/office_user"
	order "github.com/transcom/mymove/pkg/services/order"
	paymentrequest "github.com/transcom/mymove/pkg/services/payment_request"
)

func (suite *HandlerSuite) TestGetMoveQueuesHandler() {
	waf := entitlements.NewWeightAllotmentFetcher()

	officeUser := factory.BuildOfficeUserWithRoles(suite.DB(), factory.GetTraitActiveOfficeUser(), []roles.RoleType{roles.RoleTypeTOO})
	factory.BuildOfficeUserWithRoles(suite.DB(), factory.GetTraitActiveOfficeUser(), []roles.RoleType{roles.RoleTypeTIO})
	officeUser.User.Roles = append(officeUser.User.Roles, roles.Role{
		RoleType: roles.RoleTypeTOO,
	})

	// Default Origin Duty Location GBLOC is KKFA
	hhgMove := factory.BuildSubmittedMove(suite.DB(), nil, nil)

	factory.BuildMTOShipment(suite.DB(), []factory.Customization{
		{
			Model:    hhgMove,
			LinkOnly: true,
		},
		{
			Model: models.MTOShipment{
				Status: models.MTOShipmentStatusSubmitted,
			},
		},
	}, nil)

	// Create a move with an origin duty location outside of office user GBLOC
	excludedMove := factory.BuildMove(suite.DB(), []factory.Customization{
		{
			Model: models.TransportationOffice{
				Gbloc: "AGFM",
			},
			Type: &factory.TransportationOffices.CloseoutOffice,
		},
	}, nil)

	factory.BuildMTOShipment(suite.DB(), []factory.Customization{
		{
			Model:    excludedMove,
			LinkOnly: true,
		},
		{
			Model: models.MTOShipment{
				Status: models.MTOShipmentStatusSubmitted,
			},
		},
	}, nil)

	request := httptest.NewRequest("GET", "/queues/moves", nil)
	request = suite.AuthenticateOfficeRequest(request, officeUser)
	params := queues.GetMovesQueueParams{
		HTTPRequest: request,
	}
	handlerConfig := suite.HandlerConfig()
	mockUnlocker := movelocker.NewMoveUnlocker()
	handler := GetMovesQueueHandler{
		handlerConfig,
		order.NewOrderFetcher(waf),
		mockUnlocker,
		officeusercreator.NewOfficeUserFetcherPop(),
	}

	// Validate incoming payload: no body to validate

	response := handler.Handle(params)
	suite.IsNotErrResponse(response)
	suite.IsType(&queues.GetMovesQueueOK{}, response)
	payload := response.(*queues.GetMovesQueueOK).Payload

	// Validate outgoing payload
	suite.NoError(payload.Validate(strfmt.Default))

	suite.Len(payload.QueueMoves[0].AvailableOfficeUsers, 1)
	suite.Equal(payload.QueueMoves[0].AvailableOfficeUsers[0].OfficeUserID.String(), officeUser.ID.String())

	order := hhgMove.Orders
	result := payload.QueueMoves[0]
	deptIndicator := *result.DepartmentIndicator
	suite.Len(payload.QueueMoves, 1)
	suite.Equal(hhgMove.ID.String(), result.ID.String())
	suite.Equal(order.ServiceMember.ID.String(), result.Customer.ID.String())
	suite.Equal(*order.DepartmentIndicator, string(deptIndicator))
	suite.Equal(order.OriginDutyLocation.TransportationOffice.Gbloc, string(result.OriginGBLOC))
	suite.Equal(order.OriginDutyLocation.ID.String(), result.OriginDutyLocation.ID.String())
	suite.Equal(hhgMove.Locator, result.Locator)
	suite.Equal(int64(1), result.ShipmentsCount)
}

func (suite *HandlerSuite) TestListPrimeMovesHandler() {
	// Default Origin Duty Location GBLOC is KKFA
	move := factory.BuildAvailableToPrimeMove(suite.DB(), nil, nil)
	waf := entitlements.NewWeightAllotmentFetcher()

	request := httptest.NewRequest("GET", "/queues/listPrimeMoves", nil)
	params := queues.ListPrimeMovesParams{
		HTTPRequest: request,
	}
	handlerConfig := suite.HandlerConfig()
	handler := ListPrimeMovesHandler{
		handlerConfig,
		movetaskorder.NewMoveTaskOrderFetcher(waf),
	}

	// Validate incoming payload: no body to validate

	response := handler.Handle(params)
	suite.IsNotErrResponse(response)

	movesList := response.(*queues.ListPrimeMovesOK).Payload.QueueMoves

	suite.Equal(1, len(movesList))
	suite.Equal(move.ID.String(), movesList[0].ID.String())
}

func (suite *HandlerSuite) TestGetMoveQueuesHandlerMoveInfo() {
	suite.Run("displays move attributes for all move types returned by ListOrders", func() {
		gbloc := "LKNQ"

		// Stub HHG move
		hhgMove := factory.BuildMoveWithShipment(nil, []factory.Customization{
			{
				Model: models.Move{
					ID: uuid.Must(uuid.NewV4()),
				},
			},
		}, nil)
		hhgMove.ShipmentGBLOC = append(hhgMove.ShipmentGBLOC, models.MoveToGBLOC{GBLOC: &gbloc})

		// Stub HHG_PPM move
		hhgPPMMove := factory.BuildMoveWithShipment(nil, []factory.Customization{
			{
				Model: models.Move{
					ID: uuid.Must(uuid.NewV4()),
				},
			},
		}, nil)
		hhgPPMMove.ShipmentGBLOC = append(hhgPPMMove.ShipmentGBLOC, models.MoveToGBLOC{GBLOC: &gbloc})

		// Stub NTS move
		ntsMove := factory.BuildMoveWithShipment(nil, []factory.Customization{
			{
				Model: models.Move{
					ID: uuid.Must(uuid.NewV4()),
				},
			},
			{
				Model: models.MTOShipment{
					ShipmentType: models.MTOShipmentTypeHHGIntoNTS,
				},
			},
		}, nil)
		ntsMove.ShipmentGBLOC = append(ntsMove.ShipmentGBLOC, models.MoveToGBLOC{GBLOC: &gbloc})

		// Stub NTSR move
		ntsrMove := factory.BuildMoveWithShipment(nil, []factory.Customization{
			{
				Model: models.Move{
					ID: uuid.Must(uuid.NewV4()),
				},
			},
			{
				Model: models.MTOShipment{
					ShipmentType: models.MTOShipmentTypeHHGOutOfNTS,
				},
			},
		}, nil)
		ntsrMove.ShipmentGBLOC = append(ntsrMove.ShipmentGBLOC, models.MoveToGBLOC{GBLOC: &gbloc})

		var expectedMoves []models.Move
		expectedMoves = append(expectedMoves, hhgMove, hhgPPMMove, ntsMove, ntsrMove)

		officeUser := factory.BuildOfficeUserWithRoles(suite.DB(), nil, []roles.RoleType{roles.RoleTypeTOO})

		orderFetcher := mocks.OrderFetcher{}
		orderFetcher.On("ListOrders", mock.AnythingOfType("*appcontext.appContext"),
			officeUser.ID, roles.RoleTypeTOO, mock.Anything).Return(expectedMoves, 4, nil)

		request := httptest.NewRequest("GET", "/queues/moves", nil)
		request = suite.AuthenticateOfficeRequest(request, officeUser)
		params := queues.GetMovesQueueParams{
			HTTPRequest: request,
		}
		handlerConfig := suite.HandlerConfig()
		mockUnlocker := movelocker.NewMoveUnlocker()
		handler := GetMovesQueueHandler{
			handlerConfig,
			&orderFetcher,
			mockUnlocker,
			officeusercreator.NewOfficeUserFetcherPop(),
		}

		// Validate incoming payload: no body to validate

		response := handler.Handle(params)
		payload := response.(*queues.GetMovesQueueOK).Payload

		// Validate outgoing payload
		suite.NoError(payload.Validate(strfmt.Default))

		moves := payload.QueueMoves

		suite.Equal(4, len(moves))
		for i := range moves {
			suite.Equal(moves[i].Locator, expectedMoves[i].Locator)
			suite.Equal(string(moves[i].Status), string(expectedMoves[i].Status))
			suite.Equal(moves[i].ShipmentsCount, int64(len(expectedMoves[i].MTOShipments)))
		}
	})
}

func (suite *HandlerSuite) TestGetMoveQueuesBranchFilter() {
	officeUser := factory.BuildOfficeUserWithRoles(suite.DB(), nil, []roles.RoleType{roles.RoleTypeTOO})
	officeUser.User.Roles = append(officeUser.User.Roles, roles.Role{
		RoleType: roles.RoleTypeTOO,
	})
	waf := entitlements.NewWeightAllotmentFetcher()

	move := models.Move{
		Status: models.MoveStatusSUBMITTED,
	}

	shipment := models.MTOShipment{
		Status: models.MTOShipmentStatusSubmitted,
	}

	// Create an order where the service member has an ARMY affiliation (default)
	factory.BuildMTOShipment(suite.DB(), []factory.Customization{
		{
			Model: move,
		},
		{
			Model: shipment,
		},
	}, nil)

	// Create an order where the service member has an AIR_FORCE affiliation
	airForce := models.AffiliationAIRFORCE
	factory.BuildMTOShipment(suite.DB(), []factory.Customization{
		{
			Model: shipment,
		},
		{
			Model: move,
		},
		{
			Model: models.ServiceMember{
				Affiliation: &airForce,
			},
		},
	}, nil)

	request := httptest.NewRequest("GET", "/queues/moves", nil)
	request = suite.AuthenticateOfficeRequest(request, officeUser)
	params := queues.GetMovesQueueParams{
		HTTPRequest: request,
		Branch:      models.StringPointer("AIR_FORCE"),
	}
	handlerConfig := suite.HandlerConfig()
	mockUnlocker := movelocker.NewMoveUnlocker()
	handler := GetMovesQueueHandler{
		handlerConfig,
		order.NewOrderFetcher(waf),
		mockUnlocker,
		officeusercreator.NewOfficeUserFetcherPop(),
	}

	// Validate incoming payload: no body to validate

	response := handler.Handle(params)
	suite.IsNotErrResponse(response)
	suite.IsType(&queues.GetMovesQueueOK{}, response)
	payload := response.(*queues.GetMovesQueueOK).Payload

	// Validate outgoing payload
	suite.NoError(payload.Validate(strfmt.Default))

	result := payload.QueueMoves[0]

	suite.Equal(1, len(payload.QueueMoves))
	suite.Equal("AIR_FORCE", result.Customer.Agency)
}

func (suite *HandlerSuite) TestGetMoveQueuesHandlerStatuses() {
	officeUser := factory.BuildOfficeUserWithRoles(suite.DB(), nil, []roles.RoleType{roles.RoleTypeTOO})
	officeUser.User.Roles = append(officeUser.User.Roles, roles.Role{
		RoleType: roles.RoleTypeTOO,
	})
	waf := entitlements.NewWeightAllotmentFetcher()

	// Default Origin Duty Location GBLOC is KKFA
	hhgMove := factory.BuildSubmittedMove(suite.DB(), nil, nil)

	factory.BuildMTOShipment(suite.DB(), []factory.Customization{
		{
			Model:    hhgMove,
			LinkOnly: true,
		},
		{
			Model: models.MTOShipment{
				Status: models.MTOShipmentStatusSubmitted,
			},
		},
	}, nil)

	// Create a shipment on hhgMove that has Rejected status
	rejectionReason := "unnecessary"
	factory.BuildMTOShipment(suite.DB(), []factory.Customization{
		{
			Model:    hhgMove,
			LinkOnly: true,
		},
		{
			Model: models.MTOShipment{
				Status:          models.MTOShipmentStatusRejected,
				RejectionReason: &rejectionReason,
			},
		},
	}, nil)
	factory.FetchOrBuildPostalCodeToGBLOC(suite.DB(), "06001", "AGFM")

	// Create an order with an origin duty location outside of office user GBLOC
	factory.BuildMTOShipment(suite.DB(), []factory.Customization{
		{
			Model: models.TransportationOffice{
				Name:  "Fort Punxsutawney",
				Gbloc: "AGFM",
			},
		},
		{
			Model: models.MTOShipment{
				Status: models.MTOShipmentStatusSubmitted,
			},
		},
		{
			Model: models.Address{
				PostalCode: "06001",
			},
			Type: &factory.Addresses.PickupAddress,
		},
	}, nil)

	request := httptest.NewRequest("GET", "/move-task-orders/{moveTaskOrderID}", nil)
	request = suite.AuthenticateOfficeRequest(request, officeUser)
	params := queues.GetMovesQueueParams{
		HTTPRequest: request,
	}
	handlerConfig := suite.HandlerConfig()
	mockUnlocker := movelocker.NewMoveUnlocker()
	handler := GetMovesQueueHandler{
		handlerConfig,
		order.NewOrderFetcher(waf),
		mockUnlocker,
		officeusercreator.NewOfficeUserFetcherPop(),
	}

	// Validate incoming payload: no body to validate

	response := handler.Handle(params)
	suite.IsNotErrResponse(response)

	payload := response.(*queues.GetMovesQueueOK).Payload

	// Validate outgoing payload
	suite.NoError(payload.Validate(strfmt.Default))

	result := payload.QueueMoves[0]

	suite.Equal(ghcmessages.MoveStatus("SUBMITTED"), result.Status)

	// let's test for the ServiceCounselingCompleted status
	hhgMove.Status = models.MoveStatusServiceCounselingCompleted
	_, _ = suite.DB().ValidateAndSave(&hhgMove)

	// Validate incoming payload: no body to validate

	response = handler.Handle(params)
	suite.IsNotErrResponse(response)
	suite.IsType(&queues.GetMovesQueueOK{}, response)
	payload = response.(*queues.GetMovesQueueOK).Payload

	// Validate outgoing payload
	suite.NoError(payload.Validate(strfmt.Default))

	result = payload.QueueMoves[0]

	suite.Equal(ghcmessages.MoveStatus("SERVICE COUNSELING COMPLETED"), result.Status)

	// Now let's test Approvals requested
	hhgMove.Status = models.MoveStatusAPPROVALSREQUESTED
	_, _ = suite.DB().ValidateAndSave(&hhgMove)

	// Validate incoming payload: no body to validate

	response = handler.Handle(params)
	suite.IsNotErrResponse(response)
	suite.IsType(&queues.GetMovesQueueOK{}, response)
	payload = response.(*queues.GetMovesQueueOK).Payload

	// Validate outgoing payload
	suite.NoError(payload.Validate(strfmt.Default))

	result = payload.QueueMoves[0]

	suite.Equal(ghcmessages.MoveStatus("APPROVALS REQUESTED"), result.Status)

}

func (suite *HandlerSuite) TestGetMoveQueuesHandlerFilters() {
	officeUser := factory.BuildOfficeUserWithRoles(suite.DB(), nil, []roles.RoleType{roles.RoleTypeTOO})
	officeUser.User.Roles = append(officeUser.User.Roles, roles.Role{
		RoleType: roles.RoleTypeTOO,
	})
	waf := entitlements.NewWeightAllotmentFetcher()

	submittedMove := models.Move{
		Status: models.MoveStatusSUBMITTED,
	}
	submittedShipment := models.MTOShipment{
		Status: models.MTOShipmentStatusSubmitted,
	}
	airForce := models.AffiliationAIRFORCE

	// New move with AIR_FORCE service member affiliation to test branch filter
	factory.BuildMTOShipment(suite.DB(), []factory.Customization{
		{
			Model: submittedMove,
		},
		{
			Model: submittedShipment,
		},
		{
			Model: models.ServiceMember{
				Affiliation: &airForce,
			},
		},
	}, nil)

	// Approvals requested
	approvedMove := factory.BuildApprovalsRequestedMove(suite.DB(), nil, nil)

	factory.BuildMTOServiceItem(suite.DB(), []factory.Customization{
		{
			Model:    approvedMove,
			LinkOnly: true,
		},
		{
			Model: models.MTOShipment{
				Status: models.MTOShipmentStatusApproved,
			},
		},
		{
			Model: models.MTOServiceItem{
				Status: models.MTOServiceItemStatusSubmitted,
			},
		},
	}, nil)

	// Service Counseling Completed Move
	factory.BuildMTOShipment(suite.DB(), []factory.Customization{
		{
			Model: models.Move{
				Status: models.MoveStatusServiceCounselingCompleted,
			},
		},
		{
			Model: models.MTOShipment{
				Status: models.MTOShipmentStatusApproved,
			},
		},
	}, nil)

	// Move DRAFT and CANCELLED should not be included
	factory.BuildMTOShipment(suite.DB(), []factory.Customization{
		{
			Model: models.Move{
				Status: models.MoveStatusDRAFT,
			},
		},
		{
			Model: submittedShipment,
		},
	}, nil)
	factory.BuildMTOShipment(suite.DB(), []factory.Customization{
		{
			Model: models.Move{
				Status: models.MoveStatusCANCELED,
			},
		},
		{
			Model: submittedShipment,
		},
	}, nil)

	request := httptest.NewRequest("GET", "/queues/moves", nil)
	request = suite.AuthenticateOfficeRequest(request, officeUser)

	handlerConfig := suite.HandlerConfig()
	mockUnlocker := movelocker.NewMoveUnlocker()
	handler := GetMovesQueueHandler{
		handlerConfig,
		order.NewOrderFetcher(waf),
		mockUnlocker,
		officeusercreator.NewOfficeUserFetcherPop(),
	}

	suite.Run("loads results with all STATUSes selected", func() {
		params := queues.GetMovesQueueParams{
			HTTPRequest: request,
			Status: []string{
				string(models.MoveStatusSUBMITTED),
				string(models.MoveStatusAPPROVALSREQUESTED),
				string(models.MoveStatusServiceCounselingCompleted),
			},
		}

		// Validate incoming payload: no body to validate

		response := handler.Handle(params)
		suite.IsNotErrResponse(response)
		payload := response.(*queues.GetMovesQueueOK).Payload

		// Validate outgoing payload
		suite.NoError(payload.Validate(strfmt.Default))

		suite.EqualValues(3, payload.TotalCount)
		suite.Len(payload.QueueMoves, 3)
		// test that the moves are sorted by status descending
		suite.Equal(ghcmessages.MoveStatus("SUBMITTED"), payload.QueueMoves[0].Status)
	})

	suite.Run("loads results with all STATUSes and 1 page selected", func() {
		params := queues.GetMovesQueueParams{
			HTTPRequest: request,
			Status: []string{
				string(models.MoveStatusSUBMITTED),
				string(models.MoveStatusAPPROVALSREQUESTED),
				string(models.MoveStatusServiceCounselingCompleted),
			},
			PerPage: models.Int64Pointer(1),
			Page:    models.Int64Pointer(1),
		}

		// Validate incoming payload: no body to validate

		response := handler.Handle(params)
		suite.IsNotErrResponse(response)

		payload := response.(*queues.GetMovesQueueOK).Payload

		// Validate outgoing payload
		suite.NoError(payload.Validate(strfmt.Default))

		suite.EqualValues(3, payload.TotalCount)
		suite.Len(payload.QueueMoves, 1)
	})

	suite.Run("loads results with one STATUS selected", func() {
		params := queues.GetMovesQueueParams{
			HTTPRequest: request,
			Status: []string{
				string(models.MoveStatusSUBMITTED),
			},
			Page:    models.Int64Pointer(1),
			PerPage: models.Int64Pointer(1),
		}

		// Validate incoming payload: no body to validate

		response := handler.Handle(params)
		suite.IsNotErrResponse(response)
		payload := response.(*queues.GetMovesQueueOK).Payload

		// Validate outgoing payload
		suite.NoError(payload.Validate(strfmt.Default))

		suite.EqualValues(1, payload.TotalCount)
		suite.Len(payload.QueueMoves, 1)
		suite.EqualValues(string(models.MoveStatusSUBMITTED), payload.QueueMoves[0].Status)
	})

	suite.Run("Excludes draft and canceled moves when STATUS params is empty", func() {
		params := queues.GetMovesQueueParams{
			HTTPRequest: request,
		}

		// Validate incoming payload: no body to validate

		response := handler.Handle(params)
		suite.IsNotErrResponse(response)
		payload := response.(*queues.GetMovesQueueOK).Payload

		// Validate outgoing payload
		suite.NoError(payload.Validate(strfmt.Default))

		moves := payload.QueueMoves
		var actualStatuses []string
		for _, move := range moves {
			actualStatuses = append(actualStatuses, string(move.Status))
		}
		expectedStatuses := [3]string{"SUBMITTED", "APPROVALS REQUESTED", "SERVICE COUNSELING COMPLETED"}

		suite.EqualValues(3, payload.TotalCount)
		suite.Len(payload.QueueMoves, 3)
		suite.ElementsMatch(expectedStatuses, actualStatuses)
	})

	suite.Run("1 result with status New Move and branch AIR_FORCE", func() {
		params := queues.GetMovesQueueParams{
			HTTPRequest: request,
			Status: []string{
				string(models.MoveStatusSUBMITTED),
			},
			Branch: models.StringPointer("AIR_FORCE"),
		}

		// Validate incoming payload: no body to validate

		response := handler.Handle(params)
		suite.IsNotErrResponse(response)
		payload := response.(*queues.GetMovesQueueOK).Payload

		// Validate outgoing payload
		suite.NoError(payload.Validate(strfmt.Default))

		suite.EqualValues(1, payload.TotalCount)
		suite.Len(payload.QueueMoves, 1)
		suite.EqualValues(string(models.MoveStatusSUBMITTED), payload.QueueMoves[0].Status)
		suite.Equal("AIR_FORCE", payload.QueueMoves[0].Customer.Agency)
	})

	suite.Run("No results with status New Move and branch ARMY", func() {
		params := queues.GetMovesQueueParams{
			HTTPRequest: request,
			Status: []string{
				string(models.MoveStatusSUBMITTED),
			},
			Branch: models.StringPointer("ARMY"),
		}

		// Validate incoming payload: no body to validate

		response := handler.Handle(params)
		suite.IsNotErrResponse(response)
		payload := response.(*queues.GetMovesQueueOK).Payload

		// Validate outgoing payload
		suite.NoError(payload.Validate(strfmt.Default))

		suite.EqualValues(0, payload.TotalCount)
		suite.Len(payload.QueueMoves, 0)
	})
}

func (suite *HandlerSuite) TestGetMoveQueuesHandlerCustomerInfoFilters() {
	dutyLocation1 := factory.BuildDutyLocation(suite.DB(), []factory.Customization{
		{
			Model: models.DutyLocation{
				Name: "This Other Station",
			},
		},
	}, nil)
	waf := entitlements.NewWeightAllotmentFetcher()

	dutyLocation2 := factory.BuildDutyLocation(suite.DB(), nil, nil)

	officeUser := factory.BuildOfficeUserWithRoles(suite.DB(), nil, []roles.RoleType{roles.RoleTypeTOO})

	officeUser.User.Roles = append(officeUser.User.Roles, roles.Role{
		RoleType: roles.RoleTypeTOO,
	})

	// Default Origin Duty Location GBLOC is KKFA

	serviceMember1 := factory.BuildServiceMember(suite.DB(), []factory.Customization{
		{
			Model: models.ServiceMember{
				FirstName: models.StringPointer("Zoya"),
				LastName:  models.StringPointer("Darvish"),
				Edipi:     models.StringPointer("11111"),
			},
		},
	}, nil)

	serviceMember2 := factory.BuildServiceMember(suite.DB(), []factory.Customization{
		{
			Model: models.ServiceMember{
				FirstName: models.StringPointer("Owen"),
				LastName:  models.StringPointer("Nance"),
				Edipi:     models.StringPointer("22222"),
			},
		},
	}, nil)

	move1 := factory.BuildSubmittedMove(suite.DB(), []factory.Customization{
		{
			Model:    dutyLocation1,
			LinkOnly: true,
			Type:     &factory.DutyLocations.OriginDutyLocation,
		},
		{
			Model:    dutyLocation1,
			LinkOnly: true,
			Type:     &factory.DutyLocations.NewDutyLocation,
		},
		{
			Model:    serviceMember1,
			LinkOnly: true,
		},
	}, nil)

	move2 := factory.BuildSubmittedMove(suite.DB(), []factory.Customization{
		{
			Model:    dutyLocation2,
			LinkOnly: true,
			Type:     &factory.DutyLocations.OriginDutyLocation,
		},
		{
			Model:    dutyLocation2,
			LinkOnly: true,
			Type:     &factory.DutyLocations.NewDutyLocation,
		},
		{
			Model:    serviceMember2,
			LinkOnly: true,
		},
	}, nil)

	shipment := models.MTOShipment{
		Status: models.MTOShipmentStatusSubmitted,
	}

	factory.BuildMTOShipment(suite.DB(), []factory.Customization{
		{
			Model:    move1,
			LinkOnly: true,
		},
		{
			Model: shipment,
		},
	}, nil)

	factory.BuildMTOShipment(suite.DB(), []factory.Customization{
		{
			Model:    move2,
			LinkOnly: true,
		},
		{
			Model: shipment,
		},
	}, nil)

	request := httptest.NewRequest("GET", "/queues/moves", nil)
	request = suite.AuthenticateOfficeRequest(request, officeUser)

	handlerConfig := suite.HandlerConfig()
	mockUnlocker := movelocker.NewMoveUnlocker()
	handler := GetMovesQueueHandler{
		handlerConfig,
		order.NewOrderFetcher(waf),
		mockUnlocker,
		officeusercreator.NewOfficeUserFetcherPop(),
	}

	suite.Run("returns unfiltered results", func() {
		params := queues.GetMovesQueueParams{
			HTTPRequest: request,
		}

		// Validate incoming payload: no body to validate

		response := handler.Handle(params)
		suite.IsNotErrResponse(response)
		payload := response.(*queues.GetMovesQueueOK).Payload

		// Validate outgoing payload
		suite.NoError(payload.Validate(strfmt.Default))

		suite.Len(payload.QueueMoves, 2)
	})

	suite.Run("returns results matching last name search term", func() {
		params := queues.GetMovesQueueParams{
			HTTPRequest:  request,
			CustomerName: models.StringPointer("Nan"),
		}

		// Validate incoming payload: no body to validate

		response := handler.Handle(params)
		suite.IsNotErrResponse(response)
		payload := response.(*queues.GetMovesQueueOK).Payload

		// Validate outgoing payload
		suite.NoError(payload.Validate(strfmt.Default))

		result := payload.QueueMoves[0]

		suite.Len(payload.QueueMoves, 1)
		suite.Equal("Nance", result.Customer.LastName)
	})

	suite.Run("returns results matching Dod ID search term", func() {
		params := queues.GetMovesQueueParams{
			HTTPRequest: request,
			Edipi:       serviceMember1.Edipi,
		}

		// Validate incoming payload: no body to validate

		response := handler.Handle(params)
		suite.IsNotErrResponse(response)
		payload := response.(*queues.GetMovesQueueOK).Payload

		// Validate outgoing payload
		suite.NoError(payload.Validate(strfmt.Default))

		result := payload.QueueMoves[0]

		suite.Len(payload.QueueMoves, 1)
		suite.Equal("11111", result.Customer.Edipi)
	})

	suite.Run("returns results matching Move ID search term", func() {
		params := queues.GetMovesQueueParams{
			HTTPRequest: request,
			Locator:     &move1.Locator,
		}

		// Validate incoming payload: no body to validate

		response := handler.Handle(params)
		suite.IsNotErrResponse(response)
		payload := response.(*queues.GetMovesQueueOK).Payload

		// Validate outgoing payload
		suite.NoError(payload.Validate(strfmt.Default))

		result := payload.QueueMoves[0]

		suite.Len(payload.QueueMoves, 1)
		suite.Equal(move1.Locator, result.Locator)

	})

	suite.Run("returns results matching OriginDutyLocation name search term", func() {
		var originDutyLocations []string
		originDutyLocations = append(originDutyLocations, dutyLocation1.Name)
		params := queues.GetMovesQueueParams{
			HTTPRequest:        request,
			OriginDutyLocation: originDutyLocations,
		}

		// Validate incoming payload: no body to validate

		response := handler.Handle(params)
		suite.IsNotErrResponse(response)
		payload := response.(*queues.GetMovesQueueOK).Payload

		// Validate outgoing payload
		suite.NoError(payload.Validate(strfmt.Default))

		result := payload.QueueMoves[0]

		suite.Len(payload.QueueMoves, 1)
		suite.Equal("This Other Station", result.OriginDutyLocation.Name)
	})

	suite.Run("returns results with multiple filters applied", func() {
		var originDutyLocations []string
		originDutyLocations = append(originDutyLocations, dutyLocation1.Name)
		params := queues.GetMovesQueueParams{
			HTTPRequest:        request,
			CustomerName:       models.StringPointer("Dar"),
			Edipi:              serviceMember1.Edipi,
			Locator:            &move1.Locator,
			OriginDutyLocation: originDutyLocations,
		}

		// Validate incoming payload: no body to validate

		response := handler.Handle(params)
		suite.IsNotErrResponse(response)
		payload := response.(*queues.GetMovesQueueOK).Payload

		// Validate outgoing payload
		suite.NoError(payload.Validate(strfmt.Default))

		suite.Len(payload.QueueMoves, 1)
	})

}

func (suite *HandlerSuite) TestGetMoveQueuesHandlerUnauthorizedRole() {
	officeUser := factory.BuildOfficeUserWithRoles(nil, nil, []roles.RoleType{roles.RoleTypeTIO})
	waf := entitlements.NewWeightAllotmentFetcher()

	request := httptest.NewRequest("GET", "/queues/moves", nil)
	request = suite.AuthenticateOfficeRequest(request, officeUser)
	params := queues.GetMovesQueueParams{
		HTTPRequest: request,
	}
	handlerConfig := suite.HandlerConfig()
	mockUnlocker := movelocker.NewMoveUnlocker()
	handler := GetMovesQueueHandler{
		handlerConfig,
		order.NewOrderFetcher(waf),
		mockUnlocker,
		officeusercreator.NewOfficeUserFetcherPop(),
	}

	// Validate incoming payload: no body to validate

	response := handler.Handle(params)
	suite.IsNotErrResponse(response)
	suite.IsType(&queues.GetMovesQueueForbidden{}, response)
	payload := response.(*queues.GetMovesQueueForbidden).Payload

	// Validate outgoing payload: nil payload
	suite.Nil(payload)
}

func (suite *HandlerSuite) TestGetMoveQueuesHandlerUnauthorizedUser() {
	serviceUser := factory.BuildServiceMember(suite.DB(), nil, nil)
	serviceUser.User.Roles = append(serviceUser.User.Roles, roles.Role{
		RoleType: roles.RoleTypeCustomer,
	})
	waf := entitlements.NewWeightAllotmentFetcher()

	request := httptest.NewRequest("GET", "/queues/moves", nil)
	request = suite.AuthenticateRequest(request, serviceUser)
	params := queues.GetMovesQueueParams{
		HTTPRequest: request,
	}
	handlerConfig := suite.HandlerConfig()
	mockUnlocker := movelocker.NewMoveUnlocker()
	handler := GetMovesQueueHandler{
		handlerConfig,
		order.NewOrderFetcher(waf),
		mockUnlocker,
		officeusercreator.NewOfficeUserFetcherPop(),
	}

	// Validate incoming payload: no body to validate

	response := handler.Handle(params)
	suite.IsNotErrResponse(response)
	suite.IsType(&queues.GetMovesQueueForbidden{}, response)
	payload := response.(*queues.GetMovesQueueForbidden).Payload

	// Validate outgoing payload: nil payload
	suite.Nil(payload)
}

func (suite *HandlerSuite) TestGetMoveQueuesHandlerEmptyResults() {
	officeUser := factory.BuildOfficeUserWithRoles(suite.DB(), nil, []roles.RoleType{roles.RoleTypeTOO})
	officeUser.User.Roles = append(officeUser.User.Roles, roles.Role{
		RoleType: roles.RoleTypeTOO,
	})
	waf := entitlements.NewWeightAllotmentFetcher()

	// Create an order with an origin duty location outside of office user GBLOC
	excludedMove := factory.BuildMove(suite.DB(), []factory.Customization{
		{
			Model: models.TransportationOffice{
				Gbloc: "AGFM",
			},
			Type: &factory.TransportationOffices.CloseoutOffice,
		},
	}, nil)
	factory.BuildMTOShipment(suite.DB(), []factory.Customization{
		{
			Model:    excludedMove,
			LinkOnly: true,
		},
		{
			Model: models.MTOShipment{
				Status: models.MTOShipmentStatusSubmitted,
			},
		},
	}, nil)

	request := httptest.NewRequest("GET", "/queues/moves", nil)
	request = suite.AuthenticateOfficeRequest(request, officeUser)
	params := queues.GetMovesQueueParams{
		HTTPRequest: request,
	}
	handlerConfig := suite.HandlerConfig()
	mockUnlocker := movelocker.NewMoveUnlocker()
	handler := GetMovesQueueHandler{
		handlerConfig,
		order.NewOrderFetcher(waf),
		mockUnlocker,
		officeusercreator.NewOfficeUserFetcherPop(),
	}

	// Validate incoming payload: no body to validate

	response := handler.Handle(params)
	suite.IsNotErrResponse(response)
	suite.IsType(&queues.GetMovesQueueOK{}, response)
	payload := response.(*queues.GetMovesQueueOK).Payload

	// Validate outgoing payload
	suite.NoError(payload.Validate(strfmt.Default))

	suite.Len(payload.QueueMoves, 0)
}

func (suite *HandlerSuite) TestGetPaymentRequestsQueueHandler() {
	officeUser := factory.BuildOfficeUserWithRoles(suite.DB(), factory.GetTraitActiveOfficeUser(), []roles.RoleType{roles.RoleTypeTIO})
	factory.BuildOfficeUserWithRoles(suite.DB(), factory.GetTraitActiveOfficeUser(), []roles.RoleType{roles.RoleTypeTOO})

	// Default Origin Duty Location GBLOC is KKFA
	hhgMove := factory.BuildMoveWithShipment(suite.DB(), nil, nil)
	// Fake this as a day and a half in the past so floating point age values can be tested
	prevCreatedAt := time.Now().Add(time.Duration(time.Hour * -36))

	actualPaymentRequest := factory.BuildPaymentRequest(suite.DB(), []factory.Customization{
		{
			Model:    hhgMove,
			LinkOnly: true,
		},
		{
			Model: models.PaymentRequest{
				CreatedAt: prevCreatedAt,
			},
		},
	}, nil)

	factory.BuildPaymentRequest(suite.DB(), nil, nil)

	request := httptest.NewRequest("GET", "/queues/payment-requests", nil)
	request = suite.AuthenticateOfficeRequest(request, officeUser)
	params := queues.GetPaymentRequestsQueueParams{
		HTTPRequest: request,
	}
	handlerConfig := suite.HandlerConfig()
	mockUnlocker := movelocker.NewMoveUnlocker()
	handler := GetPaymentRequestsQueueHandler{
		handlerConfig,
		paymentrequest.NewPaymentRequestListFetcher(),
		mockUnlocker,
		officeusercreator.NewOfficeUserFetcherPop(),
	}

	// Validate incoming payload: no body to validate
	response := handler.Handle(params)
	suite.IsNotErrResponse(response)
	suite.IsType(&queues.GetPaymentRequestsQueueOK{}, response)
	payload := response.(*queues.GetPaymentRequestsQueueOK).Payload

	// Validate outgoing payload
	suite.NoError(payload.Validate(strfmt.Default))

	suite.Len(payload.QueuePaymentRequests, 1)
	suite.Len(payload.QueuePaymentRequests[0].AvailableOfficeUsers, 1)
	suite.Equal(payload.QueuePaymentRequests[0].AvailableOfficeUsers[0].OfficeUserID.String(), officeUser.ID.String())

	paymentRequest := *payload.QueuePaymentRequests[0]

	suite.Equal(actualPaymentRequest.ID.String(), paymentRequest.ID.String())
	suite.Equal(actualPaymentRequest.MoveTaskOrderID.String(), paymentRequest.MoveID.String())
	suite.Equal(hhgMove.Orders.ServiceMemberID.String(), paymentRequest.Customer.ID.String())
	suite.Equal(string(paymentRequest.Status), "Payment requested")
	suite.Equal("KKFA", string(paymentRequest.OriginGBLOC))

	//createdAt := actualPaymentRequest.CreatedAt
	age := float64(2)
	deptIndicator := *paymentRequest.DepartmentIndicator

	suite.Equal(age, paymentRequest.Age)
	// TODO: Standardize time format
	//suite.Equal(createdAt.Format("2006-01-02T15:04:05.000Z07:00"), paymentRequest.SubmittedAt.String()) // swagger formats to milliseconds
	suite.Equal(hhgMove.Locator, paymentRequest.Locator)

	suite.Equal(*hhgMove.Orders.DepartmentIndicator, string(deptIndicator))
}

func (suite *HandlerSuite) TestGetPaymentRequestsQueueSubmittedAtFilter() {
	officeUser := factory.BuildOfficeUserWithRoles(suite.DB(), nil, []roles.RoleType{roles.RoleTypeTIO})

	outOfRangeDate, _ := time.Parse("2006-01-02", "2020-10-10")

	hhgMove1 := factory.BuildMoveWithShipment(suite.DB(), nil, nil)
	hhgMove2 := factory.BuildMoveWithShipment(suite.DB(), nil, nil)

	factory.BuildPaymentRequest(suite.DB(), []factory.Customization{
		{
			Model: models.PaymentRequest{
				CreatedAt: outOfRangeDate,
			},
		},
		{
			Model:    hhgMove1,
			LinkOnly: true,
		},
	}, nil)

	createdAtTime := time.Date(2020, 10, 29, 0, 0, 0, 0, time.UTC)
	factory.BuildPaymentRequest(suite.DB(), []factory.Customization{
		{
			Model: models.PaymentRequest{
				CreatedAt: createdAtTime,
			},
		},
		{
			Model:    hhgMove2,
			LinkOnly: true,
		},
	}, nil)

	request := httptest.NewRequest("GET", "/queues/payment-requests", nil)
	request = suite.AuthenticateOfficeRequest(request, officeUser)

	handlerConfig := suite.HandlerConfig()
	mockUnlocker := movelocker.NewMoveUnlocker()
	handler := GetPaymentRequestsQueueHandler{
		handlerConfig,
		paymentrequest.NewPaymentRequestListFetcher(),
		mockUnlocker,
		officeusercreator.NewOfficeUserFetcherPop(),
	}
	suite.Run("returns unfiltered results", func() {
		params := queues.GetPaymentRequestsQueueParams{
			HTTPRequest: request,
		}

		// Validate incoming payload: no body to validate

		response := handler.Handle(params)
		suite.IsNotErrResponse(response)
		suite.IsType(&queues.GetPaymentRequestsQueueOK{}, response)
		payload := response.(*queues.GetPaymentRequestsQueueOK).Payload

		// Validate outgoing payload
		suite.NoError(payload.Validate(strfmt.Default))

		suite.Len(payload.QueuePaymentRequests, 2)
	})

	suite.Run("returns unfiltered paginated results", func() {
		params := queues.GetPaymentRequestsQueueParams{
			HTTPRequest: request,
			Page:        models.Int64Pointer(1),
			PerPage:     models.Int64Pointer(1),
		}

		// Validate incoming payload: no body to validate

		response := handler.Handle(params)
		suite.IsNotErrResponse(response)
		suite.IsType(&queues.GetPaymentRequestsQueueOK{}, response)
		payload := response.(*queues.GetPaymentRequestsQueueOK).Payload

		// Validate outgoing payload
		suite.NoError(payload.Validate(strfmt.Default))

		suite.Len(payload.QueuePaymentRequests, 1)
		// Total count is more than the perPage
		suite.Equal(int64(2), payload.TotalCount)
	})

	suite.Run("returns results matching SubmittedAt date", func() {
		submittedAtDate := strfmt.DateTime(time.Date(2020, 10, 29, 0, 0, 0, 0, time.UTC))

		params := queues.GetPaymentRequestsQueueParams{
			HTTPRequest: request,
			SubmittedAt: &submittedAtDate,
		}

		// Validate incoming payload: no body to validate

		response := handler.Handle(params)
		suite.IsNotErrResponse(response)
		payload := response.(*queues.GetPaymentRequestsQueueOK).Payload

		// Validate outgoing payload
		suite.NoError(payload.Validate(strfmt.Default))

		suite.Len(payload.QueuePaymentRequests, 1)
	})

}

func (suite *HandlerSuite) TestGetPaymentRequestsQueueHandlerUnauthorizedRole() {
	officeUser := factory.BuildOfficeUserWithRoles(nil, nil, []roles.RoleType{roles.RoleTypeTOO})

	request := httptest.NewRequest("GET", "/queues/payment-requests", nil)
	request = suite.AuthenticateOfficeRequest(request, officeUser)
	params := queues.GetPaymentRequestsQueueParams{
		HTTPRequest: request,
		Page:        models.Int64Pointer(1),
		PerPage:     models.Int64Pointer(1),
	}
	handlerConfig := suite.HandlerConfig()
	mockUnlocker := movelocker.NewMoveUnlocker()
	handler := GetPaymentRequestsQueueHandler{
		handlerConfig,
		paymentrequest.NewPaymentRequestListFetcher(),
		mockUnlocker,
		officeusercreator.NewOfficeUserFetcherPop(),
	}

	// Validate incoming payload: no body to validate

	response := handler.Handle(params)
	suite.IsType(&queues.GetPaymentRequestsQueueForbidden{}, response)
	payload := response.(*queues.GetPaymentRequestsQueueForbidden).Payload

	// Validate outgoing payload: nil payload
	suite.Nil(payload)
}

func (suite *HandlerSuite) TestGetPaymentRequestsQueueHandlerServerError() {
	officeUser := factory.BuildOfficeUserWithRoles(nil, nil, []roles.RoleType{roles.RoleTypeTIO})

	paymentRequestListFetcher := mocks.PaymentRequestListFetcher{}

	paymentRequestListFetcher.On("FetchPaymentRequestList", mock.AnythingOfType("*appcontext.appContext"),
		officeUser.ID,
		mock.Anything,
		mock.Anything).Return(nil, 0, errors.New("database query error"))

	request := httptest.NewRequest("GET", "/queues/payment-requests", nil)
	request = suite.AuthenticateOfficeRequest(request, officeUser)
	params := queues.GetPaymentRequestsQueueParams{
		HTTPRequest: request,
		Page:        models.Int64Pointer(1),
		PerPage:     models.Int64Pointer(1),
	}
	handlerConfig := suite.HandlerConfig()
	mockUnlocker := movelocker.NewMoveUnlocker()
	handler := GetPaymentRequestsQueueHandler{
		handlerConfig,
		&paymentRequestListFetcher,
		mockUnlocker,
		officeusercreator.NewOfficeUserFetcherPop(),
	}

	// Validate incoming payload: no body to validate

	response := handler.Handle(params)

	suite.IsType(&queues.GetPaymentRequestsQueueInternalServerError{}, response)
	payload := response.(*queues.GetPaymentRequestsQueueInternalServerError).Payload

	// Validate outgoing payload: nil payload
	suite.Nil(payload)
}

func (suite *HandlerSuite) TestGetPaymentRequestsQueueHandlerEmptyResults() {
	officeUser := factory.BuildOfficeUserWithRoles(suite.DB(), nil, []roles.RoleType{roles.RoleTypeTIO})

	paymentRequestListFetcher := mocks.PaymentRequestListFetcher{}

	paymentRequestListFetcher.On("FetchPaymentRequestList", mock.AnythingOfType("*appcontext.appContext"),
		officeUser.ID,
		mock.Anything,
		mock.Anything).Return(&models.PaymentRequests{}, 0, nil)

	request := httptest.NewRequest("GET", "/queues/payment-requests", nil)
	request = suite.AuthenticateOfficeRequest(request, officeUser)
	params := queues.GetPaymentRequestsQueueParams{
		HTTPRequest: request,
		Page:        models.Int64Pointer(1),
		PerPage:     models.Int64Pointer(1),
	}
	handlerConfig := suite.HandlerConfig()
	mockUnlocker := movelocker.NewMoveUnlocker()
	handler := GetPaymentRequestsQueueHandler{
		handlerConfig,
		&paymentRequestListFetcher,
		mockUnlocker,
		officeusercreator.NewOfficeUserFetcherPop(),
	}

	// Validate incoming payload: no body to validate

	response := handler.Handle(params)
	suite.IsType(&queues.GetPaymentRequestsQueueOK{}, response)
	payload := response.(*queues.GetPaymentRequestsQueueOK).Payload

	// Validate outgoing payload
	suite.NoError(payload.Validate(strfmt.Default))

	suite.Len(payload.QueuePaymentRequests, 0)
	suite.Equal(int64(0), payload.TotalCount)
}

type servicesCounselingSubtestData struct {
	needsCounselingMove             models.Move
	counselingCompletedMove         models.Move
	marineCorpsMove                 models.Move
	ppmNeedsCloseoutMove            models.Move
	officeUser                      models.OfficeUser
	needsCounselingEarliestShipment models.MTOShipment
	counselingCompletedShipment     models.MTOShipment
	handler                         GetServicesCounselingQueueHandler
	request                         *http.Request
}

func (suite *HandlerSuite) makeServicesCounselingSubtestData() (subtestData *servicesCounselingSubtestData) {
	subtestData = &servicesCounselingSubtestData{}
	subtestData.officeUser = factory.BuildOfficeUserWithRoles(suite.DB(), factory.GetTraitActiveOfficeUser(), []roles.RoleType{roles.RoleTypeServicesCounselor})
	waf := entitlements.NewWeightAllotmentFetcher()

	submittedAt := time.Date(2021, 03, 15, 0, 0, 0, 0, time.UTC)
	// Default Origin Duty Location GBLOC is KKFA
	subtestData.needsCounselingMove = factory.BuildNeedsServiceCounselingMove(suite.DB(), []factory.Customization{
		{
			Model: models.Move{
				SubmittedAt: &submittedAt,
			},
		},
	}, nil)

	requestedPickupDate := time.Date(2021, 04, 01, 0, 0, 0, 0, time.UTC)
	factory.BuildMTOShipment(suite.DB(), []factory.Customization{
		{
			Model:    subtestData.needsCounselingMove,
			LinkOnly: true,
		},
		{
			Model: models.MTOShipment{
				RequestedPickupDate:   &requestedPickupDate,
				RequestedDeliveryDate: &requestedPickupDate,
				Status:                models.MTOShipmentStatusSubmitted,
			},
		},
	}, nil)

	transportationOffice := factory.BuildTransportationOffice(suite.DB(), nil, nil)
	subtestData.ppmNeedsCloseoutMove = factory.BuildMoveWithPPMShipment(suite.DB(), []factory.Customization{
		{
			Model: models.Move{
				SubmittedAt:      &submittedAt,
				Status:           models.MoveStatusServiceCounselingCompleted,
				CloseoutOfficeID: &transportationOffice.ID,
			},
		},
		{
			Model: models.MTOShipment{
				RequestedPickupDate:   &requestedPickupDate,
				RequestedDeliveryDate: &requestedPickupDate,
				Status:                models.MTOShipmentStatusSubmitted,
			},
		},
		{
			Model: models.PPMShipment{
				Status: models.PPMShipmentStatusNeedsCloseout,
			},
		},
	}, nil)

	earlierRequestedPickup := requestedPickupDate.Add(-7 * 24 * time.Hour)
	subtestData.needsCounselingEarliestShipment = factory.BuildMTOShipment(suite.DB(), []factory.Customization{
		{
			Model:    subtestData.needsCounselingMove,
			LinkOnly: true,
		},
		{
			Model: models.MTOShipment{
				RequestedPickupDate:   &earlierRequestedPickup,
				RequestedDeliveryDate: &requestedPickupDate,
				Status:                models.MTOShipmentStatusSubmitted,
			},
		},
	}, nil)

	earlierSubmittedAt := submittedAt.Add(-1 * 24 * time.Hour)
	subtestData.counselingCompletedMove = factory.BuildServiceCounselingCompletedMove(suite.DB(), []factory.Customization{
		{
			Model: models.Move{
				SubmittedAt: &earlierSubmittedAt,
			},
		},
	}, nil)

	subtestData.counselingCompletedShipment = factory.BuildMTOShipment(suite.DB(), []factory.Customization{
		{
			Model:    subtestData.counselingCompletedMove,
			LinkOnly: true,
		},
		{
			Model: models.MTOShipment{
				Status: models.MTOShipmentStatusSubmitted,
			},
		},
	}, nil)

	// Create a move with an origin duty location outside of office user GBLOC
	dutyLocationAddress := factory.BuildAddress(suite.DB(), []factory.Customization{
		{
			Model: models.Address{
				StreetAddress1: "Fort Eisenhower",
				City:           "Fort Eisenhower",
				State:          "GA",
				PostalCode:     "77777",
			},
		},
	}, nil)

	// Create a custom postal code to GBLOC
	factory.FetchOrBuildPostalCodeToGBLOC(suite.DB(), dutyLocationAddress.PostalCode, "UUUU")
	originDutyLocation := factory.BuildDutyLocation(suite.DB(), []factory.Customization{
		{
			Model: models.DutyLocation{
				Name: "Fort Sam Houston",
			},
		},
		{
			Model:    dutyLocationAddress,
			LinkOnly: true,
		},
	}, nil)

	// Create a move with an origin duty location outside of office user GBLOC
	excludedGBLOCMove := factory.BuildNeedsServiceCounselingMove(suite.DB(), []factory.Customization{
		{
			Model:    originDutyLocation,
			LinkOnly: true,
			Type:     &factory.DutyLocations.OriginDutyLocation,
		},
	}, nil)
	factory.BuildMTOShipment(suite.DB(), []factory.Customization{
		{
			Model:    excludedGBLOCMove,
			LinkOnly: true,
		},
		{
			Model: models.MTOShipment{
				Status: models.MTOShipmentStatusSubmitted,
			},
		},
		{
			Model: models.Address{
				PostalCode: "06001",
			},
		},
	}, nil)

	excludedStatusMove := factory.BuildSubmittedMove(suite.DB(), []factory.Customization{
		{
			Model:    originDutyLocation,
			LinkOnly: true,
			Type:     &factory.DutyLocations.OriginDutyLocation,
		},
	}, nil)

	factory.BuildMTOShipment(suite.DB(), []factory.Customization{
		{
			Model:    excludedStatusMove,
			LinkOnly: true,
		},
		{
			Model: models.MTOShipment{
				Status: models.MTOShipmentStatusSubmitted,
			},
		},
		{
			Model: models.Address{
				PostalCode: "06001",
			},
			Type: &factory.Addresses.PickupAddress,
		},
	}, nil)

	marineCorpsAffiliation := models.AffiliationMARINES

	subtestData.marineCorpsMove = factory.BuildNeedsServiceCounselingMove(suite.DB(), []factory.Customization{
		{
			Model: models.ServiceMember{
				Affiliation: &marineCorpsAffiliation,
			},
		},
		{
			Model: models.Move{
				SubmittedAt: &submittedAt,
			},
		},
	}, nil)

	factory.BuildMTOShipment(suite.DB(), []factory.Customization{
		{
			Model:    subtestData.marineCorpsMove,
			LinkOnly: true,
		},
		{
			Model: models.MTOShipment{
				RequestedPickupDate: &requestedPickupDate,
				Status:              models.MTOShipmentStatusSubmitted,
			},
		},
	}, nil)

	request := httptest.NewRequest("GET", "/queues/counseling", nil)
	subtestData.request = suite.AuthenticateOfficeRequest(request, subtestData.officeUser)
	handlerConfig := suite.HandlerConfig()
	mockUnlocker := movelocker.NewMoveUnlocker()
	subtestData.handler = GetServicesCounselingQueueHandler{
		handlerConfig,
		order.NewOrderFetcher(waf),
		mockUnlocker,
		officeusercreator.NewOfficeUserFetcherPop(),
	}

	return subtestData
}

func (suite *HandlerSuite) TestGetServicesCounselingQueueHandler() {
	suite.Run("returns moves in the needs counseling status by default", func() {
		subtestData := suite.makeServicesCounselingSubtestData()

		params := queues.GetServicesCounselingQueueParams{
			HTTPRequest: subtestData.request,
			Sort:        models.StringPointer("branch"),
			Order:       models.StringPointer("asc"),
		}

		// Validate incoming payload: no body to validate

		response := subtestData.handler.Handle(params)
		suite.IsNotErrResponse(response)
		suite.IsType(&queues.GetServicesCounselingQueueOK{}, response)
		payload := response.(*queues.GetServicesCounselingQueueOK).Payload

		// Validate outgoing payload
		suite.NoError(payload.Validate(strfmt.Default))

		order := subtestData.needsCounselingMove.Orders
		result1 := payload.QueueMoves[0]
		result2 := payload.QueueMoves[1]

		suite.Len(payload.QueueMoves[0].AvailableOfficeUsers, 1)
		suite.Equal(subtestData.officeUser.ID.String(), payload.QueueMoves[0].AvailableOfficeUsers[0].OfficeUserID.String())

		suite.Len(payload.QueueMoves, 2)
		suite.Equal(order.ServiceMember.ID.String(), result1.Customer.ID.String())
		suite.Equal(*order.ServiceMember.Edipi, result1.Customer.Edipi)
		suite.Equal(subtestData.needsCounselingMove.Locator, result1.Locator)
		suite.EqualValues(subtestData.needsCounselingMove.Status, result1.Status)
		suite.Equal(subtestData.needsCounselingEarliestShipment.RequestedPickupDate.Format(time.RFC3339Nano), (time.Time)(*result1.RequestedMoveDate).Format(time.RFC3339Nano))
		suite.Equal(subtestData.needsCounselingMove.SubmittedAt.Format(time.RFC3339Nano), (time.Time)(*result1.SubmittedAt).Format(time.RFC3339Nano))
		suite.Equal(order.ServiceMember.Affiliation.String(), result1.Customer.Agency)
		suite.Equal(order.NewDutyLocation.ID.String(), result1.DestinationDutyLocation.ID.String())

		suite.EqualValues(subtestData.needsCounselingMove.Status, result2.Status)
		suite.Equal("MARINES", result2.Customer.Agency)
	})

	suite.Run("returns moves in the needs counseling and services counseling complete statuses when both filters are selected", func() {
		subtestData := suite.makeServicesCounselingSubtestData()
		params := queues.GetServicesCounselingQueueParams{
			HTTPRequest: subtestData.request,
			Status:      []string{string(models.MoveStatusNeedsServiceCounseling), string(models.MoveStatusServiceCounselingCompleted)},
		}

		// Validate incoming payload: no body to validate

		response := subtestData.handler.Handle(params)
		suite.IsNotErrResponse(response)
		suite.IsType(&queues.GetServicesCounselingQueueOK{}, response)
		payload := response.(*queues.GetServicesCounselingQueueOK).Payload

		// Validate outgoing payload
		suite.NoError(payload.Validate(strfmt.Default))

		suite.Len(payload.QueueMoves, 5)

		for _, move := range payload.QueueMoves {
			// Test that only moves with postal code in the officer user gbloc are returned
			suite.Equal("50309", *move.OriginDutyLocation.Address.PostalCode)

			// Fail if a move has a status other than the two target ones
			if models.MoveStatus(move.Status) != models.MoveStatusNeedsServiceCounseling && models.MoveStatus(move.Status) != models.MoveStatusServiceCounselingCompleted {
				suite.Fail("Test does not return moves with the correct statuses.")
			}
		}
	})

	suite.Run("returns moves in the needs closeout status when NeedsPPMCloseout is true", func() {
		subtestData := suite.makeServicesCounselingSubtestData()

		needsPpmCloseout := true
		params := queues.GetServicesCounselingQueueParams{
			HTTPRequest:      subtestData.request,
			NeedsPPMCloseout: &needsPpmCloseout,
		}

		// Validate incoming payload: no body to validate
		response := subtestData.handler.Handle(params)
		suite.IsNotErrResponse(response)
		suite.IsType(&queues.GetServicesCounselingQueueOK{}, response)
		payload := response.(*queues.GetServicesCounselingQueueOK).Payload

		// Validate outgoing payload
		suite.NoError(payload.Validate(strfmt.Default))

		suite.Len(payload.QueueMoves, 1)

		for _, move := range payload.QueueMoves {
			// Fail if a ppm has a status other than needs closeout
			if models.MoveStatus(move.PpmStatus) != models.MoveStatus(models.PPMShipmentStatusNeedsCloseout) {
				suite.Fail("Test does not return moves with the correct status.")
			}
		}
	})

	suite.Run("responds with forbidden error when user is not an office user", func() {
		subtestData := suite.makeServicesCounselingSubtestData()
		user := factory.BuildOfficeUserWithRoles(nil, nil, []roles.RoleType{roles.RoleTypeTIO})

		request := httptest.NewRequest("GET", "/queues/counseling", nil)
		request = suite.AuthenticateOfficeRequest(request, user)

		params := queues.GetServicesCounselingQueueParams{
			HTTPRequest: request,
		}

		// Validate incoming payload: no body to validate

		response := subtestData.handler.Handle(params)
		suite.IsNotErrResponse(response)
		suite.IsType(&queues.GetServicesCounselingQueueForbidden{}, response)
		payload := response.(*queues.GetServicesCounselingQueueForbidden).Payload

		// Validate outgoing payload: nil payload
		suite.Nil(payload)
	})
}

func (suite *HandlerSuite) TestGetBulkAssignmentDataHandler() {
	suite.Run("SC - returns an unauthorized error when an attempt is made by a non supervisor", func() {
		officeUser := factory.BuildOfficeUserWithPrivileges(suite.DB(), []factory.Customization{
			{
				Model: models.OfficeUser{
					Email: "officeuser1@example.com",
				},
			},
			{
				Model: models.User{
					Roles: []roles.Role{
						{
							RoleType: roles.RoleTypeServicesCounselor,
						},
					},
				},
			},
		}, nil)

		request := httptest.NewRequest("GET", "/queues/bulk-assignment", nil)
		request = suite.AuthenticateOfficeRequest(request, officeUser)
		params := queues.GetBulkAssignmentDataParams{
			HTTPRequest: request,
			QueueType:   models.StringPointer("COUNSELING"),
		}
		handlerConfig := suite.HandlerConfig()
		handler := GetBulkAssignmentDataHandler{
			handlerConfig,
			officeusercreator.NewOfficeUserFetcherPop(),
			movefetcher.NewMoveFetcherBulkAssignment(),
		}
		response := handler.Handle(params)
		suite.IsNotErrResponse(response)
		suite.IsType(&queues.GetBulkAssignmentDataUnauthorized{}, response)
	})
	suite.Run("SC - returns properly formatted bulk assignment data", func() {
		transportationOffice := factory.BuildTransportationOffice(suite.DB(), nil, nil)

		officeUser := factory.BuildOfficeUserWithPrivileges(suite.DB(), []factory.Customization{
			{
				Model: models.OfficeUser{
					Email:  "officeuser1@example.com",
					Active: true,
				},
			},
			{
				Model:    transportationOffice,
				LinkOnly: true,
				Type:     &factory.TransportationOffices.CounselingOffice,
			},
			{
				Model: models.User{
					Privileges: []models.Privilege{
						{
							PrivilegeType: models.PrivilegeTypeSupervisor,
						},
					},
					Roles: []roles.Role{
						{
							RoleType: roles.RoleTypeServicesCounselor,
						},
					},
				},
			},
		}, nil)

		// move to appear in the return
		factory.BuildMoveWithShipment(suite.DB(), []factory.Customization{
			{
				Model: models.Move{
					Status: models.MoveStatusNeedsServiceCounseling,
				},
			},
			{
				Model:    transportationOffice,
				LinkOnly: true,
				Type:     &factory.TransportationOffices.CounselingOffice,
			},
		}, nil)

		request := httptest.NewRequest("GET", "/queues/bulk-assignment", nil)
		request = suite.AuthenticateOfficeRequest(request, officeUser)
		params := queues.GetBulkAssignmentDataParams{
			HTTPRequest: request,
			QueueType:   models.StringPointer("COUNSELING"),
		}
		handlerConfig := suite.HandlerConfig()
		handler := GetBulkAssignmentDataHandler{
			handlerConfig,
			officeusercreator.NewOfficeUserFetcherPop(),
			movefetcher.NewMoveFetcherBulkAssignment(),
		}
		response := handler.Handle(params)
		suite.IsNotErrResponse(response)
		suite.IsType(&queues.GetBulkAssignmentDataOK{}, response)
		payload := response.(*queues.GetBulkAssignmentDataOK).Payload
		suite.NoError(payload.Validate(strfmt.Default))
		suite.Len(payload.AvailableOfficeUsers, 1)
		suite.Len(payload.BulkAssignmentMoveIDs, 1)
	})
	suite.Run("TOO: returns properly formatted bulk assignment data", func() {
		transportationOffice := factory.BuildTransportationOffice(suite.DB(), nil, nil)

		officeUser := factory.BuildOfficeUserWithPrivileges(suite.DB(), []factory.Customization{
			{
				Model: models.OfficeUser{
					Email:  "officeuser1@example.com",
					Active: true,
				},
			},
			{
				Model:    transportationOffice,
				LinkOnly: true,
				Type:     &factory.TransportationOffices.CounselingOffice,
			},
			{
				Model: models.User{
					Privileges: []models.Privilege{
						{
							PrivilegeType: models.PrivilegeTypeSupervisor,
						},
					},
					Roles: []roles.Role{
						{
							RoleType: roles.RoleTypeTOO,
						},
					},
				},
			},
		}, nil)

		// move to appear in the return
		factory.BuildMoveWithShipment(suite.DB(), []factory.Customization{
			{
				Model: models.Move{
					Status: models.MoveStatusAPPROVALSREQUESTED,
				},
			},
			{
				Model:    transportationOffice,
				LinkOnly: true,
				Type:     &factory.TransportationOffices.CounselingOffice,
			},
		}, nil)

		request := httptest.NewRequest("GET", "/queues/bulk-assignment", nil)
		request = suite.AuthenticateOfficeRequest(request, officeUser)
		params := queues.GetBulkAssignmentDataParams{
			HTTPRequest: request,
			QueueType:   models.StringPointer("TASK_ORDER"),
		}
		handlerConfig := suite.HandlerConfig()
		handler := GetBulkAssignmentDataHandler{
			handlerConfig,
			officeusercreator.NewOfficeUserFetcherPop(),
			movefetcher.NewMoveFetcherBulkAssignment(),
		}
		response := handler.Handle(params)
		suite.IsNotErrResponse(response)
		suite.IsType(&queues.GetBulkAssignmentDataOK{}, response)
		payload := response.(*queues.GetBulkAssignmentDataOK).Payload
		suite.NoError(payload.Validate(strfmt.Default))
		suite.Len(payload.AvailableOfficeUsers, 1)
		suite.Len(payload.BulkAssignmentMoveIDs, 1)
	})
	suite.Run("returns properly formatted closeout bulk assignment data", func() {
		transportationOffice := factory.BuildTransportationOffice(suite.DB(), nil, nil)

		officeUser := factory.BuildOfficeUserWithPrivileges(suite.DB(), []factory.Customization{
			{
				Model: models.OfficeUser{
					Email:  "officeuser1@example.com",
					Active: true,
				},
			},
			{
				Model:    transportationOffice,
				LinkOnly: true,
				Type:     &factory.TransportationOffices.CounselingOffice,
			},
			{
				Model: models.User{
					Privileges: []models.Privilege{
						{
							PrivilegeType: models.PrivilegeTypeSupervisor,
						},
					},
					Roles: []roles.Role{
						{
							RoleType: roles.RoleTypeServicesCounselor,
						},
					},
				},
			},
		}, nil)

		submittedAt := time.Now()

		// move to appear in the return
		factory.BuildMoveWithPPMShipment(suite.DB(), []factory.Customization{
			{
				Model:    transportationOffice,
				LinkOnly: true,
				Type:     &factory.TransportationOffices.CloseoutOffice,
			},
			{
				Model: models.PPMShipment{
					Status:      models.PPMShipmentStatusNeedsCloseout,
					SubmittedAt: &submittedAt,
				},
			},
			{
				Model: models.Move{
					Status: models.MoveStatusAPPROVED,
				},
			},
		}, nil)

		request := httptest.NewRequest("GET", "/queues/bulk-assignment", nil)
		request = suite.AuthenticateOfficeRequest(request, officeUser)
		params := queues.GetBulkAssignmentDataParams{
			HTTPRequest: request,
			QueueType:   models.StringPointer("CLOSEOUT"),
		}
		handlerConfig := suite.HandlerConfig()
		handler := GetBulkAssignmentDataHandler{
			handlerConfig,
			officeusercreator.NewOfficeUserFetcherPop(),
			movefetcher.NewMoveFetcherBulkAssignment(),
		}
		response := handler.Handle(params)
		suite.IsNotErrResponse(response)
		suite.IsType(&queues.GetBulkAssignmentDataOK{}, response)
		payload := response.(*queues.GetBulkAssignmentDataOK).Payload
		suite.NoError(payload.Validate(strfmt.Default))
		suite.Len(payload.AvailableOfficeUsers, 1)
		suite.Len(payload.BulkAssignmentMoveIDs, 1)
	})
<<<<<<< HEAD
=======

	suite.Run("TIO - returns an unauthorized error when an attempt is made by a non supervisor", func() {
		officeUser := factory.BuildOfficeUserWithPrivileges(suite.DB(), []factory.Customization{
			{
				Model: models.OfficeUser{
					Email: "officeuser1@example.com",
				},
			},
			{
				Model: models.User{
					Roles: []roles.Role{
						{
							RoleType: roles.RoleTypeTIO,
						},
					},
				},
			},
		}, nil)

		request := httptest.NewRequest("GET", "/queues/bulk-assignment", nil)
		request = suite.AuthenticateOfficeRequest(request, officeUser)
		params := queues.GetBulkAssignmentDataParams{
			HTTPRequest: request,
			QueueType:   models.StringPointer("PAYMENT_REQUEST"),
		}
		handlerConfig := suite.HandlerConfig()
		handler := GetBulkAssignmentDataHandler{
			handlerConfig,
			officeusercreator.NewOfficeUserFetcherPop(),
			movefetcher.NewMoveFetcherBulkAssignment(),
		}
		response := handler.Handle(params)
		suite.IsNotErrResponse(response)
		suite.IsType(&queues.GetBulkAssignmentDataUnauthorized{}, response)
	})
	suite.Run("TIO - returns properly formatted bulk assignment data", func() {
		transportationOffice := factory.BuildTransportationOffice(suite.DB(), nil, nil)

		officeUser := factory.BuildOfficeUserWithPrivileges(suite.DB(), []factory.Customization{
			{
				Model: models.OfficeUser{
					Email:  "officeuser1@example.com",
					Active: true,
				},
			},
			{
				Model:    transportationOffice,
				LinkOnly: true,
				Type:     &factory.TransportationOffices.CounselingOffice,
			},
			{
				Model: models.User{
					Privileges: []models.Privilege{
						{
							PrivilegeType: models.PrivilegeTypeSupervisor,
						},
					},
					Roles: []roles.Role{
						{
							RoleType: roles.RoleTypeTIO,
						},
					},
				},
			},
		}, nil)

		// payment request to appear in the return
		move := factory.BuildMoveWithShipment(suite.DB(), []factory.Customization{
			{
				Model: models.Move{
					Status: models.MoveStatusAPPROVALSREQUESTED,
				},
			},
			{
				Model:    transportationOffice,
				LinkOnly: true,
				Type:     &factory.TransportationOffices.CounselingOffice,
			},
		}, nil)
		factory.BuildPaymentRequest(suite.DB(), []factory.Customization{
			{
				Model: models.PaymentRequest{
					ID:              uuid.Must(uuid.NewV4()),
					IsFinal:         false,
					Status:          models.PaymentRequestStatusPending,
					RejectionReason: nil,
				},
			},
			{
				Model:    move,
				LinkOnly: true,
			},
		}, nil)

		request := httptest.NewRequest("GET", "/queues/bulk-assignment", nil)
		request = suite.AuthenticateOfficeRequest(request, officeUser)
		params := queues.GetBulkAssignmentDataParams{
			HTTPRequest: request,
			QueueType:   models.StringPointer("PAYMENT_REQUEST"),
		}
		handlerConfig := suite.HandlerConfig()
		handler := GetBulkAssignmentDataHandler{
			handlerConfig,
			officeusercreator.NewOfficeUserFetcherPop(),
			movefetcher.NewMoveFetcherBulkAssignment(),
		}
		response := handler.Handle(params)
		suite.IsNotErrResponse(response)
		suite.IsType(&queues.GetBulkAssignmentDataOK{}, response)
		payload := response.(*queues.GetBulkAssignmentDataOK).Payload
		suite.NoError(payload.Validate(strfmt.Default))
		suite.Len(payload.AvailableOfficeUsers, 1)
		suite.Len(payload.BulkAssignmentMoveIDs, 1)
	})
}

type availableOfficeUserSubtestData struct {
	officeUsers []models.OfficeUser
	office      models.TransportationOffice
}

func (suite *HandlerSuite) TestAvailableOfficeUsers() {
	setupOfficeUserData := func(role1 roles.RoleType, role2 roles.RoleType) availableOfficeUserSubtestData {
		subtestData := &availableOfficeUserSubtestData{}
		transportationOffice := factory.BuildTransportationOffice(suite.DB(), nil, nil)

		// lets generate a few office users
		// these first two are what we want returned in the query
		// office user 1 is the supervisor making the request
		officeUser1 := factory.BuildOfficeUserWithPrivileges(suite.DB(), []factory.Customization{
			{
				Model: models.OfficeUser{
					LastName: "Aname",
					Email:    "officeuser1@example.com",
					Active:   true,
				},
			},
			{
				Model:    transportationOffice,
				LinkOnly: true,
				Type:     &factory.TransportationOffices.CounselingOffice,
			},
			{
				Model: models.User{
					Privileges: []models.Privilege{
						{
							PrivilegeType: models.PrivilegeTypeSupervisor,
						},
					},
					Roles: []roles.Role{
						{
							RoleType: role1,
						},
					},
				},
			},
		}, nil)

		// officeUser2 is their underling
		officeUser2 := factory.BuildOfficeUserWithPrivileges(suite.DB(), []factory.Customization{
			{
				Model: models.OfficeUser{
					LastName: "Bname",
					Email:    "officeuser2@example.com",
					Active:   true,
				},
			},
			{
				Model:    transportationOffice,
				LinkOnly: true,
				Type:     &factory.TransportationOffices.CounselingOffice,
			},
			{
				Model: models.User{
					Roles: []roles.Role{
						{
							RoleType: role1,
						},
					},
				},
			},
		}, nil)

		// this office user shares their role but does NOT work at their office so should not be returned
		factory.BuildOfficeUserWithPrivileges(suite.DB(), []factory.Customization{
			{
				Model: models.OfficeUser{
					Email:  "officeuser3@example.com",
					Active: true,
				},
			},
			{
				Model: models.User{
					Roles: []roles.Role{
						{
							RoleType: role1,
						},
					},
				},
			},
		}, nil)

		// this office users works at their office, but doesn't share the same role, and should not be returned
		factory.BuildOfficeUserWithPrivileges(suite.DB(), []factory.Customization{
			{
				Model: models.OfficeUser{
					Email:  "officeuser4@example.com",
					Active: true,
				},
			},
			{
				Model:    transportationOffice,
				LinkOnly: true,
				Type:     &factory.TransportationOffices.CounselingOffice,
			},
			{
				Model: models.User{
					Roles: []roles.Role{
						{
							RoleType: role2,
						},
					},
				},
			},
		}, nil)

		availableOfficeUsers := []models.OfficeUser{officeUser1, officeUser2}
		subtestData.officeUsers = availableOfficeUsers
		subtestData.office = transportationOffice
		return *subtestData
	}
	suite.Run("properly fetches a TOO supervisor's available office users for assignment", func() {
		subtestData := setupOfficeUserData(roles.RoleTypeTOO, roles.RoleTypeServicesCounselor)
		waf := entitlements.NewWeightAllotmentFetcher()

		hhgMove := factory.BuildSubmittedMove(suite.DB(), nil, nil)

		factory.BuildMTOShipment(suite.DB(), []factory.Customization{
			{
				Model:    hhgMove,
				LinkOnly: true,
			},
			{
				Model: models.MTOShipment{
					Status: models.MTOShipmentStatusSubmitted,
				},
			},
		}, nil)

		request := httptest.NewRequest("GET", "/queues/moves", nil)
		request = suite.AuthenticateOfficeRequest(request, subtestData.officeUsers[0])
		params := queues.GetMovesQueueParams{
			HTTPRequest: request,
		}
		handlerConfig := suite.HandlerConfig()
		mockUnlocker := movelocker.NewMoveUnlocker()
		handler := GetMovesQueueHandler{
			handlerConfig,
			order.NewOrderFetcher(waf),
			mockUnlocker,
			officeusercreator.NewOfficeUserFetcherPop(),
		}

		response := handler.Handle(params)
		suite.IsNotErrResponse(response)
		suite.IsType(&queues.GetMovesQueueOK{}, response)
		payload := response.(*queues.GetMovesQueueOK).Payload

		suite.NotNil(payload.QueueMoves)
		suite.NotNil(payload.QueueMoves[0].AvailableOfficeUsers)
		suite.Equal(2, len(payload.QueueMoves[0].AvailableOfficeUsers))
		suite.Equal(subtestData.officeUsers[0].ID.String(), payload.QueueMoves[0].AvailableOfficeUsers[0].OfficeUserID.String())
		suite.Equal(subtestData.officeUsers[1].ID.String(), payload.QueueMoves[0].AvailableOfficeUsers[1].OfficeUserID.String())
	})
	suite.Run("properly fetches a SC supervisor's available office users for assignment", func() {
		subtestData := setupOfficeUserData(roles.RoleTypeServicesCounselor, roles.RoleTypeTOO)
		waf := entitlements.NewWeightAllotmentFetcher()

		needsCounselingMove := factory.BuildNeedsServiceCounselingMove(suite.DB(), []factory.Customization{
			{
				Model:    subtestData.office,
				LinkOnly: true,
				Type:     &factory.TransportationOffices.CounselingOffice,
			},
		}, nil)

		factory.BuildMTOShipment(suite.DB(), []factory.Customization{
			{
				Model:    needsCounselingMove,
				LinkOnly: true,
			},
		}, nil)

		request := httptest.NewRequest("GET", "/queues/counseling", nil)
		request = suite.AuthenticateOfficeRequest(request, subtestData.officeUsers[0])
		params := queues.GetServicesCounselingQueueParams{
			HTTPRequest: request,
		}
		handlerConfig := suite.HandlerConfig()
		mockUnlocker := movelocker.NewMoveUnlocker()
		handler := GetServicesCounselingQueueHandler{
			handlerConfig,
			order.NewOrderFetcher(waf),
			mockUnlocker,
			officeusercreator.NewOfficeUserFetcherPop(),
		}

		response := handler.Handle(params)
		suite.IsNotErrResponse(response)
		suite.IsType(&queues.GetServicesCounselingQueueOK{}, response)
		payload := response.(*queues.GetServicesCounselingQueueOK).Payload

		suite.NotNil(payload.QueueMoves)
		suite.NotNil(payload.QueueMoves[0].AvailableOfficeUsers)
		suite.Equal(2, len(payload.QueueMoves[0].AvailableOfficeUsers))
		suite.Equal(subtestData.officeUsers[0].ID.String(), payload.QueueMoves[0].AvailableOfficeUsers[0].OfficeUserID.String())
		suite.Equal(subtestData.officeUsers[1].ID.String(), payload.QueueMoves[0].AvailableOfficeUsers[1].OfficeUserID.String())
	})

	suite.Run("properly fetches a TIO supervisor's available office users for assignment", func() {
		subtestData := setupOfficeUserData(roles.RoleTypeTIO, roles.RoleTypeTOO)
		hhgMove := factory.BuildMoveWithShipment(suite.DB(), nil, nil)

		factory.BuildPaymentRequest(suite.DB(), []factory.Customization{
			{
				Model:    hhgMove,
				LinkOnly: true,
			},
		}, nil)

		request := httptest.NewRequest("GET", "/queues/payment-requests", nil)
		request = suite.AuthenticateOfficeRequest(request, subtestData.officeUsers[0])
		params := queues.GetPaymentRequestsQueueParams{
			HTTPRequest: request,
		}
		handlerConfig := suite.HandlerConfig()
		mockUnlocker := movelocker.NewMoveUnlocker()
		handler := GetPaymentRequestsQueueHandler{
			handlerConfig,
			paymentrequest.NewPaymentRequestListFetcher(),
			mockUnlocker,
			officeusercreator.NewOfficeUserFetcherPop(),
		}

		response := handler.Handle(params)
		suite.IsNotErrResponse(response)
		suite.IsType(&queues.GetPaymentRequestsQueueOK{}, response)
		payload := response.(*queues.GetPaymentRequestsQueueOK).Payload

		suite.NotNil(payload.QueuePaymentRequests)
		suite.NotNil(payload.QueuePaymentRequests[0].AvailableOfficeUsers)
		suite.Equal(2, len(payload.QueuePaymentRequests[0].AvailableOfficeUsers))
		suite.Equal(subtestData.officeUsers[0].ID.String(), payload.QueuePaymentRequests[0].AvailableOfficeUsers[0].OfficeUserID.String())
		suite.Equal(subtestData.officeUsers[1].ID.String(), payload.QueuePaymentRequests[0].AvailableOfficeUsers[1].OfficeUserID.String())
	})

>>>>>>> 79c7b4b4
}<|MERGE_RESOLUTION|>--- conflicted
+++ resolved
@@ -1892,8 +1892,6 @@
 		suite.Len(payload.AvailableOfficeUsers, 1)
 		suite.Len(payload.BulkAssignmentMoveIDs, 1)
 	})
-<<<<<<< HEAD
-=======
 
 	suite.Run("TIO - returns an unauthorized error when an attempt is made by a non supervisor", func() {
 		officeUser := factory.BuildOfficeUserWithPrivileges(suite.DB(), []factory.Customization{
@@ -2250,5 +2248,4 @@
 		suite.Equal(subtestData.officeUsers[1].ID.String(), payload.QueuePaymentRequests[0].AvailableOfficeUsers[1].OfficeUserID.String())
 	})
 
->>>>>>> 79c7b4b4
 }