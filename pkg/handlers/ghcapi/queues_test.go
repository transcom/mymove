--- conflicted
+++ resolved
@@ -1819,7 +1819,6 @@
 		suite.Len(payload.AvailableOfficeUsers, 1)
 		suite.Len(payload.BulkAssignmentMoveIDs, 1)
 	})
-<<<<<<< HEAD
 	suite.Run("returns properly formatted closeout bulk assignment data", func() {
 		transportationOffice := factory.BuildTransportationOffice(suite.DB(), nil, nil)
 
@@ -1845,28 +1844,12 @@
 					Roles: []roles.Role{
 						{
 							RoleType: roles.RoleTypeServicesCounselor,
-=======
-
-	suite.Run("TIO - returns an unauthorized error when an attempt is made by a non supervisor", func() {
-		officeUser := factory.BuildOfficeUserWithPrivileges(suite.DB(), []factory.Customization{
-			{
-				Model: models.OfficeUser{
-					Email: "officeuser1@example.com",
-				},
-			},
-			{
-				Model: models.User{
-					Roles: []roles.Role{
-						{
-							RoleType: roles.RoleTypeTIO,
->>>>>>> 741b18d5
 						},
 					},
 				},
 			},
 		}, nil)
 
-<<<<<<< HEAD
 		submittedAt := time.Now()
 
 		// move to appear in the return
@@ -1889,17 +1872,11 @@
 			},
 		}, nil)
 
-=======
->>>>>>> 741b18d5
 		request := httptest.NewRequest("GET", "/queues/bulk-assignment", nil)
 		request = suite.AuthenticateOfficeRequest(request, officeUser)
 		params := queues.GetBulkAssignmentDataParams{
 			HTTPRequest: request,
-<<<<<<< HEAD
 			QueueType:   models.StringPointer("CLOSEOUT"),
-=======
-			QueueType:   models.StringPointer("PAYMENT_REQUEST"),
->>>>>>> 741b18d5
 		}
 		handlerConfig := suite.HandlerConfig()
 		handler := GetBulkAssignmentDataHandler{
@@ -1909,17 +1886,14 @@
 		}
 		response := handler.Handle(params)
 		suite.IsNotErrResponse(response)
-<<<<<<< HEAD
 		suite.IsType(&queues.GetBulkAssignmentDataOK{}, response)
 		payload := response.(*queues.GetBulkAssignmentDataOK).Payload
 		suite.NoError(payload.Validate(strfmt.Default))
 		suite.Len(payload.AvailableOfficeUsers, 1)
 		suite.Len(payload.BulkAssignmentMoveIDs, 1)
 	})
-}
-
-func (suite *HandlerSuite) TestGetPaymentRequestBulkAssignmentDataHandler() {
-	suite.Run("TIO - bulk assign payment request - returns an unauthorized error when an attempt is made by a non supervisor", func() {
+
+	suite.Run("TIO - returns an unauthorized error when an attempt is made by a non supervisor", func() {
 		officeUser := factory.BuildOfficeUserWithPrivileges(suite.DB(), []factory.Customization{
 			{
 				Model: models.OfficeUser{
@@ -1937,27 +1911,23 @@
 			},
 		}, nil)
 
-		request := httptest.NewRequest("GET", "/queues/bulk-assignment-payment-requests", nil)
+		request := httptest.NewRequest("GET", "/queues/bulk-assignment", nil)
 		request = suite.AuthenticateOfficeRequest(request, officeUser)
-		params := queues.GetBulkAssignmentPaymentRequestDataParams{
+		params := queues.GetBulkAssignmentDataParams{
 			HTTPRequest: request,
+			QueueType:   models.StringPointer("PAYMENT_REQUEST"),
 		}
 		handlerConfig := suite.HandlerConfig()
-		handler := GetPaymentRequestBulkAssignmentDataHandler{
+		handler := GetBulkAssignmentDataHandler{
 			handlerConfig,
 			officeusercreator.NewOfficeUserFetcherPop(),
-			paymentrequest.NewPaymentRequestFetcherBulkAssignment(),
-		}
-		response := handler.Handle(params)
-		suite.IsNotErrResponse(response)
-		suite.IsType(&queues.GetBulkAssignmentPaymentRequestDataUnauthorized{}, response)
-	})
-	suite.Run("TIO - payment request - returns properly formatted bulk assignment data", func() {
-=======
+			movefetcher.NewMoveFetcherBulkAssignment(),
+		}
+		response := handler.Handle(params)
+		suite.IsNotErrResponse(response)
 		suite.IsType(&queues.GetBulkAssignmentDataUnauthorized{}, response)
 	})
 	suite.Run("TIO - returns properly formatted bulk assignment data", func() {
->>>>>>> 741b18d5
 		transportationOffice := factory.BuildTransportationOffice(suite.DB(), nil, nil)
 
 		officeUser := factory.BuildOfficeUserWithPrivileges(suite.DB(), []factory.Customization{
@@ -2016,26 +1986,6 @@
 			},
 		}, nil)
 
-<<<<<<< HEAD
-		request := httptest.NewRequest("GET", "/queues/bulk-assignment-payment-requests", nil)
-		request = suite.AuthenticateOfficeRequest(request, officeUser)
-		params := queues.GetBulkAssignmentPaymentRequestDataParams{
-			HTTPRequest: request,
-		}
-		handlerConfig := suite.HandlerConfig()
-		handler := GetPaymentRequestBulkAssignmentDataHandler{
-			handlerConfig,
-			officeusercreator.NewOfficeUserFetcherPop(),
-			paymentrequest.NewPaymentRequestFetcherBulkAssignment(),
-		}
-		response := handler.Handle(params)
-		suite.IsNotErrResponse(response)
-		suite.IsType(&queues.GetBulkAssignmentPaymentRequestDataOK{}, response)
-		payload := response.(*queues.GetBulkAssignmentPaymentRequestDataOK).Payload
-		suite.NoError(payload.Validate(strfmt.Default))
-		suite.Len(payload.AvailableOfficeUsers, 1)
-		suite.Len(payload.BulkAssignmentPaymentRequestIDs, 1)
-=======
 		request := httptest.NewRequest("GET", "/queues/bulk-assignment", nil)
 		request = suite.AuthenticateOfficeRequest(request, officeUser)
 		params := queues.GetBulkAssignmentDataParams{
@@ -2055,6 +2005,5 @@
 		suite.NoError(payload.Validate(strfmt.Default))
 		suite.Len(payload.AvailableOfficeUsers, 1)
 		suite.Len(payload.BulkAssignmentMoveIDs, 1)
->>>>>>> 741b18d5
 	})
 }