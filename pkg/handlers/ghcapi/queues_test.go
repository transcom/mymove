package ghcapi

import (
	"errors"
	"net/http"
	"net/http/httptest"
	"time"

	"github.com/go-openapi/strfmt"
	"github.com/gofrs/uuid"
	"github.com/stretchr/testify/mock"

	"github.com/transcom/mymove/pkg/factory"
	"github.com/transcom/mymove/pkg/gen/ghcapi/ghcoperations/queues"
	"github.com/transcom/mymove/pkg/gen/ghcmessages"
	"github.com/transcom/mymove/pkg/models"
	"github.com/transcom/mymove/pkg/models/roles"
	"github.com/transcom/mymove/pkg/services/entitlements"
	movelocker "github.com/transcom/mymove/pkg/services/lock_move"
	"github.com/transcom/mymove/pkg/services/mocks"
	movefetcher "github.com/transcom/mymove/pkg/services/move"
	movetaskorder "github.com/transcom/mymove/pkg/services/move_task_order"
	officeusercreator "github.com/transcom/mymove/pkg/services/office_user"
	order "github.com/transcom/mymove/pkg/services/order"
	paymentrequest "github.com/transcom/mymove/pkg/services/payment_request"
)

func (suite *HandlerSuite) TestGetMoveQueuesHandler() {
	waf := entitlements.NewWeightAllotmentFetcher()

	officeUser := factory.BuildOfficeUserWithRoles(suite.DB(), factory.GetTraitActiveOfficeUser(), []roles.RoleType{roles.RoleTypeTOO})
	factory.BuildOfficeUserWithRoles(suite.DB(), factory.GetTraitActiveOfficeUser(), []roles.RoleType{roles.RoleTypeTIO})
	officeUser.User.Roles = append(officeUser.User.Roles, roles.Role{
		RoleType: roles.RoleTypeTOO,
	})

	// Default Origin Duty Location GBLOC is KKFA
	hhgMove := factory.BuildSubmittedMove(suite.DB(), nil, nil)

	factory.BuildMTOShipment(suite.DB(), []factory.Customization{
		{
			Model:    hhgMove,
			LinkOnly: true,
		},
		{
			Model: models.MTOShipment{
				Status: models.MTOShipmentStatusSubmitted,
			},
		},
	}, nil)

	// Create a move with an origin duty location outside of office user GBLOC
	excludedMove := factory.BuildMove(suite.DB(), []factory.Customization{
		{
			Model: models.TransportationOffice{
				Gbloc: "AGFM",
			},
			Type: &factory.TransportationOffices.CloseoutOffice,
		},
	}, nil)

	factory.BuildMTOShipment(suite.DB(), []factory.Customization{
		{
			Model:    excludedMove,
			LinkOnly: true,
		},
		{
			Model: models.MTOShipment{
				Status: models.MTOShipmentStatusSubmitted,
			},
		},
	}, nil)

	request := httptest.NewRequest("GET", "/queues/moves", nil)
	request = suite.AuthenticateOfficeRequest(request, officeUser)
	params := queues.GetMovesQueueParams{
		HTTPRequest: request,
	}
	handlerConfig := suite.HandlerConfig()
	mockUnlocker := movelocker.NewMoveUnlocker()
	handler := GetMovesQueueHandler{
		handlerConfig,
		order.NewOrderFetcher(waf),
		mockUnlocker,
		officeusercreator.NewOfficeUserFetcherPop(),
	}

	// Validate incoming payload: no body to validate

	response := handler.Handle(params)
	suite.IsNotErrResponse(response)
	suite.IsType(&queues.GetMovesQueueOK{}, response)
	payload := response.(*queues.GetMovesQueueOK).Payload

	// Validate outgoing payload
	suite.NoError(payload.Validate(strfmt.Default))

	suite.Len(payload.QueueMoves[0].AvailableOfficeUsers, 1)
	suite.Equal(payload.QueueMoves[0].AvailableOfficeUsers[0].OfficeUserID.String(), officeUser.ID.String())

	order := hhgMove.Orders
	result := payload.QueueMoves[0]
	deptIndicator := *result.DepartmentIndicator
	suite.Len(payload.QueueMoves, 1)
	suite.Equal(hhgMove.ID.String(), result.ID.String())
	suite.Equal(order.ServiceMember.ID.String(), result.Customer.ID.String())
	suite.Equal(*order.DepartmentIndicator, string(deptIndicator))
	suite.Equal(order.OriginDutyLocation.TransportationOffice.Gbloc, string(result.OriginGBLOC))
	suite.Equal(order.OriginDutyLocation.ID.String(), result.OriginDutyLocation.ID.String())
	suite.Equal(hhgMove.Locator, result.Locator)
	suite.Equal(int64(1), result.ShipmentsCount)
}

func (suite *HandlerSuite) TestListPrimeMovesHandler() {
	// Default Origin Duty Location GBLOC is KKFA
	move := factory.BuildAvailableToPrimeMove(suite.DB(), nil, nil)
	waf := entitlements.NewWeightAllotmentFetcher()

	request := httptest.NewRequest("GET", "/queues/listPrimeMoves", nil)
	params := queues.ListPrimeMovesParams{
		HTTPRequest: request,
	}
	handlerConfig := suite.HandlerConfig()
	handler := ListPrimeMovesHandler{
		handlerConfig,
		movetaskorder.NewMoveTaskOrderFetcher(waf),
	}

	// Validate incoming payload: no body to validate

	response := handler.Handle(params)
	suite.IsNotErrResponse(response)

	movesList := response.(*queues.ListPrimeMovesOK).Payload.QueueMoves

	suite.Equal(1, len(movesList))
	suite.Equal(move.ID.String(), movesList[0].ID.String())
}

func (suite *HandlerSuite) TestGetMoveQueuesHandlerMoveInfo() {
	suite.Run("displays move attributes for all move types returned by ListOrders", func() {
		gbloc := "LKNQ"

		// Stub HHG move
		hhgMove := factory.BuildMoveWithShipment(nil, []factory.Customization{
			{
				Model: models.Move{
					ID: uuid.Must(uuid.NewV4()),
				},
			},
		}, nil)
		hhgMove.ShipmentGBLOC = append(hhgMove.ShipmentGBLOC, models.MoveToGBLOC{GBLOC: &gbloc})

		// Stub HHG_PPM move
		hhgPPMMove := factory.BuildMoveWithShipment(nil, []factory.Customization{
			{
				Model: models.Move{
					ID: uuid.Must(uuid.NewV4()),
				},
			},
		}, nil)
		hhgPPMMove.ShipmentGBLOC = append(hhgPPMMove.ShipmentGBLOC, models.MoveToGBLOC{GBLOC: &gbloc})

		// Stub NTS move
		ntsMove := factory.BuildMoveWithShipment(nil, []factory.Customization{
			{
				Model: models.Move{
					ID: uuid.Must(uuid.NewV4()),
				},
			},
			{
				Model: models.MTOShipment{
					ShipmentType: models.MTOShipmentTypeHHGIntoNTS,
				},
			},
		}, nil)
		ntsMove.ShipmentGBLOC = append(ntsMove.ShipmentGBLOC, models.MoveToGBLOC{GBLOC: &gbloc})

		// Stub NTSR move
		ntsrMove := factory.BuildMoveWithShipment(nil, []factory.Customization{
			{
				Model: models.Move{
					ID: uuid.Must(uuid.NewV4()),
				},
			},
			{
				Model: models.MTOShipment{
					ShipmentType: models.MTOShipmentTypeHHGOutOfNTS,
				},
			},
		}, nil)
		ntsrMove.ShipmentGBLOC = append(ntsrMove.ShipmentGBLOC, models.MoveToGBLOC{GBLOC: &gbloc})

		var expectedMoves []models.Move
		expectedMoves = append(expectedMoves, hhgMove, hhgPPMMove, ntsMove, ntsrMove)

		officeUser := factory.BuildOfficeUserWithRoles(suite.DB(), nil, []roles.RoleType{roles.RoleTypeTOO})

		orderFetcher := mocks.OrderFetcher{}
		orderFetcher.On("ListOrders", mock.AnythingOfType("*appcontext.appContext"),
			officeUser.ID, roles.RoleTypeTOO, mock.Anything).Return(expectedMoves, 4, nil)

		request := httptest.NewRequest("GET", "/queues/moves", nil)
		request = suite.AuthenticateOfficeRequest(request, officeUser)
		params := queues.GetMovesQueueParams{
			HTTPRequest: request,
		}
		handlerConfig := suite.HandlerConfig()
		mockUnlocker := movelocker.NewMoveUnlocker()
		handler := GetMovesQueueHandler{
			handlerConfig,
			&orderFetcher,
			mockUnlocker,
			officeusercreator.NewOfficeUserFetcherPop(),
		}

		// Validate incoming payload: no body to validate

		response := handler.Handle(params)
		payload := response.(*queues.GetMovesQueueOK).Payload

		// Validate outgoing payload
		suite.NoError(payload.Validate(strfmt.Default))

		moves := payload.QueueMoves

		suite.Equal(4, len(moves))
		for i := range moves {
			suite.Equal(moves[i].Locator, expectedMoves[i].Locator)
			suite.Equal(string(moves[i].Status), string(expectedMoves[i].Status))
			suite.Equal(moves[i].ShipmentsCount, int64(len(expectedMoves[i].MTOShipments)))
		}
	})
}

func (suite *HandlerSuite) TestGetMoveQueuesBranchFilter() {
	officeUser := factory.BuildOfficeUserWithRoles(suite.DB(), nil, []roles.RoleType{roles.RoleTypeTOO})
	officeUser.User.Roles = append(officeUser.User.Roles, roles.Role{
		RoleType: roles.RoleTypeTOO,
	})
	waf := entitlements.NewWeightAllotmentFetcher()

	move := models.Move{
		Status: models.MoveStatusSUBMITTED,
	}

	shipment := models.MTOShipment{
		Status: models.MTOShipmentStatusSubmitted,
	}

	// Create an order where the service member has an ARMY affiliation (default)
	factory.BuildMTOShipment(suite.DB(), []factory.Customization{
		{
			Model: move,
		},
		{
			Model: shipment,
		},
	}, nil)

	// Create an order where the service member has an AIR_FORCE affiliation
	airForce := models.AffiliationAIRFORCE
	factory.BuildMTOShipment(suite.DB(), []factory.Customization{
		{
			Model: shipment,
		},
		{
			Model: move,
		},
		{
			Model: models.ServiceMember{
				Affiliation: &airForce,
			},
		},
	}, nil)

	request := httptest.NewRequest("GET", "/queues/moves", nil)
	request = suite.AuthenticateOfficeRequest(request, officeUser)
	params := queues.GetMovesQueueParams{
		HTTPRequest: request,
		Branch:      models.StringPointer("AIR_FORCE"),
	}
	handlerConfig := suite.HandlerConfig()
	mockUnlocker := movelocker.NewMoveUnlocker()
	handler := GetMovesQueueHandler{
		handlerConfig,
		order.NewOrderFetcher(waf),
		mockUnlocker,
		officeusercreator.NewOfficeUserFetcherPop(),
	}

	// Validate incoming payload: no body to validate

	response := handler.Handle(params)
	suite.IsNotErrResponse(response)
	suite.IsType(&queues.GetMovesQueueOK{}, response)
	payload := response.(*queues.GetMovesQueueOK).Payload

	// Validate outgoing payload
	suite.NoError(payload.Validate(strfmt.Default))

	result := payload.QueueMoves[0]

	suite.Equal(1, len(payload.QueueMoves))
	suite.Equal("AIR_FORCE", result.Customer.Agency)
}

func (suite *HandlerSuite) TestGetMoveQueuesHandlerStatuses() {
	officeUser := factory.BuildOfficeUserWithRoles(suite.DB(), nil, []roles.RoleType{roles.RoleTypeTOO})
	officeUser.User.Roles = append(officeUser.User.Roles, roles.Role{
		RoleType: roles.RoleTypeTOO,
	})
	waf := entitlements.NewWeightAllotmentFetcher()

	// Default Origin Duty Location GBLOC is KKFA
	hhgMove := factory.BuildSubmittedMove(suite.DB(), nil, nil)

	factory.BuildMTOShipment(suite.DB(), []factory.Customization{
		{
			Model:    hhgMove,
			LinkOnly: true,
		},
		{
			Model: models.MTOShipment{
				Status: models.MTOShipmentStatusSubmitted,
			},
		},
	}, nil)

	// Create a shipment on hhgMove that has Rejected status
	rejectionReason := "unnecessary"
	factory.BuildMTOShipment(suite.DB(), []factory.Customization{
		{
			Model:    hhgMove,
			LinkOnly: true,
		},
		{
			Model: models.MTOShipment{
				Status:          models.MTOShipmentStatusRejected,
				RejectionReason: &rejectionReason,
			},
		},
	}, nil)
	factory.FetchOrBuildPostalCodeToGBLOC(suite.DB(), "06001", "AGFM")

	// Create an order with an origin duty location outside of office user GBLOC
	factory.BuildMTOShipment(suite.DB(), []factory.Customization{
		{
			Model: models.TransportationOffice{
				Name:  "Fort Punxsutawney",
				Gbloc: "AGFM",
			},
		},
		{
			Model: models.MTOShipment{
				Status: models.MTOShipmentStatusSubmitted,
			},
		},
		{
			Model: models.Address{
				PostalCode: "06001",
			},
			Type: &factory.Addresses.PickupAddress,
		},
	}, nil)

	request := httptest.NewRequest("GET", "/move-task-orders/{moveTaskOrderID}", nil)
	request = suite.AuthenticateOfficeRequest(request, officeUser)
	params := queues.GetMovesQueueParams{
		HTTPRequest: request,
	}
	handlerConfig := suite.HandlerConfig()
	mockUnlocker := movelocker.NewMoveUnlocker()
	handler := GetMovesQueueHandler{
		handlerConfig,
		order.NewOrderFetcher(waf),
		mockUnlocker,
		officeusercreator.NewOfficeUserFetcherPop(),
	}

	// Validate incoming payload: no body to validate

	response := handler.Handle(params)
	suite.IsNotErrResponse(response)

	payload := response.(*queues.GetMovesQueueOK).Payload

	// Validate outgoing payload
	suite.NoError(payload.Validate(strfmt.Default))

	result := payload.QueueMoves[0]

	suite.Equal(ghcmessages.MoveStatus("SUBMITTED"), result.Status)

	// let's test for the ServiceCounselingCompleted status
	hhgMove.Status = models.MoveStatusServiceCounselingCompleted
	_, _ = suite.DB().ValidateAndSave(&hhgMove)

	// Validate incoming payload: no body to validate

	response = handler.Handle(params)
	suite.IsNotErrResponse(response)
	suite.IsType(&queues.GetMovesQueueOK{}, response)
	payload = response.(*queues.GetMovesQueueOK).Payload

	// Validate outgoing payload
	suite.NoError(payload.Validate(strfmt.Default))

	result = payload.QueueMoves[0]

	suite.Equal(ghcmessages.MoveStatus("SERVICE COUNSELING COMPLETED"), result.Status)

	// Now let's test Approvals requested
	hhgMove.Status = models.MoveStatusAPPROVALSREQUESTED
	_, _ = suite.DB().ValidateAndSave(&hhgMove)

	// Validate incoming payload: no body to validate

	response = handler.Handle(params)
	suite.IsNotErrResponse(response)
	suite.IsType(&queues.GetMovesQueueOK{}, response)
	payload = response.(*queues.GetMovesQueueOK).Payload

	// Validate outgoing payload
	suite.NoError(payload.Validate(strfmt.Default))

	result = payload.QueueMoves[0]

	suite.Equal(ghcmessages.MoveStatus("APPROVALS REQUESTED"), result.Status)

}

func (suite *HandlerSuite) TestGetMoveQueuesHandlerFilters() {
	officeUser := factory.BuildOfficeUserWithRoles(suite.DB(), nil, []roles.RoleType{roles.RoleTypeTOO})
	officeUser.User.Roles = append(officeUser.User.Roles, roles.Role{
		RoleType: roles.RoleTypeTOO,
	})
	waf := entitlements.NewWeightAllotmentFetcher()

	submittedMove := models.Move{
		Status: models.MoveStatusSUBMITTED,
	}
	submittedShipment := models.MTOShipment{
		Status: models.MTOShipmentStatusSubmitted,
	}
	airForce := models.AffiliationAIRFORCE

	// New move with AIR_FORCE service member affiliation to test branch filter
	factory.BuildMTOShipment(suite.DB(), []factory.Customization{
		{
			Model: submittedMove,
		},
		{
			Model: submittedShipment,
		},
		{
			Model: models.ServiceMember{
				Affiliation: &airForce,
			},
		},
	}, nil)

	// Approvals requested
	approvedMove := factory.BuildApprovalsRequestedMove(suite.DB(), nil, nil)

	factory.BuildMTOServiceItem(suite.DB(), []factory.Customization{
		{
			Model:    approvedMove,
			LinkOnly: true,
		},
		{
			Model: models.MTOShipment{
				Status: models.MTOShipmentStatusApproved,
			},
		},
		{
			Model: models.MTOServiceItem{
				Status: models.MTOServiceItemStatusSubmitted,
			},
		},
	}, nil)

	// Service Counseling Completed Move
	factory.BuildMTOShipment(suite.DB(), []factory.Customization{
		{
			Model: models.Move{
				Status: models.MoveStatusServiceCounselingCompleted,
			},
		},
		{
			Model: models.MTOShipment{
				Status: models.MTOShipmentStatusApproved,
			},
		},
	}, nil)

	// Move DRAFT and CANCELLED should not be included
	factory.BuildMTOShipment(suite.DB(), []factory.Customization{
		{
			Model: models.Move{
				Status: models.MoveStatusDRAFT,
			},
		},
		{
			Model: submittedShipment,
		},
	}, nil)
	factory.BuildMTOShipment(suite.DB(), []factory.Customization{
		{
			Model: models.Move{
				Status: models.MoveStatusCANCELED,
			},
		},
		{
			Model: submittedShipment,
		},
	}, nil)

	request := httptest.NewRequest("GET", "/queues/moves", nil)
	request = suite.AuthenticateOfficeRequest(request, officeUser)

	handlerConfig := suite.HandlerConfig()
	mockUnlocker := movelocker.NewMoveUnlocker()
	handler := GetMovesQueueHandler{
		handlerConfig,
		order.NewOrderFetcher(waf),
		mockUnlocker,
		officeusercreator.NewOfficeUserFetcherPop(),
	}

	suite.Run("loads results with all STATUSes selected", func() {
		params := queues.GetMovesQueueParams{
			HTTPRequest: request,
			Status: []string{
				string(models.MoveStatusSUBMITTED),
				string(models.MoveStatusAPPROVALSREQUESTED),
				string(models.MoveStatusServiceCounselingCompleted),
			},
		}

		// Validate incoming payload: no body to validate

		response := handler.Handle(params)
		suite.IsNotErrResponse(response)
		payload := response.(*queues.GetMovesQueueOK).Payload

		// Validate outgoing payload
		suite.NoError(payload.Validate(strfmt.Default))

		suite.EqualValues(3, payload.TotalCount)
		suite.Len(payload.QueueMoves, 3)
		// test that the moves are sorted by status descending
		suite.Equal(ghcmessages.MoveStatus("SUBMITTED"), payload.QueueMoves[0].Status)
	})

	suite.Run("loads results with all STATUSes and 1 page selected", func() {
		params := queues.GetMovesQueueParams{
			HTTPRequest: request,
			Status: []string{
				string(models.MoveStatusSUBMITTED),
				string(models.MoveStatusAPPROVALSREQUESTED),
				string(models.MoveStatusServiceCounselingCompleted),
			},
			PerPage: models.Int64Pointer(1),
			Page:    models.Int64Pointer(1),
		}

		// Validate incoming payload: no body to validate

		response := handler.Handle(params)
		suite.IsNotErrResponse(response)

		payload := response.(*queues.GetMovesQueueOK).Payload

		// Validate outgoing payload
		suite.NoError(payload.Validate(strfmt.Default))

		suite.EqualValues(3, payload.TotalCount)
		suite.Len(payload.QueueMoves, 1)
	})

	suite.Run("loads results with one STATUS selected", func() {
		params := queues.GetMovesQueueParams{
			HTTPRequest: request,
			Status: []string{
				string(models.MoveStatusSUBMITTED),
			},
			Page:    models.Int64Pointer(1),
			PerPage: models.Int64Pointer(1),
		}

		// Validate incoming payload: no body to validate

		response := handler.Handle(params)
		suite.IsNotErrResponse(response)
		payload := response.(*queues.GetMovesQueueOK).Payload

		// Validate outgoing payload
		suite.NoError(payload.Validate(strfmt.Default))

		suite.EqualValues(1, payload.TotalCount)
		suite.Len(payload.QueueMoves, 1)
		suite.EqualValues(string(models.MoveStatusSUBMITTED), payload.QueueMoves[0].Status)
	})

	suite.Run("Excludes draft and canceled moves when STATUS params is empty", func() {
		params := queues.GetMovesQueueParams{
			HTTPRequest: request,
		}

		// Validate incoming payload: no body to validate

		response := handler.Handle(params)
		suite.IsNotErrResponse(response)
		payload := response.(*queues.GetMovesQueueOK).Payload

		// Validate outgoing payload
		suite.NoError(payload.Validate(strfmt.Default))

		moves := payload.QueueMoves
		var actualStatuses []string
		for _, move := range moves {
			actualStatuses = append(actualStatuses, string(move.Status))
		}
		expectedStatuses := [3]string{"SUBMITTED", "APPROVALS REQUESTED", "SERVICE COUNSELING COMPLETED"}

		suite.EqualValues(3, payload.TotalCount)
		suite.Len(payload.QueueMoves, 3)
		suite.ElementsMatch(expectedStatuses, actualStatuses)
	})

	suite.Run("1 result with status New Move and branch AIR_FORCE", func() {
		params := queues.GetMovesQueueParams{
			HTTPRequest: request,
			Status: []string{
				string(models.MoveStatusSUBMITTED),
			},
			Branch: models.StringPointer("AIR_FORCE"),
		}

		// Validate incoming payload: no body to validate

		response := handler.Handle(params)
		suite.IsNotErrResponse(response)
		payload := response.(*queues.GetMovesQueueOK).Payload

		// Validate outgoing payload
		suite.NoError(payload.Validate(strfmt.Default))

		suite.EqualValues(1, payload.TotalCount)
		suite.Len(payload.QueueMoves, 1)
		suite.EqualValues(string(models.MoveStatusSUBMITTED), payload.QueueMoves[0].Status)
		suite.Equal("AIR_FORCE", payload.QueueMoves[0].Customer.Agency)
	})

	suite.Run("No results with status New Move and branch ARMY", func() {
		params := queues.GetMovesQueueParams{
			HTTPRequest: request,
			Status: []string{
				string(models.MoveStatusSUBMITTED),
			},
			Branch: models.StringPointer("ARMY"),
		}

		// Validate incoming payload: no body to validate

		response := handler.Handle(params)
		suite.IsNotErrResponse(response)
		payload := response.(*queues.GetMovesQueueOK).Payload

		// Validate outgoing payload
		suite.NoError(payload.Validate(strfmt.Default))

		suite.EqualValues(0, payload.TotalCount)
		suite.Len(payload.QueueMoves, 0)
	})
}

func (suite *HandlerSuite) TestGetMoveQueuesHandlerCustomerInfoFilters() {
	dutyLocation1 := factory.BuildDutyLocation(suite.DB(), []factory.Customization{
		{
			Model: models.DutyLocation{
				Name: "This Other Station",
			},
		},
	}, nil)
	waf := entitlements.NewWeightAllotmentFetcher()

	dutyLocation2 := factory.BuildDutyLocation(suite.DB(), nil, nil)

	officeUser := factory.BuildOfficeUserWithRoles(suite.DB(), nil, []roles.RoleType{roles.RoleTypeTOO})

	officeUser.User.Roles = append(officeUser.User.Roles, roles.Role{
		RoleType: roles.RoleTypeTOO,
	})

	// Default Origin Duty Location GBLOC is KKFA

	serviceMember1 := factory.BuildServiceMember(suite.DB(), []factory.Customization{
		{
			Model: models.ServiceMember{
				FirstName: models.StringPointer("Zoya"),
				LastName:  models.StringPointer("Darvish"),
				Edipi:     models.StringPointer("11111"),
			},
		},
	}, nil)

	serviceMember2 := factory.BuildServiceMember(suite.DB(), []factory.Customization{
		{
			Model: models.ServiceMember{
				FirstName: models.StringPointer("Owen"),
				LastName:  models.StringPointer("Nance"),
				Edipi:     models.StringPointer("22222"),
			},
		},
	}, nil)

	move1 := factory.BuildSubmittedMove(suite.DB(), []factory.Customization{
		{
			Model:    dutyLocation1,
			LinkOnly: true,
			Type:     &factory.DutyLocations.OriginDutyLocation,
		},
		{
			Model:    dutyLocation1,
			LinkOnly: true,
			Type:     &factory.DutyLocations.NewDutyLocation,
		},
		{
			Model:    serviceMember1,
			LinkOnly: true,
		},
	}, nil)

	move2 := factory.BuildSubmittedMove(suite.DB(), []factory.Customization{
		{
			Model:    dutyLocation2,
			LinkOnly: true,
			Type:     &factory.DutyLocations.OriginDutyLocation,
		},
		{
			Model:    dutyLocation2,
			LinkOnly: true,
			Type:     &factory.DutyLocations.NewDutyLocation,
		},
		{
			Model:    serviceMember2,
			LinkOnly: true,
		},
	}, nil)

	shipment := models.MTOShipment{
		Status: models.MTOShipmentStatusSubmitted,
	}

	factory.BuildMTOShipment(suite.DB(), []factory.Customization{
		{
			Model:    move1,
			LinkOnly: true,
		},
		{
			Model: shipment,
		},
	}, nil)

	factory.BuildMTOShipment(suite.DB(), []factory.Customization{
		{
			Model:    move2,
			LinkOnly: true,
		},
		{
			Model: shipment,
		},
	}, nil)

	request := httptest.NewRequest("GET", "/queues/moves", nil)
	request = suite.AuthenticateOfficeRequest(request, officeUser)

	handlerConfig := suite.HandlerConfig()
	mockUnlocker := movelocker.NewMoveUnlocker()
	handler := GetMovesQueueHandler{
		handlerConfig,
		order.NewOrderFetcher(waf),
		mockUnlocker,
		officeusercreator.NewOfficeUserFetcherPop(),
	}

	suite.Run("returns unfiltered results", func() {
		params := queues.GetMovesQueueParams{
			HTTPRequest: request,
		}

		// Validate incoming payload: no body to validate

		response := handler.Handle(params)
		suite.IsNotErrResponse(response)
		payload := response.(*queues.GetMovesQueueOK).Payload

		// Validate outgoing payload
		suite.NoError(payload.Validate(strfmt.Default))

		suite.Len(payload.QueueMoves, 2)
	})

	suite.Run("returns results matching last name search term", func() {
		params := queues.GetMovesQueueParams{
			HTTPRequest:  request,
			CustomerName: models.StringPointer("Nan"),
		}

		// Validate incoming payload: no body to validate

		response := handler.Handle(params)
		suite.IsNotErrResponse(response)
		payload := response.(*queues.GetMovesQueueOK).Payload

		// Validate outgoing payload
		suite.NoError(payload.Validate(strfmt.Default))

		result := payload.QueueMoves[0]

		suite.Len(payload.QueueMoves, 1)
		suite.Equal("Nance", result.Customer.LastName)
	})

	suite.Run("returns results matching Dod ID search term", func() {
		params := queues.GetMovesQueueParams{
			HTTPRequest: request,
			Edipi:       serviceMember1.Edipi,
		}

		// Validate incoming payload: no body to validate

		response := handler.Handle(params)
		suite.IsNotErrResponse(response)
		payload := response.(*queues.GetMovesQueueOK).Payload

		// Validate outgoing payload
		suite.NoError(payload.Validate(strfmt.Default))

		result := payload.QueueMoves[0]

		suite.Len(payload.QueueMoves, 1)
		suite.Equal("11111", result.Customer.Edipi)
	})

	suite.Run("returns results matching Move ID search term", func() {
		params := queues.GetMovesQueueParams{
			HTTPRequest: request,
			Locator:     &move1.Locator,
		}

		// Validate incoming payload: no body to validate

		response := handler.Handle(params)
		suite.IsNotErrResponse(response)
		payload := response.(*queues.GetMovesQueueOK).Payload

		// Validate outgoing payload
		suite.NoError(payload.Validate(strfmt.Default))

		result := payload.QueueMoves[0]

		suite.Len(payload.QueueMoves, 1)
		suite.Equal(move1.Locator, result.Locator)

	})

	suite.Run("returns results matching OriginDutyLocation name search term", func() {
		var originDutyLocations []string
		originDutyLocations = append(originDutyLocations, dutyLocation1.Name)
		params := queues.GetMovesQueueParams{
			HTTPRequest:        request,
			OriginDutyLocation: originDutyLocations,
		}

		// Validate incoming payload: no body to validate

		response := handler.Handle(params)
		suite.IsNotErrResponse(response)
		payload := response.(*queues.GetMovesQueueOK).Payload

		// Validate outgoing payload
		suite.NoError(payload.Validate(strfmt.Default))

		result := payload.QueueMoves[0]

		suite.Len(payload.QueueMoves, 1)
		suite.Equal("This Other Station", result.OriginDutyLocation.Name)
	})

	suite.Run("returns results with multiple filters applied", func() {
		var originDutyLocations []string
		originDutyLocations = append(originDutyLocations, dutyLocation1.Name)
		params := queues.GetMovesQueueParams{
			HTTPRequest:        request,
			CustomerName:       models.StringPointer("Dar"),
			Edipi:              serviceMember1.Edipi,
			Locator:            &move1.Locator,
			OriginDutyLocation: originDutyLocations,
		}

		// Validate incoming payload: no body to validate

		response := handler.Handle(params)
		suite.IsNotErrResponse(response)
		payload := response.(*queues.GetMovesQueueOK).Payload

		// Validate outgoing payload
		suite.NoError(payload.Validate(strfmt.Default))

		suite.Len(payload.QueueMoves, 1)
	})

}

func (suite *HandlerSuite) TestGetMoveQueuesHandlerUnauthorizedRole() {
	officeUser := factory.BuildOfficeUserWithRoles(nil, nil, []roles.RoleType{roles.RoleTypeTIO})
	waf := entitlements.NewWeightAllotmentFetcher()

	request := httptest.NewRequest("GET", "/queues/moves", nil)
	request = suite.AuthenticateOfficeRequest(request, officeUser)
	params := queues.GetMovesQueueParams{
		HTTPRequest: request,
	}
	handlerConfig := suite.HandlerConfig()
	mockUnlocker := movelocker.NewMoveUnlocker()
	handler := GetMovesQueueHandler{
		handlerConfig,
		order.NewOrderFetcher(waf),
		mockUnlocker,
		officeusercreator.NewOfficeUserFetcherPop(),
	}

	// Validate incoming payload: no body to validate

	response := handler.Handle(params)
	suite.IsNotErrResponse(response)
	suite.IsType(&queues.GetMovesQueueForbidden{}, response)
	payload := response.(*queues.GetMovesQueueForbidden).Payload

	// Validate outgoing payload: nil payload
	suite.Nil(payload)
}

func (suite *HandlerSuite) TestGetMoveQueuesHandlerUnauthorizedUser() {
	serviceUser := factory.BuildServiceMember(suite.DB(), nil, nil)
	serviceUser.User.Roles = append(serviceUser.User.Roles, roles.Role{
		RoleType: roles.RoleTypeCustomer,
	})
	waf := entitlements.NewWeightAllotmentFetcher()

	request := httptest.NewRequest("GET", "/queues/moves", nil)
	request = suite.AuthenticateRequest(request, serviceUser)
	params := queues.GetMovesQueueParams{
		HTTPRequest: request,
	}
	handlerConfig := suite.HandlerConfig()
	mockUnlocker := movelocker.NewMoveUnlocker()
	handler := GetMovesQueueHandler{
		handlerConfig,
		order.NewOrderFetcher(waf),
		mockUnlocker,
		officeusercreator.NewOfficeUserFetcherPop(),
	}

	// Validate incoming payload: no body to validate

	response := handler.Handle(params)
	suite.IsNotErrResponse(response)
	suite.IsType(&queues.GetMovesQueueForbidden{}, response)
	payload := response.(*queues.GetMovesQueueForbidden).Payload

	// Validate outgoing payload: nil payload
	suite.Nil(payload)
}

func (suite *HandlerSuite) TestGetMoveQueuesHandlerEmptyResults() {
	officeUser := factory.BuildOfficeUserWithRoles(suite.DB(), nil, []roles.RoleType{roles.RoleTypeTOO})
	officeUser.User.Roles = append(officeUser.User.Roles, roles.Role{
		RoleType: roles.RoleTypeTOO,
	})
	waf := entitlements.NewWeightAllotmentFetcher()

	// Create an order with an origin duty location outside of office user GBLOC
	excludedMove := factory.BuildMove(suite.DB(), []factory.Customization{
		{
			Model: models.TransportationOffice{
				Gbloc: "AGFM",
			},
			Type: &factory.TransportationOffices.CloseoutOffice,
		},
	}, nil)
	factory.BuildMTOShipment(suite.DB(), []factory.Customization{
		{
			Model:    excludedMove,
			LinkOnly: true,
		},
		{
			Model: models.MTOShipment{
				Status: models.MTOShipmentStatusSubmitted,
			},
		},
	}, nil)

	request := httptest.NewRequest("GET", "/queues/moves", nil)
	request = suite.AuthenticateOfficeRequest(request, officeUser)
	params := queues.GetMovesQueueParams{
		HTTPRequest: request,
	}
	handlerConfig := suite.HandlerConfig()
	mockUnlocker := movelocker.NewMoveUnlocker()
	handler := GetMovesQueueHandler{
		handlerConfig,
		order.NewOrderFetcher(waf),
		mockUnlocker,
		officeusercreator.NewOfficeUserFetcherPop(),
	}

	// Validate incoming payload: no body to validate

	response := handler.Handle(params)
	suite.IsNotErrResponse(response)
	suite.IsType(&queues.GetMovesQueueOK{}, response)
	payload := response.(*queues.GetMovesQueueOK).Payload

	// Validate outgoing payload
	suite.NoError(payload.Validate(strfmt.Default))

	suite.Len(payload.QueueMoves, 0)
}

func (suite *HandlerSuite) TestGetPaymentRequestsQueueHandler() {
	officeUser := factory.BuildOfficeUserWithRoles(suite.DB(), factory.GetTraitActiveOfficeUser(), []roles.RoleType{roles.RoleTypeTIO})
	factory.BuildOfficeUserWithRoles(suite.DB(), factory.GetTraitActiveOfficeUser(), []roles.RoleType{roles.RoleTypeTOO})

	// Default Origin Duty Location GBLOC is KKFA
	hhgMove := factory.BuildMoveWithShipment(suite.DB(), nil, nil)
	// Fake this as a day and a half in the past so floating point age values can be tested
	prevCreatedAt := time.Now().Add(time.Duration(time.Hour * -36))

	actualPaymentRequest := factory.BuildPaymentRequest(suite.DB(), []factory.Customization{
		{
			Model:    hhgMove,
			LinkOnly: true,
		},
		{
			Model: models.PaymentRequest{
				CreatedAt: prevCreatedAt,
			},
		},
	}, nil)

	factory.BuildPaymentRequest(suite.DB(), nil, nil)

	request := httptest.NewRequest("GET", "/queues/payment-requests", nil)
	request = suite.AuthenticateOfficeRequest(request, officeUser)
	params := queues.GetPaymentRequestsQueueParams{
		HTTPRequest: request,
	}
	handlerConfig := suite.HandlerConfig()
	mockUnlocker := movelocker.NewMoveUnlocker()
	handler := GetPaymentRequestsQueueHandler{
		handlerConfig,
		paymentrequest.NewPaymentRequestListFetcher(),
		mockUnlocker,
		officeusercreator.NewOfficeUserFetcherPop(),
	}

	// Validate incoming payload: no body to validate
	response := handler.Handle(params)
	suite.IsNotErrResponse(response)
	suite.IsType(&queues.GetPaymentRequestsQueueOK{}, response)
	payload := response.(*queues.GetPaymentRequestsQueueOK).Payload

	// Validate outgoing payload
	suite.NoError(payload.Validate(strfmt.Default))

	suite.Len(payload.QueuePaymentRequests, 1)
	suite.Len(payload.QueuePaymentRequests[0].AvailableOfficeUsers, 1)
	suite.Equal(payload.QueuePaymentRequests[0].AvailableOfficeUsers[0].OfficeUserID.String(), officeUser.ID.String())

	paymentRequest := *payload.QueuePaymentRequests[0]

	suite.Equal(actualPaymentRequest.ID.String(), paymentRequest.ID.String())
	suite.Equal(actualPaymentRequest.MoveTaskOrderID.String(), paymentRequest.MoveID.String())
	suite.Equal(hhgMove.Orders.ServiceMemberID.String(), paymentRequest.Customer.ID.String())
	suite.Equal(string(paymentRequest.Status), "Payment requested")
	suite.Equal("KKFA", string(paymentRequest.OriginGBLOC))

	//createdAt := actualPaymentRequest.CreatedAt
	age := float64(2)
	deptIndicator := *paymentRequest.DepartmentIndicator

	suite.Equal(age, paymentRequest.Age)
	// TODO: Standardize time format
	//suite.Equal(createdAt.Format("2006-01-02T15:04:05.000Z07:00"), paymentRequest.SubmittedAt.String()) // swagger formats to milliseconds
	suite.Equal(hhgMove.Locator, paymentRequest.Locator)

	suite.Equal(*hhgMove.Orders.DepartmentIndicator, string(deptIndicator))
}

func (suite *HandlerSuite) TestGetPaymentRequestsQueueSubmittedAtFilter() {
	officeUser := factory.BuildOfficeUserWithRoles(suite.DB(), nil, []roles.RoleType{roles.RoleTypeTIO})

	outOfRangeDate, _ := time.Parse("2006-01-02", "2020-10-10")

	hhgMove1 := factory.BuildMoveWithShipment(suite.DB(), nil, nil)
	hhgMove2 := factory.BuildMoveWithShipment(suite.DB(), nil, nil)

	factory.BuildPaymentRequest(suite.DB(), []factory.Customization{
		{
			Model: models.PaymentRequest{
				CreatedAt: outOfRangeDate,
			},
		},
		{
			Model:    hhgMove1,
			LinkOnly: true,
		},
	}, nil)

	createdAtTime := time.Date(2020, 10, 29, 0, 0, 0, 0, time.UTC)
	factory.BuildPaymentRequest(suite.DB(), []factory.Customization{
		{
			Model: models.PaymentRequest{
				CreatedAt: createdAtTime,
			},
		},
		{
			Model:    hhgMove2,
			LinkOnly: true,
		},
	}, nil)

	request := httptest.NewRequest("GET", "/queues/payment-requests", nil)
	request = suite.AuthenticateOfficeRequest(request, officeUser)

	handlerConfig := suite.HandlerConfig()
	mockUnlocker := movelocker.NewMoveUnlocker()
	handler := GetPaymentRequestsQueueHandler{
		handlerConfig,
		paymentrequest.NewPaymentRequestListFetcher(),
		mockUnlocker,
		officeusercreator.NewOfficeUserFetcherPop(),
	}
	suite.Run("returns unfiltered results", func() {
		params := queues.GetPaymentRequestsQueueParams{
			HTTPRequest: request,
		}

		// Validate incoming payload: no body to validate

		response := handler.Handle(params)
		suite.IsNotErrResponse(response)
		suite.IsType(&queues.GetPaymentRequestsQueueOK{}, response)
		payload := response.(*queues.GetPaymentRequestsQueueOK).Payload

		// Validate outgoing payload
		suite.NoError(payload.Validate(strfmt.Default))

		suite.Len(payload.QueuePaymentRequests, 2)
	})

	suite.Run("returns unfiltered paginated results", func() {
		params := queues.GetPaymentRequestsQueueParams{
			HTTPRequest: request,
			Page:        models.Int64Pointer(1),
			PerPage:     models.Int64Pointer(1),
		}

		// Validate incoming payload: no body to validate

		response := handler.Handle(params)
		suite.IsNotErrResponse(response)
		suite.IsType(&queues.GetPaymentRequestsQueueOK{}, response)
		payload := response.(*queues.GetPaymentRequestsQueueOK).Payload

		// Validate outgoing payload
		suite.NoError(payload.Validate(strfmt.Default))

		suite.Len(payload.QueuePaymentRequests, 1)
		// Total count is more than the perPage
		suite.Equal(int64(2), payload.TotalCount)
	})

	suite.Run("returns results matching SubmittedAt date", func() {
		submittedAtDate := strfmt.DateTime(time.Date(2020, 10, 29, 0, 0, 0, 0, time.UTC))

		params := queues.GetPaymentRequestsQueueParams{
			HTTPRequest: request,
			SubmittedAt: &submittedAtDate,
		}

		// Validate incoming payload: no body to validate

		response := handler.Handle(params)
		suite.IsNotErrResponse(response)
		payload := response.(*queues.GetPaymentRequestsQueueOK).Payload

		// Validate outgoing payload
		suite.NoError(payload.Validate(strfmt.Default))

		suite.Len(payload.QueuePaymentRequests, 1)
	})

}

func (suite *HandlerSuite) TestGetPaymentRequestsQueueHandlerUnauthorizedRole() {
	officeUser := factory.BuildOfficeUserWithRoles(nil, nil, []roles.RoleType{roles.RoleTypeTOO})

	request := httptest.NewRequest("GET", "/queues/payment-requests", nil)
	request = suite.AuthenticateOfficeRequest(request, officeUser)
	params := queues.GetPaymentRequestsQueueParams{
		HTTPRequest: request,
		Page:        models.Int64Pointer(1),
		PerPage:     models.Int64Pointer(1),
	}
	handlerConfig := suite.HandlerConfig()
	mockUnlocker := movelocker.NewMoveUnlocker()
	handler := GetPaymentRequestsQueueHandler{
		handlerConfig,
		paymentrequest.NewPaymentRequestListFetcher(),
		mockUnlocker,
		officeusercreator.NewOfficeUserFetcherPop(),
	}

	// Validate incoming payload: no body to validate

	response := handler.Handle(params)
	suite.IsType(&queues.GetPaymentRequestsQueueForbidden{}, response)
	payload := response.(*queues.GetPaymentRequestsQueueForbidden).Payload

	// Validate outgoing payload: nil payload
	suite.Nil(payload)
}

func (suite *HandlerSuite) TestGetPaymentRequestsQueueHandlerServerError() {
	officeUser := factory.BuildOfficeUserWithRoles(nil, nil, []roles.RoleType{roles.RoleTypeTIO})

	paymentRequestListFetcher := mocks.PaymentRequestListFetcher{}

	paymentRequestListFetcher.On("FetchPaymentRequestList", mock.AnythingOfType("*appcontext.appContext"),
		officeUser.ID,
		mock.Anything,
		mock.Anything).Return(nil, 0, errors.New("database query error"))

	request := httptest.NewRequest("GET", "/queues/payment-requests", nil)
	request = suite.AuthenticateOfficeRequest(request, officeUser)
	params := queues.GetPaymentRequestsQueueParams{
		HTTPRequest: request,
		Page:        models.Int64Pointer(1),
		PerPage:     models.Int64Pointer(1),
	}
	handlerConfig := suite.HandlerConfig()
	mockUnlocker := movelocker.NewMoveUnlocker()
	handler := GetPaymentRequestsQueueHandler{
		handlerConfig,
		&paymentRequestListFetcher,
		mockUnlocker,
		officeusercreator.NewOfficeUserFetcherPop(),
	}

	// Validate incoming payload: no body to validate

	response := handler.Handle(params)

	suite.IsType(&queues.GetPaymentRequestsQueueInternalServerError{}, response)
	payload := response.(*queues.GetPaymentRequestsQueueInternalServerError).Payload

	// Validate outgoing payload: nil payload
	suite.Nil(payload)
}

func (suite *HandlerSuite) TestGetPaymentRequestsQueueHandlerEmptyResults() {
	officeUser := factory.BuildOfficeUserWithRoles(suite.DB(), nil, []roles.RoleType{roles.RoleTypeTIO})

	paymentRequestListFetcher := mocks.PaymentRequestListFetcher{}

	paymentRequestListFetcher.On("FetchPaymentRequestList", mock.AnythingOfType("*appcontext.appContext"),
		officeUser.ID,
		mock.Anything,
		mock.Anything).Return(&models.PaymentRequests{}, 0, nil)

	request := httptest.NewRequest("GET", "/queues/payment-requests", nil)
	request = suite.AuthenticateOfficeRequest(request, officeUser)
	params := queues.GetPaymentRequestsQueueParams{
		HTTPRequest: request,
		Page:        models.Int64Pointer(1),
		PerPage:     models.Int64Pointer(1),
	}
	handlerConfig := suite.HandlerConfig()
	mockUnlocker := movelocker.NewMoveUnlocker()
	handler := GetPaymentRequestsQueueHandler{
		handlerConfig,
		&paymentRequestListFetcher,
		mockUnlocker,
		officeusercreator.NewOfficeUserFetcherPop(),
	}

	// Validate incoming payload: no body to validate

	response := handler.Handle(params)
	suite.IsType(&queues.GetPaymentRequestsQueueOK{}, response)
	payload := response.(*queues.GetPaymentRequestsQueueOK).Payload

	// Validate outgoing payload
	suite.NoError(payload.Validate(strfmt.Default))

	suite.Len(payload.QueuePaymentRequests, 0)
	suite.Equal(int64(0), payload.TotalCount)
}

type servicesCounselingSubtestData struct {
	needsCounselingMove             models.Move
	counselingCompletedMove         models.Move
	marineCorpsMove                 models.Move
	ppmNeedsCloseoutMove            models.Move
	officeUser                      models.OfficeUser
	needsCounselingEarliestShipment models.MTOShipment
	counselingCompletedShipment     models.MTOShipment
	handler                         GetServicesCounselingQueueHandler
	request                         *http.Request
}

func (suite *HandlerSuite) makeServicesCounselingSubtestData() (subtestData *servicesCounselingSubtestData) {
	subtestData = &servicesCounselingSubtestData{}
	subtestData.officeUser = factory.BuildOfficeUserWithRoles(suite.DB(), factory.GetTraitActiveOfficeUser(), []roles.RoleType{roles.RoleTypeServicesCounselor})
	waf := entitlements.NewWeightAllotmentFetcher()

	submittedAt := time.Date(2021, 03, 15, 0, 0, 0, 0, time.UTC)
	// Default Origin Duty Location GBLOC is KKFA
	subtestData.needsCounselingMove = factory.BuildNeedsServiceCounselingMove(suite.DB(), []factory.Customization{
		{
			Model: models.Move{
				SubmittedAt: &submittedAt,
			},
		},
	}, nil)

	requestedPickupDate := time.Date(2021, 04, 01, 0, 0, 0, 0, time.UTC)
	factory.BuildMTOShipment(suite.DB(), []factory.Customization{
		{
			Model:    subtestData.needsCounselingMove,
			LinkOnly: true,
		},
		{
			Model: models.MTOShipment{
				RequestedPickupDate:   &requestedPickupDate,
				RequestedDeliveryDate: &requestedPickupDate,
				Status:                models.MTOShipmentStatusSubmitted,
			},
		},
	}, nil)

	transportationOffice := factory.BuildTransportationOffice(suite.DB(), nil, nil)
	subtestData.ppmNeedsCloseoutMove = factory.BuildMoveWithPPMShipment(suite.DB(), []factory.Customization{
		{
			Model: models.Move{
				SubmittedAt:      &submittedAt,
				Status:           models.MoveStatusServiceCounselingCompleted,
				CloseoutOfficeID: &transportationOffice.ID,
			},
		},
		{
			Model: models.MTOShipment{
				RequestedPickupDate:   &requestedPickupDate,
				RequestedDeliveryDate: &requestedPickupDate,
				Status:                models.MTOShipmentStatusSubmitted,
			},
		},
		{
			Model: models.PPMShipment{
				Status: models.PPMShipmentStatusNeedsCloseout,
			},
		},
	}, nil)

	earlierRequestedPickup := requestedPickupDate.Add(-7 * 24 * time.Hour)
	subtestData.needsCounselingEarliestShipment = factory.BuildMTOShipment(suite.DB(), []factory.Customization{
		{
			Model:    subtestData.needsCounselingMove,
			LinkOnly: true,
		},
		{
			Model: models.MTOShipment{
				RequestedPickupDate:   &earlierRequestedPickup,
				RequestedDeliveryDate: &requestedPickupDate,
				Status:                models.MTOShipmentStatusSubmitted,
			},
		},
	}, nil)

	earlierSubmittedAt := submittedAt.Add(-1 * 24 * time.Hour)
	subtestData.counselingCompletedMove = factory.BuildServiceCounselingCompletedMove(suite.DB(), []factory.Customization{
		{
			Model: models.Move{
				SubmittedAt: &earlierSubmittedAt,
			},
		},
	}, nil)

	subtestData.counselingCompletedShipment = factory.BuildMTOShipment(suite.DB(), []factory.Customization{
		{
			Model:    subtestData.counselingCompletedMove,
			LinkOnly: true,
		},
		{
			Model: models.MTOShipment{
				Status: models.MTOShipmentStatusSubmitted,
			},
		},
	}, nil)

	// Create a move with an origin duty location outside of office user GBLOC
	dutyLocationAddress := factory.BuildAddress(suite.DB(), []factory.Customization{
		{
			Model: models.Address{
				StreetAddress1: "Fort Eisenhower",
				City:           "Fort Eisenhower",
				State:          "GA",
				PostalCode:     "77777",
			},
		},
	}, nil)

	// Create a custom postal code to GBLOC
	factory.FetchOrBuildPostalCodeToGBLOC(suite.DB(), dutyLocationAddress.PostalCode, "UUUU")
	originDutyLocation := factory.BuildDutyLocation(suite.DB(), []factory.Customization{
		{
			Model: models.DutyLocation{
				Name: "Fort Sam Houston",
			},
		},
		{
			Model:    dutyLocationAddress,
			LinkOnly: true,
		},
	}, nil)

	// Create a move with an origin duty location outside of office user GBLOC
	excludedGBLOCMove := factory.BuildNeedsServiceCounselingMove(suite.DB(), []factory.Customization{
		{
			Model:    originDutyLocation,
			LinkOnly: true,
			Type:     &factory.DutyLocations.OriginDutyLocation,
		},
	}, nil)
	factory.BuildMTOShipment(suite.DB(), []factory.Customization{
		{
			Model:    excludedGBLOCMove,
			LinkOnly: true,
		},
		{
			Model: models.MTOShipment{
				Status: models.MTOShipmentStatusSubmitted,
			},
		},
		{
			Model: models.Address{
				PostalCode: "06001",
			},
		},
	}, nil)

	excludedStatusMove := factory.BuildSubmittedMove(suite.DB(), []factory.Customization{
		{
			Model:    originDutyLocation,
			LinkOnly: true,
			Type:     &factory.DutyLocations.OriginDutyLocation,
		},
	}, nil)

	factory.BuildMTOShipment(suite.DB(), []factory.Customization{
		{
			Model:    excludedStatusMove,
			LinkOnly: true,
		},
		{
			Model: models.MTOShipment{
				Status: models.MTOShipmentStatusSubmitted,
			},
		},
		{
			Model: models.Address{
				PostalCode: "06001",
			},
			Type: &factory.Addresses.PickupAddress,
		},
	}, nil)

	marineCorpsAffiliation := models.AffiliationMARINES

	subtestData.marineCorpsMove = factory.BuildNeedsServiceCounselingMove(suite.DB(), []factory.Customization{
		{
			Model: models.ServiceMember{
				Affiliation: &marineCorpsAffiliation,
			},
		},
		{
			Model: models.Move{
				SubmittedAt: &submittedAt,
			},
		},
	}, nil)

	factory.BuildMTOShipment(suite.DB(), []factory.Customization{
		{
			Model:    subtestData.marineCorpsMove,
			LinkOnly: true,
		},
		{
			Model: models.MTOShipment{
				RequestedPickupDate: &requestedPickupDate,
				Status:              models.MTOShipmentStatusSubmitted,
			},
		},
	}, nil)

	request := httptest.NewRequest("GET", "/queues/counseling", nil)
	subtestData.request = suite.AuthenticateOfficeRequest(request, subtestData.officeUser)
	handlerConfig := suite.HandlerConfig()
	mockUnlocker := movelocker.NewMoveUnlocker()
	subtestData.handler = GetServicesCounselingQueueHandler{
		handlerConfig,
		order.NewOrderFetcher(waf),
		mockUnlocker,
		officeusercreator.NewOfficeUserFetcherPop(),
	}

	return subtestData
}

func (suite *HandlerSuite) TestGetServicesCounselingQueueHandler() {
	suite.Run("returns moves in the needs counseling status by default", func() {
		subtestData := suite.makeServicesCounselingSubtestData()

		params := queues.GetServicesCounselingQueueParams{
			HTTPRequest: subtestData.request,
			Sort:        models.StringPointer("branch"),
			Order:       models.StringPointer("asc"),
		}

		// Validate incoming payload: no body to validate

		response := subtestData.handler.Handle(params)
		suite.IsNotErrResponse(response)
		suite.IsType(&queues.GetServicesCounselingQueueOK{}, response)
		payload := response.(*queues.GetServicesCounselingQueueOK).Payload

		// Validate outgoing payload
		suite.NoError(payload.Validate(strfmt.Default))

		order := subtestData.needsCounselingMove.Orders
		result1 := payload.QueueMoves[0]
		result2 := payload.QueueMoves[1]

		suite.Len(payload.QueueMoves[0].AvailableOfficeUsers, 1)
		suite.Equal(subtestData.officeUser.ID.String(), payload.QueueMoves[0].AvailableOfficeUsers[0].OfficeUserID.String())

		suite.Len(payload.QueueMoves, 2)
		suite.Equal(order.ServiceMember.ID.String(), result1.Customer.ID.String())
		suite.Equal(*order.ServiceMember.Edipi, result1.Customer.Edipi)
		suite.Equal(subtestData.needsCounselingMove.Locator, result1.Locator)
		suite.EqualValues(subtestData.needsCounselingMove.Status, result1.Status)
		suite.Equal(subtestData.needsCounselingEarliestShipment.RequestedPickupDate.Format(time.RFC3339Nano), (time.Time)(*result1.RequestedMoveDate).Format(time.RFC3339Nano))
		suite.Equal(subtestData.needsCounselingMove.SubmittedAt.Format(time.RFC3339Nano), (time.Time)(*result1.SubmittedAt).Format(time.RFC3339Nano))
		suite.Equal(order.ServiceMember.Affiliation.String(), result1.Customer.Agency)
		suite.Equal(order.NewDutyLocation.ID.String(), result1.DestinationDutyLocation.ID.String())

		suite.EqualValues(subtestData.needsCounselingMove.Status, result2.Status)
		suite.Equal("MARINES", result2.Customer.Agency)
	})

	suite.Run("returns moves in the needs counseling and services counseling complete statuses when both filters are selected", func() {
		subtestData := suite.makeServicesCounselingSubtestData()
		params := queues.GetServicesCounselingQueueParams{
			HTTPRequest: subtestData.request,
			Status:      []string{string(models.MoveStatusNeedsServiceCounseling), string(models.MoveStatusServiceCounselingCompleted)},
		}

		// Validate incoming payload: no body to validate

		response := subtestData.handler.Handle(params)
		suite.IsNotErrResponse(response)
		suite.IsType(&queues.GetServicesCounselingQueueOK{}, response)
		payload := response.(*queues.GetServicesCounselingQueueOK).Payload

		// Validate outgoing payload
		suite.NoError(payload.Validate(strfmt.Default))

		suite.Len(payload.QueueMoves, 5)

		for _, move := range payload.QueueMoves {
			// Test that only moves with postal code in the officer user gbloc are returned
			suite.Equal("50309", *move.OriginDutyLocation.Address.PostalCode)

			// Fail if a move has a status other than the two target ones
			if models.MoveStatus(move.Status) != models.MoveStatusNeedsServiceCounseling && models.MoveStatus(move.Status) != models.MoveStatusServiceCounselingCompleted {
				suite.Fail("Test does not return moves with the correct statuses.")
			}
		}
	})

	suite.Run("returns moves in the needs closeout status when NeedsPPMCloseout is true", func() {
		subtestData := suite.makeServicesCounselingSubtestData()

		needsPpmCloseout := true
		params := queues.GetServicesCounselingQueueParams{
			HTTPRequest:      subtestData.request,
			NeedsPPMCloseout: &needsPpmCloseout,
		}

		// Validate incoming payload: no body to validate
		response := subtestData.handler.Handle(params)
		suite.IsNotErrResponse(response)
		suite.IsType(&queues.GetServicesCounselingQueueOK{}, response)
		payload := response.(*queues.GetServicesCounselingQueueOK).Payload

		// Validate outgoing payload
		suite.NoError(payload.Validate(strfmt.Default))

		suite.Len(payload.QueueMoves, 1)

		for _, move := range payload.QueueMoves {
			// Fail if a ppm has a status other than needs closeout
			if models.MoveStatus(move.PpmStatus) != models.MoveStatus(models.PPMShipmentStatusNeedsCloseout) {
				suite.Fail("Test does not return moves with the correct status.")
			}
		}
	})

	suite.Run("responds with forbidden error when user is not an office user", func() {
		subtestData := suite.makeServicesCounselingSubtestData()
		user := factory.BuildOfficeUserWithRoles(nil, nil, []roles.RoleType{roles.RoleTypeTIO})

		request := httptest.NewRequest("GET", "/queues/counseling", nil)
		request = suite.AuthenticateOfficeRequest(request, user)

		params := queues.GetServicesCounselingQueueParams{
			HTTPRequest: request,
		}

		// Validate incoming payload: no body to validate

		response := subtestData.handler.Handle(params)
		suite.IsNotErrResponse(response)
		suite.IsType(&queues.GetServicesCounselingQueueForbidden{}, response)
		payload := response.(*queues.GetServicesCounselingQueueForbidden).Payload

		// Validate outgoing payload: nil payload
		suite.Nil(payload)
	})
}

func (suite *HandlerSuite) TestGetBulkAssignmentDataHandler() {
	suite.Run("returns an unauthorized error when an attempt is made by a non supervisor", func() {
		officeUser := factory.BuildOfficeUserWithPrivileges(suite.DB(), []factory.Customization{
			{
				Model: models.OfficeUser{
					Email: "officeuser1@example.com",
				},
			},
			{
				Model: models.User{
					Roles: []roles.Role{
						{
							RoleType: roles.RoleTypeServicesCounselor,
						},
					},
				},
			},
		}, nil)

		request := httptest.NewRequest("GET", "/queues/bulk-assignment", nil)
		request = suite.AuthenticateOfficeRequest(request, officeUser)
		params := queues.GetBulkAssignmentDataParams{
			HTTPRequest: request,
			QueueType:   models.StringPointer("COUNSELING"),
		}
		handlerConfig := suite.HandlerConfig()
		handler := GetBulkAssignmentDataHandler{
			handlerConfig,
			officeusercreator.NewOfficeUserFetcherPop(),
			movefetcher.NewMoveFetcherBulkAssignment(),
		}
		response := handler.Handle(params)
		suite.IsNotErrResponse(response)
		suite.IsType(&queues.GetBulkAssignmentDataUnauthorized{}, response)
	})
	suite.Run("returns properly formatted bulk assignment data", func() {
		transportationOffice := factory.BuildTransportationOffice(suite.DB(), nil, nil)

		officeUser := factory.BuildOfficeUserWithPrivileges(suite.DB(), []factory.Customization{
			{
				Model: models.OfficeUser{
					Email:  "officeuser1@example.com",
					Active: true,
				},
			},
			{
				Model:    transportationOffice,
				LinkOnly: true,
				Type:     &factory.TransportationOffices.CounselingOffice,
			},
			{
				Model: models.User{
					Privileges: []models.Privilege{
						{
							PrivilegeType: models.PrivilegeTypeSupervisor,
						},
					},
					Roles: []roles.Role{
						{
							RoleType: roles.RoleTypeServicesCounselor,
						},
					},
				},
			},
		}, nil)

		// move to appear in the return
		factory.BuildMoveWithShipment(suite.DB(), []factory.Customization{
			{
				Model: models.Move{
					Status: models.MoveStatusNeedsServiceCounseling,
				},
			},
			{
				Model:    transportationOffice,
				LinkOnly: true,
				Type:     &factory.TransportationOffices.CounselingOffice,
			},
		}, nil)

		request := httptest.NewRequest("GET", "/queues/bulk-assignment", nil)
		request = suite.AuthenticateOfficeRequest(request, officeUser)
		params := queues.GetBulkAssignmentDataParams{
			HTTPRequest: request,
			QueueType:   models.StringPointer("COUNSELING"),
		}
		handlerConfig := suite.HandlerConfig()
		handler := GetBulkAssignmentDataHandler{
			handlerConfig,
			officeusercreator.NewOfficeUserFetcherPop(),
			movefetcher.NewMoveFetcherBulkAssignment(),
		}
		response := handler.Handle(params)
		suite.IsNotErrResponse(response)
		suite.IsType(&queues.GetBulkAssignmentDataOK{}, response)
		payload := response.(*queues.GetBulkAssignmentDataOK).Payload
		suite.NoError(payload.Validate(strfmt.Default))
		suite.Len(payload.AvailableOfficeUsers, 1)
		suite.Len(payload.BulkAssignmentMoveIDs, 1)
	})
	suite.Run("TOO: returns properly formatted bulk assignment data", func() {
		transportationOffice := factory.BuildTransportationOffice(suite.DB(), nil, nil)

		officeUser := factory.BuildOfficeUserWithPrivileges(suite.DB(), []factory.Customization{
			{
				Model: models.OfficeUser{
					Email:  "officeuser1@example.com",
					Active: true,
				},
			},
			{
				Model:    transportationOffice,
				LinkOnly: true,
				Type:     &factory.TransportationOffices.CounselingOffice,
			},
			{
				Model: models.User{
					Privileges: []models.Privilege{
						{
							PrivilegeType: models.PrivilegeTypeSupervisor,
						},
					},
					Roles: []roles.Role{
						{
							RoleType: roles.RoleTypeTOO,
						},
					},
				},
			},
		}, nil)

		// move to appear in the return
		factory.BuildMoveWithShipment(suite.DB(), []factory.Customization{
			{
				Model: models.Move{
					Status: models.MoveStatusAPPROVALSREQUESTED,
				},
			},
			{
				Model:    transportationOffice,
				LinkOnly: true,
				Type:     &factory.TransportationOffices.CounselingOffice,
			},
		}, nil)

		request := httptest.NewRequest("GET", "/queues/bulk-assignment", nil)
		request = suite.AuthenticateOfficeRequest(request, officeUser)
		params := queues.GetBulkAssignmentDataParams{
			HTTPRequest: request,
			QueueType:   models.StringPointer("TASK_ORDER"),
		}
		handlerConfig := suite.HandlerConfig()
		handler := GetBulkAssignmentDataHandler{
			handlerConfig,
			officeusercreator.NewOfficeUserFetcherPop(),
			movefetcher.NewMoveFetcherBulkAssignment(),
		}
		response := handler.Handle(params)
		suite.IsNotErrResponse(response)
		suite.IsType(&queues.GetBulkAssignmentDataOK{}, response)
		payload := response.(*queues.GetBulkAssignmentDataOK).Payload
		suite.NoError(payload.Validate(strfmt.Default))
		suite.Len(payload.AvailableOfficeUsers, 1)
		suite.Len(payload.BulkAssignmentMoveIDs, 1)
	})
<<<<<<< HEAD
	suite.Run("returns properly formatted closeout bulk assignment data", func() {
		transportationOffice := factory.BuildTransportationOffice(suite.DB(), nil, nil)

		officeUser := factory.BuildOfficeUserWithPrivileges(suite.DB(), []factory.Customization{
			{
				Model: models.OfficeUser{
					Email:  "officeuser1@example.com",
					Active: true,
=======
}

type availableOfficeUserSubtestData struct {
	officeUsers []models.OfficeUser
	office      models.TransportationOffice
}

func (suite *HandlerSuite) TestAvailableOfficeUsers() {
	setupOfficeUserData := func(role1 roles.RoleType, role2 roles.RoleType) availableOfficeUserSubtestData {
		subtestData := &availableOfficeUserSubtestData{}
		transportationOffice := factory.BuildTransportationOffice(suite.DB(), nil, nil)

		// lets generate a few office users
		// these first two are what we want returned in the query
		// office user 1 is the supervisor making the request
		officeUser1 := factory.BuildOfficeUserWithPrivileges(suite.DB(), []factory.Customization{
			{
				Model: models.OfficeUser{
					LastName: "Aname",
					Email:    "officeuser1@example.com",
					Active:   true,
>>>>>>> 57dd6914
				},
			},
			{
				Model:    transportationOffice,
				LinkOnly: true,
				Type:     &factory.TransportationOffices.CounselingOffice,
			},
			{
				Model: models.User{
					Privileges: []models.Privilege{
						{
							PrivilegeType: models.PrivilegeTypeSupervisor,
						},
					},
					Roles: []roles.Role{
						{
<<<<<<< HEAD
							RoleType: roles.RoleTypeServicesCounselor,
=======
							RoleType: role1,
>>>>>>> 57dd6914
						},
					},
				},
			},
		}, nil)

<<<<<<< HEAD
		submittedAt := time.Now()

		// move to appear in the return
		factory.BuildMoveWithPPMShipment(suite.DB(), []factory.Customization{
			{
				Model:    transportationOffice,
				LinkOnly: true,
				Type:     &factory.TransportationOffices.CloseoutOffice,
			},
			{
				Model: models.PPMShipment{
					Status:      models.PPMShipmentStatusNeedsCloseout,
					SubmittedAt: &submittedAt,
				},
			},
			{
				Model: models.Move{
					Status: models.MoveStatusAPPROVED,
=======
		// officeUser2 is their underling
		officeUser2 := factory.BuildOfficeUserWithPrivileges(suite.DB(), []factory.Customization{
			{
				Model: models.OfficeUser{
					LastName: "Bname",
					Email:    "officeuser2@example.com",
					Active:   true,
				},
			},
			{
				Model:    transportationOffice,
				LinkOnly: true,
				Type:     &factory.TransportationOffices.CounselingOffice,
			},
			{
				Model: models.User{
					Roles: []roles.Role{
						{
							RoleType: role1,
						},
					},
				},
			},
		}, nil)

		// this office user shares their role but does NOT work at their office so should not be returned
		factory.BuildOfficeUserWithPrivileges(suite.DB(), []factory.Customization{
			{
				Model: models.OfficeUser{
					Email:  "officeuser3@example.com",
					Active: true,
				},
			},
			{
				Model: models.User{
					Roles: []roles.Role{
						{
							RoleType: role1,
						},
					},
				},
			},
		}, nil)

		// this office users works at their office, but doesn't share the same role, and should not be returned
		factory.BuildOfficeUserWithPrivileges(suite.DB(), []factory.Customization{
			{
				Model: models.OfficeUser{
					Email:  "officeuser4@example.com",
					Active: true,
				},
			},
			{
				Model:    transportationOffice,
				LinkOnly: true,
				Type:     &factory.TransportationOffices.CounselingOffice,
			},
			{
				Model: models.User{
					Roles: []roles.Role{
						{
							RoleType: role2,
						},
					},
				},
			},
		}, nil)

		availableOfficeUsers := []models.OfficeUser{officeUser1, officeUser2}
		subtestData.officeUsers = availableOfficeUsers
		subtestData.office = transportationOffice
		return *subtestData
	}
	suite.Run("properly fetches a TOO supervisor's available office users for assignment", func() {
		subtestData := setupOfficeUserData(roles.RoleTypeTOO, roles.RoleTypeServicesCounselor)
		waf := entitlements.NewWeightAllotmentFetcher()

		hhgMove := factory.BuildSubmittedMove(suite.DB(), nil, nil)

		factory.BuildMTOShipment(suite.DB(), []factory.Customization{
			{
				Model:    hhgMove,
				LinkOnly: true,
			},
			{
				Model: models.MTOShipment{
					Status: models.MTOShipmentStatusSubmitted,
>>>>>>> 57dd6914
				},
			},
		}, nil)

<<<<<<< HEAD
		request := httptest.NewRequest("GET", "/queues/bulk-assignment", nil)
		request = suite.AuthenticateOfficeRequest(request, officeUser)
		params := queues.GetBulkAssignmentDataParams{
			HTTPRequest: request,
			QueueType:   models.StringPointer("CLOSEOUT"),
		}
		handlerConfig := suite.HandlerConfig()
		handler := GetBulkAssignmentDataHandler{
			handlerConfig,
			officeusercreator.NewOfficeUserFetcherPop(),
			movefetcher.NewMoveFetcherBulkAssignment(),
		}
		response := handler.Handle(params)
		suite.IsNotErrResponse(response)
		suite.IsType(&queues.GetBulkAssignmentDataOK{}, response)
		payload := response.(*queues.GetBulkAssignmentDataOK).Payload
		suite.NoError(payload.Validate(strfmt.Default))
		suite.Len(payload.AvailableOfficeUsers, 1)
		suite.Len(payload.BulkAssignmentMoveIDs, 1)
	})
=======
		request := httptest.NewRequest("GET", "/queues/moves", nil)
		request = suite.AuthenticateOfficeRequest(request, subtestData.officeUsers[0])
		params := queues.GetMovesQueueParams{
			HTTPRequest: request,
		}
		handlerConfig := suite.HandlerConfig()
		mockUnlocker := movelocker.NewMoveUnlocker()
		handler := GetMovesQueueHandler{
			handlerConfig,
			order.NewOrderFetcher(waf),
			mockUnlocker,
			officeusercreator.NewOfficeUserFetcherPop(),
		}

		response := handler.Handle(params)
		suite.IsNotErrResponse(response)
		suite.IsType(&queues.GetMovesQueueOK{}, response)
		payload := response.(*queues.GetMovesQueueOK).Payload

		suite.NotNil(payload.QueueMoves)
		suite.NotNil(payload.QueueMoves[0].AvailableOfficeUsers)
		suite.Equal(2, len(payload.QueueMoves[0].AvailableOfficeUsers))
		suite.Equal(subtestData.officeUsers[0].ID.String(), payload.QueueMoves[0].AvailableOfficeUsers[0].OfficeUserID.String())
		suite.Equal(subtestData.officeUsers[1].ID.String(), payload.QueueMoves[0].AvailableOfficeUsers[1].OfficeUserID.String())
	})
	suite.Run("properly fetches a SC supervisor's available office users for assignment", func() {
		subtestData := setupOfficeUserData(roles.RoleTypeServicesCounselor, roles.RoleTypeTOO)
		waf := entitlements.NewWeightAllotmentFetcher()

		needsCounselingMove := factory.BuildNeedsServiceCounselingMove(suite.DB(), []factory.Customization{
			{
				Model:    subtestData.office,
				LinkOnly: true,
				Type:     &factory.TransportationOffices.CounselingOffice,
			},
		}, nil)

		factory.BuildMTOShipment(suite.DB(), []factory.Customization{
			{
				Model:    needsCounselingMove,
				LinkOnly: true,
			},
		}, nil)

		request := httptest.NewRequest("GET", "/queues/counseling", nil)
		request = suite.AuthenticateOfficeRequest(request, subtestData.officeUsers[0])
		params := queues.GetServicesCounselingQueueParams{
			HTTPRequest: request,
		}
		handlerConfig := suite.HandlerConfig()
		mockUnlocker := movelocker.NewMoveUnlocker()
		handler := GetServicesCounselingQueueHandler{
			handlerConfig,
			order.NewOrderFetcher(waf),
			mockUnlocker,
			officeusercreator.NewOfficeUserFetcherPop(),
		}

		response := handler.Handle(params)
		suite.IsNotErrResponse(response)
		suite.IsType(&queues.GetServicesCounselingQueueOK{}, response)
		payload := response.(*queues.GetServicesCounselingQueueOK).Payload

		suite.NotNil(payload.QueueMoves)
		suite.NotNil(payload.QueueMoves[0].AvailableOfficeUsers)
		suite.Equal(2, len(payload.QueueMoves[0].AvailableOfficeUsers))
		suite.Equal(subtestData.officeUsers[0].ID.String(), payload.QueueMoves[0].AvailableOfficeUsers[0].OfficeUserID.String())
		suite.Equal(subtestData.officeUsers[1].ID.String(), payload.QueueMoves[0].AvailableOfficeUsers[1].OfficeUserID.String())
	})

	suite.Run("properly fetches a TIO supervisor's available office users for assignment", func() {
		subtestData := setupOfficeUserData(roles.RoleTypeTIO, roles.RoleTypeTOO)
		hhgMove := factory.BuildMoveWithShipment(suite.DB(), nil, nil)

		factory.BuildPaymentRequest(suite.DB(), []factory.Customization{
			{
				Model:    hhgMove,
				LinkOnly: true,
			},
		}, nil)

		request := httptest.NewRequest("GET", "/queues/payment-requests", nil)
		request = suite.AuthenticateOfficeRequest(request, subtestData.officeUsers[0])
		params := queues.GetPaymentRequestsQueueParams{
			HTTPRequest: request,
		}
		handlerConfig := suite.HandlerConfig()
		mockUnlocker := movelocker.NewMoveUnlocker()
		handler := GetPaymentRequestsQueueHandler{
			handlerConfig,
			paymentrequest.NewPaymentRequestListFetcher(),
			mockUnlocker,
			officeusercreator.NewOfficeUserFetcherPop(),
		}

		response := handler.Handle(params)
		suite.IsNotErrResponse(response)
		suite.IsType(&queues.GetPaymentRequestsQueueOK{}, response)
		payload := response.(*queues.GetPaymentRequestsQueueOK).Payload

		suite.NotNil(payload.QueuePaymentRequests)
		suite.NotNil(payload.QueuePaymentRequests[0].AvailableOfficeUsers)
		suite.Equal(2, len(payload.QueuePaymentRequests[0].AvailableOfficeUsers))
		suite.Equal(subtestData.officeUsers[0].ID.String(), payload.QueuePaymentRequests[0].AvailableOfficeUsers[0].OfficeUserID.String())
		suite.Equal(subtestData.officeUsers[1].ID.String(), payload.QueuePaymentRequests[0].AvailableOfficeUsers[1].OfficeUserID.String())
	})

>>>>>>> 57dd6914
}<|MERGE_RESOLUTION|>--- conflicted
+++ resolved
@@ -1819,7 +1819,6 @@
 		suite.Len(payload.AvailableOfficeUsers, 1)
 		suite.Len(payload.BulkAssignmentMoveIDs, 1)
 	})
-<<<<<<< HEAD
 	suite.Run("returns properly formatted closeout bulk assignment data", func() {
 		transportationOffice := factory.BuildTransportationOffice(suite.DB(), nil, nil)
 
@@ -1828,29 +1827,6 @@
 				Model: models.OfficeUser{
 					Email:  "officeuser1@example.com",
 					Active: true,
-=======
-}
-
-type availableOfficeUserSubtestData struct {
-	officeUsers []models.OfficeUser
-	office      models.TransportationOffice
-}
-
-func (suite *HandlerSuite) TestAvailableOfficeUsers() {
-	setupOfficeUserData := func(role1 roles.RoleType, role2 roles.RoleType) availableOfficeUserSubtestData {
-		subtestData := &availableOfficeUserSubtestData{}
-		transportationOffice := factory.BuildTransportationOffice(suite.DB(), nil, nil)
-
-		// lets generate a few office users
-		// these first two are what we want returned in the query
-		// office user 1 is the supervisor making the request
-		officeUser1 := factory.BuildOfficeUserWithPrivileges(suite.DB(), []factory.Customization{
-			{
-				Model: models.OfficeUser{
-					LastName: "Aname",
-					Email:    "officeuser1@example.com",
-					Active:   true,
->>>>>>> 57dd6914
 				},
 			},
 			{
@@ -1867,18 +1843,13 @@
 					},
 					Roles: []roles.Role{
 						{
-<<<<<<< HEAD
 							RoleType: roles.RoleTypeServicesCounselor,
-=======
-							RoleType: role1,
->>>>>>> 57dd6914
 						},
 					},
 				},
 			},
 		}, nil)
 
-<<<<<<< HEAD
 		submittedAt := time.Now()
 
 		// move to appear in the return
@@ -1897,7 +1868,74 @@
 			{
 				Model: models.Move{
 					Status: models.MoveStatusAPPROVED,
-=======
+				},
+			},
+		}, nil)
+
+		request := httptest.NewRequest("GET", "/queues/bulk-assignment", nil)
+		request = suite.AuthenticateOfficeRequest(request, officeUser)
+		params := queues.GetBulkAssignmentDataParams{
+			HTTPRequest: request,
+			QueueType:   models.StringPointer("CLOSEOUT"),
+		}
+		handlerConfig := suite.HandlerConfig()
+		handler := GetBulkAssignmentDataHandler{
+			handlerConfig,
+			officeusercreator.NewOfficeUserFetcherPop(),
+			movefetcher.NewMoveFetcherBulkAssignment(),
+		}
+		response := handler.Handle(params)
+		suite.IsNotErrResponse(response)
+		suite.IsType(&queues.GetBulkAssignmentDataOK{}, response)
+		payload := response.(*queues.GetBulkAssignmentDataOK).Payload
+		suite.NoError(payload.Validate(strfmt.Default))
+		suite.Len(payload.AvailableOfficeUsers, 1)
+		suite.Len(payload.BulkAssignmentMoveIDs, 1)
+	})
+}
+
+type availableOfficeUserSubtestData struct {
+	officeUsers []models.OfficeUser
+	office      models.TransportationOffice
+}
+
+func (suite *HandlerSuite) TestAvailableOfficeUsers() {
+	setupOfficeUserData := func(role1 roles.RoleType, role2 roles.RoleType) availableOfficeUserSubtestData {
+		subtestData := &availableOfficeUserSubtestData{}
+		transportationOffice := factory.BuildTransportationOffice(suite.DB(), nil, nil)
+
+		// lets generate a few office users
+		// these first two are what we want returned in the query
+		// office user 1 is the supervisor making the request
+		officeUser1 := factory.BuildOfficeUserWithPrivileges(suite.DB(), []factory.Customization{
+			{
+				Model: models.OfficeUser{
+					LastName: "Aname",
+					Email:    "officeuser1@example.com",
+					Active:   true,
+				},
+			},
+			{
+				Model:    transportationOffice,
+				LinkOnly: true,
+				Type:     &factory.TransportationOffices.CounselingOffice,
+			},
+			{
+				Model: models.User{
+					Privileges: []models.Privilege{
+						{
+							PrivilegeType: models.PrivilegeTypeSupervisor,
+						},
+					},
+					Roles: []roles.Role{
+						{
+							RoleType: role1,
+						},
+					},
+				},
+			},
+		}, nil)
+
 		// officeUser2 is their underling
 		officeUser2 := factory.BuildOfficeUserWithPrivileges(suite.DB(), []factory.Customization{
 			{
@@ -1985,33 +2023,10 @@
 			{
 				Model: models.MTOShipment{
 					Status: models.MTOShipmentStatusSubmitted,
->>>>>>> 57dd6914
 				},
 			},
 		}, nil)
 
-<<<<<<< HEAD
-		request := httptest.NewRequest("GET", "/queues/bulk-assignment", nil)
-		request = suite.AuthenticateOfficeRequest(request, officeUser)
-		params := queues.GetBulkAssignmentDataParams{
-			HTTPRequest: request,
-			QueueType:   models.StringPointer("CLOSEOUT"),
-		}
-		handlerConfig := suite.HandlerConfig()
-		handler := GetBulkAssignmentDataHandler{
-			handlerConfig,
-			officeusercreator.NewOfficeUserFetcherPop(),
-			movefetcher.NewMoveFetcherBulkAssignment(),
-		}
-		response := handler.Handle(params)
-		suite.IsNotErrResponse(response)
-		suite.IsType(&queues.GetBulkAssignmentDataOK{}, response)
-		payload := response.(*queues.GetBulkAssignmentDataOK).Payload
-		suite.NoError(payload.Validate(strfmt.Default))
-		suite.Len(payload.AvailableOfficeUsers, 1)
-		suite.Len(payload.BulkAssignmentMoveIDs, 1)
-	})
-=======
 		request := httptest.NewRequest("GET", "/queues/moves", nil)
 		request = suite.AuthenticateOfficeRequest(request, subtestData.officeUsers[0])
 		params := queues.GetMovesQueueParams{
@@ -2119,5 +2134,4 @@
 		suite.Equal(subtestData.officeUsers[1].ID.String(), payload.QueuePaymentRequests[0].AvailableOfficeUsers[1].OfficeUserID.String())
 	})
 
->>>>>>> 57dd6914
 }