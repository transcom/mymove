--- conflicted
+++ resolved
@@ -1869,10 +1869,7 @@
 			handlerConfig,
 			officeusercreator.NewOfficeUserFetcherPop(),
 			movefetcher.NewMoveFetcherBulkAssignment(),
-<<<<<<< HEAD
-=======
 			movelocker.NewMoveLocker(),
->>>>>>> 746efea6
 		}
 		response := handler.Handle(params)
 		suite.IsNotErrResponse(response)
