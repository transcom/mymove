package ghcapi

import (
	"errors"
	"net/http/httptest"
	"time"

	modelToPayload "github.com/transcom/mymove/pkg/handlers/ghcapi/internal/payloads"

	"github.com/transcom/mymove/pkg/gen/ghcmessages"

	"github.com/transcom/mymove/pkg/gen/ghcapi/ghcoperations/queues"
	"github.com/transcom/mymove/pkg/handlers"
	"github.com/transcom/mymove/pkg/models"
	"github.com/transcom/mymove/pkg/models/roles"
	"github.com/transcom/mymove/pkg/services/mocks"
	moveorder "github.com/transcom/mymove/pkg/services/move_order"
	officeuser "github.com/transcom/mymove/pkg/services/office_user"
	paymentrequest "github.com/transcom/mymove/pkg/services/payment_request"
	"github.com/transcom/mymove/pkg/services/query"
	"github.com/transcom/mymove/pkg/testdatagen"
)

func (suite *HandlerSuite) TestGetMoveQueuesHandler() {
	officeUser := testdatagen.MakeDefaultOfficeUser(suite.DB())
	officeUser.User.Roles = append(officeUser.User.Roles, roles.Role{
		RoleType: roles.RoleTypeTOO,
	})

	hhgMoveType := models.SelectedMoveTypeHHG
	// Default Origin Duty Station GBLOC is LKNQ
	hhgMove := testdatagen.MakeMove(suite.DB(), testdatagen.Assertions{
		Move: models.Move{
			SelectedMoveType: &hhgMoveType,
			Status:           models.MoveStatusSUBMITTED,
		},
	})

	testdatagen.MakeMTOShipment(suite.DB(), testdatagen.Assertions{
		Move: hhgMove,
		MTOShipment: models.MTOShipment{
			Status: models.MTOShipmentStatusSubmitted,
		},
	})

	// Create a move with an origin duty station outside of office user GBLOC
	excludedMove := testdatagen.MakeMove(suite.DB(), testdatagen.Assertions{
		Move: models.Move{
			SelectedMoveType: &hhgMoveType,
		},
		TransportationOffice: models.TransportationOffice{
			Gbloc: "AGFM",
		},
	})

	testdatagen.MakeMTOShipment(suite.DB(), testdatagen.Assertions{
		Move: excludedMove,
		MTOShipment: models.MTOShipment{
			Status: models.MTOShipmentStatusSubmitted,
		},
	})

	request := httptest.NewRequest("GET", "/queues/moves", nil)
	request = suite.AuthenticateOfficeRequest(request, officeUser)
	params := queues.GetMovesQueueParams{
		HTTPRequest: request,
	}
	context := handlers.NewHandlerContext(suite.DB(), suite.TestLogger())
	handler := GetMovesQueueHandler{
		context,
		officeuser.NewOfficeUserFetcher(query.NewQueryBuilder(context.DB())),
		moveorder.NewMoveOrderFetcher(suite.DB()),
	}

	response := handler.Handle(params)
	suite.IsNotErrResponse(response)

	suite.Assertions.IsType(&queues.GetMovesQueueOK{}, response)
	payload := response.(*queues.GetMovesQueueOK).Payload

	order := hhgMove.Orders
	result := payload.QueueMoves[0]

	suite.Len(payload.QueueMoves, 1)
	suite.Equal(order.ServiceMember.ID.String(), result.Customer.ID.String())
	suite.Equal(*order.DepartmentIndicator, string(result.DepartmentIndicator))
	suite.Equal(order.OriginDutyStation.TransportationOffice.Gbloc, string(result.OriginGBLOC))
	suite.Equal(order.NewDutyStation.ID.String(), result.DestinationDutyStation.ID.String())
	suite.Equal(hhgMove.Locator, result.Locator)
	suite.Equal(int64(1), result.ShipmentsCount)

}

<<<<<<< HEAD
func (suite *HandlerSuite) TestGetMoveQueuesFilter() {
=======
func (suite *HandlerSuite) TestGetMoveQueuesBranchFilter() {
>>>>>>> e49093e4
	officeUser := testdatagen.MakeDefaultOfficeUser(suite.DB())
	officeUser.User.Roles = append(officeUser.User.Roles, roles.Role{
		RoleType: roles.RoleTypeTOO,
	})

	hhgMoveType := models.SelectedMoveTypeHHG
<<<<<<< HEAD
	// Create an order with AIR_FORCE department_indicator (default)
	testdatagen.MakeMTOShipment(suite.DB(), testdatagen.Assertions{
		Move: models.Move{
			SelectedMoveType: &hhgMoveType,
			Status:           models.MoveStatusSUBMITTED,
		},
		MTOShipment: models.MTOShipment{
			Status: models.MTOShipmentStatusSubmitted,
		},
	})

	// Create an order with ARMY department_indicator
	testdatagen.MakeMTOShipment(suite.DB(), testdatagen.Assertions{
		MTOShipment: models.MTOShipment{
			Status: models.MTOShipmentStatusSubmitted,
		},
		Order: models.Order{
			DepartmentIndicator: models.StringPointer("ARMY"),
		},
		Move: models.Move{
			Status: models.MoveStatusSUBMITTED,
=======
	move := models.Move{
		SelectedMoveType: &hhgMoveType,
		Status:           models.MoveStatusSUBMITTED,
	}
	shipment := models.MTOShipment{
		Status: models.MTOShipmentStatusSubmitted,
	}

	// Create an order where the service member has an ARMY affiliation (default)
	testdatagen.MakeMTOShipment(suite.DB(), testdatagen.Assertions{
		Move:        move,
		MTOShipment: shipment,
	})

	// Create an order where the service member has an AIR_FORCE affiliation
	airForce := models.AffiliationAIRFORCE
	testdatagen.MakeMTOShipment(suite.DB(), testdatagen.Assertions{
		MTOShipment: shipment,
		Move:        move,
		ServiceMember: models.ServiceMember{
			Affiliation: &airForce,
>>>>>>> e49093e4
		},
	})

	request := httptest.NewRequest("GET", "/queues/moves", nil)
	request = suite.AuthenticateOfficeRequest(request, officeUser)
	params := queues.GetMovesQueueParams{
		HTTPRequest: request,
<<<<<<< HEAD
		Branch:      models.StringPointer("ARMY"),
=======
		Branch:      models.StringPointer("AIR_FORCE"),
>>>>>>> e49093e4
	}
	context := handlers.NewHandlerContext(suite.DB(), suite.TestLogger())
	handler := GetMovesQueueHandler{
		context,
		officeuser.NewOfficeUserFetcher(query.NewQueryBuilder(context.DB())),
		moveorder.NewMoveOrderFetcher(suite.DB()),
	}

	response := handler.Handle(params)
	suite.IsNotErrResponse(response)

	suite.Assertions.IsType(&queues.GetMovesQueueOK{}, response)
	payload := response.(*queues.GetMovesQueueOK).Payload
<<<<<<< HEAD

	suite.Equal(1, len(payload.QueueMoves))
=======
	result := payload.QueueMoves[0]

	suite.Equal(1, len(payload.QueueMoves))
	suite.Equal("AIR_FORCE", result.Customer.Agency)
>>>>>>> e49093e4
}

func (suite *HandlerSuite) TestGetMoveQueuesHandlerStatuses() {
	officeUser := testdatagen.MakeDefaultOfficeUser(suite.DB())
	officeUser.User.Roles = append(officeUser.User.Roles, roles.Role{
		RoleType: roles.RoleTypeTOO,
	})

	hhgMoveType := models.SelectedMoveTypeHHG
	// Default Origin Duty Station GBLOC is LKNQ
	hhgMove := testdatagen.MakeMove(suite.DB(), testdatagen.Assertions{
		Move: models.Move{
			SelectedMoveType: &hhgMoveType,
			Status:           models.MoveStatusSUBMITTED,
		},
	})

	testdatagen.MakeMTOShipment(suite.DB(), testdatagen.Assertions{
		Move: hhgMove,
		MTOShipment: models.MTOShipment{
			Status: models.MTOShipmentStatusSubmitted,
		},
	})

	// Create a shipment on hhgMove that has Rejected status
	testdatagen.MakeMTOShipment(suite.DB(), testdatagen.Assertions{
		Move: hhgMove,
		MTOShipment: models.MTOShipment{
			Status: models.MTOShipmentStatusRejected,
		},
	})

	// Create an order with an origin duty station outside of office user GBLOC
	testdatagen.MakeMTOShipment(suite.DB(), testdatagen.Assertions{
		TransportationOffice: models.TransportationOffice{
			Name:  "Fort Punxsutawney",
			Gbloc: "AGFM",
		},
		MTOShipment: models.MTOShipment{
			Status: models.MTOShipmentStatusSubmitted,
		},
		Move: models.Move{
			SelectedMoveType: &hhgMoveType,
		},
	})

	request := httptest.NewRequest("GET", "/move-task-orders/{moveTaskOrderID}", nil)
	request = suite.AuthenticateOfficeRequest(request, officeUser)
	params := queues.GetMovesQueueParams{
		HTTPRequest: request,
	}
	context := handlers.NewHandlerContext(suite.DB(), suite.TestLogger())
	handler := GetMovesQueueHandler{
		context,
		officeuser.NewOfficeUserFetcher(query.NewQueryBuilder(context.DB())),
		moveorder.NewMoveOrderFetcher(suite.DB()),
	}

	response := handler.Handle(params)
	suite.IsNotErrResponse(response)

	payload := response.(*queues.GetMovesQueueOK).Payload
	result := payload.QueueMoves[0]

	suite.Equal(ghcmessages.QueueMoveStatus("New move"), result.Status)

	// let's test for the Move approved status
	hhgMove.Status = models.MoveStatusAPPROVED
	_, _ = suite.DB().ValidateAndSave(&hhgMove)

	response = handler.Handle(params)
	suite.IsNotErrResponse(response)

	suite.Assertions.IsType(&queues.GetMovesQueueOK{}, response)
	payload = response.(*queues.GetMovesQueueOK).Payload

	result = payload.QueueMoves[0]

	suite.Equal(ghcmessages.QueueMoveStatus("Move approved"), result.Status)

	// Now let's test Approvals requested
	testdatagen.MakeMTOServiceItem(suite.DB(), testdatagen.Assertions{
		MTOServiceItem: models.MTOServiceItem{
			Status: models.MTOServiceItemStatusSubmitted,
		},
		Move: hhgMove,
	})

	response = handler.Handle(params)
	suite.IsNotErrResponse(response)

	suite.Assertions.IsType(&queues.GetMovesQueueOK{}, response)
	payload = response.(*queues.GetMovesQueueOK).Payload

	result = payload.QueueMoves[0]

	suite.Equal(ghcmessages.QueueMoveStatus("Approvals requested"), result.Status)

}

func (suite *HandlerSuite) TestGetMoveQueuesHandlerStatusesFilter() {
	officeUser := testdatagen.MakeDefaultOfficeUser(suite.DB())
	officeUser.User.Roles = append(officeUser.User.Roles, roles.Role{
		RoleType: roles.RoleTypeTOO,
	})

	hhgMoveType := models.SelectedMoveTypeHHG

	// New move
	testdatagen.MakeMTOShipment(suite.DB(), testdatagen.Assertions{
		Move: models.Move{
			SelectedMoveType: &hhgMoveType,
			Status:           models.MoveStatusSUBMITTED,
		},
		MTOShipment: models.MTOShipment{
			Status: models.MTOShipmentStatusSubmitted,
		},
	})

	// Approvals requested
	testdatagen.MakeMTOShipment(suite.DB(), testdatagen.Assertions{
		Move: models.Move{
			SelectedMoveType: &hhgMoveType,
			Status:           models.MoveStatusAPPROVED,
		},
		MTOShipment: models.MTOShipment{
			Status: models.MTOShipmentStatusSubmitted,
		},
	})

	// Move approved
	testdatagen.MakeMTOShipment(suite.DB(), testdatagen.Assertions{
		Move: models.Move{
			SelectedMoveType: &hhgMoveType,
			Status:           models.MoveStatusAPPROVED,
		},
		MTOShipment: models.MTOShipment{
			Status: models.MTOShipmentStatusApproved,
		},
	})

	// Move DRAFT and CANCELLED should not be included
	testdatagen.MakeMTOShipment(suite.DB(), testdatagen.Assertions{
		Move: models.Move{
			SelectedMoveType: &hhgMoveType,
			Status:           models.MoveStatusDRAFT,
		},
		MTOShipment: models.MTOShipment{
			Status: models.MTOShipmentStatusSubmitted,
		},
	})
	testdatagen.MakeMTOShipment(suite.DB(), testdatagen.Assertions{
		Move: models.Move{
			SelectedMoveType: &hhgMoveType,
			Status:           models.MoveStatusCANCELED,
		},
		MTOShipment: models.MTOShipment{
			Status: models.MTOShipmentStatusSubmitted,
		},
	})

	request := httptest.NewRequest("GET", "/queues/moves", nil)
	request = suite.AuthenticateOfficeRequest(request, officeUser)

	context := handlers.NewHandlerContext(suite.DB(), suite.TestLogger())
	handler := GetMovesQueueHandler{
		context,
		officeuser.NewOfficeUserFetcher(query.NewQueryBuilder(context.DB())),
		moveorder.NewMoveOrderFetcher(suite.DB()),
	}

	suite.Run("loads results with all STATUS selected", func() {
		params := queues.GetMovesQueueParams{
			HTTPRequest: request,
			Status: []string{
				modelToPayload.QueueMoveStatusNEWMOVE,
				modelToPayload.QueueMoveStatusAPPROVALSREQUESTED,
				modelToPayload.QueueMoveStatusMOVEAPPROVED,
			},
		}

		response := handler.Handle(params)
		suite.IsNotErrResponse(response)

		payload := response.(*queues.GetMovesQueueOK).Payload
		suite.EqualValues(3, payload.TotalCount)
		suite.Len(payload.QueueMoves, 3)
	})

	suite.Run("loads results with one STATUS selected", func() {
		params := queues.GetMovesQueueParams{
			HTTPRequest: request,
			Status: []string{
				modelToPayload.QueueMoveStatusNEWMOVE,
			},
		}

		response := handler.Handle(params)
		suite.IsNotErrResponse(response)

		payload := response.(*queues.GetMovesQueueOK).Payload
		suite.EqualValues(1, payload.TotalCount)
		suite.Len(payload.QueueMoves, 1)
		suite.EqualValues(modelToPayload.QueueMoveStatusNEWMOVE, payload.QueueMoves[0].Status)
	})
}

func (suite *HandlerSuite) TestGetMoveQueuesHandlerUnauthorizedRole() {
	officeUser := testdatagen.MakeDefaultOfficeUser(suite.DB())
	officeUser.User.Roles = append(officeUser.User.Roles, roles.Role{
		RoleType: roles.RoleTypeTIO,
	})

	request := httptest.NewRequest("GET", "/queues/moves", nil)
	request = suite.AuthenticateOfficeRequest(request, officeUser)
	params := queues.GetMovesQueueParams{
		HTTPRequest: request,
	}
	context := handlers.NewHandlerContext(suite.DB(), suite.TestLogger())
	handler := GetMovesQueueHandler{
		context,
		officeuser.NewOfficeUserFetcher(query.NewQueryBuilder(context.DB())),
		moveorder.NewMoveOrderFetcher(suite.DB()),
	}

	response := handler.Handle(params)
	suite.IsNotErrResponse(response)

	suite.Assertions.IsType(&queues.GetMovesQueueForbidden{}, response)
}

func (suite *HandlerSuite) TestGetMoveQueuesHandlerUnauthorizedUser() {
	serviceUser := testdatagen.MakeDefaultServiceMember(suite.DB())
	serviceUser.User.Roles = append(serviceUser.User.Roles, roles.Role{
		RoleType: roles.RoleTypeCustomer,
	})

	request := httptest.NewRequest("GET", "/queues/moves", nil)
	request = suite.AuthenticateRequest(request, serviceUser)
	params := queues.GetMovesQueueParams{
		HTTPRequest: request,
	}
	context := handlers.NewHandlerContext(suite.DB(), suite.TestLogger())
	handler := GetMovesQueueHandler{
		context,
		officeuser.NewOfficeUserFetcher(query.NewQueryBuilder(context.DB())),
		moveorder.NewMoveOrderFetcher(suite.DB()),
	}

	response := handler.Handle(params)
	suite.IsNotErrResponse(response)

	suite.Assertions.IsType(&queues.GetMovesQueueForbidden{}, response)
}

func (suite *HandlerSuite) TestGetMoveQueuesHandlerEmptyResults() {
	officeUser := testdatagen.MakeDefaultOfficeUser(suite.DB())
	officeUser.User.Roles = append(officeUser.User.Roles, roles.Role{
		RoleType: roles.RoleTypeTOO,
	})

	// Create an order with an origin duty station outside of office user GBLOC
	hhgMoveType := models.SelectedMoveTypeHHG
	excludedMove := testdatagen.MakeMove(suite.DB(), testdatagen.Assertions{
		Move: models.Move{
			SelectedMoveType: &hhgMoveType,
		},
		TransportationOffice: models.TransportationOffice{
			Gbloc: "AGFM",
		},
	})

	testdatagen.MakeMTOShipment(suite.DB(), testdatagen.Assertions{
		Move: excludedMove,
		MTOShipment: models.MTOShipment{
			Status: models.MTOShipmentStatusSubmitted,
		},
	})

	request := httptest.NewRequest("GET", "/queues/moves", nil)
	request = suite.AuthenticateOfficeRequest(request, officeUser)
	params := queues.GetMovesQueueParams{
		HTTPRequest: request,
	}
	context := handlers.NewHandlerContext(suite.DB(), suite.TestLogger())
	handler := GetMovesQueueHandler{
		context,
		officeuser.NewOfficeUserFetcher(query.NewQueryBuilder(context.DB())),
		moveorder.NewMoveOrderFetcher(suite.DB()),
	}

	response := handler.Handle(params)
	suite.IsNotErrResponse(response)

	suite.Assertions.IsType(&queues.GetMovesQueueOK{}, response)
	payload := response.(*queues.GetMovesQueueOK).Payload

	suite.Len(payload.QueueMoves, 0)
}

func (suite *HandlerSuite) TestGetPaymentRequestsQueueHandler() {
	officeUser := testdatagen.MakeTIOOfficeUser(suite.DB(), testdatagen.Assertions{})

	hhgMoveType := models.SelectedMoveTypeHHG
	// Default Origin Duty Station GBLOC is LKNQ
	hhgMove := testdatagen.MakeMove(suite.DB(), testdatagen.Assertions{
		Move: models.Move{
			SelectedMoveType: &hhgMoveType,
		},
	})

	testdatagen.MakeMTOShipment(suite.DB(), testdatagen.Assertions{
		Move: hhgMove,
		MTOShipment: models.MTOShipment{
			Status: models.MTOShipmentStatusSubmitted,
		},
	})

	// Fake this as a day and a half in the past so floating point age values can be tested
	prevCreatedAt := time.Now().Add(time.Duration(time.Hour * -36))

	actualPaymentRequest := testdatagen.MakePaymentRequest(suite.DB(), testdatagen.Assertions{
		Move: hhgMove,
		PaymentRequest: models.PaymentRequest{
			CreatedAt: prevCreatedAt,
		},
	})

	// Create an order with an origin duty station outside of office user GBLOC
	excludedPaymentRequest := testdatagen.MakePaymentRequest(suite.DB(), testdatagen.Assertions{
		TransportationOffice: models.TransportationOffice{
			Gbloc: "AGFM",
		},
		Move: models.Move{
			SelectedMoveType: &hhgMoveType,
		},
	})

	testdatagen.MakeMTOShipment(suite.DB(), testdatagen.Assertions{
		Move: excludedPaymentRequest.MoveTaskOrder,
		MTOShipment: models.MTOShipment{
			Status: models.MTOShipmentStatusSubmitted,
		},
	})

	request := httptest.NewRequest("GET", "/queues/payment-requests", nil)
	request = suite.AuthenticateOfficeRequest(request, officeUser)
	params := queues.GetPaymentRequestsQueueParams{
		HTTPRequest: request,
	}
	context := handlers.NewHandlerContext(suite.DB(), suite.TestLogger())
	handler := GetPaymentRequestsQueueHandler{
		context,
		officeuser.NewOfficeUserFetcher(query.NewQueryBuilder(context.DB())),
		paymentrequest.NewPaymentRequestListFetcher(suite.DB()),
	}

	response := handler.Handle(params)
	suite.IsNotErrResponse(response)

	suite.Assertions.IsType(&queues.GetPaymentRequestsQueueOK{}, response)
	payload := response.(*queues.GetPaymentRequestsQueueOK).Payload

	suite.Len(payload.QueuePaymentRequests, 1)

	paymentRequest := *payload.QueuePaymentRequests[0]

	suite.Equal(actualPaymentRequest.ID.String(), paymentRequest.ID.String())
	suite.Equal(actualPaymentRequest.MoveTaskOrderID.String(), paymentRequest.MoveID.String())
	suite.Equal(hhgMove.Orders.ServiceMemberID.String(), paymentRequest.Customer.ID.String())
	suite.Equal(actualPaymentRequest.Status.String(), string(paymentRequest.Status))

	createdAt := actualPaymentRequest.CreatedAt
	age := int64(2)

	suite.Equal(age, paymentRequest.Age)
	suite.Equal(createdAt.Format("2006-01-02T15:04:05.000Z07:00"), paymentRequest.SubmittedAt.String()) // swagger formats to milliseconds
	suite.Equal(hhgMove.Locator, paymentRequest.Locator)

	suite.Equal(*hhgMove.Orders.DepartmentIndicator, string(paymentRequest.DepartmentIndicator))
}

func (suite *HandlerSuite) TestGetPaymentRequestsQueueHandlerUnauthorizedRole() {
	officeUser := testdatagen.MakeTOOOfficeUser(suite.DB(), testdatagen.Assertions{Stub: true})

	request := httptest.NewRequest("GET", "/queues/payment-requests", nil)
	request = suite.AuthenticateOfficeRequest(request, officeUser)
	params := queues.GetPaymentRequestsQueueParams{
		HTTPRequest: request,
	}
	context := handlers.NewHandlerContext(suite.DB(), suite.TestLogger())
	handler := GetPaymentRequestsQueueHandler{
		context,
		officeuser.NewOfficeUserFetcher(query.NewQueryBuilder(context.DB())),
		paymentrequest.NewPaymentRequestListFetcher(suite.DB()),
	}

	response := handler.Handle(params)

	suite.Assertions.IsType(&queues.GetPaymentRequestsQueueForbidden{}, response)
}

func (suite *HandlerSuite) TestGetPaymentRequestsQueueHandlerServerError() {
	officeUser := testdatagen.MakeTIOOfficeUser(suite.DB(), testdatagen.Assertions{Stub: true})

	paymentRequestListFetcher := mocks.PaymentRequestListFetcher{}

	paymentRequestListFetcher.On("FetchPaymentRequestList", officeUser.ID).Return(nil, errors.New("database query error"))

	request := httptest.NewRequest("GET", "/queues/payment-requests", nil)
	request = suite.AuthenticateOfficeRequest(request, officeUser)
	params := queues.GetPaymentRequestsQueueParams{
		HTTPRequest: request,
	}
	context := handlers.NewHandlerContext(suite.DB(), suite.TestLogger())
	handler := GetPaymentRequestsQueueHandler{
		context,
		officeuser.NewOfficeUserFetcher(query.NewQueryBuilder(context.DB())),
		&paymentRequestListFetcher,
	}

	response := handler.Handle(params)

	suite.Assertions.IsType(&queues.GetPaymentRequestsQueueInternalServerError{}, response)
}

func (suite *HandlerSuite) TestGetPaymentRequestsQueueHandlerEmptyResults() {
	officeUser := testdatagen.MakeTIOOfficeUser(suite.DB(), testdatagen.Assertions{Stub: true})

	paymentRequestListFetcher := mocks.PaymentRequestListFetcher{}

	paymentRequestListFetcher.On("FetchPaymentRequestList", officeUser.ID).Return(&models.PaymentRequests{}, nil)

	request := httptest.NewRequest("GET", "/queues/payment-requests", nil)
	request = suite.AuthenticateOfficeRequest(request, officeUser)
	params := queues.GetPaymentRequestsQueueParams{
		HTTPRequest: request,
	}
	context := handlers.NewHandlerContext(suite.DB(), suite.TestLogger())
	handler := GetPaymentRequestsQueueHandler{
		context,
		officeuser.NewOfficeUserFetcher(query.NewQueryBuilder(context.DB())),
		&paymentRequestListFetcher,
	}

	response := handler.Handle(params)

	suite.Assertions.IsType(&queues.GetPaymentRequestsQueueOK{}, response)
	payload := response.(*queues.GetPaymentRequestsQueueOK).Payload

	suite.Len(payload.QueuePaymentRequests, 0)
	suite.Equal(int64(0), payload.TotalCount)
}<|MERGE_RESOLUTION|>--- conflicted
+++ resolved
@@ -91,40 +91,14 @@
 
 }
 
-<<<<<<< HEAD
-func (suite *HandlerSuite) TestGetMoveQueuesFilter() {
-=======
 func (suite *HandlerSuite) TestGetMoveQueuesBranchFilter() {
->>>>>>> e49093e4
 	officeUser := testdatagen.MakeDefaultOfficeUser(suite.DB())
 	officeUser.User.Roles = append(officeUser.User.Roles, roles.Role{
 		RoleType: roles.RoleTypeTOO,
 	})
 
 	hhgMoveType := models.SelectedMoveTypeHHG
-<<<<<<< HEAD
-	// Create an order with AIR_FORCE department_indicator (default)
-	testdatagen.MakeMTOShipment(suite.DB(), testdatagen.Assertions{
-		Move: models.Move{
-			SelectedMoveType: &hhgMoveType,
-			Status:           models.MoveStatusSUBMITTED,
-		},
-		MTOShipment: models.MTOShipment{
-			Status: models.MTOShipmentStatusSubmitted,
-		},
-	})
-
-	// Create an order with ARMY department_indicator
-	testdatagen.MakeMTOShipment(suite.DB(), testdatagen.Assertions{
-		MTOShipment: models.MTOShipment{
-			Status: models.MTOShipmentStatusSubmitted,
-		},
-		Order: models.Order{
-			DepartmentIndicator: models.StringPointer("ARMY"),
-		},
-		Move: models.Move{
-			Status: models.MoveStatusSUBMITTED,
-=======
+
 	move := models.Move{
 		SelectedMoveType: &hhgMoveType,
 		Status:           models.MoveStatusSUBMITTED,
@@ -146,7 +120,6 @@
 		Move:        move,
 		ServiceMember: models.ServiceMember{
 			Affiliation: &airForce,
->>>>>>> e49093e4
 		},
 	})
 
@@ -154,11 +127,7 @@
 	request = suite.AuthenticateOfficeRequest(request, officeUser)
 	params := queues.GetMovesQueueParams{
 		HTTPRequest: request,
-<<<<<<< HEAD
-		Branch:      models.StringPointer("ARMY"),
-=======
 		Branch:      models.StringPointer("AIR_FORCE"),
->>>>>>> e49093e4
 	}
 	context := handlers.NewHandlerContext(suite.DB(), suite.TestLogger())
 	handler := GetMovesQueueHandler{
@@ -172,15 +141,11 @@
 
 	suite.Assertions.IsType(&queues.GetMovesQueueOK{}, response)
 	payload := response.(*queues.GetMovesQueueOK).Payload
-<<<<<<< HEAD
-
-	suite.Equal(1, len(payload.QueueMoves))
-=======
+
 	result := payload.QueueMoves[0]
 
 	suite.Equal(1, len(payload.QueueMoves))
 	suite.Equal("AIR_FORCE", result.Customer.Agency)
->>>>>>> e49093e4
 }
 
 func (suite *HandlerSuite) TestGetMoveQueuesHandlerStatuses() {
@@ -281,22 +246,28 @@
 
 }
 
-func (suite *HandlerSuite) TestGetMoveQueuesHandlerStatusesFilter() {
+func (suite *HandlerSuite) TestGetMoveQueuesHandlerFilters() {
 	officeUser := testdatagen.MakeDefaultOfficeUser(suite.DB())
 	officeUser.User.Roles = append(officeUser.User.Roles, roles.Role{
 		RoleType: roles.RoleTypeTOO,
 	})
 
 	hhgMoveType := models.SelectedMoveTypeHHG
-
-	// New move
-	testdatagen.MakeMTOShipment(suite.DB(), testdatagen.Assertions{
-		Move: models.Move{
-			SelectedMoveType: &hhgMoveType,
-			Status:           models.MoveStatusSUBMITTED,
-		},
-		MTOShipment: models.MTOShipment{
-			Status: models.MTOShipmentStatusSubmitted,
+	submittedMove := models.Move{
+		SelectedMoveType: &hhgMoveType,
+		Status:           models.MoveStatusSUBMITTED,
+	}
+	submittedShipment := models.MTOShipment{
+		Status: models.MTOShipmentStatusSubmitted,
+	}
+	airForce := models.AffiliationAIRFORCE
+
+	// New move with AIR_FORCE service member affiliation to test branch filter
+	testdatagen.MakeMTOShipment(suite.DB(), testdatagen.Assertions{
+		Move:        submittedMove,
+		MTOShipment: submittedShipment,
+		ServiceMember: models.ServiceMember{
+			Affiliation: &airForce,
 		},
 	})
 
@@ -306,9 +277,7 @@
 			SelectedMoveType: &hhgMoveType,
 			Status:           models.MoveStatusAPPROVED,
 		},
-		MTOShipment: models.MTOShipment{
-			Status: models.MTOShipmentStatusSubmitted,
-		},
+		MTOShipment: submittedShipment,
 	})
 
 	// Move approved
@@ -328,18 +297,14 @@
 			SelectedMoveType: &hhgMoveType,
 			Status:           models.MoveStatusDRAFT,
 		},
-		MTOShipment: models.MTOShipment{
-			Status: models.MTOShipmentStatusSubmitted,
-		},
+		MTOShipment: submittedShipment,
 	})
 	testdatagen.MakeMTOShipment(suite.DB(), testdatagen.Assertions{
 		Move: models.Move{
 			SelectedMoveType: &hhgMoveType,
 			Status:           models.MoveStatusCANCELED,
 		},
-		MTOShipment: models.MTOShipment{
-			Status: models.MTOShipmentStatusSubmitted,
-		},
+		MTOShipment: submittedShipment,
 	})
 
 	request := httptest.NewRequest("GET", "/queues/moves", nil)
@@ -386,6 +351,42 @@
 		suite.Len(payload.QueueMoves, 1)
 		suite.EqualValues(modelToPayload.QueueMoveStatusNEWMOVE, payload.QueueMoves[0].Status)
 	})
+
+	suite.Run("1 result with status New Move and branch AIR_FORCE", func() {
+		params := queues.GetMovesQueueParams{
+			HTTPRequest: request,
+			Status: []string{
+				modelToPayload.QueueMoveStatusNEWMOVE,
+			},
+			Branch: models.StringPointer("AIR_FORCE"),
+		}
+
+		response := handler.Handle(params)
+		suite.IsNotErrResponse(response)
+
+		payload := response.(*queues.GetMovesQueueOK).Payload
+		suite.EqualValues(1, payload.TotalCount)
+		suite.Len(payload.QueueMoves, 1)
+		suite.EqualValues(modelToPayload.QueueMoveStatusNEWMOVE, payload.QueueMoves[0].Status)
+		suite.Equal("AIR_FORCE", payload.QueueMoves[0].Customer.Agency)
+	})
+
+	suite.Run("No results with status New Move and branch ARMY", func() {
+		params := queues.GetMovesQueueParams{
+			HTTPRequest: request,
+			Status: []string{
+				modelToPayload.QueueMoveStatusNEWMOVE,
+			},
+			Branch: models.StringPointer("ARMY"),
+		}
+
+		response := handler.Handle(params)
+		suite.IsNotErrResponse(response)
+
+		payload := response.(*queues.GetMovesQueueOK).Payload
+		suite.EqualValues(0, payload.TotalCount)
+		suite.Len(payload.QueueMoves, 0)
+	})
 }
 
 func (suite *HandlerSuite) TestGetMoveQueuesHandlerUnauthorizedRole() {
