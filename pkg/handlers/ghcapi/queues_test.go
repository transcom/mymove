--- conflicted
+++ resolved
@@ -2326,7 +2326,6 @@
 				Show:   models.BoolPointer(true),
 			},
 		}}, nil)
-<<<<<<< HEAD
 
 	destinationAddress2 := factory.BuildAddress(suite.DB(), []factory.Customization{
 		{
@@ -2371,52 +2370,6 @@
 		},
 	}, nil)
 
-=======
-
-	destinationAddress2 := factory.BuildAddress(suite.DB(), []factory.Customization{
-		{
-			Model: models.Address{PostalCode: postalCode2},
-		},
-	}, nil)
-	shipment2 := factory.BuildMTOShipment(suite.DB(), []factory.Customization{
-		{
-			Model: models.MTOShipment{
-				Status: models.MTOShipmentStatusApproved,
-			},
-		},
-		{
-			Model:    move2,
-			LinkOnly: true,
-		},
-		{
-			Model:    destinationAddress2,
-			LinkOnly: true,
-		},
-	}, nil)
-
-	// destination shuttle
-	factory.BuildMTOServiceItem(suite.DB(), []factory.Customization{
-		{
-			Model: models.ReService{
-				Code: models.ReServiceCodeDDSHUT,
-			},
-		},
-		{
-			Model:    move2,
-			LinkOnly: true,
-		},
-		{
-			Model:    shipment2,
-			LinkOnly: true,
-		},
-		{
-			Model: models.MTOServiceItem{
-				Status: models.MTOServiceItemStatusSubmitted,
-			},
-		},
-	}, nil)
-
->>>>>>> 13bb32d7
 	request := httptest.NewRequest("GET", "/queues/destination-requests", nil)
 	request = suite.AuthenticateOfficeRequest(request, officeUser)
 	params := queues.GetDestinationRequestsQueueParams{
