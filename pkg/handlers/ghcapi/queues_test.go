package ghcapi

import (
	"errors"
	"net/http"
	"net/http/httptest"
	"time"

	"github.com/go-openapi/strfmt"
	"github.com/gofrs/uuid"
	"github.com/stretchr/testify/mock"

	"github.com/transcom/mymove/pkg/factory"
	"github.com/transcom/mymove/pkg/gen/ghcapi/ghcoperations/queues"
	"github.com/transcom/mymove/pkg/gen/ghcmessages"
	"github.com/transcom/mymove/pkg/models"
	"github.com/transcom/mymove/pkg/models/roles"
	"github.com/transcom/mymove/pkg/services/entitlements"
	movelocker "github.com/transcom/mymove/pkg/services/lock_move"
	"github.com/transcom/mymove/pkg/services/mocks"
	movefetcher "github.com/transcom/mymove/pkg/services/move"
	movetaskorder "github.com/transcom/mymove/pkg/services/move_task_order"
	officeusercreator "github.com/transcom/mymove/pkg/services/office_user"
	order "github.com/transcom/mymove/pkg/services/order"
	paymentrequest "github.com/transcom/mymove/pkg/services/payment_request"
)

func (suite *HandlerSuite) TestGetMoveQueuesHandler() {
	waf := entitlements.NewWeightAllotmentFetcher()

	officeUser := factory.BuildOfficeUserWithRoles(suite.DB(), factory.GetTraitActiveOfficeUser(), []roles.RoleType{roles.RoleTypeTOO})
	factory.BuildOfficeUserWithRoles(suite.DB(), factory.GetTraitActiveOfficeUser(), []roles.RoleType{roles.RoleTypeTIO})
	officeUser.User.Roles = append(officeUser.User.Roles, roles.Role{
		RoleType: roles.RoleTypeTOO,
	})

	// Default Origin Duty Location GBLOC is KKFA
	hhgMove := factory.BuildSubmittedMove(suite.DB(), nil, nil)

	factory.BuildMTOShipment(suite.DB(), []factory.Customization{
		{
			Model:    hhgMove,
			LinkOnly: true,
		},
		{
			Model: models.MTOShipment{
				Status: models.MTOShipmentStatusSubmitted,
			},
		},
	}, nil)

	// Create a move with an origin duty location outside of office user GBLOC
	excludedMove := factory.BuildMove(suite.DB(), []factory.Customization{
		{
			Model: models.TransportationOffice{
				Gbloc: "AGFM",
			},
			Type: &factory.TransportationOffices.CloseoutOffice,
		},
	}, nil)

	factory.BuildMTOShipment(suite.DB(), []factory.Customization{
		{
			Model:    excludedMove,
			LinkOnly: true,
		},
		{
			Model: models.MTOShipment{
				Status: models.MTOShipmentStatusSubmitted,
			},
		},
	}, nil)

	request := httptest.NewRequest("GET", "/queues/moves", nil)
	request = suite.AuthenticateOfficeRequest(request, officeUser)
	params := queues.GetMovesQueueParams{
		HTTPRequest: request,
	}
	handlerConfig := suite.HandlerConfig()
	mockUnlocker := movelocker.NewMoveUnlocker()
	handler := GetMovesQueueHandler{
		handlerConfig,
		order.NewOrderFetcher(waf),
		mockUnlocker,
		officeusercreator.NewOfficeUserFetcherPop(),
	}

	// Validate incoming payload: no body to validate

	response := handler.Handle(params)
	suite.IsNotErrResponse(response)
	suite.IsType(&queues.GetMovesQueueOK{}, response)
	payload := response.(*queues.GetMovesQueueOK).Payload

	// Validate outgoing payload
	suite.NoError(payload.Validate(strfmt.Default))

	suite.Len(payload.QueueMoves[0].AvailableOfficeUsers, 1)
	suite.Equal(payload.QueueMoves[0].AvailableOfficeUsers[0].OfficeUserID.String(), officeUser.ID.String())

	order := hhgMove.Orders
	result := payload.QueueMoves[0]
	deptIndicator := *result.DepartmentIndicator
	suite.Len(payload.QueueMoves, 1)
	suite.Equal(hhgMove.ID.String(), result.ID.String())
	suite.Equal(order.ServiceMember.ID.String(), result.Customer.ID.String())
	suite.Equal(*order.DepartmentIndicator, string(deptIndicator))
	suite.Equal(order.OriginDutyLocation.TransportationOffice.Gbloc, string(result.OriginGBLOC))
	suite.Equal(order.OriginDutyLocation.ID.String(), result.OriginDutyLocation.ID.String())
	suite.Equal(hhgMove.Locator, result.Locator)
	suite.Equal(int64(1), result.ShipmentsCount)
}

func (suite *HandlerSuite) TestListPrimeMovesHandler() {
	// Default Origin Duty Location GBLOC is KKFA
	move := factory.BuildAvailableToPrimeMove(suite.DB(), nil, nil)
	waf := entitlements.NewWeightAllotmentFetcher()

	request := httptest.NewRequest("GET", "/queues/listPrimeMoves", nil)
	params := queues.ListPrimeMovesParams{
		HTTPRequest: request,
	}
	handlerConfig := suite.HandlerConfig()
	handler := ListPrimeMovesHandler{
		handlerConfig,
		movetaskorder.NewMoveTaskOrderFetcher(waf),
	}

	// Validate incoming payload: no body to validate

	response := handler.Handle(params)
	suite.IsNotErrResponse(response)

	movesList := response.(*queues.ListPrimeMovesOK).Payload.QueueMoves

	suite.Equal(1, len(movesList))
	suite.Equal(move.ID.String(), movesList[0].ID.String())
}

func (suite *HandlerSuite) TestGetMoveQueuesHandlerMoveInfo() {
	suite.Run("displays move attributes for all move types returned by ListOrders", func() {
		gbloc := "LKNQ"

		// Stub HHG move
		hhgMove := factory.BuildMoveWithShipment(nil, []factory.Customization{
			{
				Model: models.Move{
					ID: uuid.Must(uuid.NewV4()),
				},
			},
		}, nil)
		hhgMove.ShipmentGBLOC = append(hhgMove.ShipmentGBLOC, models.MoveToGBLOC{GBLOC: &gbloc})

		// Stub HHG_PPM move
		hhgPPMMove := factory.BuildMoveWithShipment(nil, []factory.Customization{
			{
				Model: models.Move{
					ID: uuid.Must(uuid.NewV4()),
				},
			},
		}, nil)
		hhgPPMMove.ShipmentGBLOC = append(hhgPPMMove.ShipmentGBLOC, models.MoveToGBLOC{GBLOC: &gbloc})

		// Stub NTS move
		ntsMove := factory.BuildMoveWithShipment(nil, []factory.Customization{
			{
				Model: models.Move{
					ID: uuid.Must(uuid.NewV4()),
				},
			},
			{
				Model: models.MTOShipment{
					ShipmentType: models.MTOShipmentTypeHHGIntoNTS,
				},
			},
		}, nil)
		ntsMove.ShipmentGBLOC = append(ntsMove.ShipmentGBLOC, models.MoveToGBLOC{GBLOC: &gbloc})

		// Stub NTSR move
		ntsrMove := factory.BuildMoveWithShipment(nil, []factory.Customization{
			{
				Model: models.Move{
					ID: uuid.Must(uuid.NewV4()),
				},
			},
			{
				Model: models.MTOShipment{
					ShipmentType: models.MTOShipmentTypeHHGOutOfNTS,
				},
			},
		}, nil)
		ntsrMove.ShipmentGBLOC = append(ntsrMove.ShipmentGBLOC, models.MoveToGBLOC{GBLOC: &gbloc})

		var expectedMoves []models.Move
		expectedMoves = append(expectedMoves, hhgMove, hhgPPMMove, ntsMove, ntsrMove)

		officeUser := factory.BuildOfficeUserWithRoles(suite.DB(), nil, []roles.RoleType{roles.RoleTypeTOO})

		orderFetcher := mocks.OrderFetcher{}
		orderFetcher.On("ListOrders", mock.AnythingOfType("*appcontext.appContext"),
			officeUser.ID, roles.RoleTypeTOO, mock.Anything).Return(expectedMoves, 4, nil)

		request := httptest.NewRequest("GET", "/queues/moves", nil)
		request = suite.AuthenticateOfficeRequest(request, officeUser)
		params := queues.GetMovesQueueParams{
			HTTPRequest: request,
		}
		handlerConfig := suite.HandlerConfig()
		mockUnlocker := movelocker.NewMoveUnlocker()
		handler := GetMovesQueueHandler{
			handlerConfig,
			&orderFetcher,
			mockUnlocker,
			officeusercreator.NewOfficeUserFetcherPop(),
		}

		// Validate incoming payload: no body to validate

		response := handler.Handle(params)
		payload := response.(*queues.GetMovesQueueOK).Payload

		// Validate outgoing payload
		suite.NoError(payload.Validate(strfmt.Default))

		moves := payload.QueueMoves

		suite.Equal(4, len(moves))
		for i := range moves {
			suite.Equal(moves[i].Locator, expectedMoves[i].Locator)
			suite.Equal(string(moves[i].Status), string(expectedMoves[i].Status))
			suite.Equal(moves[i].ShipmentsCount, int64(len(expectedMoves[i].MTOShipments)))
		}
	})
}

func (suite *HandlerSuite) TestGetMoveQueuesBranchFilter() {
	officeUser := factory.BuildOfficeUserWithRoles(suite.DB(), nil, []roles.RoleType{roles.RoleTypeTOO})
	officeUser.User.Roles = append(officeUser.User.Roles, roles.Role{
		RoleType: roles.RoleTypeTOO,
	})
	waf := entitlements.NewWeightAllotmentFetcher()

	move := models.Move{
		Status: models.MoveStatusSUBMITTED,
	}

	shipment := models.MTOShipment{
		Status: models.MTOShipmentStatusSubmitted,
	}

	// Create an order where the service member has an ARMY affiliation (default)
	factory.BuildMTOShipment(suite.DB(), []factory.Customization{
		{
			Model: move,
		},
		{
			Model: shipment,
		},
	}, nil)

	// Create an order where the service member has an AIR_FORCE affiliation
	airForce := models.AffiliationAIRFORCE
	factory.BuildMTOShipment(suite.DB(), []factory.Customization{
		{
			Model: shipment,
		},
		{
			Model: move,
		},
		{
			Model: models.ServiceMember{
				Affiliation: &airForce,
			},
		},
	}, nil)

	request := httptest.NewRequest("GET", "/queues/moves", nil)
	request = suite.AuthenticateOfficeRequest(request, officeUser)
	params := queues.GetMovesQueueParams{
		HTTPRequest: request,
		Branch:      models.StringPointer("AIR_FORCE"),
	}
	handlerConfig := suite.HandlerConfig()
	mockUnlocker := movelocker.NewMoveUnlocker()
	handler := GetMovesQueueHandler{
		handlerConfig,
		order.NewOrderFetcher(waf),
		mockUnlocker,
		officeusercreator.NewOfficeUserFetcherPop(),
	}

	// Validate incoming payload: no body to validate

	response := handler.Handle(params)
	suite.IsNotErrResponse(response)
	suite.IsType(&queues.GetMovesQueueOK{}, response)
	payload := response.(*queues.GetMovesQueueOK).Payload

	// Validate outgoing payload
	suite.NoError(payload.Validate(strfmt.Default))

	result := payload.QueueMoves[0]

	suite.Equal(1, len(payload.QueueMoves))
	suite.Equal("AIR_FORCE", result.Customer.Agency)
}

func (suite *HandlerSuite) TestGetMoveQueuesHandlerStatuses() {
	officeUser := factory.BuildOfficeUserWithRoles(suite.DB(), nil, []roles.RoleType{roles.RoleTypeTOO})
	officeUser.User.Roles = append(officeUser.User.Roles, roles.Role{
		RoleType: roles.RoleTypeTOO,
	})
	waf := entitlements.NewWeightAllotmentFetcher()

	// Default Origin Duty Location GBLOC is KKFA
	hhgMove := factory.BuildSubmittedMove(suite.DB(), nil, nil)

	factory.BuildMTOShipment(suite.DB(), []factory.Customization{
		{
			Model:    hhgMove,
			LinkOnly: true,
		},
		{
			Model: models.MTOShipment{
				Status: models.MTOShipmentStatusSubmitted,
			},
		},
	}, nil)

	// Create a shipment on hhgMove that has Rejected status
	rejectionReason := "unnecessary"
	factory.BuildMTOShipment(suite.DB(), []factory.Customization{
		{
			Model:    hhgMove,
			LinkOnly: true,
		},
		{
			Model: models.MTOShipment{
				Status:          models.MTOShipmentStatusRejected,
				RejectionReason: &rejectionReason,
			},
		},
	}, nil)
	factory.FetchOrBuildPostalCodeToGBLOC(suite.DB(), "06001", "AGFM")

	// Create an order with an origin duty location outside of office user GBLOC
	factory.BuildMTOShipment(suite.DB(), []factory.Customization{
		{
			Model: models.TransportationOffice{
				Name:  "Fort Punxsutawney",
				Gbloc: "AGFM",
			},
		},
		{
			Model: models.MTOShipment{
				Status: models.MTOShipmentStatusSubmitted,
			},
		},
		{
			Model: models.Address{
				PostalCode: "06001",
			},
			Type: &factory.Addresses.PickupAddress,
		},
	}, nil)

	request := httptest.NewRequest("GET", "/move-task-orders/{moveTaskOrderID}", nil)
	request = suite.AuthenticateOfficeRequest(request, officeUser)
	params := queues.GetMovesQueueParams{
		HTTPRequest: request,
	}
	handlerConfig := suite.HandlerConfig()
	mockUnlocker := movelocker.NewMoveUnlocker()
	handler := GetMovesQueueHandler{
		handlerConfig,
		order.NewOrderFetcher(waf),
		mockUnlocker,
		officeusercreator.NewOfficeUserFetcherPop(),
	}

	// Validate incoming payload: no body to validate

	response := handler.Handle(params)
	suite.IsNotErrResponse(response)

	payload := response.(*queues.GetMovesQueueOK).Payload

	// Validate outgoing payload
	suite.NoError(payload.Validate(strfmt.Default))

	result := payload.QueueMoves[0]

	suite.Equal(ghcmessages.MoveStatus("SUBMITTED"), result.Status)

	// let's test for the ServiceCounselingCompleted status
	hhgMove.Status = models.MoveStatusServiceCounselingCompleted
	_, _ = suite.DB().ValidateAndSave(&hhgMove)

	// Validate incoming payload: no body to validate

	response = handler.Handle(params)
	suite.IsNotErrResponse(response)
	suite.IsType(&queues.GetMovesQueueOK{}, response)
	payload = response.(*queues.GetMovesQueueOK).Payload

	// Validate outgoing payload
	suite.NoError(payload.Validate(strfmt.Default))

	result = payload.QueueMoves[0]

	suite.Equal(ghcmessages.MoveStatus("SERVICE COUNSELING COMPLETED"), result.Status)

	// Now let's test Approvals requested
	hhgMove.Status = models.MoveStatusAPPROVALSREQUESTED
	_, _ = suite.DB().ValidateAndSave(&hhgMove)

	// Validate incoming payload: no body to validate

	response = handler.Handle(params)
	suite.IsNotErrResponse(response)
	suite.IsType(&queues.GetMovesQueueOK{}, response)
	payload = response.(*queues.GetMovesQueueOK).Payload

	// Validate outgoing payload
	suite.NoError(payload.Validate(strfmt.Default))

	result = payload.QueueMoves[0]

	suite.Equal(ghcmessages.MoveStatus("APPROVALS REQUESTED"), result.Status)

}

func (suite *HandlerSuite) TestGetMoveQueuesHandlerFilters() {
	officeUser := factory.BuildOfficeUserWithRoles(suite.DB(), nil, []roles.RoleType{roles.RoleTypeTOO})
	officeUser.User.Roles = append(officeUser.User.Roles, roles.Role{
		RoleType: roles.RoleTypeTOO,
	})
	waf := entitlements.NewWeightAllotmentFetcher()

	submittedMove := models.Move{
		Status: models.MoveStatusSUBMITTED,
	}
	submittedShipment := models.MTOShipment{
		Status: models.MTOShipmentStatusSubmitted,
	}
	airForce := models.AffiliationAIRFORCE

	// New move with AIR_FORCE service member affiliation to test branch filter
	factory.BuildMTOShipment(suite.DB(), []factory.Customization{
		{
			Model: submittedMove,
		},
		{
			Model: submittedShipment,
		},
		{
			Model: models.ServiceMember{
				Affiliation: &airForce,
			},
		},
	}, nil)

	// Approvals requested
	approvedMove := factory.BuildApprovalsRequestedMove(suite.DB(), nil, nil)

	factory.BuildMTOServiceItem(suite.DB(), []factory.Customization{
		{
			Model:    approvedMove,
			LinkOnly: true,
		},
		{
			Model: models.MTOShipment{
				Status: models.MTOShipmentStatusApproved,
			},
		},
		{
			Model: models.MTOServiceItem{
				Status: models.MTOServiceItemStatusSubmitted,
			},
		},
	}, nil)

	// Service Counseling Completed Move
	factory.BuildMTOShipment(suite.DB(), []factory.Customization{
		{
			Model: models.Move{
				Status: models.MoveStatusServiceCounselingCompleted,
			},
		},
		{
			Model: models.MTOShipment{
				Status: models.MTOShipmentStatusApproved,
			},
		},
	}, nil)

	// Move DRAFT and CANCELLED should not be included
	factory.BuildMTOShipment(suite.DB(), []factory.Customization{
		{
			Model: models.Move{
				Status: models.MoveStatusDRAFT,
			},
		},
		{
			Model: submittedShipment,
		},
	}, nil)
	factory.BuildMTOShipment(suite.DB(), []factory.Customization{
		{
			Model: models.Move{
				Status: models.MoveStatusCANCELED,
			},
		},
		{
			Model: submittedShipment,
		},
	}, nil)

	request := httptest.NewRequest("GET", "/queues/moves", nil)
	request = suite.AuthenticateOfficeRequest(request, officeUser)

	handlerConfig := suite.HandlerConfig()
	mockUnlocker := movelocker.NewMoveUnlocker()
	handler := GetMovesQueueHandler{
		handlerConfig,
		order.NewOrderFetcher(waf),
		mockUnlocker,
		officeusercreator.NewOfficeUserFetcherPop(),
	}

	suite.Run("loads results with all STATUSes selected", func() {
		params := queues.GetMovesQueueParams{
			HTTPRequest: request,
			Status: []string{
				string(models.MoveStatusSUBMITTED),
				string(models.MoveStatusAPPROVALSREQUESTED),
				string(models.MoveStatusServiceCounselingCompleted),
			},
		}

		// Validate incoming payload: no body to validate

		response := handler.Handle(params)
		suite.IsNotErrResponse(response)
		payload := response.(*queues.GetMovesQueueOK).Payload

		// Validate outgoing payload
		suite.NoError(payload.Validate(strfmt.Default))

		suite.EqualValues(3, payload.TotalCount)
		suite.Len(payload.QueueMoves, 3)
		// test that the moves are sorted by status descending
		suite.Equal(ghcmessages.MoveStatus("SUBMITTED"), payload.QueueMoves[0].Status)
	})

	suite.Run("loads results with all STATUSes and 1 page selected", func() {
		params := queues.GetMovesQueueParams{
			HTTPRequest: request,
			Status: []string{
				string(models.MoveStatusSUBMITTED),
				string(models.MoveStatusAPPROVALSREQUESTED),
				string(models.MoveStatusServiceCounselingCompleted),
			},
			PerPage: models.Int64Pointer(1),
			Page:    models.Int64Pointer(1),
		}

		// Validate incoming payload: no body to validate

		response := handler.Handle(params)
		suite.IsNotErrResponse(response)

		payload := response.(*queues.GetMovesQueueOK).Payload

		// Validate outgoing payload
		suite.NoError(payload.Validate(strfmt.Default))

		suite.EqualValues(3, payload.TotalCount)
		suite.Len(payload.QueueMoves, 1)
	})

	suite.Run("loads results with one STATUS selected", func() {
		params := queues.GetMovesQueueParams{
			HTTPRequest: request,
			Status: []string{
				string(models.MoveStatusSUBMITTED),
			},
			Page:    models.Int64Pointer(1),
			PerPage: models.Int64Pointer(1),
		}

		// Validate incoming payload: no body to validate

		response := handler.Handle(params)
		suite.IsNotErrResponse(response)
		payload := response.(*queues.GetMovesQueueOK).Payload

		// Validate outgoing payload
		suite.NoError(payload.Validate(strfmt.Default))

		suite.EqualValues(1, payload.TotalCount)
		suite.Len(payload.QueueMoves, 1)
		suite.EqualValues(string(models.MoveStatusSUBMITTED), payload.QueueMoves[0].Status)
	})

	suite.Run("Excludes draft and canceled moves when STATUS params is empty", func() {
		params := queues.GetMovesQueueParams{
			HTTPRequest: request,
		}

		// Validate incoming payload: no body to validate

		response := handler.Handle(params)
		suite.IsNotErrResponse(response)
		payload := response.(*queues.GetMovesQueueOK).Payload

		// Validate outgoing payload
		suite.NoError(payload.Validate(strfmt.Default))

		moves := payload.QueueMoves
		var actualStatuses []string
		for _, move := range moves {
			actualStatuses = append(actualStatuses, string(move.Status))
		}
		expectedStatuses := [3]string{"SUBMITTED", "APPROVALS REQUESTED", "SERVICE COUNSELING COMPLETED"}

		suite.EqualValues(3, payload.TotalCount)
		suite.Len(payload.QueueMoves, 3)
		suite.ElementsMatch(expectedStatuses, actualStatuses)
	})

	suite.Run("1 result with status New Move and branch AIR_FORCE", func() {
		params := queues.GetMovesQueueParams{
			HTTPRequest: request,
			Status: []string{
				string(models.MoveStatusSUBMITTED),
			},
			Branch: models.StringPointer("AIR_FORCE"),
		}

		// Validate incoming payload: no body to validate

		response := handler.Handle(params)
		suite.IsNotErrResponse(response)
		payload := response.(*queues.GetMovesQueueOK).Payload

		// Validate outgoing payload
		suite.NoError(payload.Validate(strfmt.Default))

		suite.EqualValues(1, payload.TotalCount)
		suite.Len(payload.QueueMoves, 1)
		suite.EqualValues(string(models.MoveStatusSUBMITTED), payload.QueueMoves[0].Status)
		suite.Equal("AIR_FORCE", payload.QueueMoves[0].Customer.Agency)
	})

	suite.Run("No results with status New Move and branch ARMY", func() {
		params := queues.GetMovesQueueParams{
			HTTPRequest: request,
			Status: []string{
				string(models.MoveStatusSUBMITTED),
			},
			Branch: models.StringPointer("ARMY"),
		}

		// Validate incoming payload: no body to validate

		response := handler.Handle(params)
		suite.IsNotErrResponse(response)
		payload := response.(*queues.GetMovesQueueOK).Payload

		// Validate outgoing payload
		suite.NoError(payload.Validate(strfmt.Default))

		suite.EqualValues(0, payload.TotalCount)
		suite.Len(payload.QueueMoves, 0)
	})
}

func (suite *HandlerSuite) TestGetMoveQueuesHandlerCustomerInfoFilters() {
	dutyLocation1 := factory.BuildDutyLocation(suite.DB(), []factory.Customization{
		{
			Model: models.DutyLocation{
				Name: "This Other Station",
			},
		},
	}, nil)
	waf := entitlements.NewWeightAllotmentFetcher()

	dutyLocation2 := factory.BuildDutyLocation(suite.DB(), nil, nil)

	officeUser := factory.BuildOfficeUserWithRoles(suite.DB(), nil, []roles.RoleType{roles.RoleTypeTOO})

	officeUser.User.Roles = append(officeUser.User.Roles, roles.Role{
		RoleType: roles.RoleTypeTOO,
	})

	// Default Origin Duty Location GBLOC is KKFA

	serviceMember1 := factory.BuildServiceMember(suite.DB(), []factory.Customization{
		{
			Model: models.ServiceMember{
				FirstName: models.StringPointer("Zoya"),
				LastName:  models.StringPointer("Darvish"),
				Edipi:     models.StringPointer("11111"),
			},
		},
	}, nil)

	serviceMember2 := factory.BuildServiceMember(suite.DB(), []factory.Customization{
		{
			Model: models.ServiceMember{
				FirstName: models.StringPointer("Owen"),
				LastName:  models.StringPointer("Nance"),
				Edipi:     models.StringPointer("22222"),
			},
		},
	}, nil)

	move1 := factory.BuildSubmittedMove(suite.DB(), []factory.Customization{
		{
			Model:    dutyLocation1,
			LinkOnly: true,
			Type:     &factory.DutyLocations.OriginDutyLocation,
		},
		{
			Model:    dutyLocation1,
			LinkOnly: true,
			Type:     &factory.DutyLocations.NewDutyLocation,
		},
		{
			Model:    serviceMember1,
			LinkOnly: true,
		},
	}, nil)

	move2 := factory.BuildSubmittedMove(suite.DB(), []factory.Customization{
		{
			Model:    dutyLocation2,
			LinkOnly: true,
			Type:     &factory.DutyLocations.OriginDutyLocation,
		},
		{
			Model:    dutyLocation2,
			LinkOnly: true,
			Type:     &factory.DutyLocations.NewDutyLocation,
		},
		{
			Model:    serviceMember2,
			LinkOnly: true,
		},
	}, nil)

	shipment := models.MTOShipment{
		Status: models.MTOShipmentStatusSubmitted,
	}

	factory.BuildMTOShipment(suite.DB(), []factory.Customization{
		{
			Model:    move1,
			LinkOnly: true,
		},
		{
			Model: shipment,
		},
	}, nil)

	factory.BuildMTOShipment(suite.DB(), []factory.Customization{
		{
			Model:    move2,
			LinkOnly: true,
		},
		{
			Model: shipment,
		},
	}, nil)

	request := httptest.NewRequest("GET", "/queues/moves", nil)
	request = suite.AuthenticateOfficeRequest(request, officeUser)

	handlerConfig := suite.HandlerConfig()
	mockUnlocker := movelocker.NewMoveUnlocker()
	handler := GetMovesQueueHandler{
		handlerConfig,
		order.NewOrderFetcher(waf),
		mockUnlocker,
		officeusercreator.NewOfficeUserFetcherPop(),
	}

	suite.Run("returns unfiltered results", func() {
		params := queues.GetMovesQueueParams{
			HTTPRequest: request,
		}

		// Validate incoming payload: no body to validate

		response := handler.Handle(params)
		suite.IsNotErrResponse(response)
		payload := response.(*queues.GetMovesQueueOK).Payload

		// Validate outgoing payload
		suite.NoError(payload.Validate(strfmt.Default))

		suite.Len(payload.QueueMoves, 2)
	})

	suite.Run("returns results matching last name search term", func() {
		params := queues.GetMovesQueueParams{
			HTTPRequest:  request,
			CustomerName: models.StringPointer("Nan"),
		}

		// Validate incoming payload: no body to validate

		response := handler.Handle(params)
		suite.IsNotErrResponse(response)
		payload := response.(*queues.GetMovesQueueOK).Payload

		// Validate outgoing payload
		suite.NoError(payload.Validate(strfmt.Default))

		result := payload.QueueMoves[0]

		suite.Len(payload.QueueMoves, 1)
		suite.Equal("Nance", result.Customer.LastName)
	})

	suite.Run("returns results matching Dod ID search term", func() {
		params := queues.GetMovesQueueParams{
			HTTPRequest: request,
			Edipi:       serviceMember1.Edipi,
		}

		// Validate incoming payload: no body to validate

		response := handler.Handle(params)
		suite.IsNotErrResponse(response)
		payload := response.(*queues.GetMovesQueueOK).Payload

		// Validate outgoing payload
		suite.NoError(payload.Validate(strfmt.Default))

		result := payload.QueueMoves[0]

		suite.Len(payload.QueueMoves, 1)
		suite.Equal("11111", result.Customer.Edipi)
	})

	suite.Run("returns results matching Move ID search term", func() {
		params := queues.GetMovesQueueParams{
			HTTPRequest: request,
			Locator:     &move1.Locator,
		}

		// Validate incoming payload: no body to validate

		response := handler.Handle(params)
		suite.IsNotErrResponse(response)
		payload := response.(*queues.GetMovesQueueOK).Payload

		// Validate outgoing payload
		suite.NoError(payload.Validate(strfmt.Default))

		result := payload.QueueMoves[0]

		suite.Len(payload.QueueMoves, 1)
		suite.Equal(move1.Locator, result.Locator)

	})

	suite.Run("returns results matching OriginDutyLocation name search term", func() {
		var originDutyLocations []string
		originDutyLocations = append(originDutyLocations, dutyLocation1.Name)
		params := queues.GetMovesQueueParams{
			HTTPRequest:        request,
			OriginDutyLocation: originDutyLocations,
		}

		// Validate incoming payload: no body to validate

		response := handler.Handle(params)
		suite.IsNotErrResponse(response)
		payload := response.(*queues.GetMovesQueueOK).Payload

		// Validate outgoing payload
		suite.NoError(payload.Validate(strfmt.Default))

		result := payload.QueueMoves[0]

		suite.Len(payload.QueueMoves, 1)
		suite.Equal("This Other Station", result.OriginDutyLocation.Name)
	})

	suite.Run("returns results with multiple filters applied", func() {
		var originDutyLocations []string
		originDutyLocations = append(originDutyLocations, dutyLocation1.Name)
		params := queues.GetMovesQueueParams{
			HTTPRequest:        request,
			CustomerName:       models.StringPointer("Dar"),
			Edipi:              serviceMember1.Edipi,
			Locator:            &move1.Locator,
			OriginDutyLocation: originDutyLocations,
		}

		// Validate incoming payload: no body to validate

		response := handler.Handle(params)
		suite.IsNotErrResponse(response)
		payload := response.(*queues.GetMovesQueueOK).Payload

		// Validate outgoing payload
		suite.NoError(payload.Validate(strfmt.Default))

		suite.Len(payload.QueueMoves, 1)
	})

}

func (suite *HandlerSuite) TestGetMoveQueuesHandlerUnauthorizedRole() {
	officeUser := factory.BuildOfficeUserWithRoles(nil, nil, []roles.RoleType{roles.RoleTypeTIO})
	waf := entitlements.NewWeightAllotmentFetcher()

	request := httptest.NewRequest("GET", "/queues/moves", nil)
	request = suite.AuthenticateOfficeRequest(request, officeUser)
	params := queues.GetMovesQueueParams{
		HTTPRequest: request,
	}
	handlerConfig := suite.HandlerConfig()
	mockUnlocker := movelocker.NewMoveUnlocker()
	handler := GetMovesQueueHandler{
		handlerConfig,
		order.NewOrderFetcher(waf),
		mockUnlocker,
		officeusercreator.NewOfficeUserFetcherPop(),
	}

	// Validate incoming payload: no body to validate

	response := handler.Handle(params)
	suite.IsNotErrResponse(response)
	suite.IsType(&queues.GetMovesQueueForbidden{}, response)
	payload := response.(*queues.GetMovesQueueForbidden).Payload

	// Validate outgoing payload: nil payload
	suite.Nil(payload)
}

func (suite *HandlerSuite) TestGetMoveQueuesHandlerUnauthorizedUser() {
	serviceUser := factory.BuildServiceMember(suite.DB(), nil, nil)
	serviceUser.User.Roles = append(serviceUser.User.Roles, roles.Role{
		RoleType: roles.RoleTypeCustomer,
	})
	waf := entitlements.NewWeightAllotmentFetcher()

	request := httptest.NewRequest("GET", "/queues/moves", nil)
	request = suite.AuthenticateRequest(request, serviceUser)
	params := queues.GetMovesQueueParams{
		HTTPRequest: request,
	}
	handlerConfig := suite.HandlerConfig()
	mockUnlocker := movelocker.NewMoveUnlocker()
	handler := GetMovesQueueHandler{
		handlerConfig,
		order.NewOrderFetcher(waf),
		mockUnlocker,
		officeusercreator.NewOfficeUserFetcherPop(),
	}

	// Validate incoming payload: no body to validate

	response := handler.Handle(params)
	suite.IsNotErrResponse(response)
	suite.IsType(&queues.GetMovesQueueForbidden{}, response)
	payload := response.(*queues.GetMovesQueueForbidden).Payload

	// Validate outgoing payload: nil payload
	suite.Nil(payload)
}

func (suite *HandlerSuite) TestGetMoveQueuesHandlerEmptyResults() {
	officeUser := factory.BuildOfficeUserWithRoles(suite.DB(), nil, []roles.RoleType{roles.RoleTypeTOO})
	officeUser.User.Roles = append(officeUser.User.Roles, roles.Role{
		RoleType: roles.RoleTypeTOO,
	})
	waf := entitlements.NewWeightAllotmentFetcher()

	// Create an order with an origin duty location outside of office user GBLOC
	excludedMove := factory.BuildMove(suite.DB(), []factory.Customization{
		{
			Model: models.TransportationOffice{
				Gbloc: "AGFM",
			},
			Type: &factory.TransportationOffices.CloseoutOffice,
		},
	}, nil)
	factory.BuildMTOShipment(suite.DB(), []factory.Customization{
		{
			Model:    excludedMove,
			LinkOnly: true,
		},
		{
			Model: models.MTOShipment{
				Status: models.MTOShipmentStatusSubmitted,
			},
		},
	}, nil)

	request := httptest.NewRequest("GET", "/queues/moves", nil)
	request = suite.AuthenticateOfficeRequest(request, officeUser)
	params := queues.GetMovesQueueParams{
		HTTPRequest: request,
	}
	handlerConfig := suite.HandlerConfig()
	mockUnlocker := movelocker.NewMoveUnlocker()
	handler := GetMovesQueueHandler{
		handlerConfig,
		order.NewOrderFetcher(waf),
		mockUnlocker,
		officeusercreator.NewOfficeUserFetcherPop(),
	}

	// Validate incoming payload: no body to validate

	response := handler.Handle(params)
	suite.IsNotErrResponse(response)
	suite.IsType(&queues.GetMovesQueueOK{}, response)
	payload := response.(*queues.GetMovesQueueOK).Payload

	// Validate outgoing payload
	suite.NoError(payload.Validate(strfmt.Default))

	suite.Len(payload.QueueMoves, 0)
}

func (suite *HandlerSuite) TestGetPaymentRequestsQueueHandler() {
	officeUser := factory.BuildOfficeUserWithRoles(suite.DB(), factory.GetTraitActiveOfficeUser(), []roles.RoleType{roles.RoleTypeTIO})
	factory.BuildOfficeUserWithRoles(suite.DB(), factory.GetTraitActiveOfficeUser(), []roles.RoleType{roles.RoleTypeTOO})

	// Default Origin Duty Location GBLOC is KKFA
	hhgMove := factory.BuildMoveWithShipment(suite.DB(), nil, nil)
	// Fake this as a day and a half in the past so floating point age values can be tested
	prevCreatedAt := time.Now().Add(time.Duration(time.Hour * -36))

	actualPaymentRequest := factory.BuildPaymentRequest(suite.DB(), []factory.Customization{
		{
			Model:    hhgMove,
			LinkOnly: true,
		},
		{
			Model: models.PaymentRequest{
				CreatedAt: prevCreatedAt,
			},
		},
	}, nil)

	factory.BuildPaymentRequest(suite.DB(), nil, nil)

	request := httptest.NewRequest("GET", "/queues/payment-requests", nil)
	request = suite.AuthenticateOfficeRequest(request, officeUser)
	params := queues.GetPaymentRequestsQueueParams{
		HTTPRequest: request,
	}
	handlerConfig := suite.HandlerConfig()
	mockUnlocker := movelocker.NewMoveUnlocker()
	handler := GetPaymentRequestsQueueHandler{
		handlerConfig,
		paymentrequest.NewPaymentRequestListFetcher(),
		mockUnlocker,
		officeusercreator.NewOfficeUserFetcherPop(),
	}

	// Validate incoming payload: no body to validate
	response := handler.Handle(params)
	suite.IsNotErrResponse(response)
	suite.IsType(&queues.GetPaymentRequestsQueueOK{}, response)
	payload := response.(*queues.GetPaymentRequestsQueueOK).Payload

	// Validate outgoing payload
	suite.NoError(payload.Validate(strfmt.Default))

	suite.Len(payload.QueuePaymentRequests, 1)
	suite.Len(payload.QueuePaymentRequests[0].AvailableOfficeUsers, 1)
	suite.Equal(payload.QueuePaymentRequests[0].AvailableOfficeUsers[0].OfficeUserID.String(), officeUser.ID.String())

	paymentRequest := *payload.QueuePaymentRequests[0]

	suite.Equal(actualPaymentRequest.ID.String(), paymentRequest.ID.String())
	suite.Equal(actualPaymentRequest.MoveTaskOrderID.String(), paymentRequest.MoveID.String())
	suite.Equal(hhgMove.Orders.ServiceMemberID.String(), paymentRequest.Customer.ID.String())
	suite.Equal(string(paymentRequest.Status), "Payment requested")
	suite.Equal("KKFA", string(paymentRequest.OriginGBLOC))

	//createdAt := actualPaymentRequest.CreatedAt
	age := float64(2)
	deptIndicator := *paymentRequest.DepartmentIndicator

	suite.Equal(age, paymentRequest.Age)
	// TODO: Standardize time format
	//suite.Equal(createdAt.Format("2006-01-02T15:04:05.000Z07:00"), paymentRequest.SubmittedAt.String()) // swagger formats to milliseconds
	suite.Equal(hhgMove.Locator, paymentRequest.Locator)

	suite.Equal(*hhgMove.Orders.DepartmentIndicator, string(deptIndicator))
}

func (suite *HandlerSuite) TestGetPaymentRequestsQueueSubmittedAtFilter() {
	officeUser := factory.BuildOfficeUserWithRoles(suite.DB(), nil, []roles.RoleType{roles.RoleTypeTIO})

	outOfRangeDate, _ := time.Parse("2006-01-02", "2020-10-10")

	hhgMove1 := factory.BuildMoveWithShipment(suite.DB(), nil, nil)
	hhgMove2 := factory.BuildMoveWithShipment(suite.DB(), nil, nil)

	factory.BuildPaymentRequest(suite.DB(), []factory.Customization{
		{
			Model: models.PaymentRequest{
				CreatedAt: outOfRangeDate,
			},
		},
		{
			Model:    hhgMove1,
			LinkOnly: true,
		},
	}, nil)

	createdAtTime := time.Date(2020, 10, 29, 0, 0, 0, 0, time.UTC)
	factory.BuildPaymentRequest(suite.DB(), []factory.Customization{
		{
			Model: models.PaymentRequest{
				CreatedAt: createdAtTime,
			},
		},
		{
			Model:    hhgMove2,
			LinkOnly: true,
		},
	}, nil)

	request := httptest.NewRequest("GET", "/queues/payment-requests", nil)
	request = suite.AuthenticateOfficeRequest(request, officeUser)

	handlerConfig := suite.HandlerConfig()
	mockUnlocker := movelocker.NewMoveUnlocker()
	handler := GetPaymentRequestsQueueHandler{
		handlerConfig,
		paymentrequest.NewPaymentRequestListFetcher(),
		mockUnlocker,
		officeusercreator.NewOfficeUserFetcherPop(),
	}
	suite.Run("returns unfiltered results", func() {
		params := queues.GetPaymentRequestsQueueParams{
			HTTPRequest: request,
		}

		// Validate incoming payload: no body to validate

		response := handler.Handle(params)
		suite.IsNotErrResponse(response)
		suite.IsType(&queues.GetPaymentRequestsQueueOK{}, response)
		payload := response.(*queues.GetPaymentRequestsQueueOK).Payload

		// Validate outgoing payload
		suite.NoError(payload.Validate(strfmt.Default))

		suite.Len(payload.QueuePaymentRequests, 2)
	})

	suite.Run("returns unfiltered paginated results", func() {
		params := queues.GetPaymentRequestsQueueParams{
			HTTPRequest: request,
			Page:        models.Int64Pointer(1),
			PerPage:     models.Int64Pointer(1),
		}

		// Validate incoming payload: no body to validate

		response := handler.Handle(params)
		suite.IsNotErrResponse(response)
		suite.IsType(&queues.GetPaymentRequestsQueueOK{}, response)
		payload := response.(*queues.GetPaymentRequestsQueueOK).Payload

		// Validate outgoing payload
		suite.NoError(payload.Validate(strfmt.Default))

		suite.Len(payload.QueuePaymentRequests, 1)
		// Total count is more than the perPage
		suite.Equal(int64(2), payload.TotalCount)
	})

	suite.Run("returns results matching SubmittedAt date", func() {
		submittedAtDate := strfmt.DateTime(time.Date(2020, 10, 29, 0, 0, 0, 0, time.UTC))

		params := queues.GetPaymentRequestsQueueParams{
			HTTPRequest: request,
			SubmittedAt: &submittedAtDate,
		}

		// Validate incoming payload: no body to validate

		response := handler.Handle(params)
		suite.IsNotErrResponse(response)
		payload := response.(*queues.GetPaymentRequestsQueueOK).Payload

		// Validate outgoing payload
		suite.NoError(payload.Validate(strfmt.Default))

		suite.Len(payload.QueuePaymentRequests, 1)
	})

}

func (suite *HandlerSuite) TestGetPaymentRequestsQueueHandlerUnauthorizedRole() {
	officeUser := factory.BuildOfficeUserWithRoles(nil, nil, []roles.RoleType{roles.RoleTypeTOO})

	request := httptest.NewRequest("GET", "/queues/payment-requests", nil)
	request = suite.AuthenticateOfficeRequest(request, officeUser)
	params := queues.GetPaymentRequestsQueueParams{
		HTTPRequest: request,
		Page:        models.Int64Pointer(1),
		PerPage:     models.Int64Pointer(1),
	}
	handlerConfig := suite.HandlerConfig()
	mockUnlocker := movelocker.NewMoveUnlocker()
	handler := GetPaymentRequestsQueueHandler{
		handlerConfig,
		paymentrequest.NewPaymentRequestListFetcher(),
		mockUnlocker,
		officeusercreator.NewOfficeUserFetcherPop(),
	}

	// Validate incoming payload: no body to validate

	response := handler.Handle(params)
	suite.IsType(&queues.GetPaymentRequestsQueueForbidden{}, response)
	payload := response.(*queues.GetPaymentRequestsQueueForbidden).Payload

	// Validate outgoing payload: nil payload
	suite.Nil(payload)
}

func (suite *HandlerSuite) TestGetPaymentRequestsQueueHandlerServerError() {
	officeUser := factory.BuildOfficeUserWithRoles(nil, nil, []roles.RoleType{roles.RoleTypeTIO})

	paymentRequestListFetcher := mocks.PaymentRequestListFetcher{}

	paymentRequestListFetcher.On("FetchPaymentRequestList", mock.AnythingOfType("*appcontext.appContext"),
		officeUser.ID,
		mock.Anything,
		mock.Anything).Return(nil, 0, errors.New("database query error"))

	request := httptest.NewRequest("GET", "/queues/payment-requests", nil)
	request = suite.AuthenticateOfficeRequest(request, officeUser)
	params := queues.GetPaymentRequestsQueueParams{
		HTTPRequest: request,
		Page:        models.Int64Pointer(1),
		PerPage:     models.Int64Pointer(1),
	}
	handlerConfig := suite.HandlerConfig()
	mockUnlocker := movelocker.NewMoveUnlocker()
	handler := GetPaymentRequestsQueueHandler{
		handlerConfig,
		&paymentRequestListFetcher,
		mockUnlocker,
		officeusercreator.NewOfficeUserFetcherPop(),
	}

	// Validate incoming payload: no body to validate

	response := handler.Handle(params)

	suite.IsType(&queues.GetPaymentRequestsQueueInternalServerError{}, response)
	payload := response.(*queues.GetPaymentRequestsQueueInternalServerError).Payload

	// Validate outgoing payload: nil payload
	suite.Nil(payload)
}

func (suite *HandlerSuite) TestGetPaymentRequestsQueueHandlerEmptyResults() {
	officeUser := factory.BuildOfficeUserWithRoles(suite.DB(), nil, []roles.RoleType{roles.RoleTypeTIO})

	paymentRequestListFetcher := mocks.PaymentRequestListFetcher{}

	paymentRequestListFetcher.On("FetchPaymentRequestList", mock.AnythingOfType("*appcontext.appContext"),
		officeUser.ID,
		mock.Anything,
		mock.Anything).Return(&models.PaymentRequests{}, 0, nil)

	request := httptest.NewRequest("GET", "/queues/payment-requests", nil)
	request = suite.AuthenticateOfficeRequest(request, officeUser)
	params := queues.GetPaymentRequestsQueueParams{
		HTTPRequest: request,
		Page:        models.Int64Pointer(1),
		PerPage:     models.Int64Pointer(1),
	}
	handlerConfig := suite.HandlerConfig()
	mockUnlocker := movelocker.NewMoveUnlocker()
	handler := GetPaymentRequestsQueueHandler{
		handlerConfig,
		&paymentRequestListFetcher,
		mockUnlocker,
		officeusercreator.NewOfficeUserFetcherPop(),
	}

	// Validate incoming payload: no body to validate

	response := handler.Handle(params)
	suite.IsType(&queues.GetPaymentRequestsQueueOK{}, response)
	payload := response.(*queues.GetPaymentRequestsQueueOK).Payload

	// Validate outgoing payload
	suite.NoError(payload.Validate(strfmt.Default))

	suite.Len(payload.QueuePaymentRequests, 0)
	suite.Equal(int64(0), payload.TotalCount)
}

type servicesCounselingSubtestData struct {
	needsCounselingMove             models.Move
	counselingCompletedMove         models.Move
	marineCorpsMove                 models.Move
	ppmNeedsCloseoutMove            models.Move
	officeUser                      models.OfficeUser
	needsCounselingEarliestShipment models.MTOShipment
	counselingCompletedShipment     models.MTOShipment
	handler                         GetServicesCounselingQueueHandler
	request                         *http.Request
}

func (suite *HandlerSuite) makeServicesCounselingSubtestData() (subtestData *servicesCounselingSubtestData) {
	subtestData = &servicesCounselingSubtestData{}
	subtestData.officeUser = factory.BuildOfficeUserWithRoles(suite.DB(), factory.GetTraitActiveOfficeUser(), []roles.RoleType{roles.RoleTypeServicesCounselor})
	waf := entitlements.NewWeightAllotmentFetcher()

	submittedAt := time.Date(2021, 03, 15, 0, 0, 0, 0, time.UTC)
	// Default Origin Duty Location GBLOC is KKFA
	subtestData.needsCounselingMove = factory.BuildNeedsServiceCounselingMove(suite.DB(), []factory.Customization{
		{
			Model: models.Move{
				SubmittedAt: &submittedAt,
			},
		},
	}, nil)

	requestedPickupDate := time.Date(2021, 04, 01, 0, 0, 0, 0, time.UTC)
	factory.BuildMTOShipment(suite.DB(), []factory.Customization{
		{
			Model:    subtestData.needsCounselingMove,
			LinkOnly: true,
		},
		{
			Model: models.MTOShipment{
				RequestedPickupDate:   &requestedPickupDate,
				RequestedDeliveryDate: &requestedPickupDate,
				Status:                models.MTOShipmentStatusSubmitted,
			},
		},
	}, nil)

	transportationOffice := factory.BuildTransportationOffice(suite.DB(), nil, nil)
	subtestData.ppmNeedsCloseoutMove = factory.BuildMoveWithPPMShipment(suite.DB(), []factory.Customization{
		{
			Model: models.Move{
				SubmittedAt:      &submittedAt,
				Status:           models.MoveStatusServiceCounselingCompleted,
				CloseoutOfficeID: &transportationOffice.ID,
			},
		},
		{
			Model: models.MTOShipment{
				RequestedPickupDate:   &requestedPickupDate,
				RequestedDeliveryDate: &requestedPickupDate,
				Status:                models.MTOShipmentStatusSubmitted,
			},
		},
		{
			Model: models.PPMShipment{
				Status: models.PPMShipmentStatusNeedsCloseout,
			},
		},
	}, nil)

	earlierRequestedPickup := requestedPickupDate.Add(-7 * 24 * time.Hour)
	subtestData.needsCounselingEarliestShipment = factory.BuildMTOShipment(suite.DB(), []factory.Customization{
		{
			Model:    subtestData.needsCounselingMove,
			LinkOnly: true,
		},
		{
			Model: models.MTOShipment{
				RequestedPickupDate:   &earlierRequestedPickup,
				RequestedDeliveryDate: &requestedPickupDate,
				Status:                models.MTOShipmentStatusSubmitted,
			},
		},
	}, nil)

	earlierSubmittedAt := submittedAt.Add(-1 * 24 * time.Hour)
	subtestData.counselingCompletedMove = factory.BuildServiceCounselingCompletedMove(suite.DB(), []factory.Customization{
		{
			Model: models.Move{
				SubmittedAt: &earlierSubmittedAt,
			},
		},
	}, nil)

	subtestData.counselingCompletedShipment = factory.BuildMTOShipment(suite.DB(), []factory.Customization{
		{
			Model:    subtestData.counselingCompletedMove,
			LinkOnly: true,
		},
		{
			Model: models.MTOShipment{
				Status: models.MTOShipmentStatusSubmitted,
			},
		},
	}, nil)

	// Create a move with an origin duty location outside of office user GBLOC
	dutyLocationAddress := factory.BuildAddress(suite.DB(), []factory.Customization{
		{
			Model: models.Address{
				StreetAddress1: "Fort Eisenhower",
				City:           "Fort Eisenhower",
				State:          "GA",
				PostalCode:     "77777",
			},
		},
	}, nil)

	// Create a custom postal code to GBLOC
	factory.FetchOrBuildPostalCodeToGBLOC(suite.DB(), dutyLocationAddress.PostalCode, "UUUU")
	originDutyLocation := factory.BuildDutyLocation(suite.DB(), []factory.Customization{
		{
			Model: models.DutyLocation{
				Name: "Fort Sam Houston",
			},
		},
		{
			Model:    dutyLocationAddress,
			LinkOnly: true,
		},
	}, nil)

	// Create a move with an origin duty location outside of office user GBLOC
	excludedGBLOCMove := factory.BuildNeedsServiceCounselingMove(suite.DB(), []factory.Customization{
		{
			Model:    originDutyLocation,
			LinkOnly: true,
			Type:     &factory.DutyLocations.OriginDutyLocation,
		},
	}, nil)
	factory.BuildMTOShipment(suite.DB(), []factory.Customization{
		{
			Model:    excludedGBLOCMove,
			LinkOnly: true,
		},
		{
			Model: models.MTOShipment{
				Status: models.MTOShipmentStatusSubmitted,
			},
		},
		{
			Model: models.Address{
				PostalCode: "06001",
			},
		},
	}, nil)

	excludedStatusMove := factory.BuildSubmittedMove(suite.DB(), []factory.Customization{
		{
			Model:    originDutyLocation,
			LinkOnly: true,
			Type:     &factory.DutyLocations.OriginDutyLocation,
		},
	}, nil)

	factory.BuildMTOShipment(suite.DB(), []factory.Customization{
		{
			Model:    excludedStatusMove,
			LinkOnly: true,
		},
		{
			Model: models.MTOShipment{
				Status: models.MTOShipmentStatusSubmitted,
			},
		},
		{
			Model: models.Address{
				PostalCode: "06001",
			},
			Type: &factory.Addresses.PickupAddress,
		},
	}, nil)

	marineCorpsAffiliation := models.AffiliationMARINES

	subtestData.marineCorpsMove = factory.BuildNeedsServiceCounselingMove(suite.DB(), []factory.Customization{
		{
			Model: models.ServiceMember{
				Affiliation: &marineCorpsAffiliation,
			},
		},
		{
			Model: models.Move{
				SubmittedAt: &submittedAt,
			},
		},
	}, nil)

	factory.BuildMTOShipment(suite.DB(), []factory.Customization{
		{
			Model:    subtestData.marineCorpsMove,
			LinkOnly: true,
		},
		{
			Model: models.MTOShipment{
				RequestedPickupDate: &requestedPickupDate,
				Status:              models.MTOShipmentStatusSubmitted,
			},
		},
	}, nil)

	request := httptest.NewRequest("GET", "/queues/counseling", nil)
	subtestData.request = suite.AuthenticateOfficeRequest(request, subtestData.officeUser)
	handlerConfig := suite.HandlerConfig()
	mockUnlocker := movelocker.NewMoveUnlocker()
	subtestData.handler = GetServicesCounselingQueueHandler{
		handlerConfig,
		order.NewOrderFetcher(waf),
		mockUnlocker,
		officeusercreator.NewOfficeUserFetcherPop(),
	}

	return subtestData
}

func (suite *HandlerSuite) TestGetServicesCounselingQueueHandler() {
	suite.Run("returns moves in the needs counseling status by default", func() {
		subtestData := suite.makeServicesCounselingSubtestData()

		params := queues.GetServicesCounselingQueueParams{
			HTTPRequest: subtestData.request,
			Sort:        models.StringPointer("branch"),
			Order:       models.StringPointer("asc"),
		}

		// Validate incoming payload: no body to validate

		response := subtestData.handler.Handle(params)
		suite.IsNotErrResponse(response)
		suite.IsType(&queues.GetServicesCounselingQueueOK{}, response)
		payload := response.(*queues.GetServicesCounselingQueueOK).Payload

		// Validate outgoing payload
		suite.NoError(payload.Validate(strfmt.Default))

		order := subtestData.needsCounselingMove.Orders
		result1 := payload.QueueMoves[0]
		result2 := payload.QueueMoves[1]

		suite.Len(payload.QueueMoves[0].AvailableOfficeUsers, 1)
		suite.Equal(subtestData.officeUser.ID.String(), payload.QueueMoves[0].AvailableOfficeUsers[0].OfficeUserID.String())

		suite.Len(payload.QueueMoves, 2)
		suite.Equal(order.ServiceMember.ID.String(), result1.Customer.ID.String())
		suite.Equal(*order.ServiceMember.Edipi, result1.Customer.Edipi)
		suite.Equal(subtestData.needsCounselingMove.Locator, result1.Locator)
		suite.EqualValues(subtestData.needsCounselingMove.Status, result1.Status)
		suite.Equal(subtestData.needsCounselingEarliestShipment.RequestedPickupDate.Format(time.RFC3339Nano), (time.Time)(*result1.RequestedMoveDate).Format(time.RFC3339Nano))
		suite.Equal(subtestData.needsCounselingMove.SubmittedAt.Format(time.RFC3339Nano), (time.Time)(*result1.SubmittedAt).Format(time.RFC3339Nano))
		suite.Equal(order.ServiceMember.Affiliation.String(), result1.Customer.Agency)
		suite.Equal(order.NewDutyLocation.ID.String(), result1.DestinationDutyLocation.ID.String())

		suite.EqualValues(subtestData.needsCounselingMove.Status, result2.Status)
		suite.Equal("MARINES", result2.Customer.Agency)
	})

	suite.Run("returns moves in the needs counseling and services counseling complete statuses when both filters are selected", func() {
		subtestData := suite.makeServicesCounselingSubtestData()
		params := queues.GetServicesCounselingQueueParams{
			HTTPRequest: subtestData.request,
			Status:      []string{string(models.MoveStatusNeedsServiceCounseling), string(models.MoveStatusServiceCounselingCompleted)},
		}

		// Validate incoming payload: no body to validate

		response := subtestData.handler.Handle(params)
		suite.IsNotErrResponse(response)
		suite.IsType(&queues.GetServicesCounselingQueueOK{}, response)
		payload := response.(*queues.GetServicesCounselingQueueOK).Payload

		// Validate outgoing payload
		suite.NoError(payload.Validate(strfmt.Default))

		suite.Len(payload.QueueMoves, 5)

		for _, move := range payload.QueueMoves {
			// Test that only moves with postal code in the officer user gbloc are returned
			suite.Equal("50309", *move.OriginDutyLocation.Address.PostalCode)

			// Fail if a move has a status other than the two target ones
			if models.MoveStatus(move.Status) != models.MoveStatusNeedsServiceCounseling && models.MoveStatus(move.Status) != models.MoveStatusServiceCounselingCompleted {
				suite.Fail("Test does not return moves with the correct statuses.")
			}
		}
	})

	suite.Run("returns moves in the needs closeout status when NeedsPPMCloseout is true", func() {
		subtestData := suite.makeServicesCounselingSubtestData()

		needsPpmCloseout := true
		params := queues.GetServicesCounselingQueueParams{
			HTTPRequest:      subtestData.request,
			NeedsPPMCloseout: &needsPpmCloseout,
		}

		// Validate incoming payload: no body to validate
		response := subtestData.handler.Handle(params)
		suite.IsNotErrResponse(response)
		suite.IsType(&queues.GetServicesCounselingQueueOK{}, response)
		payload := response.(*queues.GetServicesCounselingQueueOK).Payload

		// Validate outgoing payload
		suite.NoError(payload.Validate(strfmt.Default))

		suite.Len(payload.QueueMoves, 1)

		for _, move := range payload.QueueMoves {
			// Fail if a ppm has a status other than needs closeout
			if models.MoveStatus(move.PpmStatus) != models.MoveStatus(models.PPMShipmentStatusNeedsCloseout) {
				suite.Fail("Test does not return moves with the correct status.")
			}
		}
	})

	suite.Run("responds with forbidden error when user is not an office user", func() {
		subtestData := suite.makeServicesCounselingSubtestData()
		user := factory.BuildOfficeUserWithRoles(nil, nil, []roles.RoleType{roles.RoleTypeTIO})

		request := httptest.NewRequest("GET", "/queues/counseling", nil)
		request = suite.AuthenticateOfficeRequest(request, user)

		params := queues.GetServicesCounselingQueueParams{
			HTTPRequest: request,
		}

		// Validate incoming payload: no body to validate

		response := subtestData.handler.Handle(params)
		suite.IsNotErrResponse(response)
		suite.IsType(&queues.GetServicesCounselingQueueForbidden{}, response)
		payload := response.(*queues.GetServicesCounselingQueueForbidden).Payload

		// Validate outgoing payload: nil payload
		suite.Nil(payload)
	})
}

func (suite *HandlerSuite) TestGetBulkAssignmentDataHandler() {
	suite.Run("SC - returns an unauthorized error when an attempt is made by a non supervisor", func() {
		officeUser := factory.BuildOfficeUserWithPrivileges(suite.DB(), []factory.Customization{
			{
				Model: models.OfficeUser{
					Email: "officeuser1@example.com",
				},
			},
			{
				Model: models.User{
					Roles: []roles.Role{
						{
							RoleType: roles.RoleTypeServicesCounselor,
						},
					},
				},
			},
		}, nil)

		request := httptest.NewRequest("GET", "/queues/bulk-assignment", nil)
		request = suite.AuthenticateOfficeRequest(request, officeUser)
		params := queues.GetBulkAssignmentDataParams{
			HTTPRequest: request,
			QueueType:   models.StringPointer("COUNSELING"),
		}
		handlerConfig := suite.HandlerConfig()
		handler := GetBulkAssignmentDataHandler{
			handlerConfig,
			officeusercreator.NewOfficeUserFetcherPop(),
			movefetcher.NewMoveFetcherBulkAssignment(),
		}
		response := handler.Handle(params)
		suite.IsNotErrResponse(response)
		suite.IsType(&queues.GetBulkAssignmentDataUnauthorized{}, response)
	})
	suite.Run("SC - returns properly formatted bulk assignment data", func() {
		transportationOffice := factory.BuildTransportationOffice(suite.DB(), nil, nil)

		officeUser := factory.BuildOfficeUserWithPrivileges(suite.DB(), []factory.Customization{
			{
				Model: models.OfficeUser{
					Email:  "officeuser1@example.com",
					Active: true,
				},
			},
			{
				Model:    transportationOffice,
				LinkOnly: true,
				Type:     &factory.TransportationOffices.CounselingOffice,
			},
			{
				Model: models.User{
					Privileges: []models.Privilege{
						{
							PrivilegeType: models.PrivilegeTypeSupervisor,
						},
					},
					Roles: []roles.Role{
						{
							RoleType: roles.RoleTypeServicesCounselor,
						},
					},
				},
			},
		}, nil)

		// move to appear in the return
		factory.BuildMoveWithShipment(suite.DB(), []factory.Customization{
			{
				Model: models.Move{
					Status: models.MoveStatusNeedsServiceCounseling,
				},
			},
			{
				Model:    transportationOffice,
				LinkOnly: true,
				Type:     &factory.TransportationOffices.CounselingOffice,
			},
		}, nil)

		request := httptest.NewRequest("GET", "/queues/bulk-assignment", nil)
		request = suite.AuthenticateOfficeRequest(request, officeUser)
		params := queues.GetBulkAssignmentDataParams{
			HTTPRequest: request,
			QueueType:   models.StringPointer("COUNSELING"),
		}
		handlerConfig := suite.HandlerConfig()
		handler := GetBulkAssignmentDataHandler{
			handlerConfig,
			officeusercreator.NewOfficeUserFetcherPop(),
			movefetcher.NewMoveFetcherBulkAssignment(),
		}
		response := handler.Handle(params)
		suite.IsNotErrResponse(response)
		suite.IsType(&queues.GetBulkAssignmentDataOK{}, response)
		payload := response.(*queues.GetBulkAssignmentDataOK).Payload
		suite.NoError(payload.Validate(strfmt.Default))
		suite.Len(payload.AvailableOfficeUsers, 1)
		suite.Len(payload.BulkAssignmentMoveIDs, 1)
	})
	suite.Run("TOO: returns properly formatted bulk assignment data", func() {
		transportationOffice := factory.BuildTransportationOffice(suite.DB(), nil, nil)

		officeUser := factory.BuildOfficeUserWithPrivileges(suite.DB(), []factory.Customization{
			{
				Model: models.OfficeUser{
					Email:  "officeuser1@example.com",
					Active: true,
				},
			},
			{
				Model:    transportationOffice,
				LinkOnly: true,
				Type:     &factory.TransportationOffices.CounselingOffice,
			},
			{
				Model: models.User{
					Privileges: []models.Privilege{
						{
							PrivilegeType: models.PrivilegeTypeSupervisor,
						},
					},
					Roles: []roles.Role{
						{
							RoleType: roles.RoleTypeTOO,
						},
					},
				},
			},
		}, nil)

		// move to appear in the return
		factory.BuildMoveWithShipment(suite.DB(), []factory.Customization{
			{
				Model: models.Move{
					Status: models.MoveStatusAPPROVALSREQUESTED,
				},
			},
			{
				Model:    transportationOffice,
				LinkOnly: true,
				Type:     &factory.TransportationOffices.CounselingOffice,
			},
		}, nil)

		request := httptest.NewRequest("GET", "/queues/bulk-assignment", nil)
		request = suite.AuthenticateOfficeRequest(request, officeUser)
		params := queues.GetBulkAssignmentDataParams{
			HTTPRequest: request,
			QueueType:   models.StringPointer("TASK_ORDER"),
		}
		handlerConfig := suite.HandlerConfig()
		handler := GetBulkAssignmentDataHandler{
			handlerConfig,
			officeusercreator.NewOfficeUserFetcherPop(),
			movefetcher.NewMoveFetcherBulkAssignment(),
		}
		response := handler.Handle(params)
		suite.IsNotErrResponse(response)
		suite.IsType(&queues.GetBulkAssignmentDataOK{}, response)
		payload := response.(*queues.GetBulkAssignmentDataOK).Payload
		suite.NoError(payload.Validate(strfmt.Default))
		suite.Len(payload.AvailableOfficeUsers, 1)
		suite.Len(payload.BulkAssignmentMoveIDs, 1)
	})
	suite.Run("returns properly formatted closeout bulk assignment data", func() {
		transportationOffice := factory.BuildTransportationOffice(suite.DB(), nil, nil)

		officeUser := factory.BuildOfficeUserWithPrivileges(suite.DB(), []factory.Customization{
			{
				Model: models.OfficeUser{
					Email:  "officeuser1@example.com",
					Active: true,
				},
			},
			{
				Model:    transportationOffice,
				LinkOnly: true,
				Type:     &factory.TransportationOffices.CounselingOffice,
			},
			{
				Model: models.User{
					Privileges: []models.Privilege{
						{
							PrivilegeType: models.PrivilegeTypeSupervisor,
						},
					},
					Roles: []roles.Role{
						{
							RoleType: roles.RoleTypeServicesCounselor,
						},
					},
				},
			},
		}, nil)

		submittedAt := time.Now()

		// move to appear in the return
		factory.BuildMoveWithPPMShipment(suite.DB(), []factory.Customization{
			{
				Model:    transportationOffice,
				LinkOnly: true,
				Type:     &factory.TransportationOffices.CloseoutOffice,
			},
			{
				Model: models.PPMShipment{
					Status:      models.PPMShipmentStatusNeedsCloseout,
					SubmittedAt: &submittedAt,
				},
			},
			{
				Model: models.Move{
					Status: models.MoveStatusAPPROVED,
				},
			},
		}, nil)

		request := httptest.NewRequest("GET", "/queues/bulk-assignment", nil)
		request = suite.AuthenticateOfficeRequest(request, officeUser)
		params := queues.GetBulkAssignmentDataParams{
			HTTPRequest: request,
			QueueType:   models.StringPointer("CLOSEOUT"),
		}
		handlerConfig := suite.HandlerConfig()
		handler := GetBulkAssignmentDataHandler{
			handlerConfig,
			officeusercreator.NewOfficeUserFetcherPop(),
			movefetcher.NewMoveFetcherBulkAssignment(),
		}
		response := handler.Handle(params)
		suite.IsNotErrResponse(response)
		suite.IsType(&queues.GetBulkAssignmentDataOK{}, response)
		payload := response.(*queues.GetBulkAssignmentDataOK).Payload
		suite.NoError(payload.Validate(strfmt.Default))
		suite.Len(payload.AvailableOfficeUsers, 1)
		suite.Len(payload.BulkAssignmentMoveIDs, 1)
	})

	suite.Run("TIO - returns an unauthorized error when an attempt is made by a non supervisor", func() {
		officeUser := factory.BuildOfficeUserWithPrivileges(suite.DB(), []factory.Customization{
			{
				Model: models.OfficeUser{
					Email: "officeuser1@example.com",
				},
			},
			{
				Model: models.User{
					Roles: []roles.Role{
						{
							RoleType: roles.RoleTypeTIO,
						},
					},
				},
			},
		}, nil)

		request := httptest.NewRequest("GET", "/queues/bulk-assignment", nil)
		request = suite.AuthenticateOfficeRequest(request, officeUser)
		params := queues.GetBulkAssignmentDataParams{
			HTTPRequest: request,
			QueueType:   models.StringPointer("PAYMENT_REQUEST"),
		}
		handlerConfig := suite.HandlerConfig()
		handler := GetBulkAssignmentDataHandler{
			handlerConfig,
			officeusercreator.NewOfficeUserFetcherPop(),
			movefetcher.NewMoveFetcherBulkAssignment(),
		}
		response := handler.Handle(params)
		suite.IsNotErrResponse(response)
		suite.IsType(&queues.GetBulkAssignmentDataUnauthorized{}, response)
	})
	suite.Run("TIO - returns properly formatted bulk assignment data", func() {
		transportationOffice := factory.BuildTransportationOffice(suite.DB(), nil, nil)

		officeUser := factory.BuildOfficeUserWithPrivileges(suite.DB(), []factory.Customization{
			{
				Model: models.OfficeUser{
					Email:  "officeuser1@example.com",
					Active: true,
				},
			},
			{
				Model:    transportationOffice,
				LinkOnly: true,
				Type:     &factory.TransportationOffices.CounselingOffice,
			},
			{
				Model: models.User{
					Privileges: []models.Privilege{
						{
							PrivilegeType: models.PrivilegeTypeSupervisor,
						},
					},
					Roles: []roles.Role{
						{
							RoleType: roles.RoleTypeTIO,
						},
					},
				},
			},
		}, nil)

		// payment request to appear in the return
		move := factory.BuildMoveWithShipment(suite.DB(), []factory.Customization{
			{
				Model: models.Move{
					Status: models.MoveStatusAPPROVALSREQUESTED,
				},
			},
			{
				Model:    transportationOffice,
				LinkOnly: true,
				Type:     &factory.TransportationOffices.CounselingOffice,
			},
		}, nil)
		factory.BuildPaymentRequest(suite.DB(), []factory.Customization{
			{
				Model: models.PaymentRequest{
					ID:              uuid.Must(uuid.NewV4()),
					IsFinal:         false,
					Status:          models.PaymentRequestStatusPending,
					RejectionReason: nil,
				},
			},
			{
				Model:    move,
				LinkOnly: true,
			},
		}, nil)

		request := httptest.NewRequest("GET", "/queues/bulk-assignment", nil)
		request = suite.AuthenticateOfficeRequest(request, officeUser)
		params := queues.GetBulkAssignmentDataParams{
			HTTPRequest: request,
			QueueType:   models.StringPointer("PAYMENT_REQUEST"),
		}
		handlerConfig := suite.HandlerConfig()
		handler := GetBulkAssignmentDataHandler{
			handlerConfig,
			officeusercreator.NewOfficeUserFetcherPop(),
			movefetcher.NewMoveFetcherBulkAssignment(),
		}
		response := handler.Handle(params)
		suite.IsNotErrResponse(response)
		suite.IsType(&queues.GetBulkAssignmentDataOK{}, response)
		payload := response.(*queues.GetBulkAssignmentDataOK).Payload
		suite.NoError(payload.Validate(strfmt.Default))
		suite.Len(payload.AvailableOfficeUsers, 1)
		suite.Len(payload.BulkAssignmentMoveIDs, 1)
	})
}

type availableOfficeUserSubtestData struct {
	officeUsers []models.OfficeUser
	office      models.TransportationOffice
}

func (suite *HandlerSuite) TestAvailableOfficeUsers() {
	setupOfficeUserData := func(role1 roles.RoleType, role2 roles.RoleType) availableOfficeUserSubtestData {
		subtestData := &availableOfficeUserSubtestData{}
		transportationOffice := factory.BuildTransportationOffice(suite.DB(), nil, nil)

		// lets generate a few office users
		// these first two are what we want returned in the query
		// office user 1 is the supervisor making the request
		officeUser1 := factory.BuildOfficeUserWithPrivileges(suite.DB(), []factory.Customization{
			{
				Model: models.OfficeUser{
					LastName: "Aname",
					Email:    "officeuser1@example.com",
					Active:   true,
				},
			},
			{
				Model:    transportationOffice,
				LinkOnly: true,
				Type:     &factory.TransportationOffices.CounselingOffice,
			},
			{
				Model: models.User{
					Privileges: []models.Privilege{
						{
							PrivilegeType: models.PrivilegeTypeSupervisor,
						},
					},
					Roles: []roles.Role{
						{
							RoleType: role1,
						},
					},
				},
			},
		}, nil)

		// officeUser2 is their underling
		officeUser2 := factory.BuildOfficeUserWithPrivileges(suite.DB(), []factory.Customization{
			{
				Model: models.OfficeUser{
					LastName: "Bname",
					Email:    "officeuser2@example.com",
					Active:   true,
				},
			},
			{
				Model:    transportationOffice,
				LinkOnly: true,
				Type:     &factory.TransportationOffices.CounselingOffice,
			},
			{
				Model: models.User{
					Roles: []roles.Role{
						{
							RoleType: role1,
						},
					},
				},
			},
		}, nil)

		// this office user shares their role but does NOT work at their office so should not be returned
		factory.BuildOfficeUserWithPrivileges(suite.DB(), []factory.Customization{
			{
				Model: models.OfficeUser{
					Email:  "officeuser3@example.com",
					Active: true,
				},
			},
			{
				Model: models.User{
					Roles: []roles.Role{
						{
							RoleType: role1,
						},
					},
				},
			},
		}, nil)

		// this office users works at their office, but doesn't share the same role, and should not be returned
		factory.BuildOfficeUserWithPrivileges(suite.DB(), []factory.Customization{
			{
				Model: models.OfficeUser{
					Email:  "officeuser4@example.com",
					Active: true,
				},
			},
			{
				Model:    transportationOffice,
				LinkOnly: true,
				Type:     &factory.TransportationOffices.CounselingOffice,
			},
			{
				Model: models.User{
					Roles: []roles.Role{
						{
							RoleType: role2,
						},
					},
				},
			},
		}, nil)

		availableOfficeUsers := []models.OfficeUser{officeUser1, officeUser2}
		subtestData.officeUsers = availableOfficeUsers
		subtestData.office = transportationOffice
		return *subtestData
	}
	suite.Run("properly fetches a TOO supervisor's available office users for assignment", func() {
		subtestData := setupOfficeUserData(roles.RoleTypeTOO, roles.RoleTypeServicesCounselor)
		waf := entitlements.NewWeightAllotmentFetcher()

		hhgMove := factory.BuildSubmittedMove(suite.DB(), nil, nil)

		factory.BuildMTOShipment(suite.DB(), []factory.Customization{
			{
				Model:    hhgMove,
				LinkOnly: true,
			},
			{
				Model: models.MTOShipment{
					Status: models.MTOShipmentStatusSubmitted,
				},
			},
		}, nil)

		request := httptest.NewRequest("GET", "/queues/moves", nil)
		request = suite.AuthenticateOfficeRequest(request, subtestData.officeUsers[0])
		params := queues.GetMovesQueueParams{
			HTTPRequest: request,
		}
		handlerConfig := suite.HandlerConfig()
		mockUnlocker := movelocker.NewMoveUnlocker()
		handler := GetMovesQueueHandler{
			handlerConfig,
			order.NewOrderFetcher(waf),
			mockUnlocker,
			officeusercreator.NewOfficeUserFetcherPop(),
		}

		response := handler.Handle(params)
		suite.IsNotErrResponse(response)
		suite.IsType(&queues.GetMovesQueueOK{}, response)
		payload := response.(*queues.GetMovesQueueOK).Payload

		suite.NotNil(payload.QueueMoves)
		suite.NotNil(payload.QueueMoves[0].AvailableOfficeUsers)
		suite.Equal(2, len(payload.QueueMoves[0].AvailableOfficeUsers))
		suite.Equal(subtestData.officeUsers[0].ID.String(), payload.QueueMoves[0].AvailableOfficeUsers[0].OfficeUserID.String())
		suite.Equal(subtestData.officeUsers[1].ID.String(), payload.QueueMoves[0].AvailableOfficeUsers[1].OfficeUserID.String())
	})
	suite.Run("properly fetches a SC supervisor's available office users for assignment", func() {
		subtestData := setupOfficeUserData(roles.RoleTypeServicesCounselor, roles.RoleTypeTOO)
		waf := entitlements.NewWeightAllotmentFetcher()

		needsCounselingMove := factory.BuildNeedsServiceCounselingMove(suite.DB(), []factory.Customization{
			{
				Model:    subtestData.office,
				LinkOnly: true,
				Type:     &factory.TransportationOffices.CounselingOffice,
			},
		}, nil)

		factory.BuildMTOShipment(suite.DB(), []factory.Customization{
			{
				Model:    needsCounselingMove,
				LinkOnly: true,
			},
		}, nil)

		request := httptest.NewRequest("GET", "/queues/counseling", nil)
		request = suite.AuthenticateOfficeRequest(request, subtestData.officeUsers[0])
		params := queues.GetServicesCounselingQueueParams{
			HTTPRequest: request,
		}
		handlerConfig := suite.HandlerConfig()
		mockUnlocker := movelocker.NewMoveUnlocker()
		handler := GetServicesCounselingQueueHandler{
			handlerConfig,
			order.NewOrderFetcher(waf),
			mockUnlocker,
			officeusercreator.NewOfficeUserFetcherPop(),
		}

		response := handler.Handle(params)
		suite.IsNotErrResponse(response)
		suite.IsType(&queues.GetServicesCounselingQueueOK{}, response)
		payload := response.(*queues.GetServicesCounselingQueueOK).Payload

		suite.NotNil(payload.QueueMoves)
		suite.NotNil(payload.QueueMoves[0].AvailableOfficeUsers)
		suite.Equal(2, len(payload.QueueMoves[0].AvailableOfficeUsers))
		suite.Equal(subtestData.officeUsers[0].ID.String(), payload.QueueMoves[0].AvailableOfficeUsers[0].OfficeUserID.String())
		suite.Equal(subtestData.officeUsers[1].ID.String(), payload.QueueMoves[0].AvailableOfficeUsers[1].OfficeUserID.String())
	})

	suite.Run("properly fetches a TIO supervisor's available office users for assignment", func() {
		subtestData := setupOfficeUserData(roles.RoleTypeTIO, roles.RoleTypeTOO)
		hhgMove := factory.BuildMoveWithShipment(suite.DB(), nil, nil)

		factory.BuildPaymentRequest(suite.DB(), []factory.Customization{
			{
				Model:    hhgMove,
				LinkOnly: true,
			},
		}, nil)

		request := httptest.NewRequest("GET", "/queues/payment-requests", nil)
		request = suite.AuthenticateOfficeRequest(request, subtestData.officeUsers[0])
		params := queues.GetPaymentRequestsQueueParams{
			HTTPRequest: request,
		}
		handlerConfig := suite.HandlerConfig()
		mockUnlocker := movelocker.NewMoveUnlocker()
		handler := GetPaymentRequestsQueueHandler{
			handlerConfig,
			paymentrequest.NewPaymentRequestListFetcher(),
			mockUnlocker,
			officeusercreator.NewOfficeUserFetcherPop(),
		}

		response := handler.Handle(params)
		suite.IsNotErrResponse(response)
		suite.IsType(&queues.GetPaymentRequestsQueueOK{}, response)
		payload := response.(*queues.GetPaymentRequestsQueueOK).Payload

		suite.NotNil(payload.QueuePaymentRequests)
		suite.NotNil(payload.QueuePaymentRequests[0].AvailableOfficeUsers)
		suite.Equal(2, len(payload.QueuePaymentRequests[0].AvailableOfficeUsers))
		suite.Equal(subtestData.officeUsers[0].ID.String(), payload.QueuePaymentRequests[0].AvailableOfficeUsers[0].OfficeUserID.String())
		suite.Equal(subtestData.officeUsers[1].ID.String(), payload.QueuePaymentRequests[0].AvailableOfficeUsers[1].OfficeUserID.String())
	})

}

<<<<<<< HEAD
func (suite *HandlerSuite) TestSaveBulkAssignmentDataHandler() {
	suite.Run("returns an unauthorized error when an attempt is made by a non supervisor", func() {
		officeUser := factory.BuildOfficeUserWithPrivileges(suite.DB(), []factory.Customization{
			{
				Model: models.OfficeUser{
					Email: "officeuser1@example.com",
				},
			},
			{
				Model: models.User{
					Roles: []roles.Role{
						{
							RoleType: roles.RoleTypeServicesCounselor,
						},
					},
				},
			},
		}, nil)

		transportationOffice := factory.BuildTransportationOffice(suite.DB(), nil, nil)
		move := factory.BuildMoveWithShipment(suite.DB(), []factory.Customization{
			{
				Model: models.Move{
					Status: models.MoveStatusNeedsServiceCounseling,
				},
			},
			{
				Model:    transportationOffice,
				LinkOnly: true,
				Type:     &factory.TransportationOffices.CounselingOffice,
			},
		}, nil)

		userData := []*ghcmessages.BulkAssignmentForUser{
			{ID: strfmt.UUID(officeUser.ID.String()), MoveAssignments: 1},
		}
		moveData := []ghcmessages.BulkAssignmentMoveData{ghcmessages.BulkAssignmentMoveData(move.ID.String())}

		request := httptest.NewRequest("POST", "/queues/bulk-assignment/assign", nil)
		request = suite.AuthenticateOfficeRequest(request, officeUser)
		params := queues.SaveBulkAssignmentDataParams{
			HTTPRequest: request,
			BulkAssignmentSavePayload: &ghcmessages.BulkAssignmentSavePayload{
				QueueType: "COUNSELING",
				MoveData:  moveData,
				UserData:  userData,
			},
		}
		handlerConfig := suite.HandlerConfig()
		handler := SaveBulkAssignmentDataHandler{
			handlerConfig,
			officeusercreator.NewOfficeUserFetcherPop(),
			movefetcher.NewMoveFetcher(),
			movefetcher.NewMoveAssignerBulkAssignment(),
		}
		response := handler.Handle(params)
		suite.IsNotErrResponse(response)
		suite.IsType(&queues.SaveBulkAssignmentDataUnauthorized{}, response)
	})

	suite.Run("successfully assigns bulk assignments", func() {
		transportationOffice := factory.BuildTransportationOffice(suite.DB(), nil, nil)

		officeUser := factory.BuildOfficeUserWithPrivileges(suite.DB(), []factory.Customization{
			{
				Model: models.OfficeUser{
					Email:  "officeuser1@example.com",
					Active: true,
				},
			},
			{
				Model:    transportationOffice,
				LinkOnly: true,
				Type:     &factory.TransportationOffices.CounselingOffice,
			},
			{
				Model: models.User{
					Privileges: []models.Privilege{
						{
							PrivilegeType: models.PrivilegeTypeSupervisor,
						},
					},
					Roles: []roles.Role{
						{
							RoleType: roles.RoleTypeServicesCounselor,
						},
					},
				},
			},
		}, nil)

		move := factory.BuildMoveWithShipment(suite.DB(), []factory.Customization{
			{
				Model: models.Move{
					Status: models.MoveStatusNeedsServiceCounseling,
				},
			},
			{
				Model:    transportationOffice,
				LinkOnly: true,
				Type:     &factory.TransportationOffices.CounselingOffice,
			},
		}, nil)

		userData := []*ghcmessages.BulkAssignmentForUser{
			{ID: strfmt.UUID(officeUser.ID.String()), MoveAssignments: 1},
		}
		moveData := []ghcmessages.BulkAssignmentMoveData{ghcmessages.BulkAssignmentMoveData(move.ID.String())}

		request := httptest.NewRequest("POST", "/queues/bulk-assignment/assign", nil)
		request = suite.AuthenticateOfficeRequest(request, officeUser)
		params := queues.SaveBulkAssignmentDataParams{
			HTTPRequest: request,
			BulkAssignmentSavePayload: &ghcmessages.BulkAssignmentSavePayload{
				QueueType: "COUNSELING",
				MoveData:  moveData,
				UserData:  userData,
			},
		}
		handlerConfig := suite.HandlerConfig()
		handler := SaveBulkAssignmentDataHandler{
			handlerConfig,
			officeusercreator.NewOfficeUserFetcherPop(),
			movefetcher.NewMoveFetcher(),
			movefetcher.NewMoveAssignerBulkAssignment(),
		}
		response := handler.Handle(params)
		suite.IsNotErrResponse(response)
		suite.IsType(&queues.SaveBulkAssignmentDataOK{}, response)
	})
=======
func (suite *HandlerSuite) TestGetDestinationRequestsQueuesHandler() {
	waf := entitlements.NewWeightAllotmentFetcher()
	// default GBLOC is KKFA
	officeUser := factory.BuildOfficeUserWithRoles(suite.DB(), factory.GetTraitActiveOfficeUser(), []roles.RoleType{roles.RoleTypeTOO})
	officeUser.User.Roles = append(officeUser.User.Roles, roles.Role{
		RoleType: roles.RoleTypeTOO,
	})

	postalCode := "90210"
	postalCode2 := "73064"
	factory.FetchOrBuildPostalCodeToGBLOC(suite.DB(), "90210", "KKFA")
	factory.FetchOrBuildPostalCodeToGBLOC(suite.DB(), "73064", "JEAT")

	// setting up two moves, one we will see and the other we won't
	move := factory.BuildAvailableToPrimeMove(suite.DB(), []factory.Customization{
		{
			Model: models.Move{
				Status: models.MoveStatusAPPROVALSREQUESTED,
				Show:   models.BoolPointer(true),
			},
		}}, nil)

	destinationAddress := factory.BuildAddress(suite.DB(), []factory.Customization{
		{
			Model: models.Address{PostalCode: postalCode},
		},
	}, nil)
	shipment := factory.BuildMTOShipment(suite.DB(), []factory.Customization{
		{
			Model: models.MTOShipment{
				Status: models.MTOShipmentStatusApproved,
			},
		},
		{
			Model:    move,
			LinkOnly: true,
		},
		{
			Model:    destinationAddress,
			LinkOnly: true,
		},
	}, nil)

	// destination service item in SUBMITTED status
	factory.BuildMTOServiceItem(suite.DB(), []factory.Customization{
		{
			Model: models.ReService{
				Code: models.ReServiceCodeDDFSIT,
			},
		},
		{
			Model:    move,
			LinkOnly: true,
		},
		{
			Model:    shipment,
			LinkOnly: true,
		},
		{
			Model: models.MTOServiceItem{
				Status: models.MTOServiceItemStatusSubmitted,
			},
		},
	}, nil)

	move2 := factory.BuildAvailableToPrimeMove(suite.DB(), []factory.Customization{
		{
			Model: models.Move{
				Status: models.MoveStatusAPPROVALSREQUESTED,
				Show:   models.BoolPointer(true),
			},
		}}, nil)

	destinationAddress2 := factory.BuildAddress(suite.DB(), []factory.Customization{
		{
			Model: models.Address{PostalCode: postalCode2},
		},
	}, nil)
	shipment2 := factory.BuildMTOShipment(suite.DB(), []factory.Customization{
		{
			Model: models.MTOShipment{
				Status: models.MTOShipmentStatusApproved,
			},
		},
		{
			Model:    move2,
			LinkOnly: true,
		},
		{
			Model:    destinationAddress2,
			LinkOnly: true,
		},
	}, nil)

	// destination shuttle
	factory.BuildMTOServiceItem(suite.DB(), []factory.Customization{
		{
			Model: models.ReService{
				Code: models.ReServiceCodeDDSHUT,
			},
		},
		{
			Model:    move2,
			LinkOnly: true,
		},
		{
			Model:    shipment2,
			LinkOnly: true,
		},
		{
			Model: models.MTOServiceItem{
				Status: models.MTOServiceItemStatusSubmitted,
			},
		},
	}, nil)

	request := httptest.NewRequest("GET", "/queues/destination-requests", nil)
	request = suite.AuthenticateOfficeRequest(request, officeUser)
	params := queues.GetDestinationRequestsQueueParams{
		HTTPRequest: request,
	}
	handlerConfig := suite.HandlerConfig()
	mockUnlocker := movelocker.NewMoveUnlocker()
	handler := GetDestinationRequestsQueueHandler{
		handlerConfig,
		order.NewOrderFetcher(waf),
		mockUnlocker,
		officeusercreator.NewOfficeUserFetcherPop(),
	}

	response := handler.Handle(params)
	suite.IsNotErrResponse(response)
	suite.IsType(&queues.GetDestinationRequestsQueueOK{}, response)
	payload := response.(*queues.GetDestinationRequestsQueueOK).Payload

	// should only have one move
	result := payload.QueueMoves[0]
	suite.Len(payload.QueueMoves, 1)
	suite.Equal(move.ID.String(), result.ID.String())
>>>>>>> ce32f0d6
}<|MERGE_RESOLUTION|>--- conflicted
+++ resolved
@@ -2250,7 +2250,6 @@
 
 }
 
-<<<<<<< HEAD
 func (suite *HandlerSuite) TestSaveBulkAssignmentDataHandler() {
 	suite.Run("returns an unauthorized error when an attempt is made by a non supervisor", func() {
 		officeUser := factory.BuildOfficeUserWithPrivileges(suite.DB(), []factory.Customization{
@@ -2381,7 +2380,7 @@
 		suite.IsNotErrResponse(response)
 		suite.IsType(&queues.SaveBulkAssignmentDataOK{}, response)
 	})
-=======
+
 func (suite *HandlerSuite) TestGetDestinationRequestsQueuesHandler() {
 	waf := entitlements.NewWeightAllotmentFetcher()
 	// default GBLOC is KKFA
@@ -2521,5 +2520,4 @@
 	result := payload.QueueMoves[0]
 	suite.Len(payload.QueueMoves, 1)
 	suite.Equal(move.ID.String(), result.ID.String())
->>>>>>> ce32f0d6
 }