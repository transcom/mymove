--- conflicted
+++ resolved
@@ -887,11 +887,7 @@
 		params := queues.GetMovesQueueParams{
 			HTTPRequest:        request,
 			CustomerName:       models.StringPointer("Dar"),
-<<<<<<< HEAD
-			DodID:              serviceMember1.Edipi,
-=======
 			Edipi:              serviceMember1.Edipi,
->>>>>>> 4255f725
 			Locator:            &move1.Locator,
 			OriginDutyLocation: originDutyLocations,
 		}
