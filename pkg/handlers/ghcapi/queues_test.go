package ghcapi

import (
	"errors"
	"net/http"
	"net/http/httptest"
	"time"

	"github.com/go-openapi/strfmt"
	"github.com/gofrs/uuid"
	"github.com/stretchr/testify/mock"

	"github.com/transcom/mymove/pkg/factory"
	"github.com/transcom/mymove/pkg/gen/ghcapi/ghcoperations/queues"
	"github.com/transcom/mymove/pkg/gen/ghcmessages"
	"github.com/transcom/mymove/pkg/models"
	"github.com/transcom/mymove/pkg/models/roles"
	"github.com/transcom/mymove/pkg/services/entitlements"
	movelocker "github.com/transcom/mymove/pkg/services/lock_move"
	"github.com/transcom/mymove/pkg/services/mocks"
	movefetcher "github.com/transcom/mymove/pkg/services/move"
	movetaskorder "github.com/transcom/mymove/pkg/services/move_task_order"
	officeusercreator "github.com/transcom/mymove/pkg/services/office_user"
	order "github.com/transcom/mymove/pkg/services/order"
	paymentrequest "github.com/transcom/mymove/pkg/services/payment_request"
)

func (suite *HandlerSuite) TestGetMoveQueuesHandler() {
	waf := entitlements.NewWeightAllotmentFetcher()

	officeUser := factory.BuildOfficeUserWithRoles(suite.DB(), factory.GetTraitActiveOfficeUser(), []roles.RoleType{roles.RoleTypeTOO})
	factory.BuildOfficeUserWithRoles(suite.DB(), factory.GetTraitActiveOfficeUser(), []roles.RoleType{roles.RoleTypeTIO})
	officeUser.User.Roles = append(officeUser.User.Roles, roles.Role{
		RoleType: roles.RoleTypeTOO,
	})

	// Default Origin Duty Location GBLOC is KKFA
	hhgMove := factory.BuildSubmittedMove(suite.DB(), nil, nil)

	factory.BuildMTOShipment(suite.DB(), []factory.Customization{
		{
			Model:    hhgMove,
			LinkOnly: true,
		},
		{
			Model: models.MTOShipment{
				Status: models.MTOShipmentStatusSubmitted,
			},
		},
	}, nil)

	// Create a move with an origin duty location outside of office user GBLOC
	excludedMove := factory.BuildMove(suite.DB(), []factory.Customization{
		{
			Model: models.TransportationOffice{
				Gbloc: "AGFM",
			},
			Type: &factory.TransportationOffices.CloseoutOffice,
		},
	}, nil)

	factory.BuildMTOShipment(suite.DB(), []factory.Customization{
		{
			Model:    excludedMove,
			LinkOnly: true,
		},
		{
			Model: models.MTOShipment{
				Status: models.MTOShipmentStatusSubmitted,
			},
		},
	}, nil)

	request := httptest.NewRequest("GET", "/queues/moves", nil)
	request = suite.AuthenticateOfficeRequest(request, officeUser)
	params := queues.GetMovesQueueParams{
		HTTPRequest: request,
	}
	handlerConfig := suite.HandlerConfig()
	mockUnlocker := movelocker.NewMoveUnlocker()
	handler := GetMovesQueueHandler{
		handlerConfig,
		order.NewOrderFetcher(waf),
		mockUnlocker,
		officeusercreator.NewOfficeUserFetcherPop(),
	}

	// Validate incoming payload: no body to validate

	response := handler.Handle(params)
	suite.IsNotErrResponse(response)
	suite.IsType(&queues.GetMovesQueueOK{}, response)
	payload := response.(*queues.GetMovesQueueOK).Payload

	// Validate outgoing payload
	suite.NoError(payload.Validate(strfmt.Default))

	suite.Len(payload.QueueMoves[0].AvailableOfficeUsers, 1)
	suite.Equal(payload.QueueMoves[0].AvailableOfficeUsers[0].OfficeUserID.String(), officeUser.ID.String())

	order := hhgMove.Orders
	result := payload.QueueMoves[0]
	deptIndicator := *result.DepartmentIndicator
	suite.Len(payload.QueueMoves, 1)
	suite.Equal(hhgMove.ID.String(), result.ID.String())
	suite.Equal(order.ServiceMember.ID.String(), result.Customer.ID.String())
	suite.Equal(*order.DepartmentIndicator, string(deptIndicator))
	suite.Equal(order.OriginDutyLocation.TransportationOffice.Gbloc, string(result.OriginGBLOC))
	suite.Equal(order.OriginDutyLocation.ID.String(), result.OriginDutyLocation.ID.String())
	suite.Equal(hhgMove.Locator, result.Locator)
	suite.Equal(int64(1), result.ShipmentsCount)
}

func (suite *HandlerSuite) TestListPrimeMovesHandler() {
	// Default Origin Duty Location GBLOC is KKFA
	move := factory.BuildAvailableToPrimeMove(suite.DB(), nil, nil)
	waf := entitlements.NewWeightAllotmentFetcher()

	request := httptest.NewRequest("GET", "/queues/listPrimeMoves", nil)
	params := queues.ListPrimeMovesParams{
		HTTPRequest: request,
	}
	handlerConfig := suite.HandlerConfig()
	handler := ListPrimeMovesHandler{
		handlerConfig,
		movetaskorder.NewMoveTaskOrderFetcher(waf),
	}

	// Validate incoming payload: no body to validate

	response := handler.Handle(params)
	suite.IsNotErrResponse(response)

	movesList := response.(*queues.ListPrimeMovesOK).Payload.QueueMoves

	suite.Equal(1, len(movesList))
	suite.Equal(move.ID.String(), movesList[0].ID.String())
}

func (suite *HandlerSuite) TestGetMoveQueuesHandlerMoveInfo() {
	suite.Run("displays move attributes for all move types returned by ListOrders", func() {
		gbloc := "LKNQ"

		// Stub HHG move
		hhgMove := factory.BuildMoveWithShipment(nil, []factory.Customization{
			{
				Model: models.Move{
					ID: uuid.Must(uuid.NewV4()),
				},
			},
		}, nil)
		hhgMove.ShipmentGBLOC = append(hhgMove.ShipmentGBLOC, models.MoveToGBLOC{GBLOC: &gbloc})

		// Stub HHG_PPM move
		hhgPPMMove := factory.BuildMoveWithShipment(nil, []factory.Customization{
			{
				Model: models.Move{
					ID: uuid.Must(uuid.NewV4()),
				},
			},
		}, nil)
		hhgPPMMove.ShipmentGBLOC = append(hhgPPMMove.ShipmentGBLOC, models.MoveToGBLOC{GBLOC: &gbloc})

		// Stub NTS move
		ntsMove := factory.BuildMoveWithShipment(nil, []factory.Customization{
			{
				Model: models.Move{
					ID: uuid.Must(uuid.NewV4()),
				},
			},
			{
				Model: models.MTOShipment{
					ShipmentType: models.MTOShipmentTypeHHGIntoNTS,
				},
			},
		}, nil)
		ntsMove.ShipmentGBLOC = append(ntsMove.ShipmentGBLOC, models.MoveToGBLOC{GBLOC: &gbloc})

		// Stub NTSR move
		ntsrMove := factory.BuildMoveWithShipment(nil, []factory.Customization{
			{
				Model: models.Move{
					ID: uuid.Must(uuid.NewV4()),
				},
			},
			{
				Model: models.MTOShipment{
					ShipmentType: models.MTOShipmentTypeHHGOutOfNTS,
				},
			},
		}, nil)
		ntsrMove.ShipmentGBLOC = append(ntsrMove.ShipmentGBLOC, models.MoveToGBLOC{GBLOC: &gbloc})

		var expectedMoves []models.Move
		expectedMoves = append(expectedMoves, hhgMove, hhgPPMMove, ntsMove, ntsrMove)

		officeUser := factory.BuildOfficeUserWithRoles(suite.DB(), nil, []roles.RoleType{roles.RoleTypeTOO})

		orderFetcher := mocks.OrderFetcher{}
		orderFetcher.On("ListOrders", mock.AnythingOfType("*appcontext.appContext"),
			officeUser.ID, roles.RoleTypeTOO, mock.Anything).Return(expectedMoves, 4, nil)

		request := httptest.NewRequest("GET", "/queues/moves", nil)
		request = suite.AuthenticateOfficeRequest(request, officeUser)
		params := queues.GetMovesQueueParams{
			HTTPRequest: request,
		}
		handlerConfig := suite.HandlerConfig()
		mockUnlocker := movelocker.NewMoveUnlocker()
		handler := GetMovesQueueHandler{
			handlerConfig,
			&orderFetcher,
			mockUnlocker,
			officeusercreator.NewOfficeUserFetcherPop(),
		}

		// Validate incoming payload: no body to validate

		response := handler.Handle(params)
		payload := response.(*queues.GetMovesQueueOK).Payload

		// Validate outgoing payload
		suite.NoError(payload.Validate(strfmt.Default))

		moves := payload.QueueMoves

		suite.Equal(4, len(moves))
		for i := range moves {
			suite.Equal(moves[i].Locator, expectedMoves[i].Locator)
			suite.Equal(string(moves[i].Status), string(expectedMoves[i].Status))
			suite.Equal(moves[i].ShipmentsCount, int64(len(expectedMoves[i].MTOShipments)))
		}
	})
}

func (suite *HandlerSuite) TestGetMoveQueuesBranchFilter() {
	officeUser := factory.BuildOfficeUserWithRoles(suite.DB(), nil, []roles.RoleType{roles.RoleTypeTOO})
	officeUser.User.Roles = append(officeUser.User.Roles, roles.Role{
		RoleType: roles.RoleTypeTOO,
	})
	waf := entitlements.NewWeightAllotmentFetcher()

	move := models.Move{
		Status: models.MoveStatusSUBMITTED,
	}

	shipment := models.MTOShipment{
		Status: models.MTOShipmentStatusSubmitted,
	}

	// Create an order where the service member has an ARMY affiliation (default)
	factory.BuildMTOShipment(suite.DB(), []factory.Customization{
		{
			Model: move,
		},
		{
			Model: shipment,
		},
	}, nil)

	// Create an order where the service member has an AIR_FORCE affiliation
	airForce := models.AffiliationAIRFORCE
	factory.BuildMTOShipment(suite.DB(), []factory.Customization{
		{
			Model: shipment,
		},
		{
			Model: move,
		},
		{
			Model: models.ServiceMember{
				Affiliation: &airForce,
			},
		},
	}, nil)

	request := httptest.NewRequest("GET", "/queues/moves", nil)
	request = suite.AuthenticateOfficeRequest(request, officeUser)
	params := queues.GetMovesQueueParams{
		HTTPRequest: request,
		Branch:      models.StringPointer("AIR_FORCE"),
	}
	handlerConfig := suite.HandlerConfig()
	mockUnlocker := movelocker.NewMoveUnlocker()
	handler := GetMovesQueueHandler{
		handlerConfig,
		order.NewOrderFetcher(waf),
		mockUnlocker,
		officeusercreator.NewOfficeUserFetcherPop(),
	}

	// Validate incoming payload: no body to validate

	response := handler.Handle(params)
	suite.IsNotErrResponse(response)
	suite.IsType(&queues.GetMovesQueueOK{}, response)
	payload := response.(*queues.GetMovesQueueOK).Payload

	// Validate outgoing payload
	suite.NoError(payload.Validate(strfmt.Default))

	result := payload.QueueMoves[0]

	suite.Equal(1, len(payload.QueueMoves))
	suite.Equal("AIR_FORCE", result.Customer.Agency)
}

func (suite *HandlerSuite) TestGetMoveQueuesHandlerStatuses() {
	officeUser := factory.BuildOfficeUserWithRoles(suite.DB(), nil, []roles.RoleType{roles.RoleTypeTOO})
	officeUser.User.Roles = append(officeUser.User.Roles, roles.Role{
		RoleType: roles.RoleTypeTOO,
	})
	waf := entitlements.NewWeightAllotmentFetcher()

	// Default Origin Duty Location GBLOC is KKFA
	hhgMove := factory.BuildSubmittedMove(suite.DB(), nil, nil)

	factory.BuildMTOShipment(suite.DB(), []factory.Customization{
		{
			Model:    hhgMove,
			LinkOnly: true,
		},
		{
			Model: models.MTOShipment{
				Status: models.MTOShipmentStatusSubmitted,
			},
		},
	}, nil)

	// Create a shipment on hhgMove that has Rejected status
	rejectionReason := "unnecessary"
	factory.BuildMTOShipment(suite.DB(), []factory.Customization{
		{
			Model:    hhgMove,
			LinkOnly: true,
		},
		{
			Model: models.MTOShipment{
				Status:          models.MTOShipmentStatusRejected,
				RejectionReason: &rejectionReason,
			},
		},
	}, nil)
	factory.FetchOrBuildPostalCodeToGBLOC(suite.DB(), "06001", "AGFM")

	// Create an order with an origin duty location outside of office user GBLOC
	factory.BuildMTOShipment(suite.DB(), []factory.Customization{
		{
			Model: models.TransportationOffice{
				Name:  "Fort Punxsutawney",
				Gbloc: "AGFM",
			},
		},
		{
			Model: models.MTOShipment{
				Status: models.MTOShipmentStatusSubmitted,
			},
		},
		{
			Model: models.Address{
				PostalCode: "06001",
			},
			Type: &factory.Addresses.PickupAddress,
		},
	}, nil)

	request := httptest.NewRequest("GET", "/move-task-orders/{moveTaskOrderID}", nil)
	request = suite.AuthenticateOfficeRequest(request, officeUser)
	params := queues.GetMovesQueueParams{
		HTTPRequest: request,
	}
	handlerConfig := suite.HandlerConfig()
	mockUnlocker := movelocker.NewMoveUnlocker()
	handler := GetMovesQueueHandler{
		handlerConfig,
		order.NewOrderFetcher(waf),
		mockUnlocker,
		officeusercreator.NewOfficeUserFetcherPop(),
	}

	// Validate incoming payload: no body to validate

	response := handler.Handle(params)
	suite.IsNotErrResponse(response)

	payload := response.(*queues.GetMovesQueueOK).Payload

	// Validate outgoing payload
	suite.NoError(payload.Validate(strfmt.Default))

	result := payload.QueueMoves[0]

	suite.Equal(ghcmessages.MoveStatus("SUBMITTED"), result.Status)

	// let's test for the ServiceCounselingCompleted status
	hhgMove.Status = models.MoveStatusServiceCounselingCompleted
	_, _ = suite.DB().ValidateAndSave(&hhgMove)

	// Validate incoming payload: no body to validate

	response = handler.Handle(params)
	suite.IsNotErrResponse(response)
	suite.IsType(&queues.GetMovesQueueOK{}, response)
	payload = response.(*queues.GetMovesQueueOK).Payload

	// Validate outgoing payload
	suite.NoError(payload.Validate(strfmt.Default))

	result = payload.QueueMoves[0]

	suite.Equal(ghcmessages.MoveStatus("SERVICE COUNSELING COMPLETED"), result.Status)

	// Now let's test Approvals requested
	hhgMove.Status = models.MoveStatusAPPROVALSREQUESTED
	_, _ = suite.DB().ValidateAndSave(&hhgMove)

	// Validate incoming payload: no body to validate

	response = handler.Handle(params)
	suite.IsNotErrResponse(response)
	suite.IsType(&queues.GetMovesQueueOK{}, response)
	payload = response.(*queues.GetMovesQueueOK).Payload

	// Validate outgoing payload
	suite.NoError(payload.Validate(strfmt.Default))

	result = payload.QueueMoves[0]

	suite.Equal(ghcmessages.MoveStatus("APPROVALS REQUESTED"), result.Status)

}

func (suite *HandlerSuite) TestGetMoveQueuesHandlerFilters() {
	officeUser := factory.BuildOfficeUserWithRoles(suite.DB(), nil, []roles.RoleType{roles.RoleTypeTOO})
	officeUser.User.Roles = append(officeUser.User.Roles, roles.Role{
		RoleType: roles.RoleTypeTOO,
	})
	waf := entitlements.NewWeightAllotmentFetcher()

	submittedMove := models.Move{
		Status: models.MoveStatusSUBMITTED,
	}
	submittedShipment := models.MTOShipment{
		Status: models.MTOShipmentStatusSubmitted,
	}
	airForce := models.AffiliationAIRFORCE

	// New move with AIR_FORCE service member affiliation to test branch filter
	factory.BuildMTOShipment(suite.DB(), []factory.Customization{
		{
			Model: submittedMove,
		},
		{
			Model: submittedShipment,
		},
		{
			Model: models.ServiceMember{
				Affiliation: &airForce,
			},
		},
	}, nil)

	// Approvals requested
	approvedMove := factory.BuildApprovalsRequestedMove(suite.DB(), nil, nil)

	factory.BuildMTOServiceItem(suite.DB(), []factory.Customization{
		{
			Model:    approvedMove,
			LinkOnly: true,
		},
		{
			Model: models.MTOShipment{
				Status: models.MTOShipmentStatusApproved,
			},
		},
		{
			Model: models.MTOServiceItem{
				Status: models.MTOServiceItemStatusSubmitted,
			},
		},
	}, nil)

	// Service Counseling Completed Move
	factory.BuildMTOShipment(suite.DB(), []factory.Customization{
		{
			Model: models.Move{
				Status: models.MoveStatusServiceCounselingCompleted,
			},
		},
		{
			Model: models.MTOShipment{
				Status: models.MTOShipmentStatusApproved,
			},
		},
	}, nil)

	// Move DRAFT and CANCELLED should not be included
	factory.BuildMTOShipment(suite.DB(), []factory.Customization{
		{
			Model: models.Move{
				Status: models.MoveStatusDRAFT,
			},
		},
		{
			Model: submittedShipment,
		},
	}, nil)
	factory.BuildMTOShipment(suite.DB(), []factory.Customization{
		{
			Model: models.Move{
				Status: models.MoveStatusCANCELED,
			},
		},
		{
			Model: submittedShipment,
		},
	}, nil)

	request := httptest.NewRequest("GET", "/queues/moves", nil)
	request = suite.AuthenticateOfficeRequest(request, officeUser)

	handlerConfig := suite.HandlerConfig()
	mockUnlocker := movelocker.NewMoveUnlocker()
	handler := GetMovesQueueHandler{
		handlerConfig,
		order.NewOrderFetcher(waf),
		mockUnlocker,
		officeusercreator.NewOfficeUserFetcherPop(),
	}

	suite.Run("loads results with all STATUSes selected", func() {
		params := queues.GetMovesQueueParams{
			HTTPRequest: request,
			Status: []string{
				string(models.MoveStatusSUBMITTED),
				string(models.MoveStatusAPPROVALSREQUESTED),
				string(models.MoveStatusServiceCounselingCompleted),
			},
		}

		// Validate incoming payload: no body to validate

		response := handler.Handle(params)
		suite.IsNotErrResponse(response)
		payload := response.(*queues.GetMovesQueueOK).Payload

		// Validate outgoing payload
		suite.NoError(payload.Validate(strfmt.Default))

		suite.EqualValues(3, payload.TotalCount)
		suite.Len(payload.QueueMoves, 3)
		// test that the moves are sorted by status descending
		suite.Equal(ghcmessages.MoveStatus("SUBMITTED"), payload.QueueMoves[0].Status)
	})

	suite.Run("loads results with all STATUSes and 1 page selected", func() {
		params := queues.GetMovesQueueParams{
			HTTPRequest: request,
			Status: []string{
				string(models.MoveStatusSUBMITTED),
				string(models.MoveStatusAPPROVALSREQUESTED),
				string(models.MoveStatusServiceCounselingCompleted),
			},
			PerPage: models.Int64Pointer(1),
			Page:    models.Int64Pointer(1),
		}

		// Validate incoming payload: no body to validate

		response := handler.Handle(params)
		suite.IsNotErrResponse(response)

		payload := response.(*queues.GetMovesQueueOK).Payload

		// Validate outgoing payload
		suite.NoError(payload.Validate(strfmt.Default))

		suite.EqualValues(3, payload.TotalCount)
		suite.Len(payload.QueueMoves, 1)
	})

	suite.Run("loads results with one STATUS selected", func() {
		params := queues.GetMovesQueueParams{
			HTTPRequest: request,
			Status: []string{
				string(models.MoveStatusSUBMITTED),
			},
			Page:    models.Int64Pointer(1),
			PerPage: models.Int64Pointer(1),
		}

		// Validate incoming payload: no body to validate

		response := handler.Handle(params)
		suite.IsNotErrResponse(response)
		payload := response.(*queues.GetMovesQueueOK).Payload

		// Validate outgoing payload
		suite.NoError(payload.Validate(strfmt.Default))

		suite.EqualValues(1, payload.TotalCount)
		suite.Len(payload.QueueMoves, 1)
		suite.EqualValues(string(models.MoveStatusSUBMITTED), payload.QueueMoves[0].Status)
	})

	suite.Run("Excludes draft and canceled moves when STATUS params is empty", func() {
		params := queues.GetMovesQueueParams{
			HTTPRequest: request,
		}

		// Validate incoming payload: no body to validate

		response := handler.Handle(params)
		suite.IsNotErrResponse(response)
		payload := response.(*queues.GetMovesQueueOK).Payload

		// Validate outgoing payload
		suite.NoError(payload.Validate(strfmt.Default))

		moves := payload.QueueMoves
		var actualStatuses []string
		for _, move := range moves {
			actualStatuses = append(actualStatuses, string(move.Status))
		}
		expectedStatuses := [3]string{"SUBMITTED", "APPROVALS REQUESTED", "SERVICE COUNSELING COMPLETED"}

		suite.EqualValues(3, payload.TotalCount)
		suite.Len(payload.QueueMoves, 3)
		suite.ElementsMatch(expectedStatuses, actualStatuses)
	})

	suite.Run("1 result with status New Move and branch AIR_FORCE", func() {
		params := queues.GetMovesQueueParams{
			HTTPRequest: request,
			Status: []string{
				string(models.MoveStatusSUBMITTED),
			},
			Branch: models.StringPointer("AIR_FORCE"),
		}

		// Validate incoming payload: no body to validate

		response := handler.Handle(params)
		suite.IsNotErrResponse(response)
		payload := response.(*queues.GetMovesQueueOK).Payload

		// Validate outgoing payload
		suite.NoError(payload.Validate(strfmt.Default))

		suite.EqualValues(1, payload.TotalCount)
		suite.Len(payload.QueueMoves, 1)
		suite.EqualValues(string(models.MoveStatusSUBMITTED), payload.QueueMoves[0].Status)
		suite.Equal("AIR_FORCE", payload.QueueMoves[0].Customer.Agency)
	})

	suite.Run("No results with status New Move and branch ARMY", func() {
		params := queues.GetMovesQueueParams{
			HTTPRequest: request,
			Status: []string{
				string(models.MoveStatusSUBMITTED),
			},
			Branch: models.StringPointer("ARMY"),
		}

		// Validate incoming payload: no body to validate

		response := handler.Handle(params)
		suite.IsNotErrResponse(response)
		payload := response.(*queues.GetMovesQueueOK).Payload

		// Validate outgoing payload
		suite.NoError(payload.Validate(strfmt.Default))

		suite.EqualValues(0, payload.TotalCount)
		suite.Len(payload.QueueMoves, 0)
	})
}

func (suite *HandlerSuite) TestGetMoveQueuesHandlerCustomerInfoFilters() {
	dutyLocation1 := factory.BuildDutyLocation(suite.DB(), []factory.Customization{
		{
			Model: models.DutyLocation{
				Name: "This Other Station",
			},
		},
	}, nil)
	waf := entitlements.NewWeightAllotmentFetcher()

	dutyLocation2 := factory.BuildDutyLocation(suite.DB(), nil, nil)

	officeUser := factory.BuildOfficeUserWithRoles(suite.DB(), nil, []roles.RoleType{roles.RoleTypeTOO})

	officeUser.User.Roles = append(officeUser.User.Roles, roles.Role{
		RoleType: roles.RoleTypeTOO,
	})

	// Default Origin Duty Location GBLOC is KKFA

	serviceMember1 := factory.BuildServiceMember(suite.DB(), []factory.Customization{
		{
			Model: models.ServiceMember{
				FirstName: models.StringPointer("Zoya"),
				LastName:  models.StringPointer("Darvish"),
				Edipi:     models.StringPointer("11111"),
			},
		},
	}, nil)

	serviceMember2 := factory.BuildServiceMember(suite.DB(), []factory.Customization{
		{
			Model: models.ServiceMember{
				FirstName: models.StringPointer("Owen"),
				LastName:  models.StringPointer("Nance"),
				Edipi:     models.StringPointer("22222"),
			},
		},
	}, nil)

	move1 := factory.BuildSubmittedMove(suite.DB(), []factory.Customization{
		{
			Model:    dutyLocation1,
			LinkOnly: true,
			Type:     &factory.DutyLocations.OriginDutyLocation,
		},
		{
			Model:    dutyLocation1,
			LinkOnly: true,
			Type:     &factory.DutyLocations.NewDutyLocation,
		},
		{
			Model:    serviceMember1,
			LinkOnly: true,
		},
	}, nil)

	move2 := factory.BuildSubmittedMove(suite.DB(), []factory.Customization{
		{
			Model:    dutyLocation2,
			LinkOnly: true,
			Type:     &factory.DutyLocations.OriginDutyLocation,
		},
		{
			Model:    dutyLocation2,
			LinkOnly: true,
			Type:     &factory.DutyLocations.NewDutyLocation,
		},
		{
			Model:    serviceMember2,
			LinkOnly: true,
		},
	}, nil)

	shipment := models.MTOShipment{
		Status: models.MTOShipmentStatusSubmitted,
	}

	factory.BuildMTOShipment(suite.DB(), []factory.Customization{
		{
			Model:    move1,
			LinkOnly: true,
		},
		{
			Model: shipment,
		},
	}, nil)

	factory.BuildMTOShipment(suite.DB(), []factory.Customization{
		{
			Model:    move2,
			LinkOnly: true,
		},
		{
			Model: shipment,
		},
	}, nil)

	request := httptest.NewRequest("GET", "/queues/moves", nil)
	request = suite.AuthenticateOfficeRequest(request, officeUser)

	handlerConfig := suite.HandlerConfig()
	mockUnlocker := movelocker.NewMoveUnlocker()
	handler := GetMovesQueueHandler{
		handlerConfig,
		order.NewOrderFetcher(waf),
		mockUnlocker,
		officeusercreator.NewOfficeUserFetcherPop(),
	}

	suite.Run("returns unfiltered results", func() {
		params := queues.GetMovesQueueParams{
			HTTPRequest: request,
		}

		// Validate incoming payload: no body to validate

		response := handler.Handle(params)
		suite.IsNotErrResponse(response)
		payload := response.(*queues.GetMovesQueueOK).Payload

		// Validate outgoing payload
		suite.NoError(payload.Validate(strfmt.Default))

		suite.Len(payload.QueueMoves, 2)
	})

	suite.Run("returns results matching last name search term", func() {
		params := queues.GetMovesQueueParams{
			HTTPRequest:  request,
			CustomerName: models.StringPointer("Nan"),
		}

		// Validate incoming payload: no body to validate

		response := handler.Handle(params)
		suite.IsNotErrResponse(response)
		payload := response.(*queues.GetMovesQueueOK).Payload

		// Validate outgoing payload
		suite.NoError(payload.Validate(strfmt.Default))

		result := payload.QueueMoves[0]

		suite.Len(payload.QueueMoves, 1)
		suite.Equal("Nance", result.Customer.LastName)
	})

	suite.Run("returns results matching Dod ID search term", func() {
		params := queues.GetMovesQueueParams{
			HTTPRequest: request,
			Edipi:       serviceMember1.Edipi,
		}

		// Validate incoming payload: no body to validate

		response := handler.Handle(params)
		suite.IsNotErrResponse(response)
		payload := response.(*queues.GetMovesQueueOK).Payload

		// Validate outgoing payload
		suite.NoError(payload.Validate(strfmt.Default))

		result := payload.QueueMoves[0]

		suite.Len(payload.QueueMoves, 1)
		suite.Equal("11111", result.Customer.Edipi)
	})

	suite.Run("returns results matching Move ID search term", func() {
		params := queues.GetMovesQueueParams{
			HTTPRequest: request,
			Locator:     &move1.Locator,
		}

		// Validate incoming payload: no body to validate

		response := handler.Handle(params)
		suite.IsNotErrResponse(response)
		payload := response.(*queues.GetMovesQueueOK).Payload

		// Validate outgoing payload
		suite.NoError(payload.Validate(strfmt.Default))

		result := payload.QueueMoves[0]

		suite.Len(payload.QueueMoves, 1)
		suite.Equal(move1.Locator, result.Locator)

	})

	suite.Run("returns results matching OriginDutyLocation name search term", func() {
		var originDutyLocations []string
		originDutyLocations = append(originDutyLocations, dutyLocation1.Name)
		params := queues.GetMovesQueueParams{
			HTTPRequest:        request,
			OriginDutyLocation: originDutyLocations,
		}

		// Validate incoming payload: no body to validate

		response := handler.Handle(params)
		suite.IsNotErrResponse(response)
		payload := response.(*queues.GetMovesQueueOK).Payload

		// Validate outgoing payload
		suite.NoError(payload.Validate(strfmt.Default))

		result := payload.QueueMoves[0]

		suite.Len(payload.QueueMoves, 1)
		suite.Equal("This Other Station", result.OriginDutyLocation.Name)
	})

	suite.Run("returns results with multiple filters applied", func() {
		var originDutyLocations []string
		originDutyLocations = append(originDutyLocations, dutyLocation1.Name)
		params := queues.GetMovesQueueParams{
			HTTPRequest:        request,
			CustomerName:       models.StringPointer("Dar"),
			Edipi:              serviceMember1.Edipi,
			Locator:            &move1.Locator,
			OriginDutyLocation: originDutyLocations,
		}

		// Validate incoming payload: no body to validate

		response := handler.Handle(params)
		suite.IsNotErrResponse(response)
		payload := response.(*queues.GetMovesQueueOK).Payload

		// Validate outgoing payload
		suite.NoError(payload.Validate(strfmt.Default))

		suite.Len(payload.QueueMoves, 1)
	})

}

func (suite *HandlerSuite) TestGetMoveQueuesHandlerUnauthorizedRole() {
	officeUser := factory.BuildOfficeUserWithRoles(nil, nil, []roles.RoleType{roles.RoleTypeTIO})
	waf := entitlements.NewWeightAllotmentFetcher()

	request := httptest.NewRequest("GET", "/queues/moves", nil)
	request = suite.AuthenticateOfficeRequest(request, officeUser)
	params := queues.GetMovesQueueParams{
		HTTPRequest: request,
	}
	handlerConfig := suite.HandlerConfig()
	mockUnlocker := movelocker.NewMoveUnlocker()
	handler := GetMovesQueueHandler{
		handlerConfig,
		order.NewOrderFetcher(waf),
		mockUnlocker,
		officeusercreator.NewOfficeUserFetcherPop(),
	}

	// Validate incoming payload: no body to validate

	response := handler.Handle(params)
	suite.IsNotErrResponse(response)
	suite.IsType(&queues.GetMovesQueueForbidden{}, response)
	payload := response.(*queues.GetMovesQueueForbidden).Payload

	// Validate outgoing payload: nil payload
	suite.Nil(payload)
}

func (suite *HandlerSuite) TestGetMoveQueuesHandlerUnauthorizedUser() {
	serviceUser := factory.BuildServiceMember(suite.DB(), nil, nil)
	serviceUser.User.Roles = append(serviceUser.User.Roles, roles.Role{
		RoleType: roles.RoleTypeCustomer,
	})
	waf := entitlements.NewWeightAllotmentFetcher()

	request := httptest.NewRequest("GET", "/queues/moves", nil)
	request = suite.AuthenticateRequest(request, serviceUser)
	params := queues.GetMovesQueueParams{
		HTTPRequest: request,
	}
	handlerConfig := suite.HandlerConfig()
	mockUnlocker := movelocker.NewMoveUnlocker()
	handler := GetMovesQueueHandler{
		handlerConfig,
		order.NewOrderFetcher(waf),
		mockUnlocker,
		officeusercreator.NewOfficeUserFetcherPop(),
	}

	// Validate incoming payload: no body to validate

	response := handler.Handle(params)
	suite.IsNotErrResponse(response)
	suite.IsType(&queues.GetMovesQueueForbidden{}, response)
	payload := response.(*queues.GetMovesQueueForbidden).Payload

	// Validate outgoing payload: nil payload
	suite.Nil(payload)
}

func (suite *HandlerSuite) TestGetMoveQueuesHandlerEmptyResults() {
	officeUser := factory.BuildOfficeUserWithRoles(suite.DB(), nil, []roles.RoleType{roles.RoleTypeTOO})
	officeUser.User.Roles = append(officeUser.User.Roles, roles.Role{
		RoleType: roles.RoleTypeTOO,
	})
	waf := entitlements.NewWeightAllotmentFetcher()

	// Create an order with an origin duty location outside of office user GBLOC
	excludedMove := factory.BuildMove(suite.DB(), []factory.Customization{
		{
			Model: models.TransportationOffice{
				Gbloc: "AGFM",
			},
			Type: &factory.TransportationOffices.CloseoutOffice,
		},
	}, nil)
	factory.BuildMTOShipment(suite.DB(), []factory.Customization{
		{
			Model:    excludedMove,
			LinkOnly: true,
		},
		{
			Model: models.MTOShipment{
				Status: models.MTOShipmentStatusSubmitted,
			},
		},
	}, nil)

	request := httptest.NewRequest("GET", "/queues/moves", nil)
	request = suite.AuthenticateOfficeRequest(request, officeUser)
	params := queues.GetMovesQueueParams{
		HTTPRequest: request,
	}
	handlerConfig := suite.HandlerConfig()
	mockUnlocker := movelocker.NewMoveUnlocker()
	handler := GetMovesQueueHandler{
		handlerConfig,
		order.NewOrderFetcher(waf),
		mockUnlocker,
		officeusercreator.NewOfficeUserFetcherPop(),
	}

	// Validate incoming payload: no body to validate

	response := handler.Handle(params)
	suite.IsNotErrResponse(response)
	suite.IsType(&queues.GetMovesQueueOK{}, response)
	payload := response.(*queues.GetMovesQueueOK).Payload

	// Validate outgoing payload
	suite.NoError(payload.Validate(strfmt.Default))

	suite.Len(payload.QueueMoves, 0)
}

func (suite *HandlerSuite) TestGetPaymentRequestsQueueHandler() {
	officeUser := factory.BuildOfficeUserWithRoles(suite.DB(), factory.GetTraitActiveOfficeUser(), []roles.RoleType{roles.RoleTypeTIO})
	factory.BuildOfficeUserWithRoles(suite.DB(), factory.GetTraitActiveOfficeUser(), []roles.RoleType{roles.RoleTypeTOO})

	// Default Origin Duty Location GBLOC is KKFA
	hhgMove := factory.BuildMoveWithShipment(suite.DB(), nil, nil)
	// Fake this as a day and a half in the past so floating point age values can be tested
	prevCreatedAt := time.Now().Add(time.Duration(time.Hour * -36))

	actualPaymentRequest := factory.BuildPaymentRequest(suite.DB(), []factory.Customization{
		{
			Model:    hhgMove,
			LinkOnly: true,
		},
		{
			Model: models.PaymentRequest{
				CreatedAt: prevCreatedAt,
			},
		},
	}, nil)

	factory.BuildPaymentRequest(suite.DB(), nil, nil)

	request := httptest.NewRequest("GET", "/queues/payment-requests", nil)
	request = suite.AuthenticateOfficeRequest(request, officeUser)
	params := queues.GetPaymentRequestsQueueParams{
		HTTPRequest: request,
	}
	handlerConfig := suite.HandlerConfig()
	mockUnlocker := movelocker.NewMoveUnlocker()
	handler := GetPaymentRequestsQueueHandler{
		handlerConfig,
		paymentrequest.NewPaymentRequestListFetcher(),
		mockUnlocker,
		officeusercreator.NewOfficeUserFetcherPop(),
	}

	// Validate incoming payload: no body to validate
	response := handler.Handle(params)
	suite.IsNotErrResponse(response)
	suite.IsType(&queues.GetPaymentRequestsQueueOK{}, response)
	payload := response.(*queues.GetPaymentRequestsQueueOK).Payload

	// Validate outgoing payload
	suite.NoError(payload.Validate(strfmt.Default))

	suite.Len(payload.QueuePaymentRequests, 1)
	suite.Len(payload.QueuePaymentRequests[0].AvailableOfficeUsers, 1)
	suite.Equal(payload.QueuePaymentRequests[0].AvailableOfficeUsers[0].OfficeUserID.String(), officeUser.ID.String())

	paymentRequest := *payload.QueuePaymentRequests[0]

	suite.Equal(actualPaymentRequest.ID.String(), paymentRequest.ID.String())
	suite.Equal(actualPaymentRequest.MoveTaskOrderID.String(), paymentRequest.MoveID.String())
	suite.Equal(hhgMove.Orders.ServiceMemberID.String(), paymentRequest.Customer.ID.String())
	suite.Equal(string(paymentRequest.Status), "Payment requested")
	suite.Equal("KKFA", string(paymentRequest.OriginGBLOC))

	//createdAt := actualPaymentRequest.CreatedAt
	age := float64(2)
	deptIndicator := *paymentRequest.DepartmentIndicator

	suite.Equal(age, paymentRequest.Age)
	// TODO: Standardize time format
	//suite.Equal(createdAt.Format("2006-01-02T15:04:05.000Z07:00"), paymentRequest.SubmittedAt.String()) // swagger formats to milliseconds
	suite.Equal(hhgMove.Locator, paymentRequest.Locator)

	suite.Equal(*hhgMove.Orders.DepartmentIndicator, string(deptIndicator))
}

func (suite *HandlerSuite) TestGetPaymentRequestsQueueSubmittedAtFilter() {
	officeUser := factory.BuildOfficeUserWithRoles(suite.DB(), nil, []roles.RoleType{roles.RoleTypeTIO})

	outOfRangeDate, _ := time.Parse("2006-01-02", "2020-10-10")

	hhgMove1 := factory.BuildMoveWithShipment(suite.DB(), nil, nil)
	hhgMove2 := factory.BuildMoveWithShipment(suite.DB(), nil, nil)

	factory.BuildPaymentRequest(suite.DB(), []factory.Customization{
		{
			Model: models.PaymentRequest{
				CreatedAt: outOfRangeDate,
			},
		},
		{
			Model:    hhgMove1,
			LinkOnly: true,
		},
	}, nil)

	createdAtTime := time.Date(2020, 10, 29, 0, 0, 0, 0, time.UTC)
	factory.BuildPaymentRequest(suite.DB(), []factory.Customization{
		{
			Model: models.PaymentRequest{
				CreatedAt: createdAtTime,
			},
		},
		{
			Model:    hhgMove2,
			LinkOnly: true,
		},
	}, nil)

	request := httptest.NewRequest("GET", "/queues/payment-requests", nil)
	request = suite.AuthenticateOfficeRequest(request, officeUser)

	handlerConfig := suite.HandlerConfig()
	mockUnlocker := movelocker.NewMoveUnlocker()
	handler := GetPaymentRequestsQueueHandler{
		handlerConfig,
		paymentrequest.NewPaymentRequestListFetcher(),
		mockUnlocker,
		officeusercreator.NewOfficeUserFetcherPop(),
	}
	suite.Run("returns unfiltered results", func() {
		params := queues.GetPaymentRequestsQueueParams{
			HTTPRequest: request,
		}

		// Validate incoming payload: no body to validate

		response := handler.Handle(params)
		suite.IsNotErrResponse(response)
		suite.IsType(&queues.GetPaymentRequestsQueueOK{}, response)
		payload := response.(*queues.GetPaymentRequestsQueueOK).Payload

		// Validate outgoing payload
		suite.NoError(payload.Validate(strfmt.Default))

		suite.Len(payload.QueuePaymentRequests, 2)
	})

	suite.Run("returns unfiltered paginated results", func() {
		params := queues.GetPaymentRequestsQueueParams{
			HTTPRequest: request,
			Page:        models.Int64Pointer(1),
			PerPage:     models.Int64Pointer(1),
		}

		// Validate incoming payload: no body to validate

		response := handler.Handle(params)
		suite.IsNotErrResponse(response)
		suite.IsType(&queues.GetPaymentRequestsQueueOK{}, response)
		payload := response.(*queues.GetPaymentRequestsQueueOK).Payload

		// Validate outgoing payload
		suite.NoError(payload.Validate(strfmt.Default))

		suite.Len(payload.QueuePaymentRequests, 1)
		// Total count is more than the perPage
		suite.Equal(int64(2), payload.TotalCount)
	})

	suite.Run("returns results matching SubmittedAt date", func() {
		submittedAtDate := strfmt.DateTime(time.Date(2020, 10, 29, 0, 0, 0, 0, time.UTC))

		params := queues.GetPaymentRequestsQueueParams{
			HTTPRequest: request,
			SubmittedAt: &submittedAtDate,
		}

		// Validate incoming payload: no body to validate

		response := handler.Handle(params)
		suite.IsNotErrResponse(response)
		payload := response.(*queues.GetPaymentRequestsQueueOK).Payload

		// Validate outgoing payload
		suite.NoError(payload.Validate(strfmt.Default))

		suite.Len(payload.QueuePaymentRequests, 1)
	})

}

func (suite *HandlerSuite) TestGetPaymentRequestsQueueHandlerUnauthorizedRole() {
	officeUser := factory.BuildOfficeUserWithRoles(nil, nil, []roles.RoleType{roles.RoleTypeTOO})

	request := httptest.NewRequest("GET", "/queues/payment-requests", nil)
	request = suite.AuthenticateOfficeRequest(request, officeUser)
	params := queues.GetPaymentRequestsQueueParams{
		HTTPRequest: request,
		Page:        models.Int64Pointer(1),
		PerPage:     models.Int64Pointer(1),
	}
	handlerConfig := suite.HandlerConfig()
	mockUnlocker := movelocker.NewMoveUnlocker()
	handler := GetPaymentRequestsQueueHandler{
		handlerConfig,
		paymentrequest.NewPaymentRequestListFetcher(),
		mockUnlocker,
		officeusercreator.NewOfficeUserFetcherPop(),
	}

	// Validate incoming payload: no body to validate

	response := handler.Handle(params)
	suite.IsType(&queues.GetPaymentRequestsQueueForbidden{}, response)
	payload := response.(*queues.GetPaymentRequestsQueueForbidden).Payload

	// Validate outgoing payload: nil payload
	suite.Nil(payload)
}

func (suite *HandlerSuite) TestGetPaymentRequestsQueueHandlerServerError() {
	officeUser := factory.BuildOfficeUserWithRoles(nil, nil, []roles.RoleType{roles.RoleTypeTIO})

	paymentRequestListFetcher := mocks.PaymentRequestListFetcher{}

	paymentRequestListFetcher.On("FetchPaymentRequestList", mock.AnythingOfType("*appcontext.appContext"),
		officeUser.ID,
		mock.Anything,
		mock.Anything).Return(nil, 0, errors.New("database query error"))

	request := httptest.NewRequest("GET", "/queues/payment-requests", nil)
	request = suite.AuthenticateOfficeRequest(request, officeUser)
	params := queues.GetPaymentRequestsQueueParams{
		HTTPRequest: request,
		Page:        models.Int64Pointer(1),
		PerPage:     models.Int64Pointer(1),
	}
	handlerConfig := suite.HandlerConfig()
	mockUnlocker := movelocker.NewMoveUnlocker()
	handler := GetPaymentRequestsQueueHandler{
		handlerConfig,
		&paymentRequestListFetcher,
		mockUnlocker,
		officeusercreator.NewOfficeUserFetcherPop(),
	}

	// Validate incoming payload: no body to validate

	response := handler.Handle(params)

	suite.IsType(&queues.GetPaymentRequestsQueueInternalServerError{}, response)
	payload := response.(*queues.GetPaymentRequestsQueueInternalServerError).Payload

	// Validate outgoing payload: nil payload
	suite.Nil(payload)
}

func (suite *HandlerSuite) TestGetPaymentRequestsQueueHandlerEmptyResults() {
	officeUser := factory.BuildOfficeUserWithRoles(suite.DB(), nil, []roles.RoleType{roles.RoleTypeTIO})

	paymentRequestListFetcher := mocks.PaymentRequestListFetcher{}

	paymentRequestListFetcher.On("FetchPaymentRequestList", mock.AnythingOfType("*appcontext.appContext"),
		officeUser.ID,
		mock.Anything,
		mock.Anything).Return(&models.PaymentRequests{}, 0, nil)

	request := httptest.NewRequest("GET", "/queues/payment-requests", nil)
	request = suite.AuthenticateOfficeRequest(request, officeUser)
	params := queues.GetPaymentRequestsQueueParams{
		HTTPRequest: request,
		Page:        models.Int64Pointer(1),
		PerPage:     models.Int64Pointer(1),
	}
	handlerConfig := suite.HandlerConfig()
	mockUnlocker := movelocker.NewMoveUnlocker()
	handler := GetPaymentRequestsQueueHandler{
		handlerConfig,
		&paymentRequestListFetcher,
		mockUnlocker,
		officeusercreator.NewOfficeUserFetcherPop(),
	}

	// Validate incoming payload: no body to validate

	response := handler.Handle(params)
	suite.IsType(&queues.GetPaymentRequestsQueueOK{}, response)
	payload := response.(*queues.GetPaymentRequestsQueueOK).Payload

	// Validate outgoing payload
	suite.NoError(payload.Validate(strfmt.Default))

	suite.Len(payload.QueuePaymentRequests, 0)
	suite.Equal(int64(0), payload.TotalCount)
}

type servicesCounselingSubtestData struct {
	needsCounselingMove             models.Move
	counselingCompletedMove         models.Move
	marineCorpsMove                 models.Move
	ppmNeedsCloseoutMove            models.Move
	officeUser                      models.OfficeUser
	needsCounselingEarliestShipment models.MTOShipment
	counselingCompletedShipment     models.MTOShipment
	handler                         GetServicesCounselingQueueHandler
	request                         *http.Request
}

func (suite *HandlerSuite) makeServicesCounselingSubtestData() (subtestData *servicesCounselingSubtestData) {
	subtestData = &servicesCounselingSubtestData{}
	subtestData.officeUser = factory.BuildOfficeUserWithRoles(suite.DB(), factory.GetTraitActiveOfficeUser(), []roles.RoleType{roles.RoleTypeServicesCounselor})
	waf := entitlements.NewWeightAllotmentFetcher()

	submittedAt := time.Date(2021, 03, 15, 0, 0, 0, 0, time.UTC)
	// Default Origin Duty Location GBLOC is KKFA
	subtestData.needsCounselingMove = factory.BuildNeedsServiceCounselingMove(suite.DB(), []factory.Customization{
		{
			Model: models.Move{
				SubmittedAt: &submittedAt,
			},
		},
	}, nil)

	requestedPickupDate := time.Date(2021, 04, 01, 0, 0, 0, 0, time.UTC)
	factory.BuildMTOShipment(suite.DB(), []factory.Customization{
		{
			Model:    subtestData.needsCounselingMove,
			LinkOnly: true,
		},
		{
			Model: models.MTOShipment{
				RequestedPickupDate:   &requestedPickupDate,
				RequestedDeliveryDate: &requestedPickupDate,
				Status:                models.MTOShipmentStatusSubmitted,
			},
		},
	}, nil)

	transportationOffice := factory.BuildTransportationOffice(suite.DB(), nil, nil)
	subtestData.ppmNeedsCloseoutMove = factory.BuildMoveWithPPMShipment(suite.DB(), []factory.Customization{
		{
			Model: models.Move{
				SubmittedAt:      &submittedAt,
				Status:           models.MoveStatusServiceCounselingCompleted,
				CloseoutOfficeID: &transportationOffice.ID,
			},
		},
		{
			Model: models.MTOShipment{
				RequestedPickupDate:   &requestedPickupDate,
				RequestedDeliveryDate: &requestedPickupDate,
				Status:                models.MTOShipmentStatusSubmitted,
			},
		},
		{
			Model: models.PPMShipment{
				Status: models.PPMShipmentStatusNeedsCloseout,
			},
		},
	}, nil)

	earlierRequestedPickup := requestedPickupDate.Add(-7 * 24 * time.Hour)
	subtestData.needsCounselingEarliestShipment = factory.BuildMTOShipment(suite.DB(), []factory.Customization{
		{
			Model:    subtestData.needsCounselingMove,
			LinkOnly: true,
		},
		{
			Model: models.MTOShipment{
				RequestedPickupDate:   &earlierRequestedPickup,
				RequestedDeliveryDate: &requestedPickupDate,
				Status:                models.MTOShipmentStatusSubmitted,
			},
		},
	}, nil)

	earlierSubmittedAt := submittedAt.Add(-1 * 24 * time.Hour)
	subtestData.counselingCompletedMove = factory.BuildServiceCounselingCompletedMove(suite.DB(), []factory.Customization{
		{
			Model: models.Move{
				SubmittedAt: &earlierSubmittedAt,
			},
		},
	}, nil)

	subtestData.counselingCompletedShipment = factory.BuildMTOShipment(suite.DB(), []factory.Customization{
		{
			Model:    subtestData.counselingCompletedMove,
			LinkOnly: true,
		},
		{
			Model: models.MTOShipment{
				Status: models.MTOShipmentStatusSubmitted,
			},
		},
	}, nil)

	// Create a move with an origin duty location outside of office user GBLOC
	dutyLocationAddress := factory.BuildAddress(suite.DB(), []factory.Customization{
		{
			Model: models.Address{
				StreetAddress1: "Fort Eisenhower",
				City:           "Fort Eisenhower",
				State:          "GA",
				PostalCode:     "77777",
			},
		},
	}, nil)

	// Create a custom postal code to GBLOC
	factory.FetchOrBuildPostalCodeToGBLOC(suite.DB(), dutyLocationAddress.PostalCode, "UUUU")
	originDutyLocation := factory.BuildDutyLocation(suite.DB(), []factory.Customization{
		{
			Model: models.DutyLocation{
				Name: "Fort Sam Houston",
			},
		},
		{
			Model:    dutyLocationAddress,
			LinkOnly: true,
		},
	}, nil)

	// Create a move with an origin duty location outside of office user GBLOC
	excludedGBLOCMove := factory.BuildNeedsServiceCounselingMove(suite.DB(), []factory.Customization{
		{
			Model:    originDutyLocation,
			LinkOnly: true,
			Type:     &factory.DutyLocations.OriginDutyLocation,
		},
	}, nil)
	factory.BuildMTOShipment(suite.DB(), []factory.Customization{
		{
			Model:    excludedGBLOCMove,
			LinkOnly: true,
		},
		{
			Model: models.MTOShipment{
				Status: models.MTOShipmentStatusSubmitted,
			},
		},
		{
			Model: models.Address{
				PostalCode: "06001",
			},
		},
	}, nil)

	excludedStatusMove := factory.BuildSubmittedMove(suite.DB(), []factory.Customization{
		{
			Model:    originDutyLocation,
			LinkOnly: true,
			Type:     &factory.DutyLocations.OriginDutyLocation,
		},
	}, nil)

	factory.BuildMTOShipment(suite.DB(), []factory.Customization{
		{
			Model:    excludedStatusMove,
			LinkOnly: true,
		},
		{
			Model: models.MTOShipment{
				Status: models.MTOShipmentStatusSubmitted,
			},
		},
		{
			Model: models.Address{
				PostalCode: "06001",
			},
			Type: &factory.Addresses.PickupAddress,
		},
	}, nil)

	marineCorpsAffiliation := models.AffiliationMARINES

	subtestData.marineCorpsMove = factory.BuildNeedsServiceCounselingMove(suite.DB(), []factory.Customization{
		{
			Model: models.ServiceMember{
				Affiliation: &marineCorpsAffiliation,
			},
		},
		{
			Model: models.Move{
				SubmittedAt: &submittedAt,
			},
		},
	}, nil)

	factory.BuildMTOShipment(suite.DB(), []factory.Customization{
		{
			Model:    subtestData.marineCorpsMove,
			LinkOnly: true,
		},
		{
			Model: models.MTOShipment{
				RequestedPickupDate: &requestedPickupDate,
				Status:              models.MTOShipmentStatusSubmitted,
			},
		},
	}, nil)

	request := httptest.NewRequest("GET", "/queues/counseling", nil)
	subtestData.request = suite.AuthenticateOfficeRequest(request, subtestData.officeUser)
	handlerConfig := suite.HandlerConfig()
	mockUnlocker := movelocker.NewMoveUnlocker()
	subtestData.handler = GetServicesCounselingQueueHandler{
		handlerConfig,
		order.NewOrderFetcher(waf),
		mockUnlocker,
		officeusercreator.NewOfficeUserFetcherPop(),
	}

	return subtestData
}

func (suite *HandlerSuite) TestGetServicesCounselingQueueHandler() {
	suite.Run("returns moves in the needs counseling status by default", func() {
		subtestData := suite.makeServicesCounselingSubtestData()

		params := queues.GetServicesCounselingQueueParams{
			HTTPRequest: subtestData.request,
			Sort:        models.StringPointer("branch"),
			Order:       models.StringPointer("asc"),
		}

		// Validate incoming payload: no body to validate

		response := subtestData.handler.Handle(params)
		suite.IsNotErrResponse(response)
		suite.IsType(&queues.GetServicesCounselingQueueOK{}, response)
		payload := response.(*queues.GetServicesCounselingQueueOK).Payload

		// Validate outgoing payload
		suite.NoError(payload.Validate(strfmt.Default))

		order := subtestData.needsCounselingMove.Orders
		result1 := payload.QueueMoves[0]
		result2 := payload.QueueMoves[1]

		suite.Len(payload.QueueMoves[0].AvailableOfficeUsers, 1)
		suite.Equal(subtestData.officeUser.ID.String(), payload.QueueMoves[0].AvailableOfficeUsers[0].OfficeUserID.String())

		suite.Len(payload.QueueMoves, 2)
		suite.Equal(order.ServiceMember.ID.String(), result1.Customer.ID.String())
		suite.Equal(*order.ServiceMember.Edipi, result1.Customer.Edipi)
		suite.Equal(subtestData.needsCounselingMove.Locator, result1.Locator)
		suite.EqualValues(subtestData.needsCounselingMove.Status, result1.Status)
		suite.Equal(subtestData.needsCounselingEarliestShipment.RequestedPickupDate.Format(time.RFC3339Nano), (time.Time)(*result1.RequestedMoveDate).Format(time.RFC3339Nano))
		suite.Equal(subtestData.needsCounselingMove.SubmittedAt.Format(time.RFC3339Nano), (time.Time)(*result1.SubmittedAt).Format(time.RFC3339Nano))
		suite.Equal(order.ServiceMember.Affiliation.String(), result1.Customer.Agency)
		suite.Equal(order.NewDutyLocation.ID.String(), result1.DestinationDutyLocation.ID.String())

		suite.EqualValues(subtestData.needsCounselingMove.Status, result2.Status)
		suite.Equal("MARINES", result2.Customer.Agency)
	})

	suite.Run("returns moves in the needs counseling and services counseling complete statuses when both filters are selected", func() {
		subtestData := suite.makeServicesCounselingSubtestData()
		params := queues.GetServicesCounselingQueueParams{
			HTTPRequest: subtestData.request,
			Status:      []string{string(models.MoveStatusNeedsServiceCounseling), string(models.MoveStatusServiceCounselingCompleted)},
		}

		// Validate incoming payload: no body to validate

		response := subtestData.handler.Handle(params)
		suite.IsNotErrResponse(response)
		suite.IsType(&queues.GetServicesCounselingQueueOK{}, response)
		payload := response.(*queues.GetServicesCounselingQueueOK).Payload

		// Validate outgoing payload
		suite.NoError(payload.Validate(strfmt.Default))

		suite.Len(payload.QueueMoves, 5)

		for _, move := range payload.QueueMoves {
			// Test that only moves with postal code in the officer user gbloc are returned
			suite.Equal("50309", *move.OriginDutyLocation.Address.PostalCode)

			// Fail if a move has a status other than the two target ones
			if models.MoveStatus(move.Status) != models.MoveStatusNeedsServiceCounseling && models.MoveStatus(move.Status) != models.MoveStatusServiceCounselingCompleted {
				suite.Fail("Test does not return moves with the correct statuses.")
			}
		}
	})

	suite.Run("returns moves in the needs closeout status when NeedsPPMCloseout is true", func() {
		subtestData := suite.makeServicesCounselingSubtestData()

		needsPpmCloseout := true
		params := queues.GetServicesCounselingQueueParams{
			HTTPRequest:      subtestData.request,
			NeedsPPMCloseout: &needsPpmCloseout,
		}

		// Validate incoming payload: no body to validate
		response := subtestData.handler.Handle(params)
		suite.IsNotErrResponse(response)
		suite.IsType(&queues.GetServicesCounselingQueueOK{}, response)
		payload := response.(*queues.GetServicesCounselingQueueOK).Payload

		// Validate outgoing payload
		suite.NoError(payload.Validate(strfmt.Default))

		suite.Len(payload.QueueMoves, 1)

		for _, move := range payload.QueueMoves {
			// Fail if a ppm has a status other than needs closeout
			if models.MoveStatus(move.PpmStatus) != models.MoveStatus(models.PPMShipmentStatusNeedsCloseout) {
				suite.Fail("Test does not return moves with the correct status.")
			}
		}
	})

	suite.Run("responds with forbidden error when user is not an office user", func() {
		subtestData := suite.makeServicesCounselingSubtestData()
		user := factory.BuildOfficeUserWithRoles(nil, nil, []roles.RoleType{roles.RoleTypeTIO})

		request := httptest.NewRequest("GET", "/queues/counseling", nil)
		request = suite.AuthenticateOfficeRequest(request, user)

		params := queues.GetServicesCounselingQueueParams{
			HTTPRequest: request,
		}

		// Validate incoming payload: no body to validate

		response := subtestData.handler.Handle(params)
		suite.IsNotErrResponse(response)
		suite.IsType(&queues.GetServicesCounselingQueueForbidden{}, response)
		payload := response.(*queues.GetServicesCounselingQueueForbidden).Payload

		// Validate outgoing payload: nil payload
		suite.Nil(payload)
	})
}

func (suite *HandlerSuite) TestGetBulkAssignmentDataHandler() {
	suite.Run("SC - returns an unauthorized error when an attempt is made by a non supervisor", func() {
		officeUser := factory.BuildOfficeUserWithPrivileges(suite.DB(), []factory.Customization{
			{
				Model: models.OfficeUser{
					Email: "officeuser1@example.com",
				},
			},
			{
				Model: models.User{
					Roles: []roles.Role{
						{
							RoleType: roles.RoleTypeServicesCounselor,
						},
					},
				},
			},
		}, nil)

		request := httptest.NewRequest("GET", "/queues/bulk-assignment", nil)
		request = suite.AuthenticateOfficeRequest(request, officeUser)
		params := queues.GetBulkAssignmentDataParams{
			HTTPRequest: request,
			QueueType:   models.StringPointer("COUNSELING"),
		}
		handlerConfig := suite.HandlerConfig()
		handler := GetBulkAssignmentDataHandler{
			handlerConfig,
			officeusercreator.NewOfficeUserFetcherPop(),
			movefetcher.NewMoveFetcherBulkAssignment(),
		}
		response := handler.Handle(params)
		suite.IsNotErrResponse(response)
		suite.IsType(&queues.GetBulkAssignmentDataUnauthorized{}, response)
	})
	suite.Run("SC - returns properly formatted bulk assignment data", func() {
		transportationOffice := factory.BuildTransportationOffice(suite.DB(), nil, nil)

		officeUser := factory.BuildOfficeUserWithPrivileges(suite.DB(), []factory.Customization{
			{
				Model: models.OfficeUser{
					Email:  "officeuser1@example.com",
					Active: true,
				},
			},
			{
				Model:    transportationOffice,
				LinkOnly: true,
				Type:     &factory.TransportationOffices.CounselingOffice,
			},
			{
				Model: models.User{
					Privileges: []models.Privilege{
						{
							PrivilegeType: models.PrivilegeTypeSupervisor,
						},
					},
					Roles: []roles.Role{
						{
							RoleType: roles.RoleTypeServicesCounselor,
						},
					},
				},
			},
		}, nil)

		// move to appear in the return
		factory.BuildMoveWithShipment(suite.DB(), []factory.Customization{
			{
				Model: models.Move{
					Status: models.MoveStatusNeedsServiceCounseling,
				},
			},
			{
				Model:    transportationOffice,
				LinkOnly: true,
				Type:     &factory.TransportationOffices.CounselingOffice,
			},
		}, nil)

		request := httptest.NewRequest("GET", "/queues/bulk-assignment", nil)
		request = suite.AuthenticateOfficeRequest(request, officeUser)
		params := queues.GetBulkAssignmentDataParams{
			HTTPRequest: request,
			QueueType:   models.StringPointer("COUNSELING"),
		}
		handlerConfig := suite.HandlerConfig()
		handler := GetBulkAssignmentDataHandler{
			handlerConfig,
			officeusercreator.NewOfficeUserFetcherPop(),
			movefetcher.NewMoveFetcherBulkAssignment(),
		}
		response := handler.Handle(params)
		suite.IsNotErrResponse(response)
		suite.IsType(&queues.GetBulkAssignmentDataOK{}, response)
		payload := response.(*queues.GetBulkAssignmentDataOK).Payload
		suite.NoError(payload.Validate(strfmt.Default))
		suite.Len(payload.AvailableOfficeUsers, 1)
		suite.Len(payload.BulkAssignmentMoveIDs, 1)
	})
	suite.Run("TOO: returns properly formatted bulk assignment data", func() {
		transportationOffice := factory.BuildTransportationOffice(suite.DB(), nil, nil)

		officeUser := factory.BuildOfficeUserWithPrivileges(suite.DB(), []factory.Customization{
			{
				Model: models.OfficeUser{
					Email:  "officeuser1@example.com",
					Active: true,
				},
			},
			{
				Model:    transportationOffice,
				LinkOnly: true,
				Type:     &factory.TransportationOffices.CounselingOffice,
			},
			{
				Model: models.User{
					Privileges: []models.Privilege{
						{
							PrivilegeType: models.PrivilegeTypeSupervisor,
						},
					},
					Roles: []roles.Role{
						{
							RoleType: roles.RoleTypeTOO,
						},
					},
				},
			},
		}, nil)

		// move to appear in the return
		factory.BuildMoveWithShipment(suite.DB(), []factory.Customization{
			{
				Model: models.Move{
					Status: models.MoveStatusAPPROVALSREQUESTED,
				},
			},
			{
				Model:    transportationOffice,
				LinkOnly: true,
				Type:     &factory.TransportationOffices.CounselingOffice,
			},
		}, nil)

		request := httptest.NewRequest("GET", "/queues/bulk-assignment", nil)
		request = suite.AuthenticateOfficeRequest(request, officeUser)
		params := queues.GetBulkAssignmentDataParams{
			HTTPRequest: request,
			QueueType:   models.StringPointer("TASK_ORDER"),
		}
		handlerConfig := suite.HandlerConfig()
		handler := GetBulkAssignmentDataHandler{
			handlerConfig,
			officeusercreator.NewOfficeUserFetcherPop(),
			movefetcher.NewMoveFetcherBulkAssignment(),
		}
		response := handler.Handle(params)
		suite.IsNotErrResponse(response)
		suite.IsType(&queues.GetBulkAssignmentDataOK{}, response)
		payload := response.(*queues.GetBulkAssignmentDataOK).Payload
		suite.NoError(payload.Validate(strfmt.Default))
		suite.Len(payload.AvailableOfficeUsers, 1)
		suite.Len(payload.BulkAssignmentMoveIDs, 1)
	})
<<<<<<< HEAD
	suite.Run("returns properly formatted closeout bulk assignment data", func() {
		transportationOffice := factory.BuildTransportationOffice(suite.DB(), nil, nil)

		officeUser := factory.BuildOfficeUserWithPrivileges(suite.DB(), []factory.Customization{
			{
				Model: models.OfficeUser{
					Email:  "officeuser1@example.com",
					Active: true,
				},
			},
			{
				Model:    transportationOffice,
				LinkOnly: true,
				Type:     &factory.TransportationOffices.CounselingOffice,
			},
			{
				Model: models.User{
					Privileges: []models.Privilege{
						{
							PrivilegeType: models.PrivilegeTypeSupervisor,
						},
					},
=======
}

func (suite *HandlerSuite) TestSaveBulkAssignmentDataHandler() {
	suite.Run("returns an unauthorized error when an attempt is made by a non supervisor", func() {
		officeUser := factory.BuildOfficeUserWithPrivileges(suite.DB(), []factory.Customization{
			{
				Model: models.OfficeUser{
					Email: "officeuser1@example.com",
				},
			},
			{
				Model: models.User{
>>>>>>> dc1b7ee9
					Roles: []roles.Role{
						{
							RoleType: roles.RoleTypeServicesCounselor,
						},
					},
				},
			},
		}, nil)

<<<<<<< HEAD
		submittedAt := time.Now()

		// move to appear in the return
		factory.BuildMoveWithPPMShipment(suite.DB(), []factory.Customization{
			{
				Model:    transportationOffice,
				LinkOnly: true,
				Type:     &factory.TransportationOffices.CloseoutOffice,
			},
			{
				Model: models.PPMShipment{
					Status:      models.PPMShipmentStatusNeedsCloseout,
					SubmittedAt: &submittedAt,
				},
			},
			{
				Model: models.Move{
					Status: models.MoveStatusAPPROVED,
				},
			},
		}, nil)

		request := httptest.NewRequest("GET", "/queues/bulk-assignment", nil)
		request = suite.AuthenticateOfficeRequest(request, officeUser)
		params := queues.GetBulkAssignmentDataParams{
			HTTPRequest: request,
			QueueType:   models.StringPointer("CLOSEOUT"),
		}
		handlerConfig := suite.HandlerConfig()
		handler := GetBulkAssignmentDataHandler{
			handlerConfig,
			officeusercreator.NewOfficeUserFetcherPop(),
			movefetcher.NewMoveFetcherBulkAssignment(),
		}
		response := handler.Handle(params)
		suite.IsNotErrResponse(response)
		suite.IsType(&queues.GetBulkAssignmentDataOK{}, response)
		payload := response.(*queues.GetBulkAssignmentDataOK).Payload
		suite.NoError(payload.Validate(strfmt.Default))
		suite.Len(payload.AvailableOfficeUsers, 1)
		suite.Len(payload.BulkAssignmentMoveIDs, 1)
	})

	suite.Run("TIO - returns an unauthorized error when an attempt is made by a non supervisor", func() {
		officeUser := factory.BuildOfficeUserWithPrivileges(suite.DB(), []factory.Customization{
			{
				Model: models.OfficeUser{
					Email: "officeuser1@example.com",
				},
			},
			{
				Model: models.User{
					Roles: []roles.Role{
						{
							RoleType: roles.RoleTypeTIO,
						},
					},
				},
			},
		}, nil)

		request := httptest.NewRequest("GET", "/queues/bulk-assignment", nil)
		request = suite.AuthenticateOfficeRequest(request, officeUser)
		params := queues.GetBulkAssignmentDataParams{
			HTTPRequest: request,
			QueueType:   models.StringPointer("PAYMENT_REQUEST"),
		}
		handlerConfig := suite.HandlerConfig()
		handler := GetBulkAssignmentDataHandler{
			handlerConfig,
			officeusercreator.NewOfficeUserFetcherPop(),
			movefetcher.NewMoveFetcherBulkAssignment(),
		}
		response := handler.Handle(params)
		suite.IsNotErrResponse(response)
		suite.IsType(&queues.GetBulkAssignmentDataUnauthorized{}, response)
	})
	suite.Run("TIO - returns properly formatted bulk assignment data", func() {
=======
		transportationOffice := factory.BuildTransportationOffice(suite.DB(), nil, nil)
		move := factory.BuildMoveWithShipment(suite.DB(), []factory.Customization{
			{
				Model: models.Move{
					Status: models.MoveStatusNeedsServiceCounseling,
				},
			},
			{
				Model:    transportationOffice,
				LinkOnly: true,
				Type:     &factory.TransportationOffices.CounselingOffice,
			},
		}, nil)

		userData := []*ghcmessages.BulkAssignmentForUser{
			{ID: strfmt.UUID(officeUser.ID.String()), MoveAssignments: 1},
		}
		moveData := []ghcmessages.BulkAssignmentMoveData{ghcmessages.BulkAssignmentMoveData(move.ID.String())}

		request := httptest.NewRequest("POST", "/queues/bulk-assignment/assign", nil)
		request = suite.AuthenticateOfficeRequest(request, officeUser)
		params := queues.SaveBulkAssignmentDataParams{
			HTTPRequest: request,
			BulkAssignmentSavePayload: &ghcmessages.BulkAssignmentSavePayload{
				QueueType: "COUNSELING",
				MoveData:  moveData,
				UserData:  userData,
			},
		}
		handlerConfig := suite.HandlerConfig()
		handler := SaveBulkAssignmentDataHandler{
			handlerConfig,
			officeusercreator.NewOfficeUserFetcherPop(),
			movefetcher.NewMoveFetcher(),
			movefetcher.NewMoveAssignerBulkAssignment(),
		}
		response := handler.Handle(params)
		suite.IsNotErrResponse(response)
		suite.IsType(&queues.SaveBulkAssignmentDataUnauthorized{}, response)
	})

	suite.Run("successfully assigns bulk assignments", func() {
>>>>>>> dc1b7ee9
		transportationOffice := factory.BuildTransportationOffice(suite.DB(), nil, nil)

		officeUser := factory.BuildOfficeUserWithPrivileges(suite.DB(), []factory.Customization{
			{
				Model: models.OfficeUser{
					Email:  "officeuser1@example.com",
					Active: true,
				},
			},
			{
				Model:    transportationOffice,
				LinkOnly: true,
				Type:     &factory.TransportationOffices.CounselingOffice,
			},
			{
				Model: models.User{
					Privileges: []models.Privilege{
						{
							PrivilegeType: models.PrivilegeTypeSupervisor,
						},
					},
					Roles: []roles.Role{
						{
<<<<<<< HEAD
							RoleType: roles.RoleTypeTIO,
=======
							RoleType: roles.RoleTypeServicesCounselor,
>>>>>>> dc1b7ee9
						},
					},
				},
			},
		}, nil)

<<<<<<< HEAD
		// payment request to appear in the return
		move := factory.BuildMoveWithShipment(suite.DB(), []factory.Customization{
			{
				Model: models.Move{
					Status: models.MoveStatusAPPROVALSREQUESTED,
=======
		move := factory.BuildMoveWithShipment(suite.DB(), []factory.Customization{
			{
				Model: models.Move{
					Status: models.MoveStatusNeedsServiceCounseling,
>>>>>>> dc1b7ee9
				},
			},
			{
				Model:    transportationOffice,
				LinkOnly: true,
				Type:     &factory.TransportationOffices.CounselingOffice,
			},
		}, nil)
<<<<<<< HEAD
		factory.BuildPaymentRequest(suite.DB(), []factory.Customization{
			{
				Model: models.PaymentRequest{
					ID:              uuid.Must(uuid.NewV4()),
					IsFinal:         false,
					Status:          models.PaymentRequestStatusPending,
					RejectionReason: nil,
				},
			},
			{
				Model:    move,
				LinkOnly: true,
			},
		}, nil)

		request := httptest.NewRequest("GET", "/queues/bulk-assignment", nil)
		request = suite.AuthenticateOfficeRequest(request, officeUser)
		params := queues.GetBulkAssignmentDataParams{
			HTTPRequest: request,
			QueueType:   models.StringPointer("PAYMENT_REQUEST"),
		}
		handlerConfig := suite.HandlerConfig()
		handler := GetBulkAssignmentDataHandler{
			handlerConfig,
			officeusercreator.NewOfficeUserFetcherPop(),
			movefetcher.NewMoveFetcherBulkAssignment(),
		}
		response := handler.Handle(params)
		suite.IsNotErrResponse(response)
		suite.IsType(&queues.GetBulkAssignmentDataOK{}, response)
		payload := response.(*queues.GetBulkAssignmentDataOK).Payload
		suite.NoError(payload.Validate(strfmt.Default))
		suite.Len(payload.AvailableOfficeUsers, 1)
		suite.Len(payload.BulkAssignmentMoveIDs, 1)
=======

		userData := []*ghcmessages.BulkAssignmentForUser{
			{ID: strfmt.UUID(officeUser.ID.String()), MoveAssignments: 1},
		}
		moveData := []ghcmessages.BulkAssignmentMoveData{ghcmessages.BulkAssignmentMoveData(move.ID.String())}

		request := httptest.NewRequest("POST", "/queues/bulk-assignment/assign", nil)
		request = suite.AuthenticateOfficeRequest(request, officeUser)
		params := queues.SaveBulkAssignmentDataParams{
			HTTPRequest: request,
			BulkAssignmentSavePayload: &ghcmessages.BulkAssignmentSavePayload{
				QueueType: "COUNSELING",
				MoveData:  moveData,
				UserData:  userData,
			},
		}
		handlerConfig := suite.HandlerConfig()
		handler := SaveBulkAssignmentDataHandler{
			handlerConfig,
			officeusercreator.NewOfficeUserFetcherPop(),
			movefetcher.NewMoveFetcher(),
			movefetcher.NewMoveAssignerBulkAssignment(),
		}
		response := handler.Handle(params)
		suite.IsNotErrResponse(response)
		suite.IsType(&queues.SaveBulkAssignmentDataOK{}, response)
>>>>>>> dc1b7ee9
	})
}<|MERGE_RESOLUTION|>--- conflicted
+++ resolved
@@ -1819,7 +1819,6 @@
 		suite.Len(payload.AvailableOfficeUsers, 1)
 		suite.Len(payload.BulkAssignmentMoveIDs, 1)
 	})
-<<<<<<< HEAD
 	suite.Run("returns properly formatted closeout bulk assignment data", func() {
 		transportationOffice := factory.BuildTransportationOffice(suite.DB(), nil, nil)
 
@@ -1842,20 +1841,6 @@
 							PrivilegeType: models.PrivilegeTypeSupervisor,
 						},
 					},
-=======
-}
-
-func (suite *HandlerSuite) TestSaveBulkAssignmentDataHandler() {
-	suite.Run("returns an unauthorized error when an attempt is made by a non supervisor", func() {
-		officeUser := factory.BuildOfficeUserWithPrivileges(suite.DB(), []factory.Customization{
-			{
-				Model: models.OfficeUser{
-					Email: "officeuser1@example.com",
-				},
-			},
-			{
-				Model: models.User{
->>>>>>> dc1b7ee9
 					Roles: []roles.Role{
 						{
 							RoleType: roles.RoleTypeServicesCounselor,
@@ -1865,7 +1850,6 @@
 			},
 		}, nil)
 
-<<<<<<< HEAD
 		submittedAt := time.Now()
 
 		// move to appear in the return
@@ -1944,7 +1928,105 @@
 		suite.IsType(&queues.GetBulkAssignmentDataUnauthorized{}, response)
 	})
 	suite.Run("TIO - returns properly formatted bulk assignment data", func() {
-=======
+		transportationOffice := factory.BuildTransportationOffice(suite.DB(), nil, nil)
+
+		officeUser := factory.BuildOfficeUserWithPrivileges(suite.DB(), []factory.Customization{
+			{
+				Model: models.OfficeUser{
+					Email:  "officeuser1@example.com",
+					Active: true,
+				},
+			},
+			{
+				Model:    transportationOffice,
+				LinkOnly: true,
+				Type:     &factory.TransportationOffices.CounselingOffice,
+			},
+			{
+				Model: models.User{
+					Privileges: []models.Privilege{
+						{
+							PrivilegeType: models.PrivilegeTypeSupervisor,
+						},
+					},
+					Roles: []roles.Role{
+						{
+							RoleType: roles.RoleTypeTIO,
+						},
+					},
+				},
+			},
+		}, nil)
+
+		// payment request to appear in the return
+		move := factory.BuildMoveWithShipment(suite.DB(), []factory.Customization{
+			{
+				Model: models.Move{
+					Status: models.MoveStatusAPPROVALSREQUESTED,
+				},
+			},
+			{
+				Model:    transportationOffice,
+				LinkOnly: true,
+				Type:     &factory.TransportationOffices.CounselingOffice,
+			},
+		}, nil)
+		factory.BuildPaymentRequest(suite.DB(), []factory.Customization{
+			{
+				Model: models.PaymentRequest{
+					ID:              uuid.Must(uuid.NewV4()),
+					IsFinal:         false,
+					Status:          models.PaymentRequestStatusPending,
+					RejectionReason: nil,
+				},
+			},
+			{
+				Model:    move,
+				LinkOnly: true,
+			},
+		}, nil)
+
+		request := httptest.NewRequest("GET", "/queues/bulk-assignment", nil)
+		request = suite.AuthenticateOfficeRequest(request, officeUser)
+		params := queues.GetBulkAssignmentDataParams{
+			HTTPRequest: request,
+			QueueType:   models.StringPointer("PAYMENT_REQUEST"),
+		}
+		handlerConfig := suite.HandlerConfig()
+		handler := GetBulkAssignmentDataHandler{
+			handlerConfig,
+			officeusercreator.NewOfficeUserFetcherPop(),
+			movefetcher.NewMoveFetcherBulkAssignment(),
+		}
+		response := handler.Handle(params)
+		suite.IsNotErrResponse(response)
+		suite.IsType(&queues.GetBulkAssignmentDataOK{}, response)
+		payload := response.(*queues.GetBulkAssignmentDataOK).Payload
+		suite.NoError(payload.Validate(strfmt.Default))
+		suite.Len(payload.AvailableOfficeUsers, 1)
+		suite.Len(payload.BulkAssignmentMoveIDs, 1)
+	})
+}
+
+func (suite *HandlerSuite) TestSaveBulkAssignmentDataHandler() {
+	suite.Run("returns an unauthorized error when an attempt is made by a non supervisor", func() {
+		officeUser := factory.BuildOfficeUserWithPrivileges(suite.DB(), []factory.Customization{
+			{
+				Model: models.OfficeUser{
+					Email: "officeuser1@example.com",
+				},
+			},
+			{
+				Model: models.User{
+					Roles: []roles.Role{
+						{
+							RoleType: roles.RoleTypeServicesCounselor,
+						},
+					},
+				},
+			},
+		}, nil)
+
 		transportationOffice := factory.BuildTransportationOffice(suite.DB(), nil, nil)
 		move := factory.BuildMoveWithShipment(suite.DB(), []factory.Customization{
 			{
@@ -1987,7 +2069,6 @@
 	})
 
 	suite.Run("successfully assigns bulk assignments", func() {
->>>>>>> dc1b7ee9
 		transportationOffice := factory.BuildTransportationOffice(suite.DB(), nil, nil)
 
 		officeUser := factory.BuildOfficeUserWithPrivileges(suite.DB(), []factory.Customization{
@@ -2011,29 +2092,17 @@
 					},
 					Roles: []roles.Role{
 						{
-<<<<<<< HEAD
-							RoleType: roles.RoleTypeTIO,
-=======
 							RoleType: roles.RoleTypeServicesCounselor,
->>>>>>> dc1b7ee9
 						},
 					},
 				},
 			},
 		}, nil)
 
-<<<<<<< HEAD
-		// payment request to appear in the return
-		move := factory.BuildMoveWithShipment(suite.DB(), []factory.Customization{
-			{
-				Model: models.Move{
-					Status: models.MoveStatusAPPROVALSREQUESTED,
-=======
 		move := factory.BuildMoveWithShipment(suite.DB(), []factory.Customization{
 			{
 				Model: models.Move{
 					Status: models.MoveStatusNeedsServiceCounseling,
->>>>>>> dc1b7ee9
 				},
 			},
 			{
@@ -2042,42 +2111,6 @@
 				Type:     &factory.TransportationOffices.CounselingOffice,
 			},
 		}, nil)
-<<<<<<< HEAD
-		factory.BuildPaymentRequest(suite.DB(), []factory.Customization{
-			{
-				Model: models.PaymentRequest{
-					ID:              uuid.Must(uuid.NewV4()),
-					IsFinal:         false,
-					Status:          models.PaymentRequestStatusPending,
-					RejectionReason: nil,
-				},
-			},
-			{
-				Model:    move,
-				LinkOnly: true,
-			},
-		}, nil)
-
-		request := httptest.NewRequest("GET", "/queues/bulk-assignment", nil)
-		request = suite.AuthenticateOfficeRequest(request, officeUser)
-		params := queues.GetBulkAssignmentDataParams{
-			HTTPRequest: request,
-			QueueType:   models.StringPointer("PAYMENT_REQUEST"),
-		}
-		handlerConfig := suite.HandlerConfig()
-		handler := GetBulkAssignmentDataHandler{
-			handlerConfig,
-			officeusercreator.NewOfficeUserFetcherPop(),
-			movefetcher.NewMoveFetcherBulkAssignment(),
-		}
-		response := handler.Handle(params)
-		suite.IsNotErrResponse(response)
-		suite.IsType(&queues.GetBulkAssignmentDataOK{}, response)
-		payload := response.(*queues.GetBulkAssignmentDataOK).Payload
-		suite.NoError(payload.Validate(strfmt.Default))
-		suite.Len(payload.AvailableOfficeUsers, 1)
-		suite.Len(payload.BulkAssignmentMoveIDs, 1)
-=======
 
 		userData := []*ghcmessages.BulkAssignmentForUser{
 			{ID: strfmt.UUID(officeUser.ID.String()), MoveAssignments: 1},
@@ -2104,6 +2137,5 @@
 		response := handler.Handle(params)
 		suite.IsNotErrResponse(response)
 		suite.IsType(&queues.SaveBulkAssignmentDataOK{}, response)
->>>>>>> dc1b7ee9
 	})
 }