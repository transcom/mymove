--- conflicted
+++ resolved
@@ -1889,12 +1889,7 @@
 		suite.Len(payload.AvailableOfficeUsers, 1)
 		suite.Len(payload.BulkAssignmentMoveIDs, 1)
 	})
-<<<<<<< HEAD
 	suite.Run("TOO: returns properly formatted bulk assignment data", func() {
-=======
-
-	suite.Run("returns properly formatted closeout bulk assignment data", func() {
->>>>>>> eaeb2673
 		transportationOffice := factory.BuildTransportationOffice(suite.DB(), nil, nil)
 
 		officeUser := factory.BuildOfficeUserWithPrivileges(suite.DB(), []factory.Customization{
@@ -1918,18 +1913,13 @@
 					},
 					Roles: []roles.Role{
 						{
-<<<<<<< HEAD
 							RoleType: roles.RoleTypeTOO,
-=======
-							RoleType: roles.RoleTypeServicesCounselor,
->>>>>>> eaeb2673
 						},
 					},
 				},
 			},
 		}, nil)
 
-<<<<<<< HEAD
 		// move to appear in the return
 		factory.BuildMoveWithShipment(suite.DB(), []factory.Customization{
 			{
@@ -1941,27 +1931,6 @@
 				Model:    transportationOffice,
 				LinkOnly: true,
 				Type:     &factory.TransportationOffices.CounselingOffice,
-=======
-		submittedAt := time.Now()
-
-		// move to appear in the return
-		factory.BuildMoveWithPPMShipment(suite.DB(), []factory.Customization{
-			{
-				Model:    transportationOffice,
-				LinkOnly: true,
-				Type:     &factory.TransportationOffices.CloseoutOffice,
-			},
-			{
-				Model: models.PPMShipment{
-					Status:      models.PPMShipmentStatusNeedsCloseout,
-					SubmittedAt: &submittedAt,
-				},
-			},
-			{
-				Model: models.Move{
-					Status: models.MoveStatusAPPROVED,
-				},
->>>>>>> eaeb2673
 			},
 		}, nil)
 
@@ -1969,11 +1938,7 @@
 		request = suite.AuthenticateOfficeRequest(request, officeUser)
 		params := queues.GetBulkAssignmentDataParams{
 			HTTPRequest: request,
-<<<<<<< HEAD
 			QueueType:   models.StringPointer("TASK_ORDER"),
-=======
-			QueueType:   models.StringPointer("CLOSEOUT"),
->>>>>>> eaeb2673
 		}
 		handlerConfig := suite.HandlerConfig()
 		handler := GetBulkAssignmentDataHandler{
@@ -1989,4 +1954,77 @@
 		suite.Len(payload.AvailableOfficeUsers, 1)
 		suite.Len(payload.BulkAssignmentMoveIDs, 1)
 	})
+	suite.Run("returns properly formatted closeout bulk assignment data", func() {
+		transportationOffice := factory.BuildTransportationOffice(suite.DB(), nil, nil)
+
+		officeUser := factory.BuildOfficeUserWithPrivileges(suite.DB(), []factory.Customization{
+			{
+				Model: models.OfficeUser{
+					Email:  "officeuser1@example.com",
+					Active: true,
+				},
+			},
+			{
+				Model:    transportationOffice,
+				LinkOnly: true,
+				Type:     &factory.TransportationOffices.CounselingOffice,
+			},
+			{
+				Model: models.User{
+					Privileges: []models.Privilege{
+						{
+							PrivilegeType: models.PrivilegeTypeSupervisor,
+						},
+					},
+					Roles: []roles.Role{
+						{
+							RoleType: roles.RoleTypeServicesCounselor,
+						},
+					},
+				},
+			},
+		}, nil)
+
+		submittedAt := time.Now()
+
+		// move to appear in the return
+		factory.BuildMoveWithPPMShipment(suite.DB(), []factory.Customization{
+			{
+				Model:    transportationOffice,
+				LinkOnly: true,
+				Type:     &factory.TransportationOffices.CloseoutOffice,
+			},
+			{
+				Model: models.PPMShipment{
+					Status:      models.PPMShipmentStatusNeedsCloseout,
+					SubmittedAt: &submittedAt,
+				},
+			},
+			{
+				Model: models.Move{
+					Status: models.MoveStatusAPPROVED,
+				},
+			},
+		}, nil)
+
+		request := httptest.NewRequest("GET", "/queues/bulk-assignment", nil)
+		request = suite.AuthenticateOfficeRequest(request, officeUser)
+		params := queues.GetBulkAssignmentDataParams{
+			HTTPRequest: request,
+			QueueType:   models.StringPointer("CLOSEOUT"),
+		}
+		handlerConfig := suite.HandlerConfig()
+		handler := GetBulkAssignmentDataHandler{
+			handlerConfig,
+			officeusercreator.NewOfficeUserFetcherPop(),
+			movefetcher.NewMoveFetcherBulkAssignment(),
+		}
+		response := handler.Handle(params)
+		suite.IsNotErrResponse(response)
+		suite.IsType(&queues.GetBulkAssignmentDataOK{}, response)
+		payload := response.(*queues.GetBulkAssignmentDataOK).Payload
+		suite.NoError(payload.Validate(strfmt.Default))
+		suite.Len(payload.AvailableOfficeUsers, 1)
+		suite.Len(payload.BulkAssignmentMoveIDs, 1)
+	})
 }