--- conflicted
+++ resolved
@@ -1892,7 +1892,120 @@
 		suite.Len(payload.AvailableOfficeUsers, 1)
 		suite.Len(payload.BulkAssignmentMoveIDs, 1)
 	})
-<<<<<<< HEAD
+
+	suite.Run("TIO - returns an unauthorized error when an attempt is made by a non supervisor", func() {
+		officeUser := factory.BuildOfficeUserWithPrivileges(suite.DB(), []factory.Customization{
+			{
+				Model: models.OfficeUser{
+					Email: "officeuser1@example.com",
+				},
+			},
+			{
+				Model: models.User{
+					Roles: []roles.Role{
+						{
+							RoleType: roles.RoleTypeTIO,
+						},
+					},
+				},
+			},
+		}, nil)
+
+		request := httptest.NewRequest("GET", "/queues/bulk-assignment", nil)
+		request = suite.AuthenticateOfficeRequest(request, officeUser)
+		params := queues.GetBulkAssignmentDataParams{
+			HTTPRequest: request,
+			QueueType:   models.StringPointer("PAYMENT_REQUEST"),
+		}
+		handlerConfig := suite.HandlerConfig()
+		handler := GetBulkAssignmentDataHandler{
+			handlerConfig,
+			officeusercreator.NewOfficeUserFetcherPop(),
+			movefetcher.NewMoveFetcherBulkAssignment(),
+		}
+		response := handler.Handle(params)
+		suite.IsNotErrResponse(response)
+		suite.IsType(&queues.GetBulkAssignmentDataUnauthorized{}, response)
+	})
+	suite.Run("TIO - returns properly formatted bulk assignment data", func() {
+		transportationOffice := factory.BuildTransportationOffice(suite.DB(), nil, nil)
+
+		officeUser := factory.BuildOfficeUserWithPrivileges(suite.DB(), []factory.Customization{
+			{
+				Model: models.OfficeUser{
+					Email:  "officeuser1@example.com",
+					Active: true,
+				},
+			},
+			{
+				Model:    transportationOffice,
+				LinkOnly: true,
+				Type:     &factory.TransportationOffices.CounselingOffice,
+			},
+			{
+				Model: models.User{
+					Privileges: []models.Privilege{
+						{
+							PrivilegeType: models.PrivilegeTypeSupervisor,
+						},
+					},
+					Roles: []roles.Role{
+						{
+							RoleType: roles.RoleTypeTIO,
+						},
+					},
+				},
+			},
+		}, nil)
+
+		// payment request to appear in the return
+		move := factory.BuildMoveWithShipment(suite.DB(), []factory.Customization{
+			{
+				Model: models.Move{
+					Status: models.MoveStatusAPPROVALSREQUESTED,
+				},
+			},
+			{
+				Model:    transportationOffice,
+				LinkOnly: true,
+				Type:     &factory.TransportationOffices.CounselingOffice,
+			},
+		}, nil)
+		factory.BuildPaymentRequest(suite.DB(), []factory.Customization{
+			{
+				Model: models.PaymentRequest{
+					ID:              uuid.Must(uuid.NewV4()),
+					IsFinal:         false,
+					Status:          models.PaymentRequestStatusPending,
+					RejectionReason: nil,
+				},
+			},
+			{
+				Model:    move,
+				LinkOnly: true,
+			},
+		}, nil)
+
+		request := httptest.NewRequest("GET", "/queues/bulk-assignment", nil)
+		request = suite.AuthenticateOfficeRequest(request, officeUser)
+		params := queues.GetBulkAssignmentDataParams{
+			HTTPRequest: request,
+			QueueType:   models.StringPointer("PAYMENT_REQUEST"),
+		}
+		handlerConfig := suite.HandlerConfig()
+		handler := GetBulkAssignmentDataHandler{
+			handlerConfig,
+			officeusercreator.NewOfficeUserFetcherPop(),
+			movefetcher.NewMoveFetcherBulkAssignment(),
+		}
+		response := handler.Handle(params)
+		suite.IsNotErrResponse(response)
+		suite.IsType(&queues.GetBulkAssignmentDataOK{}, response)
+		payload := response.(*queues.GetBulkAssignmentDataOK).Payload
+		suite.NoError(payload.Validate(strfmt.Default))
+		suite.Len(payload.AvailableOfficeUsers, 1)
+		suite.Len(payload.BulkAssignmentMoveIDs, 1)
+	})
 }
 
 type availableOfficeUserSubtestData struct {
@@ -1931,28 +2044,12 @@
 					Roles: []roles.Role{
 						{
 							RoleType: role1,
-=======
-
-	suite.Run("TIO - returns an unauthorized error when an attempt is made by a non supervisor", func() {
-		officeUser := factory.BuildOfficeUserWithPrivileges(suite.DB(), []factory.Customization{
-			{
-				Model: models.OfficeUser{
-					Email: "officeuser1@example.com",
-				},
-			},
-			{
-				Model: models.User{
-					Roles: []roles.Role{
-						{
-							RoleType: roles.RoleTypeTIO,
->>>>>>> a895361a
 						},
 					},
 				},
 			},
 		}, nil)
 
-<<<<<<< HEAD
 		// officeUser2 is their underling
 		officeUser2 := factory.BuildOfficeUserWithPrivileges(suite.DB(), []factory.Customization{
 			{
@@ -1960,32 +2057,6 @@
 					LastName: "Bname",
 					Email:    "officeuser2@example.com",
 					Active:   true,
-=======
-		request := httptest.NewRequest("GET", "/queues/bulk-assignment", nil)
-		request = suite.AuthenticateOfficeRequest(request, officeUser)
-		params := queues.GetBulkAssignmentDataParams{
-			HTTPRequest: request,
-			QueueType:   models.StringPointer("PAYMENT_REQUEST"),
-		}
-		handlerConfig := suite.HandlerConfig()
-		handler := GetBulkAssignmentDataHandler{
-			handlerConfig,
-			officeusercreator.NewOfficeUserFetcherPop(),
-			movefetcher.NewMoveFetcherBulkAssignment(),
-		}
-		response := handler.Handle(params)
-		suite.IsNotErrResponse(response)
-		suite.IsType(&queues.GetBulkAssignmentDataUnauthorized{}, response)
-	})
-	suite.Run("TIO - returns properly formatted bulk assignment data", func() {
-		transportationOffice := factory.BuildTransportationOffice(suite.DB(), nil, nil)
-
-		officeUser := factory.BuildOfficeUserWithPrivileges(suite.DB(), []factory.Customization{
-			{
-				Model: models.OfficeUser{
-					Email:  "officeuser1@example.com",
-					Active: true,
->>>>>>> a895361a
 				},
 			},
 			{
@@ -1995,7 +2066,6 @@
 			},
 			{
 				Model: models.User{
-<<<<<<< HEAD
 					Roles: []roles.Role{
 						{
 							RoleType: role1,
@@ -2018,36 +2088,18 @@
 					Roles: []roles.Role{
 						{
 							RoleType: role1,
-=======
-					Privileges: []models.Privilege{
-						{
-							PrivilegeType: models.PrivilegeTypeSupervisor,
 						},
 					},
-					Roles: []roles.Role{
-						{
-							RoleType: roles.RoleTypeTIO,
->>>>>>> a895361a
-						},
-					},
 				},
 			},
 		}, nil)
 
-<<<<<<< HEAD
 		// this office users works at their office, but doesn't share the same role, and should not be returned
 		factory.BuildOfficeUserWithPrivileges(suite.DB(), []factory.Customization{
 			{
 				Model: models.OfficeUser{
 					Email:  "officeuser4@example.com",
 					Active: true,
-=======
-		// payment request to appear in the return
-		move := factory.BuildMoveWithShipment(suite.DB(), []factory.Customization{
-			{
-				Model: models.Move{
-					Status: models.MoveStatusAPPROVALSREQUESTED,
->>>>>>> a895361a
 				},
 			},
 			{
@@ -2055,7 +2107,6 @@
 				LinkOnly: true,
 				Type:     &factory.TransportationOffices.CounselingOffice,
 			},
-<<<<<<< HEAD
 			{
 				Model: models.User{
 					Roles: []roles.Role{
@@ -2197,42 +2248,4 @@
 		suite.Equal(subtestData.officeUsers[1].ID.String(), payload.QueuePaymentRequests[0].AvailableOfficeUsers[1].OfficeUserID.String())
 	})
 
-=======
-		}, nil)
-		factory.BuildPaymentRequest(suite.DB(), []factory.Customization{
-			{
-				Model: models.PaymentRequest{
-					ID:              uuid.Must(uuid.NewV4()),
-					IsFinal:         false,
-					Status:          models.PaymentRequestStatusPending,
-					RejectionReason: nil,
-				},
-			},
-			{
-				Model:    move,
-				LinkOnly: true,
-			},
-		}, nil)
-
-		request := httptest.NewRequest("GET", "/queues/bulk-assignment", nil)
-		request = suite.AuthenticateOfficeRequest(request, officeUser)
-		params := queues.GetBulkAssignmentDataParams{
-			HTTPRequest: request,
-			QueueType:   models.StringPointer("PAYMENT_REQUEST"),
-		}
-		handlerConfig := suite.HandlerConfig()
-		handler := GetBulkAssignmentDataHandler{
-			handlerConfig,
-			officeusercreator.NewOfficeUserFetcherPop(),
-			movefetcher.NewMoveFetcherBulkAssignment(),
-		}
-		response := handler.Handle(params)
-		suite.IsNotErrResponse(response)
-		suite.IsType(&queues.GetBulkAssignmentDataOK{}, response)
-		payload := response.(*queues.GetBulkAssignmentDataOK).Payload
-		suite.NoError(payload.Validate(strfmt.Default))
-		suite.Len(payload.AvailableOfficeUsers, 1)
-		suite.Len(payload.BulkAssignmentMoveIDs, 1)
-	})
->>>>>>> a895361a
 }