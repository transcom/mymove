--- conflicted
+++ resolved
@@ -2492,16 +2492,7 @@
 		}, nil)
 
 		request := httptest.NewRequest("GET", "/queues/moves", nil)
-<<<<<<< HEAD
 		request = suite.AuthenticateOfficeRequest(request, officeUsers[0])
-=======
-		request = suite.AuthenticateOfficeRequest(request, subtestData.officeUsers[0])
-		activeRole := string(roles.RoleTypeTOO)
-		params := queues.GetMovesQueueParams{
-			HTTPRequest: request,
-			ActiveRole:  &activeRole,
-		}
->>>>>>> ccead2f2
 		handlerConfig := suite.HandlerConfig()
 		mockUnlocker := movelocker.NewMoveUnlocker()
 		handler := GetMovesQueueHandler{
@@ -3236,15 +3227,9 @@
 
 		request := httptest.NewRequest("GET", "/queues/destination-requests", nil)
 		request = suite.AuthenticateOfficeRequest(request, officeUser)
-		activeRole := string(roles.RoleTypeTOO)
 		params := queues.GetDestinationRequestsQueueParams{
-<<<<<<< HEAD
 			HTTPRequest:    request,
 			ActiveOfficeID: handlers.FmtUUID(transportationOffice.ID),
-=======
-			HTTPRequest: request,
-			ActiveRole:  &activeRole,
->>>>>>> ccead2f2
 		}
 		handlerConfig := suite.HandlerConfig()
 		mockUnlocker := movelocker.NewMoveUnlocker()
@@ -3389,15 +3374,9 @@
 
 		request := httptest.NewRequest("GET", "/queues/destination-requests", nil)
 		request = suite.AuthenticateOfficeRequest(request, officeUser)
-		activeRole := string(roles.RoleTypeTOO)
 		params := queues.GetDestinationRequestsQueueParams{
-<<<<<<< HEAD
 			HTTPRequest:    request,
 			ActiveOfficeID: handlers.FmtUUID(transportationOffice.ID),
-=======
-			HTTPRequest: request,
-			ActiveRole:  &activeRole,
->>>>>>> ccead2f2
 		}
 		handlerConfig := suite.HandlerConfig()
 		mockUnlocker := movelocker.NewMoveUnlocker()
