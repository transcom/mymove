package ghcapi

import (
	"errors"
	"net/http"
	"net/http/httptest"
	"time"

	"github.com/go-openapi/strfmt"
	"github.com/gofrs/uuid"
	"github.com/stretchr/testify/mock"

	"github.com/transcom/mymove/pkg/factory"
	"github.com/transcom/mymove/pkg/gen/ghcapi/ghcoperations/queues"
	"github.com/transcom/mymove/pkg/gen/ghcmessages"
	"github.com/transcom/mymove/pkg/models"
	"github.com/transcom/mymove/pkg/models/roles"
	"github.com/transcom/mymove/pkg/services/entitlements"
	movelocker "github.com/transcom/mymove/pkg/services/lock_move"
	"github.com/transcom/mymove/pkg/services/mocks"
	movefetcher "github.com/transcom/mymove/pkg/services/move"
	movetaskorder "github.com/transcom/mymove/pkg/services/move_task_order"
	officeusercreator "github.com/transcom/mymove/pkg/services/office_user"
	order "github.com/transcom/mymove/pkg/services/order"
	paymentrequest "github.com/transcom/mymove/pkg/services/payment_request"
)

func (suite *HandlerSuite) TestGetMoveQueuesHandler() {
	waf := entitlements.NewWeightAllotmentFetcher()

	officeUser := factory.BuildOfficeUserWithRoles(suite.DB(), factory.GetTraitActiveOfficeUser(), []roles.RoleType{roles.RoleTypeTOO})
	factory.BuildOfficeUserWithRoles(suite.DB(), factory.GetTraitActiveOfficeUser(), []roles.RoleType{roles.RoleTypeTIO})
	officeUser.User.Roles = append(officeUser.User.Roles, roles.Role{
		RoleType: roles.RoleTypeTOO,
	})

	// Default Origin Duty Location GBLOC is KKFA
	hhgMove := factory.BuildSubmittedMove(suite.DB(), nil, nil)

	factory.BuildMTOShipment(suite.DB(), []factory.Customization{
		{
			Model:    hhgMove,
			LinkOnly: true,
		},
		{
			Model: models.MTOShipment{
				Status: models.MTOShipmentStatusSubmitted,
			},
		},
	}, nil)

	// Create a move with an origin duty location outside of office user GBLOC
	excludedMove := factory.BuildMove(suite.DB(), []factory.Customization{
		{
			Model: models.TransportationOffice{
				Gbloc: "AGFM",
			},
			Type: &factory.TransportationOffices.CloseoutOffice,
		},
	}, nil)

	factory.BuildMTOShipment(suite.DB(), []factory.Customization{
		{
			Model:    excludedMove,
			LinkOnly: true,
		},
		{
			Model: models.MTOShipment{
				Status: models.MTOShipmentStatusSubmitted,
			},
		},
	}, nil)

	request := httptest.NewRequest("GET", "/queues/moves", nil)
	request = suite.AuthenticateOfficeRequest(request, officeUser)
	params := queues.GetMovesQueueParams{
		HTTPRequest: request,
	}
	handlerConfig := suite.HandlerConfig()
	mockUnlocker := movelocker.NewMoveUnlocker()
	handler := GetMovesQueueHandler{
		handlerConfig,
		order.NewOrderFetcher(waf),
		mockUnlocker,
		officeusercreator.NewOfficeUserFetcherPop(),
	}

	// Validate incoming payload: no body to validate

	response := handler.Handle(params)
	suite.IsNotErrResponse(response)
	suite.IsType(&queues.GetMovesQueueOK{}, response)
	payload := response.(*queues.GetMovesQueueOK).Payload

	// Validate outgoing payload
	suite.NoError(payload.Validate(strfmt.Default))

	suite.Len(payload.QueueMoves[0].AvailableOfficeUsers, 1)
	suite.Equal(payload.QueueMoves[0].AvailableOfficeUsers[0].OfficeUserID.String(), officeUser.ID.String())

	order := hhgMove.Orders
	result := payload.QueueMoves[0]
	deptIndicator := *result.DepartmentIndicator
	suite.Len(payload.QueueMoves, 1)
	suite.Equal(hhgMove.ID.String(), result.ID.String())
	suite.Equal(order.ServiceMember.ID.String(), result.Customer.ID.String())
	suite.Equal(*order.DepartmentIndicator, string(deptIndicator))
	suite.Equal(order.OriginDutyLocation.TransportationOffice.Gbloc, string(result.OriginGBLOC))
	suite.Equal(order.OriginDutyLocation.ID.String(), result.OriginDutyLocation.ID.String())
	suite.Equal(hhgMove.Locator, result.Locator)
	suite.Equal(int64(1), result.ShipmentsCount)
}

func (suite *HandlerSuite) TestListPrimeMovesHandler() {
	// Default Origin Duty Location GBLOC is KKFA
	move := factory.BuildAvailableToPrimeMove(suite.DB(), nil, nil)
	waf := entitlements.NewWeightAllotmentFetcher()

	request := httptest.NewRequest("GET", "/queues/listPrimeMoves", nil)
	params := queues.ListPrimeMovesParams{
		HTTPRequest: request,
	}
	handlerConfig := suite.HandlerConfig()
	handler := ListPrimeMovesHandler{
		handlerConfig,
		movetaskorder.NewMoveTaskOrderFetcher(waf),
	}

	// Validate incoming payload: no body to validate

	response := handler.Handle(params)
	suite.IsNotErrResponse(response)

	movesList := response.(*queues.ListPrimeMovesOK).Payload.QueueMoves

	suite.Equal(1, len(movesList))
	suite.Equal(move.ID.String(), movesList[0].ID.String())
}

func (suite *HandlerSuite) TestGetMoveQueuesHandlerMoveInfo() {
	suite.Run("displays move attributes for all move types returned by ListOrders", func() {
		gbloc := "LKNQ"

		// Stub HHG move
		hhgMove := factory.BuildMoveWithShipment(nil, []factory.Customization{
			{
				Model: models.Move{
					ID: uuid.Must(uuid.NewV4()),
				},
			},
		}, nil)
		hhgMove.ShipmentGBLOC = append(hhgMove.ShipmentGBLOC, models.MoveToGBLOC{GBLOC: &gbloc})

		// Stub HHG_PPM move
		hhgPPMMove := factory.BuildMoveWithShipment(nil, []factory.Customization{
			{
				Model: models.Move{
					ID: uuid.Must(uuid.NewV4()),
				},
			},
		}, nil)
		hhgPPMMove.ShipmentGBLOC = append(hhgPPMMove.ShipmentGBLOC, models.MoveToGBLOC{GBLOC: &gbloc})

		// Stub NTS move
		ntsMove := factory.BuildMoveWithShipment(nil, []factory.Customization{
			{
				Model: models.Move{
					ID: uuid.Must(uuid.NewV4()),
				},
			},
			{
				Model: models.MTOShipment{
					ShipmentType: models.MTOShipmentTypeHHGIntoNTS,
				},
			},
		}, nil)
		ntsMove.ShipmentGBLOC = append(ntsMove.ShipmentGBLOC, models.MoveToGBLOC{GBLOC: &gbloc})

		// Stub NTSR move
		ntsrMove := factory.BuildMoveWithShipment(nil, []factory.Customization{
			{
				Model: models.Move{
					ID: uuid.Must(uuid.NewV4()),
				},
			},
			{
				Model: models.MTOShipment{
					ShipmentType: models.MTOShipmentTypeHHGOutOfNTS,
				},
			},
		}, nil)
		ntsrMove.ShipmentGBLOC = append(ntsrMove.ShipmentGBLOC, models.MoveToGBLOC{GBLOC: &gbloc})

		var expectedMoves []models.Move
		expectedMoves = append(expectedMoves, hhgMove, hhgPPMMove, ntsMove, ntsrMove)

		officeUser := factory.BuildOfficeUserWithRoles(suite.DB(), nil, []roles.RoleType{roles.RoleTypeTOO})

		orderFetcher := mocks.OrderFetcher{}
		orderFetcher.On("ListOrders", mock.AnythingOfType("*appcontext.appContext"),
			officeUser.ID, roles.RoleTypeTOO, mock.Anything).Return(expectedMoves, 4, nil)

		request := httptest.NewRequest("GET", "/queues/moves", nil)
		request = suite.AuthenticateOfficeRequest(request, officeUser)
		params := queues.GetMovesQueueParams{
			HTTPRequest: request,
		}
		handlerConfig := suite.HandlerConfig()
		mockUnlocker := movelocker.NewMoveUnlocker()
		handler := GetMovesQueueHandler{
			handlerConfig,
			&orderFetcher,
			mockUnlocker,
			officeusercreator.NewOfficeUserFetcherPop(),
		}

		// Validate incoming payload: no body to validate

		response := handler.Handle(params)
		payload := response.(*queues.GetMovesQueueOK).Payload

		// Validate outgoing payload
		suite.NoError(payload.Validate(strfmt.Default))

		moves := payload.QueueMoves

		suite.Equal(4, len(moves))
		for i := range moves {
			suite.Equal(moves[i].Locator, expectedMoves[i].Locator)
			suite.Equal(string(moves[i].Status), string(expectedMoves[i].Status))
			suite.Equal(moves[i].ShipmentsCount, int64(len(expectedMoves[i].MTOShipments)))
		}
	})
}

func (suite *HandlerSuite) TestGetMoveQueuesBranchFilter() {
	officeUser := factory.BuildOfficeUserWithRoles(suite.DB(), nil, []roles.RoleType{roles.RoleTypeTOO})
	officeUser.User.Roles = append(officeUser.User.Roles, roles.Role{
		RoleType: roles.RoleTypeTOO,
	})
	waf := entitlements.NewWeightAllotmentFetcher()

	move := models.Move{
		Status: models.MoveStatusSUBMITTED,
	}

	shipment := models.MTOShipment{
		Status: models.MTOShipmentStatusSubmitted,
	}

	// Create an order where the service member has an ARMY affiliation (default)
	factory.BuildMTOShipment(suite.DB(), []factory.Customization{
		{
			Model: move,
		},
		{
			Model: shipment,
		},
	}, nil)

	// Create an order where the service member has an AIR_FORCE affiliation
	airForce := models.AffiliationAIRFORCE
	factory.BuildMTOShipment(suite.DB(), []factory.Customization{
		{
			Model: shipment,
		},
		{
			Model: move,
		},
		{
			Model: models.ServiceMember{
				Affiliation: &airForce,
			},
		},
	}, nil)

	request := httptest.NewRequest("GET", "/queues/moves", nil)
	request = suite.AuthenticateOfficeRequest(request, officeUser)
	params := queues.GetMovesQueueParams{
		HTTPRequest: request,
		Branch:      models.StringPointer("AIR_FORCE"),
	}
	handlerConfig := suite.HandlerConfig()
	mockUnlocker := movelocker.NewMoveUnlocker()
	handler := GetMovesQueueHandler{
		handlerConfig,
		order.NewOrderFetcher(waf),
		mockUnlocker,
		officeusercreator.NewOfficeUserFetcherPop(),
	}

	// Validate incoming payload: no body to validate

	response := handler.Handle(params)
	suite.IsNotErrResponse(response)
	suite.IsType(&queues.GetMovesQueueOK{}, response)
	payload := response.(*queues.GetMovesQueueOK).Payload

	// Validate outgoing payload
	suite.NoError(payload.Validate(strfmt.Default))

	result := payload.QueueMoves[0]

	suite.Equal(1, len(payload.QueueMoves))
	suite.Equal("AIR_FORCE", result.Customer.Agency)
}

func (suite *HandlerSuite) TestGetMoveQueuesHandlerStatuses() {
	officeUser := factory.BuildOfficeUserWithRoles(suite.DB(), nil, []roles.RoleType{roles.RoleTypeTOO})
	officeUser.User.Roles = append(officeUser.User.Roles, roles.Role{
		RoleType: roles.RoleTypeTOO,
	})
	waf := entitlements.NewWeightAllotmentFetcher()

	// Default Origin Duty Location GBLOC is KKFA
	hhgMove := factory.BuildSubmittedMove(suite.DB(), nil, nil)

	factory.BuildMTOShipment(suite.DB(), []factory.Customization{
		{
			Model:    hhgMove,
			LinkOnly: true,
		},
		{
			Model: models.MTOShipment{
				Status: models.MTOShipmentStatusSubmitted,
			},
		},
	}, nil)

	// Create a shipment on hhgMove that has Rejected status
	rejectionReason := "unnecessary"
	factory.BuildMTOShipment(suite.DB(), []factory.Customization{
		{
			Model:    hhgMove,
			LinkOnly: true,
		},
		{
			Model: models.MTOShipment{
				Status:          models.MTOShipmentStatusRejected,
				RejectionReason: &rejectionReason,
			},
		},
	}, nil)
	factory.FetchOrBuildPostalCodeToGBLOC(suite.DB(), "06001", "AGFM")

	// Create an order with an origin duty location outside of office user GBLOC
	factory.BuildMTOShipment(suite.DB(), []factory.Customization{
		{
			Model: models.TransportationOffice{
				Name:  "Fort Punxsutawney",
				Gbloc: "AGFM",
			},
		},
		{
			Model: models.MTOShipment{
				Status: models.MTOShipmentStatusSubmitted,
			},
		},
		{
			Model: models.Address{
				PostalCode: "06001",
			},
			Type: &factory.Addresses.PickupAddress,
		},
	}, nil)

	request := httptest.NewRequest("GET", "/move-task-orders/{moveTaskOrderID}", nil)
	request = suite.AuthenticateOfficeRequest(request, officeUser)
	params := queues.GetMovesQueueParams{
		HTTPRequest: request,
	}
	handlerConfig := suite.HandlerConfig()
	mockUnlocker := movelocker.NewMoveUnlocker()
	handler := GetMovesQueueHandler{
		handlerConfig,
		order.NewOrderFetcher(waf),
		mockUnlocker,
		officeusercreator.NewOfficeUserFetcherPop(),
	}

	// Validate incoming payload: no body to validate

	response := handler.Handle(params)
	suite.IsNotErrResponse(response)

	payload := response.(*queues.GetMovesQueueOK).Payload

	// Validate outgoing payload
	suite.NoError(payload.Validate(strfmt.Default))

	result := payload.QueueMoves[0]

	suite.Equal(ghcmessages.MoveStatus("SUBMITTED"), result.Status)

	// let's test for the ServiceCounselingCompleted status
	hhgMove.Status = models.MoveStatusServiceCounselingCompleted
	_, _ = suite.DB().ValidateAndSave(&hhgMove)

	// Validate incoming payload: no body to validate

	response = handler.Handle(params)
	suite.IsNotErrResponse(response)
	suite.IsType(&queues.GetMovesQueueOK{}, response)
	payload = response.(*queues.GetMovesQueueOK).Payload

	// Validate outgoing payload
	suite.NoError(payload.Validate(strfmt.Default))

	result = payload.QueueMoves[0]

	suite.Equal(ghcmessages.MoveStatus("SERVICE COUNSELING COMPLETED"), result.Status)

	// Now let's test Approvals requested
	hhgMove.Status = models.MoveStatusAPPROVALSREQUESTED
	_, _ = suite.DB().ValidateAndSave(&hhgMove)

	// Validate incoming payload: no body to validate

	response = handler.Handle(params)
	suite.IsNotErrResponse(response)
	suite.IsType(&queues.GetMovesQueueOK{}, response)
	payload = response.(*queues.GetMovesQueueOK).Payload

	// Validate outgoing payload
	suite.NoError(payload.Validate(strfmt.Default))

	result = payload.QueueMoves[0]

	suite.Equal(ghcmessages.MoveStatus("APPROVALS REQUESTED"), result.Status)

}

func (suite *HandlerSuite) TestGetMoveQueuesHandlerFilters() {
	officeUser := factory.BuildOfficeUserWithRoles(suite.DB(), nil, []roles.RoleType{roles.RoleTypeTOO})
	officeUser.User.Roles = append(officeUser.User.Roles, roles.Role{
		RoleType: roles.RoleTypeTOO,
	})
	waf := entitlements.NewWeightAllotmentFetcher()

	submittedMove := models.Move{
		Status: models.MoveStatusSUBMITTED,
	}
	submittedShipment := models.MTOShipment{
		Status: models.MTOShipmentStatusSubmitted,
	}
	airForce := models.AffiliationAIRFORCE

	// New move with AIR_FORCE service member affiliation to test branch filter
	factory.BuildMTOShipment(suite.DB(), []factory.Customization{
		{
			Model: submittedMove,
		},
		{
			Model: submittedShipment,
		},
		{
			Model: models.ServiceMember{
				Affiliation: &airForce,
			},
		},
	}, nil)

	// Approvals requested
	approvedMove := factory.BuildApprovalsRequestedMove(suite.DB(), nil, nil)

	factory.BuildMTOServiceItem(suite.DB(), []factory.Customization{
		{
			Model:    approvedMove,
			LinkOnly: true,
		},
		{
			Model: models.MTOShipment{
				Status: models.MTOShipmentStatusApproved,
			},
		},
		{
			Model: models.MTOServiceItem{
				Status: models.MTOServiceItemStatusSubmitted,
			},
		},
		{
			Model: models.ReService{
				Code: models.ReServiceCodeDOFSIT,
			},
		},
	}, nil)

	// Service Counseling Completed Move
	factory.BuildMTOShipment(suite.DB(), []factory.Customization{
		{
			Model: models.Move{
				Status: models.MoveStatusServiceCounselingCompleted,
			},
		},
		{
			Model: models.MTOShipment{
				Status: models.MTOShipmentStatusApproved,
			},
		},
	}, nil)

	// Move DRAFT and CANCELLED should not be included
	factory.BuildMTOShipment(suite.DB(), []factory.Customization{
		{
			Model: models.Move{
				Status: models.MoveStatusDRAFT,
			},
		},
		{
			Model: submittedShipment,
		},
	}, nil)
	factory.BuildMTOShipment(suite.DB(), []factory.Customization{
		{
			Model: models.Move{
				Status: models.MoveStatusCANCELED,
			},
		},
		{
			Model: submittedShipment,
		},
	}, nil)

	request := httptest.NewRequest("GET", "/queues/moves", nil)
	request = suite.AuthenticateOfficeRequest(request, officeUser)

	handlerConfig := suite.HandlerConfig()
	mockUnlocker := movelocker.NewMoveUnlocker()
	handler := GetMovesQueueHandler{
		handlerConfig,
		order.NewOrderFetcher(waf),
		mockUnlocker,
		officeusercreator.NewOfficeUserFetcherPop(),
	}

	suite.Run("loads results with all STATUSes selected", func() {
		params := queues.GetMovesQueueParams{
			HTTPRequest: request,
			Status: []string{
				string(models.MoveStatusSUBMITTED),
				string(models.MoveStatusAPPROVALSREQUESTED),
				string(models.MoveStatusServiceCounselingCompleted),
			},
		}

		// Validate incoming payload: no body to validate

		response := handler.Handle(params)
		suite.IsNotErrResponse(response)
		payload := response.(*queues.GetMovesQueueOK).Payload

		// Validate outgoing payload
		suite.NoError(payload.Validate(strfmt.Default))

		suite.EqualValues(3, payload.TotalCount)
		suite.Len(payload.QueueMoves, 3)
		// test that the moves are sorted by status descending
		suite.Equal(ghcmessages.MoveStatus("SUBMITTED"), payload.QueueMoves[0].Status)
	})

	suite.Run("loads results with all STATUSes and 1 page selected", func() {
		params := queues.GetMovesQueueParams{
			HTTPRequest: request,
			Status: []string{
				string(models.MoveStatusSUBMITTED),
				string(models.MoveStatusAPPROVALSREQUESTED),
				string(models.MoveStatusServiceCounselingCompleted),
			},
			PerPage: models.Int64Pointer(1),
			Page:    models.Int64Pointer(1),
		}

		// Validate incoming payload: no body to validate

		response := handler.Handle(params)
		suite.IsNotErrResponse(response)

		payload := response.(*queues.GetMovesQueueOK).Payload

		// Validate outgoing payload
		suite.NoError(payload.Validate(strfmt.Default))

		suite.EqualValues(3, payload.TotalCount)
		suite.Len(payload.QueueMoves, 1)
	})

	suite.Run("loads results with one STATUS selected", func() {
		params := queues.GetMovesQueueParams{
			HTTPRequest: request,
			Status: []string{
				string(models.MoveStatusSUBMITTED),
			},
			Page:    models.Int64Pointer(1),
			PerPage: models.Int64Pointer(1),
		}

		// Validate incoming payload: no body to validate

		response := handler.Handle(params)
		suite.IsNotErrResponse(response)
		payload := response.(*queues.GetMovesQueueOK).Payload

		// Validate outgoing payload
		suite.NoError(payload.Validate(strfmt.Default))

		suite.EqualValues(1, payload.TotalCount)
		suite.Len(payload.QueueMoves, 1)
		suite.EqualValues(string(models.MoveStatusSUBMITTED), payload.QueueMoves[0].Status)
	})

	suite.Run("Excludes draft and canceled moves when STATUS params is empty", func() {
		params := queues.GetMovesQueueParams{
			HTTPRequest: request,
		}

		// Validate incoming payload: no body to validate

		response := handler.Handle(params)
		suite.IsNotErrResponse(response)
		payload := response.(*queues.GetMovesQueueOK).Payload

		// Validate outgoing payload
		suite.NoError(payload.Validate(strfmt.Default))

		moves := payload.QueueMoves
		var actualStatuses []string
		for _, move := range moves {
			actualStatuses = append(actualStatuses, string(move.Status))
		}
		expectedStatuses := [3]string{"SUBMITTED", "APPROVALS REQUESTED", "SERVICE COUNSELING COMPLETED"}

		suite.EqualValues(3, payload.TotalCount)
		suite.Len(payload.QueueMoves, 3)
		suite.ElementsMatch(expectedStatuses, actualStatuses)
	})

	suite.Run("1 result with status New Move and branch AIR_FORCE", func() {
		params := queues.GetMovesQueueParams{
			HTTPRequest: request,
			Status: []string{
				string(models.MoveStatusSUBMITTED),
			},
			Branch: models.StringPointer("AIR_FORCE"),
		}

		// Validate incoming payload: no body to validate

		response := handler.Handle(params)
		suite.IsNotErrResponse(response)
		payload := response.(*queues.GetMovesQueueOK).Payload

		// Validate outgoing payload
		suite.NoError(payload.Validate(strfmt.Default))

		suite.EqualValues(1, payload.TotalCount)
		suite.Len(payload.QueueMoves, 1)
		suite.EqualValues(string(models.MoveStatusSUBMITTED), payload.QueueMoves[0].Status)
		suite.Equal("AIR_FORCE", payload.QueueMoves[0].Customer.Agency)
	})

	suite.Run("No results with status New Move and branch ARMY", func() {
		params := queues.GetMovesQueueParams{
			HTTPRequest: request,
			Status: []string{
				string(models.MoveStatusSUBMITTED),
			},
			Branch: models.StringPointer("ARMY"),
		}

		// Validate incoming payload: no body to validate

		response := handler.Handle(params)
		suite.IsNotErrResponse(response)
		payload := response.(*queues.GetMovesQueueOK).Payload

		// Validate outgoing payload
		suite.NoError(payload.Validate(strfmt.Default))

		suite.EqualValues(0, payload.TotalCount)
		suite.Len(payload.QueueMoves, 0)
	})
}

func (suite *HandlerSuite) TestGetMoveQueuesHandlerCustomerInfoFilters() {
	dutyLocation1 := factory.BuildDutyLocation(suite.DB(), []factory.Customization{
		{
			Model: models.DutyLocation{
				Name: "This Other Station",
			},
		},
	}, nil)
	waf := entitlements.NewWeightAllotmentFetcher()

	dutyLocation2 := factory.BuildDutyLocation(suite.DB(), nil, nil)

	officeUser := factory.BuildOfficeUserWithRoles(suite.DB(), nil, []roles.RoleType{roles.RoleTypeTOO})

	officeUser.User.Roles = append(officeUser.User.Roles, roles.Role{
		RoleType: roles.RoleTypeTOO,
	})

	// Default Origin Duty Location GBLOC is KKFA

	serviceMember1 := factory.BuildServiceMember(suite.DB(), []factory.Customization{
		{
			Model: models.ServiceMember{
				FirstName: models.StringPointer("Zoya"),
				LastName:  models.StringPointer("Darvish"),
				Edipi:     models.StringPointer("11111"),
			},
		},
	}, nil)

	serviceMember2 := factory.BuildServiceMember(suite.DB(), []factory.Customization{
		{
			Model: models.ServiceMember{
				FirstName: models.StringPointer("Owen"),
				LastName:  models.StringPointer("Nance"),
				Edipi:     models.StringPointer("22222"),
			},
		},
	}, nil)

	move1 := factory.BuildSubmittedMove(suite.DB(), []factory.Customization{
		{
			Model:    dutyLocation1,
			LinkOnly: true,
			Type:     &factory.DutyLocations.OriginDutyLocation,
		},
		{
			Model:    dutyLocation1,
			LinkOnly: true,
			Type:     &factory.DutyLocations.NewDutyLocation,
		},
		{
			Model:    serviceMember1,
			LinkOnly: true,
		},
	}, nil)

	move2 := factory.BuildSubmittedMove(suite.DB(), []factory.Customization{
		{
			Model:    dutyLocation2,
			LinkOnly: true,
			Type:     &factory.DutyLocations.OriginDutyLocation,
		},
		{
			Model:    dutyLocation2,
			LinkOnly: true,
			Type:     &factory.DutyLocations.NewDutyLocation,
		},
		{
			Model:    serviceMember2,
			LinkOnly: true,
		},
	}, nil)

	shipment := models.MTOShipment{
		Status: models.MTOShipmentStatusSubmitted,
	}

	factory.BuildMTOShipment(suite.DB(), []factory.Customization{
		{
			Model:    move1,
			LinkOnly: true,
		},
		{
			Model: shipment,
		},
	}, nil)

	factory.BuildMTOShipment(suite.DB(), []factory.Customization{
		{
			Model:    move2,
			LinkOnly: true,
		},
		{
			Model: shipment,
		},
	}, nil)

	request := httptest.NewRequest("GET", "/queues/moves", nil)
	request = suite.AuthenticateOfficeRequest(request, officeUser)

	handlerConfig := suite.HandlerConfig()
	mockUnlocker := movelocker.NewMoveUnlocker()
	handler := GetMovesQueueHandler{
		handlerConfig,
		order.NewOrderFetcher(waf),
		mockUnlocker,
		officeusercreator.NewOfficeUserFetcherPop(),
	}

	suite.Run("returns unfiltered results", func() {
		params := queues.GetMovesQueueParams{
			HTTPRequest: request,
		}

		// Validate incoming payload: no body to validate

		response := handler.Handle(params)
		suite.IsNotErrResponse(response)
		payload := response.(*queues.GetMovesQueueOK).Payload

		// Validate outgoing payload
		suite.NoError(payload.Validate(strfmt.Default))

		suite.Len(payload.QueueMoves, 2)
	})

	suite.Run("returns results matching last name search term", func() {
		params := queues.GetMovesQueueParams{
			HTTPRequest:  request,
			CustomerName: models.StringPointer("Nan"),
		}

		// Validate incoming payload: no body to validate

		response := handler.Handle(params)
		suite.IsNotErrResponse(response)
		payload := response.(*queues.GetMovesQueueOK).Payload

		// Validate outgoing payload
		suite.NoError(payload.Validate(strfmt.Default))

		result := payload.QueueMoves[0]

		suite.Len(payload.QueueMoves, 1)
		suite.Equal("Nance", result.Customer.LastName)
	})

	suite.Run("returns results matching Dod ID search term", func() {
		params := queues.GetMovesQueueParams{
			HTTPRequest: request,
			Edipi:       serviceMember1.Edipi,
		}

		// Validate incoming payload: no body to validate

		response := handler.Handle(params)
		suite.IsNotErrResponse(response)
		payload := response.(*queues.GetMovesQueueOK).Payload

		// Validate outgoing payload
		suite.NoError(payload.Validate(strfmt.Default))

		result := payload.QueueMoves[0]

		suite.Len(payload.QueueMoves, 1)
		suite.Equal("11111", result.Customer.Edipi)
	})

	suite.Run("returns results matching Move ID search term", func() {
		params := queues.GetMovesQueueParams{
			HTTPRequest: request,
			Locator:     &move1.Locator,
		}

		// Validate incoming payload: no body to validate

		response := handler.Handle(params)
		suite.IsNotErrResponse(response)
		payload := response.(*queues.GetMovesQueueOK).Payload

		// Validate outgoing payload
		suite.NoError(payload.Validate(strfmt.Default))

		result := payload.QueueMoves[0]

		suite.Len(payload.QueueMoves, 1)
		suite.Equal(move1.Locator, result.Locator)

	})

	suite.Run("returns results matching OriginDutyLocation name search term", func() {
		var originDutyLocations []string
		originDutyLocations = append(originDutyLocations, dutyLocation1.Name)
		params := queues.GetMovesQueueParams{
			HTTPRequest:        request,
			OriginDutyLocation: originDutyLocations,
		}

		// Validate incoming payload: no body to validate

		response := handler.Handle(params)
		suite.IsNotErrResponse(response)
		payload := response.(*queues.GetMovesQueueOK).Payload

		// Validate outgoing payload
		suite.NoError(payload.Validate(strfmt.Default))

		result := payload.QueueMoves[0]

		suite.Len(payload.QueueMoves, 1)
		suite.Equal("This Other Station", result.OriginDutyLocation.Name)
	})

	suite.Run("returns results with multiple filters applied", func() {
		var originDutyLocations []string
		originDutyLocations = append(originDutyLocations, dutyLocation1.Name)
		params := queues.GetMovesQueueParams{
			HTTPRequest:        request,
			CustomerName:       models.StringPointer("Dar"),
			Edipi:              serviceMember1.Edipi,
			Locator:            &move1.Locator,
			OriginDutyLocation: originDutyLocations,
		}

		// Validate incoming payload: no body to validate

		response := handler.Handle(params)
		suite.IsNotErrResponse(response)
		payload := response.(*queues.GetMovesQueueOK).Payload

		// Validate outgoing payload
		suite.NoError(payload.Validate(strfmt.Default))

		suite.Len(payload.QueueMoves, 1)
	})

}

func (suite *HandlerSuite) TestGetMoveQueuesHandlerUnauthorizedRole() {
	officeUser := factory.BuildOfficeUserWithRoles(nil, nil, []roles.RoleType{roles.RoleTypeTIO})
	waf := entitlements.NewWeightAllotmentFetcher()

	request := httptest.NewRequest("GET", "/queues/moves", nil)
	request = suite.AuthenticateOfficeRequest(request, officeUser)
	params := queues.GetMovesQueueParams{
		HTTPRequest: request,
	}
	handlerConfig := suite.HandlerConfig()
	mockUnlocker := movelocker.NewMoveUnlocker()
	handler := GetMovesQueueHandler{
		handlerConfig,
		order.NewOrderFetcher(waf),
		mockUnlocker,
		officeusercreator.NewOfficeUserFetcherPop(),
	}

	// Validate incoming payload: no body to validate

	response := handler.Handle(params)
	suite.IsNotErrResponse(response)
	suite.IsType(&queues.GetMovesQueueForbidden{}, response)
	payload := response.(*queues.GetMovesQueueForbidden).Payload

	// Validate outgoing payload: nil payload
	suite.Nil(payload)
}

func (suite *HandlerSuite) TestGetMoveQueuesHandlerUnauthorizedUser() {
	serviceUser := factory.BuildServiceMember(suite.DB(), nil, nil)
	serviceUser.User.Roles = append(serviceUser.User.Roles, roles.Role{
		RoleType: roles.RoleTypeCustomer,
	})
	waf := entitlements.NewWeightAllotmentFetcher()

	request := httptest.NewRequest("GET", "/queues/moves", nil)
	request = suite.AuthenticateRequest(request, serviceUser)
	params := queues.GetMovesQueueParams{
		HTTPRequest: request,
	}
	handlerConfig := suite.HandlerConfig()
	mockUnlocker := movelocker.NewMoveUnlocker()
	handler := GetMovesQueueHandler{
		handlerConfig,
		order.NewOrderFetcher(waf),
		mockUnlocker,
		officeusercreator.NewOfficeUserFetcherPop(),
	}

	// Validate incoming payload: no body to validate

	response := handler.Handle(params)
	suite.IsNotErrResponse(response)
	suite.IsType(&queues.GetMovesQueueForbidden{}, response)
	payload := response.(*queues.GetMovesQueueForbidden).Payload

	// Validate outgoing payload: nil payload
	suite.Nil(payload)
}

func (suite *HandlerSuite) TestGetMoveQueuesHandlerEmptyResults() {
	officeUser := factory.BuildOfficeUserWithRoles(suite.DB(), nil, []roles.RoleType{roles.RoleTypeTOO})
	officeUser.User.Roles = append(officeUser.User.Roles, roles.Role{
		RoleType: roles.RoleTypeTOO,
	})
	waf := entitlements.NewWeightAllotmentFetcher()

	// Create an order with an origin duty location outside of office user GBLOC
	excludedMove := factory.BuildMove(suite.DB(), []factory.Customization{
		{
			Model: models.TransportationOffice{
				Gbloc: "AGFM",
			},
			Type: &factory.TransportationOffices.CloseoutOffice,
		},
	}, nil)
	factory.BuildMTOShipment(suite.DB(), []factory.Customization{
		{
			Model:    excludedMove,
			LinkOnly: true,
		},
		{
			Model: models.MTOShipment{
				Status: models.MTOShipmentStatusSubmitted,
			},
		},
	}, nil)

	request := httptest.NewRequest("GET", "/queues/moves", nil)
	request = suite.AuthenticateOfficeRequest(request, officeUser)
	params := queues.GetMovesQueueParams{
		HTTPRequest: request,
	}
	handlerConfig := suite.HandlerConfig()
	mockUnlocker := movelocker.NewMoveUnlocker()
	handler := GetMovesQueueHandler{
		handlerConfig,
		order.NewOrderFetcher(waf),
		mockUnlocker,
		officeusercreator.NewOfficeUserFetcherPop(),
	}

	// Validate incoming payload: no body to validate

	response := handler.Handle(params)
	suite.IsNotErrResponse(response)
	suite.IsType(&queues.GetMovesQueueOK{}, response)
	payload := response.(*queues.GetMovesQueueOK).Payload

	// Validate outgoing payload
	suite.NoError(payload.Validate(strfmt.Default))

	suite.Len(payload.QueueMoves, 0)
}

func (suite *HandlerSuite) TestGetPaymentRequestsQueueHandler() {
	officeUser := factory.BuildOfficeUserWithRoles(suite.DB(), factory.GetTraitActiveOfficeUser(), []roles.RoleType{roles.RoleTypeTIO})
	factory.BuildOfficeUserWithRoles(suite.DB(), factory.GetTraitActiveOfficeUser(), []roles.RoleType{roles.RoleTypeTOO})

	// Default Origin Duty Location GBLOC is KKFA
	hhgMove := factory.BuildMoveWithShipment(suite.DB(), nil, nil)
	// Fake this as a day and a half in the past so floating point age values can be tested
	prevCreatedAt := time.Now().Add(time.Duration(time.Hour * -36))

	actualPaymentRequest := factory.BuildPaymentRequest(suite.DB(), []factory.Customization{
		{
			Model:    hhgMove,
			LinkOnly: true,
		},
		{
			Model: models.PaymentRequest{
				CreatedAt: prevCreatedAt,
			},
		},
	}, nil)

	factory.BuildPaymentRequest(suite.DB(), nil, nil)

	request := httptest.NewRequest("GET", "/queues/payment-requests", nil)
	request = suite.AuthenticateOfficeRequest(request, officeUser)
	params := queues.GetPaymentRequestsQueueParams{
		HTTPRequest: request,
	}
	handlerConfig := suite.HandlerConfig()
	mockUnlocker := movelocker.NewMoveUnlocker()
	handler := GetPaymentRequestsQueueHandler{
		handlerConfig,
		paymentrequest.NewPaymentRequestListFetcher(),
		mockUnlocker,
		officeusercreator.NewOfficeUserFetcherPop(),
	}

	// Validate incoming payload: no body to validate
	response := handler.Handle(params)
	suite.IsNotErrResponse(response)
	suite.IsType(&queues.GetPaymentRequestsQueueOK{}, response)
	payload := response.(*queues.GetPaymentRequestsQueueOK).Payload

	// Validate outgoing payload
	suite.NoError(payload.Validate(strfmt.Default))

	suite.Len(payload.QueuePaymentRequests, 1)
	suite.Len(payload.QueuePaymentRequests[0].AvailableOfficeUsers, 1)
	suite.Equal(payload.QueuePaymentRequests[0].AvailableOfficeUsers[0].OfficeUserID.String(), officeUser.ID.String())

	paymentRequest := *payload.QueuePaymentRequests[0]

	suite.Equal(actualPaymentRequest.ID.String(), paymentRequest.ID.String())
	suite.Equal(actualPaymentRequest.MoveTaskOrderID.String(), paymentRequest.MoveID.String())
	suite.Equal(hhgMove.Orders.ServiceMemberID.String(), paymentRequest.Customer.ID.String())
	suite.Equal(string(paymentRequest.Status), "Payment requested")
	suite.Equal("KKFA", string(paymentRequest.OriginGBLOC))

	//createdAt := actualPaymentRequest.CreatedAt
	age := float64(2)
	deptIndicator := *paymentRequest.DepartmentIndicator

	suite.Equal(age, paymentRequest.Age)
	// TODO: Standardize time format
	//suite.Equal(createdAt.Format("2006-01-02T15:04:05.000Z07:00"), paymentRequest.SubmittedAt.String()) // swagger formats to milliseconds
	suite.Equal(hhgMove.Locator, paymentRequest.Locator)

	suite.Equal(*hhgMove.Orders.DepartmentIndicator, string(deptIndicator))
}

func (suite *HandlerSuite) TestGetPaymentRequestsQueueSubmittedAtFilter() {
	officeUser := factory.BuildOfficeUserWithRoles(suite.DB(), nil, []roles.RoleType{roles.RoleTypeTIO})

	outOfRangeDate, _ := time.Parse("2006-01-02", "2020-10-10")

	hhgMove1 := factory.BuildMoveWithShipment(suite.DB(), nil, nil)
	hhgMove2 := factory.BuildMoveWithShipment(suite.DB(), nil, nil)

	factory.BuildPaymentRequest(suite.DB(), []factory.Customization{
		{
			Model: models.PaymentRequest{
				CreatedAt: outOfRangeDate,
			},
		},
		{
			Model:    hhgMove1,
			LinkOnly: true,
		},
	}, nil)

	createdAtTime := time.Date(2020, 10, 29, 0, 0, 0, 0, time.UTC)
	factory.BuildPaymentRequest(suite.DB(), []factory.Customization{
		{
			Model: models.PaymentRequest{
				CreatedAt: createdAtTime,
			},
		},
		{
			Model:    hhgMove2,
			LinkOnly: true,
		},
	}, nil)

	request := httptest.NewRequest("GET", "/queues/payment-requests", nil)
	request = suite.AuthenticateOfficeRequest(request, officeUser)

	handlerConfig := suite.HandlerConfig()
	mockUnlocker := movelocker.NewMoveUnlocker()
	handler := GetPaymentRequestsQueueHandler{
		handlerConfig,
		paymentrequest.NewPaymentRequestListFetcher(),
		mockUnlocker,
		officeusercreator.NewOfficeUserFetcherPop(),
	}
	suite.Run("returns unfiltered results", func() {
		params := queues.GetPaymentRequestsQueueParams{
			HTTPRequest: request,
		}

		// Validate incoming payload: no body to validate

		response := handler.Handle(params)
		suite.IsNotErrResponse(response)
		suite.IsType(&queues.GetPaymentRequestsQueueOK{}, response)
		payload := response.(*queues.GetPaymentRequestsQueueOK).Payload

		// Validate outgoing payload
		suite.NoError(payload.Validate(strfmt.Default))

		suite.Len(payload.QueuePaymentRequests, 2)
	})

	suite.Run("returns unfiltered paginated results", func() {
		params := queues.GetPaymentRequestsQueueParams{
			HTTPRequest: request,
			Page:        models.Int64Pointer(1),
			PerPage:     models.Int64Pointer(1),
		}

		// Validate incoming payload: no body to validate

		response := handler.Handle(params)
		suite.IsNotErrResponse(response)
		suite.IsType(&queues.GetPaymentRequestsQueueOK{}, response)
		payload := response.(*queues.GetPaymentRequestsQueueOK).Payload

		// Validate outgoing payload
		suite.NoError(payload.Validate(strfmt.Default))

		suite.Len(payload.QueuePaymentRequests, 1)
		// Total count is more than the perPage
		suite.Equal(int64(2), payload.TotalCount)
	})

	suite.Run("returns results matching SubmittedAt date", func() {
		submittedAtDate := strfmt.DateTime(time.Date(2020, 10, 29, 0, 0, 0, 0, time.UTC))

		params := queues.GetPaymentRequestsQueueParams{
			HTTPRequest: request,
			SubmittedAt: &submittedAtDate,
		}

		// Validate incoming payload: no body to validate

		response := handler.Handle(params)
		suite.IsNotErrResponse(response)
		payload := response.(*queues.GetPaymentRequestsQueueOK).Payload

		// Validate outgoing payload
		suite.NoError(payload.Validate(strfmt.Default))

		suite.Len(payload.QueuePaymentRequests, 1)
	})

}

func (suite *HandlerSuite) TestGetPaymentRequestsQueueHandlerUnauthorizedRole() {
	officeUser := factory.BuildOfficeUserWithRoles(nil, nil, []roles.RoleType{roles.RoleTypeTOO})

	request := httptest.NewRequest("GET", "/queues/payment-requests", nil)
	request = suite.AuthenticateOfficeRequest(request, officeUser)
	params := queues.GetPaymentRequestsQueueParams{
		HTTPRequest: request,
		Page:        models.Int64Pointer(1),
		PerPage:     models.Int64Pointer(1),
	}
	handlerConfig := suite.HandlerConfig()
	mockUnlocker := movelocker.NewMoveUnlocker()
	handler := GetPaymentRequestsQueueHandler{
		handlerConfig,
		paymentrequest.NewPaymentRequestListFetcher(),
		mockUnlocker,
		officeusercreator.NewOfficeUserFetcherPop(),
	}

	// Validate incoming payload: no body to validate

	response := handler.Handle(params)
	suite.IsType(&queues.GetPaymentRequestsQueueForbidden{}, response)
	payload := response.(*queues.GetPaymentRequestsQueueForbidden).Payload

	// Validate outgoing payload: nil payload
	suite.Nil(payload)
}

func (suite *HandlerSuite) TestGetPaymentRequestsQueueHandlerServerError() {
	officeUser := factory.BuildOfficeUserWithRoles(nil, nil, []roles.RoleType{roles.RoleTypeTIO})

	paymentRequestListFetcher := mocks.PaymentRequestListFetcher{}

	paymentRequestListFetcher.On("FetchPaymentRequestList", mock.AnythingOfType("*appcontext.appContext"),
		officeUser.ID,
		mock.Anything,
		mock.Anything).Return(nil, 0, errors.New("database query error"))

	request := httptest.NewRequest("GET", "/queues/payment-requests", nil)
	request = suite.AuthenticateOfficeRequest(request, officeUser)
	params := queues.GetPaymentRequestsQueueParams{
		HTTPRequest: request,
		Page:        models.Int64Pointer(1),
		PerPage:     models.Int64Pointer(1),
	}
	handlerConfig := suite.HandlerConfig()
	mockUnlocker := movelocker.NewMoveUnlocker()
	handler := GetPaymentRequestsQueueHandler{
		handlerConfig,
		&paymentRequestListFetcher,
		mockUnlocker,
		officeusercreator.NewOfficeUserFetcherPop(),
	}

	// Validate incoming payload: no body to validate

	response := handler.Handle(params)

	suite.IsType(&queues.GetPaymentRequestsQueueInternalServerError{}, response)
	payload := response.(*queues.GetPaymentRequestsQueueInternalServerError).Payload

	// Validate outgoing payload: nil payload
	suite.Nil(payload)
}

func (suite *HandlerSuite) TestGetPaymentRequestsQueueHandlerEmptyResults() {
	officeUser := factory.BuildOfficeUserWithRoles(suite.DB(), nil, []roles.RoleType{roles.RoleTypeTIO})

	paymentRequestListFetcher := mocks.PaymentRequestListFetcher{}

	paymentRequestListFetcher.On("FetchPaymentRequestList", mock.AnythingOfType("*appcontext.appContext"),
		officeUser.ID,
		mock.Anything,
		mock.Anything).Return(&models.PaymentRequests{}, 0, nil)

	request := httptest.NewRequest("GET", "/queues/payment-requests", nil)
	request = suite.AuthenticateOfficeRequest(request, officeUser)
	params := queues.GetPaymentRequestsQueueParams{
		HTTPRequest: request,
		Page:        models.Int64Pointer(1),
		PerPage:     models.Int64Pointer(1),
	}
	handlerConfig := suite.HandlerConfig()
	mockUnlocker := movelocker.NewMoveUnlocker()
	handler := GetPaymentRequestsQueueHandler{
		handlerConfig,
		&paymentRequestListFetcher,
		mockUnlocker,
		officeusercreator.NewOfficeUserFetcherPop(),
	}

	// Validate incoming payload: no body to validate

	response := handler.Handle(params)
	suite.IsType(&queues.GetPaymentRequestsQueueOK{}, response)
	payload := response.(*queues.GetPaymentRequestsQueueOK).Payload

	// Validate outgoing payload
	suite.NoError(payload.Validate(strfmt.Default))

	suite.Len(payload.QueuePaymentRequests, 0)
	suite.Equal(int64(0), payload.TotalCount)
}

type servicesCounselingSubtestData struct {
	needsCounselingMove             models.Move
	counselingCompletedMove         models.Move
	marineCorpsMove                 models.Move
	ppmNeedsCloseoutMove            models.Move
	officeUser                      models.OfficeUser
	needsCounselingEarliestShipment models.MTOShipment
	counselingCompletedShipment     models.MTOShipment
	handler                         GetServicesCounselingQueueHandler
	request                         *http.Request
}

func (suite *HandlerSuite) makeServicesCounselingSubtestData() (subtestData *servicesCounselingSubtestData) {
	subtestData = &servicesCounselingSubtestData{}
	subtestData.officeUser = factory.BuildOfficeUserWithRoles(suite.DB(), factory.GetTraitActiveOfficeUser(), []roles.RoleType{roles.RoleTypeServicesCounselor})
	waf := entitlements.NewWeightAllotmentFetcher()

	submittedAt := time.Date(2021, 03, 15, 0, 0, 0, 0, time.UTC)
	// Default Origin Duty Location GBLOC is KKFA
	subtestData.needsCounselingMove = factory.BuildNeedsServiceCounselingMove(suite.DB(), []factory.Customization{
		{
			Model: models.Move{
				SubmittedAt: &submittedAt,
			},
		},
	}, nil)

	requestedPickupDate := time.Date(2021, 04, 01, 0, 0, 0, 0, time.UTC)
	factory.BuildMTOShipment(suite.DB(), []factory.Customization{
		{
			Model:    subtestData.needsCounselingMove,
			LinkOnly: true,
		},
		{
			Model: models.MTOShipment{
				RequestedPickupDate:   &requestedPickupDate,
				RequestedDeliveryDate: &requestedPickupDate,
				Status:                models.MTOShipmentStatusSubmitted,
			},
		},
	}, nil)

	transportationOffice := factory.BuildTransportationOffice(suite.DB(), nil, nil)
	subtestData.ppmNeedsCloseoutMove = factory.BuildMoveWithPPMShipment(suite.DB(), []factory.Customization{
		{
			Model: models.Move{
				SubmittedAt:      &submittedAt,
				Status:           models.MoveStatusServiceCounselingCompleted,
				CloseoutOfficeID: &transportationOffice.ID,
			},
		},
		{
			Model: models.MTOShipment{
				RequestedPickupDate:   &requestedPickupDate,
				RequestedDeliveryDate: &requestedPickupDate,
				Status:                models.MTOShipmentStatusSubmitted,
			},
		},
		{
			Model: models.PPMShipment{
				Status: models.PPMShipmentStatusNeedsCloseout,
			},
		},
	}, nil)

	earlierRequestedPickup := requestedPickupDate.Add(-7 * 24 * time.Hour)
	subtestData.needsCounselingEarliestShipment = factory.BuildMTOShipment(suite.DB(), []factory.Customization{
		{
			Model:    subtestData.needsCounselingMove,
			LinkOnly: true,
		},
		{
			Model: models.MTOShipment{
				RequestedPickupDate:   &earlierRequestedPickup,
				RequestedDeliveryDate: &requestedPickupDate,
				Status:                models.MTOShipmentStatusSubmitted,
			},
		},
	}, nil)

	earlierSubmittedAt := submittedAt.Add(-1 * 24 * time.Hour)
	subtestData.counselingCompletedMove = factory.BuildServiceCounselingCompletedMove(suite.DB(), []factory.Customization{
		{
			Model: models.Move{
				SubmittedAt: &earlierSubmittedAt,
			},
		},
	}, nil)

	subtestData.counselingCompletedShipment = factory.BuildMTOShipment(suite.DB(), []factory.Customization{
		{
			Model:    subtestData.counselingCompletedMove,
			LinkOnly: true,
		},
		{
			Model: models.MTOShipment{
				Status: models.MTOShipmentStatusSubmitted,
			},
		},
	}, nil)

	// Create a move with an origin duty location outside of office user GBLOC
	dutyLocationAddress := factory.BuildAddress(suite.DB(), []factory.Customization{
		{
			Model: models.Address{
				StreetAddress1: "Fort Eisenhower",
				City:           "Fort Eisenhower",
				State:          "GA",
				PostalCode:     "77777",
			},
		},
	}, nil)

	// Create a custom postal code to GBLOC
	factory.FetchOrBuildPostalCodeToGBLOC(suite.DB(), dutyLocationAddress.PostalCode, "UUUU")
	originDutyLocation := factory.BuildDutyLocation(suite.DB(), []factory.Customization{
		{
			Model: models.DutyLocation{
				Name: "Fort Sam Houston",
			},
		},
		{
			Model:    dutyLocationAddress,
			LinkOnly: true,
		},
	}, nil)

	// Create a move with an origin duty location outside of office user GBLOC
	excludedGBLOCMove := factory.BuildNeedsServiceCounselingMove(suite.DB(), []factory.Customization{
		{
			Model:    originDutyLocation,
			LinkOnly: true,
			Type:     &factory.DutyLocations.OriginDutyLocation,
		},
	}, nil)
	factory.BuildMTOShipment(suite.DB(), []factory.Customization{
		{
			Model:    excludedGBLOCMove,
			LinkOnly: true,
		},
		{
			Model: models.MTOShipment{
				Status: models.MTOShipmentStatusSubmitted,
			},
		},
		{
			Model: models.Address{
				PostalCode: "06001",
			},
		},
	}, nil)

	excludedStatusMove := factory.BuildSubmittedMove(suite.DB(), []factory.Customization{
		{
			Model:    originDutyLocation,
			LinkOnly: true,
			Type:     &factory.DutyLocations.OriginDutyLocation,
		},
	}, nil)

	factory.BuildMTOShipment(suite.DB(), []factory.Customization{
		{
			Model:    excludedStatusMove,
			LinkOnly: true,
		},
		{
			Model: models.MTOShipment{
				Status: models.MTOShipmentStatusSubmitted,
			},
		},
		{
			Model: models.Address{
				PostalCode: "06001",
			},
			Type: &factory.Addresses.PickupAddress,
		},
	}, nil)

	marineCorpsAffiliation := models.AffiliationMARINES

	subtestData.marineCorpsMove = factory.BuildNeedsServiceCounselingMove(suite.DB(), []factory.Customization{
		{
			Model: models.ServiceMember{
				Affiliation: &marineCorpsAffiliation,
			},
		},
		{
			Model: models.Move{
				SubmittedAt: &submittedAt,
			},
		},
	}, nil)

	factory.BuildMTOShipment(suite.DB(), []factory.Customization{
		{
			Model:    subtestData.marineCorpsMove,
			LinkOnly: true,
		},
		{
			Model: models.MTOShipment{
				RequestedPickupDate: &requestedPickupDate,
				Status:              models.MTOShipmentStatusSubmitted,
			},
		},
	}, nil)

	request := httptest.NewRequest("GET", "/queues/counseling", nil)
	subtestData.request = suite.AuthenticateOfficeRequest(request, subtestData.officeUser)
	handlerConfig := suite.HandlerConfig()
	mockUnlocker := movelocker.NewMoveUnlocker()
	subtestData.handler = GetServicesCounselingQueueHandler{
		handlerConfig,
		order.NewOrderFetcher(waf),
		mockUnlocker,
		officeusercreator.NewOfficeUserFetcherPop(),
	}

	return subtestData
}

func (suite *HandlerSuite) TestGetServicesCounselingQueueHandler() {
	suite.Run("returns moves in the needs counseling status by default", func() {
		subtestData := suite.makeServicesCounselingSubtestData()

		params := queues.GetServicesCounselingQueueParams{
			HTTPRequest: subtestData.request,
			Sort:        models.StringPointer("branch"),
			Order:       models.StringPointer("asc"),
		}

		// Validate incoming payload: no body to validate

		response := subtestData.handler.Handle(params)
		suite.IsNotErrResponse(response)
		suite.IsType(&queues.GetServicesCounselingQueueOK{}, response)
		payload := response.(*queues.GetServicesCounselingQueueOK).Payload

		// Validate outgoing payload
		suite.NoError(payload.Validate(strfmt.Default))

		order := subtestData.needsCounselingMove.Orders
		result1 := payload.QueueMoves[0]
		result2 := payload.QueueMoves[1]

		suite.Len(payload.QueueMoves[0].AvailableOfficeUsers, 1)
		suite.Equal(subtestData.officeUser.ID.String(), payload.QueueMoves[0].AvailableOfficeUsers[0].OfficeUserID.String())

		suite.Len(payload.QueueMoves, 2)
		suite.Equal(order.ServiceMember.ID.String(), result1.Customer.ID.String())
		suite.Equal(*order.ServiceMember.Edipi, result1.Customer.Edipi)
		suite.Equal(subtestData.needsCounselingMove.Locator, result1.Locator)
		suite.EqualValues(subtestData.needsCounselingMove.Status, result1.Status)
		suite.Equal(subtestData.needsCounselingEarliestShipment.RequestedPickupDate.Format(time.RFC3339Nano), (time.Time)(*result1.RequestedMoveDate).Format(time.RFC3339Nano))
		suite.Equal(subtestData.needsCounselingMove.SubmittedAt.Format(time.RFC3339Nano), (time.Time)(*result1.SubmittedAt).Format(time.RFC3339Nano))
		suite.Equal(order.ServiceMember.Affiliation.String(), result1.Customer.Agency)
		suite.Equal(order.NewDutyLocation.ID.String(), result1.DestinationDutyLocation.ID.String())

		suite.EqualValues(subtestData.needsCounselingMove.Status, result2.Status)
		suite.Equal("MARINES", result2.Customer.Agency)
	})

	suite.Run("returns moves in the needs counseling and services counseling complete statuses when both filters are selected", func() {
		subtestData := suite.makeServicesCounselingSubtestData()
		params := queues.GetServicesCounselingQueueParams{
			HTTPRequest: subtestData.request,
			Status:      []string{string(models.MoveStatusNeedsServiceCounseling), string(models.MoveStatusServiceCounselingCompleted)},
		}

		// Validate incoming payload: no body to validate

		response := subtestData.handler.Handle(params)
		suite.IsNotErrResponse(response)
		suite.IsType(&queues.GetServicesCounselingQueueOK{}, response)
		payload := response.(*queues.GetServicesCounselingQueueOK).Payload

		// Validate outgoing payload
		suite.NoError(payload.Validate(strfmt.Default))

		suite.Len(payload.QueueMoves, 5)

		for _, move := range payload.QueueMoves {
			// Test that only moves with postal code in the officer user gbloc are returned
			suite.Equal("50309", *move.OriginDutyLocation.Address.PostalCode)

			// Fail if a move has a status other than the two target ones
			if models.MoveStatus(move.Status) != models.MoveStatusNeedsServiceCounseling && models.MoveStatus(move.Status) != models.MoveStatusServiceCounselingCompleted {
				suite.Fail("Test does not return moves with the correct statuses.")
			}
		}
	})

	suite.Run("returns moves in the needs closeout status when NeedsPPMCloseout is true", func() {
		subtestData := suite.makeServicesCounselingSubtestData()

		needsPpmCloseout := true
		params := queues.GetServicesCounselingQueueParams{
			HTTPRequest:      subtestData.request,
			NeedsPPMCloseout: &needsPpmCloseout,
		}

		// Validate incoming payload: no body to validate
		response := subtestData.handler.Handle(params)
		suite.IsNotErrResponse(response)
		suite.IsType(&queues.GetServicesCounselingQueueOK{}, response)
		payload := response.(*queues.GetServicesCounselingQueueOK).Payload

		// Validate outgoing payload
		suite.NoError(payload.Validate(strfmt.Default))

		suite.Len(payload.QueueMoves, 1)

		for _, move := range payload.QueueMoves {
			// Fail if a ppm has a status other than needs closeout
			if models.MoveStatus(move.PpmStatus) != models.MoveStatus(models.PPMShipmentStatusNeedsCloseout) {
				suite.Fail("Test does not return moves with the correct status.")
			}
		}
	})

	suite.Run("responds with forbidden error when user is not an office user", func() {
		subtestData := suite.makeServicesCounselingSubtestData()
		user := factory.BuildOfficeUserWithRoles(nil, nil, []roles.RoleType{roles.RoleTypeTIO})

		request := httptest.NewRequest("GET", "/queues/counseling", nil)
		request = suite.AuthenticateOfficeRequest(request, user)

		params := queues.GetServicesCounselingQueueParams{
			HTTPRequest: request,
		}

		// Validate incoming payload: no body to validate

		response := subtestData.handler.Handle(params)
		suite.IsNotErrResponse(response)
		suite.IsType(&queues.GetServicesCounselingQueueForbidden{}, response)
		payload := response.(*queues.GetServicesCounselingQueueForbidden).Payload

		// Validate outgoing payload: nil payload
		suite.Nil(payload)
	})
}

func (suite *HandlerSuite) TestGetBulkAssignmentDataHandler() {
	suite.Run("SC - returns an unauthorized error when an attempt is made by a non supervisor", func() {
		officeUser := factory.BuildOfficeUserWithPrivileges(suite.DB(), []factory.Customization{
			{
				Model: models.OfficeUser{
					Email: "officeuser1@example.com",
				},
			},
			{
				Model: models.User{
					Roles: []roles.Role{
						{
							RoleType: roles.RoleTypeServicesCounselor,
						},
					},
				},
			},
		}, nil)

		request := httptest.NewRequest("GET", "/queues/bulk-assignment", nil)
		request = suite.AuthenticateOfficeRequest(request, officeUser)
		params := queues.GetBulkAssignmentDataParams{
			HTTPRequest: request,
			QueueType:   models.StringPointer("COUNSELING"),
		}
		handlerConfig := suite.HandlerConfig()
		handler := GetBulkAssignmentDataHandler{
			handlerConfig,
			officeusercreator.NewOfficeUserFetcherPop(),
			movefetcher.NewMoveFetcherBulkAssignment(),
		}
		response := handler.Handle(params)
		suite.IsNotErrResponse(response)
		suite.IsType(&queues.GetBulkAssignmentDataUnauthorized{}, response)
	})
	suite.Run("SC - returns properly formatted bulk assignment data", func() {
		transportationOffice := factory.BuildTransportationOffice(suite.DB(), nil, nil)

		officeUser := factory.BuildOfficeUserWithPrivileges(suite.DB(), []factory.Customization{
			{
				Model: models.OfficeUser{
					Email:  "officeuser1@example.com",
					Active: true,
				},
			},
			{
				Model:    transportationOffice,
				LinkOnly: true,
				Type:     &factory.TransportationOffices.CounselingOffice,
			},
			{
				Model: models.User{
					Privileges: []models.Privilege{
						{
							PrivilegeType: models.PrivilegeTypeSupervisor,
						},
					},
					Roles: []roles.Role{
						{
							RoleType: roles.RoleTypeServicesCounselor,
						},
					},
				},
			},
		}, nil)

		// move to appear in the return
		factory.BuildMoveWithShipment(suite.DB(), []factory.Customization{
			{
				Model: models.Move{
					Status: models.MoveStatusNeedsServiceCounseling,
				},
			},
			{
				Model:    transportationOffice,
				LinkOnly: true,
				Type:     &factory.TransportationOffices.CounselingOffice,
			},
		}, nil)

		request := httptest.NewRequest("GET", "/queues/bulk-assignment", nil)
		request = suite.AuthenticateOfficeRequest(request, officeUser)
		params := queues.GetBulkAssignmentDataParams{
			HTTPRequest: request,
			QueueType:   models.StringPointer("COUNSELING"),
		}
		handlerConfig := suite.HandlerConfig()
		handler := GetBulkAssignmentDataHandler{
			handlerConfig,
			officeusercreator.NewOfficeUserFetcherPop(),
			movefetcher.NewMoveFetcherBulkAssignment(),
		}
		response := handler.Handle(params)
		suite.IsNotErrResponse(response)
		suite.IsType(&queues.GetBulkAssignmentDataOK{}, response)
		payload := response.(*queues.GetBulkAssignmentDataOK).Payload
		suite.NoError(payload.Validate(strfmt.Default))
		suite.Len(payload.AvailableOfficeUsers, 1)
		suite.Len(payload.BulkAssignmentMoveIDs, 1)
	})
	suite.Run("TOO: returns properly formatted bulk assignment data", func() {
		transportationOffice := factory.BuildTransportationOffice(suite.DB(), nil, nil)

		officeUser := factory.BuildOfficeUserWithPrivileges(suite.DB(), []factory.Customization{
			{
				Model: models.OfficeUser{
					Email:  "officeuser1@example.com",
					Active: true,
				},
			},
			{
				Model:    transportationOffice,
				LinkOnly: true,
				Type:     &factory.TransportationOffices.CounselingOffice,
			},
			{
				Model: models.User{
					Privileges: []models.Privilege{
						{
							PrivilegeType: models.PrivilegeTypeSupervisor,
						},
					},
					Roles: []roles.Role{
						{
							RoleType: roles.RoleTypeTOO,
						},
					},
				},
			},
		}, nil)

		// move to appear in the return
		factory.BuildMoveWithShipment(suite.DB(), []factory.Customization{
			{
				Model: models.Move{
					Status: models.MoveStatusAPPROVALSREQUESTED,
				},
			},
			{
				Model:    transportationOffice,
				LinkOnly: true,
				Type:     &factory.TransportationOffices.CounselingOffice,
			},
		}, nil)

		request := httptest.NewRequest("GET", "/queues/bulk-assignment", nil)
		request = suite.AuthenticateOfficeRequest(request, officeUser)
		params := queues.GetBulkAssignmentDataParams{
			HTTPRequest: request,
			QueueType:   models.StringPointer("TASK_ORDER"),
		}
		handlerConfig := suite.HandlerConfig()
		handler := GetBulkAssignmentDataHandler{
			handlerConfig,
			officeusercreator.NewOfficeUserFetcherPop(),
			movefetcher.NewMoveFetcherBulkAssignment(),
		}
		response := handler.Handle(params)
		suite.IsNotErrResponse(response)
		suite.IsType(&queues.GetBulkAssignmentDataOK{}, response)
		payload := response.(*queues.GetBulkAssignmentDataOK).Payload
		suite.NoError(payload.Validate(strfmt.Default))
		suite.Len(payload.AvailableOfficeUsers, 1)
		suite.Len(payload.BulkAssignmentMoveIDs, 1)
	})
	suite.Run("returns properly formatted closeout bulk assignment data", func() {
		transportationOffice := factory.BuildTransportationOffice(suite.DB(), nil, nil)

		officeUser := factory.BuildOfficeUserWithPrivileges(suite.DB(), []factory.Customization{
			{
				Model: models.OfficeUser{
					Email:  "officeuser1@example.com",
					Active: true,
				},
			},
			{
				Model:    transportationOffice,
				LinkOnly: true,
				Type:     &factory.TransportationOffices.CounselingOffice,
			},
			{
				Model: models.User{
					Privileges: []models.Privilege{
						{
							PrivilegeType: models.PrivilegeTypeSupervisor,
						},
					},
					Roles: []roles.Role{
						{
							RoleType: roles.RoleTypeServicesCounselor,
						},
					},
				},
			},
		}, nil)

		submittedAt := time.Now()

		// move to appear in the return
		factory.BuildMoveWithPPMShipment(suite.DB(), []factory.Customization{
			{
				Model:    transportationOffice,
				LinkOnly: true,
				Type:     &factory.TransportationOffices.CloseoutOffice,
			},
			{
				Model: models.PPMShipment{
					Status:      models.PPMShipmentStatusNeedsCloseout,
					SubmittedAt: &submittedAt,
				},
			},
			{
				Model: models.Move{
					Status: models.MoveStatusAPPROVED,
				},
			},
		}, nil)

		request := httptest.NewRequest("GET", "/queues/bulk-assignment", nil)
		request = suite.AuthenticateOfficeRequest(request, officeUser)
		params := queues.GetBulkAssignmentDataParams{
			HTTPRequest: request,
			QueueType:   models.StringPointer("CLOSEOUT"),
		}
		handlerConfig := suite.HandlerConfig()
		handler := GetBulkAssignmentDataHandler{
			handlerConfig,
			officeusercreator.NewOfficeUserFetcherPop(),
			movefetcher.NewMoveFetcherBulkAssignment(),
		}
		response := handler.Handle(params)
		suite.IsNotErrResponse(response)
		suite.IsType(&queues.GetBulkAssignmentDataOK{}, response)
		payload := response.(*queues.GetBulkAssignmentDataOK).Payload
		suite.NoError(payload.Validate(strfmt.Default))
		suite.Len(payload.AvailableOfficeUsers, 1)
		suite.Len(payload.BulkAssignmentMoveIDs, 1)
	})

	suite.Run("TIO - returns an unauthorized error when an attempt is made by a non supervisor", func() {
		officeUser := factory.BuildOfficeUserWithPrivileges(suite.DB(), []factory.Customization{
			{
				Model: models.OfficeUser{
					Email: "officeuser1@example.com",
				},
			},
			{
				Model: models.User{
					Roles: []roles.Role{
						{
							RoleType: roles.RoleTypeTIO,
						},
					},
				},
			},
		}, nil)

		request := httptest.NewRequest("GET", "/queues/bulk-assignment", nil)
		request = suite.AuthenticateOfficeRequest(request, officeUser)
		params := queues.GetBulkAssignmentDataParams{
			HTTPRequest: request,
			QueueType:   models.StringPointer("PAYMENT_REQUEST"),
		}
		handlerConfig := suite.HandlerConfig()
		handler := GetBulkAssignmentDataHandler{
			handlerConfig,
			officeusercreator.NewOfficeUserFetcherPop(),
			movefetcher.NewMoveFetcherBulkAssignment(),
		}
		response := handler.Handle(params)
		suite.IsNotErrResponse(response)
		suite.IsType(&queues.GetBulkAssignmentDataUnauthorized{}, response)
	})
	suite.Run("TIO - returns properly formatted bulk assignment data", func() {
		transportationOffice := factory.BuildTransportationOffice(suite.DB(), nil, nil)

		officeUser := factory.BuildOfficeUserWithPrivileges(suite.DB(), []factory.Customization{
			{
				Model: models.OfficeUser{
					Email:  "officeuser1@example.com",
					Active: true,
				},
			},
			{
				Model:    transportationOffice,
				LinkOnly: true,
				Type:     &factory.TransportationOffices.CounselingOffice,
			},
			{
				Model: models.User{
					Privileges: []models.Privilege{
						{
							PrivilegeType: models.PrivilegeTypeSupervisor,
						},
					},
					Roles: []roles.Role{
						{
							RoleType: roles.RoleTypeTIO,
						},
					},
				},
			},
		}, nil)

		// payment request to appear in the return
		move := factory.BuildMoveWithShipment(suite.DB(), []factory.Customization{
			{
				Model: models.Move{
					Status: models.MoveStatusAPPROVALSREQUESTED,
				},
			},
			{
				Model:    transportationOffice,
				LinkOnly: true,
				Type:     &factory.TransportationOffices.CounselingOffice,
			},
		}, nil)
		factory.BuildPaymentRequest(suite.DB(), []factory.Customization{
			{
				Model: models.PaymentRequest{
					ID:              uuid.Must(uuid.NewV4()),
					IsFinal:         false,
					Status:          models.PaymentRequestStatusPending,
					RejectionReason: nil,
				},
			},
			{
				Model:    move,
				LinkOnly: true,
			},
		}, nil)

		request := httptest.NewRequest("GET", "/queues/bulk-assignment", nil)
		request = suite.AuthenticateOfficeRequest(request, officeUser)
		params := queues.GetBulkAssignmentDataParams{
			HTTPRequest: request,
			QueueType:   models.StringPointer("PAYMENT_REQUEST"),
		}
		handlerConfig := suite.HandlerConfig()
		handler := GetBulkAssignmentDataHandler{
			handlerConfig,
			officeusercreator.NewOfficeUserFetcherPop(),
			movefetcher.NewMoveFetcherBulkAssignment(),
		}
		response := handler.Handle(params)
		suite.IsNotErrResponse(response)
		suite.IsType(&queues.GetBulkAssignmentDataOK{}, response)
		payload := response.(*queues.GetBulkAssignmentDataOK).Payload
		suite.NoError(payload.Validate(strfmt.Default))
		suite.Len(payload.AvailableOfficeUsers, 1)
		suite.Len(payload.BulkAssignmentMoveIDs, 1)
	})
}

type availableOfficeUserSubtestData struct {
	officeUsers []models.OfficeUser
	office      models.TransportationOffice
}

func (suite *HandlerSuite) TestAvailableOfficeUsers() {
	setupOfficeUserData := func(role1 roles.RoleType, role2 roles.RoleType) availableOfficeUserSubtestData {
		subtestData := &availableOfficeUserSubtestData{}
		transportationOffice := factory.BuildTransportationOffice(suite.DB(), nil, nil)

		// lets generate a few office users
		// these first two are what we want returned in the query
		// office user 1 is the supervisor making the request
		officeUser1 := factory.BuildOfficeUserWithPrivileges(suite.DB(), []factory.Customization{
			{
				Model: models.OfficeUser{
					LastName: "Aname",
					Email:    "officeuser1@example.com",
					Active:   true,
				},
			},
			{
				Model:    transportationOffice,
				LinkOnly: true,
				Type:     &factory.TransportationOffices.CounselingOffice,
			},
			{
				Model: models.User{
					Privileges: []models.Privilege{
						{
							PrivilegeType: models.PrivilegeTypeSupervisor,
						},
					},
					Roles: []roles.Role{
						{
							RoleType: role1,
						},
					},
				},
			},
		}, nil)

		// officeUser2 is their underling
		officeUser2 := factory.BuildOfficeUserWithPrivileges(suite.DB(), []factory.Customization{
			{
				Model: models.OfficeUser{
					LastName: "Bname",
					Email:    "officeuser2@example.com",
					Active:   true,
				},
			},
			{
				Model:    transportationOffice,
				LinkOnly: true,
				Type:     &factory.TransportationOffices.CounselingOffice,
			},
			{
				Model: models.User{
					Roles: []roles.Role{
						{
							RoleType: role1,
						},
					},
				},
			},
		}, nil)

		// this office user shares their role but does NOT work at their office so should not be returned
		factory.BuildOfficeUserWithPrivileges(suite.DB(), []factory.Customization{
			{
				Model: models.OfficeUser{
					Email:  "officeuser3@example.com",
					Active: true,
				},
			},
			{
				Model: models.User{
					Roles: []roles.Role{
						{
							RoleType: role1,
						},
					},
				},
			},
		}, nil)

		// this office users works at their office, but doesn't share the same role, and should not be returned
		factory.BuildOfficeUserWithPrivileges(suite.DB(), []factory.Customization{
			{
				Model: models.OfficeUser{
					Email:  "officeuser4@example.com",
					Active: true,
				},
			},
			{
				Model:    transportationOffice,
				LinkOnly: true,
				Type:     &factory.TransportationOffices.CounselingOffice,
			},
			{
				Model: models.User{
					Roles: []roles.Role{
						{
							RoleType: role2,
						},
					},
				},
			},
		}, nil)

		availableOfficeUsers := []models.OfficeUser{officeUser1, officeUser2}
		subtestData.officeUsers = availableOfficeUsers
		subtestData.office = transportationOffice
		return *subtestData
	}
	suite.Run("properly fetches a TOO supervisor's available office users for assignment", func() {
		subtestData := setupOfficeUserData(roles.RoleTypeTOO, roles.RoleTypeServicesCounselor)
		waf := entitlements.NewWeightAllotmentFetcher()

		hhgMove := factory.BuildSubmittedMove(suite.DB(), nil, nil)

		factory.BuildMTOShipment(suite.DB(), []factory.Customization{
			{
				Model:    hhgMove,
				LinkOnly: true,
			},
			{
				Model: models.MTOShipment{
					Status: models.MTOShipmentStatusSubmitted,
				},
			},
		}, nil)

		request := httptest.NewRequest("GET", "/queues/moves", nil)
		request = suite.AuthenticateOfficeRequest(request, subtestData.officeUsers[0])
		params := queues.GetMovesQueueParams{
			HTTPRequest: request,
		}
		handlerConfig := suite.HandlerConfig()
		mockUnlocker := movelocker.NewMoveUnlocker()
		handler := GetMovesQueueHandler{
			handlerConfig,
			order.NewOrderFetcher(waf),
			mockUnlocker,
			officeusercreator.NewOfficeUserFetcherPop(),
		}

		response := handler.Handle(params)
		suite.IsNotErrResponse(response)
		suite.IsType(&queues.GetMovesQueueOK{}, response)
		payload := response.(*queues.GetMovesQueueOK).Payload

		suite.NotNil(payload.QueueMoves)
		suite.NotNil(payload.QueueMoves[0].AvailableOfficeUsers)
		suite.Equal(2, len(payload.QueueMoves[0].AvailableOfficeUsers))
		suite.Equal(subtestData.officeUsers[0].ID.String(), payload.QueueMoves[0].AvailableOfficeUsers[0].OfficeUserID.String())
		suite.Equal(subtestData.officeUsers[1].ID.String(), payload.QueueMoves[0].AvailableOfficeUsers[1].OfficeUserID.String())
	})
	suite.Run("properly fetches a SC supervisor's available office users for assignment", func() {
		subtestData := setupOfficeUserData(roles.RoleTypeServicesCounselor, roles.RoleTypeTOO)
		waf := entitlements.NewWeightAllotmentFetcher()

		needsCounselingMove := factory.BuildNeedsServiceCounselingMove(suite.DB(), []factory.Customization{
			{
				Model:    subtestData.office,
				LinkOnly: true,
				Type:     &factory.TransportationOffices.CounselingOffice,
			},
		}, nil)

		factory.BuildMTOShipment(suite.DB(), []factory.Customization{
			{
				Model:    needsCounselingMove,
				LinkOnly: true,
			},
		}, nil)

		request := httptest.NewRequest("GET", "/queues/counseling", nil)
		request = suite.AuthenticateOfficeRequest(request, subtestData.officeUsers[0])
		params := queues.GetServicesCounselingQueueParams{
			HTTPRequest: request,
		}
		handlerConfig := suite.HandlerConfig()
		mockUnlocker := movelocker.NewMoveUnlocker()
		handler := GetServicesCounselingQueueHandler{
			handlerConfig,
			order.NewOrderFetcher(waf),
			mockUnlocker,
			officeusercreator.NewOfficeUserFetcherPop(),
		}

		response := handler.Handle(params)
		suite.IsNotErrResponse(response)
		suite.IsType(&queues.GetServicesCounselingQueueOK{}, response)
		payload := response.(*queues.GetServicesCounselingQueueOK).Payload

		suite.NotNil(payload.QueueMoves)
		suite.NotNil(payload.QueueMoves[0].AvailableOfficeUsers)
		suite.Equal(2, len(payload.QueueMoves[0].AvailableOfficeUsers))
		suite.Equal(subtestData.officeUsers[0].ID.String(), payload.QueueMoves[0].AvailableOfficeUsers[0].OfficeUserID.String())
		suite.Equal(subtestData.officeUsers[1].ID.String(), payload.QueueMoves[0].AvailableOfficeUsers[1].OfficeUserID.String())
	})

	suite.Run("properly fetches a TIO supervisor's available office users for assignment", func() {
		subtestData := setupOfficeUserData(roles.RoleTypeTIO, roles.RoleTypeTOO)
		hhgMove := factory.BuildMoveWithShipment(suite.DB(), nil, nil)

		factory.BuildPaymentRequest(suite.DB(), []factory.Customization{
			{
				Model:    hhgMove,
				LinkOnly: true,
			},
		}, nil)

		request := httptest.NewRequest("GET", "/queues/payment-requests", nil)
		request = suite.AuthenticateOfficeRequest(request, subtestData.officeUsers[0])
		params := queues.GetPaymentRequestsQueueParams{
			HTTPRequest: request,
		}
		handlerConfig := suite.HandlerConfig()
		mockUnlocker := movelocker.NewMoveUnlocker()
		handler := GetPaymentRequestsQueueHandler{
			handlerConfig,
			paymentrequest.NewPaymentRequestListFetcher(),
			mockUnlocker,
			officeusercreator.NewOfficeUserFetcherPop(),
		}

		response := handler.Handle(params)
		suite.IsNotErrResponse(response)
		suite.IsType(&queues.GetPaymentRequestsQueueOK{}, response)
		payload := response.(*queues.GetPaymentRequestsQueueOK).Payload

		suite.NotNil(payload.QueuePaymentRequests)
		suite.NotNil(payload.QueuePaymentRequests[0].AvailableOfficeUsers)
		suite.Equal(2, len(payload.QueuePaymentRequests[0].AvailableOfficeUsers))
		suite.Equal(subtestData.officeUsers[0].ID.String(), payload.QueuePaymentRequests[0].AvailableOfficeUsers[0].OfficeUserID.String())
		suite.Equal(subtestData.officeUsers[1].ID.String(), payload.QueuePaymentRequests[0].AvailableOfficeUsers[1].OfficeUserID.String())
	})
}

<<<<<<< HEAD
=======
func (suite *HandlerSuite) TestSaveBulkAssignmentDataHandler() {
	suite.Run("returns an unauthorized error when an attempt is made by a non supervisor", func() {
		officeUser := factory.BuildOfficeUserWithPrivileges(suite.DB(), []factory.Customization{
			{
				Model: models.OfficeUser{
					Email: "officeuser1@example.com",
				},
			},
			{
				Model: models.User{
					Roles: []roles.Role{
						{
							RoleType: roles.RoleTypeServicesCounselor,
						},
					},
				},
			},
		}, nil)

		transportationOffice := factory.BuildTransportationOffice(suite.DB(), nil, nil)
		move := factory.BuildMoveWithShipment(suite.DB(), []factory.Customization{
			{
				Model: models.Move{
					Status: models.MoveStatusNeedsServiceCounseling,
				},
			},
			{
				Model:    transportationOffice,
				LinkOnly: true,
				Type:     &factory.TransportationOffices.CounselingOffice,
			},
		}, nil)

		userData := []*ghcmessages.BulkAssignmentForUser{
			{ID: strfmt.UUID(officeUser.ID.String()), MoveAssignments: 1},
		}
		moveData := []ghcmessages.BulkAssignmentMoveData{ghcmessages.BulkAssignmentMoveData(move.ID.String())}

		request := httptest.NewRequest("POST", "/queues/bulk-assignment/assign", nil)
		request = suite.AuthenticateOfficeRequest(request, officeUser)
		params := queues.SaveBulkAssignmentDataParams{
			HTTPRequest: request,
			BulkAssignmentSavePayload: &ghcmessages.BulkAssignmentSavePayload{
				QueueType: "COUNSELING",
				MoveData:  moveData,
				UserData:  userData,
			},
		}
		handlerConfig := suite.HandlerConfig()
		handler := SaveBulkAssignmentDataHandler{
			handlerConfig,
			officeusercreator.NewOfficeUserFetcherPop(),
			movefetcher.NewMoveFetcher(),
			movefetcher.NewMoveAssignerBulkAssignment(),
		}
		response := handler.Handle(params)
		suite.IsNotErrResponse(response)
		suite.IsType(&queues.SaveBulkAssignmentDataUnauthorized{}, response)
	})

	suite.Run("successfully assigns bulk assignments", func() {
		transportationOffice := factory.BuildTransportationOffice(suite.DB(), nil, nil)

		officeUser := factory.BuildOfficeUserWithPrivileges(suite.DB(), []factory.Customization{
			{
				Model: models.OfficeUser{
					Email:  "officeuser1@example.com",
					Active: true,
				},
			},
			{
				Model:    transportationOffice,
				LinkOnly: true,
				Type:     &factory.TransportationOffices.CounselingOffice,
			},
			{
				Model: models.User{
					Privileges: []models.Privilege{
						{
							PrivilegeType: models.PrivilegeTypeSupervisor,
						},
					},
					Roles: []roles.Role{
						{
							RoleType: roles.RoleTypeServicesCounselor,
						},
					},
				},
			},
		}, nil)

		move := factory.BuildMoveWithShipment(suite.DB(), []factory.Customization{
			{
				Model: models.Move{
					Status: models.MoveStatusNeedsServiceCounseling,
				},
			},
			{
				Model:    transportationOffice,
				LinkOnly: true,
				Type:     &factory.TransportationOffices.CounselingOffice,
			},
		}, nil)

		userData := []*ghcmessages.BulkAssignmentForUser{
			{ID: strfmt.UUID(officeUser.ID.String()), MoveAssignments: 1},
		}
		moveData := []ghcmessages.BulkAssignmentMoveData{ghcmessages.BulkAssignmentMoveData(move.ID.String())}

		request := httptest.NewRequest("POST", "/queues/bulk-assignment/assign", nil)
		request = suite.AuthenticateOfficeRequest(request, officeUser)
		params := queues.SaveBulkAssignmentDataParams{
			HTTPRequest: request,
			BulkAssignmentSavePayload: &ghcmessages.BulkAssignmentSavePayload{
				QueueType: "COUNSELING",
				MoveData:  moveData,
				UserData:  userData,
			},
		}
		handlerConfig := suite.HandlerConfig()
		handler := SaveBulkAssignmentDataHandler{
			handlerConfig,
			officeusercreator.NewOfficeUserFetcherPop(),
			movefetcher.NewMoveFetcher(),
			movefetcher.NewMoveAssignerBulkAssignment(),
		}
		response := handler.Handle(params)
		suite.IsNotErrResponse(response)
		suite.IsType(&queues.SaveBulkAssignmentDataNoContent{}, response)
	})
}

>>>>>>> 28b8aa5e
func (suite *HandlerSuite) TestGetDestinationRequestsQueuesHandler() {
	waf := entitlements.NewWeightAllotmentFetcher()
	// default GBLOC is KKFA
	officeUser := factory.BuildOfficeUserWithRoles(suite.DB(), factory.GetTraitActiveOfficeUser(), []roles.RoleType{roles.RoleTypeTOO})
	officeUser.User.Roles = append(officeUser.User.Roles, roles.Role{
		RoleType: roles.RoleTypeTOO,
	})

	postalCode := "90210"
	postalCode2 := "73064"
	factory.FetchOrBuildPostalCodeToGBLOC(suite.DB(), "90210", "KKFA")
	factory.FetchOrBuildPostalCodeToGBLOC(suite.DB(), "73064", "JEAT")

	// setting up two moves, one we will see and the other we won't
	move := factory.BuildAvailableToPrimeMove(suite.DB(), []factory.Customization{
		{
			Model: models.Move{
				Status: models.MoveStatusAPPROVALSREQUESTED,
				Show:   models.BoolPointer(true),
			},
		}}, nil)

	destinationAddress := factory.BuildAddress(suite.DB(), []factory.Customization{
		{
			Model: models.Address{PostalCode: postalCode},
		},
	}, nil)
	shipment := factory.BuildMTOShipment(suite.DB(), []factory.Customization{
		{
			Model: models.MTOShipment{
				Status: models.MTOShipmentStatusApproved,
			},
		},
		{
			Model:    move,
			LinkOnly: true,
		},
		{
			Model:    destinationAddress,
			LinkOnly: true,
		},
	}, nil)

	// destination service item in SUBMITTED status
	factory.BuildMTOServiceItem(suite.DB(), []factory.Customization{
		{
			Model: models.ReService{
				Code: models.ReServiceCodeDDFSIT,
			},
		},
		{
			Model:    move,
			LinkOnly: true,
		},
		{
			Model:    shipment,
			LinkOnly: true,
		},
		{
			Model: models.MTOServiceItem{
				Status: models.MTOServiceItemStatusSubmitted,
			},
		},
	}, nil)

	move2 := factory.BuildAvailableToPrimeMove(suite.DB(), []factory.Customization{
		{
			Model: models.Move{
				Status: models.MoveStatusAPPROVALSREQUESTED,
				Show:   models.BoolPointer(true),
			},
		}}, nil)
<<<<<<< HEAD

	destinationAddress2 := factory.BuildAddress(suite.DB(), []factory.Customization{
		{
			Model: models.Address{PostalCode: postalCode2},
		},
	}, nil)
	shipment2 := factory.BuildMTOShipment(suite.DB(), []factory.Customization{
		{
			Model: models.MTOShipment{
				Status: models.MTOShipmentStatusApproved,
			},
		},
		{
			Model:    move2,
			LinkOnly: true,
		},
		{
			Model:    destinationAddress2,
			LinkOnly: true,
		},
	}, nil)

	// destination shuttle
	factory.BuildMTOServiceItem(suite.DB(), []factory.Customization{
		{
			Model: models.ReService{
				Code: models.ReServiceCodeDDSHUT,
			},
		},
		{
			Model:    move2,
			LinkOnly: true,
		},
		{
			Model:    shipment2,
			LinkOnly: true,
		},
		{
			Model: models.MTOServiceItem{
				Status: models.MTOServiceItemStatusSubmitted,
			},
		},
	}, nil)

=======

	destinationAddress2 := factory.BuildAddress(suite.DB(), []factory.Customization{
		{
			Model: models.Address{PostalCode: postalCode2},
		},
	}, nil)
	shipment2 := factory.BuildMTOShipment(suite.DB(), []factory.Customization{
		{
			Model: models.MTOShipment{
				Status: models.MTOShipmentStatusApproved,
			},
		},
		{
			Model:    move2,
			LinkOnly: true,
		},
		{
			Model:    destinationAddress2,
			LinkOnly: true,
		},
	}, nil)

	// destination shuttle
	factory.BuildMTOServiceItem(suite.DB(), []factory.Customization{
		{
			Model: models.ReService{
				Code: models.ReServiceCodeDDSHUT,
			},
		},
		{
			Model:    move2,
			LinkOnly: true,
		},
		{
			Model:    shipment2,
			LinkOnly: true,
		},
		{
			Model: models.MTOServiceItem{
				Status: models.MTOServiceItemStatusSubmitted,
			},
		},
	}, nil)

>>>>>>> 28b8aa5e
	request := httptest.NewRequest("GET", "/queues/destination-requests", nil)
	request = suite.AuthenticateOfficeRequest(request, officeUser)
	params := queues.GetDestinationRequestsQueueParams{
		HTTPRequest: request,
	}
	handlerConfig := suite.HandlerConfig()
	mockUnlocker := movelocker.NewMoveUnlocker()
	handler := GetDestinationRequestsQueueHandler{
		handlerConfig,
		order.NewOrderFetcher(waf),
		mockUnlocker,
		officeusercreator.NewOfficeUserFetcherPop(),
	}

	response := handler.Handle(params)
	suite.IsNotErrResponse(response)
	suite.IsType(&queues.GetDestinationRequestsQueueOK{}, response)
	payload := response.(*queues.GetDestinationRequestsQueueOK).Payload

	// should only have one move
	result := payload.QueueMoves[0]
	suite.Len(payload.QueueMoves, 1)
	suite.Equal(move.ID.String(), result.ID.String())
}<|MERGE_RESOLUTION|>--- conflicted
+++ resolved
@@ -2254,8 +2254,6 @@
 	})
 }
 
-<<<<<<< HEAD
-=======
 func (suite *HandlerSuite) TestSaveBulkAssignmentDataHandler() {
 	suite.Run("returns an unauthorized error when an attempt is made by a non supervisor", func() {
 		officeUser := factory.BuildOfficeUserWithPrivileges(suite.DB(), []factory.Customization{
@@ -2388,7 +2386,6 @@
 	})
 }
 
->>>>>>> 28b8aa5e
 func (suite *HandlerSuite) TestGetDestinationRequestsQueuesHandler() {
 	waf := entitlements.NewWeightAllotmentFetcher()
 	// default GBLOC is KKFA
@@ -2461,7 +2458,6 @@
 				Show:   models.BoolPointer(true),
 			},
 		}}, nil)
-<<<<<<< HEAD
 
 	destinationAddress2 := factory.BuildAddress(suite.DB(), []factory.Customization{
 		{
@@ -2506,52 +2502,6 @@
 		},
 	}, nil)
 
-=======
-
-	destinationAddress2 := factory.BuildAddress(suite.DB(), []factory.Customization{
-		{
-			Model: models.Address{PostalCode: postalCode2},
-		},
-	}, nil)
-	shipment2 := factory.BuildMTOShipment(suite.DB(), []factory.Customization{
-		{
-			Model: models.MTOShipment{
-				Status: models.MTOShipmentStatusApproved,
-			},
-		},
-		{
-			Model:    move2,
-			LinkOnly: true,
-		},
-		{
-			Model:    destinationAddress2,
-			LinkOnly: true,
-		},
-	}, nil)
-
-	// destination shuttle
-	factory.BuildMTOServiceItem(suite.DB(), []factory.Customization{
-		{
-			Model: models.ReService{
-				Code: models.ReServiceCodeDDSHUT,
-			},
-		},
-		{
-			Model:    move2,
-			LinkOnly: true,
-		},
-		{
-			Model:    shipment2,
-			LinkOnly: true,
-		},
-		{
-			Model: models.MTOServiceItem{
-				Status: models.MTOServiceItemStatusSubmitted,
-			},
-		},
-	}, nil)
-
->>>>>>> 28b8aa5e
 	request := httptest.NewRequest("GET", "/queues/destination-requests", nil)
 	request = suite.AuthenticateOfficeRequest(request, officeUser)
 	params := queues.GetDestinationRequestsQueueParams{
