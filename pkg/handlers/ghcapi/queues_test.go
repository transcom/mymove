--- conflicted
+++ resolved
@@ -1884,8 +1884,6 @@
 		suite.Len(payload.AvailableOfficeUsers, 1)
 		suite.Len(payload.BulkAssignmentMoveIDs, 1)
 	})
-<<<<<<< HEAD
-=======
 	suite.Run("TOO: returns properly formatted bulk assignment data", func() {
 		transportationOffice := factory.BuildTransportationOffice(suite.DB(), nil, nil)
 
@@ -1951,5 +1949,4 @@
 		suite.Len(payload.AvailableOfficeUsers, 1)
 		suite.Len(payload.BulkAssignmentMoveIDs, 1)
 	})
->>>>>>> b5abcdca
 }