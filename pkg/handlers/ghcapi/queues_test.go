--- conflicted
+++ resolved
@@ -2492,16 +2492,8 @@
 		}, nil)
 
 		request := httptest.NewRequest("GET", "/queues/moves", nil)
-<<<<<<< HEAD
 		request = suite.AuthenticateOfficeRequest(request, officeUsers[0])
 		handlerConfig := suite.HandlerConfig()
-=======
-		request = suite.AuthenticateOfficeRequest(request, subtestData.officeUsers[0])
-		params := queues.GetMovesQueueParams{
-			HTTPRequest: request,
-		}
-		handlerConfig := suite.NewHandlerConfig()
->>>>>>> 89b31dba
 		mockUnlocker := movelocker.NewMoveUnlocker()
 		handler := GetMovesQueueHandler{
 			handlerConfig,
@@ -2602,18 +2594,9 @@
 			},
 		}, nil)
 
-<<<<<<< HEAD
 		request := httptest.NewRequest("GET", "/queues/destination-requests", nil)
 		request = suite.AuthenticateOfficeRequest(request, officeUsers[0])
 		handlerConfig := suite.HandlerConfig()
-=======
-		request := httptest.NewRequest("GET", "/queues/counseling", nil)
-		request = suite.AuthenticateOfficeRequest(request, subtestData.officeUsers[0])
-		params := queues.GetServicesCounselingQueueParams{
-			HTTPRequest: request,
-		}
-		handlerConfig := suite.NewHandlerConfig()
->>>>>>> 89b31dba
 		mockUnlocker := movelocker.NewMoveUnlocker()
 		handler := GetDestinationRequestsQueueHandler{
 			handlerConfig,
@@ -2666,16 +2649,8 @@
 		}, nil)
 
 		request := httptest.NewRequest("GET", "/queues/payment-requests", nil)
-<<<<<<< HEAD
 		request = suite.AuthenticateOfficeRequest(request, officeUsers[0])
 		handlerConfig := suite.HandlerConfig()
-=======
-		request = suite.AuthenticateOfficeRequest(request, subtestData.officeUsers[0])
-		params := queues.GetPaymentRequestsQueueParams{
-			HTTPRequest: request,
-		}
-		handlerConfig := suite.NewHandlerConfig()
->>>>>>> 89b31dba
 		mockUnlocker := movelocker.NewMoveUnlocker()
 		handler := GetPaymentRequestsQueueHandler{
 			handlerConfig,
