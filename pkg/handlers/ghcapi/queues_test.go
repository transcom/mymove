--- conflicted
+++ resolved
@@ -1898,125 +1898,6 @@
 		suite.NotNil(moves[0].LockedByOfficeUserID)
 		suite.NotNil(moves[0].LockExpiresAt)
 	})
-<<<<<<< HEAD
-	suite.Run("Destination Request: returns properly formatted bulk assignment data", func() {
-		transportationOffice := factory.BuildTransportationOffice(suite.DB(), nil, nil)
-		postalCode := "90210"
-		factory.FetchOrBuildPostalCodeToGBLOC(suite.DB(), "90210", "KKFA")
-		move := factory.BuildAvailableToPrimeMove(suite.DB(), []factory.Customization{
-			{
-				Model: models.Move{
-					Status: models.MoveStatusAPPROVALSREQUESTED,
-					Show:   models.BoolPointer(true),
-				},
-			}}, nil)
-
-		officeUser := factory.BuildOfficeUserWithPrivileges(suite.DB(), []factory.Customization{
-			{
-				Model: models.OfficeUser{
-					Email:  "officeuser1@example.com",
-					Active: true,
-				},
-			},
-			{
-				Model:    transportationOffice,
-				LinkOnly: true,
-				Type:     &factory.TransportationOffices.CounselingOffice,
-			},
-			{
-				Model: models.User{
-					Privileges: []models.Privilege{
-						{
-							PrivilegeType: models.PrivilegeTypeSupervisor,
-						},
-					},
-					Roles: []roles.Role{
-						{
-							RoleType: roles.RoleTypeTOO,
-						},
-					},
-				},
-			},
-		}, nil)
-
-		// move to appear in the return
-		factory.BuildMoveWithShipment(suite.DB(), []factory.Customization{
-			{
-				Model:    move,
-				LinkOnly: true,
-			},
-			{
-				Model:    transportationOffice,
-				LinkOnly: true,
-				Type:     &factory.TransportationOffices.CounselingOffice,
-			},
-		}, nil)
-
-		destinationAddress := factory.BuildAddress(suite.DB(), []factory.Customization{
-			{
-				Model: models.Address{PostalCode: postalCode},
-			},
-		}, nil)
-		shipment := factory.BuildMTOShipment(suite.DB(), []factory.Customization{
-			{
-				Model: models.MTOShipment{
-					Status: models.MTOShipmentStatusApproved,
-				},
-			},
-			{
-				Model:    move,
-				LinkOnly: true,
-			},
-			{
-				Model:    destinationAddress,
-				LinkOnly: true,
-			},
-		}, nil)
-
-		// destination service item in SUBMITTED status
-		factory.BuildMTOServiceItem(suite.DB(), []factory.Customization{
-			{
-				Model: models.ReService{
-					Code: models.ReServiceCodeDDFSIT,
-				},
-			},
-			{
-				Model:    move,
-				LinkOnly: true,
-			},
-			{
-				Model:    shipment,
-				LinkOnly: true,
-			},
-			{
-				Model: models.MTOServiceItem{
-					Status: models.MTOServiceItemStatusSubmitted,
-				},
-			},
-		}, nil)
-
-		request := httptest.NewRequest("GET", "/queues/bulk-assignment", nil)
-		request = suite.AuthenticateOfficeRequest(request, officeUser)
-		params := queues.GetBulkAssignmentDataParams{
-			HTTPRequest: request,
-			QueueType:   models.StringPointer("DESTINATION_REQUESTS"),
-		}
-		handlerConfig := suite.HandlerConfig()
-		handler := GetBulkAssignmentDataHandler{
-			handlerConfig,
-			officeusercreator.NewOfficeUserFetcherPop(),
-			movefetcher.NewMoveFetcherBulkAssignment(),
-		}
-		response := handler.Handle(params)
-		suite.IsNotErrResponse(response)
-		suite.IsType(&queues.GetBulkAssignmentDataOK{}, response)
-		payload := response.(*queues.GetBulkAssignmentDataOK).Payload
-		suite.NoError(payload.Validate(strfmt.Default))
-		suite.Len(payload.AvailableOfficeUsers, 1)
-		suite.Len(payload.BulkAssignmentMoveIDs, 1)
-	})
-=======
->>>>>>> f5deb7bb
 
 	suite.Run("TOO: returns properly formatted bulk assignment data", func() {
 		transportationOffice := factory.BuildTransportationOffice(suite.DB(), nil, nil)
