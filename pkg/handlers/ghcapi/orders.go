--- conflicted
+++ resolved
@@ -246,7 +246,6 @@
 				originDutyLocationGBLOCOconus, err := models.FetchAddressGbloc(appCtx.DB(), originDutyLocation.Address, serviceMember)
 				if err != nil {
 					return nil, apperror.NewNotFoundError(originDutyLocation.ID, "while looking for Origin Duty Location Oconus GBLOC")
-<<<<<<< HEAD
 				}
 				originDutyLocationGBLOC = originDutyLocationGBLOCOconus
 			} else {
@@ -259,20 +258,6 @@
 						return nil, apperror.NewQueryError("PostalCodeToGBLOC", err, "")
 					}
 				}
-=======
-				}
-				originDutyLocationGBLOC = originDutyLocationGBLOCOconus
-			} else {
-				originDutyLocationGBLOCConus, err := models.FetchGBLOCForPostalCode(appCtx.DB(), originDutyLocation.Address.PostalCode)
-				if err != nil {
-					switch err {
-					case sql.ErrNoRows:
-						return nil, apperror.NewNotFoundError(originDutyLocation.ID, "while looking for Origin Duty Location PostalCodeToGBLOC")
-					default:
-						return nil, apperror.NewQueryError("PostalCodeToGBLOC", err, "")
-					}
-				}
->>>>>>> b53f3b19
 				originDutyLocationGBLOC = &originDutyLocationGBLOCConus.GBLOC
 			}
 
