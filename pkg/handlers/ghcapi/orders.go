--- conflicted
+++ resolved
@@ -291,11 +291,8 @@
 			}
 
 			var weightRestriction *int
-<<<<<<< HEAD
-=======
 			var ubWeightRestriction *int
 
->>>>>>> 8f91a265
 			entitlement := models.Entitlement{
 				DependentsAuthorized:    payload.HasDependents,
 				DBAuthorizedWeight:      models.IntPointer(weight),
