--- conflicted
+++ resolved
@@ -236,12 +236,8 @@
 			}
 
 			grade := (internalmessages.OrderPayGrade)(*payload.Grade)
-<<<<<<< HEAD
-			weightAllotment := models.GetWeightAllotment(grade)
-=======
 			ordersType := (internalmessages.OrdersType)(*payload.OrdersType)
 			weightAllotment := models.GetWeightAllotment(grade, ordersType)
->>>>>>> eb4a21d3
 			weight := weightAllotment.TotalWeightSelf
 			if *payload.HasDependents {
 				weight = weightAllotment.TotalWeightSelfPlusDependents
