--- conflicted
+++ resolved
@@ -220,19 +220,11 @@
 
 			var newDutyLocationGBLOC *string
 			if *newDutyLocation.Address.IsOconus {
-<<<<<<< HEAD
-				newDutyLocationGBLOCOconus, err := models.FetchOconusAddressGbloc(appCtx.DB(), newDutyLocation.Address, serviceMember)
-				if err != nil {
-					return nil, apperror.NewNotFoundError(newDutyLocation.ID, "while looking for Duty Location Oconus GBLOC")
-				}
-				newDutyLocationGBLOC = &newDutyLocationGBLOCOconus.Gbloc
-=======
 				newDutyLocationGBLOCOconus, err := models.FetchAddressGbloc(appCtx.DB(), newDutyLocation.Address, serviceMember)
 				if err != nil {
 					return nil, apperror.NewNotFoundError(newDutyLocation.ID, "while looking for Duty Location Oconus GBLOC")
 				}
 				newDutyLocationGBLOC = newDutyLocationGBLOCOconus
->>>>>>> b05c1f04
 			} else {
 				newDutyLocationGBLOCConus, err := models.FetchGBLOCForPostalCode(appCtx.DB(), newDutyLocation.Address.PostalCode)
 				if err != nil {
@@ -245,19 +237,11 @@
 
 			var originDutyLocationGBLOC *string
 			if *originDutyLocation.Address.IsOconus {
-<<<<<<< HEAD
-				originDutyLocationGBLOCOconus, err := models.FetchOconusAddressGbloc(appCtx.DB(), originDutyLocation.Address, serviceMember)
-				if err != nil {
-					return nil, apperror.NewNotFoundError(originDutyLocation.ID, "while looking for Duty Location Oconus GBLOC")
-				}
-				originDutyLocationGBLOC = &originDutyLocationGBLOCOconus.Gbloc
-=======
 				originDutyLocationGBLOCOconus, err := models.FetchAddressGbloc(appCtx.DB(), originDutyLocation.Address, serviceMember)
 				if err != nil {
 					return nil, apperror.NewNotFoundError(originDutyLocation.ID, "while looking for Duty Location Oconus GBLOC")
 				}
 				originDutyLocationGBLOC = originDutyLocationGBLOCOconus
->>>>>>> b05c1f04
 			} else {
 				originDutyLocationGBLOCConus, err := models.FetchGBLOCForPostalCode(appCtx.DB(), originDutyLocation.Address.PostalCode)
 				if err != nil {
