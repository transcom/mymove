--- conflicted
+++ resolved
@@ -356,11 +356,7 @@
 				deptIndicator,
 				&originDutyLocation,
 				&grade,
-<<<<<<< HEAD
 				&payload.Rank,
-=======
-				nil,
->>>>>>> fd3723cb
 				&entitlement,
 				originDutyLocationGBLOC,
 				packingAndShippingInstructions,
@@ -1018,23 +1014,23 @@
 	return uploadPayload, nil
 }
 
-type GetRanksHandler struct {
-	handlers.HandlerConfig
-}
-
-// Handle retrieves orders in the system belonging to the logged in user given order ID
-func (h GetRanksHandler) Handle(params orderop.GetRanksParams) middleware.Responder {
-	return h.AuditableAppContextFromRequestWithErrors(params.HTTPRequest,
-		func(appCtx appcontext.AppContext) (middleware.Responder, error) {
-			ranks, err := payloads.GetRankDropdownOptions(appCtx, params.Affiliation, params.Grade)
-			if err != nil {
-				return handlers.ResponseForError(appCtx.Logger(), err), err
-			}
-
-			if len(ranks) < 1 {
-				return orderop.NewGetRanksNotFound(), nil
-			}
-
-			return orderop.NewGetRanksOK().WithPayload(ranks), nil
-		})
-}+// type GetRanksHandler struct {
+// 	handlers.HandlerConfig
+// }
+
+// Handle retrieves orders in the system belonging to the logged in user given order ID OO
+// func (h GetRanksHandler) Handle(params orderop.GetRanksParams) middleware.Responder {
+// 	return h.AuditableAppContextFromRequestWithErrors(params.HTTPRequest,
+// 		func(appCtx appcontext.AppContext) (middleware.Responder, error) {
+// 			ranks, err := payloads.GetRankDropdownOptions(appCtx, params.Affiliation, params.Grade)
+// 			if err != nil {
+// 				return handlers.ResponseForError(appCtx.Logger(), err), err
+// 			}
+
+// 			if len(ranks) < 1 {
+// 				return orderop.NewGetRanksNotFound(), nil
+// 			}
+
+// 			return orderop.NewGetRanksOK().WithPayload(ranks), nil
+// 		})
+// }