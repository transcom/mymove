--- conflicted
+++ resolved
@@ -172,19 +172,7 @@
 		func(appCtx appcontext.AppContext) (middleware.Responder, error) {
 			const SAC_LIMIT = 80
 			payload := params.CreateOrders
-<<<<<<< HEAD
-			var move *models.Move
-
-			if appCtx.Session().OfficeUserID == uuid.Nil {
-				return move, apperror.NewQueryError("OfficeUserID", nil, "No office user provided in request")
-			}
-=======
-
-			// fetching transportation office that office user belongs to
-			// this data will be used to display to read-only viewers in the UI
-			// var transportationOffice models.TransportationOffice
-			// var err error
->>>>>>> 65d7c808
+
 			serviceMemberID, err := uuid.FromString(payload.ServiceMemberID.String())
 			if err != nil {
 				err = apperror.NewBadDataError("Error processing Service Member ID")
