package ghcapi

import (
	"errors"
	"fmt"
	"net/http/httptest"

	"github.com/go-openapi/strfmt"
	"github.com/gobuffalo/validate/v3"
	"github.com/gofrs/uuid"
	"github.com/stretchr/testify/mock"

	"github.com/transcom/mymove/pkg/apperror"
	"github.com/transcom/mymove/pkg/etag"
	"github.com/transcom/mymove/pkg/factory"
	movingexpenseops "github.com/transcom/mymove/pkg/gen/ghcapi/ghcoperations/ppm"
	"github.com/transcom/mymove/pkg/gen/ghcmessages"
	"github.com/transcom/mymove/pkg/handlers"
	"github.com/transcom/mymove/pkg/models"
	"github.com/transcom/mymove/pkg/services"
	"github.com/transcom/mymove/pkg/services/mocks"
	movingexpenseservice "github.com/transcom/mymove/pkg/services/moving_expense"
	"github.com/transcom/mymove/pkg/testdatagen"
	"github.com/transcom/mymove/pkg/unit"
	"github.com/transcom/mymove/pkg/uploader"
)

func (suite *HandlerSuite) TestCreateMovingExpenseHandler() {
	// Reusable objects
	movingExpenseCreator := movingexpenseservice.NewMovingExpenseCreator()

	type movingExpenseCreateSubtestData struct {
		ppmShipment models.PPMShipment
		params      movingexpenseops.CreateMovingExpenseParams
		handler     CreateMovingExpenseHandler
	}

<<<<<<< HEAD
	makeCreateSubtestData := func(authenticateRequest bool) (subtestData movingExpenseCreateSubtestData) {
=======
	makeCreateSubtestData := func(authenticateRequest bool, closeoutForCustomerFeatureFlag bool) (subtestData movingExpenseCreateSubtestData) {
>>>>>>> 98697c38

		subtestData.ppmShipment = factory.BuildPPMShipment(suite.DB(), nil, nil)
		endpoint := fmt.Sprintf("/ppm-shipments/%s/moving-expense", subtestData.ppmShipment.ID.String())
		req := httptest.NewRequest("POST", endpoint, nil)
		officeUser := factory.BuildOfficeUser(nil, nil, nil)

		if authenticateRequest {
			req = suite.AuthenticateOfficeRequest(req, officeUser)
		}

		subtestData.params = movingexpenseops.CreateMovingExpenseParams{
			HTTPRequest:   req,
			PpmShipmentID: *handlers.FmtUUID(subtestData.ppmShipment.ID),
		}

<<<<<<< HEAD
		subtestData.handler = CreateMovingExpenseHandler{
			suite.HandlerConfig(),
=======
		closeoutForCustomerFF := services.FeatureFlag{
			Key:   "complete_ppm_closeout_for_customer",
			Match: false,
		}

		handlerConfig := suite.HandlerConfig()
		if !closeoutForCustomerFeatureFlag {
			mockFeatureFlagFetcher := &mocks.FeatureFlagFetcher{}
			mockFeatureFlagFetcher.On("GetBooleanFlagForUser",
				mock.Anything,
				mock.AnythingOfType("*appcontext.appContext"),
				mock.AnythingOfType("string"),
				mock.Anything,
			).Return(closeoutForCustomerFF, nil)
			handlerConfig.SetFeatureFlagFetcher(mockFeatureFlagFetcher)
		}

		subtestData.handler = CreateMovingExpenseHandler{
			handlerConfig,
>>>>>>> 98697c38
			movingExpenseCreator,
		}

		return subtestData
	}
	suite.Run("Successfully Create Moving Expense - Integration Test", func() {
<<<<<<< HEAD
		subtestData := makeCreateSubtestData(true)
=======
		subtestData := makeCreateSubtestData(true, true)
>>>>>>> 98697c38

		response := subtestData.handler.Handle(subtestData.params)

		suite.IsType(&movingexpenseops.CreateMovingExpenseCreated{}, response)

		createdMovingExpense := response.(*movingexpenseops.CreateMovingExpenseCreated).Payload

		suite.NotEmpty(createdMovingExpense.ID.String())
		suite.Equal(createdMovingExpense.PpmShipmentID.String(), subtestData.ppmShipment.ID.String())
		suite.NotNil(createdMovingExpense.DocumentID.String())
	})

	suite.Run("POST failure - 400- bad request", func() {
<<<<<<< HEAD
		subtestData := makeCreateSubtestData(true)
=======
		subtestData := makeCreateSubtestData(true, true)
>>>>>>> 98697c38

		params := subtestData.params
		// Missing PPM Shipment ID
		params.PpmShipmentID = ""

		response := subtestData.handler.Handle(params)

		suite.IsType(&movingexpenseops.CreateMovingExpenseBadRequest{}, response)
	})

	suite.Run("POST failure -401 - Unauthorized - unauthenticated user", func() {
		// user is unauthenticated to trigger 401
<<<<<<< HEAD
		subtestData := makeCreateSubtestData(false)
=======
		subtestData := makeCreateSubtestData(false, true)
>>>>>>> 98697c38

		response := subtestData.handler.Handle(subtestData.params)

		suite.IsType(&movingexpenseops.CreateMovingExpenseUnauthorized{}, response)
	})

<<<<<<< HEAD
	suite.Run("Post failure - 500 - Server Error", func() {
		mockCreator := mocks.MovingExpenseCreator{}
		subtestData := makeCreateSubtestData(true)
=======
	suite.Run("POST failure - 422 - FF off", func() {
		subtestData := makeCreateSubtestData(true, false)

		response := subtestData.handler.Handle(subtestData.params)

		suite.IsType(&movingexpenseops.CreateMovingExpenseUnprocessableEntity{}, response)
		errResponse := response.(*movingexpenseops.CreateMovingExpenseUnprocessableEntity)

		suite.Contains(*errResponse.Payload.Detail, "Moving expenses cannot be created unless the complete_ppm_closeout_for_customer feature flag is enabled.")
	})

	suite.Run("Post failure - 500 - Server Error", func() {
		mockCreator := mocks.MovingExpenseCreator{}
		subtestData := makeCreateSubtestData(true, true)
>>>>>>> 98697c38
		params := subtestData.params
		serverErr := errors.New("ServerError")

		// return a server error
		mockCreator.On("CreateMovingExpense",
			mock.AnythingOfType("*appcontext.appContext"),
			mock.AnythingOfType("uuid.UUID"),
		).Return(nil, serverErr)

		handler := CreateMovingExpenseHandler{
			suite.HandlerConfig(),
			&mockCreator,
		}

		response := handler.Handle(params)
		// Check the type to test the server error
		suite.IsType(&movingexpenseops.CreateMovingExpenseInternalServerError{}, response)
	})
}

func (suite *HandlerSuite) TestUpdateMovingExpenseHandlerUnit() {
	var ppmShipment models.PPMShipment

	suite.PreloadData(func() {
		userUploader, err := uploader.NewUserUploader(suite.createS3HandlerConfig().FileStorer(), uploader.MaxCustomerUserUploadFileSizeLimit)

		suite.FatalNoError(err)

		ppmShipment = factory.BuildPPMShipmentThatNeedsCloseout(suite.DB(), userUploader, nil)

		ppmShipment.MovingExpenses = append(
			ppmShipment.MovingExpenses,
			factory.BuildMovingExpense(suite.DB(), []factory.Customization{
				{
					Model:    ppmShipment.Shipment.MoveTaskOrder.Orders.ServiceMember,
					LinkOnly: true,
				},
				{
					Model:    ppmShipment,
					LinkOnly: true,
				},
				{
					Model: models.UserUpload{},
					ExtendedParams: &factory.UserUploadExtendedParams{
						UserUploader: userUploader,
						AppContext:   suite.AppContextForTest(),
					},
				},
			}, nil),
		)
	})

	setUpRequestAndParams := func() movingexpenseops.UpdateMovingExpenseParams {
		movingExpense := ppmShipment.MovingExpenses[0]

		endpoint := fmt.Sprintf("/ppm-shipments/%s/moving-expense/%s", ppmShipment.ID.String(), movingExpense.ID.String())

		req := httptest.NewRequest("PATCH", endpoint, nil)

		officeUser := factory.BuildOfficeUser(nil, nil, nil)

		req = suite.AuthenticateOfficeRequest(req, officeUser)

		return movingexpenseops.UpdateMovingExpenseParams{
			HTTPRequest:         req,
			PpmShipmentID:       handlers.FmtUUIDValue(ppmShipment.ID),
			MovingExpenseID:     handlers.FmtUUIDValue(movingExpense.ID),
			IfMatch:             etag.GenerateEtag(movingExpense.UpdatedAt),
			UpdateMovingExpense: &ghcmessages.UpdateMovingExpense{},
		}
	}

	setUpMockMovingExpenseUpdater := func(returnValues ...interface{}) services.MovingExpenseUpdater {
		mockMovingExpenseUpdater := &mocks.MovingExpenseUpdater{}

		mockMovingExpenseUpdater.On(
			"UpdateMovingExpense",
			mock.AnythingOfType("*appcontext.appContext"),
			mock.AnythingOfType("models.MovingExpense"),
			mock.AnythingOfType("string"),
		).Return(returnValues...)

		return mockMovingExpenseUpdater
	}

	setUpHandler := func(movingExpenseUpdater services.MovingExpenseUpdater) UpdateMovingExpenseHandler {
		return UpdateMovingExpenseHandler{
			suite.createS3HandlerConfig(),
			movingExpenseUpdater,
		}
	}

	suite.Run("Returns an error if the request is not coming from the office app", func() {
		params := setUpRequestAndParams()

		params.HTTPRequest = suite.AuthenticateRequest(params.HTTPRequest, ppmShipment.Shipment.MoveTaskOrder.Orders.ServiceMember)

		movingExpenseUpdater := setUpMockMovingExpenseUpdater(nil, nil)

		handler := setUpHandler(movingExpenseUpdater)

		response := handler.Handle(params)

		suite.IsType(&movingexpenseops.UpdateMovingExpenseForbidden{}, response)
	})

	suite.Run("Returns a NotFound response if the updater returns a NotFoundError", func() {
		params := setUpRequestAndParams()

		updateError := apperror.NewNotFoundError(ppmShipment.MovingExpenses[0].ID, "moving expense not found")
		movingExpenseUpdater := setUpMockMovingExpenseUpdater(nil, updateError)

		handler := setUpHandler(movingExpenseUpdater)

		response := handler.Handle(params)

		suite.IsType(&movingexpenseops.UpdateMovingExpenseNotFound{}, response)
	})

	suite.Run("Returns an InternalServerError response if the updater returns a QueryError", func() {
		params := setUpRequestAndParams()

		updateError := apperror.NewQueryError("MovingExpense", nil, "error getting moving expense")
		movingExpenseUpdater := setUpMockMovingExpenseUpdater(nil, updateError)

		handler := setUpHandler(movingExpenseUpdater)

		response := handler.Handle(params)

		suite.IsType(&movingexpenseops.UpdateMovingExpenseInternalServerError{}, response)
	})

	suite.Run("Returns a PreconditionFailed response if the updater returns a PreconditionFailedError", func() {
		params := setUpRequestAndParams()

		updateError := apperror.NewPreconditionFailedError(ppmShipment.MovingExpenses[0].ID, nil)
		movingExpenseUpdater := setUpMockMovingExpenseUpdater(nil, updateError)

		handler := setUpHandler(movingExpenseUpdater)

		response := handler.Handle(params)

		if suite.IsType(&movingexpenseops.UpdateMovingExpensePreconditionFailed{}, response) {
			payload := response.(*movingexpenseops.UpdateMovingExpensePreconditionFailed).Payload

			suite.NoError(payload.Validate(strfmt.Default))

			suite.Equal(updateError.Error(), *payload.Message)
		}
	})

	suite.Run("Returns an UnprocessableEntity response if the updater returns an InvalidInputError", func() {
		params := setUpRequestAndParams()

		verrs := validate.NewErrors()
		fieldWithErr := "field"
		fieldErrorMsg := "Field error"
		verrs.Add(fieldWithErr, fieldErrorMsg)

		updateError := apperror.NewInvalidInputError(ppmShipment.MovingExpenses[0].ID, nil, verrs, "Invalid input")

		movingExpenseUpdater := setUpMockMovingExpenseUpdater(nil, updateError)

		handler := setUpHandler(movingExpenseUpdater)

		response := handler.Handle(params)

		if suite.IsType(&movingexpenseops.UpdateMovingExpenseUnprocessableEntity{}, response) {
			payload := response.(*movingexpenseops.UpdateMovingExpenseUnprocessableEntity).Payload

			suite.NoError(payload.Validate(strfmt.Default))

			suite.Equal(handlers.ValidationErrMessage, *payload.Title)

			suite.Len(payload.InvalidFields, 1)

			fieldErrors, ok := payload.InvalidFields[fieldWithErr]
			suite.True(ok, "Expected field error to be present")

			suite.Contains(fieldErrors, fieldErrorMsg)
		}
	})

	suite.Run("Returns an InternalServerError response if the updater returns an unexpected error", func() {
		params := setUpRequestAndParams()

		updateError := apperror.NewNotImplementedError("Not implemented")
		movingExpenseUpdater := setUpMockMovingExpenseUpdater(nil, updateError)

		handler := setUpHandler(movingExpenseUpdater)

		response := handler.Handle(params)

		suite.IsType(&movingexpenseops.UpdateMovingExpenseInternalServerError{}, response)
	})

	suite.Run("Returns an updated moving expense if the updater succeeds", func() {
		params := setUpRequestAndParams()

		params.UpdateMovingExpense = &ghcmessages.UpdateMovingExpense{
			Status: ghcmessages.PPMDocumentStatusAPPROVED,
		}

		updatedMovingExpense := ppmShipment.MovingExpenses[0]
		docStatusApproved := models.PPMDocumentStatusApproved
		updatedMovingExpense.Status = &docStatusApproved

		movingExpenseUpdater := setUpMockMovingExpenseUpdater(&updatedMovingExpense, nil)

		handler := setUpHandler(movingExpenseUpdater)

		response := handler.Handle(params)

		if suite.IsType(&movingexpenseops.UpdateMovingExpenseOK{}, response) {
			payload := response.(*movingexpenseops.UpdateMovingExpenseOK).Payload

			suite.NoError(payload.Validate(strfmt.Default))

			suite.Equal(updatedMovingExpense.ID.String(), payload.ID.String())

			if suite.NotNil(payload.Status) {
				suite.Equal(string(*updatedMovingExpense.Status), string(*payload.Status))
			}
		}
	})
}

func (suite *HandlerSuite) TestUpdateMovingExpenseHandlerIntegration() {
	var userUploader *uploader.UserUploader
	var ppmShipment models.PPMShipment
	var movingExpense models.MovingExpense

	setupData := func() {
		var err error

		userUploader, err = uploader.NewUserUploader(suite.createS3HandlerConfig().FileStorer(), uploader.MaxCustomerUserUploadFileSizeLimit)

		suite.FatalNoError(err)

		ppmShipment = factory.BuildPPMShipmentThatNeedsCloseout(suite.DB(), userUploader, nil)

		packingMaterialsType := models.MovingExpenseReceiptTypePackingMaterials
		movingExpense = factory.BuildMovingExpense(suite.DB(), []factory.Customization{
			{
				Model:    ppmShipment.Shipment.MoveTaskOrder.Orders.ServiceMember,
				LinkOnly: true,
			},
			{
				Model:    ppmShipment,
				LinkOnly: true,
			},
			{
				Model: models.UserUpload{},
				ExtendedParams: &factory.UserUploadExtendedParams{
					UserUploader: userUploader,
					AppContext:   suite.AppContextForTest(),
				},
			},
			{
				Model: models.MovingExpense{
					MovingExpenseType: &packingMaterialsType,
				},
			},
		}, nil)

		ppmShipment.MovingExpenses = append(ppmShipment.MovingExpenses, movingExpense)
	}

	setUpRequestAndParams := func(movingExpense models.MovingExpense) movingexpenseops.UpdateMovingExpenseParams {
		endpoint := fmt.Sprintf("/ppm-shipments/%s/moving-expense/%s", ppmShipment.ID.String(), movingExpense.ID.String())

		req := httptest.NewRequest("PATCH", endpoint, nil)

		officeUser := factory.BuildOfficeUser(nil, nil, nil)

		req = suite.AuthenticateOfficeRequest(req, officeUser)

		// We're setting the current weight ticket values in the default payload because the handler can't handle
		// partial updates currently. Tests can update fields they want to test changes to as needed.
		params := movingexpenseops.UpdateMovingExpenseParams{
			HTTPRequest:     req,
			PpmShipmentID:   handlers.FmtUUIDValue(ppmShipment.ID),
			MovingExpenseID: handlers.FmtUUIDValue(movingExpense.ID),
			IfMatch:         etag.GenerateEtag(movingExpense.UpdatedAt),
			UpdateMovingExpense: &ghcmessages.UpdateMovingExpense{
				Amount: movingExpense.Amount.Int64(),
			},
		}

		if movingExpense.Status != nil {
			params.UpdateMovingExpense.Status = ghcmessages.PPMDocumentStatus(*movingExpense.Status)
		}

		if movingExpense.Reason != nil {
			params.UpdateMovingExpense.Reason = *movingExpense.Reason
		}

		if movingExpense.SITStartDate != nil {
			params.UpdateMovingExpense.SitStartDate = strfmt.Date(*movingExpense.SITStartDate)
		}

		if movingExpense.SITEndDate != nil {
			params.UpdateMovingExpense.SitEndDate = strfmt.Date(*movingExpense.SITEndDate)
		}

		return params
	}

	setUpHandler := func() UpdateMovingExpenseHandler {
		sitEstimatedCost := models.CentPointer(unit.Cents(62500))
		ppmEstimator := mocks.PPMEstimator{}
		ppmEstimator.
			On(
				"CalculatePPMSITEstimatedCost",
				mock.AnythingOfType("*appcontext.appContext"),
				mock.AnythingOfType("*models.PPMShipment"),
			).
			Return(sitEstimatedCost, nil)
		return UpdateMovingExpenseHandler{
			suite.createS3HandlerConfig(),
			movingexpenseservice.NewOfficeMovingExpenseUpdater(&ppmEstimator),
		}
	}

	suite.Run("Success", func() {
		suite.Run("Can approve a moving expense", func() {
			setupData()
			params := setUpRequestAndParams(ppmShipment.MovingExpenses[0])

			params.UpdateMovingExpense.Status = ghcmessages.PPMDocumentStatusAPPROVED

			handler := setUpHandler()

			response := handler.Handle(params)

			if suite.IsType(&movingexpenseops.UpdateMovingExpenseOK{}, response) {
				payload := response.(*movingexpenseops.UpdateMovingExpenseOK).Payload

				suite.NoError(payload.Validate(strfmt.Default))

				suite.Equal(ppmShipment.MovingExpenses[0].ID.String(), payload.ID.String())

				if suite.NotNil(payload.Status) {
					suite.Equal(string(models.PPMDocumentStatusApproved), string(*payload.Status))
				}
			}
		})

		suite.Run("Can exclude a moving expense", func() {
			setupData()
			params := setUpRequestAndParams(ppmShipment.MovingExpenses[0])

			reason := "Not a valid receipt"
			params.UpdateMovingExpense.Status = ghcmessages.PPMDocumentStatusEXCLUDED
			params.UpdateMovingExpense.Reason = reason

			handler := setUpHandler()

			response := handler.Handle(params)

			if suite.IsType(&movingexpenseops.UpdateMovingExpenseOK{}, response) {
				payload := response.(*movingexpenseops.UpdateMovingExpenseOK).Payload

				suite.NoError(payload.Validate(strfmt.Default))

				suite.Equal(ppmShipment.MovingExpenses[0].ID.String(), payload.ID.String())

				if suite.NotNil(payload.Status) {
					suite.Equal(string(models.PPMDocumentStatusExcluded), string(*payload.Status))
				}

				if suite.NotNil(payload.Reason) {
					suite.Equal(reason, string(*payload.Reason))
				}
			}
		})

		suite.Run("Can reject a moving expense", func() {
			setupData()
			params := setUpRequestAndParams(ppmShipment.MovingExpenses[0])

			reason := "Over budget!"
			params.UpdateMovingExpense.Status = ghcmessages.PPMDocumentStatusREJECTED
			params.UpdateMovingExpense.Reason = reason

			handler := setUpHandler()

			response := handler.Handle(params)

			if suite.IsType(&movingexpenseops.UpdateMovingExpenseOK{}, response) {
				payload := response.(*movingexpenseops.UpdateMovingExpenseOK).Payload

				suite.NoError(payload.Validate(strfmt.Default))

				suite.Equal(ppmShipment.MovingExpenses[0].ID.String(), payload.ID.String())

				if suite.NotNil(payload.Status) {
					suite.Equal(string(models.PPMDocumentStatusRejected), string(*payload.Status))
				}

				if suite.NotNil(payload.Reason) {
					suite.Equal(reason, string(*payload.Reason))
				}
			}
		})

		suite.Run("Can update a non-storage moving expense", func() {
			setupData()
			params := setUpRequestAndParams(ppmShipment.MovingExpenses[0])

			newAmount := movingExpense.Amount.AddCents(1000)

			params.UpdateMovingExpense.Amount = newAmount.Int64()

			handler := setUpHandler()

			response := handler.Handle(params)

			if suite.IsType(&movingexpenseops.UpdateMovingExpenseOK{}, response) {
				payload := response.(*movingexpenseops.UpdateMovingExpenseOK).Payload

				suite.NoError(payload.Validate(strfmt.Default))

				suite.Equal(movingExpense.ID.String(), payload.ID.String())

				if suite.NotNil(payload.Amount) {
					suite.Equal(newAmount.Int64(), *payload.Amount)
				}

				suite.Nil(payload.SitStartDate)
				suite.Nil(payload.SitEndDate)
			}
		})

		suite.Run("Can update a storage moving expense", func() {
			setupData()
			storageExpenseType := models.MovingExpenseReceiptTypeStorage
			storageMovingExpense := factory.BuildMovingExpense(suite.DB(), []factory.Customization{
				{
					Model:    ppmShipment.Shipment.MoveTaskOrder.Orders.ServiceMember,
					LinkOnly: true,
				},
				{
					Model:    ppmShipment,
					LinkOnly: true,
				},
				{
					Model: models.UserUpload{},
					ExtendedParams: &factory.UserUploadExtendedParams{
						UserUploader: userUploader,
						AppContext:   suite.AppContextForTest(),
					},
				},
				{
					Model: models.MovingExpense{
						MovingExpenseType: &storageExpenseType,
					},
				},
			}, nil)

			ppmShipment.MovingExpenses = append(ppmShipment.MovingExpenses, storageMovingExpense)

			params := setUpRequestAndParams(storageMovingExpense)
			sitLocation := ghcmessages.SITLocationTypeORIGIN
			weightStored := 2000

			newAmount := movingExpense.Amount.AddCents(1000)
			newSitStartDate := testdatagen.NextValidMoveDate
			newSitEndDate := testdatagen.NextValidMoveDate.AddDate(0, 0, 10)

			params.UpdateMovingExpense.Amount = newAmount.Int64()
			params.UpdateMovingExpense.SitStartDate = strfmt.Date(newSitStartDate)
			params.UpdateMovingExpense.SitEndDate = strfmt.Date(newSitEndDate)
			params.UpdateMovingExpense.WeightStored = int64(weightStored)
			params.UpdateMovingExpense.SitLocation = &sitLocation

			handler := setUpHandler()

			response := handler.Handle(params)

			if suite.IsType(&movingexpenseops.UpdateMovingExpenseOK{}, response) {
				payload := response.(*movingexpenseops.UpdateMovingExpenseOK).Payload

				suite.NoError(payload.Validate(strfmt.Default))

				suite.Equal(storageMovingExpense.ID.String(), payload.ID.String())

				if suite.NotNil(payload.Amount) {
					suite.Equal(newAmount.Int64(), *payload.Amount)
				}

				if suite.NotNil(payload.SitStartDate) {
					suite.True(newSitStartDate.Equal(handlers.FmtDatePtrToPop(payload.SitStartDate)))
				}

				if suite.NotNil(payload.SitEndDate) {
					suite.True(newSitEndDate.Equal(handlers.FmtDatePtrToPop(payload.SitEndDate)))
				}
			}
		})
	})

	suite.Run("Failure", func() {
		suite.Run("Returns a Forbidden response if the request doesn't come from the office app", func() {
			setupData()
			params := setUpRequestAndParams(ppmShipment.MovingExpenses[0])

			params.HTTPRequest = suite.AuthenticateRequest(params.HTTPRequest, ppmShipment.Shipment.MoveTaskOrder.Orders.ServiceMember)

			handler := setUpHandler()

			response := handler.Handle(params)

			suite.IsType(&movingexpenseops.UpdateMovingExpenseForbidden{}, response)
		})

		suite.Run("Returns a NotFound response when the moving expense is not found", func() {
			setupData()
			params := setUpRequestAndParams(ppmShipment.MovingExpenses[0])

			params.MovingExpenseID = handlers.FmtUUIDValue(uuid.Must(uuid.NewV4()))

			handler := setUpHandler()

			response := handler.Handle(params)

			suite.IsType(&movingexpenseops.UpdateMovingExpenseNotFound{}, response)
		})

		suite.Run("Returns a PreconditionFailed response when the eTag doesn't match the expected eTag", func() {
			setupData()
			params := setUpRequestAndParams(ppmShipment.MovingExpenses[0])

			params.IfMatch = "wrong eTag"

			handler := setUpHandler()

			response := handler.Handle(params)

			if suite.IsType(&movingexpenseops.UpdateMovingExpensePreconditionFailed{}, response) {
				payload := response.(*movingexpenseops.UpdateMovingExpensePreconditionFailed).Payload

				suite.NoError(payload.Validate(strfmt.Default))

				expectedErr := apperror.NewPreconditionFailedError(ppmShipment.MovingExpenses[0].ID, nil)

				suite.Equal(expectedErr.Error(), *payload.Message)
			}
		})

		suite.Run("Returns an UnprocessableEntity response when the requested updates aren't valid", func() {
			setupData()
			params := setUpRequestAndParams(ppmShipment.MovingExpenses[0])

			params.UpdateMovingExpense = &ghcmessages.UpdateMovingExpense{
				Amount: movingExpense.Amount.Int64(),
				Status: ghcmessages.PPMDocumentStatusREJECTED,
				Reason: "",
			}

			handler := setUpHandler()

			response := handler.Handle(params)

			if suite.IsType(&movingexpenseops.UpdateMovingExpenseUnprocessableEntity{}, response) {
				payload := response.(*movingexpenseops.UpdateMovingExpenseUnprocessableEntity).Payload

				suite.NoError(payload.Validate(strfmt.Default))

				suite.Equal(handlers.ValidationErrMessage, *payload.Title)

				suite.Len(payload.InvalidFields, 1)

				fieldErrors, ok := payload.InvalidFields["Reason"]
				suite.True(ok, "Expected field error to be present")

				suite.Contains(fieldErrors, "reason is mandatory if the status is Excluded or Rejected")
			}
		})
	})
}

func (suite *HandlerSuite) TestDeleteMovingExpenseHandler() {
	// Create Reusable objects
	movingExpenseDeleter := movingexpenseservice.NewMovingExpenseDeleter()

	type movingExpenseDeleteSubtestData struct {
		ppmShipment   models.PPMShipment
		movingExpense models.MovingExpense
		params        movingexpenseops.DeleteMovingExpenseParams
		handler       DeleteMovingExpenseHandler
		officeUser    models.OfficeUser
	}
<<<<<<< HEAD
	makeDeleteSubtestData := func(authenticateRequest bool) (subtestData movingExpenseDeleteSubtestData) {
=======
	makeDeleteSubtestData := func(authenticateRequest bool, closeoutForCustomerFeatureFlag bool) (subtestData movingExpenseDeleteSubtestData) {
>>>>>>> 98697c38
		// Fake data:
		subtestData.movingExpense = factory.BuildMovingExpense(suite.DB(), nil, nil)
		subtestData.ppmShipment = subtestData.movingExpense.PPMShipment
		officeUser := factory.BuildOfficeUser(nil, nil, nil)
		subtestData.officeUser = officeUser

		endpoint := fmt.Sprintf("/ppm-shipments/%s/moving-expenses/%s", subtestData.ppmShipment.ID.String(), subtestData.movingExpense.ID.String())
		req := httptest.NewRequest("DELETE", endpoint, nil)
		if authenticateRequest {
			req = suite.AuthenticateOfficeRequest(req, officeUser)
		}
		subtestData.params = movingexpenseops.DeleteMovingExpenseParams{
			HTTPRequest:     req,
			PpmShipmentID:   *handlers.FmtUUID(subtestData.ppmShipment.ID),
			MovingExpenseID: *handlers.FmtUUID(subtestData.movingExpense.ID),
		}

<<<<<<< HEAD
		// Use createS3HandlerConfig for the HandlerConfig because we are required to upload a doc
		subtestData.handler = DeleteMovingExpenseHandler{
			suite.createS3HandlerConfig(),
			movingExpenseDeleter,
=======
		closeoutForCustomerFF := services.FeatureFlag{
			Key:   "complete_ppm_closeout_for_customer",
			Match: false,
		}

		handlerConfig := suite.HandlerConfig()
		if !closeoutForCustomerFeatureFlag {
			mockFeatureFlagFetcher := &mocks.FeatureFlagFetcher{}
			mockFeatureFlagFetcher.On("GetBooleanFlagForUser",
				mock.Anything,
				mock.AnythingOfType("*appcontext.appContext"),
				mock.AnythingOfType("string"),
				mock.Anything,
			).Return(closeoutForCustomerFF, nil)
			handlerConfig.SetFeatureFlagFetcher(mockFeatureFlagFetcher)

			subtestData.handler = DeleteMovingExpenseHandler{
				handlerConfig,
				movingExpenseDeleter,
			}
		} else {
			// Use createS3HandlerConfig for the HandlerConfig because we are required to upload a doc
			subtestData.handler = DeleteMovingExpenseHandler{
				suite.createS3HandlerConfig(),
				movingExpenseDeleter,
			}
>>>>>>> 98697c38
		}

		return subtestData
	}

	suite.Run("Successfully Delete Moving Expense - Integration Test", func() {
<<<<<<< HEAD
		subtestData := makeDeleteSubtestData(true)
=======
		subtestData := makeDeleteSubtestData(true, true)
>>>>>>> 98697c38

		params := subtestData.params
		response := subtestData.handler.Handle(params)

		suite.IsType(&movingexpenseops.DeleteMovingExpenseNoContent{}, response)
	})

	suite.Run("DELETE failure - 401 - permission denied - not authenticated", func() {
<<<<<<< HEAD
		subtestData := makeDeleteSubtestData(false)
=======
		subtestData := makeDeleteSubtestData(false, true)
>>>>>>> 98697c38
		response := subtestData.handler.Handle(subtestData.params)

		suite.IsType(&movingexpenseops.DeleteMovingExpenseUnauthorized{}, response)
	})

	suite.Run("DELETE failure - 403 - permission denied - wrong application / user", func() {
<<<<<<< HEAD
		subtestData := makeDeleteSubtestData(false)
=======
		subtestData := makeDeleteSubtestData(false, true)
>>>>>>> 98697c38

		serviceMember := subtestData.ppmShipment.Shipment.MoveTaskOrder.Orders.ServiceMember

		req := subtestData.params.HTTPRequest
		unauthorizedReq := suite.AuthenticateRequest(req, serviceMember)
		unauthorizedParams := subtestData.params
		unauthorizedParams.HTTPRequest = unauthorizedReq

		response := subtestData.handler.Handle(unauthorizedParams)

		suite.IsType(&movingexpenseops.DeleteMovingExpenseForbidden{}, response)
	})

	suite.Run("DELETE failure - 404 - not found - ppm shipment ID and moving expense ID don't match", func() {
<<<<<<< HEAD
		subtestData := makeDeleteSubtestData(false)
=======
		subtestData := makeDeleteSubtestData(false, true)
>>>>>>> 98697c38
		officeUser := subtestData.officeUser

		otherPPMShipment := factory.BuildPPMShipment(suite.DB(), []factory.Customization{
			{
				Model:    subtestData.ppmShipment.Shipment.MoveTaskOrder.Orders,
				LinkOnly: true,
			},
		}, nil)

		subtestData.params.PpmShipmentID = *handlers.FmtUUID(otherPPMShipment.ID)
		req := subtestData.params.HTTPRequest
		unauthorizedReq := suite.AuthenticateOfficeRequest(req, officeUser)
		unauthorizedParams := subtestData.params
		unauthorizedParams.HTTPRequest = unauthorizedReq

		response := subtestData.handler.Handle(unauthorizedParams)
		suite.IsType(&movingexpenseops.DeleteMovingExpenseNotFound{}, response)
	})

	suite.Run("DELETE failure - 404 - not found", func() {
<<<<<<< HEAD
		subtestData := makeDeleteSubtestData(true)
=======
		subtestData := makeDeleteSubtestData(true, true)
>>>>>>> 98697c38
		params := subtestData.params
		// Wrong ID provided
		uuidString := handlers.FmtUUID(testdatagen.ConvertUUIDStringToUUID("e392b01d-3b23-45a9-8f98-e4d5b03c8a93"))
		params.MovingExpenseID = *uuidString

		response := subtestData.handler.Handle(params)

		suite.IsType(&movingexpenseops.DeleteMovingExpenseNotFound{}, response)
	})

<<<<<<< HEAD
	suite.Run("DELETE failure - 500 - server error", func() {
		mockDeleter := mocks.MovingExpenseDeleter{}
		subtestData := makeDeleteSubtestData(true)
=======
	suite.Run("POST failure - 422 - FF off", func() {
		subtestData := makeDeleteSubtestData(true, false)

		response := subtestData.handler.Handle(subtestData.params)

		suite.IsType(&movingexpenseops.DeleteMovingExpenseUnprocessableEntity{}, response)
		errResponse := response.(*movingexpenseops.DeleteMovingExpenseUnprocessableEntity)

		suite.Contains(*errResponse.Payload.Detail, "Moving expenses cannot be deleted unless the complete_ppm_closeout_for_customer feature flag is enabled.")
	})

	suite.Run("DELETE failure - 500 - server error", func() {
		mockDeleter := mocks.MovingExpenseDeleter{}
		subtestData := makeDeleteSubtestData(true, true)
>>>>>>> 98697c38
		params := subtestData.params

		err := errors.New("ServerError")

		mockDeleter.On("DeleteMovingExpense",
			mock.AnythingOfType("*appcontext.appContext"),
			mock.AnythingOfType("uuid.UUID"),
			mock.AnythingOfType("uuid.UUID"),
		).Return(err)

		// Use createS3HandlerConfig for the HandlerConfig because we are required to upload a doc
		handler := DeleteMovingExpenseHandler{
			suite.createS3HandlerConfig(),
			&mockDeleter,
		}

		response := handler.Handle(params)

		suite.IsType(&movingexpenseops.DeleteMovingExpenseInternalServerError{}, response)
	})
}<|MERGE_RESOLUTION|>--- conflicted
+++ resolved
@@ -35,11 +35,7 @@
 		handler     CreateMovingExpenseHandler
 	}
 
-<<<<<<< HEAD
-	makeCreateSubtestData := func(authenticateRequest bool) (subtestData movingExpenseCreateSubtestData) {
-=======
 	makeCreateSubtestData := func(authenticateRequest bool, closeoutForCustomerFeatureFlag bool) (subtestData movingExpenseCreateSubtestData) {
->>>>>>> 98697c38
 
 		subtestData.ppmShipment = factory.BuildPPMShipment(suite.DB(), nil, nil)
 		endpoint := fmt.Sprintf("/ppm-shipments/%s/moving-expense", subtestData.ppmShipment.ID.String())
@@ -55,10 +51,6 @@
 			PpmShipmentID: *handlers.FmtUUID(subtestData.ppmShipment.ID),
 		}
 
-<<<<<<< HEAD
-		subtestData.handler = CreateMovingExpenseHandler{
-			suite.HandlerConfig(),
-=======
 		closeoutForCustomerFF := services.FeatureFlag{
 			Key:   "complete_ppm_closeout_for_customer",
 			Match: false,
@@ -78,18 +70,13 @@
 
 		subtestData.handler = CreateMovingExpenseHandler{
 			handlerConfig,
->>>>>>> 98697c38
 			movingExpenseCreator,
 		}
 
 		return subtestData
 	}
 	suite.Run("Successfully Create Moving Expense - Integration Test", func() {
-<<<<<<< HEAD
-		subtestData := makeCreateSubtestData(true)
-=======
 		subtestData := makeCreateSubtestData(true, true)
->>>>>>> 98697c38
 
 		response := subtestData.handler.Handle(subtestData.params)
 
@@ -103,11 +90,7 @@
 	})
 
 	suite.Run("POST failure - 400- bad request", func() {
-<<<<<<< HEAD
-		subtestData := makeCreateSubtestData(true)
-=======
 		subtestData := makeCreateSubtestData(true, true)
->>>>>>> 98697c38
 
 		params := subtestData.params
 		// Missing PPM Shipment ID
@@ -120,22 +103,13 @@
 
 	suite.Run("POST failure -401 - Unauthorized - unauthenticated user", func() {
 		// user is unauthenticated to trigger 401
-<<<<<<< HEAD
-		subtestData := makeCreateSubtestData(false)
-=======
 		subtestData := makeCreateSubtestData(false, true)
->>>>>>> 98697c38
 
 		response := subtestData.handler.Handle(subtestData.params)
 
 		suite.IsType(&movingexpenseops.CreateMovingExpenseUnauthorized{}, response)
 	})
 
-<<<<<<< HEAD
-	suite.Run("Post failure - 500 - Server Error", func() {
-		mockCreator := mocks.MovingExpenseCreator{}
-		subtestData := makeCreateSubtestData(true)
-=======
 	suite.Run("POST failure - 422 - FF off", func() {
 		subtestData := makeCreateSubtestData(true, false)
 
@@ -150,7 +124,6 @@
 	suite.Run("Post failure - 500 - Server Error", func() {
 		mockCreator := mocks.MovingExpenseCreator{}
 		subtestData := makeCreateSubtestData(true, true)
->>>>>>> 98697c38
 		params := subtestData.params
 		serverErr := errors.New("ServerError")
 
@@ -744,11 +717,7 @@
 		handler       DeleteMovingExpenseHandler
 		officeUser    models.OfficeUser
 	}
-<<<<<<< HEAD
-	makeDeleteSubtestData := func(authenticateRequest bool) (subtestData movingExpenseDeleteSubtestData) {
-=======
 	makeDeleteSubtestData := func(authenticateRequest bool, closeoutForCustomerFeatureFlag bool) (subtestData movingExpenseDeleteSubtestData) {
->>>>>>> 98697c38
 		// Fake data:
 		subtestData.movingExpense = factory.BuildMovingExpense(suite.DB(), nil, nil)
 		subtestData.ppmShipment = subtestData.movingExpense.PPMShipment
@@ -766,12 +735,6 @@
 			MovingExpenseID: *handlers.FmtUUID(subtestData.movingExpense.ID),
 		}
 
-<<<<<<< HEAD
-		// Use createS3HandlerConfig for the HandlerConfig because we are required to upload a doc
-		subtestData.handler = DeleteMovingExpenseHandler{
-			suite.createS3HandlerConfig(),
-			movingExpenseDeleter,
-=======
 		closeoutForCustomerFF := services.FeatureFlag{
 			Key:   "complete_ppm_closeout_for_customer",
 			Match: false,
@@ -798,18 +761,13 @@
 				suite.createS3HandlerConfig(),
 				movingExpenseDeleter,
 			}
->>>>>>> 98697c38
 		}
 
 		return subtestData
 	}
 
 	suite.Run("Successfully Delete Moving Expense - Integration Test", func() {
-<<<<<<< HEAD
-		subtestData := makeDeleteSubtestData(true)
-=======
 		subtestData := makeDeleteSubtestData(true, true)
->>>>>>> 98697c38
 
 		params := subtestData.params
 		response := subtestData.handler.Handle(params)
@@ -818,22 +776,14 @@
 	})
 
 	suite.Run("DELETE failure - 401 - permission denied - not authenticated", func() {
-<<<<<<< HEAD
-		subtestData := makeDeleteSubtestData(false)
-=======
 		subtestData := makeDeleteSubtestData(false, true)
->>>>>>> 98697c38
 		response := subtestData.handler.Handle(subtestData.params)
 
 		suite.IsType(&movingexpenseops.DeleteMovingExpenseUnauthorized{}, response)
 	})
 
 	suite.Run("DELETE failure - 403 - permission denied - wrong application / user", func() {
-<<<<<<< HEAD
-		subtestData := makeDeleteSubtestData(false)
-=======
 		subtestData := makeDeleteSubtestData(false, true)
->>>>>>> 98697c38
 
 		serviceMember := subtestData.ppmShipment.Shipment.MoveTaskOrder.Orders.ServiceMember
 
@@ -848,11 +798,7 @@
 	})
 
 	suite.Run("DELETE failure - 404 - not found - ppm shipment ID and moving expense ID don't match", func() {
-<<<<<<< HEAD
-		subtestData := makeDeleteSubtestData(false)
-=======
 		subtestData := makeDeleteSubtestData(false, true)
->>>>>>> 98697c38
 		officeUser := subtestData.officeUser
 
 		otherPPMShipment := factory.BuildPPMShipment(suite.DB(), []factory.Customization{
@@ -873,11 +819,7 @@
 	})
 
 	suite.Run("DELETE failure - 404 - not found", func() {
-<<<<<<< HEAD
-		subtestData := makeDeleteSubtestData(true)
-=======
 		subtestData := makeDeleteSubtestData(true, true)
->>>>>>> 98697c38
 		params := subtestData.params
 		// Wrong ID provided
 		uuidString := handlers.FmtUUID(testdatagen.ConvertUUIDStringToUUID("e392b01d-3b23-45a9-8f98-e4d5b03c8a93"))
@@ -888,11 +830,6 @@
 		suite.IsType(&movingexpenseops.DeleteMovingExpenseNotFound{}, response)
 	})
 
-<<<<<<< HEAD
-	suite.Run("DELETE failure - 500 - server error", func() {
-		mockDeleter := mocks.MovingExpenseDeleter{}
-		subtestData := makeDeleteSubtestData(true)
-=======
 	suite.Run("POST failure - 422 - FF off", func() {
 		subtestData := makeDeleteSubtestData(true, false)
 
@@ -907,7 +844,6 @@
 	suite.Run("DELETE failure - 500 - server error", func() {
 		mockDeleter := mocks.MovingExpenseDeleter{}
 		subtestData := makeDeleteSubtestData(true, true)
->>>>>>> 98697c38
 		params := subtestData.params
 
 		err := errors.New("ServerError")
