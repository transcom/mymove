--- conflicted
+++ resolved
@@ -56,11 +56,7 @@
 			Match: false,
 		}
 
-<<<<<<< HEAD
-		handlerConfig := suite.HandlerConfig()
-=======
 		handlerConfig := suite.NewHandlerConfig()
->>>>>>> 71365d72
 		if !closeoutForCustomerFeatureFlag {
 			mockFeatureFlagFetcher := &mocks.FeatureFlagFetcher{}
 			mockFeatureFlagFetcher.On("GetBooleanFlagForUser",
@@ -138,11 +134,7 @@
 		).Return(nil, serverErr)
 
 		handler := CreateMovingExpenseHandler{
-<<<<<<< HEAD
-			suite.HandlerConfig(),
-=======
 			suite.NewHandlerConfig(),
->>>>>>> 71365d72
 			&mockCreator,
 		}
 
@@ -748,11 +740,7 @@
 			Match: false,
 		}
 
-<<<<<<< HEAD
-		handlerConfig := suite.HandlerConfig()
-=======
 		handlerConfig := suite.NewHandlerConfig()
->>>>>>> 71365d72
 		if !closeoutForCustomerFeatureFlag {
 			mockFeatureFlagFetcher := &mocks.FeatureFlagFetcher{}
 			mockFeatureFlagFetcher.On("GetBooleanFlagForUser",
