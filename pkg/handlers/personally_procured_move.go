--- conflicted
+++ resolved
@@ -17,23 +17,6 @@
 func payloadForPPMModel(personallyProcuredMove models.PersonallyProcuredMove) internalmessages.PersonallyProcuredMovePayload {
 
 	ppmPayload := internalmessages.PersonallyProcuredMovePayload{
-<<<<<<< HEAD
-		ID:                         fmtUUID(personallyProcuredMove.ID),
-		CreatedAt:                  fmtDateTime(personallyProcuredMove.CreatedAt),
-		UpdatedAt:                  fmtDateTime(personallyProcuredMove.UpdatedAt),
-		Size:                       personallyProcuredMove.Size,
-		WeightEstimate:             personallyProcuredMove.WeightEstimate,
-		EstimatedIncentive:         personallyProcuredMove.EstimatedIncentive,
-		PlannedMoveDate:            fmtDatePtr(personallyProcuredMove.PlannedMoveDate),
-		PickupPostalCode:           personallyProcuredMove.PickupPostalCode,
-		AdditionalPickupPostalCode: personallyProcuredMove.AdditionalPickupPostalCode,
-		HasAdditionalPostalCode:    personallyProcuredMove.HasAdditionalPostalCode,
-		DestinationPostalCode:      personallyProcuredMove.DestinationPostalCode,
-		HasSit:                     personallyProcuredMove.HasSit,
-		DaysInStorage:              personallyProcuredMove.DaysInStorage,
-		HasRequestedAdvance:        &personallyProcuredMove.HasRequestedAdvance,
-		Advance:                    payloadForReimbursementModel(personallyProcuredMove.Advance),
-=======
 		ID:                            fmtUUID(personallyProcuredMove.ID),
 		CreatedAt:                     fmtDateTime(personallyProcuredMove.CreatedAt),
 		UpdatedAt:                     fmtDateTime(personallyProcuredMove.UpdatedAt),
@@ -48,8 +31,9 @@
 		HasSit:                        personallyProcuredMove.HasSit,
 		DaysInStorage:                 personallyProcuredMove.DaysInStorage,
 		EstimatedStorageReimbursement: personallyProcuredMove.EstimatedStorageReimbursement,
-		Status: internalmessages.PPMStatus(personallyProcuredMove.Status),
->>>>>>> 7165838a
+		Status:              internalmessages.PPMStatus(personallyProcuredMove.Status),
+		HasRequestedAdvance: &personallyProcuredMove.HasRequestedAdvance,
+		Advance:             payloadForReimbursementModel(personallyProcuredMove.Advance),
 	}
 	return ppmPayload
 }
@@ -88,14 +72,9 @@
 		payload.DestinationPostalCode,
 		payload.HasSit,
 		payload.DaysInStorage,
-<<<<<<< HEAD
+		payload.EstimatedStorageReimbursement,
 		payload.HasRequestedAdvance,
 		advance)
-=======
-		payload.EstimatedStorageReimbursement,
-		false,
-		nil)
->>>>>>> 7165838a
 
 	if err != nil || verrs.HasAny() {
 		return responseForVErrors(h.logger, verrs, err)
