package handlers

import (
	"time"

	"github.com/go-openapi/runtime/middleware"
	"github.com/gobuffalo/uuid"
	"go.uber.org/zap"

	"github.com/transcom/mymove/pkg/auth"
	ppmop "github.com/transcom/mymove/pkg/gen/internalapi/internaloperations/ppm"
	"github.com/transcom/mymove/pkg/gen/internalmessages"
	"github.com/transcom/mymove/pkg/models"
	"github.com/transcom/mymove/pkg/unit"
)

func payloadForPPMModel(personallyProcuredMove models.PersonallyProcuredMove) internalmessages.PersonallyProcuredMovePayload {

	ppmPayload := internalmessages.PersonallyProcuredMovePayload{
<<<<<<< HEAD
		ID:                         fmtUUID(personallyProcuredMove.ID),
		CreatedAt:                  fmtDateTime(personallyProcuredMove.CreatedAt),
		UpdatedAt:                  fmtDateTime(personallyProcuredMove.UpdatedAt),
		Size:                       personallyProcuredMove.Size,
		WeightEstimate:             personallyProcuredMove.WeightEstimate,
		EstimatedIncentive:         personallyProcuredMove.EstimatedIncentive,
		PlannedMoveDate:            fmtDatePtr(personallyProcuredMove.PlannedMoveDate),
		PickupPostalCode:           personallyProcuredMove.PickupPostalCode,
		AdditionalPickupPostalCode: personallyProcuredMove.AdditionalPickupPostalCode,
		HasAdditionalPostalCode:    personallyProcuredMove.HasAdditionalPostalCode,
		DestinationPostalCode:      personallyProcuredMove.DestinationPostalCode,
		HasSit:                     personallyProcuredMove.HasSit,
		DaysInStorage:              personallyProcuredMove.DaysInStorage,
		Status:                     internalmessages.PPMStatus(personallyProcuredMove.Status),
		HasRequestedAdvance:        personallyProcuredMove.HasRequestedAdvance,
		Advance:                    payloadForReimbursementModel(personallyProcuredMove.Advance),
=======
		ID:                            fmtUUID(personallyProcuredMove.ID),
		CreatedAt:                     fmtDateTime(personallyProcuredMove.CreatedAt),
		UpdatedAt:                     fmtDateTime(personallyProcuredMove.UpdatedAt),
		Size:                          personallyProcuredMove.Size,
		WeightEstimate:                personallyProcuredMove.WeightEstimate,
		EstimatedIncentive:            personallyProcuredMove.EstimatedIncentive,
		PlannedMoveDate:               fmtDatePtr(personallyProcuredMove.PlannedMoveDate),
		PickupPostalCode:              personallyProcuredMove.PickupPostalCode,
		AdditionalPickupPostalCode:    personallyProcuredMove.AdditionalPickupPostalCode,
		HasAdditionalPostalCode:       personallyProcuredMove.HasAdditionalPostalCode,
		DestinationPostalCode:         personallyProcuredMove.DestinationPostalCode,
		HasSit:                        personallyProcuredMove.HasSit,
		DaysInStorage:                 personallyProcuredMove.DaysInStorage,
		EstimatedStorageReimbursement: personallyProcuredMove.EstimatedStorageReimbursement,
		Status: internalmessages.PPMStatus(personallyProcuredMove.Status),
>>>>>>> df8bfc83
	}
	return ppmPayload
}

// CreatePersonallyProcuredMoveHandler creates a PPM
type CreatePersonallyProcuredMoveHandler HandlerContext

// Handle is the handler
func (h CreatePersonallyProcuredMoveHandler) Handle(params ppmop.CreatePersonallyProcuredMoveParams) middleware.Responder {
	session := auth.SessionFromRequestContext(params.HTTPRequest)
	// #nosec UUID is pattern matched by swagger and will be ok
	moveID, _ := uuid.FromString(params.MoveID.String())

	// Validate that this move belongs to the current user
	move, err := models.FetchMove(h.db, session, moveID)
	if err != nil {
		return responseForError(h.logger, err)
	}

	payload := params.CreatePersonallyProcuredMovePayload

	var advance *models.Reimbursement
	if payload.Advance != nil {
		a := models.BuildDraftReimbursement(unit.Cents(*payload.Advance.RequestedAmount), models.MethodOfReceipt(*payload.Advance.MethodOfReceipt))
		advance = &a
	}

	newPPM, verrs, err := move.CreatePPM(h.db,
		payload.Size,
		payload.WeightEstimate,
		payload.EstimatedIncentive,
		(*time.Time)(payload.PlannedMoveDate),
		payload.PickupPostalCode,
		payload.HasAdditionalPostalCode,
		payload.AdditionalPickupPostalCode,
		payload.DestinationPostalCode,
		payload.HasSit,
		payload.DaysInStorage,
<<<<<<< HEAD
		payload.HasRequestedAdvance,
		advance)
=======
		payload.EstimatedStorageReimbursement,
		false,
		nil)
>>>>>>> df8bfc83

	if err != nil || verrs.HasAny() {
		return responseForVErrors(h.logger, verrs, err)
	}

	ppmPayload := payloadForPPMModel(*newPPM)
	return ppmop.NewCreatePersonallyProcuredMoveCreated().WithPayload(&ppmPayload)
}

// IndexPersonallyProcuredMovesHandler returns a list of all the PPMs associated with this move.
type IndexPersonallyProcuredMovesHandler HandlerContext

// Handle handles the request
func (h IndexPersonallyProcuredMovesHandler) Handle(params ppmop.IndexPersonallyProcuredMovesParams) middleware.Responder {
	// #nosec User should always be populated by middleware
	session := auth.SessionFromRequestContext(params.HTTPRequest)
	// #nosec UUID is pattern matched by swagger and will be ok
	moveID, _ := uuid.FromString(params.MoveID.String())

	// Validate that this move belongs to the current user
	move, err := models.FetchMove(h.db, session, moveID)
	if err != nil {
		return responseForError(h.logger, err)
	}

	// The given move does belong to the current user.
	ppms := move.PersonallyProcuredMoves
	ppmsPayload := make(internalmessages.IndexPersonallyProcuredMovePayload, len(ppms))
	for i, ppm := range ppms {
		ppmPayload := payloadForPPMModel(ppm)
		ppmsPayload[i] = &ppmPayload
	}
	response := ppmop.NewIndexPersonallyProcuredMovesOK().WithPayload(ppmsPayload)
	return response
}

func patchPPMWithPayload(ppm *models.PersonallyProcuredMove, payload *internalmessages.PatchPersonallyProcuredMovePayload) {

	if payload.Size != nil {
		ppm.Size = payload.Size
	}
	if payload.WeightEstimate != nil {
		ppm.WeightEstimate = payload.WeightEstimate
	}
	if payload.EstimatedIncentive != nil {
		ppm.EstimatedIncentive = payload.EstimatedIncentive
	}
	if payload.PlannedMoveDate != nil {
		ppm.PlannedMoveDate = (*time.Time)(payload.PlannedMoveDate)
	}
	if payload.PickupPostalCode != nil {
		ppm.PickupPostalCode = payload.PickupPostalCode
	}
	if payload.HasAdditionalPostalCode != nil {
		if *payload.HasAdditionalPostalCode == false {
			ppm.AdditionalPickupPostalCode = nil
		} else if *payload.HasAdditionalPostalCode == true {
			ppm.AdditionalPickupPostalCode = payload.AdditionalPickupPostalCode
		}
		ppm.HasAdditionalPostalCode = payload.HasAdditionalPostalCode
	}
	if payload.DestinationPostalCode != nil {
		ppm.DestinationPostalCode = payload.DestinationPostalCode
	}
	if payload.HasSit != nil {
		if *payload.HasSit == false {
			ppm.DaysInStorage = nil
			ppm.EstimatedStorageReimbursement = nil
		} else if *payload.HasSit == true {
			ppm.DaysInStorage = payload.DaysInStorage
			ppm.EstimatedStorageReimbursement = payload.EstimatedStorageReimbursement
		}
		ppm.HasSit = payload.HasSit
	}

}

// PatchPersonallyProcuredMoveHandler Patchs a PPM
type PatchPersonallyProcuredMoveHandler HandlerContext

// Handle is the handler
func (h PatchPersonallyProcuredMoveHandler) Handle(params ppmop.PatchPersonallyProcuredMoveParams) middleware.Responder {
	session := auth.SessionFromRequestContext(params.HTTPRequest)

	// #nosec UUID is pattern matched by swagger and will be ok
	moveID, _ := uuid.FromString(params.MoveID.String())
	// #nosec UUID is pattern matched by swagger and will be ok
	ppmID, _ := uuid.FromString(params.PersonallyProcuredMoveID.String())

	ppm, err := models.FetchPersonallyProcuredMove(h.db, session, ppmID)
	if err != nil {
		return responseForError(h.logger, err)
	}

	if ppm.MoveID != moveID {
		h.logger.Info("Move ID for PPM does not match requested PPM Move ID", zap.String("requested move_id", moveID.String()), zap.String("actual move_id", ppm.MoveID.String()))
		return ppmop.NewPatchPersonallyProcuredMoveBadRequest()
	}

	patchPPMWithPayload(ppm, params.PatchPersonallyProcuredMovePayload)

	verrs, err := h.db.ValidateAndUpdate(ppm)
	if err != nil || verrs.HasAny() {
		return responseForVErrors(h.logger, verrs, err)
	}

	ppmPayload := payloadForPPMModel(*ppm)
	return ppmop.NewPatchPersonallyProcuredMoveCreated().WithPayload(&ppmPayload)

}<|MERGE_RESOLUTION|>--- conflicted
+++ resolved
@@ -17,24 +17,6 @@
 func payloadForPPMModel(personallyProcuredMove models.PersonallyProcuredMove) internalmessages.PersonallyProcuredMovePayload {
 
 	ppmPayload := internalmessages.PersonallyProcuredMovePayload{
-<<<<<<< HEAD
-		ID:                         fmtUUID(personallyProcuredMove.ID),
-		CreatedAt:                  fmtDateTime(personallyProcuredMove.CreatedAt),
-		UpdatedAt:                  fmtDateTime(personallyProcuredMove.UpdatedAt),
-		Size:                       personallyProcuredMove.Size,
-		WeightEstimate:             personallyProcuredMove.WeightEstimate,
-		EstimatedIncentive:         personallyProcuredMove.EstimatedIncentive,
-		PlannedMoveDate:            fmtDatePtr(personallyProcuredMove.PlannedMoveDate),
-		PickupPostalCode:           personallyProcuredMove.PickupPostalCode,
-		AdditionalPickupPostalCode: personallyProcuredMove.AdditionalPickupPostalCode,
-		HasAdditionalPostalCode:    personallyProcuredMove.HasAdditionalPostalCode,
-		DestinationPostalCode:      personallyProcuredMove.DestinationPostalCode,
-		HasSit:                     personallyProcuredMove.HasSit,
-		DaysInStorage:              personallyProcuredMove.DaysInStorage,
-		Status:                     internalmessages.PPMStatus(personallyProcuredMove.Status),
-		HasRequestedAdvance:        personallyProcuredMove.HasRequestedAdvance,
-		Advance:                    payloadForReimbursementModel(personallyProcuredMove.Advance),
-=======
 		ID:                            fmtUUID(personallyProcuredMove.ID),
 		CreatedAt:                     fmtDateTime(personallyProcuredMove.CreatedAt),
 		UpdatedAt:                     fmtDateTime(personallyProcuredMove.UpdatedAt),
@@ -43,14 +25,15 @@
 		EstimatedIncentive:            personallyProcuredMove.EstimatedIncentive,
 		PlannedMoveDate:               fmtDatePtr(personallyProcuredMove.PlannedMoveDate),
 		PickupPostalCode:              personallyProcuredMove.PickupPostalCode,
+		HasAdditionalPostalCode:       personallyProcuredMove.HasAdditionalPostalCode,
 		AdditionalPickupPostalCode:    personallyProcuredMove.AdditionalPickupPostalCode,
-		HasAdditionalPostalCode:       personallyProcuredMove.HasAdditionalPostalCode,
 		DestinationPostalCode:         personallyProcuredMove.DestinationPostalCode,
 		HasSit:                        personallyProcuredMove.HasSit,
 		DaysInStorage:                 personallyProcuredMove.DaysInStorage,
 		EstimatedStorageReimbursement: personallyProcuredMove.EstimatedStorageReimbursement,
-		Status: internalmessages.PPMStatus(personallyProcuredMove.Status),
->>>>>>> df8bfc83
+		Status:              internalmessages.PPMStatus(personallyProcuredMove.Status),
+		HasRequestedAdvance: personallyProcuredMove.HasRequestedAdvance,
+		Advance:             payloadForReimbursementModel(personallyProcuredMove.Advance),
 	}
 	return ppmPayload
 }
@@ -89,14 +72,9 @@
 		payload.DestinationPostalCode,
 		payload.HasSit,
 		payload.DaysInStorage,
-<<<<<<< HEAD
+		payload.EstimatedStorageReimbursement,
 		payload.HasRequestedAdvance,
 		advance)
-=======
-		payload.EstimatedStorageReimbursement,
-		false,
-		nil)
->>>>>>> df8bfc83
 
 	if err != nil || verrs.HasAny() {
 		return responseForVErrors(h.logger, verrs, err)
