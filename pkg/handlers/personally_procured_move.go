package handlers

import (
	"time"

	"github.com/go-openapi/runtime/middleware"
	"github.com/gobuffalo/uuid"
	"go.uber.org/zap"

	"github.com/transcom/mymove/pkg/auth"
	ppmop "github.com/transcom/mymove/pkg/gen/internalapi/internaloperations/ppm"
	"github.com/transcom/mymove/pkg/gen/internalmessages"
	"github.com/transcom/mymove/pkg/models"
	"github.com/transcom/mymove/pkg/unit"
)

func payloadForPPMModel(personallyProcuredMove models.PersonallyProcuredMove) internalmessages.PersonallyProcuredMovePayload {

	ppmPayload := internalmessages.PersonallyProcuredMovePayload{
<<<<<<< HEAD
		ID:                            fmtUUID(personallyProcuredMove.ID),
		CreatedAt:                     fmtDateTime(personallyProcuredMove.CreatedAt),
		UpdatedAt:                     fmtDateTime(personallyProcuredMove.UpdatedAt),
		Size:                          personallyProcuredMove.Size,
		WeightEstimate:                personallyProcuredMove.WeightEstimate,
		EstimatedIncentive:            personallyProcuredMove.EstimatedIncentive,
		PlannedMoveDate:               fmtDatePtr(personallyProcuredMove.PlannedMoveDate),
		PickupPostalCode:              personallyProcuredMove.PickupPostalCode,
		HasAdditionalPostalCode:       personallyProcuredMove.HasAdditionalPostalCode,
		AdditionalPickupPostalCode:    personallyProcuredMove.AdditionalPickupPostalCode,
		DestinationPostalCode:         personallyProcuredMove.DestinationPostalCode,
		HasSit:                        personallyProcuredMove.HasSit,
		DaysInStorage:                 personallyProcuredMove.DaysInStorage,
		EstimatedStorageReimbursement: personallyProcuredMove.EstimatedStorageReimbursement,
		Status:              internalmessages.PPMStatus(personallyProcuredMove.Status),
		HasRequestedAdvance: personallyProcuredMove.HasRequestedAdvance,
		Advance:             payloadForReimbursementModel(personallyProcuredMove.Advance),
=======
		ID:                         fmtUUID(personallyProcuredMove.ID),
		CreatedAt:                  fmtDateTime(personallyProcuredMove.CreatedAt),
		UpdatedAt:                  fmtDateTime(personallyProcuredMove.UpdatedAt),
		Size:                       personallyProcuredMove.Size,
		WeightEstimate:             personallyProcuredMove.WeightEstimate,
		EstimatedIncentive:         personallyProcuredMove.EstimatedIncentive,
		PlannedMoveDate:            fmtDatePtr(personallyProcuredMove.PlannedMoveDate),
		PickupPostalCode:           personallyProcuredMove.PickupPostalCode,
		AdditionalPickupPostalCode: personallyProcuredMove.AdditionalPickupPostalCode,
		HasAdditionalPostalCode:    personallyProcuredMove.HasAdditionalPostalCode,
		DestinationPostalCode:      personallyProcuredMove.DestinationPostalCode,
		HasSit:                     personallyProcuredMove.HasSit,
		DaysInStorage:              personallyProcuredMove.DaysInStorage,
		HasRequestedAdvance:        &personallyProcuredMove.HasRequestedAdvance,
		Advance:                    payloadForReimbursementModel(personallyProcuredMove.Advance),
>>>>>>> aad2ed1d
	}
	return ppmPayload
}

// CreatePersonallyProcuredMoveHandler creates a PPM
type CreatePersonallyProcuredMoveHandler HandlerContext

// Handle is the handler
func (h CreatePersonallyProcuredMoveHandler) Handle(params ppmop.CreatePersonallyProcuredMoveParams) middleware.Responder {
	session := auth.SessionFromRequestContext(params.HTTPRequest)
	// #nosec UUID is pattern matched by swagger and will be ok
	moveID, _ := uuid.FromString(params.MoveID.String())

	// Validate that this move belongs to the current user
	move, err := models.FetchMove(h.db, session, moveID)
	if err != nil {
		return responseForError(h.logger, err)
	}

	payload := params.CreatePersonallyProcuredMovePayload

	var advance *models.Reimbursement
	if payload.Advance != nil {
		a := models.BuildDraftReimbursement(unit.Cents(*payload.Advance.RequestedAmount), models.MethodOfReceipt(*payload.Advance.MethodOfReceipt))
		advance = &a
	}

	newPPM, verrs, err := move.CreatePPM(h.db,
		payload.Size,
		payload.WeightEstimate,
		payload.EstimatedIncentive,
		(*time.Time)(payload.PlannedMoveDate),
		payload.PickupPostalCode,
		payload.HasAdditionalPostalCode,
		payload.AdditionalPickupPostalCode,
		payload.DestinationPostalCode,
		payload.HasSit,
		payload.DaysInStorage,
		payload.EstimatedStorageReimbursement,
		payload.HasRequestedAdvance,
		advance)

	if err != nil || verrs.HasAny() {
		return responseForVErrors(h.logger, verrs, err)
	}

	ppmPayload := payloadForPPMModel(*newPPM)
	return ppmop.NewCreatePersonallyProcuredMoveCreated().WithPayload(&ppmPayload)
}

// IndexPersonallyProcuredMovesHandler returns a list of all the PPMs associated with this move.
type IndexPersonallyProcuredMovesHandler HandlerContext

// Handle handles the request
func (h IndexPersonallyProcuredMovesHandler) Handle(params ppmop.IndexPersonallyProcuredMovesParams) middleware.Responder {
	// #nosec User should always be populated by middleware
	session := auth.SessionFromRequestContext(params.HTTPRequest)
	// #nosec UUID is pattern matched by swagger and will be ok
	moveID, _ := uuid.FromString(params.MoveID.String())

	// Validate that this move belongs to the current user
	move, err := models.FetchMove(h.db, session, moveID)
	if err != nil {
		return responseForError(h.logger, err)
	}

	// The given move does belong to the current user.
	ppms := move.PersonallyProcuredMoves
	ppmsPayload := make(internalmessages.IndexPersonallyProcuredMovePayload, len(ppms))
	for i, ppm := range ppms {
		ppmPayload := payloadForPPMModel(ppm)
		ppmsPayload[i] = &ppmPayload
	}
	response := ppmop.NewIndexPersonallyProcuredMovesOK().WithPayload(ppmsPayload)
	return response
}

func patchPPMWithPayload(ppm *models.PersonallyProcuredMove, payload *internalmessages.PatchPersonallyProcuredMovePayload) {

	if payload.Size != nil {
		ppm.Size = payload.Size
	}
	if payload.WeightEstimate != nil {
		ppm.WeightEstimate = payload.WeightEstimate
	}
	if payload.EstimatedIncentive != nil {
		ppm.EstimatedIncentive = payload.EstimatedIncentive
	}
	if payload.PlannedMoveDate != nil {
		ppm.PlannedMoveDate = (*time.Time)(payload.PlannedMoveDate)
	}
	if payload.PickupPostalCode != nil {
		ppm.PickupPostalCode = payload.PickupPostalCode
	}
	if payload.HasAdditionalPostalCode != nil {
		if *payload.HasAdditionalPostalCode == false {
			ppm.AdditionalPickupPostalCode = nil
		} else if *payload.HasAdditionalPostalCode == true {
			ppm.AdditionalPickupPostalCode = payload.AdditionalPickupPostalCode
		}
		ppm.HasAdditionalPostalCode = payload.HasAdditionalPostalCode
	}
	if payload.DestinationPostalCode != nil {
		ppm.DestinationPostalCode = payload.DestinationPostalCode
	}
	if payload.HasSit != nil {
		if *payload.HasSit == false {
			ppm.DaysInStorage = nil
			ppm.EstimatedStorageReimbursement = nil
		} else if *payload.HasSit == true {
			ppm.DaysInStorage = payload.DaysInStorage
			ppm.EstimatedStorageReimbursement = payload.EstimatedStorageReimbursement
		}
		ppm.HasSit = payload.HasSit
	}

	ppm.HasRequestedAdvance = *payload.HasRequestedAdvance
	if *payload.HasRequestedAdvance {
		if payload.Advance != nil {
			methodOfReceipt := models.MethodOfReceipt(*payload.Advance.MethodOfReceipt)
			requestedAmount := unit.Cents(*payload.Advance.RequestedAmount)
			fmt.Println("I BUT ETHIS", ppm.Advance)
			if ppm.Advance != nil {
				ppm.Advance.MethodOfReceipt = methodOfReceipt
				ppm.Advance.RequestedAmount = requestedAmount
			} else {
				var advance models.Reimbursement
				if ppm.Status == models.PPMStatusDRAFT {
					advance = models.BuildDraftReimbursement(requestedAmount, methodOfReceipt)
				} else {
					advance = models.BuildRequestedReimbursement(requestedAmount, methodOfReceipt)
				}
				ppm.Advance = &advance
			}
		}
	}
}

// PatchPersonallyProcuredMoveHandler Patchs a PPM
type PatchPersonallyProcuredMoveHandler HandlerContext

// Handle is the handler
func (h PatchPersonallyProcuredMoveHandler) Handle(params ppmop.PatchPersonallyProcuredMoveParams) middleware.Responder {
	session := auth.SessionFromRequestContext(params.HTTPRequest)

	// #nosec UUID is pattern matched by swagger and will be ok
	moveID, _ := uuid.FromString(params.MoveID.String())
	// #nosec UUID is pattern matched by swagger and will be ok
	ppmID, _ := uuid.FromString(params.PersonallyProcuredMoveID.String())

	ppm, err := models.FetchPersonallyProcuredMove(h.db, session, ppmID)
	if err != nil {
		return responseForError(h.logger, err)
	}

	if ppm.MoveID != moveID {
		h.logger.Info("Move ID for PPM does not match requested PPM Move ID", zap.String("requested move_id", moveID.String()), zap.String("actual move_id", ppm.MoveID.String()))
		return ppmop.NewPatchPersonallyProcuredMoveBadRequest()
	}

	patchPPMWithPayload(ppm, params.PatchPersonallyProcuredMovePayload)

	verrs, err := models.SavePersonallyProcuredMove(h.db, ppm)
	if err != nil || verrs.HasAny() {
		return responseForVErrors(h.logger, verrs, err)
	}

	ppmPayload := payloadForPPMModel(*ppm)
	return ppmop.NewPatchPersonallyProcuredMoveCreated().WithPayload(&ppmPayload)

}<|MERGE_RESOLUTION|>--- conflicted
+++ resolved
@@ -17,7 +17,6 @@
 func payloadForPPMModel(personallyProcuredMove models.PersonallyProcuredMove) internalmessages.PersonallyProcuredMovePayload {
 
 	ppmPayload := internalmessages.PersonallyProcuredMovePayload{
-<<<<<<< HEAD
 		ID:                            fmtUUID(personallyProcuredMove.ID),
 		CreatedAt:                     fmtDateTime(personallyProcuredMove.CreatedAt),
 		UpdatedAt:                     fmtDateTime(personallyProcuredMove.UpdatedAt),
@@ -33,25 +32,8 @@
 		DaysInStorage:                 personallyProcuredMove.DaysInStorage,
 		EstimatedStorageReimbursement: personallyProcuredMove.EstimatedStorageReimbursement,
 		Status:              internalmessages.PPMStatus(personallyProcuredMove.Status),
-		HasRequestedAdvance: personallyProcuredMove.HasRequestedAdvance,
+		HasRequestedAdvance: &personallyProcuredMove.HasRequestedAdvance,
 		Advance:             payloadForReimbursementModel(personallyProcuredMove.Advance),
-=======
-		ID:                         fmtUUID(personallyProcuredMove.ID),
-		CreatedAt:                  fmtDateTime(personallyProcuredMove.CreatedAt),
-		UpdatedAt:                  fmtDateTime(personallyProcuredMove.UpdatedAt),
-		Size:                       personallyProcuredMove.Size,
-		WeightEstimate:             personallyProcuredMove.WeightEstimate,
-		EstimatedIncentive:         personallyProcuredMove.EstimatedIncentive,
-		PlannedMoveDate:            fmtDatePtr(personallyProcuredMove.PlannedMoveDate),
-		PickupPostalCode:           personallyProcuredMove.PickupPostalCode,
-		AdditionalPickupPostalCode: personallyProcuredMove.AdditionalPickupPostalCode,
-		HasAdditionalPostalCode:    personallyProcuredMove.HasAdditionalPostalCode,
-		DestinationPostalCode:      personallyProcuredMove.DestinationPostalCode,
-		HasSit:                     personallyProcuredMove.HasSit,
-		DaysInStorage:              personallyProcuredMove.DaysInStorage,
-		HasRequestedAdvance:        &personallyProcuredMove.HasRequestedAdvance,
-		Advance:                    payloadForReimbursementModel(personallyProcuredMove.Advance),
->>>>>>> aad2ed1d
 	}
 	return ppmPayload
 }
