package handlers

import (
	"time"

	"github.com/go-openapi/runtime/middleware"
	"github.com/gobuffalo/uuid"
	"go.uber.org/zap"

	"github.com/transcom/mymove/pkg/auth"
	ppmop "github.com/transcom/mymove/pkg/gen/internalapi/internaloperations/ppm"
	"github.com/transcom/mymove/pkg/gen/internalmessages"
	"github.com/transcom/mymove/pkg/models"
<<<<<<< HEAD
	"github.com/transcom/mymove/pkg/rateengine"
	"github.com/transcom/mymove/pkg/unit"
)

func payloadForPPMModel(personallyProcuredMove models.PersonallyProcuredMove) internalmessages.PersonallyProcuredMovePayload {
	ppmPayload := internalmessages.PersonallyProcuredMovePayload{
		ID:                         fmtUUID(personallyProcuredMove.ID),
		CreatedAt:                  fmtDateTime(personallyProcuredMove.CreatedAt),
		UpdatedAt:                  fmtDateTime(personallyProcuredMove.UpdatedAt),
		Size:                       personallyProcuredMove.Size,
		WeightEstimate:             personallyProcuredMove.WeightEstimate,
		EstimatedIncentive:         personallyProcuredMove.EstimatedIncentive,
		PlannedMoveDate:            fmtDatePtr(personallyProcuredMove.PlannedMoveDate),
		PickupPostalCode:           personallyProcuredMove.PickupPostalCode,
		AdditionalPickupPostalCode: personallyProcuredMove.AdditionalPickupPostalCode,
		HasAdditionalPostalCode:    personallyProcuredMove.HasAdditionalPostalCode,
		DestinationPostalCode:      personallyProcuredMove.DestinationPostalCode,
		HasSit:                     personallyProcuredMove.HasSit,
		DaysInStorage:              personallyProcuredMove.DaysInStorage,
		Status:                     internalmessages.PPMStatus(personallyProcuredMove.Status),
		Mileage:                    personallyProcuredMove.Mileage,
		EstimatedStorageReimbursement: personallyProcuredMove.EstimatedStorageReimbursement,
	}

	if personallyProcuredMove.IncentiveEstimateMin != nil {
		min := (*personallyProcuredMove.IncentiveEstimateMin).Int64()
		ppmPayload.IncentiveEstimateMin = &min
	}
	if personallyProcuredMove.IncentiveEstimateMax != nil {
		max := (*personallyProcuredMove.IncentiveEstimateMax).Int64()
		ppmPayload.IncentiveEstimateMax = &max
	}
	if personallyProcuredMove.PlannedSITMax != nil {
		max := (*personallyProcuredMove.PlannedSITMax).Int64()
		ppmPayload.PlannedSitMax = &max
	}
	if personallyProcuredMove.SITMax != nil {
		max := (*personallyProcuredMove.SITMax).Int64()
		ppmPayload.SitMax = &max
=======
	"github.com/transcom/mymove/pkg/unit"
)

func payloadForPPMModel(storage FileStorer, personallyProcuredMove models.PersonallyProcuredMove) (*internalmessages.PersonallyProcuredMovePayload, error) {

	documentPayload, err := payloadForDocumentModel(storage, personallyProcuredMove.AdvanceWorksheet)
	if err != nil {
		return nil, err
	}

	ppmPayload := internalmessages.PersonallyProcuredMovePayload{
		ID:                            fmtUUID(personallyProcuredMove.ID),
		CreatedAt:                     fmtDateTime(personallyProcuredMove.CreatedAt),
		UpdatedAt:                     fmtDateTime(personallyProcuredMove.UpdatedAt),
		Size:                          personallyProcuredMove.Size,
		WeightEstimate:                personallyProcuredMove.WeightEstimate,
		EstimatedIncentive:            personallyProcuredMove.EstimatedIncentive,
		PlannedMoveDate:               fmtDatePtr(personallyProcuredMove.PlannedMoveDate),
		PickupPostalCode:              personallyProcuredMove.PickupPostalCode,
		HasAdditionalPostalCode:       personallyProcuredMove.HasAdditionalPostalCode,
		AdditionalPickupPostalCode:    personallyProcuredMove.AdditionalPickupPostalCode,
		DestinationPostalCode:         personallyProcuredMove.DestinationPostalCode,
		HasSit:                        personallyProcuredMove.HasSit,
		DaysInStorage:                 personallyProcuredMove.DaysInStorage,
		EstimatedStorageReimbursement: personallyProcuredMove.EstimatedStorageReimbursement,
		Status:              internalmessages.PPMStatus(personallyProcuredMove.Status),
		HasRequestedAdvance: &personallyProcuredMove.HasRequestedAdvance,
		Advance:             payloadForReimbursementModel(personallyProcuredMove.Advance),
		AdvanceWorksheet:    documentPayload,
>>>>>>> 7d6f5331
	}
	return &ppmPayload, nil
}

// CreatePersonallyProcuredMoveHandler creates a PPM
type CreatePersonallyProcuredMoveHandler HandlerContext

// Handle is the handler
func (h CreatePersonallyProcuredMoveHandler) Handle(params ppmop.CreatePersonallyProcuredMoveParams) middleware.Responder {
	session := auth.SessionFromRequestContext(params.HTTPRequest)
	// #nosec UUID is pattern matched by swagger and will be ok
	moveID, _ := uuid.FromString(params.MoveID.String())

	// Validate that this move belongs to the current user
	move, err := models.FetchMove(h.db, session, moveID)
	if err != nil {
		return responseForError(h.logger, err)
	}

	payload := params.CreatePersonallyProcuredMovePayload

	var advance *models.Reimbursement
	if payload.Advance != nil {
		a := models.BuildDraftReimbursement(unit.Cents(*payload.Advance.RequestedAmount), models.MethodOfReceipt(*payload.Advance.MethodOfReceipt))
		advance = &a
	}

	newPPM, verrs, err := move.CreatePPM(h.db,
		payload.Size,
		payload.WeightEstimate,
		payload.EstimatedIncentive,
		(*time.Time)(payload.PlannedMoveDate),
		payload.PickupPostalCode,
		payload.HasAdditionalPostalCode,
		payload.AdditionalPickupPostalCode,
		payload.DestinationPostalCode,
		payload.HasSit,
		payload.DaysInStorage,
		payload.EstimatedStorageReimbursement,
		payload.HasRequestedAdvance,
		advance)

	if err != nil || verrs.HasAny() {
		return responseForVErrors(h.logger, verrs, err)
	}

	ppmPayload, err := payloadForPPMModel(h.storage, *newPPM)
	if err != nil {
		return responseForError(h.logger, err)
	}
	return ppmop.NewCreatePersonallyProcuredMoveCreated().WithPayload(ppmPayload)
}

// IndexPersonallyProcuredMovesHandler returns a list of all the PPMs associated with this move.
type IndexPersonallyProcuredMovesHandler HandlerContext

// Handle handles the request
func (h IndexPersonallyProcuredMovesHandler) Handle(params ppmop.IndexPersonallyProcuredMovesParams) middleware.Responder {
	// #nosec User should always be populated by middleware
	session := auth.SessionFromRequestContext(params.HTTPRequest)
	// #nosec UUID is pattern matched by swagger and will be ok
	moveID, _ := uuid.FromString(params.MoveID.String())

	// Validate that this move belongs to the current user
	move, err := models.FetchMove(h.db, session, moveID)
	if err != nil {
		return responseForError(h.logger, err)
	}

	// The given move does belong to the current user.
	ppms := move.PersonallyProcuredMoves
	ppmsPayload := make(internalmessages.IndexPersonallyProcuredMovePayload, len(ppms))
	for i, ppm := range ppms {
		ppmPayload, err := payloadForPPMModel(h.storage, ppm)
		if err != nil {
			return responseForError(h.logger, err)
		}
		ppmsPayload[i] = ppmPayload
	}
	response := ppmop.NewIndexPersonallyProcuredMovesOK().WithPayload(ppmsPayload)
	return response
}

func patchPPMWithPayload(ppm *models.PersonallyProcuredMove, payload *internalmessages.PatchPersonallyProcuredMovePayload) {

	if payload.Size != nil {
		ppm.Size = payload.Size
	}
	if payload.WeightEstimate != nil {
		ppm.WeightEstimate = payload.WeightEstimate
	}
	if payload.EstimatedIncentive != nil {
		ppm.EstimatedIncentive = payload.EstimatedIncentive
	}
	if payload.PlannedMoveDate != nil {
		ppm.PlannedMoveDate = (*time.Time)(payload.PlannedMoveDate)
	}
	if payload.PickupPostalCode != nil {
		ppm.PickupPostalCode = payload.PickupPostalCode
	}
	if payload.HasAdditionalPostalCode != nil {
		if *payload.HasAdditionalPostalCode == false {
			ppm.AdditionalPickupPostalCode = nil
		} else if *payload.HasAdditionalPostalCode == true {
			ppm.AdditionalPickupPostalCode = payload.AdditionalPickupPostalCode
		}
		ppm.HasAdditionalPostalCode = payload.HasAdditionalPostalCode
	}
	if payload.DestinationPostalCode != nil {
		ppm.DestinationPostalCode = payload.DestinationPostalCode
	}
	if payload.HasSit != nil {
		if *payload.HasSit == false {
			ppm.DaysInStorage = nil
			ppm.EstimatedStorageReimbursement = nil
		} else if *payload.HasSit == true {
			ppm.DaysInStorage = payload.DaysInStorage
			ppm.EstimatedStorageReimbursement = payload.EstimatedStorageReimbursement
		}
		ppm.HasSit = payload.HasSit
	}

	if payload.HasRequestedAdvance != nil {
		ppm.HasRequestedAdvance = *payload.HasRequestedAdvance
	} else if payload.Advance != nil {
		ppm.HasRequestedAdvance = true
	}
	if ppm.HasRequestedAdvance {
		if payload.Advance != nil {
			methodOfReceipt := models.MethodOfReceipt(*payload.Advance.MethodOfReceipt)
			requestedAmount := unit.Cents(*payload.Advance.RequestedAmount)

			if ppm.Advance != nil {
				ppm.Advance.MethodOfReceipt = methodOfReceipt
				ppm.Advance.RequestedAmount = requestedAmount
			} else {
				var advance models.Reimbursement
				if ppm.Status == models.PPMStatusDRAFT {
					advance = models.BuildDraftReimbursement(requestedAmount, methodOfReceipt)
				} else {
					advance = models.BuildRequestedReimbursement(requestedAmount, methodOfReceipt)
				}
				ppm.Advance = &advance
			}
		}
	}
}

// PatchPersonallyProcuredMoveHandler Patchs a PPM
type PatchPersonallyProcuredMoveHandler HandlerContext

// Handle is the handler
func (h PatchPersonallyProcuredMoveHandler) Handle(params ppmop.PatchPersonallyProcuredMoveParams) middleware.Responder {
	session := auth.SessionFromRequestContext(params.HTTPRequest)

	// #nosec UUID is pattern matched by swagger and will be ok
	moveID, _ := uuid.FromString(params.MoveID.String())
	// #nosec UUID is pattern matched by swagger and will be ok
	ppmID, _ := uuid.FromString(params.PersonallyProcuredMoveID.String())

	ppm, err := models.FetchPersonallyProcuredMove(h.db, session, ppmID)
	if err != nil {
		return responseForError(h.logger, err)
	}

	if ppm.MoveID != moveID {
		h.logger.Info("Move ID for PPM does not match requested PPM Move ID", zap.String("requested move_id", moveID.String()), zap.String("actual move_id", ppm.MoveID.String()))
		return ppmop.NewPatchPersonallyProcuredMoveBadRequest()
	}

	originPtr := params.PatchPersonallyProcuredMovePayload.PickupPostalCode
	destinationPtr := params.PatchPersonallyProcuredMovePayload.DestinationPostalCode
	weightPtr := params.PatchPersonallyProcuredMovePayload.WeightEstimate

	// Figure out if we have values to compare and, if so, whether the new or old value
	// should be used in the calculation
	origin, originChanged, originOK := stringForComparison(ppm.PickupPostalCode, originPtr)
	destination, destinationChanged, destinationOK := stringForComparison(ppm.DestinationPostalCode, destinationPtr)
	weight, weightChanged, weightOK := int64ForComparison(ppm.WeightEstimate, weightPtr)

	patchPPMWithPayload(ppm, params.PatchPersonallyProcuredMovePayload)

<<<<<<< HEAD
	if originOK && destinationOK && weightOK && (originChanged || destinationChanged || weightChanged) {
		h.logger.Info("updating PPM calculated fields",
			zap.String("originZip", origin),
			zap.String("destinationZip", destination),
			zap.Int64("weight", weight),
		)
		err = h.updateCalculatedFields(ppm, origin, destination)
		if err != nil {
			h.logger.Error("Unable to set calculated fields on PPM", zap.Error(err))
		}
	} else {
		h.logger.Info("not recalculating cached PPM fields",
			zap.String("originZip", origin),
			zap.String("destinationZip", destination),
		)
	}

	verrs, err := h.db.ValidateAndUpdate(ppm)
=======
	verrs, err := models.SavePersonallyProcuredMove(h.db, ppm)
>>>>>>> 7d6f5331
	if err != nil || verrs.HasAny() {
		return responseForVErrors(h.logger, verrs, err)
	}

	ppmPayload, err := payloadForPPMModel(h.storage, *ppm)
	if err != nil {
		return responseForError(h.logger, err)
	}
	return ppmop.NewPatchPersonallyProcuredMoveCreated().WithPayload(ppmPayload)

}

func stringForComparison(previousValue, newValue *string) (value string, valueChanged bool, canCompare bool) {
	if newValue != nil {
		if previousValue != nil {
			return *newValue, *previousValue != *newValue, true
		}
		return *newValue, true, true
	}
	if previousValue != nil {
		return *previousValue, false, true
	}

	return "", false, false
}

func int64ForComparison(previousValue, newValue *int64) (value int64, valueChanged bool, canCompare bool) {
	if newValue != nil {
		if previousValue != nil {
			return *newValue, *previousValue != *newValue, true
		}
		return *newValue, true, true
	}
	if previousValue != nil {
		return *previousValue, false, true
	}

	return 0, false, false
}

func (h PatchPersonallyProcuredMoveHandler) clearCalculatedFields(ppm *models.PersonallyProcuredMove) {
	ppm.Mileage = nil
	ppm.PlannedSITMax = nil
	ppm.SITMax = nil
	ppm.IncentiveEstimateMin = nil
	ppm.IncentiveEstimateMax = nil
}

func (h PatchPersonallyProcuredMoveHandler) updateCalculatedFields(ppm *models.PersonallyProcuredMove, newOrigin string, newDestination string) error {
	re := rateengine.NewRateEngine(h.db, h.logger, h.planner)
	daysInSIT := 0
	if ppm.HasSit != nil && *ppm.HasSit && ppm.DaysInStorage != nil {
		daysInSIT = int(*ppm.DaysInStorage)
	}

	lhDiscount, sitDiscount, err := PPMDiscountFetch(h.db, h.logger, newOrigin, newDestination, *ppm.PlannedMoveDate)
	if err != nil {
		return err
	}

	cost, err := re.ComputePPM(unit.Pound(*ppm.WeightEstimate), newOrigin, newDestination, *ppm.PlannedMoveDate, daysInSIT, lhDiscount, sitDiscount)
	if err != nil {
		return err
	}

	mileage := int64(cost.LinehaulCostComputation.Mileage)
	ppm.Mileage = &mileage
	ppm.PlannedSITMax = &cost.SITFee
	ppm.SITMax = &cost.SITMax
	min := cost.GCC.MultiplyFloat64(0.95)
	max := cost.GCC.MultiplyFloat64(1.05)
	ppm.IncentiveEstimateMin = &min
	ppm.IncentiveEstimateMax = &max

	return nil
}<|MERGE_RESOLUTION|>--- conflicted
+++ resolved
@@ -11,47 +11,7 @@
 	ppmop "github.com/transcom/mymove/pkg/gen/internalapi/internaloperations/ppm"
 	"github.com/transcom/mymove/pkg/gen/internalmessages"
 	"github.com/transcom/mymove/pkg/models"
-<<<<<<< HEAD
 	"github.com/transcom/mymove/pkg/rateengine"
-	"github.com/transcom/mymove/pkg/unit"
-)
-
-func payloadForPPMModel(personallyProcuredMove models.PersonallyProcuredMove) internalmessages.PersonallyProcuredMovePayload {
-	ppmPayload := internalmessages.PersonallyProcuredMovePayload{
-		ID:                         fmtUUID(personallyProcuredMove.ID),
-		CreatedAt:                  fmtDateTime(personallyProcuredMove.CreatedAt),
-		UpdatedAt:                  fmtDateTime(personallyProcuredMove.UpdatedAt),
-		Size:                       personallyProcuredMove.Size,
-		WeightEstimate:             personallyProcuredMove.WeightEstimate,
-		EstimatedIncentive:         personallyProcuredMove.EstimatedIncentive,
-		PlannedMoveDate:            fmtDatePtr(personallyProcuredMove.PlannedMoveDate),
-		PickupPostalCode:           personallyProcuredMove.PickupPostalCode,
-		AdditionalPickupPostalCode: personallyProcuredMove.AdditionalPickupPostalCode,
-		HasAdditionalPostalCode:    personallyProcuredMove.HasAdditionalPostalCode,
-		DestinationPostalCode:      personallyProcuredMove.DestinationPostalCode,
-		HasSit:                     personallyProcuredMove.HasSit,
-		DaysInStorage:              personallyProcuredMove.DaysInStorage,
-		Status:                     internalmessages.PPMStatus(personallyProcuredMove.Status),
-		Mileage:                    personallyProcuredMove.Mileage,
-		EstimatedStorageReimbursement: personallyProcuredMove.EstimatedStorageReimbursement,
-	}
-
-	if personallyProcuredMove.IncentiveEstimateMin != nil {
-		min := (*personallyProcuredMove.IncentiveEstimateMin).Int64()
-		ppmPayload.IncentiveEstimateMin = &min
-	}
-	if personallyProcuredMove.IncentiveEstimateMax != nil {
-		max := (*personallyProcuredMove.IncentiveEstimateMax).Int64()
-		ppmPayload.IncentiveEstimateMax = &max
-	}
-	if personallyProcuredMove.PlannedSITMax != nil {
-		max := (*personallyProcuredMove.PlannedSITMax).Int64()
-		ppmPayload.PlannedSitMax = &max
-	}
-	if personallyProcuredMove.SITMax != nil {
-		max := (*personallyProcuredMove.SITMax).Int64()
-		ppmPayload.SitMax = &max
-=======
 	"github.com/transcom/mymove/pkg/unit"
 )
 
@@ -81,7 +41,26 @@
 		HasRequestedAdvance: &personallyProcuredMove.HasRequestedAdvance,
 		Advance:             payloadForReimbursementModel(personallyProcuredMove.Advance),
 		AdvanceWorksheet:    documentPayload,
->>>>>>> 7d6f5331
+	}
+	if personallyProcuredMove.IncentiveEstimateMin != nil {
+		min := (*personallyProcuredMove.IncentiveEstimateMin).Int64()
+		ppmPayload.IncentiveEstimateMin = &min
+	}
+	if personallyProcuredMove.IncentiveEstimateMax != nil {
+		max := (*personallyProcuredMove.IncentiveEstimateMax).Int64()
+		ppmPayload.IncentiveEstimateMax = &max
+	}
+	if personallyProcuredMove.PlannedSITMax != nil {
+		max := (*personallyProcuredMove.PlannedSITMax).Int64()
+		ppmPayload.PlannedSitMax = &max
+	}
+	if personallyProcuredMove.SITMax != nil {
+		max := (*personallyProcuredMove.SITMax).Int64()
+		ppmPayload.SitMax = &max
+	}
+	if personallyProcuredMove.Mileage != nil {
+		milage := *personallyProcuredMove.Mileage
+		ppmPayload.Mileage = &milage
 	}
 	return &ppmPayload, nil
 }
@@ -264,7 +243,6 @@
 
 	patchPPMWithPayload(ppm, params.PatchPersonallyProcuredMovePayload)
 
-<<<<<<< HEAD
 	if originOK && destinationOK && weightOK && (originChanged || destinationChanged || weightChanged) {
 		h.logger.Info("updating PPM calculated fields",
 			zap.String("originZip", origin),
@@ -282,10 +260,7 @@
 		)
 	}
 
-	verrs, err := h.db.ValidateAndUpdate(ppm)
-=======
 	verrs, err := models.SavePersonallyProcuredMove(h.db, ppm)
->>>>>>> 7d6f5331
 	if err != nil || verrs.HasAny() {
 		return responseForVErrors(h.logger, verrs, err)
 	}
