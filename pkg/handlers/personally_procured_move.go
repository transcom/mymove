--- conflicted
+++ resolved
@@ -17,7 +17,6 @@
 
 func payloadForPPMModel(personallyProcuredMove models.PersonallyProcuredMove) internalmessages.PersonallyProcuredMovePayload {
 	ppmPayload := internalmessages.PersonallyProcuredMovePayload{
-<<<<<<< HEAD
 		ID:                         fmtUUID(personallyProcuredMove.ID),
 		CreatedAt:                  fmtDateTime(personallyProcuredMove.CreatedAt),
 		UpdatedAt:                  fmtDateTime(personallyProcuredMove.UpdatedAt),
@@ -33,6 +32,8 @@
 		DaysInStorage:              personallyProcuredMove.DaysInStorage,
 		Status:                     internalmessages.PPMStatus(personallyProcuredMove.Status),
 		Mileage:                    personallyProcuredMove.Mileage,
+		EstimatedStorageReimbursement: personallyProcuredMove.EstimatedStorageReimbursement,
+		Status: internalmessages.PPMStatus(personallyProcuredMove.Status),
 	}
 
 	if personallyProcuredMove.IncentiveEstimateMin != nil {
@@ -50,23 +51,6 @@
 	if personallyProcuredMove.SITMax != nil {
 		max := (*personallyProcuredMove.SITMax).Int64()
 		ppmPayload.SitMax = &max
-=======
-		ID:                            fmtUUID(personallyProcuredMove.ID),
-		CreatedAt:                     fmtDateTime(personallyProcuredMove.CreatedAt),
-		UpdatedAt:                     fmtDateTime(personallyProcuredMove.UpdatedAt),
-		Size:                          personallyProcuredMove.Size,
-		WeightEstimate:                personallyProcuredMove.WeightEstimate,
-		EstimatedIncentive:            personallyProcuredMove.EstimatedIncentive,
-		PlannedMoveDate:               fmtDatePtr(personallyProcuredMove.PlannedMoveDate),
-		PickupPostalCode:              personallyProcuredMove.PickupPostalCode,
-		AdditionalPickupPostalCode:    personallyProcuredMove.AdditionalPickupPostalCode,
-		HasAdditionalPostalCode:       personallyProcuredMove.HasAdditionalPostalCode,
-		DestinationPostalCode:         personallyProcuredMove.DestinationPostalCode,
-		HasSit:                        personallyProcuredMove.HasSit,
-		DaysInStorage:                 personallyProcuredMove.DaysInStorage,
-		EstimatedStorageReimbursement: personallyProcuredMove.EstimatedStorageReimbursement,
-		Status: internalmessages.PPMStatus(personallyProcuredMove.Status),
->>>>>>> 7165838a
 	}
 	return ppmPayload
 }
