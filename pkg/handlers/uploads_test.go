--- conflicted
+++ resolved
@@ -137,7 +137,6 @@
 	// TODO verify Body
 }
 
-<<<<<<< HEAD
 func (suite *HandlerSuite) TestCreateUploadsHandlerFailsWithWrongUser() {
 	t := suite.T()
 
@@ -216,7 +215,19 @@
 	_, ok := response.(*uploadop.CreateUploadNotFound)
 	if !ok {
 		t.Fatalf("Request was success, expected failure. Document doesn't exist.")
-=======
+	}
+
+	count, err := suite.db.Count(&models.Upload{})
+
+	if err != nil {
+		t.Fatalf("Couldn't count uploads in database: %s", err)
+	}
+
+	if count != 0 {
+		t.Fatalf("Wrong number of uploads in database: expected 0, got %d", count)
+	}
+}
+
 func (suite *HandlerSuite) TestCreateUploadsHandlerFailure() {
 	t := suite.T()
 	fakeS3 := newFakeS3Storage(false)
@@ -225,7 +236,6 @@
 	_, ok := response.(*uploadop.CreateUploadInternalServerError)
 	if !ok {
 		t.Fatalf("Request was success, expected failure")
->>>>>>> 71987d3b
 	}
 
 	count, err := suite.db.Count(&models.Upload{})
