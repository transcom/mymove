--- conflicted
+++ resolved
@@ -96,15 +96,10 @@
 	zap.L().Info("replaced zap's global loggers")
 }
 
-<<<<<<< HEAD
 func (suite *HandlerSuite) TestSubmitForm1299HandlerAllValues() {
 	t := suite.T()
 
-	var rankE6 = messages.ServiceMemberRankE6
-=======
-func TestSubmitForm1299HandlerAllValues(t *testing.T) {
 	var rankE6 = internalmessages.ServiceMemberRankE6
->>>>>>> b9409448
 	setUpLogger()
 	// Given: an instance of Form1299 with all valid values
 	newForm1299Payload := internalmessages.CreateForm1299Payload{
