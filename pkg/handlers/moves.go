package handlers

import (
	"github.com/go-openapi/runtime/middleware"
	"github.com/go-openapi/swag"
	"github.com/gobuffalo/uuid"
	"go.uber.org/zap"

	"github.com/transcom/mymove/pkg/auth"
	"github.com/transcom/mymove/pkg/gen/apimessages"
	moveop "github.com/transcom/mymove/pkg/gen/internalapi/internaloperations/moves"
	"github.com/transcom/mymove/pkg/gen/internalmessages"
	"github.com/transcom/mymove/pkg/models"
	"github.com/transcom/mymove/pkg/notifications"
	"github.com/transcom/mymove/pkg/storage"
)

/*
 * --------------------------------------------
 * The code below is for the INTERNAL REST API.
 * --------------------------------------------
 */

func payloadForMoveModel(storer storage.FileStorer, order models.Order, move models.Move) (*internalmessages.MovePayload, error) {

	var ppmPayloads internalmessages.IndexPersonallyProcuredMovePayload
	for _, ppm := range move.PersonallyProcuredMoves {
		payload, err := payloadForPPMModel(storer, ppm)
		if err != nil {
			return nil, err
		}
		ppmPayloads = append(ppmPayloads, payload)
	}

<<<<<<< HEAD
	var SelectedMoveType internalmessages.SelectedMoveType
	if move.SelectedMoveType != nil {
		SelectedMoveType = internalmessages.SelectedMoveType(*move.SelectedMoveType)
	}
=======
	var shipmentPayloads []*internalmessages.Shipment
	for _, shipment := range move.Shipments {
		payload := payloadForShipmentModel(shipment)
		shipmentPayloads = append(shipmentPayloads, payload)
	}

>>>>>>> 7b5f5d52
	movePayload := &internalmessages.MovePayload{
		CreatedAt:               fmtDateTime(move.CreatedAt),
		SelectedMoveType:        &SelectedMoveType,
		Locator:                 swag.String(move.Locator),
		ID:                      fmtUUID(move.ID),
		UpdatedAt:               fmtDateTime(move.UpdatedAt),
		PersonallyProcuredMoves: ppmPayloads,
		OrdersID:                fmtUUID(order.ID),
		Status:                  internalmessages.MoveStatus(move.Status),
		Shipments:               shipmentPayloads,
	}
	return movePayload, nil
}

// CreateMoveHandler creates a new move via POST /move
type CreateMoveHandler HandlerContext

// Handle ... creates a new Move from a request payload
func (h CreateMoveHandler) Handle(params moveop.CreateMoveParams) middleware.Responder {
	session := auth.SessionFromRequestContext(params.HTTPRequest)
	/* #nosec UUID is pattern matched by swagger which checks the format */
	ordersID, _ := uuid.FromString(params.OrdersID.String())

	orders, err := models.FetchOrder(h.db, session, ordersID)
	if err != nil {
		return responseForError(h.logger, err)
	}

	move, verrs, err := orders.CreateNewMove(h.db, params.CreateMovePayload.SelectedMoveType)
	if verrs.HasAny() || err != nil {
		if err == models.ErrCreateViolatesUniqueConstraint {
			h.logger.Error("Failed to create Unique Record Locator")
		}
		return responseForVErrors(h.logger, verrs, err)
	}
	movePayload, err := payloadForMoveModel(h.storage, orders, *move)
	if err != nil {
		return responseForError(h.logger, err)
	}
	return moveop.NewCreateMoveCreated().WithPayload(movePayload)
}

// ShowMoveHandler returns a move for a user and move ID
type ShowMoveHandler HandlerContext

// Handle retrieves a move in the system belonging to the logged in user given move ID
func (h ShowMoveHandler) Handle(params moveop.ShowMoveParams) middleware.Responder {
	session := auth.SessionFromRequestContext(params.HTTPRequest)

	/* #nosec UUID is pattern matched by swagger which checks the format */
	moveID, _ := uuid.FromString(params.MoveID.String())

	// Validate that this move belongs to the current user
	move, err := models.FetchMove(h.db, session, moveID)
	if err != nil {
		return responseForError(h.logger, err)
	}
	// Fetch orders for authorized user
	orders, err := models.FetchOrder(h.db, session, move.OrdersID)
	if err != nil {
		return responseForError(h.logger, err)
	}

	movePayload, err := payloadForMoveModel(h.storage, orders, *move)
	if err != nil {
		return responseForError(h.logger, err)
	}
	return moveop.NewShowMoveOK().WithPayload(movePayload)
}

// PatchMoveHandler patches a move via PATCH /moves/{moveId}
type PatchMoveHandler HandlerContext

// Handle ... patches a Move from a request payload
func (h PatchMoveHandler) Handle(params moveop.PatchMoveParams) middleware.Responder {
	session := auth.SessionFromRequestContext(params.HTTPRequest)
	/* #nosec UUID is pattern matched by swagger which checks the format */
	moveID, _ := uuid.FromString(params.MoveID.String())

	// Validate that this move belongs to the current user
	move, err := models.FetchMove(h.db, session, moveID)
	if err != nil {
		return responseForError(h.logger, err)
	}
	// Fetch orders for authorized user
	orders, err := models.FetchOrder(h.db, session, move.OrdersID)
	if err != nil {
		return responseForError(h.logger, err)
	}
	payload := params.PatchMovePayload
	newSelectedMoveType := payload.SelectedMoveType

	if newSelectedMoveType != nil {
		stringSelectedMoveType := ""
		if newSelectedMoveType != nil {
			stringSelectedMoveType = string(*newSelectedMoveType)
			move.SelectedMoveType = &stringSelectedMoveType
		}
	}

	verrs, err := h.db.ValidateAndUpdate(move)
	if err != nil || verrs.HasAny() {
		return responseForVErrors(h.logger, verrs, err)
	}
	movePayload, err := payloadForMoveModel(h.storage, orders, *move)
	if err != nil {
		return responseForError(h.logger, err)
	}
	return moveop.NewPatchMoveCreated().WithPayload(movePayload)
}

// SubmitMoveHandler approves a move via POST /moves/{moveId}/submit
type SubmitMoveHandler HandlerContext

// Handle ... submit a move for approval
func (h SubmitMoveHandler) Handle(params moveop.SubmitMoveForApprovalParams) middleware.Responder {
	session := auth.SessionFromRequestContext(params.HTTPRequest)

	/* #nosec UUID is pattern matched by swagger which checks the format */
	moveID, _ := uuid.FromString(params.MoveID.String())

	move, err := models.FetchMove(h.db, session, moveID)
	if err != nil {
		return responseForError(h.logger, err)
	}

	err = move.Submit()
	if err != nil {
		h.logger.Error("Failed to change move status to submit", zap.String("move_id", moveID.String()), zap.String("move_status", string(move.Status)))
		return responseForError(h.logger, err)
	}

	// Transaction to save move and dependencies
	verrs, err := models.SaveMoveStatuses(h.db, move)
	if err != nil || verrs.HasAny() {
		return responseForVErrors(h.logger, verrs, err)
	}

	err = h.notificationSender.SendNotification(
		notifications.NewMoveSubmitted(h.db, h.logger, session, moveID),
	)
	if err != nil {
		h.logger.Error("problem sending email to user", zap.Error(err))
		return responseForError(h.logger, err)
	}

	movePayload, err := payloadForMoveModel(h.storage, move.Orders, *move)
	if err != nil {
		return responseForError(h.logger, err)
	}
	return moveop.NewSubmitMoveForApprovalOK().WithPayload(movePayload)
}

/*
 * ------------------------------------------
 * The code below is for the PUBLIC REST API.
 * ------------------------------------------
 */

func publicPayloadForMoveModel(move *models.Move) *apimessages.Move {
	if move == nil {
		return nil
	}

	var SelectedMoveType = apimessages.SelectedMoveTypeHHG
	if move.SelectedMoveType != nil {
		SelectedMoveType = apimessages.SelectedMoveType(*move.SelectedMoveType)
	}

	cancelReason := ""
	if move.CancelReason != nil {
		cancelReason = *move.CancelReason
	}
	return &apimessages.Move{
		SelectedMoveType: &SelectedMoveType,
		OrdersID:         fmtUUID(move.OrdersID),
		Status:           apimessages.MoveStatus(move.Status),
		Locator:          swag.String(move.Locator),
		CancelReason:     swag.String(cancelReason),
	}
}<|MERGE_RESOLUTION|>--- conflicted
+++ resolved
@@ -32,19 +32,17 @@
 		ppmPayloads = append(ppmPayloads, payload)
 	}
 
-<<<<<<< HEAD
 	var SelectedMoveType internalmessages.SelectedMoveType
 	if move.SelectedMoveType != nil {
 		SelectedMoveType = internalmessages.SelectedMoveType(*move.SelectedMoveType)
 	}
-=======
+
 	var shipmentPayloads []*internalmessages.Shipment
 	for _, shipment := range move.Shipments {
 		payload := payloadForShipmentModel(shipment)
 		shipmentPayloads = append(shipmentPayloads, payload)
 	}
 
->>>>>>> 7b5f5d52
 	movePayload := &internalmessages.MovePayload{
 		CreatedAt:               fmtDateTime(move.CreatedAt),
 		SelectedMoveType:        &SelectedMoveType,
