package handlers

import (
	"github.com/go-openapi/runtime/middleware"
	"github.com/go-openapi/swag"
	"github.com/gobuffalo/uuid"

	"github.com/transcom/mymove/pkg/app"
	"github.com/transcom/mymove/pkg/auth"
	moveop "github.com/transcom/mymove/pkg/gen/internalapi/internaloperations/moves"
	"github.com/transcom/mymove/pkg/gen/internalmessages"
	"github.com/transcom/mymove/pkg/models"
)

func payloadForMoveModel(order models.Order, move models.Move) internalmessages.MovePayload {

	var ppmPayloads internalmessages.IndexPersonallyProcuredMovePayload
	for _, ppm := range move.PersonallyProcuredMoves {
		payload := payloadForPPMModel(ppm)
		ppmPayloads = append(ppmPayloads, &payload)
	}

	movePayload := internalmessages.MovePayload{
<<<<<<< HEAD
		CreatedAt:               fmtDateTime(move.CreatedAt),
		SelectedMoveType:        move.SelectedMoveType,
		ID:                      fmtUUID(move.ID),
		UpdatedAt:               fmtDateTime(move.UpdatedAt),
		OrdersID:                fmtUUID(order.ID),
		PersonallyProcuredMoves: ppmPayloads,
=======
		CreatedAt:        fmtDateTime(move.CreatedAt),
		SelectedMoveType: move.SelectedMoveType,
		Locator:          swag.String(move.Locator),
		ID:               fmtUUID(move.ID),
		UpdatedAt:        fmtDateTime(move.UpdatedAt),
		OrdersID:         fmtUUID(order.ID),
>>>>>>> 13809536
	}
	return movePayload
}

// CreateMoveHandler creates a new move via POST /move
type CreateMoveHandler HandlerContext

// Handle ... creates a new Move from a request payload
func (h CreateMoveHandler) Handle(params moveop.CreateMoveParams) middleware.Responder {
	// Get orders for authorized user
	user, _ := auth.GetUser(params.HTTPRequest.Context())
	reqApp := app.GetAppFromContext(params.HTTPRequest)
	ordersID, _ := uuid.FromString(params.OrdersID.String())
	orders, err := models.FetchOrder(h.db, user, reqApp, ordersID)
	if err != nil {
		return responseForError(h.logger, err)
	}

	move, verrs, err := orders.CreateNewMove(h.db, params.CreateMovePayload.SelectedMoveType)
	if verrs.HasAny() || err != nil {
		if err == models.ErrCreateViolatesUniqueConstraint {
			h.logger.Error("Failed to create Unique Record Locator")
		}
		return responseForVErrors(h.logger, verrs, err)
	}
	movePayload := payloadForMoveModel(orders, *move)
	return moveop.NewCreateMoveCreated().WithPayload(&movePayload)
}

// ShowMoveHandler returns a move for a user and move ID
type ShowMoveHandler HandlerContext

// Handle retrieves a move in the system belonging to the logged in user given move ID
func (h ShowMoveHandler) Handle(params moveop.ShowMoveParams) middleware.Responder {
	// User should always be populated by middleware
	user, _ := auth.GetUser(params.HTTPRequest.Context())
	reqApp := app.GetAppFromContext(params.HTTPRequest)
	moveID, _ := uuid.FromString(params.MoveID.String())

	// Validate that this move belongs to the current user
	move, err := models.FetchMove(h.db, user, reqApp, moveID)
	if err != nil {
		return responseForError(h.logger, err)
	}
	// Fetch orders for authorized user
	orders, err := models.FetchOrder(h.db, user, reqApp, move.OrdersID)
	if err != nil {
		return responseForError(h.logger, err)
	}

	movePayload := payloadForMoveModel(orders, *move)
	return moveop.NewShowMoveOK().WithPayload(&movePayload)
}

// PatchMoveHandler patches a move via PATCH /moves/{moveId}
type PatchMoveHandler HandlerContext

// Handle ... patches a Move from a request payload
func (h PatchMoveHandler) Handle(params moveop.PatchMoveParams) middleware.Responder {
	// User should always be populated by middleware
	user, _ := auth.GetUser(params.HTTPRequest.Context())
	reqApp := app.GetAppFromContext(params.HTTPRequest)
	moveID, _ := uuid.FromString(params.MoveID.String())

	// Validate that this move belongs to the current user
	move, err := models.FetchMove(h.db, user, reqApp, moveID)
	if err != nil {
		return responseForError(h.logger, err)
	}
	// Fetch orders for authorized user
	orders, err := models.FetchOrder(h.db, user, reqApp, move.OrdersID)
	if err != nil {
		return responseForError(h.logger, err)
	}
	payload := params.PatchMovePayload
	newSelectedMoveType := payload.SelectedMoveType

	if newSelectedMoveType != nil {
		move.SelectedMoveType = newSelectedMoveType
	}

	verrs, err := h.db.ValidateAndUpdate(move)
	if err != nil || verrs.HasAny() {
		return responseForVErrors(h.logger, verrs, err)
	}
	movePayload := payloadForMoveModel(orders, *move)
	return moveop.NewPatchMoveCreated().WithPayload(&movePayload)
}<|MERGE_RESOLUTION|>--- conflicted
+++ resolved
@@ -21,21 +21,13 @@
 	}
 
 	movePayload := internalmessages.MovePayload{
-<<<<<<< HEAD
 		CreatedAt:               fmtDateTime(move.CreatedAt),
 		SelectedMoveType:        move.SelectedMoveType,
+		Locator:                 swag.String(move.Locator),
 		ID:                      fmtUUID(move.ID),
 		UpdatedAt:               fmtDateTime(move.UpdatedAt),
+		PersonallyProcuredMoves: ppmPayloads,
 		OrdersID:                fmtUUID(order.ID),
-		PersonallyProcuredMoves: ppmPayloads,
-=======
-		CreatedAt:        fmtDateTime(move.CreatedAt),
-		SelectedMoveType: move.SelectedMoveType,
-		Locator:          swag.String(move.Locator),
-		ID:               fmtUUID(move.ID),
-		UpdatedAt:        fmtDateTime(move.UpdatedAt),
-		OrdersID:         fmtUUID(order.ID),
->>>>>>> 13809536
 	}
 	return movePayload
 }
