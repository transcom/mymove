package handlers

import (
	"github.com/go-openapi/runtime/middleware"
	"github.com/gobuffalo/uuid"
	"github.com/transcom/mymove/pkg/app"
	"github.com/transcom/mymove/pkg/auth"
	moveop "github.com/transcom/mymove/pkg/gen/internalapi/internaloperations/moves"
	"github.com/transcom/mymove/pkg/gen/internalmessages"
	"github.com/transcom/mymove/pkg/models"
)

func payloadForMoveModel(order models.Order, move models.Move) internalmessages.MovePayload {
	movePayload := internalmessages.MovePayload{
		CreatedAt:        fmtDateTime(move.CreatedAt),
		SelectedMoveType: move.SelectedMoveType,
		ID:               fmtUUID(move.ID),
		UpdatedAt:        fmtDateTime(move.UpdatedAt),
		OrdersID:         fmtUUID(order.ID),
	}
	return movePayload
}

// CreateMoveHandler creates a new move via POST /move
type CreateMoveHandler HandlerContext

// Handle ... creates a new Move from a request payload
func (h CreateMoveHandler) Handle(params moveop.CreateMoveParams) middleware.Responder {
	// Get orders for authorized user
	user, _ := auth.GetUser(params.HTTPRequest.Context())
	reqApp := app.GetAppFromContext(params.HTTPRequest)
	ordersID, _ := uuid.FromString(params.OrdersID.String())
	orders, err := models.FetchOrder(h.db, user, reqApp, ordersID)
	if err != nil {
		return responseForError(h.logger, err)
	}

<<<<<<< HEAD
	// Moves will default to the DRAFT status. We only want back office to
	// set them to APPROVED, etc.
	status := models.MoveStatusDRAFT

	// Create a new move for authenticated user orders
	newMove := models.Move{
		OrdersID:         orders.ID,
		SelectedMoveType: params.CreateMovePayload.SelectedMoveType,
		Status:           status,
	}
	if verrs, err := h.db.ValidateAndCreate(&newMove); verrs.HasAny() || err != nil {
		if verrs.HasAny() {
			h.logger.Error("DB Validation", zap.Error(verrs))
		} else {
			h.logger.Error("DB Insertion", zap.Error(err))
=======
	move, verrs, err := orders.CreateNewMove(h.db, params.CreateMovePayload.SelectedMoveType)
	if verrs.HasAny() || err != nil {
		if err == models.ErrCreateViolatesUniqueConstraint {
			h.logger.Error("Failed to create Unique Record Locator")
>>>>>>> fe0a4c17
		}
		return responseForVErrors(h.logger, verrs, err)
	}
	movePayload := payloadForMoveModel(orders, *move)
	return moveop.NewCreateMoveCreated().WithPayload(&movePayload)
}

// ShowMoveHandler returns a move for a user and move ID
type ShowMoveHandler HandlerContext

// Handle retrieves a move in the system belonging to the logged in user given move ID
func (h ShowMoveHandler) Handle(params moveop.ShowMoveParams) middleware.Responder {
	// User should always be populated by middleware
	user, _ := auth.GetUser(params.HTTPRequest.Context())
	reqApp := app.GetAppFromContext(params.HTTPRequest)
	moveID, _ := uuid.FromString(params.MoveID.String())

	// Validate that this move belongs to the current user
	move, err := models.FetchMove(h.db, user, reqApp, moveID)
	if err != nil {
		return responseForError(h.logger, err)
	}
	// Fetch orders for authorized user
	orders, err := models.FetchOrder(h.db, user, reqApp, move.OrdersID)
	if err != nil {
		return responseForError(h.logger, err)
	}

	movePayload := payloadForMoveModel(orders, *move)
	return moveop.NewShowMoveOK().WithPayload(&movePayload)
}

// PatchMoveHandler patches a move via PATCH /moves/{moveId}
type PatchMoveHandler HandlerContext

// Handle ... patches a Move from a request payload
func (h PatchMoveHandler) Handle(params moveop.PatchMoveParams) middleware.Responder {
	// User should always be populated by middleware
	user, _ := auth.GetUser(params.HTTPRequest.Context())
	reqApp := app.GetAppFromContext(params.HTTPRequest)
	moveID, _ := uuid.FromString(params.MoveID.String())

	// Validate that this move belongs to the current user
	move, err := models.FetchMove(h.db, user, reqApp, moveID)
	if err != nil {
		return responseForError(h.logger, err)
	}
	// Fetch orders for authorized user
	orders, err := models.FetchOrder(h.db, user, reqApp, move.OrdersID)
	if err != nil {
		return responseForError(h.logger, err)
	}
	payload := params.PatchMovePayload
	newSelectedMoveType := payload.SelectedMoveType

	if newSelectedMoveType != nil {
		move.SelectedMoveType = newSelectedMoveType
	}

	verrs, err := h.db.ValidateAndUpdate(move)
	if err != nil || verrs.HasAny() {
		return responseForVErrors(h.logger, verrs, err)
	}
	movePayload := payloadForMoveModel(orders, *move)
	return moveop.NewPatchMoveCreated().WithPayload(&movePayload)
}<|MERGE_RESOLUTION|>--- conflicted
+++ resolved
@@ -35,28 +35,10 @@
 		return responseForError(h.logger, err)
 	}
 
-<<<<<<< HEAD
-	// Moves will default to the DRAFT status. We only want back office to
-	// set them to APPROVED, etc.
-	status := models.MoveStatusDRAFT
-
-	// Create a new move for authenticated user orders
-	newMove := models.Move{
-		OrdersID:         orders.ID,
-		SelectedMoveType: params.CreateMovePayload.SelectedMoveType,
-		Status:           status,
-	}
-	if verrs, err := h.db.ValidateAndCreate(&newMove); verrs.HasAny() || err != nil {
-		if verrs.HasAny() {
-			h.logger.Error("DB Validation", zap.Error(verrs))
-		} else {
-			h.logger.Error("DB Insertion", zap.Error(err))
-=======
 	move, verrs, err := orders.CreateNewMove(h.db, params.CreateMovePayload.SelectedMoveType)
 	if verrs.HasAny() || err != nil {
 		if err == models.ErrCreateViolatesUniqueConstraint {
 			h.logger.Error("Failed to create Unique Record Locator")
->>>>>>> fe0a4c17
 		}
 		return responseForVErrors(h.logger, verrs, err)
 	}
