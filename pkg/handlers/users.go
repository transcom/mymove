--- conflicted
+++ resolved
@@ -43,13 +43,12 @@
 		// Fetch duty station transportation office
 		transportationOffice, err := models.FetchDutyStationTransportationOffice(h.db, *serviceMember.DutyStationID)
 		if err != nil {
-<<<<<<< HEAD
+			if errors.Cause(err) != models.ErrFetchNotFound {
+				// The absence of an office shouldn't render the entire request a 404
+				return responseForError(h.logger, err)
+			}
 			// We might not have Transportation Office data for a Duty Station, and that's ok
 			if errors.Cause(err) != models.ErrFetchNotFound {
-=======
-			if errors.Cause(err) != models.ErrFetchNotFound {
-				// The absence of an office shouldn't render the entire request a 404
->>>>>>> e60c4a2b
 				return responseForError(h.logger, err)
 			}
 		}
@@ -66,13 +65,12 @@
 
 		newDutyStationTransportationOffice, err := models.FetchDutyStationTransportationOffice(h.db, orders.NewDutyStationID)
 		if err != nil {
-<<<<<<< HEAD
+			if errors.Cause(err) != models.ErrFetchNotFound {
+				// The absence of an office shouldn't render the entire request a 404
+				return responseForError(h.logger, err)
+			}
 			// We might not have Transportation Office data for a Duty Station, and that's ok
 			if errors.Cause(err) != models.ErrFetchNotFound {
-=======
-			if errors.Cause(err) != models.ErrFetchNotFound {
-				// The absence of an office shouldn't render the entire request a 404
->>>>>>> e60c4a2b
 				return responseForError(h.logger, err)
 			}
 		}
