package handlers

import (
<<<<<<< HEAD
	"io"

	"github.com/markbates/pop"
=======
	"log"

	"net/http"

	"github.com/go-openapi/loads"
	"github.com/gobuffalo/pop"
	"github.com/transcom/mymove/pkg/gen/internalapi"
	internalops "github.com/transcom/mymove/pkg/gen/internalapi/internaloperations"
	"github.com/transcom/mymove/pkg/gen/restapi"
	publicops "github.com/transcom/mymove/pkg/gen/restapi/apioperations"
>>>>>>> 0dc5ad05
	"go.uber.org/zap"

	"github.com/transcom/mymove/pkg/storage"
)

// HandlerContext contains dependencies that are shared between all handlers.
// Each individual handler is declared as a type alias for HandlerContext so that the Handle() method
// can be declared on it. When wiring up a handler, you can create a HandlerContext and cast it to the type you want.
type HandlerContext struct {
	db     *pop.Connection
	logger *zap.Logger
}

type fileStorer interface {
	Store(string, io.ReadSeeker, string) (*storage.StoreResult, error)
	Key(...string) string
	PresignedURL(string) (string, error)
}

// NewHandlerContext returns a new HandlerContext with its private fields set.
func NewHandlerContext(db *pop.Connection, logger *zap.Logger) HandlerContext {
	return HandlerContext{
		db:     db,
		logger: logger,
	}
}

<<<<<<< HEAD
// FileHandlerContext wraps a HandlerContext with an additional value: a fileStorer
type FileHandlerContext struct {
	*HandlerContext
	storage fileStorer
}

// NewFileHandlerContext contains dependencies used by handlers that are manipulating
// files.
func NewFileHandlerContext(db *pop.Connection, logger *zap.Logger, storer fileStorer) FileHandlerContext {
	hc := NewHandlerContext(db, logger)
	return FileHandlerContext{
		HandlerContext: &hc,
		storage:        storer,
	}
=======
// NewPublicAPIHandler returns a handler for the public API
func NewPublicAPIHandler(context HandlerContext) http.Handler {

	// Wire up the handlers to the publicAPIMux
	apiSpec, err := loads.Analyzed(restapi.SwaggerJSON, "")
	if err != nil {
		log.Fatalln(err)
	}

	publicAPI := publicops.NewMymoveAPI(apiSpec)
	publicAPI.IndexTSPsHandler = TSPIndexHandler(context)
	publicAPI.TspShipmentsHandler = TSPShipmentsHandler(context)
	return publicAPI.Serve(nil)
}

// NewInternalAPIHandler returns a handler for the public API
func NewInternalAPIHandler(context HandlerContext) http.Handler {

	internalSpec, err := loads.Analyzed(internalapi.SwaggerJSON, "")
	if err != nil {
		log.Fatalln(err)
	}
	internalAPI := internalops.NewMymoveAPI(internalSpec)

	internalAPI.IssuesCreateIssueHandler = CreateIssueHandler(context)
	internalAPI.IssuesIndexIssuesHandler = IndexIssuesHandler(context)

	internalAPI.Form1299sCreateForm1299Handler = CreateForm1299Handler(context)
	internalAPI.Form1299sIndexForm1299sHandler = IndexForm1299sHandler(context)
	internalAPI.Form1299sShowForm1299Handler = ShowForm1299Handler(context)

	internalAPI.CertificationCreateSignedCertificationHandler = CreateSignedCertificationHandler(context)

	internalAPI.PpmCreatePersonallyProcuredMoveHandler = CreatePersonallyProcuredMoveHandler(context)
	internalAPI.PpmIndexPersonallyProcuredMovesHandler = IndexPersonallyProcuredMovesHandler(context)
	internalAPI.PpmPatchPersonallyProcuredMoveHandler = PatchPersonallyProcuredMoveHandler(context)

	internalAPI.ShipmentsIndexShipmentsHandler = IndexShipmentsHandler(context)

	internalAPI.MovesCreateMoveHandler = CreateMoveHandler(context)
	internalAPI.MovesIndexMovesHandler = IndexMovesHandler(context)
	internalAPI.MovesPatchMoveHandler = PatchMoveHandler(context)
	return internalAPI.Serve(nil)
>>>>>>> 0dc5ad05
}<|MERGE_RESOLUTION|>--- conflicted
+++ resolved
@@ -1,39 +1,34 @@
 package handlers
 
 import (
-<<<<<<< HEAD
 	"io"
-
-	"github.com/markbates/pop"
-=======
 	"log"
-
 	"net/http"
 
 	"github.com/go-openapi/loads"
 	"github.com/gobuffalo/pop"
+	"go.uber.org/zap"
+
 	"github.com/transcom/mymove/pkg/gen/internalapi"
 	internalops "github.com/transcom/mymove/pkg/gen/internalapi/internaloperations"
 	"github.com/transcom/mymove/pkg/gen/restapi"
 	publicops "github.com/transcom/mymove/pkg/gen/restapi/apioperations"
->>>>>>> 0dc5ad05
-	"go.uber.org/zap"
-
 	"github.com/transcom/mymove/pkg/storage"
 )
+
+type fileStorer interface {
+	Store(string, io.ReadSeeker, string) (*storage.StoreResult, error)
+	Key(...string) string
+	PresignedURL(string) (string, error)
+}
 
 // HandlerContext contains dependencies that are shared between all handlers.
 // Each individual handler is declared as a type alias for HandlerContext so that the Handle() method
 // can be declared on it. When wiring up a handler, you can create a HandlerContext and cast it to the type you want.
 type HandlerContext struct {
-	db     *pop.Connection
-	logger *zap.Logger
-}
-
-type fileStorer interface {
-	Store(string, io.ReadSeeker, string) (*storage.StoreResult, error)
-	Key(...string) string
-	PresignedURL(string) (string, error)
+	db      *pop.Connection
+	logger  *zap.Logger
+	storage fileStorer
 }
 
 // NewHandlerContext returns a new HandlerContext with its private fields set.
@@ -44,22 +39,6 @@
 	}
 }
 
-<<<<<<< HEAD
-// FileHandlerContext wraps a HandlerContext with an additional value: a fileStorer
-type FileHandlerContext struct {
-	*HandlerContext
-	storage fileStorer
-}
-
-// NewFileHandlerContext contains dependencies used by handlers that are manipulating
-// files.
-func NewFileHandlerContext(db *pop.Connection, logger *zap.Logger, storer fileStorer) FileHandlerContext {
-	hc := NewHandlerContext(db, logger)
-	return FileHandlerContext{
-		HandlerContext: &hc,
-		storage:        storer,
-	}
-=======
 // NewPublicAPIHandler returns a handler for the public API
 func NewPublicAPIHandler(context HandlerContext) http.Handler {
 
@@ -103,5 +82,4 @@
 	internalAPI.MovesIndexMovesHandler = IndexMovesHandler(context)
 	internalAPI.MovesPatchMoveHandler = PatchMoveHandler(context)
 	return internalAPI.Serve(nil)
->>>>>>> 0dc5ad05
 }