package authentication

import (
	"encoding/json"
	"fmt"
	"html/template"
	"net/http"
	"regexp"
	"strings"
	"time"

	"github.com/gofrs/uuid"
	"github.com/gorilla/csrf"
	"github.com/pkg/errors"
	"go.uber.org/zap"

	"github.com/transcom/mymove/pkg/auth"
	"github.com/transcom/mymove/pkg/handlers"
	"github.com/transcom/mymove/pkg/models"
	"github.com/transcom/mymove/pkg/models/roles"
)

const (
	// MilMoveUserType is the type of user for a Service Member
	MilMoveUserType string = "milmove"
	// TOOOfficeUserType is the type of user for an Office user
	TOOOfficeUserType string = "TOO office"
	// TIOOfficeUserType is the type of user for an Office user
	TIOOfficeUserType string = "TIO office"
	// ServicesCounselorOfficeUserType is the type of user for an Office User
	ServicesCounselorOfficeUserType string = "Services Counselor office"
	// PrimeSimulatorOfficeUserType is the type of user for an Office user
	PrimeSimulatorOfficeUserType string = "Prime Simulator office"
	// QaeCsrOfficeUserType is a type of user for an Office user
	QaeCsrOfficeUserType string = "QAE/CSR office"
	// CustomerServiceRepresentativeOfficeUserType is the Customer Service Representative type of user for an Office user
	CustomerServiceRepresentativeOfficeUserType string = "CSR office"
	// MultiRoleOfficeUserType has all the Office user roles
	MultiRoleOfficeUserType string = "Multi role office"
	// AdminUserType is the type of user for an admin user
	AdminUserType string = "admin"
	// HQOfficeUserType is a type of user for a HQ user
	HQOfficeUserType string = "HQ office"
)

// UserListHandler handles redirection
type UserListHandler struct {
	Context
	handlers.HandlerConfig
}

// NewUserListHandler returns a new UserListHandler
func NewUserListHandler(ac Context, hc handlers.HandlerConfig) UserListHandler {
	handler := UserListHandler{
		Context:       ac,
		HandlerConfig: hc,
	}
	return handler
}

// UserListHandler lists users in the local database for local login
func (h UserListHandler) ServeHTTP(w http.ResponseWriter, r *http.Request) {
	appCtx := h.AppContextFromRequest(r)
	limit := 100
	identities, err := models.FetchAppUserIdentities(appCtx.DB(), appCtx.Session().ApplicationName, limit)
	if err != nil {
		appCtx.Logger().Error("Could not load list of users", zap.Error(err))
		http.Error(w,
			fmt.Sprintf("%s - Could not load list of users, try migrating the DB", http.StatusText(500)),
			http.StatusInternalServerError)
		return
	}

	// get roles for all identities
	for i := range identities {
		rerr := appCtx.DB().RawQuery(`SELECT * FROM roles
									WHERE id in (select role_id from users_roles
										where deleted_at is null and user_id = ?)`, identities[i].ID).All(&identities[i].Roles)
		if rerr != nil {
			appCtx.Logger().Error("Could not load identity roles", zap.Error(rerr))
			http.Error(w,
				fmt.Sprintf("%s - Could not load list of users, try migrating the DB", http.StatusText(500)),
				http.StatusInternalServerError)
			return
		}
	}

	// grab all GBLOCs
	var gblocList []string
	err = appCtx.DB().RawQuery("select distinct gbloc from transportation_offices").All(&gblocList)
	if err != nil {
		appCtx.Logger().Error("Could not load gblocs", zap.Error(err))
		http.Error(w,
			fmt.Sprintf("%s - Could not load gblocs, try migrating the DB", http.StatusText(500)),
			http.StatusInternalServerError)
		return
	}

	type TemplateData struct {
<<<<<<< HEAD
		Identities                      []models.UserIdentity
		Gblocs                          []string
		GblocDefault                    string
		IsMilApp                        bool
		MilMoveUserType                 string
		IsOfficeApp                     bool
		TOOOfficeUserType               string
		TIOOfficeUserType               string
		ServicesCounselorOfficeUserType string
		PrimeSimulatorOfficeUserType    string
		QaeCsrOfficeUserType            string
		MultiRoleOfficeUserType         string
		IsAdminApp                      bool
		AdminUserType                   string
		CsrfToken                       string
		QueryLimit                      int
		HQOfficeUserType                string
=======
		Identities                                  []models.UserIdentity
		Gblocs                                      []string
		GblocDefault                                string
		IsMilApp                                    bool
		MilMoveUserType                             string
		IsOfficeApp                                 bool
		TOOOfficeUserType                           string
		TIOOfficeUserType                           string
		ServicesCounselorOfficeUserType             string
		PrimeSimulatorOfficeUserType                string
		QaeCsrOfficeUserType                        string
		CustomerServiceRepresentativeOfficeUserType string
		MultiRoleOfficeUserType                     string
		IsAdminApp                                  bool
		AdminUserType                               string
		CsrfToken                                   string
		QueryLimit                                  int
		HQOfficeUserType                            string
>>>>>>> 1f73f50b
	}

	templateData := TemplateData{
		Identities:                      identities,
		Gblocs:                          gblocList,
		GblocDefault:                    "KKFA", // Most seed data is tied to this
		IsMilApp:                        auth.MilApp == appCtx.Session().ApplicationName,
		MilMoveUserType:                 MilMoveUserType,
		IsOfficeApp:                     auth.OfficeApp == appCtx.Session().ApplicationName,
		TOOOfficeUserType:               TOOOfficeUserType,
		TIOOfficeUserType:               TIOOfficeUserType,
		ServicesCounselorOfficeUserType: ServicesCounselorOfficeUserType,
		PrimeSimulatorOfficeUserType:    PrimeSimulatorOfficeUserType,
		QaeCsrOfficeUserType:            QaeCsrOfficeUserType,
<<<<<<< HEAD
		MultiRoleOfficeUserType:         MultiRoleOfficeUserType,
		IsAdminApp:                      auth.AdminApp == appCtx.Session().ApplicationName,
		AdminUserType:                   AdminUserType,
		HQOfficeUserType:                HQOfficeUserType,
=======
		CustomerServiceRepresentativeOfficeUserType: CustomerServiceRepresentativeOfficeUserType,
		MultiRoleOfficeUserType:                     MultiRoleOfficeUserType,
		IsAdminApp:                                  auth.AdminApp == appCtx.Session().ApplicationName,
		AdminUserType:                               AdminUserType,
		HQOfficeUserType:                            HQOfficeUserType,
>>>>>>> 1f73f50b
		// Build CSRF token instead of grabbing from middleware. Otherwise throws errors when accessed directly.
		CsrfToken:  csrf.Token(r),
		QueryLimit: limit,
	}

	gblocSelectHTML := `
		<label for="gblocSelect">Select GBLOC:</label>
		<select id="gblocSelect" name="gbloc">
			{{ range $index, $element := .Gblocs }}
				{{if eq $element $.GblocDefault}}
					<option value="{{$element}}" selected="">{{$element}}</option>
				{{else}}
					<option value="{{$element}}">{{$element}}</option>
				{{end}}
			{{ end }}
		</select>`
	t := template.Must(template.New("users").Parse(`
	  <html>
	  <head>
		<link rel="stylesheet" href="https://stackpath.bootstrapcdn.com/bootstrap/4.3.1/css/bootstrap.min.css" integrity="sha384-ggOyR0iXCbMQv3Xipma34MD+dH/1fQ784/j6cY/iJTQUOhcWr7x9JvoRxT2MZw1T" crossorigin="anonymous">
	  </head>
	  <body class="py-4">
		<div class="container">
		  <div class="row mb-3">
			<div class="col-md-8">
			  <h2 class="mt-4">Select an Existing User</h1>
			  <h4>Login with user email:</h4>
				<form method="post" action="/devlocal-auth/login">
					<p>
						<input type="hidden" name="gorilla.csrf.Token" value="{{$.CsrfToken}}">
						<input type="hidden" name="userType" value="{{if $.IsOfficeApp}}{{$.TOOOfficeUserType}}{{else}}{{$.MilMoveUserType}}{{end}}">
						<label for="email">User Email</label>
						<input type="text" name="email" size="60">
						<button type="submit" data-hook="existing-user-login">Login</button>
					</p>
				</form>
			  <h4>Showing the first {{$.QueryLimit}} users by creation date in descending order:</h4>
			  {{range .Identities}}
				<form method="post" action="/devlocal-auth/login">
					<p id="{{.ID}}">
						<input type="hidden" name="gorilla.csrf.Token" value="{{$.CsrfToken}}">
						{{.Email}}
						{{if .AdminUserID}}
						  ({{$.AdminUserType}})
						  <input type="hidden" name="userType" value="{{$.AdminUserType}}">
						{{else if .OfficeUserID}}

						  <input type="hidden" name="userType" value="{{$.TOOOfficeUserType}}">
						{{else}}
						  ({{$.MilMoveUserType}})
						  <input type="hidden" name="userType" value="{{$.MilMoveUserType}}">
						{{end}}
						<input type="hidden" name="id" value="{{.ID}}" />
						<button type="submit" value="{{.ID}}" data-hook="existing-user-login">Login</button>
					</p>
				</form>
			  {{else}}
				<p><em>No users in the system!</em></p>
			  {{end}}
			</div>

			<div class="col-md-4">
			  <h2 class="mt-4">Create a New User</h1>
			  {{ if $.IsMilApp }}
				  <form method="post" action="/devlocal-auth/new">
					<p>
					  <input type="hidden" name="gorilla.csrf.Token" value="{{.CsrfToken}}">
					  <input type="hidden" name="userType" value="{{.MilMoveUserType}}">
					  <label for="email">User Email</label>
					  <input type="text" name="email" value="">
					  <button type="submit" data-hook="new-user-login-{{.MilMoveUserType}}">Create a New {{.MilMoveUserType}} User</button>
					</p>
				  </form>
			  {{else if $.IsAdminApp }}
				  <form method="post" action="/devlocal-auth/new">
					<p>
					  <input type="hidden" name="gorilla.csrf.Token" value="{{.CsrfToken}}">
					  <input type="hidden" name="userType" value="{{.AdminUserType}}">
					  <button type="submit" data-hook="new-user-login-{{.AdminUserType}}">Create a New {{.AdminUserType}} User</button>
					</p>
				  </form>
			  {{else if $.IsOfficeApp }}
				  <form method="post" action="/devlocal-auth/new">
					<p>
					  <input type="hidden" name="gorilla.csrf.Token" value="{{.CsrfToken}}">
					  <input type="hidden" name="userType" value="{{.TOOOfficeUserType}}">
					  ` + gblocSelectHTML + `
					  <button type="submit" data-hook="new-user-login-{{.TOOOfficeUserType}}">Create a New {{.TOOOfficeUserType}} User</button>
					</p>
				  </form>

				  <form method="post" action="/devlocal-auth/new">
					<p>
					  <input type="hidden" name="gorilla.csrf.Token" value="{{.CsrfToken}}">
					  <input type="hidden" name="userType" value="{{.TIOOfficeUserType}}">
					  ` + gblocSelectHTML + `
					  <button type="submit" data-hook="new-user-login-{{.TIOOfficeUserType}}">Create a New {{.TIOOfficeUserType}} User</button>
					</p>
				  </form>

				  <form method="post" action="/devlocal-auth/new">
				  <p>
					<input type="hidden" name="gorilla.csrf.Token" value="{{.CsrfToken}}">
					<input type="hidden" name="userType" value="{{.ServicesCounselorOfficeUserType}}">
					` + gblocSelectHTML + `
					<button type="submit" data-hook="new-user-login-{{.ServicesCounselorOfficeUserType}}">Create a New {{.ServicesCounselorOfficeUserType}} User</button>
				  </p>
				  </form>

				  <form method="post" action="/devlocal-auth/new">
				  <p>
					<input type="hidden" name="gorilla.csrf.Token" value="{{.CsrfToken}}">
					<input type="hidden" name="userType" value="{{.PrimeSimulatorOfficeUserType}}">
					` + gblocSelectHTML + `
					<button type="submit" data-hook="new-user-login-{{.PrimeSimulatorOfficeUserType}}">Create a New {{.PrimeSimulatorOfficeUserType}} User</button>
				  </p>
				</form>

				<form method="post" action="/devlocal-auth/new">
					<p>
					  <input type="hidden" name="gorilla.csrf.Token" value="{{.CsrfToken}}">
					  <input type="hidden" name="userType" value="{{.QaeCsrOfficeUserType}}">
					  ` + gblocSelectHTML + `
					  <button type="submit" data-hook="new-user-login-{{.QaeCsrOfficeUserType}}">Create a New {{.QaeCsrOfficeUserType}} User</button>
					</p>
				  </form>

				<form method="post" action="/devlocal-auth/new">
				  <p>
					<input type="hidden" name="gorilla.csrf.Token" value="{{.CsrfToken}}">
					<input type="hidden" name="userType" value="{{.CustomerServiceRepresentativeOfficeUserType}}">
					` + gblocSelectHTML + `
					<button type="submit" data-hook="new-user-login-{{.CustomerServiceRepresentativeOfficeUserType}}">Create a New {{.CustomerServiceRepresentativeOfficeUserType}} User</button>
				  </p>
				</form>

				<form method="post" action="/devlocal-auth/new">
					<p>
					  <input type="hidden" name="gorilla.csrf.Token" value="{{.CsrfToken}}">
					  <input type="hidden" name="userType" value="{{.MultiRoleOfficeUserType}}">
					  ` + gblocSelectHTML + `
					  <button type="submit" data-hook="new-user-login-{{.MultiRoleOfficeUserType}}">Create a New {{.MultiRoleOfficeUserType}} User</button>
					</p>
				  </form>
				<form method="post" action="/devlocal-auth/new">
					<p>
						<input type="hidden" name="gorilla.csrf.Token" value="{{.CsrfToken}}">
						<input type="hidden" name="userType" value="{{.HQOfficeUserType}}">
						` + gblocSelectHTML + `
						<button type="submit" data-hook="new-user-login-{{.HQOfficeUserType}}">Create a New {{.HQOfficeUserType}} User</button>
					</p>
				  </form>
			  {{end}}
			</div>
		  </div>
		</div> <!-- container -->
	  </body>
	  </html>
	`))
	err = t.Execute(w, templateData)
	if err != nil {
		appCtx.Logger().Error("Could not render template", zap.Error(err))
		http.Error(w, http.StatusText(500), http.StatusInternalServerError)
	}
}

type devlocalAuthHandler struct {
	Context
	handlers.HandlerConfig
}

// AssignUserHandler logs a user in directly
type AssignUserHandler devlocalAuthHandler

// NewAssignUserHandler creates a new AssignUserHandler
func NewAssignUserHandler(ac Context, hc handlers.HandlerConfig) AssignUserHandler {
	handler := AssignUserHandler{
		Context:       ac,
		HandlerConfig: hc,
	}
	return handler
}

// AssignUserHandler logs in a user locally using a user id or email
func (h AssignUserHandler) ServeHTTP(w http.ResponseWriter, r *http.Request) {
	appCtx := h.AppContextFromRequest(r)
	userID := r.PostFormValue("id")
	email := r.PostFormValue("email")
	if userID == "" && email == "" {
		appCtx.Logger().Error("No user id or email specified")
		http.Redirect(w, r, "/devlocal-auth/login", http.StatusTemporaryRedirect)
		return
	}

	appCtx.Logger().Info("New Devlocal Login",
		zap.String("userID", userID),
		zap.String("email", email))

	var user *models.User
	if userID != "" {
		userUUID := uuid.Must(uuid.FromString(userID))
		var err error
		user, err = models.GetUser(appCtx.DB(), userUUID)
		if err != nil {
			appCtx.Logger().Error("Could not load user from user id", zap.String("userID", userID), zap.Error(err))
			http.Error(w, http.StatusText(500), http.StatusInternalServerError)
		}
	} else if email != "" {
		var err error
		user, err = models.GetUserFromEmail(appCtx.DB(), email)
		if err != nil {
			appCtx.Logger().Error("Could not load user from email", zap.String("email", email), zap.Error(err))
			http.Error(w, http.StatusText(500), http.StatusInternalServerError)
		}
	}

	userType := r.PostFormValue("userType")
	session, err := loginUser(devlocalAuthHandler(h), user, userType, w, r)
	if err != nil {
		return
	}
	if session == nil {
		return
	}
	http.Redirect(w, r, h.landingURL(session), http.StatusSeeOther)
}

// CreateUserHandler creates a new user
type CreateUserHandler devlocalAuthHandler

// NewCreateUserHandler creates a new CreateUserHandler
func NewCreateUserHandler(ac Context, hc handlers.HandlerConfig) CreateUserHandler {
	handler := CreateUserHandler{
		Context:       ac,
		HandlerConfig: hc,
	}
	return handler
}

// CreateUserHandler creates a user, primarily used in automated testing
func (h CreateUserHandler) ServeHTTP(w http.ResponseWriter, r *http.Request) {
	user, userType := createUser(devlocalAuthHandler(h), w, r)
	if user == nil {
		return
	}
	session, err := loginUser(devlocalAuthHandler(h), user, userType, w, r)
	if err != nil {
		return
	}
	if session == nil {
		return
	}
	jsonOut, _ := json.Marshal(user)
	fmt.Fprint(w, string(jsonOut))
}

// CreateAndLoginUserHandler creates and then logs in a new user
type CreateAndLoginUserHandler devlocalAuthHandler

// NewCreateAndLoginUserHandler creates a new CreateAndLoginUserHandler
func NewCreateAndLoginUserHandler(ac Context, hc handlers.HandlerConfig) CreateAndLoginUserHandler {
	handler := CreateAndLoginUserHandler{
		Context:       ac,
		HandlerConfig: hc,
	}
	return handler
}

// CreateAndLoginUserHandler creates a user and logs them in
func (h CreateAndLoginUserHandler) ServeHTTP(w http.ResponseWriter, r *http.Request) {
	user, userType := createUser(devlocalAuthHandler(h), w, r)
	if user == nil {
		return
	}
	session, err := loginUser(devlocalAuthHandler(h), user, userType, w, r)
	if err != nil {
		return
	}
	if session == nil {
		return
	}
	http.Redirect(w, r, h.landingURL(session), http.StatusSeeOther)
}

// createUser creates a user
func createUser(h devlocalAuthHandler, w http.ResponseWriter, r *http.Request) (*models.User, string) {
	appCtx := h.HandlerConfig.AppContextFromRequest(r)
	id := uuid.Must(uuid.NewV4()).String()

	// Set up some defaults that we can pass in from a form
	firstName := r.PostFormValue("firstName")
	if firstName == "" {
		firstName = "Alice"
	}
	lastName := r.PostFormValue("lastName")
	if lastName == "" {
		lastName = "Bob"
	}
	telephone := r.PostFormValue("telephone")
	if telephone == "" {
		telephone = "333-333-3333"
	}
	userType := r.PostFormValue("userType")
	email := r.PostFormValue("email")
	if email == "" {
		// Time alone doesn't guarantee uniqueness if a system is being automated
		// To add some more uniqueness without making the email unreadable a UUID adds a nonce
		now := time.Now()
		guid, _ := uuid.NewV4()
		nonce := strings.Split(guid.String(), "-")[4]
		prefix := now.Format("20060102150405")
		i := strings.Index(userType, " office")
		if i > 0 {
			// turn e.g. Prime Simulator office into "prime-simulator"
			re := regexp.MustCompile(`[^\w]+`)
			prefix = re.ReplaceAllString(strings.ToLower(userType[0:i]), "-") + "-" + prefix
		}
		email = fmt.Sprintf("%s-%s@example.com", prefix, nonce)
	}
	gbloc := r.PostFormValue("gbloc")
	if gbloc == "" {
		gbloc = "KKFA" // most seed data uses this
	}

	// Create the User (which is the basis of all Service Members)
	user := models.User{
		OktaID:    id,
		OktaEmail: email,
		Active:    true,
	}

	verrs, err := appCtx.DB().ValidateAndCreate(&user)
	if err != nil {
		appCtx.Logger().Error("could not create user", zap.Error(err))
		http.Error(w, http.StatusText(500), http.StatusInternalServerError)
		return nil, userType
	}
	if verrs.Count() != 0 {
		appCtx.Logger().Error("validation errors creating user", zap.Stringer("errors", verrs))
		http.Error(w, http.StatusText(500), http.StatusInternalServerError)
		return nil, userType
	}

	switch userType {
	case MilMoveUserType:
		newServiceMember := models.ServiceMember{
			UserID:       user.ID,
			CacValidated: true,
		}
		smVerrs, smErr := models.SaveServiceMember(appCtx, &newServiceMember)
		if smVerrs.HasAny() || smErr != nil {
			appCtx.Logger().Error("Error creating service member for user", zap.Error(smErr))
			http.Error(w, http.StatusText(500), http.StatusInternalServerError)
		}
	case TOOOfficeUserType, HQOfficeUserType:
		// Now create the Truss JPPSO
		address := models.Address{
			StreetAddress1: "1333 Minna St",
			City:           "San Francisco",
			State:          "CA",
			PostalCode:     "94115",
			County:         "SAINT CLAIR",
		}

		verrs, err := appCtx.DB().ValidateAndSave(&address)
		if err != nil {
			appCtx.Logger().Error("could not create address", zap.Error(err))
		}
		if verrs.HasAny() {
			appCtx.Logger().Error("validation errors creating address", zap.Stringer("errors", verrs))
		}

		role := roles.Role{}
		err = appCtx.DB().Where("role_type = $1", roles.RoleTypeTOO).First(&role)
		if err != nil {
			appCtx.Logger().Error("could not fetch role transportation_ordering_officer", zap.Error(err))
		}

		usersRole := models.UsersRoles{
			UserID: user.ID,
			RoleID: role.ID,
		}

		verrs, err = appCtx.DB().ValidateAndSave(&usersRole)
		if err != nil {
			appCtx.Logger().Error("could not create user role", zap.Error(err))
		}
		if verrs.HasAny() {
			appCtx.Logger().Error("validation errors creating user role", zap.Stringer("errors", verrs))
		}

		office := models.TransportationOffice{
			Name:      "Truss",
			AddressID: address.ID,
			Latitude:  37.7678355,
			Longitude: -122.4199298,
			Hours:     models.StringPointer("0900-1800 Mon-Sat"),
			Gbloc:     gbloc,
		}

		verrs, err = appCtx.DB().ValidateAndSave(&office)
		if err != nil {
			appCtx.Logger().Error("could not create office", zap.Error(err))
		}
		if verrs.HasAny() {
			appCtx.Logger().Error("validation errors creating office", zap.Stringer("errors", verrs))
		}

		officeUser := models.OfficeUser{
			FirstName:              firstName,
			LastName:               lastName,
			Telephone:              telephone,
			TransportationOfficeID: office.ID,
			Email:                  email,
			Active:                 true,
		}
		if user.ID != uuid.Nil {
			officeUser.UserID = &user.ID
		}

		verrs, err = appCtx.DB().ValidateAndSave(&officeUser)
		if err != nil {
			appCtx.Logger().Error("could not create office user", zap.Error(err))
		}
		if verrs.HasAny() {
			appCtx.Logger().Error("validation errors creating office user", zap.Stringer("errors", verrs))
		}
	case TIOOfficeUserType:
		// Now create the Truss JPPSO
		address := models.Address{
			StreetAddress1: "1333 Minna St",
			City:           "San Francisco",
			State:          "CA",
			PostalCode:     "94115",
			County:         "SAINT CLAIR",
		}

		verrs, err := appCtx.DB().ValidateAndSave(&address)
		if err != nil {
			appCtx.Logger().Error("could not create address", zap.Error(err))
		}
		if verrs.HasAny() {
			appCtx.Logger().Error("validation errors creating address", zap.Stringer("errors", verrs))
		}

		role := roles.Role{}
		err = appCtx.DB().Where("role_type = $1", roles.RoleTypeTIO).First(&role)
		if err != nil {
			appCtx.Logger().Error("could not fetch role transporation_invoicing_officer", zap.Error(err))
		}
		usersRole := models.UsersRoles{
			UserID: user.ID,
			RoleID: role.ID,
		}

		verrs, err = appCtx.DB().ValidateAndSave(&usersRole)
		if err != nil {
			appCtx.Logger().Error("could not create user role", zap.Error(err))
		}
		if verrs.HasAny() {
			appCtx.Logger().Error("validation errors creating user role", zap.Stringer("errors", verrs))
		}

		office := models.TransportationOffice{
			Name:      "Truss",
			AddressID: address.ID,
			Latitude:  37.7678355,
			Longitude: -122.4199298,
			Hours:     models.StringPointer("0900-1800 Mon-Sat"),
			Gbloc:     gbloc,
		}

		verrs, err = appCtx.DB().ValidateAndSave(&office)
		if err != nil {
			appCtx.Logger().Error("could not create office", zap.Error(err))
		}
		if verrs.HasAny() {
			appCtx.Logger().Error("validation errors creating office", zap.Stringer("errors", verrs))
		}

		officeUser := models.OfficeUser{
			FirstName:              firstName,
			LastName:               lastName,
			Telephone:              telephone,
			TransportationOfficeID: office.ID,
			Email:                  email,
			Active:                 true,
		}
		if user.ID != uuid.Nil {
			officeUser.UserID = &user.ID
		}

		verrs, err = appCtx.DB().ValidateAndSave(&officeUser)
		if err != nil {
			appCtx.Logger().Error("could not create office user", zap.Error(err))
		}
		if verrs.HasAny() {
			appCtx.Logger().Error("validation errors creating office user", zap.Stringer("errors", verrs))
		}
	case ServicesCounselorOfficeUserType:
		// Now create the Truss JPPSO
		address := models.Address{
			StreetAddress1: "1333 Minna St",
			City:           "San Francisco",
			State:          "CA",
			PostalCode:     "94115",
			County:         "SAINT CLAIR",
		}

		verrs, err := appCtx.DB().ValidateAndSave(&address)
		if err != nil {
			appCtx.Logger().Error("could not create address", zap.Error(err))
		}
		if verrs.HasAny() {
			appCtx.Logger().Error("validation errors creating address", zap.Stringer("errors", verrs))
		}

		role := roles.Role{}
		err = appCtx.DB().Where("role_type = $1", "services_counselor").First(&role)
		if err != nil {
			appCtx.Logger().Error("could not fetch role services_counselor", zap.Error(err))
		}
		usersRole := models.UsersRoles{
			UserID: user.ID,
			RoleID: role.ID,
		}

		verrs, err = appCtx.DB().ValidateAndSave(&usersRole)
		if err != nil {
			appCtx.Logger().Error("could not create user role", zap.Error(err))
		}
		if verrs.HasAny() {
			appCtx.Logger().Error("validation errors creating user role", zap.Stringer("errors", verrs))
		}

		office := models.TransportationOffice{
			Name:      "Truss",
			AddressID: address.ID,
			Latitude:  37.7678355,
			Longitude: -122.4199298,
			Hours:     models.StringPointer("0900-1800 Mon-Sat"),
			Gbloc:     gbloc,
		}

		verrs, err = appCtx.DB().ValidateAndSave(&office)
		if err != nil {
			appCtx.Logger().Error("could not create office", zap.Error(err))
		}
		if verrs.HasAny() {
			appCtx.Logger().Error("validation errors creating office", zap.Stringer("errors", verrs))
		}

		officeUser := models.OfficeUser{
			FirstName:              firstName,
			LastName:               lastName,
			Telephone:              telephone,
			TransportationOfficeID: office.ID,
			Email:                  email,
			Active:                 true,
		}
		if user.ID != uuid.Nil {
			officeUser.UserID = &user.ID
		}

		verrs, err = appCtx.DB().ValidateAndSave(&officeUser)
		if err != nil {
			appCtx.Logger().Error("could not create office user", zap.Error(err))
		}
		if verrs.HasAny() {
			appCtx.Logger().Error("validation errors creating office user", zap.Stringer("errors", verrs))
		}
	case PrimeSimulatorOfficeUserType:
		// Now create the Truss JPPSO
		address := models.Address{
			StreetAddress1: "1333 Minna St",
			City:           "San Francisco",
			State:          "CA",
			PostalCode:     "94115",
			County:         "SAINT CLAIR",
		}

		verrs, err := appCtx.DB().ValidateAndSave(&address)
		if err != nil {
			appCtx.Logger().Error("could not create address", zap.Error(err))
		}
		if verrs.HasAny() {
			appCtx.Logger().Error("validation errors creating address", zap.Stringer("errors", verrs))
		}

		role := roles.Role{}
		err = appCtx.DB().Where("role_type = $1", "prime_simulator").First(&role)
		if err != nil {
			appCtx.Logger().Error("could not fetch role prime_simulator", zap.Error(err))
		}
		usersRole := models.UsersRoles{
			UserID: user.ID,
			RoleID: role.ID,
		}

		verrs, err = appCtx.DB().ValidateAndSave(&usersRole)
		if err != nil {
			appCtx.Logger().Error("could not create user role", zap.Error(err))
		}
		if verrs.HasAny() {
			appCtx.Logger().Error("validation errors creating user role", zap.Stringer("errors", verrs))
		}

		office := models.TransportationOffice{
			Name:      "Truss",
			AddressID: address.ID,
			Latitude:  37.7678355,
			Longitude: -122.4199298,
			Hours:     models.StringPointer("0900-1800 Mon-Sat"),
			Gbloc:     gbloc,
		}

		verrs, err = appCtx.DB().ValidateAndSave(&office)
		if err != nil {
			appCtx.Logger().Error("could not create office", zap.Error(err))
		}
		if verrs.HasAny() {
			appCtx.Logger().Error("validation errors creating office", zap.Stringer("errors", verrs))
		}

		officeUser := models.OfficeUser{
			FirstName:              firstName,
			LastName:               lastName,
			Telephone:              telephone,
			TransportationOfficeID: office.ID,
			Email:                  email,
			Active:                 true,
		}
		if user.ID != uuid.Nil {
			officeUser.UserID = &user.ID
		}

		verrs, err = appCtx.DB().ValidateAndSave(&officeUser)
		if err != nil {
			appCtx.Logger().Error("could not create office user", zap.Error(err))
		}
		if verrs.HasAny() {
			appCtx.Logger().Error("validation errors creating office user", zap.Stringer("errors", verrs))
		}
	case QaeCsrOfficeUserType:
		// Now create the Truss JPPSO
		address := models.Address{
			StreetAddress1: "1333 Minna St",
			City:           "San Francisco",
			State:          "CA",
			PostalCode:     "94115",
			County:         "SAINT CLAIR",
		}

		verrs, err := appCtx.DB().ValidateAndSave(&address)
		if err != nil {
			appCtx.Logger().Error("could not create address", zap.Error(err))
		}
		if verrs.HasAny() {
			appCtx.Logger().Error("validation errors creating address", zap.Stringer("errors", verrs))
		}

		role := roles.Role{}
		err = appCtx.DB().Where("role_type = $1", roles.RoleTypeQaeCsr).First(&role)
		if err != nil {
			appCtx.Logger().Error("could not fetch role qae_csr", zap.Error(err))
		}

		usersRole := models.UsersRoles{
			UserID: user.ID,
			RoleID: role.ID,
		}

		verrs, err = appCtx.DB().ValidateAndSave(&usersRole)
		if err != nil {
			appCtx.Logger().Error("could not create user role", zap.Error(err))
		}
		if verrs.HasAny() {
			appCtx.Logger().Error("validation errors creating user role", zap.Stringer("errors", verrs))
		}

		office := models.TransportationOffice{
			Name:      "Truss",
			AddressID: address.ID,
			Latitude:  37.7678355,
			Longitude: -122.4199298,
			Hours:     models.StringPointer("0900-1800 Mon-Sat"),
			Gbloc:     gbloc,
		}

		verrs, err = appCtx.DB().ValidateAndSave(&office)
		if err != nil {
			appCtx.Logger().Error("could not create office", zap.Error(err))
		}
		if verrs.HasAny() {
			appCtx.Logger().Error("validation errors creating office", zap.Stringer("errors", verrs))
		}

		officeUser := models.OfficeUser{
			FirstName:              firstName,
			LastName:               lastName,
			Telephone:              telephone,
			TransportationOfficeID: office.ID,
			Email:                  email,
			Active:                 true,
		}
		if user.ID != uuid.Nil {
			officeUser.UserID = &user.ID
		}

		verrs, err = appCtx.DB().ValidateAndSave(&officeUser)
		if err != nil {
			appCtx.Logger().Error("could not create office user", zap.Error(err))
		}
		if verrs.HasAny() {
			appCtx.Logger().Error("validation errors creating office user", zap.Stringer("errors", verrs))
		}
	case CustomerServiceRepresentativeOfficeUserType:
		address := models.Address{
			StreetAddress1: "1333 Minna St",
			City:           "San Francisco",
			State:          "CA",
			PostalCode:     "94115",
			County:         "SAINT CLAIR",
		}

		verrs, err := appCtx.DB().ValidateAndSave(&address)
		if err != nil {
			appCtx.Logger().Error("could not create address", zap.Error(err))
		}
		if verrs.HasAny() {
			appCtx.Logger().Error("validation errors creating address", zap.Stringer("errors", verrs))
		}

		role := roles.Role{}
		err = appCtx.DB().Where("role_type = $1", roles.RoleTypeCustomerServiceRepresentative).First(&role)
		if err != nil {
			appCtx.Logger().Error("could not fetch role customer_service_representative", zap.Error(err))
		}

		usersRole := models.UsersRoles{
			UserID: user.ID,
			RoleID: role.ID,
		}

		verrs, err = appCtx.DB().ValidateAndSave(&usersRole)
		if err != nil {
			appCtx.Logger().Error("could not create user role", zap.Error(err))
		}
		if verrs.HasAny() {
			appCtx.Logger().Error("validation errors creating user role", zap.Stringer("errors", verrs))
		}

		office := models.TransportationOffice{
			Name:      "Transcom",
			AddressID: address.ID,
			Latitude:  37.7678355,
			Longitude: -122.4199298,
			Hours:     models.StringPointer("0900-1800 Mon-Sat"),
			Gbloc:     gbloc,
		}

		verrs, err = appCtx.DB().ValidateAndSave(&office)
		if err != nil {
			appCtx.Logger().Error("could not create office", zap.Error(err))
		}
		if verrs.HasAny() {
			appCtx.Logger().Error("validation errors creating office", zap.Stringer("errors", verrs))
		}

		officeUser := models.OfficeUser{
			FirstName:              firstName,
			LastName:               lastName,
			Telephone:              telephone,
			TransportationOfficeID: office.ID,
			Email:                  email,
			Active:                 true,
		}
		if user.ID != uuid.Nil {
			officeUser.UserID = &user.ID
		}

		verrs, err = appCtx.DB().ValidateAndSave(&officeUser)
		if err != nil {
			appCtx.Logger().Error("could not create office user", zap.Error(err))
		}
		if verrs.HasAny() {
			appCtx.Logger().Error("validation errors creating office user", zap.Stringer("errors", verrs))
		}
	case MultiRoleOfficeUserType:
		// Now create the Truss JPPSO
		address := models.Address{
			StreetAddress1: "1333 Minna St",
			City:           "San Francisco",
			State:          "CA",
			PostalCode:     "94115",
			County:         "SAINT CLAIR",
		}

		verrs, err := appCtx.DB().ValidateAndSave(&address)
		if err != nil {
			appCtx.Logger().Error("could not create address", zap.Error(err))
		}
		if verrs.HasAny() {
			appCtx.Logger().Error("validation errors creating address", zap.Stringer("errors", verrs))
		}

		officeUserRoleTypes := []roles.RoleType{roles.RoleTypeTOO,
			roles.RoleTypeTIO,
			roles.RoleTypeServicesCounselor,
			roles.RoleTypePrimeSimulator,
		}
		var userRoles roles.Roles
		err = appCtx.DB().Where("role_type IN (?)", officeUserRoleTypes).All(&userRoles)
		if err != nil {
			appCtx.Logger().Error("could not fetch multi user roles", zap.Error(err))
		}

		for i := range userRoles {
			usersRole := models.UsersRoles{
				UserID: user.ID,
				RoleID: userRoles[i].ID,
			}

			verrs, err = appCtx.DB().ValidateAndSave(&usersRole)
			if err != nil {
				appCtx.Logger().Error("could not create user role", zap.Error(err))
			}
			if verrs.HasAny() {
				appCtx.Logger().Error("validation errors creating user role", zap.Stringer("errors", verrs))
			}
		}

		office := models.TransportationOffice{
			Name:      "Truss",
			AddressID: address.ID,
			Latitude:  37.7678355,
			Longitude: -122.4199298,
			Hours:     models.StringPointer("0900-1800 Mon-Sat"),
			Gbloc:     gbloc,
		}

		verrs, err = appCtx.DB().ValidateAndSave(&office)
		if err != nil {
			appCtx.Logger().Error("could not create office", zap.Error(err))
		}
		if verrs.HasAny() {
			appCtx.Logger().Error("validation errors creating office", zap.Stringer("errors", verrs))
		}

		officeUser := models.OfficeUser{
			FirstName:              firstName,
			LastName:               lastName,
			Telephone:              telephone,
			TransportationOfficeID: office.ID,
			Email:                  email,
			Active:                 true,
		}
		if user.ID != uuid.Nil {
			officeUser.UserID = &user.ID
		}

		verrs, err = appCtx.DB().ValidateAndSave(&officeUser)
		if err != nil {
			appCtx.Logger().Error("could not create office user", zap.Error(err))
		}
		if verrs.HasAny() {
			appCtx.Logger().Error("validation errors creating office user", zap.Stringer("errors", verrs))
		}
	case AdminUserType:

		adminUser := models.AdminUser{
			UserID:    &user.ID,
			Email:     user.OktaEmail,
			FirstName: "Leo",
			LastName:  "Spaceman",
			Role:      models.SystemAdminRole,
		}
		verrs, err := appCtx.DB().ValidateAndSave(&adminUser)

		if err != nil {
			appCtx.Logger().Error("could not create admin user", zap.Error(err))
		}
		if verrs.HasAny() {
			appCtx.Logger().Error("validation errors creating admin user", zap.Stringer("errors", verrs))
		}
	}

	return &user, userType
}

// createSession creates a new session for the user
func createSession(h devlocalAuthHandler, user *models.User, userType string, _ http.ResponseWriter, r *http.Request) (*auth.Session, error) {
	appCtx := h.AppContextFromRequest(r)
	// Preference any session already in the request context. Otherwise just create a new empty session.
	session := auth.SessionFromRequestContext(r)
	if session == nil {
		session = &auth.Session{}
	}

	lgUUID := user.OktaID
	userIdentity, err := models.FetchUserIdentity(appCtx.DB(), lgUUID)

	if err != nil {
		return nil, errors.Wrapf(err, "Unable to fetch user identity from OktaID %s", lgUUID)
	}

	session.Roles = append(session.Roles, userIdentity.Roles...)
	session.Permissions = getPermissionsForUser(appCtx, userIdentity.ID)

	// Assign user identity to session
	session.IDToken = "devlocal"
	session.UserID = userIdentity.ID
	session.Email = userIdentity.Email

	// Set the app
	active := userIdentity.Active

	// Keep the logic for redirection separate from setting the session user ids
	switch userType {
<<<<<<< HEAD
	case TOOOfficeUserType, TIOOfficeUserType, ServicesCounselorOfficeUserType, PrimeSimulatorOfficeUserType, QaeCsrOfficeUserType, MultiRoleOfficeUserType, HQOfficeUserType:
=======
	case TOOOfficeUserType, TIOOfficeUserType, ServicesCounselorOfficeUserType, PrimeSimulatorOfficeUserType, QaeCsrOfficeUserType, CustomerServiceRepresentativeOfficeUserType, MultiRoleOfficeUserType, HQOfficeUserType:
>>>>>>> 1f73f50b
		session.ApplicationName = auth.OfficeApp
		session.Hostname = h.AppNames().OfficeServername
		active = userIdentity.Active || (userIdentity.OfficeActive != nil && *userIdentity.OfficeActive)
	case AdminUserType:
		session.ApplicationName = auth.AdminApp
		session.Hostname = h.AppNames().AdminServername
		session.AdminUserID = *userIdentity.AdminUserID
		session.AdminUserRole = userIdentity.AdminUserRole.String()
	default:
		session.ApplicationName = auth.MilApp
		session.Hostname = h.AppNames().MilServername
	}

	// If the user is active they should be denied a session
	if !active {
		appCtx.Logger().Error("Deactivated user requesting authentication",
			zap.String("application_name", string(session.ApplicationName)),
			zap.String("hostname", session.Hostname),
			zap.String("user_id", session.UserID.String()),
			zap.String("email", session.Email))
		return nil, errors.New("Deactivated user requesting authentication")
	}

	if session.IsMilApp() && userIdentity.ServiceMemberID != nil {
		session.ServiceMemberID = *(userIdentity.ServiceMemberID)
	}

	if userIdentity.OfficeUserID != nil && (session.IsOfficeApp() || isOfficeUser(userType)) {
		session.OfficeUserID = *(userIdentity.OfficeUserID)
	}

	session.FirstName = userIdentity.FirstName()
	session.LastName = userIdentity.LastName()
	session.Middle = userIdentity.Middle()

	sessionManager := h.SessionManagers().
		SessionManagerForApplication(session.ApplicationName)
	if sessionManager == nil {
		appCtx.Logger().Error("Cannot determine session manager for session", zap.String("session.ApplicationName", string(session.ApplicationName)))
		return nil, errors.New("Cannot determine session manager")
	}

	sessionManager.Put(r.Context(), "session", session)
	// Writing out the session cookie logs in the user
	appCtx.Logger().Info("logged in", zap.Any("session", session))
	return session, nil
}

// verifySessionWithApp returns an error if the user id for a specific app is not available
func verifySessionWithApp(session *auth.Session) error {

	// TODO: Should this be a check that we do? Or will all office users also be service members?
	// if (session.ServiceMemberID == uuid.UUID{}) && session.IsMilApp() {
	// 	return errors.Errorf("Non-service member user %s authenticated at service member site", session.Email)
	// }

	if (session.OfficeUserID == uuid.UUID{}) && session.IsOfficeApp() {
		return errors.Errorf("Non-office user %s authenticated at office site", session.Email)
	}

	if !session.IsAdminUser() && session.IsAdminApp() {
		return errors.Errorf("Non-admin user %s authenticated at admin site", session.Email)
	}

	return nil
}

// loginUser creates a session for the user and verifies the session against the app
func loginUser(h devlocalAuthHandler, user *models.User, userType string, w http.ResponseWriter, r *http.Request) (*auth.Session, error) {
	appCtx := h.AppContextFromRequest(r)
	session, err := createSession(devlocalAuthHandler(h), user, userType, w, r)
	if err != nil {
		appCtx.Logger().Error("Could not create session", zap.Error(err))
		http.Error(w, http.StatusText(403), http.StatusForbidden)
		return nil, err
	}

	err = verifySessionWithApp(session)
	if err != nil {
		appCtx.Logger().Error("User unauthorized", zap.Error(err))
		http.Error(w, http.StatusText(401), http.StatusUnauthorized)
		return nil, err
	}
	return session, nil
}

func isOfficeUser(userType string) bool {
<<<<<<< HEAD
	if userType == TOOOfficeUserType || userType == TIOOfficeUserType || userType == ServicesCounselorOfficeUserType ||
		userType == QaeCsrOfficeUserType || userType == HQOfficeUserType {
=======
	if userType == TOOOfficeUserType || userType == TIOOfficeUserType || userType == ServicesCounselorOfficeUserType || userType == QaeCsrOfficeUserType || userType == CustomerServiceRepresentativeOfficeUserType || userType == HQOfficeUserType {
>>>>>>> 1f73f50b
		return true
	}
	return false
}<|MERGE_RESOLUTION|>--- conflicted
+++ resolved
@@ -97,25 +97,6 @@
 	}
 
 	type TemplateData struct {
-<<<<<<< HEAD
-		Identities                      []models.UserIdentity
-		Gblocs                          []string
-		GblocDefault                    string
-		IsMilApp                        bool
-		MilMoveUserType                 string
-		IsOfficeApp                     bool
-		TOOOfficeUserType               string
-		TIOOfficeUserType               string
-		ServicesCounselorOfficeUserType string
-		PrimeSimulatorOfficeUserType    string
-		QaeCsrOfficeUserType            string
-		MultiRoleOfficeUserType         string
-		IsAdminApp                      bool
-		AdminUserType                   string
-		CsrfToken                       string
-		QueryLimit                      int
-		HQOfficeUserType                string
-=======
 		Identities                                  []models.UserIdentity
 		Gblocs                                      []string
 		GblocDefault                                string
@@ -134,7 +115,6 @@
 		CsrfToken                                   string
 		QueryLimit                                  int
 		HQOfficeUserType                            string
->>>>>>> 1f73f50b
 	}
 
 	templateData := TemplateData{
@@ -149,18 +129,11 @@
 		ServicesCounselorOfficeUserType: ServicesCounselorOfficeUserType,
 		PrimeSimulatorOfficeUserType:    PrimeSimulatorOfficeUserType,
 		QaeCsrOfficeUserType:            QaeCsrOfficeUserType,
-<<<<<<< HEAD
-		MultiRoleOfficeUserType:         MultiRoleOfficeUserType,
-		IsAdminApp:                      auth.AdminApp == appCtx.Session().ApplicationName,
-		AdminUserType:                   AdminUserType,
-		HQOfficeUserType:                HQOfficeUserType,
-=======
 		CustomerServiceRepresentativeOfficeUserType: CustomerServiceRepresentativeOfficeUserType,
 		MultiRoleOfficeUserType:                     MultiRoleOfficeUserType,
 		IsAdminApp:                                  auth.AdminApp == appCtx.Session().ApplicationName,
 		AdminUserType:                               AdminUserType,
 		HQOfficeUserType:                            HQOfficeUserType,
->>>>>>> 1f73f50b
 		// Build CSRF token instead of grabbing from middleware. Otherwise throws errors when accessed directly.
 		CsrfToken:  csrf.Token(r),
 		QueryLimit: limit,
@@ -1080,11 +1053,7 @@
 
 	// Keep the logic for redirection separate from setting the session user ids
 	switch userType {
-<<<<<<< HEAD
-	case TOOOfficeUserType, TIOOfficeUserType, ServicesCounselorOfficeUserType, PrimeSimulatorOfficeUserType, QaeCsrOfficeUserType, MultiRoleOfficeUserType, HQOfficeUserType:
-=======
 	case TOOOfficeUserType, TIOOfficeUserType, ServicesCounselorOfficeUserType, PrimeSimulatorOfficeUserType, QaeCsrOfficeUserType, CustomerServiceRepresentativeOfficeUserType, MultiRoleOfficeUserType, HQOfficeUserType:
->>>>>>> 1f73f50b
 		session.ApplicationName = auth.OfficeApp
 		session.Hostname = h.AppNames().OfficeServername
 		active = userIdentity.Active || (userIdentity.OfficeActive != nil && *userIdentity.OfficeActive)
@@ -1172,12 +1141,7 @@
 }
 
 func isOfficeUser(userType string) bool {
-<<<<<<< HEAD
-	if userType == TOOOfficeUserType || userType == TIOOfficeUserType || userType == ServicesCounselorOfficeUserType ||
-		userType == QaeCsrOfficeUserType || userType == HQOfficeUserType {
-=======
 	if userType == TOOOfficeUserType || userType == TIOOfficeUserType || userType == ServicesCounselorOfficeUserType || userType == QaeCsrOfficeUserType || userType == CustomerServiceRepresentativeOfficeUserType || userType == HQOfficeUserType {
->>>>>>> 1f73f50b
 		return true
 	}
 	return false
