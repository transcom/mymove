package authentication

import (
	"encoding/json"
	"fmt"
	"html/template"
	"net/http"
	"regexp"
	"strings"
	"time"

	"github.com/gofrs/uuid"
	"github.com/gorilla/csrf"
	"github.com/pkg/errors"
	"go.uber.org/zap"

	"github.com/transcom/mymove/pkg/auth"
	"github.com/transcom/mymove/pkg/handlers"
	"github.com/transcom/mymove/pkg/models"
	"github.com/transcom/mymove/pkg/models/roles"
)

const (
	// MilMoveUserType is the type of user for a Service Member
	MilMoveUserType string = "milmove"
	// TOOOfficeUserType is the type of user for an Office user
	TOOOfficeUserType string = "TOO office"
	// TIOOfficeUserType is the type of user for an Office user
	TIOOfficeUserType string = "TIO office"
	// ServicesCounselorOfficeUserType is the type of user for an Office User
	ServicesCounselorOfficeUserType string = "Services Counselor office"
	// PrimeSimulatorOfficeUserType is the type of user for an Office user
	PrimeSimulatorOfficeUserType string = "Prime Simulator office"
	// QaeCsrOfficeUserType is a type of user for an Office user
	QaeCsrOfficeUserType string = "QAE/CSR office"
	// CustomerServiceRepresentativeOfficeUserType is the Customer Service Representative type of user for an Office user
	CustomerServiceRepresentativeOfficeUserType string = "CSR office"
	// MultiRoleOfficeUserType has all the Office user roles
	MultiRoleOfficeUserType string = "Multi role office"
	// AdminUserType is the type of user for an admin user
	AdminUserType string = "admin"
	// HQOfficeUserType is a type of user for a HQ user
	HQOfficeUserType string = "HQ office"
)

// UserListHandler handles redirection
type UserListHandler struct {
	Context
	handlers.HandlerConfig
}

// NewUserListHandler returns a new UserListHandler
func NewUserListHandler(ac Context, hc handlers.HandlerConfig) UserListHandler {
	handler := UserListHandler{
		Context:       ac,
		HandlerConfig: hc,
	}
	return handler
}

// UserListHandler lists users in the local database for local login
func (h UserListHandler) ServeHTTP(w http.ResponseWriter, r *http.Request) {
	appCtx := h.AppContextFromRequest(r)
	limit := 100
	identities, err := models.FetchAppUserIdentities(appCtx.DB(), appCtx.Session().ApplicationName, limit)
	if err != nil {
		appCtx.Logger().Error("Could not load list of users", zap.Error(err))
		http.Error(w,
			fmt.Sprintf("%s - Could not load list of users, try migrating the DB", http.StatusText(500)),
			http.StatusInternalServerError)
		return
	}

	// get roles for all identities
	for i := range identities {
		rerr := appCtx.DB().RawQuery(`SELECT * FROM roles
									WHERE id in (select role_id from users_roles
										where deleted_at is null and user_id = ?)`, identities[i].ID).All(&identities[i].Roles)
		if rerr != nil {
			appCtx.Logger().Error("Could not load identity roles", zap.Error(rerr))
			http.Error(w,
				fmt.Sprintf("%s - Could not load list of users, try migrating the DB", http.StatusText(500)),
				http.StatusInternalServerError)
			return
		}
	}

	// grab all GBLOCs
	var gblocList []string
	err = appCtx.DB().RawQuery("select distinct gbloc from transportation_offices").All(&gblocList)
	if err != nil {
		appCtx.Logger().Error("Could not load gblocs", zap.Error(err))
		http.Error(w,
			fmt.Sprintf("%s - Could not load gblocs, try migrating the DB", http.StatusText(500)),
			http.StatusInternalServerError)
		return
	}

	type TemplateData struct {
		Identities                                  []models.UserIdentity
		Gblocs                                      []string
		GblocDefault                                string
		IsMilApp                                    bool
		MilMoveUserType                             string
		IsOfficeApp                                 bool
		TOOOfficeUserType                           string
		TIOOfficeUserType                           string
		ServicesCounselorOfficeUserType             string
		PrimeSimulatorOfficeUserType                string
		QaeCsrOfficeUserType                        string
		CustomerServiceRepresentativeOfficeUserType string
		MultiRoleOfficeUserType                     string
		IsAdminApp                                  bool
		AdminUserType                               string
		CsrfToken                                   string
		QueryLimit                                  int
<<<<<<< HEAD
		HQOfficeUserType                            string
=======
>>>>>>> 22fbd5fa
	}

	templateData := TemplateData{
		Identities:                      identities,
		Gblocs:                          gblocList,
		GblocDefault:                    "KKFA", // Most seed data is tied to this
		IsMilApp:                        auth.MilApp == appCtx.Session().ApplicationName,
		MilMoveUserType:                 MilMoveUserType,
		IsOfficeApp:                     auth.OfficeApp == appCtx.Session().ApplicationName,
		TOOOfficeUserType:               TOOOfficeUserType,
		TIOOfficeUserType:               TIOOfficeUserType,
		ServicesCounselorOfficeUserType: ServicesCounselorOfficeUserType,
		PrimeSimulatorOfficeUserType:    PrimeSimulatorOfficeUserType,
		QaeCsrOfficeUserType:            QaeCsrOfficeUserType,
		CustomerServiceRepresentativeOfficeUserType: CustomerServiceRepresentativeOfficeUserType,
		MultiRoleOfficeUserType:                     MultiRoleOfficeUserType,
		IsAdminApp:                                  auth.AdminApp == appCtx.Session().ApplicationName,
		AdminUserType:                               AdminUserType,
<<<<<<< HEAD
		HQOfficeUserType:                            HQOfficeUserType,
=======
>>>>>>> 22fbd5fa
		// Build CSRF token instead of grabbing from middleware. Otherwise throws errors when accessed directly.
		CsrfToken:  csrf.Token(r),
		QueryLimit: limit,
	}

	gblocSelectHTML := `
		<label for="gblocSelect">Select GBLOC:</label>
		<select id="gblocSelect" name="gbloc">
			{{ range $index, $element := .Gblocs }}
				{{if eq $element $.GblocDefault}}
					<option value="{{$element}}" selected="">{{$element}}</option>
				{{else}}
					<option value="{{$element}}">{{$element}}</option>
				{{end}}
			{{ end }}
		</select>`
	t := template.Must(template.New("users").Parse(`
	  <html>
	  <head>
		<link rel="stylesheet" href="https://stackpath.bootstrapcdn.com/bootstrap/4.3.1/css/bootstrap.min.css" integrity="sha384-ggOyR0iXCbMQv3Xipma34MD+dH/1fQ784/j6cY/iJTQUOhcWr7x9JvoRxT2MZw1T" crossorigin="anonymous">
	  </head>
	  <body class="py-4">
		<div class="container">
		  <div class="row mb-3">
			<div class="col-md-8">
			  <h2 class="mt-4">Select an Existing User</h1>
			  <h4>Login with user email:</h4>
				<form method="post" action="/devlocal-auth/login">
					<p>
						<input type="hidden" name="gorilla.csrf.Token" value="{{$.CsrfToken}}">
						<input type="hidden" name="userType" value="{{if $.IsOfficeApp}}{{$.TOOOfficeUserType}}{{else}}{{$.MilMoveUserType}}{{end}}">
						<label for="email">User Email</label>
						<input type="text" name="email" size="60">
						<button type="submit" data-hook="existing-user-login">Login</button>
					</p>
				</form>
			  <h4>Showing the first {{$.QueryLimit}} users by creation date in descending order:</h4>
			  {{range .Identities}}
				<form method="post" action="/devlocal-auth/login">
					<p id="{{.ID}}">
						<input type="hidden" name="gorilla.csrf.Token" value="{{$.CsrfToken}}">
						{{.Email}}
						{{if .AdminUserID}}
						  ({{$.AdminUserType}})
						  <input type="hidden" name="userType" value="{{$.AdminUserType}}">
						{{else if .OfficeUserID}}

						  <input type="hidden" name="userType" value="{{$.TOOOfficeUserType}}">
						{{else}}
						  ({{$.MilMoveUserType}})
						  <input type="hidden" name="userType" value="{{$.MilMoveUserType}}">
						{{end}}
						<input type="hidden" name="id" value="{{.ID}}" />
						<button type="submit" value="{{.ID}}" data-hook="existing-user-login">Login</button>
					</p>
				</form>
			  {{else}}
				<p><em>No users in the system!</em></p>
			  {{end}}
			</div>

			<div class="col-md-4">
			  <h2 class="mt-4">Create a New User</h1>
			  {{ if $.IsMilApp }}
				  <form method="post" action="/devlocal-auth/new">
					<p>
					  <input type="hidden" name="gorilla.csrf.Token" value="{{.CsrfToken}}">
					  <input type="hidden" name="userType" value="{{.MilMoveUserType}}">
					  <label for="email">User Email</label>
					  <input type="text" name="email" value="">
					  <button type="submit" data-hook="new-user-login-{{.MilMoveUserType}}">Create a New {{.MilMoveUserType}} User</button>
					</p>
				  </form>
			  {{else if $.IsAdminApp }}
				  <form method="post" action="/devlocal-auth/new">
					<p>
					  <input type="hidden" name="gorilla.csrf.Token" value="{{.CsrfToken}}">
					  <input type="hidden" name="userType" value="{{.AdminUserType}}">
					  <button type="submit" data-hook="new-user-login-{{.AdminUserType}}">Create a New {{.AdminUserType}} User</button>
					</p>
				  </form>
			  {{else if $.IsOfficeApp }}
				  <form method="post" action="/devlocal-auth/new">
					<p>
					  <input type="hidden" name="gorilla.csrf.Token" value="{{.CsrfToken}}">
					  <input type="hidden" name="userType" value="{{.TOOOfficeUserType}}">
					  ` + gblocSelectHTML + `
					  <button type="submit" data-hook="new-user-login-{{.TOOOfficeUserType}}">Create a New {{.TOOOfficeUserType}} User</button>
					</p>
				  </form>

				  <form method="post" action="/devlocal-auth/new">
					<p>
					  <input type="hidden" name="gorilla.csrf.Token" value="{{.CsrfToken}}">
					  <input type="hidden" name="userType" value="{{.TIOOfficeUserType}}">
					  ` + gblocSelectHTML + `
					  <button type="submit" data-hook="new-user-login-{{.TIOOfficeUserType}}">Create a New {{.TIOOfficeUserType}} User</button>
					</p>
				  </form>

				  <form method="post" action="/devlocal-auth/new">
				  <p>
					<input type="hidden" name="gorilla.csrf.Token" value="{{.CsrfToken}}">
					<input type="hidden" name="userType" value="{{.ServicesCounselorOfficeUserType}}">
					` + gblocSelectHTML + `
					<button type="submit" data-hook="new-user-login-{{.ServicesCounselorOfficeUserType}}">Create a New {{.ServicesCounselorOfficeUserType}} User</button>
				  </p>
				  </form>

				  <form method="post" action="/devlocal-auth/new">
				  <p>
					<input type="hidden" name="gorilla.csrf.Token" value="{{.CsrfToken}}">
					<input type="hidden" name="userType" value="{{.PrimeSimulatorOfficeUserType}}">
					` + gblocSelectHTML + `
					<button type="submit" data-hook="new-user-login-{{.PrimeSimulatorOfficeUserType}}">Create a New {{.PrimeSimulatorOfficeUserType}} User</button>
				  </p>
				</form>

				<form method="post" action="/devlocal-auth/new">
					<p>
					  <input type="hidden" name="gorilla.csrf.Token" value="{{.CsrfToken}}">
					  <input type="hidden" name="userType" value="{{.QaeCsrOfficeUserType}}">
					  ` + gblocSelectHTML + `
					  <button type="submit" data-hook="new-user-login-{{.QaeCsrOfficeUserType}}">Create a New {{.QaeCsrOfficeUserType}} User</button>
					</p>
				  </form>

				<form method="post" action="/devlocal-auth/new">
				  <p>
					<input type="hidden" name="gorilla.csrf.Token" value="{{.CsrfToken}}">
					<input type="hidden" name="userType" value="{{.CustomerServiceRepresentativeOfficeUserType}}">
					` + gblocSelectHTML + `
					<button type="submit" data-hook="new-user-login-{{.CustomerServiceRepresentativeOfficeUserType}}">Create a New {{.CustomerServiceRepresentativeOfficeUserType}} User</button>
				  </p>
				</form>

				<form method="post" action="/devlocal-auth/new">
					<p>
					  <input type="hidden" name="gorilla.csrf.Token" value="{{.CsrfToken}}">
					  <input type="hidden" name="userType" value="{{.MultiRoleOfficeUserType}}">
					  ` + gblocSelectHTML + `
					  <button type="submit" data-hook="new-user-login-{{.MultiRoleOfficeUserType}}">Create a New {{.MultiRoleOfficeUserType}} User</button>
					</p>
				  </form>
				<form method="post" action="/devlocal-auth/new">
					<p>
						<input type="hidden" name="gorilla.csrf.Token" value="{{.CsrfToken}}">
						<input type="hidden" name="userType" value="{{.HQOfficeUserType}}">
						` + gblocSelectHTML + `
						<button type="submit" data-hook="new-user-login-{{.HQOfficeUserType}}">Create a New {{.HQOfficeUserType}} User</button>
					</p>
				  </form>
			  {{end}}
			</div>
		  </div>
		</div> <!-- container -->
	  </body>
	  </html>
	`))
	err = t.Execute(w, templateData)
	if err != nil {
		appCtx.Logger().Error("Could not render template", zap.Error(err))
		http.Error(w, http.StatusText(500), http.StatusInternalServerError)
	}
}

type devlocalAuthHandler struct {
	Context
	handlers.HandlerConfig
}

// AssignUserHandler logs a user in directly
type AssignUserHandler devlocalAuthHandler

// NewAssignUserHandler creates a new AssignUserHandler
func NewAssignUserHandler(ac Context, hc handlers.HandlerConfig) AssignUserHandler {
	handler := AssignUserHandler{
		Context:       ac,
		HandlerConfig: hc,
	}
	return handler
}

// AssignUserHandler logs in a user locally using a user id or email
func (h AssignUserHandler) ServeHTTP(w http.ResponseWriter, r *http.Request) {
	appCtx := h.AppContextFromRequest(r)
	userID := r.PostFormValue("id")
	email := r.PostFormValue("email")
	if userID == "" && email == "" {
		appCtx.Logger().Error("No user id or email specified")
		http.Redirect(w, r, "/devlocal-auth/login", http.StatusTemporaryRedirect)
		return
	}

	appCtx.Logger().Info("New Devlocal Login",
		zap.String("userID", userID),
		zap.String("email", email))

	var user *models.User
	if userID != "" {
		userUUID := uuid.Must(uuid.FromString(userID))
		var err error
		user, err = models.GetUser(appCtx.DB(), userUUID)
		if err != nil {
			appCtx.Logger().Error("Could not load user from user id", zap.String("userID", userID), zap.Error(err))
			http.Error(w, http.StatusText(500), http.StatusInternalServerError)
		}
	} else if email != "" {
		var err error
		user, err = models.GetUserFromEmail(appCtx.DB(), email)
		if err != nil {
			appCtx.Logger().Error("Could not load user from email", zap.String("email", email), zap.Error(err))
			http.Error(w, http.StatusText(500), http.StatusInternalServerError)
		}
	}

	userType := r.PostFormValue("userType")
	session, err := loginUser(devlocalAuthHandler(h), user, userType, w, r)
	if err != nil {
		return
	}
	if session == nil {
		return
	}
	http.Redirect(w, r, h.landingURL(session), http.StatusSeeOther)
}

// CreateUserHandler creates a new user
type CreateUserHandler devlocalAuthHandler

// NewCreateUserHandler creates a new CreateUserHandler
func NewCreateUserHandler(ac Context, hc handlers.HandlerConfig) CreateUserHandler {
	handler := CreateUserHandler{
		Context:       ac,
		HandlerConfig: hc,
	}
	return handler
}

// CreateUserHandler creates a user, primarily used in automated testing
func (h CreateUserHandler) ServeHTTP(w http.ResponseWriter, r *http.Request) {
	user, userType := createUser(devlocalAuthHandler(h), w, r)
	if user == nil {
		return
	}
	session, err := loginUser(devlocalAuthHandler(h), user, userType, w, r)
	if err != nil {
		return
	}
	if session == nil {
		return
	}
	jsonOut, _ := json.Marshal(user)
	fmt.Fprint(w, string(jsonOut))
}

// CreateAndLoginUserHandler creates and then logs in a new user
type CreateAndLoginUserHandler devlocalAuthHandler

// NewCreateAndLoginUserHandler creates a new CreateAndLoginUserHandler
func NewCreateAndLoginUserHandler(ac Context, hc handlers.HandlerConfig) CreateAndLoginUserHandler {
	handler := CreateAndLoginUserHandler{
		Context:       ac,
		HandlerConfig: hc,
	}
	return handler
}

// CreateAndLoginUserHandler creates a user and logs them in
func (h CreateAndLoginUserHandler) ServeHTTP(w http.ResponseWriter, r *http.Request) {
	user, userType := createUser(devlocalAuthHandler(h), w, r)
	if user == nil {
		return
	}
	session, err := loginUser(devlocalAuthHandler(h), user, userType, w, r)
	if err != nil {
		return
	}
	if session == nil {
		return
	}
	http.Redirect(w, r, h.landingURL(session), http.StatusSeeOther)
}

// createUser creates a user
func createUser(h devlocalAuthHandler, w http.ResponseWriter, r *http.Request) (*models.User, string) {
	appCtx := h.HandlerConfig.AppContextFromRequest(r)
	id := uuid.Must(uuid.NewV4()).String()

	// Set up some defaults that we can pass in from a form
	firstName := r.PostFormValue("firstName")
	if firstName == "" {
		firstName = "Alice"
	}
	lastName := r.PostFormValue("lastName")
	if lastName == "" {
		lastName = "Bob"
	}
	telephone := r.PostFormValue("telephone")
	if telephone == "" {
		telephone = "333-333-3333"
	}
	userType := r.PostFormValue("userType")
	email := r.PostFormValue("email")
	if email == "" {
		// Time alone doesn't guarantee uniqueness if a system is being automated
		// To add some more uniqueness without making the email unreadable a UUID adds a nonce
		now := time.Now()
		guid, _ := uuid.NewV4()
		nonce := strings.Split(guid.String(), "-")[4]
		prefix := now.Format("20060102150405")
		i := strings.Index(userType, " office")
		if i > 0 {
			// turn e.g. Prime Simulator office into "prime-simulator"
			re := regexp.MustCompile(`[^\w]+`)
			prefix = re.ReplaceAllString(strings.ToLower(userType[0:i]), "-") + "-" + prefix
		}
		email = fmt.Sprintf("%s-%s@example.com", prefix, nonce)
	}
	gbloc := r.PostFormValue("gbloc")
	if gbloc == "" {
		gbloc = "KKFA" // most seed data uses this
	}

	// Create the User (which is the basis of all Service Members)
	user := models.User{
		OktaID:    id,
		OktaEmail: email,
		Active:    true,
	}

	verrs, err := appCtx.DB().ValidateAndCreate(&user)
	if err != nil {
		appCtx.Logger().Error("could not create user", zap.Error(err))
		http.Error(w, http.StatusText(500), http.StatusInternalServerError)
		return nil, userType
	}
	if verrs.Count() != 0 {
		appCtx.Logger().Error("validation errors creating user", zap.Stringer("errors", verrs))
		http.Error(w, http.StatusText(500), http.StatusInternalServerError)
		return nil, userType
	}

	switch userType {
	case MilMoveUserType:
		newServiceMember := models.ServiceMember{
			UserID:       user.ID,
			CacValidated: true,
		}
		smVerrs, smErr := models.SaveServiceMember(appCtx, &newServiceMember)
		if smVerrs.HasAny() || smErr != nil {
			appCtx.Logger().Error("Error creating service member for user", zap.Error(smErr))
			http.Error(w, http.StatusText(500), http.StatusInternalServerError)
		}
	case TOOOfficeUserType, HQOfficeUserType:
		// Now create the Truss JPPSO
		address := models.Address{
			StreetAddress1: "1333 Minna St",
			City:           "San Francisco",
			State:          "CA",
			PostalCode:     "94115",
			County:         "SAINT CLAIR",
		}

		verrs, err := appCtx.DB().ValidateAndSave(&address)
		if err != nil {
			appCtx.Logger().Error("could not create address", zap.Error(err))
		}
		if verrs.HasAny() {
			appCtx.Logger().Error("validation errors creating address", zap.Stringer("errors", verrs))
		}

		role := roles.Role{}
		err = appCtx.DB().Where("role_type = $1", roles.RoleTypeTOO).First(&role)
		if err != nil {
			appCtx.Logger().Error("could not fetch role transportation_ordering_officer", zap.Error(err))
		}

		usersRole := models.UsersRoles{
			UserID: user.ID,
			RoleID: role.ID,
		}

		verrs, err = appCtx.DB().ValidateAndSave(&usersRole)
		if err != nil {
			appCtx.Logger().Error("could not create user role", zap.Error(err))
		}
		if verrs.HasAny() {
			appCtx.Logger().Error("validation errors creating user role", zap.Stringer("errors", verrs))
		}

		office := models.TransportationOffice{
			Name:      "Truss",
			AddressID: address.ID,
			Latitude:  37.7678355,
			Longitude: -122.4199298,
			Hours:     models.StringPointer("0900-1800 Mon-Sat"),
			Gbloc:     gbloc,
		}

		verrs, err = appCtx.DB().ValidateAndSave(&office)
		if err != nil {
			appCtx.Logger().Error("could not create office", zap.Error(err))
		}
		if verrs.HasAny() {
			appCtx.Logger().Error("validation errors creating office", zap.Stringer("errors", verrs))
		}

		officeUser := models.OfficeUser{
			FirstName:              firstName,
			LastName:               lastName,
			Telephone:              telephone,
			TransportationOfficeID: office.ID,
			Email:                  email,
			Active:                 true,
		}
		if user.ID != uuid.Nil {
			officeUser.UserID = &user.ID
		}

		verrs, err = appCtx.DB().ValidateAndSave(&officeUser)
		if err != nil {
			appCtx.Logger().Error("could not create office user", zap.Error(err))
		}
		if verrs.HasAny() {
			appCtx.Logger().Error("validation errors creating office user", zap.Stringer("errors", verrs))
		}
	case TIOOfficeUserType:
		// Now create the Truss JPPSO
		address := models.Address{
			StreetAddress1: "1333 Minna St",
			City:           "San Francisco",
			State:          "CA",
			PostalCode:     "94115",
			County:         "SAINT CLAIR",
		}

		verrs, err := appCtx.DB().ValidateAndSave(&address)
		if err != nil {
			appCtx.Logger().Error("could not create address", zap.Error(err))
		}
		if verrs.HasAny() {
			appCtx.Logger().Error("validation errors creating address", zap.Stringer("errors", verrs))
		}

		role := roles.Role{}
		err = appCtx.DB().Where("role_type = $1", roles.RoleTypeTIO).First(&role)
		if err != nil {
			appCtx.Logger().Error("could not fetch role transporation_invoicing_officer", zap.Error(err))
		}
		usersRole := models.UsersRoles{
			UserID: user.ID,
			RoleID: role.ID,
		}

		verrs, err = appCtx.DB().ValidateAndSave(&usersRole)
		if err != nil {
			appCtx.Logger().Error("could not create user role", zap.Error(err))
		}
		if verrs.HasAny() {
			appCtx.Logger().Error("validation errors creating user role", zap.Stringer("errors", verrs))
		}

		office := models.TransportationOffice{
			Name:      "Truss",
			AddressID: address.ID,
			Latitude:  37.7678355,
			Longitude: -122.4199298,
			Hours:     models.StringPointer("0900-1800 Mon-Sat"),
			Gbloc:     gbloc,
		}

		verrs, err = appCtx.DB().ValidateAndSave(&office)
		if err != nil {
			appCtx.Logger().Error("could not create office", zap.Error(err))
		}
		if verrs.HasAny() {
			appCtx.Logger().Error("validation errors creating office", zap.Stringer("errors", verrs))
		}

		officeUser := models.OfficeUser{
			FirstName:              firstName,
			LastName:               lastName,
			Telephone:              telephone,
			TransportationOfficeID: office.ID,
			Email:                  email,
			Active:                 true,
		}
		if user.ID != uuid.Nil {
			officeUser.UserID = &user.ID
		}

		verrs, err = appCtx.DB().ValidateAndSave(&officeUser)
		if err != nil {
			appCtx.Logger().Error("could not create office user", zap.Error(err))
		}
		if verrs.HasAny() {
			appCtx.Logger().Error("validation errors creating office user", zap.Stringer("errors", verrs))
		}
	case ServicesCounselorOfficeUserType:
		// Now create the Truss JPPSO
		address := models.Address{
			StreetAddress1: "1333 Minna St",
			City:           "San Francisco",
			State:          "CA",
			PostalCode:     "94115",
			County:         "SAINT CLAIR",
		}

		verrs, err := appCtx.DB().ValidateAndSave(&address)
		if err != nil {
			appCtx.Logger().Error("could not create address", zap.Error(err))
		}
		if verrs.HasAny() {
			appCtx.Logger().Error("validation errors creating address", zap.Stringer("errors", verrs))
		}

		role := roles.Role{}
		err = appCtx.DB().Where("role_type = $1", "services_counselor").First(&role)
		if err != nil {
			appCtx.Logger().Error("could not fetch role services_counselor", zap.Error(err))
		}
		usersRole := models.UsersRoles{
			UserID: user.ID,
			RoleID: role.ID,
		}

		verrs, err = appCtx.DB().ValidateAndSave(&usersRole)
		if err != nil {
			appCtx.Logger().Error("could not create user role", zap.Error(err))
		}
		if verrs.HasAny() {
			appCtx.Logger().Error("validation errors creating user role", zap.Stringer("errors", verrs))
		}

		office := models.TransportationOffice{
			Name:      "Truss",
			AddressID: address.ID,
			Latitude:  37.7678355,
			Longitude: -122.4199298,
			Hours:     models.StringPointer("0900-1800 Mon-Sat"),
			Gbloc:     gbloc,
		}

		verrs, err = appCtx.DB().ValidateAndSave(&office)
		if err != nil {
			appCtx.Logger().Error("could not create office", zap.Error(err))
		}
		if verrs.HasAny() {
			appCtx.Logger().Error("validation errors creating office", zap.Stringer("errors", verrs))
		}

		officeUser := models.OfficeUser{
			FirstName:              firstName,
			LastName:               lastName,
			Telephone:              telephone,
			TransportationOfficeID: office.ID,
			Email:                  email,
			Active:                 true,
		}
		if user.ID != uuid.Nil {
			officeUser.UserID = &user.ID
		}

		verrs, err = appCtx.DB().ValidateAndSave(&officeUser)
		if err != nil {
			appCtx.Logger().Error("could not create office user", zap.Error(err))
		}
		if verrs.HasAny() {
			appCtx.Logger().Error("validation errors creating office user", zap.Stringer("errors", verrs))
		}
	case PrimeSimulatorOfficeUserType:
		// Now create the Truss JPPSO
		address := models.Address{
			StreetAddress1: "1333 Minna St",
			City:           "San Francisco",
			State:          "CA",
			PostalCode:     "94115",
			County:         "SAINT CLAIR",
		}

		verrs, err := appCtx.DB().ValidateAndSave(&address)
		if err != nil {
			appCtx.Logger().Error("could not create address", zap.Error(err))
		}
		if verrs.HasAny() {
			appCtx.Logger().Error("validation errors creating address", zap.Stringer("errors", verrs))
		}

		role := roles.Role{}
		err = appCtx.DB().Where("role_type = $1", "prime_simulator").First(&role)
		if err != nil {
			appCtx.Logger().Error("could not fetch role prime_simulator", zap.Error(err))
		}
		usersRole := models.UsersRoles{
			UserID: user.ID,
			RoleID: role.ID,
		}

		verrs, err = appCtx.DB().ValidateAndSave(&usersRole)
		if err != nil {
			appCtx.Logger().Error("could not create user role", zap.Error(err))
		}
		if verrs.HasAny() {
			appCtx.Logger().Error("validation errors creating user role", zap.Stringer("errors", verrs))
		}

		office := models.TransportationOffice{
			Name:      "Truss",
			AddressID: address.ID,
			Latitude:  37.7678355,
			Longitude: -122.4199298,
			Hours:     models.StringPointer("0900-1800 Mon-Sat"),
			Gbloc:     gbloc,
		}

		verrs, err = appCtx.DB().ValidateAndSave(&office)
		if err != nil {
			appCtx.Logger().Error("could not create office", zap.Error(err))
		}
		if verrs.HasAny() {
			appCtx.Logger().Error("validation errors creating office", zap.Stringer("errors", verrs))
		}

		officeUser := models.OfficeUser{
			FirstName:              firstName,
			LastName:               lastName,
			Telephone:              telephone,
			TransportationOfficeID: office.ID,
			Email:                  email,
			Active:                 true,
		}
		if user.ID != uuid.Nil {
			officeUser.UserID = &user.ID
		}

		verrs, err = appCtx.DB().ValidateAndSave(&officeUser)
		if err != nil {
			appCtx.Logger().Error("could not create office user", zap.Error(err))
		}
		if verrs.HasAny() {
			appCtx.Logger().Error("validation errors creating office user", zap.Stringer("errors", verrs))
		}
	case QaeCsrOfficeUserType:
		// Now create the Truss JPPSO
		address := models.Address{
			StreetAddress1: "1333 Minna St",
			City:           "San Francisco",
			State:          "CA",
			PostalCode:     "94115",
			County:         "SAINT CLAIR",
		}

		verrs, err := appCtx.DB().ValidateAndSave(&address)
		if err != nil {
			appCtx.Logger().Error("could not create address", zap.Error(err))
		}
		if verrs.HasAny() {
			appCtx.Logger().Error("validation errors creating address", zap.Stringer("errors", verrs))
		}

		role := roles.Role{}
		err = appCtx.DB().Where("role_type = $1", roles.RoleTypeQaeCsr).First(&role)
		if err != nil {
			appCtx.Logger().Error("could not fetch role qae_csr", zap.Error(err))
		}

		usersRole := models.UsersRoles{
			UserID: user.ID,
			RoleID: role.ID,
		}

		verrs, err = appCtx.DB().ValidateAndSave(&usersRole)
		if err != nil {
			appCtx.Logger().Error("could not create user role", zap.Error(err))
		}
		if verrs.HasAny() {
			appCtx.Logger().Error("validation errors creating user role", zap.Stringer("errors", verrs))
		}

		office := models.TransportationOffice{
			Name:      "Truss",
			AddressID: address.ID,
			Latitude:  37.7678355,
			Longitude: -122.4199298,
			Hours:     models.StringPointer("0900-1800 Mon-Sat"),
			Gbloc:     gbloc,
		}

		verrs, err = appCtx.DB().ValidateAndSave(&office)
		if err != nil {
			appCtx.Logger().Error("could not create office", zap.Error(err))
		}
		if verrs.HasAny() {
			appCtx.Logger().Error("validation errors creating office", zap.Stringer("errors", verrs))
		}

		officeUser := models.OfficeUser{
			FirstName:              firstName,
			LastName:               lastName,
			Telephone:              telephone,
			TransportationOfficeID: office.ID,
			Email:                  email,
			Active:                 true,
		}
		if user.ID != uuid.Nil {
			officeUser.UserID = &user.ID
		}

		verrs, err = appCtx.DB().ValidateAndSave(&officeUser)
		if err != nil {
			appCtx.Logger().Error("could not create office user", zap.Error(err))
		}
		if verrs.HasAny() {
			appCtx.Logger().Error("validation errors creating office user", zap.Stringer("errors", verrs))
		}
	case CustomerServiceRepresentativeOfficeUserType:
		address := models.Address{
			StreetAddress1: "1333 Minna St",
			City:           "San Francisco",
			State:          "CA",
			PostalCode:     "94115",
			County:         "SAINT CLAIR",
		}

		verrs, err := appCtx.DB().ValidateAndSave(&address)
		if err != nil {
			appCtx.Logger().Error("could not create address", zap.Error(err))
		}
		if verrs.HasAny() {
			appCtx.Logger().Error("validation errors creating address", zap.Stringer("errors", verrs))
		}

		role := roles.Role{}
		err = appCtx.DB().Where("role_type = $1", roles.RoleTypeCustomerServiceRepresentative).First(&role)
		if err != nil {
			appCtx.Logger().Error("could not fetch role customer_service_representative", zap.Error(err))
		}

		usersRole := models.UsersRoles{
			UserID: user.ID,
			RoleID: role.ID,
		}

		verrs, err = appCtx.DB().ValidateAndSave(&usersRole)
		if err != nil {
			appCtx.Logger().Error("could not create user role", zap.Error(err))
		}
		if verrs.HasAny() {
			appCtx.Logger().Error("validation errors creating user role", zap.Stringer("errors", verrs))
		}

		office := models.TransportationOffice{
			Name:      "Transcom",
			AddressID: address.ID,
			Latitude:  37.7678355,
			Longitude: -122.4199298,
			Hours:     models.StringPointer("0900-1800 Mon-Sat"),
			Gbloc:     gbloc,
		}

		verrs, err = appCtx.DB().ValidateAndSave(&office)
		if err != nil {
			appCtx.Logger().Error("could not create office", zap.Error(err))
		}
		if verrs.HasAny() {
			appCtx.Logger().Error("validation errors creating office", zap.Stringer("errors", verrs))
		}

		officeUser := models.OfficeUser{
			FirstName:              firstName,
			LastName:               lastName,
			Telephone:              telephone,
			TransportationOfficeID: office.ID,
			Email:                  email,
			Active:                 true,
		}
		if user.ID != uuid.Nil {
			officeUser.UserID = &user.ID
		}

		verrs, err = appCtx.DB().ValidateAndSave(&officeUser)
		if err != nil {
			appCtx.Logger().Error("could not create office user", zap.Error(err))
		}
		if verrs.HasAny() {
			appCtx.Logger().Error("validation errors creating office user", zap.Stringer("errors", verrs))
		}
	case MultiRoleOfficeUserType:
		// Now create the Truss JPPSO
		address := models.Address{
			StreetAddress1: "1333 Minna St",
			City:           "San Francisco",
			State:          "CA",
			PostalCode:     "94115",
			County:         "SAINT CLAIR",
		}

		verrs, err := appCtx.DB().ValidateAndSave(&address)
		if err != nil {
			appCtx.Logger().Error("could not create address", zap.Error(err))
		}
		if verrs.HasAny() {
			appCtx.Logger().Error("validation errors creating address", zap.Stringer("errors", verrs))
		}

		officeUserRoleTypes := []roles.RoleType{roles.RoleTypeTOO,
			roles.RoleTypeTIO,
			roles.RoleTypeServicesCounselor,
			roles.RoleTypePrimeSimulator,
		}
		var userRoles roles.Roles
		err = appCtx.DB().Where("role_type IN (?)", officeUserRoleTypes).All(&userRoles)
		if err != nil {
			appCtx.Logger().Error("could not fetch multi user roles", zap.Error(err))
		}

		for i := range userRoles {
			usersRole := models.UsersRoles{
				UserID: user.ID,
				RoleID: userRoles[i].ID,
			}

			verrs, err = appCtx.DB().ValidateAndSave(&usersRole)
			if err != nil {
				appCtx.Logger().Error("could not create user role", zap.Error(err))
			}
			if verrs.HasAny() {
				appCtx.Logger().Error("validation errors creating user role", zap.Stringer("errors", verrs))
			}
		}

		office := models.TransportationOffice{
			Name:      "Truss",
			AddressID: address.ID,
			Latitude:  37.7678355,
			Longitude: -122.4199298,
			Hours:     models.StringPointer("0900-1800 Mon-Sat"),
			Gbloc:     gbloc,
		}

		verrs, err = appCtx.DB().ValidateAndSave(&office)
		if err != nil {
			appCtx.Logger().Error("could not create office", zap.Error(err))
		}
		if verrs.HasAny() {
			appCtx.Logger().Error("validation errors creating office", zap.Stringer("errors", verrs))
		}

		officeUser := models.OfficeUser{
			FirstName:              firstName,
			LastName:               lastName,
			Telephone:              telephone,
			TransportationOfficeID: office.ID,
			Email:                  email,
			Active:                 true,
		}
		if user.ID != uuid.Nil {
			officeUser.UserID = &user.ID
		}

		verrs, err = appCtx.DB().ValidateAndSave(&officeUser)
		if err != nil {
			appCtx.Logger().Error("could not create office user", zap.Error(err))
		}
		if verrs.HasAny() {
			appCtx.Logger().Error("validation errors creating office user", zap.Stringer("errors", verrs))
		}
	case AdminUserType:

		adminUser := models.AdminUser{
			UserID:    &user.ID,
			Email:     user.OktaEmail,
			FirstName: "Leo",
			LastName:  "Spaceman",
			Role:      models.SystemAdminRole,
		}
		verrs, err := appCtx.DB().ValidateAndSave(&adminUser)

		if err != nil {
			appCtx.Logger().Error("could not create admin user", zap.Error(err))
		}
		if verrs.HasAny() {
			appCtx.Logger().Error("validation errors creating admin user", zap.Stringer("errors", verrs))
		}
	}

	return &user, userType
}

// createSession creates a new session for the user
func createSession(h devlocalAuthHandler, user *models.User, userType string, _ http.ResponseWriter, r *http.Request) (*auth.Session, error) {
	appCtx := h.AppContextFromRequest(r)
	// Preference any session already in the request context. Otherwise just create a new empty session.
	session := auth.SessionFromRequestContext(r)
	if session == nil {
		session = &auth.Session{}
	}

	lgUUID := user.OktaID
	userIdentity, err := models.FetchUserIdentity(appCtx.DB(), lgUUID)

	if err != nil {
		return nil, errors.Wrapf(err, "Unable to fetch user identity from OktaID %s", lgUUID)
	}

	session.Roles = append(session.Roles, userIdentity.Roles...)
	session.Permissions = getPermissionsForUser(appCtx, userIdentity.ID)

	// Assign user identity to session
	session.IDToken = "devlocal"
	session.UserID = userIdentity.ID
	session.Email = userIdentity.Email

	// Set the app
	active := userIdentity.Active

	// Keep the logic for redirection separate from setting the session user ids
	switch userType {
<<<<<<< HEAD
	case TOOOfficeUserType, TIOOfficeUserType, ServicesCounselorOfficeUserType, PrimeSimulatorOfficeUserType, QaeCsrOfficeUserType, CustomerServiceRepresentativeOfficeUserType, MultiRoleOfficeUserType, HQOfficeUserType:
=======
	case TOOOfficeUserType, TIOOfficeUserType, ServicesCounselorOfficeUserType, PrimeSimulatorOfficeUserType, QaeCsrOfficeUserType, CustomerServiceRepresentativeOfficeUserType, MultiRoleOfficeUserType:
>>>>>>> 22fbd5fa
		session.ApplicationName = auth.OfficeApp
		session.Hostname = h.AppNames().OfficeServername
		active = userIdentity.Active || (userIdentity.OfficeActive != nil && *userIdentity.OfficeActive)
	case AdminUserType:
		session.ApplicationName = auth.AdminApp
		session.Hostname = h.AppNames().AdminServername
		session.AdminUserID = *userIdentity.AdminUserID
		session.AdminUserRole = userIdentity.AdminUserRole.String()
	default:
		session.ApplicationName = auth.MilApp
		session.Hostname = h.AppNames().MilServername
	}

	// If the user is active they should be denied a session
	if !active {
		appCtx.Logger().Error("Deactivated user requesting authentication",
			zap.String("application_name", string(session.ApplicationName)),
			zap.String("hostname", session.Hostname),
			zap.String("user_id", session.UserID.String()),
			zap.String("email", session.Email))
		return nil, errors.New("Deactivated user requesting authentication")
	}

	if session.IsMilApp() && userIdentity.ServiceMemberID != nil {
		session.ServiceMemberID = *(userIdentity.ServiceMemberID)
	}

	if userIdentity.OfficeUserID != nil && (session.IsOfficeApp() || isOfficeUser(userType)) {
		session.OfficeUserID = *(userIdentity.OfficeUserID)
	}

	session.FirstName = userIdentity.FirstName()
	session.LastName = userIdentity.LastName()
	session.Middle = userIdentity.Middle()

	sessionManager := h.SessionManagers().
		SessionManagerForApplication(session.ApplicationName)
	if sessionManager == nil {
		appCtx.Logger().Error("Cannot determine session manager for session", zap.String("session.ApplicationName", string(session.ApplicationName)))
		return nil, errors.New("Cannot determine session manager")
	}

	sessionManager.Put(r.Context(), "session", session)
	// Writing out the session cookie logs in the user
	appCtx.Logger().Info("logged in", zap.Any("session", session))
	return session, nil
}

// verifySessionWithApp returns an error if the user id for a specific app is not available
func verifySessionWithApp(session *auth.Session) error {

	// TODO: Should this be a check that we do? Or will all office users also be service members?
	// if (session.ServiceMemberID == uuid.UUID{}) && session.IsMilApp() {
	// 	return errors.Errorf("Non-service member user %s authenticated at service member site", session.Email)
	// }

	if (session.OfficeUserID == uuid.UUID{}) && session.IsOfficeApp() {
		return errors.Errorf("Non-office user %s authenticated at office site", session.Email)
	}

	if !session.IsAdminUser() && session.IsAdminApp() {
		return errors.Errorf("Non-admin user %s authenticated at admin site", session.Email)
	}

	return nil
}

// loginUser creates a session for the user and verifies the session against the app
func loginUser(h devlocalAuthHandler, user *models.User, userType string, w http.ResponseWriter, r *http.Request) (*auth.Session, error) {
	appCtx := h.AppContextFromRequest(r)
	session, err := createSession(devlocalAuthHandler(h), user, userType, w, r)
	if err != nil {
		appCtx.Logger().Error("Could not create session", zap.Error(err))
		http.Error(w, http.StatusText(403), http.StatusForbidden)
		return nil, err
	}

	err = verifySessionWithApp(session)
	if err != nil {
		appCtx.Logger().Error("User unauthorized", zap.Error(err))
		http.Error(w, http.StatusText(401), http.StatusUnauthorized)
		return nil, err
	}
	return session, nil
}

func isOfficeUser(userType string) bool {
<<<<<<< HEAD
	if userType == TOOOfficeUserType || userType == TIOOfficeUserType || userType == ServicesCounselorOfficeUserType || userType == QaeCsrOfficeUserType || userType == CustomerServiceRepresentativeOfficeUserType || userType == HQOfficeUserType {
=======
	if userType == TOOOfficeUserType || userType == TIOOfficeUserType || userType == ServicesCounselorOfficeUserType || userType == QaeCsrOfficeUserType || userType == CustomerServiceRepresentativeOfficeUserType {
>>>>>>> 22fbd5fa
		return true
	}
	return false
}<|MERGE_RESOLUTION|>--- conflicted
+++ resolved
@@ -114,10 +114,6 @@
 		AdminUserType                               string
 		CsrfToken                                   string
 		QueryLimit                                  int
-<<<<<<< HEAD
-		HQOfficeUserType                            string
-=======
->>>>>>> 22fbd5fa
 	}
 
 	templateData := TemplateData{
@@ -136,10 +132,6 @@
 		MultiRoleOfficeUserType:                     MultiRoleOfficeUserType,
 		IsAdminApp:                                  auth.AdminApp == appCtx.Session().ApplicationName,
 		AdminUserType:                               AdminUserType,
-<<<<<<< HEAD
-		HQOfficeUserType:                            HQOfficeUserType,
-=======
->>>>>>> 22fbd5fa
 		// Build CSRF token instead of grabbing from middleware. Otherwise throws errors when accessed directly.
 		CsrfToken:  csrf.Token(r),
 		QueryLimit: limit,
@@ -1059,11 +1051,7 @@
 
 	// Keep the logic for redirection separate from setting the session user ids
 	switch userType {
-<<<<<<< HEAD
-	case TOOOfficeUserType, TIOOfficeUserType, ServicesCounselorOfficeUserType, PrimeSimulatorOfficeUserType, QaeCsrOfficeUserType, CustomerServiceRepresentativeOfficeUserType, MultiRoleOfficeUserType, HQOfficeUserType:
-=======
 	case TOOOfficeUserType, TIOOfficeUserType, ServicesCounselorOfficeUserType, PrimeSimulatorOfficeUserType, QaeCsrOfficeUserType, CustomerServiceRepresentativeOfficeUserType, MultiRoleOfficeUserType:
->>>>>>> 22fbd5fa
 		session.ApplicationName = auth.OfficeApp
 		session.Hostname = h.AppNames().OfficeServername
 		active = userIdentity.Active || (userIdentity.OfficeActive != nil && *userIdentity.OfficeActive)
@@ -1151,11 +1139,7 @@
 }
 
 func isOfficeUser(userType string) bool {
-<<<<<<< HEAD
-	if userType == TOOOfficeUserType || userType == TIOOfficeUserType || userType == ServicesCounselorOfficeUserType || userType == QaeCsrOfficeUserType || userType == CustomerServiceRepresentativeOfficeUserType || userType == HQOfficeUserType {
-=======
 	if userType == TOOOfficeUserType || userType == TIOOfficeUserType || userType == ServicesCounselorOfficeUserType || userType == QaeCsrOfficeUserType || userType == CustomerServiceRepresentativeOfficeUserType {
->>>>>>> 22fbd5fa
 		return true
 	}
 	return false
