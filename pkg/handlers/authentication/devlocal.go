--- conflicted
+++ resolved
@@ -31,13 +31,8 @@
 	ServicesCounselorOfficeUserType string = "Services Counselor office"
 	// PrimeSimulatorOfficeUserType is the type of user for an Office user
 	PrimeSimulatorOfficeUserType string = "Prime Simulator office"
-<<<<<<< HEAD
-	// QaeCsrOfficeUserType is a type of user for an Office user
-	QaeCsrOfficeUserType string = "QAE/CSR office"
-=======
 	// QaeOfficeUserType is a type of user for an Office user
 	QaeOfficeUserType string = "QAE office"
->>>>>>> 8a6fd7ed
 	// CustomerServiceRepresentativeOfficeUserType is the Customer Service Representative type of user for an Office user
 	CustomerServiceRepresentativeOfficeUserType string = "CSR office"
 	// MultiRoleOfficeUserType has all the Office user roles
@@ -112,21 +107,13 @@
 		TIOOfficeUserType                           string
 		ServicesCounselorOfficeUserType             string
 		PrimeSimulatorOfficeUserType                string
-<<<<<<< HEAD
-		QaeCsrOfficeUserType                        string
-=======
 		QaeOfficeUserType                           string
->>>>>>> 8a6fd7ed
 		CustomerServiceRepresentativeOfficeUserType string
 		MultiRoleOfficeUserType                     string
 		IsAdminApp                                  bool
 		AdminUserType                               string
 		CsrfToken                                   string
 		QueryLimit                                  int
-<<<<<<< HEAD
-		HQOfficeUserType                            string
-=======
->>>>>>> 8a6fd7ed
 	}
 
 	templateData := TemplateData{
@@ -140,19 +127,11 @@
 		TIOOfficeUserType:               TIOOfficeUserType,
 		ServicesCounselorOfficeUserType: ServicesCounselorOfficeUserType,
 		PrimeSimulatorOfficeUserType:    PrimeSimulatorOfficeUserType,
-<<<<<<< HEAD
-		QaeCsrOfficeUserType:            QaeCsrOfficeUserType,
-=======
 		QaeOfficeUserType:               QaeOfficeUserType,
->>>>>>> 8a6fd7ed
 		CustomerServiceRepresentativeOfficeUserType: CustomerServiceRepresentativeOfficeUserType,
 		MultiRoleOfficeUserType:                     MultiRoleOfficeUserType,
 		IsAdminApp:                                  auth.AdminApp == appCtx.Session().ApplicationName,
 		AdminUserType:                               AdminUserType,
-<<<<<<< HEAD
-		HQOfficeUserType:                            HQOfficeUserType,
-=======
->>>>>>> 8a6fd7ed
 		// Build CSRF token instead of grabbing from middleware. Otherwise throws errors when accessed directly.
 		CsrfToken:  csrf.Token(r),
 		QueryLimit: limit,
@@ -1072,11 +1051,7 @@
 
 	// Keep the logic for redirection separate from setting the session user ids
 	switch userType {
-<<<<<<< HEAD
-	case TOOOfficeUserType, TIOOfficeUserType, ServicesCounselorOfficeUserType, PrimeSimulatorOfficeUserType, QaeCsrOfficeUserType, CustomerServiceRepresentativeOfficeUserType, MultiRoleOfficeUserType, HQOfficeUserType:
-=======
 	case TOOOfficeUserType, TIOOfficeUserType, ServicesCounselorOfficeUserType, PrimeSimulatorOfficeUserType, QaeOfficeUserType, CustomerServiceRepresentativeOfficeUserType, MultiRoleOfficeUserType:
->>>>>>> 8a6fd7ed
 		session.ApplicationName = auth.OfficeApp
 		session.Hostname = h.AppNames().OfficeServername
 		active = userIdentity.Active || (userIdentity.OfficeActive != nil && *userIdentity.OfficeActive)
@@ -1164,11 +1139,7 @@
 }
 
 func isOfficeUser(userType string) bool {
-<<<<<<< HEAD
-	if userType == TOOOfficeUserType || userType == TIOOfficeUserType || userType == ServicesCounselorOfficeUserType || userType == QaeCsrOfficeUserType || userType == CustomerServiceRepresentativeOfficeUserType || userType == HQOfficeUserType {
-=======
 	if userType == TOOOfficeUserType || userType == TIOOfficeUserType || userType == ServicesCounselorOfficeUserType || userType == QaeOfficeUserType || userType == CustomerServiceRepresentativeOfficeUserType {
->>>>>>> 8a6fd7ed
 		return true
 	}
 	return false
