--- conflicted
+++ resolved
@@ -31,11 +31,6 @@
 	ServicesCounselorOfficeUserType string = "Services Counselor office"
 	// PrimeSimulatorOfficeUserType is the type of user for an Office user
 	PrimeSimulatorOfficeUserType string = "Prime Simulator office"
-<<<<<<< HEAD
-=======
-	// QaeOfficeUserType is a type of user for an Office user
-	QaeOfficeUserType string = "QAE office"
->>>>>>> 1b0cc014
 	// CustomerServiceRepresentativeOfficeUserType is the Customer Service Representative type of user for an Office user
 	CustomerServiceRepresentativeOfficeUserType string = "CSR office"
 	// QaeOfficeUserType is a type of user for an Office user
@@ -493,7 +488,7 @@
 			appCtx.Logger().Error("Error creating service member for user", zap.Error(smErr))
 			http.Error(w, http.StatusText(500), http.StatusInternalServerError)
 		}
-	case TOOOfficeUserType, HQOfficeUserType:
+	case TOOOfficeUserType:
 		// Now create the Truss JPPSO
 		address := models.Address{
 			StreetAddress1: "1333 Minna St",
@@ -1218,12 +1213,8 @@
 }
 
 func isOfficeUser(userType string) bool {
-<<<<<<< HEAD
-	if userType == TOOOfficeUserType || userType == TIOOfficeUserType || userType == ServicesCounselorOfficeUserType || userType == QaeOfficeUserType || userType == CustomerServiceRepresentativeOfficeUserType || userType == HQOfficeUserType {
-=======
 	if userType == TOOOfficeUserType || userType == TIOOfficeUserType || userType == ServicesCounselorOfficeUserType ||
 		userType == QaeOfficeUserType || userType == CustomerServiceRepresentativeOfficeUserType || userType == HQOfficeUserType {
->>>>>>> 1b0cc014
 		return true
 	}
 	return false
