package authentication

import (
	"bytes"
	"encoding/base64"
	"encoding/json"
	"fmt"
	"io"
	"net/http"

	verifier "github.com/okta/okta-jwt-verifier-golang"
	"go.uber.org/zap"

	"github.com/transcom/mymove/pkg/appcontext"
	"github.com/transcom/mymove/pkg/auth"
<<<<<<< HEAD
	"github.com/transcom/mymove/pkg/models"
=======
	"github.com/transcom/mymove/pkg/handlers/authentication/okta"
>>>>>>> aa46a190
)

// ! See flow here:
// ! https://developer.okta.com/docs/guides/implement-grant-type/authcode/main/

<<<<<<< HEAD
func getProfileData(appCtx appcontext.AppContext, hostname string) (models.OktaUser, error) {
	var user = models.OktaUser{}
=======
func getProfileData(appCtx appcontext.AppContext, provider okta.Provider) (map[string]string, error) {
	m := make(map[string]string)
>>>>>>> aa46a190

	if appCtx.Session().AccessToken == "" {
		return user, nil
	}

	reqURL := provider.GetUserInfoURL()

	req, _ := http.NewRequest("GET", reqURL, bytes.NewReader([]byte("")))
	h := req.Header
	h.Add("Authorization", "Bearer "+appCtx.Session().AccessToken)
	h.Add("Accept", "application/json")

	client := &http.Client{}
	resp, _ := client.Do(req)
	body, _ := io.ReadAll(resp.Body)
	defer resp.Body.Close()
	err := json.Unmarshal(body, &user)
	if err != nil {
		appCtx.Logger().Error("could not unmarshal body", zap.Error(err))
		// No return is intentional
	}

	return user, nil
}

// ! Refactor after chamber is modified
<<<<<<< HEAD
func verifyToken(token string, nonce string, session *auth.Session, orgURL string) (*verifier.Jwt, error) {

	// Gather Okta information
	clientID := os.Getenv("OKTA_CUSTOMER_CLIENT_ID")
	if session.IsOfficeApp() {
		clientID = os.Getenv("OKTA_OFFICE_CLIENT_ID")
	} else if session.IsAdminApp() {
		clientID = os.Getenv("OKTA_ADMIN_CLIENT_ID")
	}

=======
func verifyToken(t string, nonce string, session *auth.Session, provider okta.Provider) (*verifier.Jwt, error) {
>>>>>>> aa46a190
	tv := map[string]string{}
	tv["nonce"] = nonce
	tv["aud"] = provider.GetClientID()

	issuer := provider.GetIssuerURL()
	jv := verifier.JwtVerifier{
		Issuer:           issuer,
		ClaimsToValidate: tv,
	}

	result, err := jv.New().VerifyIdToken(token)
	if err != nil {
		return nil, fmt.Errorf("%s", err)
	}

	if result != nil {
		return result, nil
	}

	return nil, fmt.Errorf("token could not be verified: %s", "")
}

// ! Refactor once chamber is holding new secrets
func exchangeCode(code string, r *http.Request, appCtx appcontext.AppContext, provider okta.Provider) (Exchange, error) {

	authHeader := base64.StdEncoding.EncodeToString(
		[]byte(provider.GetClientID() + ":" + provider.GetSecret()))

	q := r.URL.Query()
	q.Add("grant_type", "authorization_code")
	q.Set("code", code)
	q.Add("redirect_uri", provider.GetCallbackURL())

	url := provider.GetTokenURL() + "?" + q.Encode()

	req, _ := http.NewRequest("POST", url, bytes.NewReader([]byte("")))
	h := req.Header
	h.Add("Authorization", "Basic "+authHeader)
	h.Add("Accept", "application/json")
	h.Add("Content-Type", "application/x-www-form-urlencoded")
	h.Add("Connection", "close")
	h.Add("Content-Length", "0")

	client := &http.Client{}
	resp, err := client.Do(req)
	if err != nil {
		appCtx.Logger().Error("Code exchange", zap.Error(err))
	}
	fmt.Println("t")
	body, err := io.ReadAll(resp.Body)
	if err != nil {
		appCtx.Logger().Error("Code exchange", zap.Error(err))
	}
	defer resp.Body.Close()
	var exchange Exchange
	err = json.Unmarshal(body, &exchange)
	if err != nil {
		appCtx.Logger().Error("get profile data", zap.Error(err))
		return Exchange{}, err
	}

	return exchange, nil
}

type Exchange struct {
	Error            string `json:"error,omitempty"`
	ErrorDescription string `json:"error_description,omitempty"`
	AccessToken      string `json:"access_token,omitempty"`
	TokenType        string `json:"token_type,omitempty"`
	ExpiresIn        int    `json:"expires_in,omitempty"`
	Scope            string `json:"scope,omitempty"`
	IDToken          string `json:"id_token,omitempty"`
}<|MERGE_RESOLUTION|>--- conflicted
+++ resolved
@@ -13,23 +13,15 @@
 
 	"github.com/transcom/mymove/pkg/appcontext"
 	"github.com/transcom/mymove/pkg/auth"
-<<<<<<< HEAD
+	"github.com/transcom/mymove/pkg/handlers/authentication/okta"
 	"github.com/transcom/mymove/pkg/models"
-=======
-	"github.com/transcom/mymove/pkg/handlers/authentication/okta"
->>>>>>> aa46a190
 )
 
 // ! See flow here:
 // ! https://developer.okta.com/docs/guides/implement-grant-type/authcode/main/
 
-<<<<<<< HEAD
-func getProfileData(appCtx appcontext.AppContext, hostname string) (models.OktaUser, error) {
-	var user = models.OktaUser{}
-=======
-func getProfileData(appCtx appcontext.AppContext, provider okta.Provider) (map[string]string, error) {
-	m := make(map[string]string)
->>>>>>> aa46a190
+func getProfileData(appCtx appcontext.AppContext, provider okta.Provider) (models.OktaUser, error) {
+	user := models.OktaUser{}
 
 	if appCtx.Session().AccessToken == "" {
 		return user, nil
@@ -55,21 +47,7 @@
 	return user, nil
 }
 
-// ! Refactor after chamber is modified
-<<<<<<< HEAD
-func verifyToken(token string, nonce string, session *auth.Session, orgURL string) (*verifier.Jwt, error) {
-
-	// Gather Okta information
-	clientID := os.Getenv("OKTA_CUSTOMER_CLIENT_ID")
-	if session.IsOfficeApp() {
-		clientID = os.Getenv("OKTA_OFFICE_CLIENT_ID")
-	} else if session.IsAdminApp() {
-		clientID = os.Getenv("OKTA_ADMIN_CLIENT_ID")
-	}
-
-=======
 func verifyToken(t string, nonce string, session *auth.Session, provider okta.Provider) (*verifier.Jwt, error) {
->>>>>>> aa46a190
 	tv := map[string]string{}
 	tv["nonce"] = nonce
 	tv["aud"] = provider.GetClientID()
@@ -80,7 +58,7 @@
 		ClaimsToValidate: tv,
 	}
 
-	result, err := jv.New().VerifyIdToken(token)
+	result, err := jv.New().VerifyIdToken(t)
 	if err != nil {
 		return nil, fmt.Errorf("%s", err)
 	}
