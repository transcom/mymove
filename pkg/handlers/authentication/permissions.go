--- conflicted
+++ resolved
@@ -107,11 +107,7 @@
 	},
 }
 
-<<<<<<< HEAD
-var AllRolesPermissions = []RolePermissions{TOO, TIO, ServicesCounselor, QAECSR, CustomerServiceRepresentative, HQ}
-=======
-var AllRolesPermissions = []RolePermissions{TOO, TIO, ServicesCounselor, QAE, CustomerServiceRepresentative}
->>>>>>> 3dc21a16
+var AllRolesPermissions = []RolePermissions{TOO, TIO, ServicesCounselor, QAE, CustomerServiceRepresentative, HQ}
 
 // check if a [user.role] has permissions on a given object
 func checkUserPermission(appCtx appcontext.AppContext, session *auth.Session, permission string) (bool, error) {
