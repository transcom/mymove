package authentication

import (
	"github.com/gofrs/uuid"
	"go.uber.org/zap"

	"github.com/transcom/mymove/pkg/appcontext"
	"github.com/transcom/mymove/pkg/auth"
	"github.com/transcom/mymove/pkg/models/roles"
)

// TODO: placeholder until we figure out where these should be stored
type RolePermissions struct {
	RoleType    roles.RoleType
	Permissions []string
}

var TOO = RolePermissions{
	RoleType: roles.RoleTypeTOO,
	Permissions: []string{
		"create.serviceItem",
		"create.shipmentDiversionRequest",
		"create.reweighRequest",
		"create.shipmentCancellation",
		"create.SITExtension",
		"read.paymentRequest",
		"read.shipmentsPaymentSITBalance",
		"read.paymentServiceItemStatus",
		"update.move",
		"update.shipment",
		"update.financialReviewFlag",
		"update.orders",
		"update.allowances",
		"update.billableWeight",
		"update.SITExtension",
		"update.MTOServiceItem",
		"update.excessWeightRisk",
		"update.customer",
		"view.closeoutOffice",
		"update.MTOPage",
	},
}

// TODO: FOR NOW HQ WILL USE SAME PERMISSIONS AS TOO, B-20014 WILL CHANGE THESE TO READ ONLY
var HQ = RolePermissions{
	RoleType: roles.RoleTypeHQ,
	Permissions: []string{
		"create.serviceItem",
		"create.shipmentDiversionRequest",
		"create.reweighRequest",
		"create.shipmentCancellation",
		"create.SITExtension",
		"read.paymentRequest",
		"read.shipmentsPaymentSITBalance",
		"read.paymentServiceItemStatus",
		"update.move",
		"update.shipment",
		"update.financialReviewFlag",
		"update.orders",
		"update.allowances",
		"update.billableWeight",
		"update.SITExtension",
		"update.MTOServiceItem",
		"update.excessWeightRisk",
		"update.customer",
		"view.closeoutOffice",
		"update.MTOPage",
	},
}

var TIO = RolePermissions{
	RoleType: roles.RoleTypeTIO,
	Permissions: []string{
		"create.serviceItem",
		"read.paymentRequest",
		"read.shipmentsPaymentSITBalance",
		"update.financialReviewFlag",
		"update.orders",
		"update.billableWeight",
		"update.maxBillableWeight",
		"update.paymentRequest",
		"update.paymentServiceItemStatus",
		"update.MTOPage",
		"update.customer",
	},
}

var ServicesCounselor = RolePermissions{
	RoleType: roles.RoleTypeServicesCounselor,
	Permissions: []string{
		"create.shipmentDiversionRequest",
		"create.reweighRequest",
		"update.financialReviewFlag",
		"update.shipment",
		"update.orders",
		"update.allowances",
		"update.billableWeight",
		"update.MTOServiceItem",
		"update.customer",
		"update.closeoutOffice",
		"view.closeoutOffice",
	},
}

var QAECSR = RolePermissions{
	RoleType: roles.RoleTypeQaeCsr,
	Permissions: []string{
		"create.reportViolation",
		"create.evaluationReport",
		"read.paymentRequest",
		"update.evaluationReport",
		"delete.evaluationReport",
		"view.closeoutOffice",
		"read.shipmentsPaymentSITBalance",
	},
}

var CustomerServiceRepresentative = RolePermissions{
	RoleType: roles.RoleTypeCustomerServiceRepresentative,
	Permissions: []string{
		"read.paymentRequest",
		"view.closeoutOffice",
		"read.shipmentsPaymentSITBalance",
	},
}

<<<<<<< HEAD
var AllRolesPermissions = []RolePermissions{TOO, TIO, ServicesCounselor, QAECSR, HQ, CustomerServiceRepresentative}
=======
var AllRolesPermissions = []RolePermissions{TOO, TIO, ServicesCounselor, QAECSR, CustomerServiceRepresentative, HQ}
>>>>>>> cc7c213b

// check if a [user.role] has permissions on a given object
func checkUserPermission(appCtx appcontext.AppContext, session *auth.Session, permission string) (bool, error) {

	logger := appCtx.Logger()
	userPermissions := getPermissionsForUser(appCtx, session.UserID)

	for _, perm := range userPermissions {
		if permission == perm {
			logger.Info("PERMISSION GRANTED: ", zap.String("permission", permission))
			return true, nil
		}
	}

	logger.Warn("Permission not granted for user, ", zap.String("permission denied to user with session IDToken: ", session.IDToken))
	return false, nil
}

// for a given user return the permissions associated with their roles
func getPermissionsForUser(appCtx appcontext.AppContext, userID uuid.UUID) []string {
	var userPermissions []string

	// check the users roles
	userRoles, err := getRolesForUser(appCtx, userID)
	// if there's an error looking up roles return an empty permission array
	if err != nil {
		return userPermissions
	}

	for _, ur := range userRoles {
		for _, rp := range AllRolesPermissions {

			if ur == rp.RoleType {
				userPermissions = append(userPermissions, rp.Permissions...)
			}
		}
	}

	return userPermissions
}

// load the [user.role] given a valid user ID
// what we care about here is the string, so we can look it up for permissions --> roles.role_type
func getRolesForUser(appCtx appcontext.AppContext, userID uuid.UUID) ([]roles.RoleType, error) {
	logger := appCtx.Logger()
	userRoles, err := roles.FetchRolesForUser(appCtx.DB(), userID)

	var userRoleTypes []roles.RoleType
	for i := range userRoles {
		userRoleTypes = append(userRoleTypes, userRoles[i].RoleType)
	}

	if err != nil {
		logger.Warn("Error while looking up user roles: ", zap.String("user role lookup error: ", err.Error()))
		return nil, err
	}

	logger.Info("User has the following roles: ", zap.Any("user roles", userRoleTypes))

	return userRoleTypes, nil
}<|MERGE_RESOLUTION|>--- conflicted
+++ resolved
@@ -124,11 +124,7 @@
 	},
 }
 
-<<<<<<< HEAD
-var AllRolesPermissions = []RolePermissions{TOO, TIO, ServicesCounselor, QAECSR, HQ, CustomerServiceRepresentative}
-=======
 var AllRolesPermissions = []RolePermissions{TOO, TIO, ServicesCounselor, QAECSR, CustomerServiceRepresentative, HQ}
->>>>>>> cc7c213b
 
 // check if a [user.role] has permissions on a given object
 func checkUserPermission(appCtx appcontext.AppContext, session *auth.Session, permission string) (bool, error) {
