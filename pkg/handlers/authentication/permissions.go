package authentication

import (
	"github.com/gofrs/uuid"
	"go.uber.org/zap"

	"github.com/transcom/mymove/pkg/appcontext"
	"github.com/transcom/mymove/pkg/auth"
	"github.com/transcom/mymove/pkg/models/roles"
)

// TODO: placeholder until we figure out where these should be stored
type RolePermissions struct {
	RoleType    roles.RoleType
	Permissions []string
}

var TOO = RolePermissions{
	RoleType: roles.RoleTypeTOO,
	Permissions: []string{
		"create.serviceItem",
		"create.shipmentDiversionRequest",
		"create.reweighRequest",
		"create.shipmentCancellation",
		"create.SITExtension",
		"read.paymentRequest",
		"read.shipmentsPaymentSITBalance",
		"read.paymentServiceItemStatus",
		"update.move",
		"update.shipment",
		"update.financialReviewFlag",
		"update.orders",
		"update.allowances",
		"update.billableWeight",
		"update.SITExtension",
		"update.MTOServiceItem",
		"update.excessWeightRisk",
		"update.customer",
		"view.closeoutOffice",
		"update.MTOPage",
	},
}

<<<<<<< HEAD
// TODO: FOR NOW HQ WILL USE SAME PERMISSIONS AS TOO, B-20014 WILL CHANGE THESE TO READ ONLY
var HQ = RolePermissions{
	RoleType: roles.RoleTypeHQ,
	Permissions: []string{
		"create.serviceItem",
		"create.shipmentDiversionRequest",
		"create.reweighRequest",
		"create.shipmentCancellation",
		"create.SITExtension",
		"read.paymentRequest",
		"read.shipmentsPaymentSITBalance",
		"read.paymentServiceItemStatus",
		"update.move",
		"update.shipment",
		"update.financialReviewFlag",
		"update.orders",
		"update.allowances",
		"update.billableWeight",
		"update.SITExtension",
		"update.MTOServiceItem",
		"update.excessWeightRisk",
		"update.customer",
		"view.closeoutOffice",
		"update.MTOPage",
=======
var HQ = RolePermissions{
	RoleType: roles.RoleTypeHQ,
	Permissions: []string{
		"read.paymentRequest",
		"read.shipmentsPaymentSITBalance",
		"read.paymentServiceItemStatus",
		"view.closeoutOffice",
>>>>>>> 1b0cc014
	},
}

var TIO = RolePermissions{
	RoleType: roles.RoleTypeTIO,
	Permissions: []string{
		"create.serviceItem",
		"read.paymentRequest",
		"read.shipmentsPaymentSITBalance",
		"update.financialReviewFlag",
		"update.orders",
		"update.billableWeight",
		"update.maxBillableWeight",
		"update.paymentRequest",
		"update.paymentServiceItemStatus",
		"update.MTOPage",
		"update.customer",
	},
}

var ServicesCounselor = RolePermissions{
	RoleType: roles.RoleTypeServicesCounselor,
	Permissions: []string{
		"create.shipmentDiversionRequest",
		"create.reweighRequest",
		"update.financialReviewFlag",
		"update.shipment",
		"update.orders",
		"update.allowances",
		"update.billableWeight",
		"update.MTOServiceItem",
		"update.customer",
		"update.closeoutOffice",
		"view.closeoutOffice",
	},
}

var QAE = RolePermissions{
	RoleType: roles.RoleTypeQae,
	Permissions: []string{
		"create.reportViolation",
		"create.evaluationReport",
		"read.paymentRequest",
		"update.evaluationReport",
		"delete.evaluationReport",
		"view.closeoutOffice",
		"read.shipmentsPaymentSITBalance",
	},
}

var CustomerServiceRepresentative = RolePermissions{
	RoleType: roles.RoleTypeCustomerServiceRepresentative,
	Permissions: []string{
		"read.paymentRequest",
		"view.closeoutOffice",
		"read.shipmentsPaymentSITBalance",
	},
}

<<<<<<< HEAD
var AllRolesPermissions = []RolePermissions{TOO, TIO, ServicesCounselor, QAE, HQ, CustomerServiceRepresentative}
=======
var AllRolesPermissions = []RolePermissions{TOO, TIO, ServicesCounselor, QAE, CustomerServiceRepresentative, HQ}
>>>>>>> 1b0cc014

// check if a [user.role] has permissions on a given object
func checkUserPermission(appCtx appcontext.AppContext, session *auth.Session, permission string) (bool, error) {

	logger := appCtx.Logger()
	userPermissions := getPermissionsForUser(appCtx, session.UserID)

	for _, perm := range userPermissions {
		if permission == perm {
			logger.Info("PERMISSION GRANTED: ", zap.String("permission", permission))
			return true, nil
		}
	}

	logger.Warn("Permission not granted for user, ", zap.String("permission denied to user with session IDToken: ", session.IDToken))
	return false, nil
}

// for a given user return the permissions associated with their roles
func getPermissionsForUser(appCtx appcontext.AppContext, userID uuid.UUID) []string {
	var userPermissions []string

	// check the users roles
	userRoles, err := getRolesForUser(appCtx, userID)
	// if there's an error looking up roles return an empty permission array
	if err != nil {
		return userPermissions
	}

	for _, ur := range userRoles {
		for _, rp := range AllRolesPermissions {

			if ur == rp.RoleType {
				userPermissions = append(userPermissions, rp.Permissions...)
			}
		}
	}

	return userPermissions
}

// load the [user.role] given a valid user ID
// what we care about here is the string, so we can look it up for permissions --> roles.role_type
func getRolesForUser(appCtx appcontext.AppContext, userID uuid.UUID) ([]roles.RoleType, error) {
	logger := appCtx.Logger()
	userRoles, err := roles.FetchRolesForUser(appCtx.DB(), userID)

	var userRoleTypes []roles.RoleType
	for i := range userRoles {
		userRoleTypes = append(userRoleTypes, userRoles[i].RoleType)
	}

	if err != nil {
		logger.Warn("Error while looking up user roles: ", zap.String("user role lookup error: ", err.Error()))
		return nil, err
	}

	logger.Info("User has the following roles: ", zap.Any("user roles", userRoleTypes))

	return userRoleTypes, nil
}<|MERGE_RESOLUTION|>--- conflicted
+++ resolved
@@ -41,32 +41,6 @@
 	},
 }
 
-<<<<<<< HEAD
-// TODO: FOR NOW HQ WILL USE SAME PERMISSIONS AS TOO, B-20014 WILL CHANGE THESE TO READ ONLY
-var HQ = RolePermissions{
-	RoleType: roles.RoleTypeHQ,
-	Permissions: []string{
-		"create.serviceItem",
-		"create.shipmentDiversionRequest",
-		"create.reweighRequest",
-		"create.shipmentCancellation",
-		"create.SITExtension",
-		"read.paymentRequest",
-		"read.shipmentsPaymentSITBalance",
-		"read.paymentServiceItemStatus",
-		"update.move",
-		"update.shipment",
-		"update.financialReviewFlag",
-		"update.orders",
-		"update.allowances",
-		"update.billableWeight",
-		"update.SITExtension",
-		"update.MTOServiceItem",
-		"update.excessWeightRisk",
-		"update.customer",
-		"view.closeoutOffice",
-		"update.MTOPage",
-=======
 var HQ = RolePermissions{
 	RoleType: roles.RoleTypeHQ,
 	Permissions: []string{
@@ -74,7 +48,6 @@
 		"read.shipmentsPaymentSITBalance",
 		"read.paymentServiceItemStatus",
 		"view.closeoutOffice",
->>>>>>> 1b0cc014
 	},
 }
 
@@ -134,11 +107,7 @@
 	},
 }
 
-<<<<<<< HEAD
-var AllRolesPermissions = []RolePermissions{TOO, TIO, ServicesCounselor, QAE, HQ, CustomerServiceRepresentative}
-=======
 var AllRolesPermissions = []RolePermissions{TOO, TIO, ServicesCounselor, QAE, CustomerServiceRepresentative, HQ}
->>>>>>> 1b0cc014
 
 // check if a [user.role] has permissions on a given object
 func checkUserPermission(appCtx appcontext.AppContext, session *auth.Session, permission string) (bool, error) {
