--- conflicted
+++ resolved
@@ -115,9 +115,6 @@
 	},
 }
 
-<<<<<<< HEAD
-var AllRolesPermissions = []RolePermissions{TOO, TIO, ServicesCounselor, QAECSR, HQ}
-=======
 var CustomerServiceRepresentative = RolePermissions{
 	RoleType: roles.RoleTypeCustomerServiceRepresentative,
 	Permissions: []string{
@@ -127,8 +124,7 @@
 	},
 }
 
-var AllRolesPermissions = []RolePermissions{TOO, TIO, ServicesCounselor, QAECSR, CustomerServiceRepresentative}
->>>>>>> 53bbb23f
+var AllRolesPermissions = []RolePermissions{TOO, TIO, ServicesCounselor, QAECSR, CustomerServiceRepresentative, HQ}
 
 // check if a [user.role] has permissions on a given object
 func checkUserPermission(appCtx appcontext.AppContext, session *auth.Session, permission string) (bool, error) {
