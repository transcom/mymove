package authentication

import (
	"github.com/gofrs/uuid"
	"go.uber.org/zap"

	"github.com/transcom/mymove/pkg/appcontext"
	"github.com/transcom/mymove/pkg/auth"
	"github.com/transcom/mymove/pkg/models/roles"
)

// TODO: placeholder until we figure out where these should be stored
type RolePermissions struct {
	RoleType    roles.RoleType
	Permissions []string
}

var TOO = RolePermissions{
	RoleType: roles.RoleTypeTOO,
	Permissions: []string{
		"create.serviceItem",
		"create.shipmentDiversionRequest",
		"create.reweighRequest",
		"create.shipmentCancellation",
		"create.SITExtension",
		"read.paymentRequest",
		"read.shipmentsPaymentSITBalance",
		"read.paymentServiceItemStatus",
		"update.move",
		"update.shipment",
		"update.financialReviewFlag",
		"update.orders",
		"update.allowances",
		"update.billableWeight",
		"update.SITExtension",
		"update.MTOServiceItem",
		"update.excessWeightRisk",
		"update.customer",
		"view.closeoutOffice",
		"update.MTOPage",
	},
}

// TODO: FOR NOW HQ WILL USE SAME PERMISSIONS AS TOO, B-20014 WILL CHANGE THESE TO READ ONLY
var HQ = RolePermissions{
	RoleType: roles.RoleTypeHQ,
	Permissions: []string{
		"create.serviceItem",
		"create.shipmentDiversionRequest",
		"create.reweighRequest",
		"create.shipmentCancellation",
		"create.SITExtension",
		"read.paymentRequest",
		"read.shipmentsPaymentSITBalance",
		"read.paymentServiceItemStatus",
		"update.move",
		"update.shipment",
		"update.financialReviewFlag",
		"update.orders",
		"update.allowances",
		"update.billableWeight",
		"update.SITExtension",
		"update.MTOServiceItem",
		"update.excessWeightRisk",
		"update.customer",
		"view.closeoutOffice",
		"update.MTOPage",
	},
}

var TIO = RolePermissions{
	RoleType: roles.RoleTypeTIO,
	Permissions: []string{
		"create.serviceItem",
		"read.paymentRequest",
		"read.shipmentsPaymentSITBalance",
		"update.financialReviewFlag",
		"update.orders",
		"update.billableWeight",
		"update.maxBillableWeight",
		"update.paymentRequest",
		"update.paymentServiceItemStatus",
		"update.MTOPage",
		"update.customer",
	},
}

var ServicesCounselor = RolePermissions{
	RoleType: roles.RoleTypeServicesCounselor,
	Permissions: []string{
		"create.shipmentDiversionRequest",
		"create.reweighRequest",
		"update.financialReviewFlag",
		"update.shipment",
		"update.orders",
		"update.allowances",
		"update.billableWeight",
		"update.MTOServiceItem",
		"update.customer",
		"update.closeoutOffice",
		"view.closeoutOffice",
	},
}

var QAE = RolePermissions{
	RoleType: roles.RoleTypeQae,
	Permissions: []string{
		"create.reportViolation",
		"create.evaluationReport",
		"read.paymentRequest",
		"update.evaluationReport",
		"delete.evaluationReport",
		"view.closeoutOffice",
		"read.shipmentsPaymentSITBalance",
	},
}

var CustomerServiceRepresentative = RolePermissions{
	RoleType: roles.RoleTypeCustomerServiceRepresentative,
	Permissions: []string{
		"read.paymentRequest",
		"view.closeoutOffice",
		"read.shipmentsPaymentSITBalance",
	},
}

<<<<<<< HEAD
var AllRolesPermissions = []RolePermissions{TOO, TIO, ServicesCounselor, QAE, HQ, CustomerServiceRepresentative}
=======
var AllRolesPermissions = []RolePermissions{TOO, TIO, ServicesCounselor, QAE, CustomerServiceRepresentative, HQ}
>>>>>>> 06b760a6

// check if a [user.role] has permissions on a given object
func checkUserPermission(appCtx appcontext.AppContext, session *auth.Session, permission string) (bool, error) {

	logger := appCtx.Logger()
	userPermissions := getPermissionsForUser(appCtx, session.UserID)

	for _, perm := range userPermissions {
		if permission == perm {
			logger.Info("PERMISSION GRANTED: ", zap.String("permission", permission))
			return true, nil
		}
	}

	logger.Warn("Permission not granted for user, ", zap.String("permission denied to user with session IDToken: ", session.IDToken))
	return false, nil
}

// for a given user return the permissions associated with their roles
func getPermissionsForUser(appCtx appcontext.AppContext, userID uuid.UUID) []string {
	var userPermissions []string

	// check the users roles
	userRoles, err := getRolesForUser(appCtx, userID)
	// if there's an error looking up roles return an empty permission array
	if err != nil {
		return userPermissions
	}

	for _, ur := range userRoles {
		for _, rp := range AllRolesPermissions {

			if ur == rp.RoleType {
				userPermissions = append(userPermissions, rp.Permissions...)
			}
		}
	}

	return userPermissions
}

// load the [user.role] given a valid user ID
// what we care about here is the string, so we can look it up for permissions --> roles.role_type
func getRolesForUser(appCtx appcontext.AppContext, userID uuid.UUID) ([]roles.RoleType, error) {
	logger := appCtx.Logger()
	userRoles, err := roles.FetchRolesForUser(appCtx.DB(), userID)

	var userRoleTypes []roles.RoleType
	for i := range userRoles {
		userRoleTypes = append(userRoleTypes, userRoles[i].RoleType)
	}

	if err != nil {
		logger.Warn("Error while looking up user roles: ", zap.String("user role lookup error: ", err.Error()))
		return nil, err
	}

	logger.Info("User has the following roles: ", zap.Any("user roles", userRoleTypes))

	return userRoleTypes, nil
}<|MERGE_RESOLUTION|>--- conflicted
+++ resolved
@@ -124,11 +124,7 @@
 	},
 }
 
-<<<<<<< HEAD
-var AllRolesPermissions = []RolePermissions{TOO, TIO, ServicesCounselor, QAE, HQ, CustomerServiceRepresentative}
-=======
 var AllRolesPermissions = []RolePermissions{TOO, TIO, ServicesCounselor, QAE, CustomerServiceRepresentative, HQ}
->>>>>>> 06b760a6
 
 // check if a [user.role] has permissions on a given object
 func checkUserPermission(appCtx appcontext.AppContext, session *auth.Session, permission string) (bool, error) {
