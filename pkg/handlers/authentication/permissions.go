--- conflicted
+++ resolved
@@ -53,11 +53,8 @@
 		"update.maxBillableWeight",
 		"update.paymentRequest",
 		"update.paymentServiceItemStatus",
-<<<<<<< HEAD
 		"update.MTOPage",
-=======
 		"update.customer",
->>>>>>> b4c00512
 	},
 }
 
