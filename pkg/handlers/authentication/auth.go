package authentication

import (
	"context"
	"crypto/sha256"
	"encoding/hex"
	"encoding/json"
	"fmt"
	"io"
	"net/http"
	"net/url"
	"strings"
	"time"

	"github.com/go-openapi/runtime/middleware"
	"github.com/gofrs/uuid"
	"github.com/markbates/goth/providers/openidConnect"
	"github.com/pkg/errors"
	"github.com/spf13/viper"
	"go.uber.org/zap"

	"github.com/transcom/mymove/pkg/appcontext"
	"github.com/transcom/mymove/pkg/auth"
	"github.com/transcom/mymove/pkg/handlers"
	"github.com/transcom/mymove/pkg/handlers/authentication/okta"
	"github.com/transcom/mymove/pkg/logging"
	"github.com/transcom/mymove/pkg/models"
	"github.com/transcom/mymove/pkg/models/roles"
	"github.com/transcom/mymove/pkg/notifications"
	"github.com/transcom/mymove/pkg/services"
	"github.com/transcom/mymove/pkg/services/query"
)

// used by authorizeKnownUser and authorizeUnknownUser
type AuthorizationResult byte

const (
	authorizationResultAuthorized AuthorizationResult = iota
	authorizationResultUnauthorized
	authorizationResultError
)

func (ar AuthorizationResult) String() string {
	return []string{
		"authorizationResultAuthorized",
		"authorizationResultUnauthorized",
		"authorizationResultError",
	}[ar]
}

// IsLoggedInMiddleware handles requests to is_logged_in endpoint by returning true if someone is logged in
func IsLoggedInMiddleware(_ *zap.Logger) http.HandlerFunc {
	return func(w http.ResponseWriter, r *http.Request) {
		logger := logging.FromContext(r.Context())
		data := map[string]interface{}{
			"isLoggedIn": false,
		}

		session := auth.SessionFromRequestContext(r)
		if session != nil && !session.UserID.IsNil() {
			data["isLoggedIn"] = true
			logger.Info("Valid session, user logged in")
		}

		newEncoderErr := json.NewEncoder(w).Encode(data)
		if newEncoderErr != nil {
			logger.Error("Failed encoding is_logged_in check response", zap.Error(newEncoderErr))
		}
	}
}

type APIWithContext interface {
	Context() *middleware.Context
}

func PermissionsMiddleware(appCtx appcontext.AppContext, api APIWithContext) func(next http.Handler) http.Handler {
	return func(next http.Handler) http.Handler {
		mw := func(w http.ResponseWriter, r *http.Request) {

			logger := logging.FromContext(r.Context())
			session := auth.SessionFromRequestContext(r)

			route, r, _ := api.Context().RouteInfo(r)
			if route == nil {
				// If we reach this error, something went wrong with the swagger router initialization, in reality will probably never be an issue except potentially in local testing
				logger.Error("Route not found on permission lookup")
				http.Error(w, http.StatusText(400), http.StatusBadRequest)
				return
			}

			permissionsRequired, exists := route.Operation.VendorExtensible.Extensions["x-permissions"]

			// no permissions defined on the route, we can move on
			if !exists {
				logger.Info("No permissions required on this route")
				next.ServeHTTP(w, r)
				return
			}

			// transform the object so we can iterate over permissions
			permissionsRequiredAsInterfaceArray := permissionsRequired.([]interface{})

			for _, v := range permissionsRequiredAsInterfaceArray {
				permission := v.(string)
				logger.Info("Permission required: ", zap.String("permission", permission))
				access, err := checkUserPermission(appCtx, session, permission)

				if err != nil {
					logger.Error("Unexpected error looking up permissions", zap.String("permission error", err.Error()))
					http.Error(w, http.StatusText(500), http.StatusInternalServerError)
					return
				}

				if !access {
					logger.Warn("Permission denied", zap.String("permission", permission))
					http.Error(w, http.StatusText(401), http.StatusUnauthorized)
					return
				}
			}

			next.ServeHTTP(w, r)
		}

		return http.HandlerFunc(mw)
	}
}

// UserAuthMiddleware enforces that the incoming request is tied to a user session
func UserAuthMiddleware(_ *zap.Logger) func(next http.Handler) http.Handler {
	return func(next http.Handler) http.Handler {
		mw := func(w http.ResponseWriter, r *http.Request) {

			logger := logging.FromContext(r.Context())
			session := auth.SessionFromRequestContext(r)

			// We must have a logged in session and a user
			if session == nil {
				logger.Error("unauthorized access, no session token")
				http.Error(w, http.StatusText(401), http.StatusUnauthorized)
				return
			}
			if session.UserID.IsNil() {
				logger.Error("unauthorized access, no userid")
				http.Error(w, http.StatusText(401), http.StatusUnauthorized)
				return
			}

			// DO NOT CHECK MILMOVE SESSION BECAUSE WE'LL BE CHECKING THAT IN ANOTHER MIDDLEWARE
			// This must be the right type of user for the application
			if session.IsOfficeApp() && !session.IsOfficeUser() {
				logger.Error("unauthorized user for office.move.mil", zap.String("user_id", session.UserID.String()))
				http.Error(w, http.StatusText(403), http.StatusForbidden)
				return
			} else if session.IsAdminApp() && !session.IsAdminUser() {
				logger.Error("unauthorized user for admin.move.mil", zap.String("user_id", session.UserID.String()))
				http.Error(w, http.StatusText(403), http.StatusForbidden)
				return
			}

			next.ServeHTTP(w, r)
		}
		return http.HandlerFunc(mw)
	}
}

// CustomerAPIAuthMiddleware checks to see if the request matches one of the routes that should be allowed through with
// less strict authentication requirements. If it is on the allow list, it will allow the request to continue. If it
// is not, it will check to see if the user is a service member. Ideally, we will get rid of the allow list eventually
// and the service member check can be rolled into the UserAuthMiddleware.
func CustomerAPIAuthMiddleware(_ appcontext.AppContext, api APIWithContext) func(next http.Handler) http.Handler {
	return func(next http.Handler) http.Handler {
		mw := func(w http.ResponseWriter, r *http.Request) {
			// Pulling logger & session from the request context instead of the app context because the app context
			// getting passed into here is the one from the server set up, not the one from the request that came in.
			logger := logging.FromContext(r.Context())
			session := auth.SessionFromRequestContext(r)

			route, r, _ := api.Context().RouteInfo(r)
			if route == nil {
				// If we reach this error, something went wrong with the swagger router initialization, in reality will probably never be an issue except potentially in local testing
				logger.Error("Route not found while checking authorization")
				http.Error(w, http.StatusText(400), http.StatusBadRequest)
				return
			}

			routeIsOnAllowList := checkIfRouteIsAllowed(route)

			if !routeIsOnAllowList && !session.IsServiceMember() {
				logger.Error("unauthorized user for my.move.mil", zap.String("user_id", session.UserID.String()))
				http.Error(w, http.StatusText(403), http.StatusForbidden)
				return
			}

			next.ServeHTTP(w, r)
		}

		return http.HandlerFunc(mw)
	}
}

// This is a list of routes (<tag>.<id>) that cannot be strictly checked. The goal is to get rid of this list entirely,
// so please try not to add routes to it.
var allowedRoutes = map[string]bool{
	"addresses.showAddress":                       true,
	"duty_locations.searchDutyLocations":          true,
	"move_docs.createGenericMoveDocument":         true,
	"move_docs.deleteMoveDocument":                true,
	"move_docs.indexMoveDocuments":                true,
	"move_docs.updateMoveDocument":                true,
	"moves.showMove":                              true,
	"office.approveMove":                          true,
	"office.approvePPM":                           true,
	"office.approveReimbursement":                 true,
	"office.cancelMove":                           true,
	"office.showOfficeOrders":                     true,
	"orders.showOrders":                           true,
	"orders.updateOrders":                         true,
	"postal_codes.validatePostalCodeWithRateData": true,
	"ppm.createPPMAttachments":                    true,
	"ppm.requestPPMExpenseSummary":                true,
	"ppm.showPPMEstimate":                         true,
	"ppm.showPPMIncentive":                        true,
	"ppm.showPPMSitEstimate":                      true,
	"ppm.showPersonallyProcuredMove":              true,
	"ppm.updatePersonallyProcuredMove":            true,
	"queues.showQueue":                            true,
	"uploads.deleteUpload":                        true,
	"users.showLoggedInUser":                      true,
}

// checkIfRouteIsAllowed checks to see if the route is one of the ones that should be allowed through without stricter
// checks. This is a temporary solution until we can implement robust permissions checks.
func checkIfRouteIsAllowed(route *middleware.MatchedRoute) bool {
	currentRouteTagID := fmt.Sprintf("%s.%s", route.Operation.OperationProps.Tags[0], route.Operation.OperationProps.ID)

	return allowedRoutes[currentRouteTagID]
}

func updateUserCurrentSessionID(appCtx appcontext.AppContext, sessionID string) error {
	userID := appCtx.Session().UserID

	user, err := models.GetUser(appCtx.DB(), userID)
	if err != nil {
		appCtx.Logger().Error("Fetching user", zap.String("user_id", userID.String()), zap.Error(err))
	}

	if appCtx.Session().IsAdminUser() {
		user.CurrentAdminSessionID = sessionID
		appCtx.Logger().Info("User is an Admin user")
	} else if appCtx.Session().IsOfficeUser() {
		user.CurrentOfficeSessionID = sessionID
		appCtx.Logger().Info("User is an Office user")
	} else if appCtx.Session().IsServiceMember() {
		user.CurrentMilSessionID = sessionID
		appCtx.Logger().Info("User is an Service Member user")
	}

	err = appCtx.DB().Save(user)
	if err != nil {
		appCtx.Logger().Error("Updating user's current_x_session_id", zap.String("user_id", appCtx.Session().UserID.String()), zap.Error(err))
		return err
	}

	return err
}

func resetUserCurrentSessionID(appCtx appcontext.AppContext) error {
	userID := appCtx.Session().UserID
	user, err := models.GetUser(appCtx.DB(), userID)
	if err != nil {
		appCtx.Logger().Error("Fetching user", zap.String("user_id", userID.String()), zap.Error(err))
	}

	if appCtx.Session().IsAdminUser() {
		user.CurrentAdminSessionID = ""
	} else if appCtx.Session().IsOfficeUser() {
		user.CurrentOfficeSessionID = ""
	} else if appCtx.Session().IsServiceMember() {
		user.CurrentMilSessionID = ""
	}
	err = appCtx.DB().Save(user)
	if err != nil {
		appCtx.Logger().Error("Updating user's current_x_session_id", zap.String("user_id", appCtx.Session().UserID.String()), zap.Error(err))
		return err
	}

	return err
}

func currentUser(appCtx appcontext.AppContext) (*models.User, error) {
	userID := appCtx.Session().UserID
	if userID.IsNil() {
		return nil, errors.New("No current user")
	}
	user, err := models.GetUser(appCtx.DB(), userID)
	if err != nil {
		appCtx.Logger().Error("Getting the user", zap.String("user_id", appCtx.Session().UserID.String()), zap.Error(err))
		return nil, err
	}

	return user, nil
}

func currentSessionID(session *auth.Session, user *models.User) string {
	if session.IsAdminUser() {
		return user.CurrentAdminSessionID
	} else if session.IsOfficeUser() {
		return user.CurrentOfficeSessionID
	} else if session.IsServiceMember() {
		return user.CurrentMilSessionID
	}

	return ""
}

func authenticateUser(ctx context.Context, appCtx appcontext.AppContext, sessionManager auth.SessionManager) error {
	// The session token must be renewed during sign in to prevent
	// session fixation attacks
	err := sessionManager.RenewToken(ctx)
	if err != nil {
		appCtx.Logger().Error("Error renewing session token", zap.Error(err))
		return err
	}
	sessionID, _, err := sessionManager.Commit(ctx)
	if err != nil {
		appCtx.Logger().Error("Failed to write new user session to store", zap.Error(err))
		return err
	}
	appCtx.Logger().Info("User authenticated with new session", zap.String("new_session_id", sessionID))
	sessionManager.Put(ctx, "session", appCtx.Session())

	user, err := currentUser(appCtx)
	if err != nil {
		appCtx.Logger().Error("Fetching user", zap.String("user_id", appCtx.Session().UserID.String()), zap.Error(err))
		return err
	}
	// Check to see if sessionID is set on the user, presently
	existingSessionID := currentSessionID(appCtx.Session(), user)
	if existingSessionID != "" {
		appCtx.Logger().Info("SessionID is not set on the current user", zap.String("user_id", appCtx.Session().UserID.String()))

		// Lookup the old session that wasn't logged out
		_, exists, err := sessionManager.Store().Find(existingSessionID)
		if err != nil {
			appCtx.Logger().Error("Error loading previous session", zap.Error(err))
			return err
		}

		if !exists {
			appCtx.Logger().Info("Session expired", zap.String("user_id", appCtx.Session().UserID.String()))
		} else {
			appCtx.Logger().Info("Concurrent session detected. Will delete previous session.", zap.String("user_id", appCtx.Session().UserID.String()))

			// We need to delete the concurrent session.
			err := sessionManager.Store().Delete(existingSessionID)
			if err != nil {
				appCtx.Logger().Error("Error deleting previous session", zap.Error(err))
				return err
			}
		}
	}

	updateErr := updateUserCurrentSessionID(appCtx, sessionID)
	if updateErr != nil {
		appCtx.Logger().Error("Updating user's current session ID", zap.Error(updateErr))
		return updateErr
	}
	appCtx.Logger().Info("Logged in",
		zap.Any("session.user_id", appCtx.Session().UserID),
		zap.Any("session.appname", appCtx.Session().ApplicationName))

	return nil
}

// AdminAuthMiddleware is middleware for admin authentication
func AdminAuthMiddleware(_ *zap.Logger) func(next http.Handler) http.Handler {
	return func(next http.Handler) http.Handler {
		mw := func(w http.ResponseWriter, r *http.Request) {
			logger := logging.FromContext(r.Context())
			session := auth.SessionFromRequestContext(r)

			if session == nil || !session.IsAdminUser() {
				logger.Error("unauthorized user for admin.move.mil")
				http.Error(w, http.StatusText(403), http.StatusForbidden)
				return
			}

			next.ServeHTTP(w, r)
		}

		return http.HandlerFunc(mw)
	}
}

// PrimeAuthorizationMiddleware is the prime authorization middleware
func PrimeAuthorizationMiddleware(_ *zap.Logger) func(next http.Handler) http.Handler {
	return func(next http.Handler) http.Handler {
		mw := func(w http.ResponseWriter, r *http.Request) {
			logger := logging.FromContext(r.Context())
			clientCert := ClientCertFromContext(r.Context())
			if clientCert == nil {
				logger.Error("unauthorized user for ghc prime")
				http.Error(w, http.StatusText(401), http.StatusUnauthorized)
				return
			}
			if !clientCert.AllowPrime {
				logger.Error("forbidden user for ghc prime")
				http.Error(w, http.StatusText(403), http.StatusForbidden)
				return
			}

			next.ServeHTTP(w, r)
		}

		return http.HandlerFunc(mw)
	}
}

// PrimeSimulatorAuthorizationMiddleware ensures only users with the
// prime simulator role can access the simulator
func PrimeSimulatorAuthorizationMiddleware(_ *zap.Logger) func(next http.Handler) http.Handler {
	return func(next http.Handler) http.Handler {
		mw := func(w http.ResponseWriter, r *http.Request) {
			logger := logging.FromContext(r.Context())
			session := auth.SessionFromRequestContext(r)
			if session == nil || !session.Roles.HasRole(roles.RoleTypePrimeSimulator) {
				logger.Error("forbidden user for prime simulator")
				http.Error(w, http.StatusText(403), http.StatusForbidden)
				return
			}
			next.ServeHTTP(w, r)
		}
		return http.HandlerFunc(mw)
	}
}

func (context Context) landingURL(session *auth.Session) string {
	return fmt.Sprintf(context.callbackTemplate, session.Hostname)
}

// SetFeatureFlag sets a feature flag in the context
func (context *Context) SetFeatureFlag(flag FeatureFlag) {
	if context.featureFlags == nil {
		context.featureFlags = make(map[string]bool)
	}

	context.featureFlags[flag.Name] = flag.Active
}

// GetFeatureFlag gets a feature flag from the context
func (context *Context) GetFeatureFlag(flag string) bool {
	if value, ok := context.featureFlags[flag]; ok {
		return value
	}
	return false
}

// Context is the common handler type for auth handlers
type Context struct {
	oktaProvider     okta.Provider
	callbackTemplate string
	featureFlags     map[string]bool
}

// FeatureFlag holds the name of a feature flag and if it is enabled
type FeatureFlag struct {
	Name   string
	Active bool
}

// NewAuthContext creates an Context
func NewAuthContext(_ *zap.Logger, oktaProvider okta.Provider, callbackProtocol string, callbackPort int) Context {
	context := Context{
		oktaProvider:     oktaProvider,
		callbackTemplate: fmt.Sprintf("%s://%%s:%d/", callbackProtocol, callbackPort),
	}
	return context
}

// LogoutHandler handles logging the user out of okta.mil
type LogoutHandler struct {
	Context
	handlers.HandlerConfig
}

// NewLogoutHandler creates a new LogoutHandler
func NewLogoutHandler(ac Context, hc handlers.HandlerConfig) LogoutHandler {
	logoutHandler := LogoutHandler{
		Context:       ac,
		HandlerConfig: hc,
	}
	return logoutHandler
}

// !Needs to be finalized after sessions.
func (h LogoutHandler) ServeHTTP(w http.ResponseWriter, r *http.Request) {
	appCtx := h.AppContextFromRequest(r)
	if appCtx.Session() != nil {
		sessionManager := h.SessionManagers().SessionManagerForApplication(appCtx.Session().ApplicationName)
		if sessionManager == nil {
			appCtx.Logger().Error("Authenticating user, cannot get session manager from request")
			http.Error(w, http.StatusText(500), http.StatusInternalServerError)
			return
		}
		redirectURL := h.landingURL(appCtx.Session())
		if appCtx.Session().IDToken != "" {
			var logoutURL string
			// All users logged in via devlocal-auth will have this IDToken. We
			// don't want to make a call to okta.mil for a logout URL as it will
			// fail for devlocal-auth'ed users.
			if appCtx.Session().IDToken == "devlocal" {
				logoutURL = redirectURL
			} else {
				//TODO: Error handling
				logoutURL, _ = h.oktaProvider.LogoutURL(appCtx.Session().Hostname, redirectURL, appCtx.Session().ClientID)
			}
			if !appCtx.Session().UserID.IsNil() {
				err := resetUserCurrentSessionID(appCtx)
				if err != nil {
					appCtx.Logger().Error("failed to reset user's current_x_session_id")
				}
			}
			err := sessionManager.Destroy(r.Context())
			if err != nil {
				appCtx.Logger().Error("failed to destroy session")
			}
			auth.DeleteCSRFCookies(w)
			appCtx.Logger().Info("user logged out")
			fmt.Fprint(w, logoutURL)
		} else {
			// Can't log out of okta.mil without a token, redirect and let them re-auth
			appCtx.Logger().Info("session exists but has an empty IDToken")

			if appCtx.Session().UserID != uuid.Nil {
				err := resetUserCurrentSessionID(appCtx)
				if err != nil {
					appCtx.Logger().Error("failed to reset user's current_x_session_id")
				}
			}

			err := sessionManager.Destroy(r.Context())
			if err != nil {
				appCtx.Logger().Error("failed to destroy session", zap.Error(err))
			}

			auth.DeleteCSRFCookies(w)
			fmt.Fprint(w, redirectURL)
		}
	}
}

// loginStateCookieName is the name given to the cookie storing the encrypted okta.mil state nonce.
const loginStateCookieName = "okta_state"
const loginStateCookieTTLInSecs = 1800 // 30 mins to transit through okta.mil.

// RedirectHandler handles redirection
type RedirectHandler struct {
	Context
	handlers.HandlerConfig
	UseSecureCookie bool
}

func NewRedirectHandler(ac Context, hc handlers.HandlerConfig, useSecureCookie bool) RedirectHandler {
	return RedirectHandler{
		Context:         ac,
		HandlerConfig:   hc,
		UseSecureCookie: useSecureCookie,
	}
}

func shaAsString(nonce string) string {
	s := sha256.Sum256([]byte(nonce))
	return hex.EncodeToString(s[:])
}

// StateCookieName returns the okta.mil state cookie name
func StateCookieName(session *auth.Session) string {
	return fmt.Sprintf("%s_%s", string(session.ApplicationName), loginStateCookieName)
}

// RedirectHandler constructs the okta.mil authentication URL and redirects to it
// This will be called when logging in
func (h RedirectHandler) ServeHTTP(w http.ResponseWriter, r *http.Request) {
	appCtx := h.AppContextFromRequest(r)

	if appCtx.Session() != nil && appCtx.Session().UserID != uuid.Nil {
		// User is already authenticated, redirect to landing page
		http.Redirect(w, r, h.landingURL(appCtx.Session()), http.StatusTemporaryRedirect)
		return
	}

	loginData, err := h.oktaProvider.AuthorizationURL(r)
	if err != nil {
		http.Error(w, http.StatusText(500), http.StatusInternalServerError)
		return
	}

	// Hash the state/Nonce value sent to okta.mil and set the result as an HttpOnly cookie
	// Check this when we return from okta.mil
	if appCtx.Session() == nil {
		appCtx.Logger().Error("Session is nil, so cannot get hostname for state Cookie")
		http.Error(w, http.StatusText(500), http.StatusInternalServerError)
		return
	}

	stateCookie := http.Cookie{
		Name:     StateCookieName(appCtx.Session()),
		Value:    shaAsString(loginData.Nonce),
		Path:     "/",
		Expires:  time.Now().Add(time.Duration(loginStateCookieTTLInSecs) * time.Second),
		MaxAge:   loginStateCookieTTLInSecs,
		HttpOnly: true,
		SameSite: http.SameSiteLaxMode,
		Secure:   h.UseSecureCookie,
	}

	http.SetCookie(w, &stateCookie)
	appCtx.Logger().Info("Cookie has been set", zap.Any("stateCookie", stateCookie))
	http.Redirect(w, r, loginData.RedirectURL, http.StatusTemporaryRedirect)
	appCtx.Logger().Info("User has been redirected", zap.Any("redirectURL", loginData.RedirectURL))
}

// CallbackHandler processes a callback from okta.mil
type CallbackHandler struct {
	Context
	handlers.HandlerConfig
	sender notifications.NotificationSender
}

// NewCallbackHandler creates a new CallbackHandler
func NewCallbackHandler(ac Context, hc handlers.HandlerConfig, sender notifications.NotificationSender) CallbackHandler {
	handler := CallbackHandler{
		Context:       ac,
		HandlerConfig: hc,
		sender:        sender,
	}
	return handler
}

// invalidPermissionsResponse generates an http response when invalid
// permissions are encountered. It *also* saves the session
// information. This is needed so we have the necessary info to create
// a redirect to logout of okta.mil
func invalidPermissionsResponse(appCtx appcontext.AppContext, handlerConfig handlers.HandlerConfig, authContext Context, w http.ResponseWriter, r *http.Request) {

	sessionManager := handlerConfig.SessionManagers().SessionManagerForApplication(appCtx.Session().ApplicationName)
	_, _, err := sessionManager.Commit(r.Context())
	if err != nil {
		appCtx.Logger().Error("Failed to write invalid permissions user session to store", zap.Error(err))
		http.Error(w, http.StatusText(500), http.StatusInternalServerError)
		return
	}
	sessionManager.Put(r.Context(), "session", appCtx.Session())
	if err != nil {
		appCtx.Logger().Error("Error authenticating user with invalid permissions", zap.Error(err))
		http.Error(w, http.StatusText(500), http.StatusInternalServerError)
		return
	}

	rawLandingURL := authContext.landingURL(appCtx.Session()) + "invalid-permissions"
	landingURL, err := url.Parse(rawLandingURL)
	if err != nil {
		appCtx.Logger().Error("Error parsing invalid permissions url", zap.Any("url", rawLandingURL))
		http.Error(w, http.StatusText(500), http.StatusInternalServerError)
		return
	}
	traceID := handlerConfig.GetTraceIDFromRequest(r)
	if !traceID.IsNil() {
		landingQuery := landingURL.Query()
		landingQuery.Add("traceId", traceID.String())
		landingURL.RawQuery = landingQuery.Encode()
	}

	// We need to redirect here because we got to this handler after a
	// redirect from okta.mil. Our client application did not make
	// this request, so we need to redirect to the client app so that
	// we can present a "pretty" error page to the user
	appCtx.Logger().Info("Redirect invalid permissions",
		zap.String("request_path", r.URL.Path),
		zap.String("redirect_url", landingURL.String()))
	http.Redirect(w, r, landingURL.String(), http.StatusTemporaryRedirect)
}

// AuthorizationCallbackHandler handles the callback from the Okta.mil authorization flow
func (h CallbackHandler) ServeHTTP(w http.ResponseWriter, r *http.Request) {
	appCtx := h.AppContextFromRequest(r)
	if appCtx.Session() == nil {
		appCtx.Logger().Error("Session missing")
		http.Error(w, http.StatusText(500), http.StatusInternalServerError)
		return
	}

	rawLandingURL := h.landingURL(appCtx.Session())

	landingURL, err := url.Parse(rawLandingURL)
	if err != nil {
		appCtx.Logger().Error("Error parsing landing URL")
		http.Error(w, http.StatusText(500), http.StatusInternalServerError)
		return
	}

	if err := r.URL.Query().Get("error"); len(err) > 0 {
		landingQuery := landingURL.Query()
		switch err {
		case "access_denied":
			// The user has either cancelled or declined to authorize the client
			appCtx.Logger().Error("ACCESS_DENIED error from okta.mil")
		case "invalid_request":
			appCtx.Logger().Error("INVALID_REQUEST error from okta.mil")
			landingQuery.Add("error", "INVALID_REQUEST")
		default:
			appCtx.Logger().Error("unknown error from okta.mil")
			landingQuery.Add("error", "UNKNOWN_ERROR")
		}
		landingURL.RawQuery = landingQuery.Encode()
		http.Redirect(w, r, landingURL.String(), http.StatusTemporaryRedirect)
		appCtx.Logger().Info("User redirected from okta.mil", zap.String("landingURL", landingURL.String()))

		return
	}
	sessionManager := h.SessionManagers().SessionManagerForApplication(appCtx.Session().ApplicationName)
	if sessionManager == nil {
		appCtx.Logger().Error("Authenticating user, cannot get session manager from request")
		http.Error(w, http.StatusText(500), http.StatusInternalServerError)
		return
	}

	// Check the state value sent back from okta.mil with the value saved in the cookie
	returnedState := r.URL.Query().Get("state")
	stateCookieName := StateCookieName(appCtx.Session())
	stateCookie, err := r.Cookie(stateCookieName)
	if err != nil {
		appCtx.Logger().Error("Getting okta.mil state cookie",
			zap.String("stateCookieName", stateCookieName),
			zap.String("sessionUserId", appCtx.Session().UserID.String()),
			zap.Error(err))
		landingQuery := landingURL.Query()
		landingQuery.Add("error", "STATE_COOKIE_MISSING")
		landingURL.RawQuery = landingQuery.Encode()
		http.Redirect(w, r, landingURL.String(), http.StatusTemporaryRedirect)
		appCtx.Logger().Info("User redirected from okta.mil", zap.String("landingURL", landingURL.String()))
		return
	}

	hash := stateCookie.Value
	// case where user has 2 tabs open with different cookies
	if hash != shaAsString(returnedState) {
		appCtx.Logger().Error("State returned from okta.mil does not match state value stored in cookie",
			zap.String("state", returnedState),
			zap.String("cookie", hash),
			zap.String("hash", shaAsString(returnedState)))

		// Delete okta_state cookie
		auth.DeleteCookie(w, StateCookieName(appCtx.Session()))
		appCtx.Logger().Info("okta_state cookie deleted")

		// This operation will delete all cookies from the session
		err = sessionManager.Destroy(r.Context())
		if err != nil {
			appCtx.Logger().Error("Deleting okta.mil state cookie", zap.Error(err))
			http.Error(w, http.StatusText(500), http.StatusInternalServerError)
			return
		}
		// set error query
		landingQuery := landingURL.Query()
		landingQuery.Add("error", "SIGNIN_ERROR")
		landingURL.RawQuery = landingQuery.Encode()
		http.Redirect(w, r, landingURL.String(), http.StatusTemporaryRedirect)
		appCtx.Logger().Info("User redirected", zap.String("landingURL", landingURL.String()))

		return
	}

<<<<<<< HEAD
	// Exchange the received code from login for access token. This is used during the grant_type auth flow to pull user information
	exchange, err := exchangeCode(r.URL.Query().Get("code"), r, appCtx)
=======
	provider, err := okta.GetOktaProviderForRequest(r)
	if err != nil {
		appCtx.Logger().Error("get provider", zap.Error(err))
		http.Error(w, http.StatusText(500), http.StatusInternalServerError)
		return
	}

	// Exchange code received from login for access token. This is used during the grant_type auth flow
	exchange, err := exchangeCode(r.URL.Query().Get("code"), r, appCtx, *provider)
	// Double error check
>>>>>>> aa46a190
	if exchange.Error != "" {
		fmt.Println(exchange.Error)
		fmt.Println(exchange.ErrorDescription)
		return
	} else if err != nil {
		appCtx.Logger().Error("exchange code for access token", zap.Error(err))
		http.Error(w, http.StatusText(500), http.StatusInternalServerError)
		return
	}

<<<<<<< HEAD
	// Verify access token for added layer of security
	_, verificationError := verifyToken(exchange.IDToken, returnedState, appCtx.Session(), orgURL)
=======
	// Verify access token
	_, verificationError := verifyToken(exchange.IDToken, returnedState, appCtx.Session(), *provider)
>>>>>>> aa46a190

	if verificationError != nil {
		appCtx.Logger().Error("token exchange verification", zap.Error(err))
		http.Error(w, http.StatusText(500), http.StatusInternalServerError)
		return
	}

	// Assign token values to session
	appCtx.Session().IDToken = exchange.IDToken
	appCtx.Session().AccessToken = exchange.AccessToken

	// Retrieve user info
	profileData, err := getProfileData(appCtx, *provider)
	if err != nil {
		appCtx.Logger().Error("get profile data", zap.Error(err))
		http.Error(w, http.StatusText(500), http.StatusInternalServerError)
		return
	}

	// ! Continuing with sessions
	// TODO: convert profiledata into struct. Previous implementation used goth.User

	appCtx.Session().IDToken = exchange.IDToken
	appCtx.Session().Email = profileData.Email
	//appCtx.Session().ClientID = profileData.Aud

	appCtx.Logger().Info("New Login", zap.String("Okta user", profileData.PreferredUsername), zap.String("Okta email", profileData.Email), zap.String("Host", appCtx.Session().Hostname))
	// ! Hard coded error auth result. This is because sessions are TODO
	// TODO: Implement sessions and remove hard coded auth result error

	// ! This will fail for now
	result := authorizeUser(r.Context(), appCtx, profileData, sessionManager, h.sender)
	switch result {
	case authorizationResultError:
		http.Error(w, http.StatusText(500), http.StatusInternalServerError)
	case authorizationResultUnauthorized:
		invalidPermissionsResponse(appCtx, h.HandlerConfig, h.Context, w, r)
	case authorizationResultAuthorized:
		http.Redirect(w, r, landingURL.String(), http.StatusTemporaryRedirect)
	}
}

func authorizeUser(ctx context.Context, appCtx appcontext.AppContext, oktaUser models.OktaUser, sessionManager auth.SessionManager, notificationSender notifications.NotificationSender) AuthorizationResult {
	userIdentity, err := models.FetchUserIdentity(appCtx.DB(), oktaUser.Sub)

	if err == nil {
		// In this case, we found an existing user associated with the
		// unique okta.mil UUID (aka OID_User, aka openIDUser.UserID,
		// aka models.User.login_gov_uuid)
		appCtx.Logger().Info("Known user: found by okta.mil OID_User, checking authorization", zap.String("OID_User", oktaUser.Sub), zap.String("OID_Email", oktaUser.Email), zap.String("user.id", userIdentity.ID.String()), zap.String("user.login_gov_email", userIdentity.Email))
		result := AuthorizeKnownUser(ctx, appCtx, userIdentity, sessionManager)
		appCtx.Logger().Info("Known user authorization",
			zap.Any("authorizedResult", result),
			zap.String("OID_User", oktaUser.Sub),
			zap.String("OID_Email", oktaUser.Email))
		return result
	} else if err == models.ErrFetchNotFound { // Never heard of them
		// so far In this case, we can't find an existing user
		// associated with the unique okta.mil UUID (aka OID_User,
		// aka openIDUser.UserID, aka models.User.login_gov_uuid).
		// The authorizeUnknownUser method tries to find a user record
		// with a matching email address
		appCtx.Logger().Info("Unknown user: not found by okta.mil OID_User, associating email and checking authorization", zap.String("OID_User", oktaUser.Sub), zap.String("OID_Email", oktaUser.Email))
		result := authorizeUnknownUser(ctx, appCtx, oktaUser, sessionManager, notificationSender)
		appCtx.Logger().Info("Unknown user authorization",
			zap.Any("authorizedResult", result),
			zap.String("OID_User", oktaUser.Sub),
			zap.String("OID_Email", oktaUser.Email))
		return result
	}

	appCtx.Logger().Error("Error loading Identity.", zap.Error(err))
	return authorizationResultError
}

func AuthorizeKnownUser(ctx context.Context, appCtx appcontext.AppContext, userIdentity *models.UserIdentity, sessionManager auth.SessionManager) AuthorizationResult {
	if !userIdentity.Active {
		appCtx.Logger().Error("Inactive user requesting authentication",
			zap.String("application_name", string(appCtx.Session().ApplicationName)),
			zap.String("hostname", appCtx.Session().Hostname),
			zap.String("user_id", appCtx.Session().UserID.String()))
		return authorizationResultUnauthorized
	}
	appCtx.Session().Roles = append(appCtx.Session().Roles, userIdentity.Roles...)
	appCtx.Session().Permissions = getPermissionsForUser(appCtx, userIdentity.ID)

	appCtx.Session().UserID = userIdentity.ID
	if appCtx.Session().IsMilApp() && userIdentity.ServiceMemberID != nil {
		appCtx.Session().ServiceMemberID = *(userIdentity.ServiceMemberID)
	}

	if appCtx.Session().IsOfficeApp() {
		if userIdentity.OfficeActive != nil && !*userIdentity.OfficeActive {
			appCtx.Logger().Error("Inactive office user requesting authorization",
				zap.String("application_name", string(appCtx.Session().ApplicationName)),
				zap.String("hostname", appCtx.Session().Hostname),
				zap.String("user_id", appCtx.Session().UserID.String()))
			return authorizationResultUnauthorized
		}
		if userIdentity.OfficeUserID != nil {
			appCtx.Session().OfficeUserID = *(userIdentity.OfficeUserID)
		} else {
			// In case they managed to login before the office_user record was created
			officeUser, err := models.FetchOfficeUserByEmail(appCtx.DB(), appCtx.Session().Email)
			if err == models.ErrFetchNotFound {
				appCtx.Logger().Error("Non-office user authenticated at office site",
					zap.String("application_name", string(appCtx.Session().ApplicationName)),
					zap.String("hostname", appCtx.Session().Hostname),
					zap.String("user_id", appCtx.Session().UserID.String()))
				return authorizationResultUnauthorized
			} else if err != nil {
				appCtx.Logger().Error("Checking for office user during authorization",
					zap.String("user_id", appCtx.Session().UserID.String()),
					zap.Error(err))
				return authorizationResultError
			}
			appCtx.Session().OfficeUserID = officeUser.ID
			officeUser.UserID = &userIdentity.ID
			err = appCtx.DB().Save(officeUser)
			if err != nil {
				appCtx.Logger().Error("Updating office user during authorization",
					zap.String("user_id", appCtx.Session().UserID.String()),
					zap.Error(err))
				return authorizationResultError
			}
		}
	}

	if appCtx.Session().IsAdminApp() {
		if userIdentity.AdminUserActive != nil && !*userIdentity.AdminUserActive {
			appCtx.Logger().Error("Inactive admin user requesting authorization",
				zap.String("application_name", string(appCtx.Session().ApplicationName)),
				zap.String("hostname", appCtx.Session().Hostname),
				zap.String("user_id", appCtx.Session().UserID.String()))
			return authorizationResultUnauthorized
		}
		if userIdentity.AdminUserID != nil {
			appCtx.Session().AdminUserID = *(userIdentity.AdminUserID)
			appCtx.Session().AdminUserRole = userIdentity.AdminUserRole.String()
		} else {
			// In case they managed to login before the admin_user record was created
			var adminUser models.AdminUser
			queryBuilder := query.NewQueryBuilder()
			filters := []services.QueryFilter{
				query.NewQueryFilter("email", "=", strings.ToLower(userIdentity.Email)),
			}
			err := queryBuilder.FetchOne(appCtx, &adminUser, filters)

			if err != nil && errors.Cause(err).Error() == models.RecordNotFoundErrorString {
				appCtx.Logger().Error("No admin user found during authorization",
					zap.String("user_id", appCtx.Session().UserID.String()))
				return authorizationResultUnauthorized
			} else if err != nil {
				appCtx.Logger().Error("Checking for admin user", zap.String("userID", appCtx.Session().UserID.String()), zap.Error(err))
				return authorizationResultError
			}

			appCtx.Session().AdminUserID = adminUser.ID
			appCtx.Session().AdminUserRole = adminUser.Role.String()
			adminUser.UserID = &userIdentity.ID
			verrs, err := appCtx.DB().ValidateAndSave(&adminUser)
			if err != nil {
				appCtx.Logger().Error("Updating admin user", zap.String("userID", appCtx.Session().UserID.String()), zap.Error(err))
				return authorizationResultError
			}

			if verrs != nil {
				appCtx.Logger().Error("Admin user validation errors", zap.String("userID", appCtx.Session().UserID.String()), zap.Error(verrs))
				return authorizationResultError
			}
		}
	}
	appCtx.Session().FirstName = userIdentity.FirstName()
	appCtx.Session().LastName = userIdentity.LastName()
	appCtx.Session().Middle = userIdentity.Middle()

	if sessionManager == nil {
		appCtx.Logger().Error("Authenticating user, cannot get session manager from request")
		return authorizationResultError
	}

	authError := authenticateUser(ctx, appCtx, sessionManager)
	if authError != nil {
		appCtx.Logger().Error("Authenticating user", zap.Error(authError))
		return authorizationResultError
	}

	return authorizationResultAuthorized
}

func authorizeUnknownUser(ctx context.Context, appCtx appcontext.AppContext, oktaUser models.OktaUser, sessionManager auth.SessionManager, notificationSender notifications.NotificationSender) AuthorizationResult {
	var officeUser *models.OfficeUser
	var user *models.User
	var err error

	// Loads the User and Roles associations of the office or admin user
	conn := appCtx.DB().Eager("User", "User.Roles")

	if appCtx.Session().IsOfficeApp() {
		// Look to see if we have OfficeUser with this email address
		officeUser, err = models.FetchOfficeUserByEmail(conn, appCtx.Session().Email)
		if err == models.ErrFetchNotFound {
			appCtx.Logger().Error("Unauthorized: No Office user found",
				zap.String("OID_User", oktaUser.Sub),
				zap.String("OID_Email", oktaUser.Email))
			return authorizationResultUnauthorized
		} else if err != nil {
			appCtx.Logger().Error("Authorization checking for office user",
				zap.String("OID_User", oktaUser.Sub),
				zap.String("OID_Email", oktaUser.Email),
				zap.Error(err))
			return authorizationResultError
		}
		if !officeUser.Active {
			appCtx.Logger().Error("Unauthorized: Office user deactivated",
				zap.String("OID_User", oktaUser.Sub),
				zap.String("OID_Email", oktaUser.Email))
			return authorizationResultUnauthorized
		}
		user = &officeUser.User
	}

	var adminUser models.AdminUser
	if appCtx.Session().IsAdminApp() {
		// Look to see if we have AdminUser with this email address
		queryBuilder := query.NewQueryBuilder()
		filters := []services.QueryFilter{
			query.NewQueryFilter("email", "=", appCtx.Session().Email),
		}
		err = queryBuilder.FetchOne(appCtx, &adminUser, filters)

		// Log error and return if no AdminUser found with this email
		if err != nil && errors.Cause(err).Error() == models.RecordNotFoundErrorString {
			appCtx.Logger().Error("Unauthorized: No admin user found",
				zap.String("OID_User", oktaUser.Sub),
				zap.String("OID_Email", oktaUser.Email))
			return authorizationResultUnauthorized
		} else if err != nil {
			appCtx.Logger().Error("Authorization checking for admin user",
				zap.String("OID_User", oktaUser.Sub),
				zap.String("OID_Email", oktaUser.Email),
				zap.Error(err))
			return authorizationResultError
		}
		// Log error and return if adminUser was found but deactivated
		if !adminUser.Active {
			appCtx.Logger().Error("Unauthorized: Admin user deactivated",
				zap.String("OID_User", oktaUser.Sub),
				zap.String("OID_Email", oktaUser.Email))
			return authorizationResultUnauthorized
		}
		user = &adminUser.User
	}

	if appCtx.Session().IsMilApp() {
		user, err = models.CreateUser(appCtx.DB(), oktaUser.Sub, oktaUser.Email)
		if err == nil {
			sysAdminEmail := notifications.GetSysAdminEmail(notificationSender)
			appCtx.Logger().Info(
				"New user account created through Okta.mil",
				zap.String("newUserID", user.ID.String()),
			)
			email, emailErr := notifications.NewUserAccountCreated(appCtx, sysAdminEmail, user.ID, user.UpdatedAt)
			if emailErr == nil {
				sendErr := notificationSender.SendNotification(appCtx, email)
				if sendErr != nil {
					appCtx.Logger().Error("Error sending user creation email", zap.Error(sendErr))
				}
			} else {
				appCtx.Logger().Error("Error creating user creation email", zap.Error(emailErr))
			}
		}
		// Create the user's service member now and add the ServiceMemberID to
		// the session to allow the user's `CurrentMilSessionId` field to be
		// populated. This field is only populated if `session.IsServiceMember()`
		// returns true, and it only returns true if the user has a service
		// member associated with it. Previously, the service member was created
		// after the auth flow was over, when the user was redirected to the
		// onboarding home page (via /src/sagas/onboarding.js). This meant that
		// on the very first sign in, a user's `CurrentMilSessionId` would be
		// empty, which was misleading and prevented us from revoking their session.
		newServiceMember := models.ServiceMember{
			UserID: user.ID,
		}
		smVerrs, smErr := models.SaveServiceMember(appCtx, &newServiceMember)
		if smVerrs.HasAny() || smErr != nil {
			appCtx.Logger().Error("Error creating service member for user", zap.Error(smErr))
			return authorizationResultError
		}
		appCtx.Session().ServiceMemberID = newServiceMember.ID
	} else {
		// If in Office App or Admin App with valid user - update user's LoginGovUUID
		appCtx.Logger().Error("Authorization associating okta.mil UUID with user",
			zap.String("OID_User", oktaUser.Sub),
			zap.String("OID_Email", oktaUser.Email),
			zap.String("user.id", user.ID.String()),
		)
		err = models.UpdateUserLoginGovUUID(appCtx.DB(), user, oktaUser.Sub)
	}

	if err != nil {
		appCtx.Logger().Error("Authorization error updating/creating user", zap.Error(err))
		return authorizationResultError
	}

	appCtx.Session().UserID = user.ID
	if appCtx.Session().IsOfficeApp() && officeUser != nil {
		appCtx.Session().OfficeUserID = officeUser.ID
	} else if appCtx.Session().IsAdminApp() && adminUser.ID != uuid.Nil {
		appCtx.Session().AdminUserID = adminUser.ID
	}

	appCtx.Session().Roles = append(appCtx.Session().Roles, user.Roles...)
	appCtx.Session().Permissions = getPermissionsForUser(appCtx, user.ID)

	if sessionManager == nil {
		appCtx.Logger().Error("Authenticating user, cannot get session manager from request")
		return authorizationResultError
	}

	authError := authenticateUser(ctx, appCtx, sessionManager)
	if authError != nil {
		appCtx.Logger().Error("Authenticate user", zap.Error(authError))
		return authorizationResultError
	}

	return authorizationResultAuthorized
}

// !This func is currently a leftover from login_gov.
// TODO: Remove once Okta sessions are in place
func fetchToken(code string, clientID string, loginGovProvider LoginGovProvider) (*openidConnect.Session, error) {
	logger := loginGovProvider.logger
	expiry := auth.GetExpiryTimeFromMinutes(auth.SessionExpiryInMinutes)
	params, err := loginGovProvider.TokenParams(code, clientID, expiry)
	if err != nil {
		logger.Error("Creating token endpoint params", zap.Error(err))
		return nil, err
	}

	response, err := http.PostForm(loginGovProvider.TokenURL(), params)
	if err != nil {
		logger.Error("Post to Login.gov token endpoint", zap.Error(err))
		return nil, err
	}

	defer func() {
		if closeErr := response.Body.Close(); closeErr != nil {
			logger.Error("Error in closing response", zap.Error(closeErr))
		}
	}()

	responseBody, err := io.ReadAll(response.Body)
	if err != nil {
		logger.Error("Reading Login.gov token response", zap.Error(err))
		return nil, err
	}

	var parsedResponse LoginGovTokenResponse
	err = json.Unmarshal(responseBody, &parsedResponse)
	if err != nil {
		logger.Error("Parsing login.gov token", zap.Error(err))
		return nil, errors.Wrap(err, "parsing login.gov")
	}
	if parsedResponse.Error != "" {
		logger.Error("Error in Login.gov token response", zap.String("error", parsedResponse.Error))
		return nil, errors.New(parsedResponse.Error)
	}

	// TODO: get goth session from storage instead of constructing a new one
	session := openidConnect.Session{
		AccessToken: parsedResponse.AccessToken,
		ExpiresAt:   time.Now().Add(time.Second * time.Duration(parsedResponse.ExpiresIn)),
		IDToken:     parsedResponse.IDToken,
	}
	return &session, err
}

// InitAuth initializes the Okta provider
func InitAuth(v *viper.Viper, logger *zap.Logger, _ auth.ApplicationServername) (*okta.Provider, error) {

	// Create a new Okta Provider. This will be used in the creation of the additional providers for each subdomain
	oktaProvider := okta.NewOktaProvider(logger)
	err := oktaProvider.RegisterProviders(v)
	if err != nil {
		logger.Error("Initializing auth", zap.Error(err))
		return nil, err
	}

	return oktaProvider, nil
}<|MERGE_RESOLUTION|>--- conflicted
+++ resolved
@@ -771,10 +771,6 @@
 		return
 	}
 
-<<<<<<< HEAD
-	// Exchange the received code from login for access token. This is used during the grant_type auth flow to pull user information
-	exchange, err := exchangeCode(r.URL.Query().Get("code"), r, appCtx)
-=======
 	provider, err := okta.GetOktaProviderForRequest(r)
 	if err != nil {
 		appCtx.Logger().Error("get provider", zap.Error(err))
@@ -785,7 +781,6 @@
 	// Exchange code received from login for access token. This is used during the grant_type auth flow
 	exchange, err := exchangeCode(r.URL.Query().Get("code"), r, appCtx, *provider)
 	// Double error check
->>>>>>> aa46a190
 	if exchange.Error != "" {
 		fmt.Println(exchange.Error)
 		fmt.Println(exchange.ErrorDescription)
@@ -796,13 +791,8 @@
 		return
 	}
 
-<<<<<<< HEAD
-	// Verify access token for added layer of security
-	_, verificationError := verifyToken(exchange.IDToken, returnedState, appCtx.Session(), orgURL)
-=======
 	// Verify access token
 	_, verificationError := verifyToken(exchange.IDToken, returnedState, appCtx.Session(), *provider)
->>>>>>> aa46a190
 
 	if verificationError != nil {
 		appCtx.Logger().Error("token exchange verification", zap.Error(err))
