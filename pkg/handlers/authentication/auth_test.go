package authentication

import (
	"bytes"
	"context"
	"encoding/gob"
	"fmt"
	"io"
	"net/http"
	"net/http/httptest"
	"net/url"
	"strconv"
	"testing"
	"time"

	"github.com/alexedwards/scs/v2"
	"github.com/go-chi/chi/v5"
	"github.com/gofrs/uuid"
	"github.com/golang-jwt/jwt/v4"
	"github.com/jarcoal/httpmock"
	"github.com/markbates/goth"
	"github.com/stretchr/testify/mock"
	"github.com/stretchr/testify/suite"
	"go.uber.org/zap"

	"github.com/transcom/mymove/pkg/auth"
	"github.com/transcom/mymove/pkg/factory"
	"github.com/transcom/mymove/pkg/handlers"
	"github.com/transcom/mymove/pkg/handlers/authentication/okta"
	"github.com/transcom/mymove/pkg/handlers/ghcapi"
	"github.com/transcom/mymove/pkg/handlers/internalapi"
	"github.com/transcom/mymove/pkg/models"
	"github.com/transcom/mymove/pkg/models/roles"
	"github.com/transcom/mymove/pkg/notifications"
	"github.com/transcom/mymove/pkg/notifications/mocks"
	"github.com/transcom/mymove/pkg/testingsuite"
)

// UserSessionCookieName is the key suffix at which we're storing our token cookie
const UserSessionCookieName = "session_token"

// This is a dumy private key that has no use and is not reflective of any real keys utilized. This key was generated
// specifically for the purpose of testing.
const DummyRSAPrivateKey = `-----BEGIN RSA PRIVATE KEY-----
MIICXQIBAAKBgQDQ62hDHRRAduSuUQDxixn61bbRLj9iBBmRG03rW3PNnkSzrcof
9ytnKY2LX2DAPaSr/1Em7fvqiovzVg43ElfFHJBrCskJqWLphifv6qoGX1pwsPA/
Rb+MBqftMU1Zq7UC9Eis/Sje2QGx7k02JoQy+R/EP/kQq1B0p4/qCtR73QIDAQAB
AoGBALVzP+LKZsR2frdHc2JWRgIti9KyMCqZFPuKk2pOy41SYKkNz/djXTcESAM8
m3NcFqGr5nfBSoKyQkrd+wqpy7+8X15MpClVErfUeowoOpaFQBr0E5Yf8WuzWXV2
Daex1aeA+69OAPmYEiVJD4qY6m8vxHZZT0ISNEIW4ObhyQmhAkEA9SvhOADfQLp8
7vZXTWW/fhapi8NiKW8cWT4wDQhwnW2glGxyVJBWwj+VtcJ8j5mEfm6vInh7QAYl
2dV/sMaNNwJBANolofvurHjd56WcdHENctAJTxiWtTqA9RIrtIIzJW7cqR4ujQKL
ndD5v2nG+b2JdlcOBzNs0LVF+ItwYMTYKYsCQQC1LqhR6tMR0r9hGUuLNxY86CKD
1vBEDoi0qvB3sTUIImv5Q+t58vEqvDK3D/Nda+YuST3EC6WJuwFd6hljWlghAkBL
s9mVywrxWtijoTrLbMZWKZTYTJyRs+TYLHCU6ljoMw1BWxg2NOtMdQ8XDyTlwIlf
xo97Khz3e1O4WARM61LnAkAzTxo/AOHVKawAR45eq4rjz0rxyCgtcTGa1qaEt9Ap
WjqcmKEkxqxz6lX/Pj2GbyikMkDThcp1bd1DRSUDOxHP
-----END RSA PRIVATE KEY-----
`
const DummyRSAPublicKey = `-----BEGIN PUBLIC KEY-----
MIGfMA0GCSqGSIb3DQEBAQUAA4GNADCBiQKBgQDQ62hDHRRAduSuUQDxixn61bbR
Lj9iBBmRG03rW3PNnkSzrcof9ytnKY2LX2DAPaSr/1Em7fvqiovzVg43ElfFHJBr
CskJqWLphifv6qoGX1pwsPA/Rb+MBqftMU1Zq7UC9Eis/Sje2QGx7k02JoQy+R/E
P/kQq1B0p4/qCtR73QIDAQAB
-----END PUBLIC KEY-----
`

const DummyRSAModulus = "0OtoQx0UQHbkrlEA8YsZ-tW20S4_YgQZkRtN61tzzZ5Es63KH_crZymNi19gwD2kq_9RJu376oqL81YONxJXxRyQawrJCali6YYn7-qqBl9acLDwP0W_jAan7TFNWau1AvRIrP0o3tkBse5NNiaEMvkfxD_5EKtQdKeP6grUe90"
const jwtKeyID = "keyID"

// SessionCookieName returns the session cookie name
func SessionCookieName(session *auth.Session) string {
	return fmt.Sprintf("%s_%s", string(session.ApplicationName), UserSessionCookieName)
}

type AuthSuite struct {
	handlers.BaseHandlerTestSuite
	callbackPort int
}

func (suite *AuthSuite) SetupTest() {
	gob.Register(auth.Session{})
	suite.callbackPort = 1234
}

// AuthContext returns a testing auth context
func (suite *AuthSuite) AuthContext() Context {
	return NewAuthContext(suite.Logger(), *fakeOktaProvider(suite.Logger()),
		"http", suite.callbackPort)
}

func (suite *AuthSuite) urlForHost(host string) *url.URL {
	var u url.URL
	u.Scheme = "http"
	u.Host = fmt.Sprintf("%s:%d", host, suite.callbackPort)
	u.Path = "/"
	return &u
}

func TestAuthSuite(t *testing.T) {
	hs := &AuthSuite{
		BaseHandlerTestSuite: handlers.NewBaseHandlerTestSuite(notifications.NewStubNotificationSender("milmovelocal"), testingsuite.CurrentPackage(), testingsuite.WithPerTestTransaction()),
	}
	suite.Run(t, hs)
	hs.PopTestSuite.TearDown()
}

func fakeOktaProvider(logger *zap.Logger) *okta.Provider {
	return okta.NewOktaProvider(logger)
}

func (suite *AuthSuite) SetupSessionContext(ctx context.Context, session *auth.Session, sessionManager auth.SessionManager) context.Context {
	ctx, err := sessionManager.Load(ctx, session.IDToken)
	suite.NoError(err)
	_, _, err = sessionManager.Commit(ctx)
	suite.NoError(err)
	sessionManager.Put(ctx, "session", session)
	return ctx
}

func (suite *AuthSuite) SetupSessionRequest(r *http.Request, session *auth.Session, sessionManager auth.SessionManager) *http.Request {
	ctx := suite.SetupSessionContext(r.Context(), session, sessionManager)
	ctx = auth.SetSessionInRequestContext(r.WithContext(ctx), session)
	return r.WithContext(ctx)
}

func setUpMockNotificationSender() notifications.NotificationSender {
	// We need a NotificationSender for sending user activity emails to system admins.
	// If an unknown Service Member tries to log in, we'll create a new account for them, and that's requires an email.
	// This function allows us to set up a fresh mock for each test so we can check the number of calls it has.
	mockSender := mocks.NotificationSender{}
	mockSender.On("SendNotification",
		mock.AnythingOfType("*appcontext.appContext"),
		mock.AnythingOfType("*notifications.UserAccountModified"),
	).Return(nil)

	return &mockSender
}

func (suite *AuthSuite) TestGenerateNonce() {
	t := suite.T()
	nonce := generateNonce()

	if (nonce == "") || (len(nonce) < 1) {
		t.Error("No nonce was returned.")
	}
}

func (suite *AuthSuite) TestAuthorizationLogoutHandler() {
	OktaID := "2400c3c5-019d-4031-9c27-8a553e022297"

	user := models.User{
		OktaID:    OktaID,
		OktaEmail: "email@example.com",
		Active:    true,
	}
	suite.MustSave(&user)

	fakeToken := "some_token"

	handlerConfig := suite.HandlerConfig()
	appnames := handlerConfig.AppNames()

	baseReq := httptest.NewRequest("POST", fmt.Sprintf("http://%s/auth/logout", appnames.OfficeServername), nil)
	session := auth.Session{
		ApplicationName: auth.OfficeApp,
		UserID:          user.ID,
		IDToken:         fakeToken,
		Hostname:        appnames.OfficeServername,
	}
	sessionManagers := handlerConfig.SessionManagers()
	officeSession := sessionManagers.Office
	authContext := suite.AuthContext()

	oktaProvider := okta.NewOktaProvider(suite.Logger())
	err := oktaProvider.RegisterOktaProvider("officeProvider", "OrgURL", "CallbackURL", fakeToken, "secret", []string{"openid", "profile", "email"})
	suite.NoError(err)
	handler := officeSession.LoadAndSave(NewLogoutHandler(authContext, handlerConfig))

	rr := httptest.NewRecorder()
	req := suite.SetupSessionRequest(baseReq, &session, sessionManagers.Office)
	handler.ServeHTTP(rr, req)

	suite.Equal(http.StatusOK, rr.Code, "handler returned wrong status code")

	redirectURL, err := url.Parse(rr.Body.String())
	suite.FatalNoError(err)
	params := redirectURL.Query()

	postRedirectURI, err := url.Parse(params["post_logout_redirect_uri"][0])
	suite.NoError(err)
	suite.Equal(appnames.OfficeServername, postRedirectURI.Hostname())
	suite.Equal(strconv.Itoa(suite.callbackPort), postRedirectURI.Port())
	token := params["client_id"][0]
	suite.Equal(fakeToken, token, "handler id_token")

	noIDTokenSession := auth.Session{
		ApplicationName: auth.OfficeApp,
		UserID:          user.ID,
		IDToken:         "",
		Hostname:        appnames.OfficeServername,
	}

	req = suite.SetupSessionRequest(baseReq, &noIDTokenSession, sessionManagers.Office)
	rr = httptest.NewRecorder()
	handler.ServeHTTP(rr, req)
	suite.Equal(http.StatusOK, rr.Code, "handler returned wrong status code")

	redirectURI, err := url.Parse(rr.Body.String())
	suite.NoError(err)
	suite.Equal(appnames.OfficeServername, redirectURI.Hostname())
	suite.Equal(strconv.Itoa(suite.callbackPort), redirectURI.Port())
}

func (suite *AuthSuite) TestRequireAuthMiddleware() {
	// Given: a logged in user
	OktaID := ("2400c3c5-019d-4031-9c27-8a553e022297")
	user := models.User{
		OktaID:    OktaID,
		OktaEmail: "email@example.com",
		Active:    true,
	}
	suite.MustSave(&user)

	rr := httptest.NewRecorder()
	req := httptest.NewRequest("GET", "/moves", nil)

	// And: the context contains the auth values
	session := auth.Session{UserID: user.ID, IDToken: "fake Token", ApplicationName: "mil"}
	ctx := auth.SetSessionInRequestContext(req, &session)
	req = req.WithContext(ctx)
	cookieName := SessionCookieName(&session)
	cookie := http.Cookie{
		Name:  cookieName,
		Value: "some randomly generated string",
		Path:  "/",
	}
	req.AddCookie(&cookie)

	var handlerSession *auth.Session
	handler := http.HandlerFunc(func(w http.ResponseWriter, r *http.Request) {
		handlerSession = auth.SessionFromRequestContext(r)
	})
	sessionManager := scs.New()
	middleware := sessionManager.LoadAndSave(UserAuthMiddleware(suite.Logger())(handler))

	middleware.ServeHTTP(rr, req)

	// We should be not be redirected since we're logged in
	suite.Equal(http.StatusOK, rr.Code, "handler returned wrong status code")
	suite.Equal(handlerSession.UserID, user.ID, "the authenticated user is different from expected")
}

func (suite *AuthSuite) TestCustomerAPIAuthMiddleware() {
	setUpRequest := func(endpoint string, serviceMember *models.ServiceMember, officeUser *models.OfficeUser) *http.Request {
		req := httptest.NewRequest("GET", endpoint, nil)

		session := auth.Session{
			IDToken:         "fake Token",
			ApplicationName: auth.MilApp,
		}

		if serviceMember != nil {
			session.UserID = serviceMember.User.ID
			session.ServiceMemberID = serviceMember.ID
		} else if officeUser != nil {
			session.UserID = officeUser.User.ID
			session.OfficeUserID = officeUser.ID
		} else {
			suite.Fail("No user provided")
		}

		ctx := auth.SetSessionInRequestContext(req, &session)

		return req.WithContext(ctx)
	}

	setUpHandlerAndMiddleware := func() http.Handler {
		handlerConfig := suite.HandlerConfig()

		api := internalapi.NewInternalAPI(handlerConfig)

		handler := http.HandlerFunc(func(w http.ResponseWriter, r *http.Request) {})

		customerAPIAuthMiddleware := CustomerAPIAuthMiddleware(suite.AppContextForTest(), api)

		root := chi.NewRouter()
		root.Mount("/internal", api.Serve(customerAPIAuthMiddleware))

		return customerAPIAuthMiddleware(handler)
	}

	suite.Run("failure when route doesn't match an existing route", func() {
		serviceMember := factory.BuildServiceMember(suite.DB(), nil, nil)

		rr := httptest.NewRecorder()

		req := setUpRequest("/internal/does-not-exist", &serviceMember, nil)

		handlerWithMiddleware := setUpHandlerAndMiddleware()

		handlerWithMiddleware.ServeHTTP(rr, req)

		suite.Equal(http.StatusBadRequest, rr.Code, "handler returned wrong status code")
	})

	suite.Run("success when route is on allow list and user is a service member", func() {
		serviceMember := factory.BuildServiceMember(suite.DB(), nil, nil)

		rr := httptest.NewRecorder()

		// using an arbitrary ID here
		req := setUpRequest("/internal/moves/990fb790-df36-448d-aee0-682a23e60429", &serviceMember, nil)

		handlerWithMiddleware := setUpHandlerAndMiddleware()

		handlerWithMiddleware.ServeHTTP(rr, req)

		suite.Equal(http.StatusOK, rr.Code, "handler returned wrong status code")
	})

	suite.Run("success when route is not on allow list and user is a service member", func() {
		serviceMember := factory.BuildServiceMember(suite.DB(), nil, nil)

		rr := httptest.NewRecorder()

		// using an arbitrary ID here
		req := setUpRequest("/internal/service_members/326de0c9-19e3-42a9-ba74-e11855ae27cd", &serviceMember, nil)

		handlerWithMiddleware := setUpHandlerAndMiddleware()

		handlerWithMiddleware.ServeHTTP(rr, req)

		suite.Equal(http.StatusOK, rr.Code, "handler returned wrong status code")
	})

	suite.Run("success when route is on the allow list and user is an office user", func() {
		officeUser := factory.BuildOfficeUser(suite.DB(), nil, nil)

		rr := httptest.NewRecorder()

		// using an arbitrary ID here
		req := setUpRequest("/internal/moves/990fb790-df36-448d-aee0-682a23e60429", nil, &officeUser)

		handlerWithMiddleware := setUpHandlerAndMiddleware()

		handlerWithMiddleware.ServeHTTP(rr, req)

		suite.Equal(http.StatusOK, rr.Code, "handler returned wrong status code")
	})

	suite.Run("failure when route is not on the allow list and user is an office user", func() {
		officeUser := factory.BuildOfficeUser(suite.DB(), nil, nil)

		rr := httptest.NewRecorder()

		// using an arbitrary ID here
		req := setUpRequest("/internal/service_members/326de0c9-19e3-42a9-ba74-e11855ae27cd", nil, &officeUser)

		handlerWithMiddleware := setUpHandlerAndMiddleware()

		handlerWithMiddleware.ServeHTTP(rr, req)

		suite.Equal(http.StatusForbidden, rr.Code, "handler returned wrong status code")
	})
}

// Test permissions middleware with a user who will be ALLOWED POST access on the endpoint: ghc/v1/shipments/:shipmentID/approve
// role must have update.shipment permissions

func (suite *AuthSuite) TestRequirePermissionsMiddlewareAuthorized() {
	// TOO users have the proper permissions for our test - update.shipment
	tooOfficeUser := factory.BuildOfficeUserWithRoles(suite.DB(), nil, []roles.RoleType{roles.RoleTypeTOO})

	identity, err := models.FetchUserIdentity(suite.DB(), tooOfficeUser.User.OktaID)

	suite.NoError(err)

	rr := httptest.NewRecorder()
	// using an arbitrary ID here for the shipment
	req := httptest.NewRequest("POST", "/ghc/v1/shipments/123456/approve", nil)

	// And: the context contains the auth values
	handlerSession := auth.Session{
		UserID:          tooOfficeUser.User.ID,
		IDToken:         "fake Token",
		ApplicationName: "mil",
	}

	handlerSession.Roles = append(handlerSession.Roles, identity.Roles...)

	ctx := auth.SetSessionInRequestContext(req, &handlerSession)
	req = req.WithContext(ctx)

	handlerConfig := suite.HandlerConfig()
	api := ghcapi.NewGhcAPIHandler(handlerConfig)

	handler := http.HandlerFunc(func(w http.ResponseWriter, r *http.Request) {})

	middleware := PermissionsMiddleware(suite.AppContextForTest(), api)

	root := chi.NewRouter()
	root.Mount("/ghc/v1", api.Serve(middleware))

	middleware(handler).ServeHTTP(rr, req)

	suite.Equal(http.StatusOK, rr.Code, "handler returned wrong status code")
	suite.Equal(handlerSession.UserID, tooOfficeUser.User.ID, "the authenticated user is different from expected")
}

// Test permissions middleware with a user who will be DENIED POST access on the endpoint: ghc/v1/shipments/:shipmentID/approve
// role must NOT have update.shipment permissions
func (suite *AuthSuite) TestRequirePermissionsMiddlewareUnauthorized() {
	// QAECSR users will be denied access as they lack the proper permissions for our test - update.shipment
	qaeCsrOfficeUser := factory.BuildOfficeUserWithRoles(suite.DB(), nil, []roles.RoleType{roles.RoleTypeQaeCsr})

	identity, err := models.FetchUserIdentity(suite.DB(), qaeCsrOfficeUser.User.OktaID)

	suite.NoError(err)

	rr := httptest.NewRecorder()
	// using an arbitrary ID here for the shipment
	req := httptest.NewRequest("POST", "/ghc/v1/shipments/123456/approve", nil)

	// And: the context contains the auth values
	handlerSession := auth.Session{
		UserID:          qaeCsrOfficeUser.User.ID,
		IDToken:         "fake Token",
		ApplicationName: "mil",
	}

	handlerSession.Roles = append(handlerSession.Roles, identity.Roles...)

	ctx := auth.SetSessionInRequestContext(req, &handlerSession)
	req = req.WithContext(ctx)

	handlerConfig := suite.HandlerConfig()
	api := ghcapi.NewGhcAPIHandler(handlerConfig)

	handler := http.HandlerFunc(func(w http.ResponseWriter, r *http.Request) {})

	middleware := PermissionsMiddleware(suite.AppContextForTest(), api)

	root := chi.NewRouter()
	root.Mount("/ghc/v1", api.Serve(middleware))

	middleware(handler).ServeHTTP(rr, req)

	suite.Equal(http.StatusUnauthorized, rr.Code, "handler returned wrong status code")
	suite.Equal(handlerSession.UserID, qaeCsrOfficeUser.User.ID, "the authenticated user is different from expected")
}

func (suite *AuthSuite) TestIsLoggedInWhenNoUserLoggedIn() {
	req := httptest.NewRequest("GET", "/is_logged_in", nil)

	rr := httptest.NewRecorder()
	sessionManager := scs.New()
	handler := sessionManager.LoadAndSave(IsLoggedInMiddleware(suite.Logger()))

	handler.ServeHTTP(rr, req)

	// expects to return 200 OK
	suite.Equal(http.StatusOK, rr.Code, "handler returned the wrong status code")

	// expects to return that no one is logged in
	expected := "{\"isLoggedIn\":false}\n"
	suite.Equal(expected, rr.Body.String(), "handler returned wrong body")
}

func (suite *AuthSuite) TestIsLoggedInWhenUserLoggedIn() {
	OktaID := "2400c3c5-019d-4031-9c27-8a553e022297"
	user := models.User{
		OktaID:    OktaID,
		OktaEmail: "email@example.com",
		Active:    true,
	}
	suite.MustSave(&user)

	req := httptest.NewRequest("GET", "/is_logged_in", nil)

	sessionManager := scs.New()
	// And: the context contains the auth values
	session := auth.Session{UserID: user.ID, IDToken: "fake Token"}
	ctx := auth.SetSessionInRequestContext(req, &session)
	req = req.WithContext(ctx)

	rr := httptest.NewRecorder()
	handler := sessionManager.LoadAndSave(IsLoggedInMiddleware(suite.Logger()))

	handler.ServeHTTP(rr, req)

	// expects to return 200 OK
	suite.Equal(http.StatusOK, rr.Code, "handler returned the wrong status code")

	// expects to return that no one is logged in
	expected := "{\"isLoggedIn\":true}\n"
	suite.Equal(expected, rr.Body.String(), "handler returned wrong body")
}

func (suite *AuthSuite) TestRequireAuthMiddlewareUnauthorized() {
	t := suite.T()

	// Given: No logged in users
	rr := httptest.NewRecorder()
	req := httptest.NewRequest("GET", "/moves", nil)

	handler := http.HandlerFunc(func(w http.ResponseWriter, r *http.Request) {})
	sessionManager := scs.New()
	middleware := sessionManager.LoadAndSave(UserAuthMiddleware(suite.Logger())(handler))

	middleware.ServeHTTP(rr, req)

	// We should receive an unauthorized response
	if status := rr.Code; status != http.StatusUnauthorized {
		t.Errorf("handler returned wrong status code: got %v wanted %v", status, http.StatusUnauthorized)
	}
}

func (suite *AuthSuite) TestRequireAdminAuthMiddleware() {
	// Given: a logged in user
	OktaID := "2400c3c5-019d-4031-9c27-8a553e022297"
	user := models.User{
		OktaID:    OktaID,
		OktaEmail: "email@example.com",
		Active:    true,
	}
	suite.MustSave(&user)

	rr := httptest.NewRecorder()
	req := httptest.NewRequest("GET", "/admin/v1/office-users", nil)

	// And: the context contains the auth values
	session := auth.Session{UserID: user.ID, IDToken: "fake Token", AdminUserID: uuid.Must(uuid.NewV4())}
	ctx := auth.SetSessionInRequestContext(req, &session)
	req = req.WithContext(ctx)

	var handlerSession *auth.Session
	handler := http.HandlerFunc(func(w http.ResponseWriter, r *http.Request) {
		handlerSession = auth.SessionFromRequestContext(r)
	})

	middleware := AdminAuthMiddleware(suite.Logger())(handler)

	middleware.ServeHTTP(rr, req)

	// We should be not be redirected since we're logged in
	suite.Equal(http.StatusOK, rr.Code, "handler returned wrong status code")
	suite.Equal(handlerSession.UserID, user.ID, "the authenticated user is different from expected")
}

func (suite *AuthSuite) TestRequireAdminAuthMiddlewareUnauthorized() {
	t := suite.T()

	// Given: No logged in users
	rr := httptest.NewRecorder()
	req := httptest.NewRequest("GET", "/admin/v1/office-users", nil)

	handler := http.HandlerFunc(func(w http.ResponseWriter, r *http.Request) {})
	middleware := AdminAuthMiddleware(suite.Logger())(handler)

	middleware.ServeHTTP(rr, req)

	// We should receive an unauthorized response
	if status := rr.Code; status != http.StatusForbidden {
		t.Errorf("handler returned wrong status code: got %v wanted %v", status, http.StatusUnauthorized)
	}
}

func (suite *AuthSuite) TestAuthorizeDeactivateUser() {
	userIdentity := models.UserIdentity{
		Active: false,
	}

	handlerConfig := suite.HandlerConfig()
	appnames := handlerConfig.AppNames()

	fakeToken := "some_token"
	fakeUUID, _ := uuid.FromString("39b28c92-0506-4bef-8b57-e39519f42dc2")
	session := auth.Session{
		ApplicationName: auth.OfficeApp,
		UserID:          fakeUUID,
		IDToken:         fakeToken,
		Hostname:        appnames.OfficeServername,
		Email:           "deactivated@example.com",
	}
	sessionManager := handlerConfig.SessionManagers().Office
	ctx := suite.SetupSessionContext(context.Background(), &session, sessionManager)
	result := AuthorizeKnownUser(ctx, suite.AppContextWithSessionForTest(&session), &userIdentity, sessionManager)

	suite.Equal(authorizationResultUnauthorized, result, "authorizer did not recognize deactivated user")
}

func (suite *AuthSuite) TestAuthKnownSingleRoleOffice() {
	officeUser := factory.BuildOfficeUserWithRoles(suite.DB(), factory.GetTraitActiveOfficeUser(),
		[]roles.RoleType{roles.RoleTypeTIO})

	userIdentity, err := models.FetchUserIdentity(suite.DB(), officeUser.User.OktaID)
	suite.Assert().NoError(err)

	handlerConfig := suite.HandlerConfig()
	appnames := handlerConfig.AppNames()

	fakeToken := "some_token"
	session := auth.Session{
		ApplicationName: auth.OfficeApp,
		IDToken:         fakeToken,
		Hostname:        appnames.OfficeServername,
		UserID:          *officeUser.UserID,
		Email:           officeUser.Email,
	}
	sessionManager := handlerConfig.SessionManagers().Office
	ctx := suite.SetupSessionContext(context.Background(), &session, sessionManager)
	result := AuthorizeKnownUser(ctx, suite.AppContextWithSessionForTest(&session), userIdentity, sessionManager)

	suite.Equal(authorizationResultAuthorized, result)
	// Office app, so should only have office ID information
	suite.Equal(officeUser.ID, session.OfficeUserID)
	// Make sure session contains roles and permissions
	suite.NotEmpty(session.Roles)
	userRole, hasRole := officeUser.User.Roles.GetRole(roles.RoleTypeTIO)
	suite.True(hasRole)
	sessionRole, hasRole := session.Roles.GetRole(roles.RoleTypeTIO)
	suite.True(hasRole)
	suite.Equal(userRole.ID, sessionRole.ID)
	suite.NotEmpty(session.Permissions)
	suite.ElementsMatch(TIO.Permissions, session.Permissions)
}

func (suite *AuthSuite) TestAuthorizeDeactivateOfficeUser() {
	officeActive := false
	userIdentity := models.UserIdentity{
		OfficeActive: &officeActive,
	}

	handlerConfig := suite.HandlerConfig()
	appnames := handlerConfig.AppNames()

	fakeToken := "some_token"
	fakeUUID, _ := uuid.FromString("39b28c92-0506-4bef-8b57-e39519f42dc2")
	session := auth.Session{
		ApplicationName: auth.OfficeApp,
		UserID:          fakeUUID,
		IDToken:         fakeToken,
		Hostname:        appnames.OfficeServername,
		Email:           "deactivated@example.com",
	}
	sessionManager := handlerConfig.SessionManagers().Office
	ctx := suite.SetupSessionContext(context.Background(), &session, sessionManager)
	result := AuthorizeKnownUser(ctx, suite.AppContextWithSessionForTest(&session), &userIdentity,
		sessionManager)

	suite.Equal(authorizationResultUnauthorized, result, "authorizer did not recognize deactivated office user")
}

<<<<<<< HEAD
func (suite *AuthSuite) TestRedirectOktaErrorMsg() {
=======
func (suite *AuthSuite) TestRedirectoktaErrorMsg() {
>>>>>>> 68572dd7
	officeUserID := uuid.Must(uuid.NewV4())
	OktaID := ("2400c3c5-019d-4031-9c27-8a553e022297")

	user := models.User{
		OktaID:    OktaID,
		OktaEmail: "email@example.com",
		Active:    true,
	}
	suite.MustSave(&user)

	userIdentity := models.UserIdentity{
		ID:           user.ID,
		Active:       true,
		OfficeUserID: &officeUserID,
	}

	handlerConfig := suite.HandlerConfig()
	appnames := handlerConfig.AppNames()
	req := httptest.NewRequest("GET", fmt.Sprintf("http://%s/okta/callback", appnames.OfficeServername), nil)

	fakeToken := "some_token"
	session := auth.Session{
		ApplicationName: auth.OfficeApp,
		IDToken:         fakeToken,
		Hostname:        appnames.OfficeServername,
	}
	// okta.mil state cookie
	cookieName := StateCookieName(&session)
	cookie := http.Cookie{
		Name:    cookieName,
		Value:   "some mis-matched hash value",
		Path:    "/",
		Expires: auth.GetExpiryTimeFromMinutes(auth.SessionExpiryInMinutes),
	}
	req.AddCookie(&cookie)

	authContext := suite.AuthContext()

	sessionManager := handlerConfig.SessionManagers().Office
	req = suite.SetupSessionRequest(req, &session, sessionManager)
	result := AuthorizeKnownUser(req.Context(), suite.AppContextWithSessionForTest(&session),
		&userIdentity, sessionManager)

	suite.Equal(authorizationResultAuthorized, result)
	// Set up mock callback handler for testing
	h := CallbackHandler{
		authContext,
		handlerConfig,
		setUpMockNotificationSender(),
		&MockHTTPClient{
			Response: &http.Response{
				StatusCode: 200,
				Body:       io.NopCloser(bytes.NewReader([]byte(`{"access_token": "mockToken", "id_token": "broken_id_token"}`))),
			},
			Err: nil,
		},
	}

	rr2 := httptest.NewRecorder()
	sessionManager.LoadAndSave(h).ServeHTTP(rr2, req)

	// Office app, so should only have office ID information
	suite.Equal(officeUserID, session.OfficeUserID)

	suite.Equal(2, len(rr2.Result().Cookies()))
	// check for blank value for cookie login gov state value and the session cookie value
	for _, cookie := range rr2.Result().Cookies() {
		if cookie.Name == cookieName || cookie.Name == "office_session_token" {
			suite.Equal("", cookie.Value)
			suite.Equal("/", cookie.Path)
		}
	}

	u := suite.urlForHost(appnames.OfficeServername)
	q := u.Query()
	q.Add("error", "SIGNIN_ERROR")
	u.RawQuery = q.Encode()
	suite.Equal(u.String(), rr2.Result().Header.Get("Location"))
}

// Test to make sure the full auth flow works, although we are using mock Okta endpoints
func (suite *AuthSuite) TestRedirectFromOktaForValidUser() {

<<<<<<< HEAD
=======
// Refresh token is provided by auth provider or not
func (s *stubLoginGovProvider) RefreshTokenAvailable() bool {
	return false
}

// test to make sure the full auth flow works, although we are using
// the stuboktaProvider from above
func (suite *AuthSuite) TestRedirectFromoktaForValidUser() {
>>>>>>> 68572dd7
	// build a real office user
	tioOfficeUser := factory.BuildOfficeUserWithRoles(suite.DB(), factory.GetTraitActiveOfficeUser(),
		[]roles.RoleType{roles.RoleTypeTIO})

	// Build provider
	provider, err := factory.BuildOktaProvider(officeProviderName)
	suite.NoError(err)

	// Mock the necessary Okta endpoints
	mockAndActivateOktaEndpoints(tioOfficeUser, provider)

	handlerConfig := suite.HandlerConfig()
	appnames := handlerConfig.AppNames()

	fakeToken := "some_token"
	session := auth.Session{
		ApplicationName: auth.OfficeApp,
		IDToken:         fakeToken,
		Hostname:        appnames.OfficeServername,
	}

	// okta.mil state cookie
	stateValue := "someStateValue"
	cookieName := StateCookieName(&session)
	cookie := http.Cookie{
		Name:    cookieName,
		Value:   shaAsString(stateValue),
		Path:    "/",
		Expires: auth.GetExpiryTimeFromMinutes(auth.SessionExpiryInMinutes),
	}
	req := httptest.NewRequest("GET", fmt.Sprintf("http://%s/okta/callback?state=%s",
		appnames.OfficeServername, stateValue), nil)
	req.AddCookie(&cookie)

	authContext := suite.AuthContext()

	sessionManager := handlerConfig.SessionManagers().Office
	req = suite.SetupSessionRequest(req, &session, sessionManager)

<<<<<<< HEAD
=======
	stubOfficeProvider := stubLoginGovProvider{
		StubName:  officeProviderName,
		StubToken: "stubToken",
		StubUser: goth.User{
			UserID: tioOfficeUser.User.OktaID,
			Email:  tioOfficeUser.Email,
		},
	}
>>>>>>> 68572dd7
	defer goth.ClearProviders()
	goth.UseProviders(provider)
	mockIDToken, err := generateJWTToken(provider.GetClientID(), provider.GetIssuerURL(), stateValue)
	suite.NoError(err)
	responseBody := fmt.Sprintf(`{"access_token": "mockToken", "id_token": "%s"}`, mockIDToken)
	// Create the callbackhandler with mock http client for testing
	h := CallbackHandler{
		authContext,
		handlerConfig,
		setUpMockNotificationSender(),
		&MockHTTPClient{
			Response: &http.Response{
				StatusCode: 200,
				Body:       io.NopCloser(bytes.NewReader([]byte(responseBody))),
			},
			Err: nil,
		},
	}

	rr := httptest.NewRecorder()
	sessionManager.LoadAndSave(h).ServeHTTP(rr, req)

	suite.Equal(http.StatusTemporaryRedirect, rr.Code)

	suite.Equal(suite.urlForHost(appnames.OfficeServername).String(),
		rr.Result().Header.Get("Location"))
}

<<<<<<< HEAD
func generateJWTToken(aud, iss, nonce string) (string, error) {

	claims := jwt.MapClaims{
		"aud":   aud,
		"iss":   iss,
		"exp":   time.Now().Add(time.Hour * 72).Unix(),
		"iat":   time.Now().Unix(),
		"nonce": nonce,
	}

	token := jwt.NewWithClaims(jwt.SigningMethodRS256, claims)
	token.Header["kid"] = jwtKeyID

	privateKey, err := jwt.ParseRSAPrivateKeyFromPEM([]byte(DummyRSAPrivateKey))
	if err != nil {
		return "", err
	}

	signedToken, err := token.SignedString(privateKey)
	if err != nil {
		return "", err
	}

	return signedToken, nil
}

// Generate and activate Okta endpoints that will be using during the auth handlers.
func mockAndActivateOktaEndpoints(tioOfficeUser models.OfficeUser, provider *okta.Provider) {
	// Mock the OIDC .well-known openid-configuration endpoint
	jwksURL := provider.GetJWKSURL()
	openIDConfigURL := provider.GetOpenIDConfigURL()
	userInfoURL := provider.GetUserInfoURL()
	httpmock.RegisterResponder("GET", openIDConfigURL,
		httpmock.NewStringResponder(200, fmt.Sprintf(`{
            "jwks_uri": "%s"
        }`, jwksURL)))

	// Mock the JWKS endpoint to receive keys for JWT verification
	httpmock.RegisterResponder("GET", jwksURL,
		httpmock.NewStringResponder(200, fmt.Sprintf(`{
        "keys": [
            {
                "alg": "RS256",
                "kty": "RSA",
                "use": "sig",
                "n": "%s",
                "e": "AQAB",
                "kid": "%s"
            }
        ]
    }`, DummyRSAModulus, jwtKeyID)))

	// Mock the userinfo endpoint
	// Sub is the Okta user ID, it is not a UUID.
	tioOfficeOktaUserID := tioOfficeUser.User.LoginGovUUID.String()
	httpmock.RegisterResponder("GET", userInfoURL,
		httpmock.NewStringResponder(200, fmt.Sprintf(`{
		"sub": "%s",
		"name": "name",
		"email": "name@okta.com"
	}`, tioOfficeOktaUserID)))

	httpmock.Activate()
}

// Test to make sure the full auth flow works, although we are using mock Okta endpoints
func (suite *AuthSuite) TestRedirectFromOktaForInvalidUser() {
=======
// test to make sure the full auth flow works, although we are using
// the stuboktaProvider from above
func (suite *AuthSuite) TestRedirectFromLoginGovForInvalidUser() {
	// build a real office user
>>>>>>> 68572dd7
	tioOfficeUser := factory.BuildOfficeUserWithRoles(suite.DB(), nil, []roles.RoleType{roles.RoleTypeTIO})
	suite.False(tioOfficeUser.Active)

	// Build provider
	provider, err := factory.BuildOktaProvider(officeProviderName)
	suite.NoError(err)

	// Mock the necessary Okta endpoints
	mockAndActivateOktaEndpoints(tioOfficeUser, provider)

	handlerConfig := suite.HandlerConfig()
	appnames := handlerConfig.AppNames()

	fakeToken := "some_token"
	session := auth.Session{
		ApplicationName: auth.OfficeApp,
		IDToken:         fakeToken,
		Hostname:        appnames.OfficeServername,
	}

	// okta.mil state cookie
	stateValue := "someStateValue"
	// The code value is what is used to retrieve the exchange token frin the code passed through the URL. As long as the code value exists,
	// then the exchangeCode function will not fail. HOWEVER, we still need to provide a mock exchange token in the body so that it
	// can be verified and a user can be pulled from it.
	codeValue := "someCodeValue"
	cookieName := StateCookieName(&session)
	cookie := http.Cookie{
		Name:    cookieName,
		Value:   shaAsString(stateValue),
		Path:    "/",
		Expires: auth.GetExpiryTimeFromMinutes(auth.SessionExpiryInMinutes),
	}
	req := httptest.NewRequest("GET", fmt.Sprintf("http://%s/okta/callback?state=%s&code=%s",
		appnames.OfficeServername, stateValue, codeValue), nil)
	req.AddCookie(&cookie)

	authContext := suite.AuthContext()

	sessionManager := handlerConfig.SessionManagers().Office
	req = suite.SetupSessionRequest(req, &session, sessionManager)

<<<<<<< HEAD
=======
	stubOfficeProvider := stubLoginGovProvider{
		StubName:  officeProviderName,
		StubToken: "stubToken",
		StubUser: goth.User{
			UserID: tioOfficeUser.User.OktaID,
			Email:  tioOfficeUser.Email,
		},
	}
>>>>>>> 68572dd7
	defer goth.ClearProviders()
	goth.UseProviders(provider)
	mockIDToken, err := generateJWTToken(provider.GetClientID(), provider.GetIssuerURL(), stateValue)
	suite.NoError(err)
	responseBody := fmt.Sprintf(`{"access_token": "mockToken", "id_token": "%s"}`, mockIDToken)
	// Create the callbackhandler with mock http client for testing
	h := CallbackHandler{
		authContext,
		handlerConfig,
		setUpMockNotificationSender(),
		&MockHTTPClient{
			Response: &http.Response{
				StatusCode: 200,
				Body:       io.NopCloser(bytes.NewReader([]byte(responseBody))),
			},
			Err: nil,
		},
	}

	rr := httptest.NewRecorder()
	sessionManager.LoadAndSave(h).ServeHTTP(rr, req)

	suite.Equal(http.StatusTemporaryRedirect, rr.Code)

	u := suite.urlForHost(appnames.OfficeServername)
	u.Path = "/invalid-permissions"
	suite.Equal(u.String(), rr.Result().Header.Get("Location"))
}

func (suite *AuthSuite) TestAuthKnownSingleRoleAdmin() {
	adminUserID := uuid.Must(uuid.NewV4())
	officeUserID := uuid.Must(uuid.NewV4())
	var adminUserRole models.AdminRole = "SYSTEM_ADMIN"
	OktaID := ("2400c3c5-019d-4031-9c27-8a553e022297")

	user := models.User{
		OktaID:    OktaID,
		OktaEmail: "email@example.com",
		Active:    true,
	}
	suite.MustSave(&user)

	userIdentity := models.UserIdentity{
		ID:            user.ID,
		Active:        true,
		OfficeUserID:  &officeUserID,
		AdminUserID:   &adminUserID,
		AdminUserRole: &adminUserRole,
	}

	handlerConfig := suite.HandlerConfig()
	appnames := handlerConfig.AppNames()

	fakeToken := "some_token"
	session := auth.Session{
		ApplicationName: auth.AdminApp,
		IDToken:         fakeToken,
		Hostname:        appnames.AdminServername,
	}

	sessionManager := handlerConfig.SessionManagers().Admin
	ctx := suite.SetupSessionContext(context.Background(), &session, sessionManager)
	result := AuthorizeKnownUser(ctx, suite.AppContextWithSessionForTest(&session), &userIdentity,
		sessionManager)
	suite.Equal(authorizationResultAuthorized, result)

	// admin app, so should only have admin ID information
	suite.Equal(userIdentity.ID, session.UserID)
	suite.Equal(adminUserID, session.AdminUserID)
	suite.Equal(uuid.Nil, session.OfficeUserID)
	suite.True(session.IsAdminUser())
	suite.True(session.IsSystemAdmin())
	suite.False(session.IsProgramAdmin())
}

func (suite *AuthSuite) TestAuthKnownServiceMember() {
	user := factory.BuildDefaultUser(suite.DB())
	userID := uuid.Must(uuid.NewV4())

	userIdentity := models.UserIdentity{
		ID:              user.ID,
		ServiceMemberID: &userID,
		Active:          true,
	}

	handlerConfig := suite.HandlerConfig()
	appnames := handlerConfig.AppNames()

	fakeToken := "some_token"
	session := auth.Session{
		ApplicationName: auth.MilApp,
		IDToken:         fakeToken,
		Hostname:        appnames.MilServername,
	}
	sessionManager := handlerConfig.SessionManagers().Mil
	ctx := suite.SetupSessionContext(context.Background(), &session, sessionManager)
	result := AuthorizeKnownUser(ctx, suite.AppContextWithSessionForTest(&session), &userIdentity,
		sessionManager)
	suite.Equal(authorizationResultAuthorized, result)

	foundUser, _ := models.GetUser(suite.DB(), user.ID)

	suite.NotEqual("", foundUser.CurrentMilSessionID)

	sessionStore := sessionManager.Store()
	_, existsBefore, _ := sessionStore.Find(foundUser.CurrentMilSessionID)
	suite.Equal(existsBefore, true)

	concurrentSession := auth.Session{
		ApplicationName: auth.MilApp,
		IDToken:         fakeToken,
		Hostname:        appnames.MilServername,
	}
	concurrentCtx := suite.SetupSessionContext(context.Background(), &session, sessionManager)
	result = AuthorizeKnownUser(concurrentCtx, suite.AppContextWithSessionForTest(&concurrentSession),
		&userIdentity, sessionManager)
	suite.Equal(authorizationResultAuthorized, result)

	_, existsAfterConcurrentSession, _ := sessionStore.Find(foundUser.CurrentMilSessionID)
	suite.Equal(existsAfterConcurrentSession, false)
}

// TESTCASE SCENARIO
// What is being tested: authorizeUnknownUser function
// Mocked: oktaProvider, auth.Session, goth.User, scs.SessionManager
// Behaviour: The function gets passed in the following arguments:
// - an instance of goth.User: a struct with the login.gov UUID and email
// - the callback handler
// - the session (instance of auth.Session)
// It should create the user using the login.gov UUID and email, then create a
// service member associated with the user, and populate the session with the ID
// of the service member in the `ServiceMemberID` key.
func (suite *AuthSuite) TestAuthUnknownServiceMember() {
	// Set up: Prepare the session, goth.User, callback handler, http response
	//         and request, landing URL, and pass them into authorizeUnknownUser

	handlerConfig := suite.HandlerConfig()
	appnames := handlerConfig.AppNames()

	// Prepare the session and session manager
	fakeToken := "some_token"
	session := auth.Session{
		ApplicationName: auth.MilApp,
		IDToken:         fakeToken,
		Hostname:        appnames.MilServername,
	}
	sessionManager := handlerConfig.SessionManagers().Mil
	mockSender := setUpMockNotificationSender() // We should get an email for this activity

	// Prepare the goth.User to simulate the UUID and email that login.gov would
	// provide
	fakeUUID, _ := uuid.NewV4()
	user := goth.User{
		UserID: fakeUUID.String(),
		Email:  "new_service_member@example.com",
	}
	ctx := suite.SetupSessionContext(context.Background(), &session, sessionManager)

	// Call the function under test
	result := authorizeUnknownUser(ctx, suite.AppContextWithSessionForTest(&session), user,
		sessionManager, mockSender)
	suite.Equal(authorizationResultAuthorized, result)
	mockSender.(*mocks.NotificationSender).AssertNumberOfCalls(suite.T(), "SendNotification", 1)

	// Look up the user and service member in the test DB
	foundUser, _ := models.GetUserFromEmail(suite.DB(), user.Email)
	serviceMemberID := session.ServiceMemberID
	serviceMember, _ := models.FetchServiceMemberForUser(suite.DB(), &session, serviceMemberID)
	// Look up the session token in the session store (this test uses the memory store)
	sessionStore := sessionManager.Store()
	_, existsBefore, _ := sessionStore.Find(foundUser.CurrentMilSessionID)

	// Verify service member exists and its ID is populated in the session
	suite.NotEmpty(session.ServiceMemberID)

	// Verify session contains UserID that points to the newly-created user
	suite.Equal(foundUser.ID, session.UserID)

	// Verify user's OktaEmail and OktaID match the values passed in
	suite.Equal(user.Email, foundUser.OktaEmail)
	suite.Equal(user.UserID, foundUser.OktaID)

	// Verify that the user's CurrentMilSessionID is not empty. The value is
	// generated randomly, so we can't test for a specific string. Any string
	// except an empty string is acceptable.
	suite.NotEqual("", foundUser.CurrentMilSessionID)

	// Verify the session token also exists in the session store
	suite.Equal(true, existsBefore)

	// Verify the service member that was created is associated with the user
	// that was created
	suite.Equal(foundUser.ID, serviceMember.UserID)
}

func (suite *AuthSuite) TestAuthorizeDeactivateAdmin() {
	adminUserActive := false
	userIdentity := models.UserIdentity{
		AdminUserActive: &adminUserActive,
	}

	handlerConfig := suite.HandlerConfig()
	appnames := handlerConfig.AppNames()

	fakeToken := "some_token"
	fakeUUID, _ := uuid.FromString("39b28c92-0506-4bef-8b57-e39519f42dc2")
	session := auth.Session{
		ApplicationName: auth.AdminApp,
		UserID:          fakeUUID,
		IDToken:         fakeToken,
		Hostname:        appnames.AdminServername,
		Email:           "deactivated@example.com",
	}
	sessionManager := handlerConfig.SessionManagers().Admin
	ctx := suite.SetupSessionContext(context.Background(), &session, sessionManager)
	result := AuthorizeKnownUser(ctx, suite.AppContextWithSessionForTest(&session), &userIdentity,
		sessionManager)

	suite.Equal(authorizationResultUnauthorized, result, "authorizer did not recognize deactivated admin user")
}

func (suite *AuthSuite) TestAuthorizeUnknownUserOfficeDeactivated() {
	// deactivated office user exists, but user has never logged it (and therefore first need to create a new user).

	// Create office user with no user
	office := factory.BuildTransportationOffice(suite.DB(), nil, nil)
	officeUser := models.OfficeUser{
		TransportationOffice:   office,
		TransportationOfficeID: office.ID,
		FirstName:              "Leo",
		LastName:               "Spaceman",
		Email:                  "leospaceman12345@example.com",
		Telephone:              "415-555-1212",
		Active:                 false,
	}
	verrs, err := suite.DB().ValidateAndCreate(&officeUser)
	suite.NoError(err)
	suite.False(verrs.HasAny())

	handlerConfig := suite.HandlerConfig()
	appnames := handlerConfig.AppNames()
	session := auth.Session{
		ApplicationName: auth.OfficeApp,
		Hostname:        appnames.OfficeServername,
		Email:           officeUser.Email,
	}

	fakeUUID2, _ := uuid.NewV4()
	user := goth.User{
		UserID: fakeUUID2.String(),
		Email:  officeUser.Email,
	}

	mockSender := setUpMockNotificationSender()
	sessionManager := handlerConfig.SessionManagers().Office
	ctx := suite.SetupSessionContext(context.Background(), &session, sessionManager)

	// Call the function under test
	result := authorizeUnknownUser(ctx, suite.AppContextWithSessionForTest(&session), user,
		sessionManager, mockSender)
	suite.Equal(authorizationResultUnauthorized, result, "Office user is active")
}

func (suite *AuthSuite) TestAuthorizeUnknownUserOfficeNotFound() {

	handlerConfig := suite.HandlerConfig()
	appnames := handlerConfig.AppNames()

	fakeToken := "some_token"
	fakeUUID, _ := uuid.FromString("39b28c92-0506-4bef-8b57-e39519f42dc2")
	session := auth.Session{
		ApplicationName: auth.OfficeApp,
		UserID:          fakeUUID,
		IDToken:         fakeToken,
		Hostname:        appnames.OfficeServername,
		Email:           "missing@email.com",
	}

	id, _ := uuid.NewV4()
	user := goth.User{
		UserID: id.String(),
		Email:  "sample@email.com",
	}

	mockSender := setUpMockNotificationSender()
	sessionManager := handlerConfig.SessionManagers().Office
	ctx := suite.SetupSessionContext(context.Background(), &session, sessionManager)

	// Call the function under test
	result := authorizeUnknownUser(ctx, suite.AppContextWithSessionForTest(&session), user,
		sessionManager, mockSender)
	suite.Equal(authorizationResultUnauthorized, result, "Office user not found")
}

func (suite *AuthSuite) TestAuthorizeUnknownUserOfficeLogsIn() {
	user := factory.BuildDefaultUser(suite.DB())
	// user is in office_users but has never logged into the app
	// no roles at all
	officeUser := factory.BuildOfficeUser(suite.DB(), []factory.Customization{
		{
			Model: models.OfficeUser{
				Active: true,
				UserID: &user.ID,
				Email:  user.OktaEmail,
			},
		},
		{
			Model:    user,
			LinkOnly: true,
		},
	}, nil)

	handlerConfig := suite.HandlerConfig()
	appnames := handlerConfig.AppNames()
	fakeToken := "some_token"

	session := auth.Session{
		ApplicationName: auth.OfficeApp,
		UserID:          user.ID,
		IDToken:         fakeToken,
		Hostname:        appnames.OfficeServername,
		Email:           officeUser.Email,
	}

	gothUser := goth.User{
		UserID: user.ID.String(),
		Email:  officeUser.Email,
	}

	mockSender := setUpMockNotificationSender()
	sessionManager := handlerConfig.SessionManagers().Office
	ctx := suite.SetupSessionContext(context.Background(), &session, sessionManager)

	// Call the function under test
	result := authorizeUnknownUser(ctx, suite.AppContextWithSessionForTest(&session), gothUser,
		sessionManager, mockSender)
	suite.Equal(authorizationResultAuthorized, result, "Office user should have been authorized")

	foundUser, _ := models.GetUserFromEmail(suite.DB(), officeUser.Email)

	// Office app, so should only have office ID information
	suite.Equal(officeUser.ID, session.OfficeUserID)
	suite.Equal(uuid.Nil, session.AdminUserID)
	suite.NotEqual("", foundUser.CurrentOfficeSessionID)
	// this user was created without roles or permissions
	suite.Empty(session.Roles)
	suite.Empty(session.Permissions)
}

func (suite *AuthSuite) TestAuthorizeUnknownUserOfficeLogsInWithPermissions() {
	user := factory.BuildDefaultUser(suite.DB())
	// user is in office_users but has never logged into the app
	officeUser := factory.BuildOfficeUserWithRoles(suite.DB(), []factory.Customization{
		{
			Model: models.OfficeUser{
				Active: true,
				UserID: &user.ID,
				Email:  user.OktaEmail,
			},
		},
		{
			Model:    user,
			LinkOnly: true,
		},
	}, []roles.RoleType{roles.RoleTypeQaeCsr})

	handlerConfig := suite.HandlerConfig()
	appnames := handlerConfig.AppNames()

	fakeToken := "some_token"

	session := auth.Session{
		ApplicationName: auth.OfficeApp,
		UserID:          user.ID,
		IDToken:         fakeToken,
		Hostname:        appnames.OfficeServername,
		Email:           officeUser.Email,
	}
	gothUser := goth.User{
		UserID: user.ID.String(),
		Email:  officeUser.Email,
	}

	mockSender := setUpMockNotificationSender()
	sessionManager := handlerConfig.SessionManagers().Office
	ctx := suite.SetupSessionContext(context.Background(), &session, sessionManager)

	// Call the function under test
	result := authorizeUnknownUser(ctx, suite.AppContextWithSessionForTest(&session), gothUser,
		sessionManager, mockSender)
	suite.Equal(authorizationResultAuthorized, result, "Office user should have been authorized")

	foundUser, _ := models.GetUserFromEmail(suite.DB(), officeUser.Email)

	// Office app, so should only have office ID information
	suite.Equal(officeUser.ID, session.OfficeUserID)
	suite.Equal(uuid.Nil, session.AdminUserID)
	suite.NotEqual("", foundUser.CurrentOfficeSessionID)
	// Make sure session contains roles and permissions
	suite.NotEmpty(session.Roles)
	userRole, hasRole := officeUser.User.Roles.GetRole(roles.RoleTypeQaeCsr)
	suite.True(hasRole)
	sessionRole, hasRole := session.Roles.GetRole(roles.RoleTypeQaeCsr)
	suite.True(hasRole)
	suite.Equal(userRole.ID, sessionRole.ID)
	suite.NotEmpty(session.Permissions)
	suite.ElementsMatch(QAECSR.Permissions, session.Permissions)
}

func (suite *AuthSuite) TestAuthorizeUnknownUserAdminDeactivated() {
	// Create an admin user that is inactive and has never logged into the app
	adminUser := models.AdminUser{
		FirstName: "Leo",
		LastName:  "Spaceman",
		Email:     "leo_spaceman_admin@example.com",
		Role:      "SYSTEM_ADMIN",
	}
	verrs, err := suite.DB().ValidateAndCreate(&adminUser)
	suite.NoError(err)
	suite.False(verrs.HasAny())

	handlerConfig := suite.HandlerConfig()
	appnames := handlerConfig.AppNames()
	session := auth.Session{
		ApplicationName: auth.AdminApp,
		Hostname:        appnames.AdminServername,
		Email:           adminUser.Email,
	}

	fakeUUID2, _ := uuid.NewV4()
	user := goth.User{
		UserID: fakeUUID2.String(),
		Email:  adminUser.Email,
	}

	mockSender := setUpMockNotificationSender()
	sessionManager := handlerConfig.SessionManagers().Admin
	ctx := suite.SetupSessionContext(context.Background(), &session, sessionManager)

	// Call the function under test
	result := authorizeUnknownUser(ctx, suite.AppContextWithSessionForTest(&session), user,
		sessionManager, mockSender)
	suite.Equal(authorizationResultUnauthorized, result, "Admin user is active")
}

func (suite *AuthSuite) TestAuthorizeUnknownUserAdminNotFound() {
	handlerConfig := suite.HandlerConfig()
	appnames := handlerConfig.AppNames()
	// user not admin_users and has never logged into the app
	fakeToken := "some_token"
	fakeUUID, _ := uuid.FromString("39b28c92-0506-4bef-8b57-e39519f42dc2")
	session := auth.Session{
		ApplicationName: auth.AdminApp,
		UserID:          fakeUUID,
		IDToken:         fakeToken,
		Hostname:        appnames.AdminServername,
		Email:           "missing@email.com",
	}

	id, _ := uuid.NewV4()
	user := goth.User{
		UserID: id.String(),
		Email:  "sample@email.com",
	}

	mockSender := setUpMockNotificationSender()
	sessionManager := handlerConfig.SessionManagers().Admin
	ctx := suite.SetupSessionContext(context.Background(), &session, sessionManager)

	// Call the function under test
	result := authorizeUnknownUser(ctx, suite.AppContextWithSessionForTest(&session), user,
		sessionManager, mockSender)
	suite.Equal(authorizationResultUnauthorized, result, "Admin user not found")
}

func (suite *AuthSuite) TestAuthorizeKnownUserAdminNotFound() {
	handlerConfig := suite.HandlerConfig()
	appnames := handlerConfig.AppNames()
	// user exists in the DB, but not as an admin user
	fakeToken := "some_token"
	OktaID := "000"
	userID := uuid.Must(uuid.NewV4())
	serviceMemberID := uuid.Must(uuid.NewV4())

	user := models.User{
		OktaID:    OktaID,
		OktaEmail: "email@example.com",
		Active:    true,
		ID:        userID,
	}
	session := auth.Session{
		ApplicationName: auth.AdminApp,
		UserID:          user.ID,
		IDToken:         fakeToken,
		Hostname:        appnames.AdminServername,
		Email:           user.OktaEmail,
	}

	userIdentity := models.UserIdentity{
		ID:              user.ID,
		Active:          true,
		ServiceMemberID: &serviceMemberID,
	}

	sessionManager := handlerConfig.SessionManagers().Admin
	ctx := suite.SetupSessionContext(context.Background(), &session, sessionManager)

	// Call the function under test
	result := AuthorizeKnownUser(ctx, suite.AppContextWithSessionForTest(&session), &userIdentity,
		sessionManager)
	suite.Equal(authorizationResultUnauthorized, result, "Admin user not found")
}

func (suite *AuthSuite) TestAuthorizeUnknownUserAdminLogsIn() {
	// user is in admin_users but has not logged into the app before
	adminUser := factory.BuildAdminUser(suite.DB(), []factory.Customization{
		{
			Model: models.AdminUser{
				Active: true,
			},
		},
	}, []factory.Trait{
		factory.GetTraitActiveUser,
		factory.GetTraitAdminUserEmail,
	})
	user := adminUser.User

	handlerConfig := suite.HandlerConfig()
	appnames := handlerConfig.AppNames()
	fakeToken := "some_token"
	fakeUUID, _ := uuid.FromString("39b28c92-0506-4bef-8b57-e39519f42dc2")
	session := auth.Session{
		ApplicationName: auth.AdminApp,
		UserID:          fakeUUID,
		IDToken:         fakeToken,
		Hostname:        appnames.AdminServername,
		Email:           adminUser.Email,
	}

	gothUser := goth.User{
		UserID: user.ID.String(),
		Email:  adminUser.Email,
	}

	mockSender := setUpMockNotificationSender()
	sessionManager := handlerConfig.SessionManagers().Admin
	ctx := suite.SetupSessionContext(context.Background(), &session, sessionManager)

	// Call the function under test
	result := authorizeUnknownUser(ctx, suite.AppContextWithSessionForTest(&session), gothUser,
		sessionManager, mockSender)
	suite.Equal(authorizationResultAuthorized, result, "Admin user should have been authorized")

	foundUser, _ := models.GetUserFromEmail(suite.DB(), adminUser.Email)

	// Office app, so should only have office ID information
	suite.Equal(adminUser.ID, session.AdminUserID)
	suite.Equal(uuid.Nil, session.OfficeUserID)
	suite.NotEqual("", foundUser.CurrentAdminSessionID)
}

func (suite *AuthSuite) TestoktaAuthenticatedRedirect() {
	user := factory.BuildDefaultUser(suite.DB())
	// user is in office_users but has never logged into the app
	officeUser := factory.BuildOfficeUser(suite.DB(), []factory.Customization{
		{
			Model: models.OfficeUser{
				Active: true,
				UserID: &user.ID,
			},
		},
		{
			Model:    user,
			LinkOnly: true,
		},
	}, nil)

	fakeToken := "some_token"

	handlerConfig := suite.HandlerConfig()
	appnames := handlerConfig.AppNames()
	session := auth.Session{
		ApplicationName: auth.OfficeApp,
		UserID:          user.ID,
		IDToken:         fakeToken,
		Hostname:        appnames.OfficeServername,
		Email:           officeUser.Email,
	}
	req := httptest.NewRequest("GET", fmt.Sprintf("http://%s/okta", appnames.OfficeServername), nil)
	ctx := auth.SetSessionInRequestContext(req, &session)
	authContext := suite.AuthContext()
	h := RedirectHandler{
		authContext,
		handlerConfig,
		false,
	}
	rr := httptest.NewRecorder()
	req = req.WithContext(ctx)
	h.ServeHTTP(rr, req)

	suite.Equal(http.StatusTemporaryRedirect, rr.Code,
		"handler returned wrong status code")
	redirectURL, err := rr.Result().Location()
	suite.NoError(err)
	suite.Equal(appnames.OfficeServername, redirectURL.Hostname())
	suite.Equal(strconv.Itoa(suite.callbackPort), redirectURL.Port())
	suite.Equal("/", redirectURL.EscapedPath())
}

func (suite *AuthSuite) TestAuthorizePrime() {
	clientCert := factory.FetchOrBuildDevlocalClientCert(suite.DB())

	handlerConfig := suite.HandlerConfig()
	appnames := handlerConfig.AppNames()
	req := httptest.NewRequest("GET", fmt.Sprintf("http://%s/prime/v1", appnames.PrimeServername), nil)

	handler := http.HandlerFunc(func(w http.ResponseWriter, r *http.Request) {})
	middleware := PrimeAuthorizationMiddleware(suite.Logger())(handler)
	rr := httptest.NewRecorder()

	ctx := SetClientCertInRequestContext(req, &clientCert)
	req = req.WithContext(ctx)
	middleware.ServeHTTP(rr, req)

	suite.Equal(http.StatusOK, rr.Code)

	// no cert in request
	rr = httptest.NewRecorder()
	req = httptest.NewRequest("GET", fmt.Sprintf("http://%s/prime/v1", appnames.PrimeServername), nil)
	middleware.ServeHTTP(rr, req)

	suite.Equal(http.StatusUnauthorized, rr.Code)
}<|MERGE_RESOLUTION|>--- conflicted
+++ resolved
@@ -652,11 +652,7 @@
 	suite.Equal(authorizationResultUnauthorized, result, "authorizer did not recognize deactivated office user")
 }
 
-<<<<<<< HEAD
 func (suite *AuthSuite) TestRedirectOktaErrorMsg() {
-=======
-func (suite *AuthSuite) TestRedirectoktaErrorMsg() {
->>>>>>> 68572dd7
 	officeUserID := uuid.Must(uuid.NewV4())
 	OktaID := ("2400c3c5-019d-4031-9c27-8a553e022297")
 
@@ -740,17 +736,6 @@
 // Test to make sure the full auth flow works, although we are using mock Okta endpoints
 func (suite *AuthSuite) TestRedirectFromOktaForValidUser() {
 
-<<<<<<< HEAD
-=======
-// Refresh token is provided by auth provider or not
-func (s *stubLoginGovProvider) RefreshTokenAvailable() bool {
-	return false
-}
-
-// test to make sure the full auth flow works, although we are using
-// the stuboktaProvider from above
-func (suite *AuthSuite) TestRedirectFromoktaForValidUser() {
->>>>>>> 68572dd7
 	// build a real office user
 	tioOfficeUser := factory.BuildOfficeUserWithRoles(suite.DB(), factory.GetTraitActiveOfficeUser(),
 		[]roles.RoleType{roles.RoleTypeTIO})
@@ -790,17 +775,6 @@
 	sessionManager := handlerConfig.SessionManagers().Office
 	req = suite.SetupSessionRequest(req, &session, sessionManager)
 
-<<<<<<< HEAD
-=======
-	stubOfficeProvider := stubLoginGovProvider{
-		StubName:  officeProviderName,
-		StubToken: "stubToken",
-		StubUser: goth.User{
-			UserID: tioOfficeUser.User.OktaID,
-			Email:  tioOfficeUser.Email,
-		},
-	}
->>>>>>> 68572dd7
 	defer goth.ClearProviders()
 	goth.UseProviders(provider)
 	mockIDToken, err := generateJWTToken(provider.GetClientID(), provider.GetIssuerURL(), stateValue)
@@ -829,7 +803,6 @@
 		rr.Result().Header.Get("Location"))
 }
 
-<<<<<<< HEAD
 func generateJWTToken(aud, iss, nonce string) (string, error) {
 
 	claims := jwt.MapClaims{
@@ -884,7 +857,7 @@
 
 	// Mock the userinfo endpoint
 	// Sub is the Okta user ID, it is not a UUID.
-	tioOfficeOktaUserID := tioOfficeUser.User.LoginGovUUID.String()
+	tioOfficeOktaUserID := tioOfficeUser.User.OktaID
 	httpmock.RegisterResponder("GET", userInfoURL,
 		httpmock.NewStringResponder(200, fmt.Sprintf(`{
 		"sub": "%s",
@@ -897,12 +870,6 @@
 
 // Test to make sure the full auth flow works, although we are using mock Okta endpoints
 func (suite *AuthSuite) TestRedirectFromOktaForInvalidUser() {
-=======
-// test to make sure the full auth flow works, although we are using
-// the stuboktaProvider from above
-func (suite *AuthSuite) TestRedirectFromLoginGovForInvalidUser() {
-	// build a real office user
->>>>>>> 68572dd7
 	tioOfficeUser := factory.BuildOfficeUserWithRoles(suite.DB(), nil, []roles.RoleType{roles.RoleTypeTIO})
 	suite.False(tioOfficeUser.Active)
 
@@ -945,17 +912,6 @@
 	sessionManager := handlerConfig.SessionManagers().Office
 	req = suite.SetupSessionRequest(req, &session, sessionManager)
 
-<<<<<<< HEAD
-=======
-	stubOfficeProvider := stubLoginGovProvider{
-		StubName:  officeProviderName,
-		StubToken: "stubToken",
-		StubUser: goth.User{
-			UserID: tioOfficeUser.User.OktaID,
-			Email:  tioOfficeUser.Email,
-		},
-	}
->>>>>>> 68572dd7
 	defer goth.ClearProviders()
 	goth.UseProviders(provider)
 	mockIDToken, err := generateJWTToken(provider.GetClientID(), provider.GetIssuerURL(), stateValue)
