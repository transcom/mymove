package authentication

import (
	"bytes"
	"context"
	"encoding/gob"
	"fmt"
	"io"
	"net/http"
	"net/http/httptest"
	"net/url"
	"strconv"
	"testing"
	"time"

	"github.com/alexedwards/scs/v2"
	"github.com/go-chi/chi/v5"
	"github.com/gofrs/uuid"
	"github.com/golang-jwt/jwt/v4"
	"github.com/jarcoal/httpmock"
	"github.com/markbates/goth"
	"github.com/stretchr/testify/mock"
	"github.com/stretchr/testify/suite"
	"go.uber.org/zap"

	"github.com/transcom/mymove/pkg/auth"
	"github.com/transcom/mymove/pkg/factory"
	"github.com/transcom/mymove/pkg/handlers"
	"github.com/transcom/mymove/pkg/handlers/authentication/okta"
	"github.com/transcom/mymove/pkg/handlers/ghcapi"
	"github.com/transcom/mymove/pkg/handlers/internalapi"
	"github.com/transcom/mymove/pkg/models"
	"github.com/transcom/mymove/pkg/models/roles"
	"github.com/transcom/mymove/pkg/notifications"
	"github.com/transcom/mymove/pkg/notifications/mocks"
	"github.com/transcom/mymove/pkg/testingsuite"
)

// UserSessionCookieName is the key suffix at which we're storing our token cookie
const UserSessionCookieName = "session_token"

// This is a dumy private key that has no use and is not reflective of any real keys utilized. This key was generated
// specifically for the purpose of testing.
const DummyRSAPrivateKey = `-----BEGIN RSA PRIVATE KEY-----
MIICXQIBAAKBgQDQ62hDHRRAduSuUQDxixn61bbRLj9iBBmRG03rW3PNnkSzrcof
9ytnKY2LX2DAPaSr/1Em7fvqiovzVg43ElfFHJBrCskJqWLphifv6qoGX1pwsPA/
Rb+MBqftMU1Zq7UC9Eis/Sje2QGx7k02JoQy+R/EP/kQq1B0p4/qCtR73QIDAQAB
AoGBALVzP+LKZsR2frdHc2JWRgIti9KyMCqZFPuKk2pOy41SYKkNz/djXTcESAM8
m3NcFqGr5nfBSoKyQkrd+wqpy7+8X15MpClVErfUeowoOpaFQBr0E5Yf8WuzWXV2
Daex1aeA+69OAPmYEiVJD4qY6m8vxHZZT0ISNEIW4ObhyQmhAkEA9SvhOADfQLp8
7vZXTWW/fhapi8NiKW8cWT4wDQhwnW2glGxyVJBWwj+VtcJ8j5mEfm6vInh7QAYl
2dV/sMaNNwJBANolofvurHjd56WcdHENctAJTxiWtTqA9RIrtIIzJW7cqR4ujQKL
ndD5v2nG+b2JdlcOBzNs0LVF+ItwYMTYKYsCQQC1LqhR6tMR0r9hGUuLNxY86CKD
1vBEDoi0qvB3sTUIImv5Q+t58vEqvDK3D/Nda+YuST3EC6WJuwFd6hljWlghAkBL
s9mVywrxWtijoTrLbMZWKZTYTJyRs+TYLHCU6ljoMw1BWxg2NOtMdQ8XDyTlwIlf
xo97Khz3e1O4WARM61LnAkAzTxo/AOHVKawAR45eq4rjz0rxyCgtcTGa1qaEt9Ap
WjqcmKEkxqxz6lX/Pj2GbyikMkDThcp1bd1DRSUDOxHP
-----END RSA PRIVATE KEY-----
`
const DummyRSAPublicKey = `-----BEGIN PUBLIC KEY-----
MIGfMA0GCSqGSIb3DQEBAQUAA4GNADCBiQKBgQDQ62hDHRRAduSuUQDxixn61bbR
Lj9iBBmRG03rW3PNnkSzrcof9ytnKY2LX2DAPaSr/1Em7fvqiovzVg43ElfFHJBr
CskJqWLphifv6qoGX1pwsPA/Rb+MBqftMU1Zq7UC9Eis/Sje2QGx7k02JoQy+R/E
P/kQq1B0p4/qCtR73QIDAQAB
-----END PUBLIC KEY-----
`

const DummyRSAModulus = "0OtoQx0UQHbkrlEA8YsZ-tW20S4_YgQZkRtN61tzzZ5Es63KH_crZymNi19gwD2kq_9RJu376oqL81YONxJXxRyQawrJCali6YYn7-qqBl9acLDwP0W_jAan7TFNWau1AvRIrP0o3tkBse5NNiaEMvkfxD_5EKtQdKeP6grUe90"
const jwtKeyID = "keyID"

// SessionCookieName returns the session cookie name
func SessionCookieName(session *auth.Session) string {
	return fmt.Sprintf("%s_%s", string(session.ApplicationName), UserSessionCookieName)
}

type AuthSuite struct {
	handlers.BaseHandlerTestSuite
	callbackPort int
}

func (suite *AuthSuite) SetupTest() {
	gob.Register(auth.Session{})
	suite.callbackPort = 1234
}

// AuthContext returns a testing auth context
func (suite *AuthSuite) AuthContext() Context {
	return NewAuthContext(suite.Logger(), *fakeOktaProvider(suite.Logger()),
		"http", suite.callbackPort)
}

func (suite *AuthSuite) urlForHost(host string) *url.URL {
	var u url.URL
	u.Scheme = "http"
	u.Host = fmt.Sprintf("%s:%d", host, suite.callbackPort)
	u.Path = "/"
	return &u
}

func TestAuthSuite(t *testing.T) {
	hs := &AuthSuite{
		BaseHandlerTestSuite: handlers.NewBaseHandlerTestSuite(notifications.NewStubNotificationSender("milmovelocal"), testingsuite.CurrentPackage(), testingsuite.WithPerTestTransaction()),
	}
	suite.Run(t, hs)
	hs.PopTestSuite.TearDown()
}

func fakeOktaProvider(logger *zap.Logger) *okta.Provider {
	return okta.NewOktaProvider(logger)
}

func (suite *AuthSuite) SetupSessionContext(ctx context.Context, session *auth.Session, sessionManager auth.SessionManager) context.Context {
	ctx, err := sessionManager.Load(ctx, session.IDToken)
	suite.NoError(err)
	_, _, err = sessionManager.Commit(ctx)
	suite.NoError(err)
	sessionManager.Put(ctx, "session", session)
	return ctx
}

func (suite *AuthSuite) SetupSessionRequest(r *http.Request, session *auth.Session, sessionManager auth.SessionManager) *http.Request {
	ctx := suite.SetupSessionContext(r.Context(), session, sessionManager)
	ctx = auth.SetSessionInRequestContext(r.WithContext(ctx), session)
	return r.WithContext(ctx)
}

func setUpMockNotificationSender() notifications.NotificationSender {
	// We need a NotificationSender for sending user activity emails to system admins.
	// If an unknown Service Member tries to log in, we'll create a new account for them, and that's requires an email.
	// This function allows us to set up a fresh mock for each test so we can check the number of calls it has.
	mockSender := mocks.NotificationSender{}
	mockSender.On("SendNotification",
		mock.AnythingOfType("*appcontext.appContext"),
		mock.AnythingOfType("*notifications.UserAccountModified"),
	).Return(nil)

	return &mockSender
}

func (suite *AuthSuite) TestGenerateNonce() {
	t := suite.T()
	nonce := generateNonce()

	if (nonce == "") || (len(nonce) < 1) {
		t.Error("No nonce was returned.")
	}
}

func (suite *AuthSuite) TestAuthorizationLogoutHandler() {
	OktaID := "2400c3c5-019d-4031-9c27-8a553e022297"

	user := models.User{
		OktaID:    OktaID,
		OktaEmail: "email@example.com",
		Active:    true,
	}
	suite.MustSave(&user)

	fakeToken := "some_token"

	handlerConfig := suite.HandlerConfig()
	appnames := handlerConfig.AppNames()

	baseReq := httptest.NewRequest("POST", fmt.Sprintf("http://%s/auth/logout", appnames.OfficeServername), nil)
	session := auth.Session{
		ApplicationName: auth.OfficeApp,
		UserID:          user.ID,
		IDToken:         fakeToken,
		Hostname:        appnames.OfficeServername,
	}
	sessionManagers := handlerConfig.SessionManagers()
	officeSession := sessionManagers.Office
	authContext := suite.AuthContext()

	oktaProvider := okta.NewOktaProvider(suite.Logger())
	err := oktaProvider.RegisterOktaProvider("officeProvider", "OrgURL", "CallbackURL", fakeToken, "secret", []string{"openid", "profile", "email"})
	suite.NoError(err)
	handler := officeSession.LoadAndSave(NewLogoutHandler(authContext, handlerConfig))

	rr := httptest.NewRecorder()
	req := suite.SetupSessionRequest(baseReq, &session, sessionManagers.Office)
	handler.ServeHTTP(rr, req)

	suite.Equal(http.StatusOK, rr.Code, "handler returned wrong status code")

	redirectURL, err := url.Parse(rr.Body.String())
	suite.FatalNoError(err)
	params := redirectURL.Query()

	postRedirectURI, err := url.Parse(params["post_logout_redirect_uri"][0])
	suite.NoError(err)
	suite.Equal(appnames.OfficeServername, postRedirectURI.Hostname())
	suite.Equal(strconv.Itoa(suite.callbackPort), postRedirectURI.Port())
	token := params["client_id"][0]
	suite.Equal(fakeToken, token, "handler id_token")

	noIDTokenSession := auth.Session{
		ApplicationName: auth.OfficeApp,
		UserID:          user.ID,
		IDToken:         "",
		Hostname:        appnames.OfficeServername,
	}

	req = suite.SetupSessionRequest(baseReq, &noIDTokenSession, sessionManagers.Office)
	rr = httptest.NewRecorder()
	handler.ServeHTTP(rr, req)
	suite.Equal(http.StatusOK, rr.Code, "handler returned wrong status code")

	redirectURI, err := url.Parse(rr.Body.String())
	suite.NoError(err)
	suite.Equal(appnames.OfficeServername, redirectURI.Hostname())
	suite.Equal(strconv.Itoa(suite.callbackPort), redirectURI.Port())
}

func (suite *AuthSuite) TestRequireAuthMiddleware() {
	// Given: a logged in user
	OktaID := ("2400c3c5-019d-4031-9c27-8a553e022297")
	user := models.User{
		OktaID:    OktaID,
		OktaEmail: "email@example.com",
		Active:    true,
	}
	suite.MustSave(&user)

	rr := httptest.NewRecorder()
	req := httptest.NewRequest("GET", "/moves", nil)

	// And: the context contains the auth values
	session := auth.Session{UserID: user.ID, IDToken: "fake Token", ApplicationName: "mil"}
	ctx := auth.SetSessionInRequestContext(req, &session)
	req = req.WithContext(ctx)
	cookieName := SessionCookieName(&session)
	cookie := http.Cookie{
		Name:  cookieName,
		Value: "some randomly generated string",
		Path:  "/",
	}
	req.AddCookie(&cookie)

	var handlerSession *auth.Session
	handler := http.HandlerFunc(func(w http.ResponseWriter, r *http.Request) {
		handlerSession = auth.SessionFromRequestContext(r)
	})
	sessionManager := scs.New()
	middleware := sessionManager.LoadAndSave(UserAuthMiddleware(suite.Logger())(handler))

	middleware.ServeHTTP(rr, req)

	// We should be not be redirected since we're logged in
	suite.Equal(http.StatusOK, rr.Code, "handler returned wrong status code")
	suite.Equal(handlerSession.UserID, user.ID, "the authenticated user is different from expected")
}

func (suite *AuthSuite) TestCustomerAPIAuthMiddleware() {
	setUpRequest := func(endpoint string, serviceMember *models.ServiceMember, officeUser *models.OfficeUser) *http.Request {
		req := httptest.NewRequest("GET", endpoint, nil)

		session := auth.Session{
			IDToken:         "fake Token",
			ApplicationName: auth.MilApp,
		}

		if serviceMember != nil {
			session.UserID = serviceMember.User.ID
			session.ServiceMemberID = serviceMember.ID
		} else if officeUser != nil {
			session.UserID = officeUser.User.ID
			session.OfficeUserID = officeUser.ID
		} else {
			suite.Fail("No user provided")
		}

		ctx := auth.SetSessionInRequestContext(req, &session)

		return req.WithContext(ctx)
	}

	setUpHandlerAndMiddleware := func() http.Handler {
		handlerConfig := suite.HandlerConfig()

		api := internalapi.NewInternalAPI(handlerConfig)

		handler := http.HandlerFunc(func(w http.ResponseWriter, r *http.Request) {})

		customerAPIAuthMiddleware := CustomerAPIAuthMiddleware(suite.AppContextForTest(), api)

		root := chi.NewRouter()
		root.Mount("/internal", api.Serve(customerAPIAuthMiddleware))

		return customerAPIAuthMiddleware(handler)
	}

	suite.Run("failure when route doesn't match an existing route", func() {
		serviceMember := factory.BuildServiceMember(suite.DB(), nil, nil)

		rr := httptest.NewRecorder()

		req := setUpRequest("/internal/does-not-exist", &serviceMember, nil)

		handlerWithMiddleware := setUpHandlerAndMiddleware()

		handlerWithMiddleware.ServeHTTP(rr, req)

		suite.Equal(http.StatusBadRequest, rr.Code, "handler returned wrong status code")
	})

	suite.Run("success when route is on allow list and user is a service member", func() {
		serviceMember := factory.BuildServiceMember(suite.DB(), nil, nil)

		rr := httptest.NewRecorder()

		// using an arbitrary ID here
		req := setUpRequest("/internal/moves/990fb790-df36-448d-aee0-682a23e60429", &serviceMember, nil)

		handlerWithMiddleware := setUpHandlerAndMiddleware()

		handlerWithMiddleware.ServeHTTP(rr, req)

		suite.Equal(http.StatusOK, rr.Code, "handler returned wrong status code")
	})

	suite.Run("success when route is not on allow list and user is a service member", func() {
		serviceMember := factory.BuildServiceMember(suite.DB(), nil, nil)

		rr := httptest.NewRecorder()

		// using an arbitrary ID here
		req := setUpRequest("/internal/service_members/326de0c9-19e3-42a9-ba74-e11855ae27cd", &serviceMember, nil)

		handlerWithMiddleware := setUpHandlerAndMiddleware()

		handlerWithMiddleware.ServeHTTP(rr, req)

		suite.Equal(http.StatusOK, rr.Code, "handler returned wrong status code")
	})

	suite.Run("success when route is on the allow list and user is an office user", func() {
		officeUser := factory.BuildOfficeUser(suite.DB(), nil, nil)

		rr := httptest.NewRecorder()

		// using an arbitrary ID here
		req := setUpRequest("/internal/moves/990fb790-df36-448d-aee0-682a23e60429", nil, &officeUser)

		handlerWithMiddleware := setUpHandlerAndMiddleware()

		handlerWithMiddleware.ServeHTTP(rr, req)

		suite.Equal(http.StatusOK, rr.Code, "handler returned wrong status code")
	})

	suite.Run("failure when route is not on the allow list and user is an office user", func() {
		officeUser := factory.BuildOfficeUser(suite.DB(), nil, nil)

		rr := httptest.NewRecorder()

		// using an arbitrary ID here
		req := setUpRequest("/internal/service_members/326de0c9-19e3-42a9-ba74-e11855ae27cd", nil, &officeUser)

		handlerWithMiddleware := setUpHandlerAndMiddleware()

		handlerWithMiddleware.ServeHTTP(rr, req)

		suite.Equal(http.StatusForbidden, rr.Code, "handler returned wrong status code")
	})
}

// Test permissions middleware with a user who will be ALLOWED POST access on the endpoint: ghc/v1/shipments/:shipmentID/approve
// role must have update.shipment permissions

func (suite *AuthSuite) TestRequirePermissionsMiddlewareAuthorized() {
	// TOO users have the proper permissions for our test - update.shipment
	tooOfficeUser := factory.BuildOfficeUserWithRoles(suite.DB(), nil, []roles.RoleType{roles.RoleTypeTOO})

	identity, err := models.FetchUserIdentity(suite.DB(), tooOfficeUser.User.OktaID)

	suite.NoError(err)

	rr := httptest.NewRecorder()
	// using an arbitrary ID here for the shipment
	req := httptest.NewRequest("POST", "/ghc/v1/shipments/123456/approve", nil)

	// And: the context contains the auth values
	handlerSession := auth.Session{
		UserID:          tooOfficeUser.User.ID,
		IDToken:         "fake Token",
		ApplicationName: "mil",
	}

	handlerSession.Roles = append(handlerSession.Roles, identity.Roles...)

	ctx := auth.SetSessionInRequestContext(req, &handlerSession)
	req = req.WithContext(ctx)

	handlerConfig := suite.HandlerConfig()
	api := ghcapi.NewGhcAPIHandler(handlerConfig)

	handler := http.HandlerFunc(func(w http.ResponseWriter, r *http.Request) {})

	middleware := PermissionsMiddleware(suite.AppContextForTest(), api)

	root := chi.NewRouter()
	root.Mount("/ghc/v1", api.Serve(middleware))

	middleware(handler).ServeHTTP(rr, req)

	suite.Equal(http.StatusOK, rr.Code, "handler returned wrong status code")
	suite.Equal(handlerSession.UserID, tooOfficeUser.User.ID, "the authenticated user is different from expected")
}

// Test permissions middleware with a user who will be DENIED POST access on the endpoint: ghc/v1/shipments/:shipmentID/approve
// role must NOT have update.shipment permissions
func (suite *AuthSuite) TestRequirePermissionsMiddlewareUnauthorized() {
	// QAECSR users will be denied access as they lack the proper permissions for our test - update.shipment
	qaeCsrOfficeUser := factory.BuildOfficeUserWithRoles(suite.DB(), nil, []roles.RoleType{roles.RoleTypeQaeCsr})

	identity, err := models.FetchUserIdentity(suite.DB(), qaeCsrOfficeUser.User.OktaID)

	suite.NoError(err)

	rr := httptest.NewRecorder()
	// using an arbitrary ID here for the shipment
	req := httptest.NewRequest("POST", "/ghc/v1/shipments/123456/approve", nil)

	// And: the context contains the auth values
	handlerSession := auth.Session{
		UserID:          qaeCsrOfficeUser.User.ID,
		IDToken:         "fake Token",
		ApplicationName: "mil",
	}

	handlerSession.Roles = append(handlerSession.Roles, identity.Roles...)

	ctx := auth.SetSessionInRequestContext(req, &handlerSession)
	req = req.WithContext(ctx)

	handlerConfig := suite.HandlerConfig()
	api := ghcapi.NewGhcAPIHandler(handlerConfig)

	handler := http.HandlerFunc(func(w http.ResponseWriter, r *http.Request) {})

	middleware := PermissionsMiddleware(suite.AppContextForTest(), api)

	root := chi.NewRouter()
	root.Mount("/ghc/v1", api.Serve(middleware))

	middleware(handler).ServeHTTP(rr, req)

	suite.Equal(http.StatusUnauthorized, rr.Code, "handler returned wrong status code")
	suite.Equal(handlerSession.UserID, qaeCsrOfficeUser.User.ID, "the authenticated user is different from expected")
}

func (suite *AuthSuite) TestIsLoggedInWhenNoUserLoggedIn() {
	req := httptest.NewRequest("GET", "/is_logged_in", nil)

	rr := httptest.NewRecorder()
	sessionManager := scs.New()
	handler := sessionManager.LoadAndSave(IsLoggedInMiddleware(suite.Logger()))

	handler.ServeHTTP(rr, req)

	// expects to return 200 OK
	suite.Equal(http.StatusOK, rr.Code, "handler returned the wrong status code")

	// expects to return that no one is logged in
	expected := "{\"isLoggedIn\":false}\n"
	suite.Equal(expected, rr.Body.String(), "handler returned wrong body")
}

func (suite *AuthSuite) TestIsLoggedInWhenUserLoggedIn() {
	OktaID := "2400c3c5-019d-4031-9c27-8a553e022297"
	user := models.User{
		OktaID:    OktaID,
		OktaEmail: "email@example.com",
		Active:    true,
	}
	suite.MustSave(&user)

	req := httptest.NewRequest("GET", "/is_logged_in", nil)

	sessionManager := scs.New()
	// And: the context contains the auth values
	session := auth.Session{UserID: user.ID, IDToken: "fake Token"}
	ctx := auth.SetSessionInRequestContext(req, &session)
	req = req.WithContext(ctx)

	rr := httptest.NewRecorder()
	handler := sessionManager.LoadAndSave(IsLoggedInMiddleware(suite.Logger()))

	handler.ServeHTTP(rr, req)

	// expects to return 200 OK
	suite.Equal(http.StatusOK, rr.Code, "handler returned the wrong status code")

	// expects to return that no one is logged in
	expected := "{\"isLoggedIn\":true}\n"
	suite.Equal(expected, rr.Body.String(), "handler returned wrong body")
}

func (suite *AuthSuite) TestRequireAuthMiddlewareUnauthorized() {
	t := suite.T()

	// Given: No logged in users
	rr := httptest.NewRecorder()
	req := httptest.NewRequest("GET", "/moves", nil)

	handler := http.HandlerFunc(func(w http.ResponseWriter, r *http.Request) {})
	sessionManager := scs.New()
	middleware := sessionManager.LoadAndSave(UserAuthMiddleware(suite.Logger())(handler))

	middleware.ServeHTTP(rr, req)

	// We should receive an unauthorized response
	if status := rr.Code; status != http.StatusUnauthorized {
		t.Errorf("handler returned wrong status code: got %v wanted %v", status, http.StatusUnauthorized)
	}
}

func (suite *AuthSuite) TestRequireAdminAuthMiddleware() {
	// Given: a logged in user
	OktaID := "2400c3c5-019d-4031-9c27-8a553e022297"
	user := models.User{
		OktaID:    OktaID,
		OktaEmail: "email@example.com",
		Active:    true,
	}
	suite.MustSave(&user)

	rr := httptest.NewRecorder()
	req := httptest.NewRequest("GET", "/admin/v1/office-users", nil)

	// And: the context contains the auth values
	session := auth.Session{UserID: user.ID, IDToken: "fake Token", AdminUserID: uuid.Must(uuid.NewV4())}
	ctx := auth.SetSessionInRequestContext(req, &session)
	req = req.WithContext(ctx)

	var handlerSession *auth.Session
	handler := http.HandlerFunc(func(w http.ResponseWriter, r *http.Request) {
		handlerSession = auth.SessionFromRequestContext(r)
	})

	middleware := AdminAuthMiddleware(suite.Logger())(handler)

	middleware.ServeHTTP(rr, req)

	// We should be not be redirected since we're logged in
	suite.Equal(http.StatusOK, rr.Code, "handler returned wrong status code")
	suite.Equal(handlerSession.UserID, user.ID, "the authenticated user is different from expected")
}

func (suite *AuthSuite) TestRequireAdminAuthMiddlewareUnauthorized() {
	t := suite.T()

	// Given: No logged in users
	rr := httptest.NewRecorder()
	req := httptest.NewRequest("GET", "/admin/v1/office-users", nil)

	handler := http.HandlerFunc(func(w http.ResponseWriter, r *http.Request) {})
	middleware := AdminAuthMiddleware(suite.Logger())(handler)

	middleware.ServeHTTP(rr, req)

	// We should receive an unauthorized response
	if status := rr.Code; status != http.StatusForbidden {
		t.Errorf("handler returned wrong status code: got %v wanted %v", status, http.StatusUnauthorized)
	}
}

func (suite *AuthSuite) TestAuthorizeDeactivateUser() {
	userIdentity := models.UserIdentity{
		Active: false,
	}

	handlerConfig := suite.HandlerConfig()
	appnames := handlerConfig.AppNames()

	fakeToken := "some_token"
	fakeUUID, _ := uuid.FromString("39b28c92-0506-4bef-8b57-e39519f42dc2")
	session := auth.Session{
		ApplicationName: auth.OfficeApp,
		UserID:          fakeUUID,
		IDToken:         fakeToken,
		Hostname:        appnames.OfficeServername,
		Email:           "deactivated@example.com",
	}
	sessionManager := handlerConfig.SessionManagers().Office
	ctx := suite.SetupSessionContext(context.Background(), &session, sessionManager)
	result := AuthorizeKnownUser(ctx, suite.AppContextWithSessionForTest(&session), &userIdentity, sessionManager)

	suite.Equal(authorizationResultUnauthorized, result, "authorizer did not recognize deactivated user")
}

func (suite *AuthSuite) TestAuthKnownSingleRoleOffice() {
	officeUser := factory.BuildOfficeUserWithRoles(suite.DB(), factory.GetTraitActiveOfficeUser(),
		[]roles.RoleType{roles.RoleTypeTIO})

	userIdentity, err := models.FetchUserIdentity(suite.DB(), officeUser.User.OktaID)
	suite.Assert().NoError(err)

	handlerConfig := suite.HandlerConfig()
	appnames := handlerConfig.AppNames()

	fakeToken := "some_token"
	session := auth.Session{
		ApplicationName: auth.OfficeApp,
		IDToken:         fakeToken,
		Hostname:        appnames.OfficeServername,
		UserID:          *officeUser.UserID,
		Email:           officeUser.Email,
	}
	sessionManager := handlerConfig.SessionManagers().Office
	ctx := suite.SetupSessionContext(context.Background(), &session, sessionManager)
	result := AuthorizeKnownUser(ctx, suite.AppContextWithSessionForTest(&session), userIdentity, sessionManager)

	suite.Equal(authorizationResultAuthorized, result)
	// Office app, so should only have office ID information
	suite.Equal(officeUser.ID, session.OfficeUserID)
	// Make sure session contains roles and permissions
	suite.NotEmpty(session.Roles)
	userRole, hasRole := officeUser.User.Roles.GetRole(roles.RoleTypeTIO)
	suite.True(hasRole)
	sessionRole, hasRole := session.Roles.GetRole(roles.RoleTypeTIO)
	suite.True(hasRole)
	suite.Equal(userRole.ID, sessionRole.ID)
	suite.NotEmpty(session.Permissions)
	suite.ElementsMatch(TIO.Permissions, session.Permissions)
}

func (suite *AuthSuite) TestAuthorizeDeactivateOfficeUser() {
	officeActive := false
	userIdentity := models.UserIdentity{
		OfficeActive: &officeActive,
	}

	handlerConfig := suite.HandlerConfig()
	appnames := handlerConfig.AppNames()

	fakeToken := "some_token"
	fakeUUID, _ := uuid.FromString("39b28c92-0506-4bef-8b57-e39519f42dc2")
	session := auth.Session{
		ApplicationName: auth.OfficeApp,
		UserID:          fakeUUID,
		IDToken:         fakeToken,
		Hostname:        appnames.OfficeServername,
		Email:           "deactivated@example.com",
	}
	sessionManager := handlerConfig.SessionManagers().Office
	ctx := suite.SetupSessionContext(context.Background(), &session, sessionManager)
	result := AuthorizeKnownUser(ctx, suite.AppContextWithSessionForTest(&session), &userIdentity,
		sessionManager)

	suite.Equal(authorizationResultUnauthorized, result, "authorizer did not recognize deactivated office user")
}

<<<<<<< HEAD
func (suite *AuthSuite) TestRedirectoktaErrorMsg() {
=======
func (suite *AuthSuite) TestRedirectOktaErrorMsg() {
>>>>>>> 16869d6d
	officeUserID := uuid.Must(uuid.NewV4())
	OktaID := ("2400c3c5-019d-4031-9c27-8a553e022297")

	user := models.User{
		OktaID:    OktaID,
		OktaEmail: "email@example.com",
		Active:    true,
	}
	suite.MustSave(&user)

	userIdentity := models.UserIdentity{
		ID:           user.ID,
		Active:       true,
		OfficeUserID: &officeUserID,
	}

	handlerConfig := suite.HandlerConfig()
	appnames := handlerConfig.AppNames()
	req := httptest.NewRequest("GET", fmt.Sprintf("http://%s/okta/callback", appnames.OfficeServername), nil)

	fakeToken := "some_token"
	session := auth.Session{
		ApplicationName: auth.OfficeApp,
		IDToken:         fakeToken,
		Hostname:        appnames.OfficeServername,
	}
	// okta.mil state cookie
	cookieName := StateCookieName(&session)
	cookie := http.Cookie{
		Name:    cookieName,
		Value:   "some mis-matched hash value",
		Path:    "/",
		Expires: auth.GetExpiryTimeFromMinutes(auth.SessionExpiryInMinutes),
	}
	req.AddCookie(&cookie)

	authContext := suite.AuthContext()

	sessionManager := handlerConfig.SessionManagers().Office
	req = suite.SetupSessionRequest(req, &session, sessionManager)
	result := AuthorizeKnownUser(req.Context(), suite.AppContextWithSessionForTest(&session),
		&userIdentity, sessionManager)

	suite.Equal(authorizationResultAuthorized, result)
	// Set up mock callback handler for testing
	h := CallbackHandler{
		authContext,
		handlerConfig,
		setUpMockNotificationSender(),
		&MockHTTPClient{
			Response: &http.Response{
				StatusCode: 200,
				Body:       io.NopCloser(bytes.NewReader([]byte(`{"access_token": "mockToken", "id_token": "broken_id_token"}`))),
			},
			Err: nil,
		},
	}

	rr2 := httptest.NewRecorder()
	sessionManager.LoadAndSave(h).ServeHTTP(rr2, req)

	// Office app, so should only have office ID information
	suite.Equal(officeUserID, session.OfficeUserID)

	suite.Equal(2, len(rr2.Result().Cookies()))
	// check for blank value for cookie login gov state value and the session cookie value
	for _, cookie := range rr2.Result().Cookies() {
		if cookie.Name == cookieName || cookie.Name == "office_session_token" {
			suite.Equal("", cookie.Value)
			suite.Equal("/", cookie.Path)
		}
	}

	u := suite.urlForHost(appnames.OfficeServername)
	q := u.Query()
	q.Add("error", "SIGNIN_ERROR")
	u.RawQuery = q.Encode()
	suite.Equal(u.String(), rr2.Result().Header.Get("Location"))
}

// Test to make sure the full auth flow works, although we are using mock Okta endpoints
func (suite *AuthSuite) TestRedirectFromOktaForValidUser() {

<<<<<<< HEAD
func (s *stubLoginGovProvider) FetchUser(goth.Session) (goth.User, error) {
	return s.StubUser, nil
}

func (s *stubLoginGovProvider) FetchUserAndIDTokenByCode(_ string) (goth.User, string, error) {
	return s.StubUser, s.StubToken, nil
}

func (s *stubLoginGovProvider) ClientKey() string {
	return s.StubClientKey
}

func (s *stubLoginGovProvider) UnmarshalSession(_ string) (goth.Session, error) {
	return nil, http.ErrHijacked
}
func (s *stubLoginGovProvider) Debug(setting bool) {
	s.StubDebug = setting
}

// Get new access token based on the refresh token
func (s *stubLoginGovProvider) RefreshToken(_ string) (*oauth2.Token, error) {
	return nil, http.ErrHijacked
}

// Refresh token is provided by auth provider or not
func (s *stubLoginGovProvider) RefreshTokenAvailable() bool {
	return false
}

// test to make sure the full auth flow works, although we are using
// the stuboktaProvider from above
func (suite *AuthSuite) TestRedirectFromoktaForValidUser() {
=======
>>>>>>> 16869d6d
	// build a real office user
	tioOfficeUser := factory.BuildOfficeUserWithRoles(suite.DB(), factory.GetTraitActiveOfficeUser(),
		[]roles.RoleType{roles.RoleTypeTIO})

	// Build provider
	provider, err := factory.BuildOktaProvider(officeProviderName)
	suite.NoError(err)

	// Mock the necessary Okta endpoints
	mockAndActivateOktaEndpoints(tioOfficeUser, provider)

	handlerConfig := suite.HandlerConfig()
	appnames := handlerConfig.AppNames()

	fakeToken := "some_token"
	session := auth.Session{
		ApplicationName: auth.OfficeApp,
		IDToken:         fakeToken,
		Hostname:        appnames.OfficeServername,
	}

	// okta.mil state cookie
	stateValue := "someStateValue"
	cookieName := StateCookieName(&session)
	cookie := http.Cookie{
		Name:    cookieName,
		Value:   shaAsString(stateValue),
		Path:    "/",
		Expires: auth.GetExpiryTimeFromMinutes(auth.SessionExpiryInMinutes),
	}
	req := httptest.NewRequest("GET", fmt.Sprintf("http://%s/okta/callback?state=%s",
		appnames.OfficeServername, stateValue), nil)
	req.AddCookie(&cookie)

	authContext := suite.AuthContext()

	sessionManager := handlerConfig.SessionManagers().Office
	req = suite.SetupSessionRequest(req, &session, sessionManager)

<<<<<<< HEAD
	stubOfficeProvider := stubLoginGovProvider{
		StubName:  officeProviderName,
		StubToken: "stubToken",
		StubUser: goth.User{
			UserID: tioOfficeUser.User.OktaID,
			Email:  tioOfficeUser.Email,
		},
	}
=======
>>>>>>> 16869d6d
	defer goth.ClearProviders()
	goth.UseProviders(provider)
	mockIDToken, err := generateJWTToken(provider.GetClientID(), provider.GetIssuerURL(), stateValue)
	suite.NoError(err)
	responseBody := fmt.Sprintf(`{"access_token": "mockToken", "id_token": "%s"}`, mockIDToken)
	// Create the callbackhandler with mock http client for testing
	h := CallbackHandler{
		authContext,
		handlerConfig,
		setUpMockNotificationSender(),
		&MockHTTPClient{
			Response: &http.Response{
				StatusCode: 200,
				Body:       io.NopCloser(bytes.NewReader([]byte(responseBody))),
			},
			Err: nil,
		},
	}

	rr := httptest.NewRecorder()
	sessionManager.LoadAndSave(h).ServeHTTP(rr, req)

	suite.Equal(http.StatusTemporaryRedirect, rr.Code)

	suite.Equal(suite.urlForHost(appnames.OfficeServername).String(),
		rr.Result().Header.Get("Location"))
}

<<<<<<< HEAD
// test to make sure the full auth flow works, although we are using
// the stuboktaProvider from above
func (suite *AuthSuite) TestRedirectFromLoginGovForInvalidUser() {
	// build a real office user
=======
func generateJWTToken(aud, iss, nonce string) (string, error) {

	claims := jwt.MapClaims{
		"aud":   aud,
		"iss":   iss,
		"exp":   time.Now().Add(time.Hour * 72).Unix(),
		"iat":   time.Now().Unix(),
		"nonce": nonce,
	}

	token := jwt.NewWithClaims(jwt.SigningMethodRS256, claims)
	token.Header["kid"] = jwtKeyID

	privateKey, err := jwt.ParseRSAPrivateKeyFromPEM([]byte(DummyRSAPrivateKey))
	if err != nil {
		return "", err
	}

	signedToken, err := token.SignedString(privateKey)
	if err != nil {
		return "", err
	}

	return signedToken, nil
}

// Generate and activate Okta endpoints that will be using during the auth handlers.
func mockAndActivateOktaEndpoints(tioOfficeUser models.OfficeUser, provider *okta.Provider) {
	// Mock the OIDC .well-known openid-configuration endpoint
	jwksURL := provider.GetJWKSURL()
	httpmock.RegisterResponder("GET", provider.GetOpenIDConfigURL(),
		httpmock.NewStringResponder(200, fmt.Sprintf(`{
            "jwks_uri": %s
        }`, jwksURL)))

	// Mock the JWKS endpoint to receive keys for JWT verification
	httpmock.RegisterResponder("GET", provider.GetJWKSURL(),
		httpmock.NewStringResponder(200, fmt.Sprintf(`{
        "keys": [
            {
                "alg": "RS256",
                "kty": "RSA",
                "use": "sig",
                "n": %s,
                "e": "AQAB",
                "kid": "%s"
            }
        ]
    }`, DummyRSAModulus, jwtKeyID)))

	// Mock the userinfo endpoint
	// Sub is the Okta user ID, it is not a UUID.
	tioOfficeOktaUserID := tioOfficeUser.User.LoginGovUUID.String()
	httpmock.RegisterResponder("GET", provider.GetUserInfoURL(),
		httpmock.NewStringResponder(200, fmt.Sprintf(`{
		"sub": "%s",
		"name": "name",
		"email": "name@okta.com"
	}`, tioOfficeOktaUserID)))

	httpmock.Activate()
}

// Test to make sure the full auth flow works, although we are using mock Okta endpoints
func (suite *AuthSuite) TestRedirectFromOktaForInvalidUser() {
>>>>>>> 16869d6d
	tioOfficeUser := factory.BuildOfficeUserWithRoles(suite.DB(), nil, []roles.RoleType{roles.RoleTypeTIO})
	suite.False(tioOfficeUser.Active)

	// Build provider
	provider, err := factory.BuildOktaProvider(officeProviderName)
	suite.NoError(err)

	// Mock the necessary Okta endpoints
	mockAndActivateOktaEndpoints(tioOfficeUser, provider)

	handlerConfig := suite.HandlerConfig()
	appnames := handlerConfig.AppNames()

	fakeToken := "some_token"
	session := auth.Session{
		ApplicationName: auth.OfficeApp,
		IDToken:         fakeToken,
		Hostname:        appnames.OfficeServername,
	}

	// okta.mil state cookie
	stateValue := "someStateValue"
	// The code value is what is used to retrieve the exchange token frin the code passed through the URL. As long as the code value exists,
	// then the exchangeCode function will not fail. HOWEVER, we still need to provide a mock exchange token in the body so that it
	// can be verified and a user can be pulled from it.
	codeValue := "someCodeValue"
	cookieName := StateCookieName(&session)
	cookie := http.Cookie{
		Name:    cookieName,
		Value:   shaAsString(stateValue),
		Path:    "/",
		Expires: auth.GetExpiryTimeFromMinutes(auth.SessionExpiryInMinutes),
	}
	req := httptest.NewRequest("GET", fmt.Sprintf("http://%s/okta/callback?state=%s&code=%s",
		appnames.OfficeServername, stateValue, codeValue), nil)
	req.AddCookie(&cookie)

	authContext := suite.AuthContext()

	sessionManager := handlerConfig.SessionManagers().Office
	req = suite.SetupSessionRequest(req, &session, sessionManager)

<<<<<<< HEAD
	stubOfficeProvider := stubLoginGovProvider{
		StubName:  officeProviderName,
		StubToken: "stubToken",
		StubUser: goth.User{
			UserID: tioOfficeUser.User.OktaID,
			Email:  tioOfficeUser.Email,
		},
	}
=======
>>>>>>> 16869d6d
	defer goth.ClearProviders()
	goth.UseProviders(provider)
	mockIDToken, err := generateJWTToken(provider.GetClientID(), provider.GetIssuerURL(), stateValue)
	suite.NoError(err)
	responseBody := fmt.Sprintf(`{"access_token": "mockToken", "id_token": "%s"}`, mockIDToken)
	// Create the callbackhandler with mock http client for testing
	h := CallbackHandler{
		authContext,
		handlerConfig,
		setUpMockNotificationSender(),
		&MockHTTPClient{
			Response: &http.Response{
				StatusCode: 200,
				Body:       io.NopCloser(bytes.NewReader([]byte(responseBody))),
			},
			Err: nil,
		},
	}

	rr := httptest.NewRecorder()
	sessionManager.LoadAndSave(h).ServeHTTP(rr, req)

	suite.Equal(http.StatusTemporaryRedirect, rr.Code)

	u := suite.urlForHost(appnames.OfficeServername)
	u.Path = "/invalid-permissions"
	suite.Equal(u.String(), rr.Result().Header.Get("Location"))
}

func (suite *AuthSuite) TestAuthKnownSingleRoleAdmin() {
	adminUserID := uuid.Must(uuid.NewV4())
	officeUserID := uuid.Must(uuid.NewV4())
	var adminUserRole models.AdminRole = "SYSTEM_ADMIN"
	OktaID := ("2400c3c5-019d-4031-9c27-8a553e022297")

	user := models.User{
		OktaID:    OktaID,
		OktaEmail: "email@example.com",
		Active:    true,
	}
	suite.MustSave(&user)

	userIdentity := models.UserIdentity{
		ID:            user.ID,
		Active:        true,
		OfficeUserID:  &officeUserID,
		AdminUserID:   &adminUserID,
		AdminUserRole: &adminUserRole,
	}

	handlerConfig := suite.HandlerConfig()
	appnames := handlerConfig.AppNames()

	fakeToken := "some_token"
	session := auth.Session{
		ApplicationName: auth.AdminApp,
		IDToken:         fakeToken,
		Hostname:        appnames.AdminServername,
	}

	sessionManager := handlerConfig.SessionManagers().Admin
	ctx := suite.SetupSessionContext(context.Background(), &session, sessionManager)
	result := AuthorizeKnownUser(ctx, suite.AppContextWithSessionForTest(&session), &userIdentity,
		sessionManager)
	suite.Equal(authorizationResultAuthorized, result)

	// admin app, so should only have admin ID information
	suite.Equal(userIdentity.ID, session.UserID)
	suite.Equal(adminUserID, session.AdminUserID)
	suite.Equal(uuid.Nil, session.OfficeUserID)
	suite.True(session.IsAdminUser())
	suite.True(session.IsSystemAdmin())
	suite.False(session.IsProgramAdmin())
}

func (suite *AuthSuite) TestAuthKnownServiceMember() {
	user := factory.BuildDefaultUser(suite.DB())
	userID := uuid.Must(uuid.NewV4())

	userIdentity := models.UserIdentity{
		ID:              user.ID,
		ServiceMemberID: &userID,
		Active:          true,
	}

	handlerConfig := suite.HandlerConfig()
	appnames := handlerConfig.AppNames()

	fakeToken := "some_token"
	session := auth.Session{
		ApplicationName: auth.MilApp,
		IDToken:         fakeToken,
		Hostname:        appnames.MilServername,
	}
	sessionManager := handlerConfig.SessionManagers().Mil
	ctx := suite.SetupSessionContext(context.Background(), &session, sessionManager)
	result := AuthorizeKnownUser(ctx, suite.AppContextWithSessionForTest(&session), &userIdentity,
		sessionManager)
	suite.Equal(authorizationResultAuthorized, result)

	foundUser, _ := models.GetUser(suite.DB(), user.ID)

	suite.NotEqual("", foundUser.CurrentMilSessionID)

	sessionStore := sessionManager.Store()
	_, existsBefore, _ := sessionStore.Find(foundUser.CurrentMilSessionID)
	suite.Equal(existsBefore, true)

	concurrentSession := auth.Session{
		ApplicationName: auth.MilApp,
		IDToken:         fakeToken,
		Hostname:        appnames.MilServername,
	}
	concurrentCtx := suite.SetupSessionContext(context.Background(), &session, sessionManager)
	result = AuthorizeKnownUser(concurrentCtx, suite.AppContextWithSessionForTest(&concurrentSession),
		&userIdentity, sessionManager)
	suite.Equal(authorizationResultAuthorized, result)

	_, existsAfterConcurrentSession, _ := sessionStore.Find(foundUser.CurrentMilSessionID)
	suite.Equal(existsAfterConcurrentSession, false)
}

// TESTCASE SCENARIO
// What is being tested: authorizeUnknownUser function
// Mocked: oktaProvider, auth.Session, goth.User, scs.SessionManager
// Behaviour: The function gets passed in the following arguments:
// - an instance of goth.User: a struct with the login.gov UUID and email
// - the callback handler
// - the session (instance of auth.Session)
// It should create the user using the login.gov UUID and email, then create a
// service member associated with the user, and populate the session with the ID
// of the service member in the `ServiceMemberID` key.
func (suite *AuthSuite) TestAuthUnknownServiceMember() {
	// Set up: Prepare the session, goth.User, callback handler, http response
	//         and request, landing URL, and pass them into authorizeUnknownUser

	handlerConfig := suite.HandlerConfig()
	appnames := handlerConfig.AppNames()

	// Prepare the session and session manager
	fakeToken := "some_token"
	session := auth.Session{
		ApplicationName: auth.MilApp,
		IDToken:         fakeToken,
		Hostname:        appnames.MilServername,
	}
	sessionManager := handlerConfig.SessionManagers().Mil
	mockSender := setUpMockNotificationSender() // We should get an email for this activity

	// Prepare the goth.User to simulate the UUID and email that login.gov would
	// provide
	fakeUUID, _ := uuid.NewV4()
	user := models.OktaUser{
		Sub:   fakeUUID.String(),
		Email: "new_service_member@example.com",
	}
	ctx := suite.SetupSessionContext(context.Background(), &session, sessionManager)

	// Call the function under test
	result := authorizeUnknownUser(ctx, suite.AppContextWithSessionForTest(&session), user,
		sessionManager, mockSender)
	suite.Equal(authorizationResultAuthorized, result)
	mockSender.(*mocks.NotificationSender).AssertNumberOfCalls(suite.T(), "SendNotification", 1)

	// Look up the user and service member in the test DB
	foundUser, _ := models.GetUserFromEmail(suite.DB(), user.Email)
	serviceMemberID := session.ServiceMemberID
	serviceMember, _ := models.FetchServiceMemberForUser(suite.DB(), &session, serviceMemberID)
	// Look up the session token in the session store (this test uses the memory store)
	sessionStore := sessionManager.Store()
	_, existsBefore, _ := sessionStore.Find(foundUser.CurrentMilSessionID)

	// Verify service member exists and its ID is populated in the session
	suite.NotEmpty(session.ServiceMemberID)

	// Verify session contains UserID that points to the newly-created user
	suite.Equal(foundUser.ID, session.UserID)

	// Verify user's OktaEmail and OktaID match the values passed in
	suite.Equal(user.Email, foundUser.OktaEmail)
	suite.Equal(user.Sub, foundUser.OktaID)

	// Verify that the user's CurrentMilSessionID is not empty. The value is
	// generated randomly, so we can't test for a specific string. Any string
	// except an empty string is acceptable.
	suite.NotEqual("", foundUser.CurrentMilSessionID)

	// Verify the session token also exists in the session store
	suite.Equal(true, existsBefore)

	// Verify the service member that was created is associated with the user
	// that was created
	suite.Equal(foundUser.ID, serviceMember.UserID)
}

func (suite *AuthSuite) TestAuthorizeDeactivateAdmin() {
	adminUserActive := false
	userIdentity := models.UserIdentity{
		AdminUserActive: &adminUserActive,
	}

	handlerConfig := suite.HandlerConfig()
	appnames := handlerConfig.AppNames()

	fakeToken := "some_token"
	fakeUUID, _ := uuid.FromString("39b28c92-0506-4bef-8b57-e39519f42dc2")
	session := auth.Session{
		ApplicationName: auth.AdminApp,
		UserID:          fakeUUID,
		IDToken:         fakeToken,
		Hostname:        appnames.AdminServername,
		Email:           "deactivated@example.com",
	}
	sessionManager := handlerConfig.SessionManagers().Admin
	ctx := suite.SetupSessionContext(context.Background(), &session, sessionManager)
	result := AuthorizeKnownUser(ctx, suite.AppContextWithSessionForTest(&session), &userIdentity,
		sessionManager)

	suite.Equal(authorizationResultUnauthorized, result, "authorizer did not recognize deactivated admin user")
}

func (suite *AuthSuite) TestAuthorizeUnknownUserOfficeDeactivated() {
	// deactivated office user exists, but user has never logged it (and therefore first need to create a new user).

	// Create office user with no user
	office := factory.BuildTransportationOffice(suite.DB(), nil, nil)
	officeUser := models.OfficeUser{
		TransportationOffice:   office,
		TransportationOfficeID: office.ID,
		FirstName:              "Leo",
		LastName:               "Spaceman",
		Email:                  "leospaceman12345@example.com",
		Telephone:              "415-555-1212",
		Active:                 false,
	}
	verrs, err := suite.DB().ValidateAndCreate(&officeUser)
	suite.NoError(err)
	suite.False(verrs.HasAny())

	handlerConfig := suite.HandlerConfig()
	appnames := handlerConfig.AppNames()
	session := auth.Session{
		ApplicationName: auth.OfficeApp,
		Hostname:        appnames.OfficeServername,
		Email:           officeUser.Email,
	}

	fakeUUID2, _ := uuid.NewV4()
	user := models.OktaUser{
		Sub:   fakeUUID2.String(),
		Email: officeUser.Email,
	}

	mockSender := setUpMockNotificationSender()
	sessionManager := handlerConfig.SessionManagers().Office
	ctx := suite.SetupSessionContext(context.Background(), &session, sessionManager)

	// Call the function under test
	result := authorizeUnknownUser(ctx, suite.AppContextWithSessionForTest(&session), user,
		sessionManager, mockSender)
	suite.Equal(authorizationResultUnauthorized, result, "Office user is active")
}

func (suite *AuthSuite) TestAuthorizeUnknownUserOfficeNotFound() {

	handlerConfig := suite.HandlerConfig()
	appnames := handlerConfig.AppNames()

	fakeToken := "some_token"
	fakeUUID, _ := uuid.FromString("39b28c92-0506-4bef-8b57-e39519f42dc2")
	session := auth.Session{
		ApplicationName: auth.OfficeApp,
		UserID:          fakeUUID,
		IDToken:         fakeToken,
		Hostname:        appnames.OfficeServername,
		Email:           "missing@email.com",
	}

	id, _ := uuid.NewV4()
	user := models.OktaUser{
		Sub:   id.String(),
		Email: "sample@email.com",
	}

	mockSender := setUpMockNotificationSender()
	sessionManager := handlerConfig.SessionManagers().Office
	ctx := suite.SetupSessionContext(context.Background(), &session, sessionManager)

	// Call the function under test
	result := authorizeUnknownUser(ctx, suite.AppContextWithSessionForTest(&session), user,
		sessionManager, mockSender)
	suite.Equal(authorizationResultUnauthorized, result, "Office user not found")
}

func (suite *AuthSuite) TestAuthorizeUnknownUserOfficeLogsIn() {
	user := factory.BuildDefaultUser(suite.DB())
	// user is in office_users but has never logged into the app
	// no roles at all
	officeUser := factory.BuildOfficeUser(suite.DB(), []factory.Customization{
		{
			Model: models.OfficeUser{
				Active: true,
				UserID: &user.ID,
				Email:  user.OktaEmail,
			},
		},
		{
			Model:    user,
			LinkOnly: true,
		},
	}, nil)

	handlerConfig := suite.HandlerConfig()
	appnames := handlerConfig.AppNames()
	fakeToken := "some_token"

	session := auth.Session{
		ApplicationName: auth.OfficeApp,
		UserID:          user.ID,
		IDToken:         fakeToken,
		Hostname:        appnames.OfficeServername,
		Email:           officeUser.Email,
	}

	gothUser := models.OktaUser{
		Sub:   user.ID.String(),
		Email: officeUser.Email,
	}

	mockSender := setUpMockNotificationSender()
	sessionManager := handlerConfig.SessionManagers().Office
	ctx := suite.SetupSessionContext(context.Background(), &session, sessionManager)

	// Call the function under test
	result := authorizeUnknownUser(ctx, suite.AppContextWithSessionForTest(&session), gothUser,
		sessionManager, mockSender)
	suite.Equal(authorizationResultAuthorized, result, "Office user should have been authorized")

	foundUser, _ := models.GetUserFromEmail(suite.DB(), officeUser.Email)

	// Office app, so should only have office ID information
	suite.Equal(officeUser.ID, session.OfficeUserID)
	suite.Equal(uuid.Nil, session.AdminUserID)
	suite.NotEqual("", foundUser.CurrentOfficeSessionID)
	// this user was created without roles or permissions
	suite.Empty(session.Roles)
	suite.Empty(session.Permissions)
}

func (suite *AuthSuite) TestAuthorizeUnknownUserOfficeLogsInWithPermissions() {
	user := factory.BuildDefaultUser(suite.DB())
	// user is in office_users but has never logged into the app
	officeUser := factory.BuildOfficeUserWithRoles(suite.DB(), []factory.Customization{
		{
			Model: models.OfficeUser{
				Active: true,
				UserID: &user.ID,
				Email:  user.OktaEmail,
			},
		},
		{
			Model:    user,
			LinkOnly: true,
		},
	}, []roles.RoleType{roles.RoleTypeQaeCsr})

	handlerConfig := suite.HandlerConfig()
	appnames := handlerConfig.AppNames()

	fakeToken := "some_token"

	session := auth.Session{
		ApplicationName: auth.OfficeApp,
		UserID:          user.ID,
		IDToken:         fakeToken,
		Hostname:        appnames.OfficeServername,
		Email:           officeUser.Email,
	}
	gothUser := models.OktaUser{
		Sub:   user.ID.String(),
		Email: officeUser.Email,
	}

	mockSender := setUpMockNotificationSender()
	sessionManager := handlerConfig.SessionManagers().Office
	ctx := suite.SetupSessionContext(context.Background(), &session, sessionManager)

	// Call the function under test
	result := authorizeUnknownUser(ctx, suite.AppContextWithSessionForTest(&session), gothUser,
		sessionManager, mockSender)
	suite.Equal(authorizationResultAuthorized, result, "Office user should have been authorized")

	foundUser, _ := models.GetUserFromEmail(suite.DB(), officeUser.Email)

	// Office app, so should only have office ID information
	suite.Equal(officeUser.ID, session.OfficeUserID)
	suite.Equal(uuid.Nil, session.AdminUserID)
	suite.NotEqual("", foundUser.CurrentOfficeSessionID)
	// Make sure session contains roles and permissions
	suite.NotEmpty(session.Roles)
	userRole, hasRole := officeUser.User.Roles.GetRole(roles.RoleTypeQaeCsr)
	suite.True(hasRole)
	sessionRole, hasRole := session.Roles.GetRole(roles.RoleTypeQaeCsr)
	suite.True(hasRole)
	suite.Equal(userRole.ID, sessionRole.ID)
	suite.NotEmpty(session.Permissions)
	suite.ElementsMatch(QAECSR.Permissions, session.Permissions)
}

func (suite *AuthSuite) TestAuthorizeUnknownUserAdminDeactivated() {
	// Create an admin user that is inactive and has never logged into the app
	adminUser := models.AdminUser{
		FirstName: "Leo",
		LastName:  "Spaceman",
		Email:     "leo_spaceman_admin@example.com",
		Role:      "SYSTEM_ADMIN",
	}
	verrs, err := suite.DB().ValidateAndCreate(&adminUser)
	suite.NoError(err)
	suite.False(verrs.HasAny())

	handlerConfig := suite.HandlerConfig()
	appnames := handlerConfig.AppNames()
	session := auth.Session{
		ApplicationName: auth.AdminApp,
		Hostname:        appnames.AdminServername,
		Email:           adminUser.Email,
	}

	fakeUUID2, _ := uuid.NewV4()
	user := models.OktaUser{
		Sub:   fakeUUID2.String(),
		Email: adminUser.Email,
	}

	mockSender := setUpMockNotificationSender()
	sessionManager := handlerConfig.SessionManagers().Admin
	ctx := suite.SetupSessionContext(context.Background(), &session, sessionManager)

	// Call the function under test
	result := authorizeUnknownUser(ctx, suite.AppContextWithSessionForTest(&session), user,
		sessionManager, mockSender)
	suite.Equal(authorizationResultUnauthorized, result, "Admin user is active")
}

func (suite *AuthSuite) TestAuthorizeUnknownUserAdminNotFound() {
	handlerConfig := suite.HandlerConfig()
	appnames := handlerConfig.AppNames()
	// user not admin_users and has never logged into the app
	fakeToken := "some_token"
	fakeUUID, _ := uuid.FromString("39b28c92-0506-4bef-8b57-e39519f42dc2")
	session := auth.Session{
		ApplicationName: auth.AdminApp,
		UserID:          fakeUUID,
		IDToken:         fakeToken,
		Hostname:        appnames.AdminServername,
		Email:           "missing@email.com",
	}

	id, _ := uuid.NewV4()
	user := models.OktaUser{
		Sub:   id.String(),
		Email: "sample@email.com",
	}

	mockSender := setUpMockNotificationSender()
	sessionManager := handlerConfig.SessionManagers().Admin
	ctx := suite.SetupSessionContext(context.Background(), &session, sessionManager)

	// Call the function under test
	result := authorizeUnknownUser(ctx, suite.AppContextWithSessionForTest(&session), user,
		sessionManager, mockSender)
	suite.Equal(authorizationResultUnauthorized, result, "Admin user not found")
}

func (suite *AuthSuite) TestAuthorizeKnownUserAdminNotFound() {
	handlerConfig := suite.HandlerConfig()
	appnames := handlerConfig.AppNames()
	// user exists in the DB, but not as an admin user
	fakeToken := "some_token"
	OktaID := "000"
	userID := uuid.Must(uuid.NewV4())
	serviceMemberID := uuid.Must(uuid.NewV4())

	user := models.User{
		OktaID:    OktaID,
		OktaEmail: "email@example.com",
		Active:    true,
		ID:        userID,
	}
	session := auth.Session{
		ApplicationName: auth.AdminApp,
		UserID:          user.ID,
		IDToken:         fakeToken,
		Hostname:        appnames.AdminServername,
		Email:           user.OktaEmail,
	}

	userIdentity := models.UserIdentity{
		ID:              user.ID,
		Active:          true,
		ServiceMemberID: &serviceMemberID,
	}

	sessionManager := handlerConfig.SessionManagers().Admin
	ctx := suite.SetupSessionContext(context.Background(), &session, sessionManager)

	// Call the function under test
	result := AuthorizeKnownUser(ctx, suite.AppContextWithSessionForTest(&session), &userIdentity,
		sessionManager)
	suite.Equal(authorizationResultUnauthorized, result, "Admin user not found")
}

func (suite *AuthSuite) TestAuthorizeUnknownUserAdminLogsIn() {
	// user is in admin_users but has not logged into the app before
	adminUser := factory.BuildAdminUser(suite.DB(), []factory.Customization{
		{
			Model: models.AdminUser{
				Active: true,
			},
		},
	}, []factory.Trait{
		factory.GetTraitActiveUser,
		factory.GetTraitAdminUserEmail,
	})
	user := adminUser.User

	handlerConfig := suite.HandlerConfig()
	appnames := handlerConfig.AppNames()
	fakeToken := "some_token"
	fakeUUID, _ := uuid.FromString("39b28c92-0506-4bef-8b57-e39519f42dc2")
	session := auth.Session{
		ApplicationName: auth.AdminApp,
		UserID:          fakeUUID,
		IDToken:         fakeToken,
		Hostname:        appnames.AdminServername,
		Email:           adminUser.Email,
	}

	gothUser := models.OktaUser{
		Sub:   user.ID.String(),
		Email: adminUser.Email,
	}

	mockSender := setUpMockNotificationSender()
	sessionManager := handlerConfig.SessionManagers().Admin
	ctx := suite.SetupSessionContext(context.Background(), &session, sessionManager)

	// Call the function under test
	result := authorizeUnknownUser(ctx, suite.AppContextWithSessionForTest(&session), gothUser,
		sessionManager, mockSender)
	suite.Equal(authorizationResultAuthorized, result, "Admin user should have been authorized")

	foundUser, _ := models.GetUserFromEmail(suite.DB(), adminUser.Email)

	// Office app, so should only have office ID information
	suite.Equal(adminUser.ID, session.AdminUserID)
	suite.Equal(uuid.Nil, session.OfficeUserID)
	suite.NotEqual("", foundUser.CurrentAdminSessionID)
}

func (suite *AuthSuite) TestoktaAuthenticatedRedirect() {
	user := factory.BuildDefaultUser(suite.DB())
	// user is in office_users but has never logged into the app
	officeUser := factory.BuildOfficeUser(suite.DB(), []factory.Customization{
		{
			Model: models.OfficeUser{
				Active: true,
				UserID: &user.ID,
			},
		},
		{
			Model:    user,
			LinkOnly: true,
		},
	}, nil)

	fakeToken := "some_token"

	handlerConfig := suite.HandlerConfig()
	appnames := handlerConfig.AppNames()
	session := auth.Session{
		ApplicationName: auth.OfficeApp,
		UserID:          user.ID,
		IDToken:         fakeToken,
		Hostname:        appnames.OfficeServername,
		Email:           officeUser.Email,
	}
	req := httptest.NewRequest("GET", fmt.Sprintf("http://%s/okta", appnames.OfficeServername), nil)
	ctx := auth.SetSessionInRequestContext(req, &session)
	authContext := suite.AuthContext()
	h := RedirectHandler{
		authContext,
		handlerConfig,
		false,
	}
	rr := httptest.NewRecorder()
	req = req.WithContext(ctx)
	h.ServeHTTP(rr, req)

	suite.Equal(http.StatusTemporaryRedirect, rr.Code,
		"handler returned wrong status code")
	redirectURL, err := rr.Result().Location()
	suite.NoError(err)
	suite.Equal(appnames.OfficeServername, redirectURL.Hostname())
	suite.Equal(strconv.Itoa(suite.callbackPort), redirectURL.Port())
	suite.Equal("/", redirectURL.EscapedPath())
}

func (suite *AuthSuite) TestAuthorizePrime() {
	clientCert := factory.FetchOrBuildDevlocalClientCert(suite.DB())

	handlerConfig := suite.HandlerConfig()
	appnames := handlerConfig.AppNames()
	req := httptest.NewRequest("GET", fmt.Sprintf("http://%s/prime/v1", appnames.PrimeServername), nil)

	handler := http.HandlerFunc(func(w http.ResponseWriter, r *http.Request) {})
	middleware := PrimeAuthorizationMiddleware(suite.Logger())(handler)
	rr := httptest.NewRecorder()

	ctx := SetClientCertInRequestContext(req, &clientCert)
	req = req.WithContext(ctx)
	middleware.ServeHTTP(rr, req)

	suite.Equal(http.StatusOK, rr.Code)

	// no cert in request
	rr = httptest.NewRecorder()
	req = httptest.NewRequest("GET", fmt.Sprintf("http://%s/prime/v1", appnames.PrimeServername), nil)
	middleware.ServeHTTP(rr, req)

	suite.Equal(http.StatusUnauthorized, rr.Code)
}<|MERGE_RESOLUTION|>--- conflicted
+++ resolved
@@ -652,11 +652,7 @@
 	suite.Equal(authorizationResultUnauthorized, result, "authorizer did not recognize deactivated office user")
 }
 
-<<<<<<< HEAD
-func (suite *AuthSuite) TestRedirectoktaErrorMsg() {
-=======
 func (suite *AuthSuite) TestRedirectOktaErrorMsg() {
->>>>>>> 16869d6d
 	officeUserID := uuid.Must(uuid.NewV4())
 	OktaID := ("2400c3c5-019d-4031-9c27-8a553e022297")
 
@@ -739,42 +735,6 @@
 
 // Test to make sure the full auth flow works, although we are using mock Okta endpoints
 func (suite *AuthSuite) TestRedirectFromOktaForValidUser() {
-
-<<<<<<< HEAD
-func (s *stubLoginGovProvider) FetchUser(goth.Session) (goth.User, error) {
-	return s.StubUser, nil
-}
-
-func (s *stubLoginGovProvider) FetchUserAndIDTokenByCode(_ string) (goth.User, string, error) {
-	return s.StubUser, s.StubToken, nil
-}
-
-func (s *stubLoginGovProvider) ClientKey() string {
-	return s.StubClientKey
-}
-
-func (s *stubLoginGovProvider) UnmarshalSession(_ string) (goth.Session, error) {
-	return nil, http.ErrHijacked
-}
-func (s *stubLoginGovProvider) Debug(setting bool) {
-	s.StubDebug = setting
-}
-
-// Get new access token based on the refresh token
-func (s *stubLoginGovProvider) RefreshToken(_ string) (*oauth2.Token, error) {
-	return nil, http.ErrHijacked
-}
-
-// Refresh token is provided by auth provider or not
-func (s *stubLoginGovProvider) RefreshTokenAvailable() bool {
-	return false
-}
-
-// test to make sure the full auth flow works, although we are using
-// the stuboktaProvider from above
-func (suite *AuthSuite) TestRedirectFromoktaForValidUser() {
-=======
->>>>>>> 16869d6d
 	// build a real office user
 	tioOfficeUser := factory.BuildOfficeUserWithRoles(suite.DB(), factory.GetTraitActiveOfficeUser(),
 		[]roles.RoleType{roles.RoleTypeTIO})
@@ -814,17 +774,6 @@
 	sessionManager := handlerConfig.SessionManagers().Office
 	req = suite.SetupSessionRequest(req, &session, sessionManager)
 
-<<<<<<< HEAD
-	stubOfficeProvider := stubLoginGovProvider{
-		StubName:  officeProviderName,
-		StubToken: "stubToken",
-		StubUser: goth.User{
-			UserID: tioOfficeUser.User.OktaID,
-			Email:  tioOfficeUser.Email,
-		},
-	}
-=======
->>>>>>> 16869d6d
 	defer goth.ClearProviders()
 	goth.UseProviders(provider)
 	mockIDToken, err := generateJWTToken(provider.GetClientID(), provider.GetIssuerURL(), stateValue)
@@ -853,12 +802,6 @@
 		rr.Result().Header.Get("Location"))
 }
 
-<<<<<<< HEAD
-// test to make sure the full auth flow works, although we are using
-// the stuboktaProvider from above
-func (suite *AuthSuite) TestRedirectFromLoginGovForInvalidUser() {
-	// build a real office user
-=======
 func generateJWTToken(aud, iss, nonce string) (string, error) {
 
 	claims := jwt.MapClaims{
@@ -911,7 +854,7 @@
 
 	// Mock the userinfo endpoint
 	// Sub is the Okta user ID, it is not a UUID.
-	tioOfficeOktaUserID := tioOfficeUser.User.LoginGovUUID.String()
+	tioOfficeOktaUserID := tioOfficeUser.User.OktaID
 	httpmock.RegisterResponder("GET", provider.GetUserInfoURL(),
 		httpmock.NewStringResponder(200, fmt.Sprintf(`{
 		"sub": "%s",
@@ -924,7 +867,6 @@
 
 // Test to make sure the full auth flow works, although we are using mock Okta endpoints
 func (suite *AuthSuite) TestRedirectFromOktaForInvalidUser() {
->>>>>>> 16869d6d
 	tioOfficeUser := factory.BuildOfficeUserWithRoles(suite.DB(), nil, []roles.RoleType{roles.RoleTypeTIO})
 	suite.False(tioOfficeUser.Active)
 
@@ -967,17 +909,6 @@
 	sessionManager := handlerConfig.SessionManagers().Office
 	req = suite.SetupSessionRequest(req, &session, sessionManager)
 
-<<<<<<< HEAD
-	stubOfficeProvider := stubLoginGovProvider{
-		StubName:  officeProviderName,
-		StubToken: "stubToken",
-		StubUser: goth.User{
-			UserID: tioOfficeUser.User.OktaID,
-			Email:  tioOfficeUser.Email,
-		},
-	}
-=======
->>>>>>> 16869d6d
 	defer goth.ClearProviders()
 	goth.UseProviders(provider)
 	mockIDToken, err := generateJWTToken(provider.GetClientID(), provider.GetIssuerURL(), stateValue)
