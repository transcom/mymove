--- conflicted
+++ resolved
@@ -31,17 +31,13 @@
 
 // Handle creates a new Upload from a request payload
 func (h CreateUploadHandler) Handle(params uploadop.CreateUploadParams) middleware.Responder {
-<<<<<<< HEAD
-	file := params.File
-	h.logger.Info("%s has a length of %d bytes.\n", zap.Any("file_header_name", file.Header.Filename), zap.Any("file_header_size", file.Header.Size))
-=======
+
 	file, ok := params.File.(*runtime.File)
 	if !ok {
 		h.logger.Error("This should always be a runtime.File, something has changed in go-swagger.")
 		return uploadop.NewCreateUploadInternalServerError()
 	}
-	h.logger.Infof("%s has a length of %d bytes.\n", file.Header.Filename, file.Header.Size)
->>>>>>> 2f1a836d
+	h.logger.Info("%s has a length of %d bytes.\n", zap.Any("file_header_name", file.Header.Filename), zap.Any("file_header_size", file.Header.Size))
 
 	userID, ok := authctx.GetUserID(params.HTTPRequest.Context())
 	if !ok {
