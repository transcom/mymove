package paperwork

import (
	"os"

	"github.com/spf13/afero"
)

type fakeModel struct {
	FieldName string
}

// Tests if we can fill a form without blowing up
func (suite *PaperworkSuite) TestFormFillerSmokeTest() {
	templateImagePath := "./testdata/example_template.png"

	f, err := os.Open(templateImagePath)
	suite.FatalNil(err)
<<<<<<< HEAD
	//  G307 TODO needs review
	defer f.Close()
=======
	//RA Summary: gosec - errcheck - Unchecked return value
	//RA: Linter flags errcheck error: Ignoring a method's return value can cause the program to overlook unexpected states and conditions.
	//RA: Functions with unchecked return values in the file are used to close a local server connection to ensure a unit test server is not left running indefinitely
	//RA: Given the functions causing the lint errors are used to close a local server connection for testing purposes, it is not deemed a risk
	//RA Developer Status: Mitigated
	//RA Validator Status: Mitigated
	//RA Modified Severity: N/A
	// #nosec G307
	defer f.Close() // nolint:errcheck
>>>>>>> b95deac1

	var fields = map[string]FieldPos{
		"FieldName": FormField(28, 11, 79, nil, nil, nil),
	}

	data := fakeModel{
		FieldName: "Data goes here",
	}

	formFiller := NewFormFiller()
	err = formFiller.AppendPage(f, fields, data)
	suite.FatalNil(err)

	testFs := afero.NewMemMapFs()

	output, err := testFs.Create("test-output.pdf")
	suite.FatalNil(err)

	err = formFiller.Output(output)
	suite.FatalNil(err)
}

func (suite *PaperworkSuite) TestFormScaleFont() {
	formFiller := NewFormFiller()
	formFiller.pdf.SetFontSize(10)
	var cellWidth float64 = 60
	value := "Joint Base McGuire-Dix-Lakehurst, NJ  08641"
	stringWidth := formFiller.pdf.GetStringWidth(value)
	tooLong := formFiller.isMoreThanOneLine(stringWidth, cellWidth)

	suite.True(tooLong)
	ptSize, _ := formFiller.pdf.GetFontSize()
	formFiller.ScaleText(value, ptSize, cellWidth)

	stringWidth = formFiller.pdf.GetStringWidth(value)
	tooLong = formFiller.isMoreThanOneLine(stringWidth, cellWidth)
	suite.False(tooLong)

}<|MERGE_RESOLUTION|>--- conflicted
+++ resolved
@@ -16,10 +16,6 @@
 
 	f, err := os.Open(templateImagePath)
 	suite.FatalNil(err)
-<<<<<<< HEAD
-	//  G307 TODO needs review
-	defer f.Close()
-=======
 	//RA Summary: gosec - errcheck - Unchecked return value
 	//RA: Linter flags errcheck error: Ignoring a method's return value can cause the program to overlook unexpected states and conditions.
 	//RA: Functions with unchecked return values in the file are used to close a local server connection to ensure a unit test server is not left running indefinitely
@@ -29,7 +25,6 @@
 	//RA Modified Severity: N/A
 	// #nosec G307
 	defer f.Close() // nolint:errcheck
->>>>>>> b95deac1
 
 	var fields = map[string]FieldPos{
 		"FieldName": FormField(28, 11, 79, nil, nil, nil),
