--- conflicted
+++ resolved
@@ -38,75 +38,49 @@
 }
 
 type InspectionInformationValues struct {
-<<<<<<< HEAD
 	DateOfInspection                   string
 	ReportSubmission                   string
 	EvaluationType                     string
-	TravelTimeToEvaluation             string
+	TimeDepart                         string
+	EvalStart                          string
+	EvalEnd                            string
 	EvaluationLocation                 string
 	ObservedShipmentDeliveryDate       string
 	ObservedShipmentPhysicalPickupDate string
+	ObservedPickupDate                 string
+	ObservedDeliveryDate               string
 	EvaluationLength                   string
 	QAERemarks                         string
 	ViolationsObserved                 string
 	SeriousIncident                    string
 	SeriousIncidentDescription         string
-=======
-	DateOfInspection           string
-	ReportSubmission           string
-	EvaluationType             string
-	TimeDepart                 string
-	EvalStart                  string
-	EvalEnd                    string
-	EvaluationLocation         string
-	ObservedPickupDate         string
-	ObservedDeliveryDate       string
-	EvaluationLength           string
-	QAERemarks                 string
-	ViolationsObserved         string
-	SeriousIncident            string
-	SeriousIncidentDescription string
->>>>>>> 4dd00824
 }
 
 var InspectionInformationFields = []string{
 	"DateOfInspection",
 	"ReportSubmission",
 	"EvaluationType",
-<<<<<<< HEAD
-	"TravelTimeToEvaluation",
 	"ObservedShipmentDeliveryDate",
 	"ObservedShipmentPhysicalPickupDate",
-=======
 	"TimeDepart",
 	"EvalStart",
 	"EvalEnd",
->>>>>>> 4dd00824
 	"EvaluationLocation",
 	"EvaluationLength",
 }
 var InspectionInformationFieldLabels = map[string]string{
-<<<<<<< HEAD
+	"ObservedShipmentPhysicalPickupDate": "Observed pickup date",
+	"ObservedShipmentDeliveryDate":       "Observed delivery date",
 	"DateOfInspection":                   "Date of inspection",
 	"ReportSubmission":                   "Report submission",
 	"EvaluationType":                     "Evaluation type",
-	"TravelTimeToEvaluation":             "Travel time to evaluation",
+	"TimeDepart":                         "Time departed for evaluation",
+	"EvalStart":                          "Time evaluation started",
+	"EvalEnd":                            "Time evaluation ended",
 	"EvaluationLocation":                 "Evaluation location",
-	"ObservedShipmentPhysicalPickupDate": "Observed pickup date",
-	"ObservedShipmentDeliveryDate":       "Observed delivery date",
+	"ObservedPickupDate":                 "Observed pickup date",
+	"ObservedDeliveryDate":               "Observed delivery date",
 	"EvaluationLength":                   "Evaluation length",
-=======
-	"DateOfInspection":     "Date of inspection",
-	"ReportSubmission":     "Report submission",
-	"EvaluationType":       "Evaluation type",
-	"TimeDepart":           "Time departed for evaluation",
-	"EvalStart":            "Time evaluation started",
-	"EvalEnd":              "Time evaluation ended",
-	"EvaluationLocation":   "Evaluation location",
-	"ObservedPickupDate":   "Observed pickup date",
-	"ObservedDeliveryDate": "Observed delivery date",
-	"EvaluationLength":     "Evaluation length",
->>>>>>> 4dd00824
 }
 
 var ViolationsFields = []string{
@@ -323,7 +297,6 @@
 		}
 	}
 
-<<<<<<< HEAD
 	if report.ObservedShipmentDeliveryDate != nil {
 		inspectionInfo.ObservedShipmentDeliveryDate = report.ObservedShipmentDeliveryDate.Format(dateFormat)
 	}
@@ -331,12 +304,6 @@
 	if report.ObservedShipmentPhysicalPickupDate != nil {
 		inspectionInfo.ObservedShipmentPhysicalPickupDate = report.ObservedShipmentPhysicalPickupDate.Format(dateFormat)
 	}
-
-	if report.EvaluationLengthMinutes != nil {
-		inspectionInfo.EvaluationLength = formatDuration(*report.EvaluationLengthMinutes)
-	}
-=======
->>>>>>> 4dd00824
 	if report.Remarks != nil {
 		inspectionInfo.QAERemarks = *report.Remarks
 	}
