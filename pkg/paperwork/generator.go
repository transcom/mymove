package paperwork

import (
	"bytes"
	"image"
	"image/color"
	"image/jpeg"
	"image/png"
	"io"
	"path/filepath"
	"strings"

	"github.com/disintegration/imaging"
	"github.com/jung-kurt/gofpdf"
	"github.com/pdfcpu/pdfcpu/pkg/api"
	"github.com/pdfcpu/pdfcpu/pkg/pdfcpu"
	"github.com/pdfcpu/pdfcpu/pkg/pdfcpu/model"
	"github.com/pkg/errors"
	"github.com/spf13/afero"
	"go.uber.org/zap"

	"github.com/transcom/mymove/pkg/appcontext"
	"github.com/transcom/mymove/pkg/models"
	"github.com/transcom/mymove/pkg/storage"
	"github.com/transcom/mymove/pkg/uploader"
)

// Default values for PDF generation
const (
	PdfOrientation string  = "P"
	PdfUnit        string  = "pt"
	PdfPageWidth   float64 = 612.0
	PdfPageHeight  float64 = 792.0
	PdfPageSize    string  = "Letter"
	PdfFontDir     string  = ""
)

// Generator encapsulates the prerequisites for PDF generation.
type Generator struct {
	fs        *afero.Afero
	uploader  *uploader.Uploader
	pdfConfig *model.Configuration
	workDir   string
	pdfLib    PDFLibrary
}

type pdfCPUWrapper struct {
	*model.Configuration
}

// Merge merges files
func (pcw pdfCPUWrapper) Merge(files []io.ReadSeeker, w io.Writer) error {
	var rscs []io.ReadSeeker
	rscs = append(rscs, files...)
	return api.MergeRaw(rscs, w, false, pcw.Configuration) // Todo: False refers to a divider page. Find out what this does
}

// Validate validates the api configuration
func (pcw pdfCPUWrapper) Validate(rs io.ReadSeeker) error {
	return api.Validate(rs, pcw.Configuration)
}

// PDFLibrary is the PDF library interface
type PDFLibrary interface {
	Merge(rsc []io.ReadSeeker, w io.Writer) error
	Validate(rs io.ReadSeeker) error
}

// Converts an image of any type to a PNG with 8-bit color depth
func convertTo8BitPNG(in io.Reader, out io.Writer) error {
	img, _, err := image.Decode(in)
	if err != nil {
		return err
	}

	b := img.Bounds()
	imgSet := image.NewRGBA(b)
	// Converts each pixel to a 32-bit RGBA pixel
	for y := 0; y < b.Max.Y; y++ {
		for x := 0; x < b.Max.X; x++ {
			newPixel := color.RGBAModel.Convert(img.At(x, y))
			imgSet.Set(x, y, newPixel)
		}
	}

	err = png.Encode(out, imgSet)
	if err != nil {
		return err
	}

	return nil
}

// NewGenerator creates a new Generator.
func NewGenerator(uploader *uploader.Uploader) (*Generator, error) {
	// Use in memory filesystem for generation. Purpose is to not write
	// to hard disk due to restrictions in AWS storage. May need better long term solution.
	afs := storage.NewMemory(storage.NewMemoryParams("", "")).FileSystem()

	// Disable ConfiDir for AWS deployment purposes.
	// PDFCPU will attempt to create temp dir using os.create(hard disk).This will prevent it.
	api.DisableConfigDir()
	pdfConfig := model.NewDefaultConfiguration()
	pdfCPU := pdfCPUWrapper{Configuration: pdfConfig}

	directory, err := afs.TempDir("", "generator")
	if err != nil {
		return nil, errors.WithStack(err)
	}

	return &Generator{
		fs:        afs,
		uploader:  uploader,
		pdfConfig: pdfConfig,
		workDir:   directory,
		pdfLib:    pdfCPU,
	}, nil
}

type inputFile struct {
	Path        string
	ContentType string
}

func (g *Generator) NewTempFile() (afero.File, error) {
	outputFile, err := g.fs.TempFile(g.workDir, "temp")
	if err != nil {
		return nil, errors.WithStack(err)
	}
	return outputFile, nil
}

// Cleanup removes filesystem working dir
func (g *Generator) Cleanup(_ appcontext.AppContext) error {
	return g.fs.RemoveAll(g.workDir)
}

<<<<<<< HEAD
// Get PDF Configuration (For Testing)
func (g *Generator) FileSystem() *afero.Afero {
	return g.fs
=======
// Add bookmarks into a single PDF
func (g *Generator) AddPdfBookmarks(inputFile afero.File, bookmarks []pdfcpu.Bookmark) (afero.File, error) {

	buf := new(bytes.Buffer)
	replace := true
	err := api.AddBookmarks(inputFile, buf, bookmarks, replace, nil)
	if err != nil {
		return nil, errors.Wrap(err, "error pdfcpu.api.AddBookmarks")
	}

	tempFile, err := g.newTempFile()
	if err != nil {
		return nil, err
	}

	// copy byte[] to temp file
	_, err = io.Copy(tempFile, buf)
	if err != nil {
		return nil, errors.Wrap(err, "error io.Copy on byte[] to temp")
	}

	// Reload the file from memstore
	pdfWithBookmarks, err := g.fs.Open(tempFile.Name())
	if err != nil {
		return nil, errors.Wrap(err, "error g.fs.Open on reload from memstore")
	}

	return pdfWithBookmarks, nil
>>>>>>> 1af2726c
}

// Get PDF Configuration (For Testing)
func (g *Generator) PdfConfiguration() *model.Configuration {
	return g.pdfConfig
}

<<<<<<< HEAD
=======
// Get file information of a single PDF
func (g *Generator) GetPdfFileInfo(fileName string) (*pdfcpu.PDFInfo, error) {
	file, err := g.fs.Open(fileName)
	if err != nil {
		return nil, err
	}
	defer file.Close()
	return api.PDFInfo(file, fileName, nil, g.pdfConfig)
}

>>>>>>> 1af2726c
// CreateMergedPDFUpload converts Uploads to PDF and merges them into a single PDF
func (g *Generator) CreateMergedPDFUpload(appCtx appcontext.AppContext, uploads models.Uploads) (afero.File, error) {
	pdfs, err := g.ConvertUploadsToPDF(appCtx, uploads)
	if err != nil {
		return nil, errors.Wrap(err, "Error while converting uploads")
	}

	mergedPdf, err := g.MergePDFFiles(appCtx, pdfs)
	if err != nil {
		return nil, errors.Wrap(err, "Error while merging PDFs")
	}

	return mergedPdf, err
}

// ConvertUploadsToPDF turns a slice of Uploads into a slice of paths to converted PDF files
func (g *Generator) ConvertUploadsToPDF(appCtx appcontext.AppContext, uploads models.Uploads) ([]string, error) {
	// tempfile paths to be returned
	pdfs := make([]string, 0)

	// path for each image once downloaded
	images := make([]inputFile, 0)

	for _, upload := range uploads {
		copyOfUpload := upload // Make copy to avoid implicit memory aliasing of items from a range statement.
		if copyOfUpload.ContentType == uploader.FileTypePDF {
			if len(images) > 0 {
				// We want to retain page order and will generate a PDF for images
				// that have already been encountered before handling this PDF.
				pdf, err := g.PDFFromImages(appCtx, images)
				if err != nil {
					return nil, errors.Wrap(err, "Converting images")
				}
				pdfs = append(pdfs, pdf)
				images = make([]inputFile, 0)
			}
		}

		download, err := g.uploader.Download(appCtx, &copyOfUpload)
		if err != nil {
			return nil, errors.Wrap(err, "Downloading file from upload")
		}

		defer func() {
			if downloadErr := download.Close(); downloadErr != nil {
				appCtx.Logger().Debug("Failed to close file", zap.Error(downloadErr))
			}
		}()

		outputFile, err := g.NewTempFile()

		if err != nil {
			return nil, errors.Wrap(err, "Creating temp file")
		}

		_, err = io.Copy(outputFile, download)
		if err != nil {
			return nil, errors.Wrap(err, "Copying to afero file")
		}

		path := outputFile.Name()

		if copyOfUpload.ContentType == uploader.FileTypePDF {
			pdfs = append(pdfs, path)
		} else {
			images = append(images, inputFile{Path: path, ContentType: copyOfUpload.ContentType})
		}
	}

	// Merge all remaining images in urls into a new PDF
	if len(images) > 0 {
		pdf, err := g.PDFFromImages(appCtx, images)
		if err != nil {
			return nil, errors.Wrap(err, "Converting remaining images to pdf")
		}
		pdfs = append(pdfs, pdf)
	}

	for _, fn := range pdfs {
		f, err := g.fs.Open(fn)
		if err != nil {
			return nil, errors.Wrap(err, "Validating pdfs")
		}
		err = g.pdfLib.Validate(f)
		if err != nil {
			return nil, errors.Wrap(err, "Validating pdfs")
		}
	}

	return pdfs, nil
}

// convert between image MIME types and the values expected by gofpdf
var contentTypeToImageType = map[string]string{
	uploader.FileTypeJPEG: "JPG",
	uploader.FileTypePNG:  "PNG",
}

// ReduceUnusedSpace reduces unused space
func ReduceUnusedSpace(_ appcontext.AppContext, file afero.File, g *Generator, contentType string) (imgFile afero.File, width float64, height float64, err error) {
	// Figure out if the image should be rotated by calculating height and width of image.
	pic, _, decodeErr := image.Decode(file)
	if decodeErr != nil {
		return nil, 0.0, 0.0, errors.Wrapf(decodeErr, "file %s was not decodable", file.Name())
	}
	rect := pic.Bounds()
	w := float64(rect.Max.X - rect.Min.X)
	h := float64(rect.Max.Y - rect.Min.Y)

	// If the image is landscape, then turn it to portrait orientation
	if w > h {
		newFile, newTemplateFileErr := g.NewTempFile()
		if newTemplateFileErr != nil {
			return nil, 0.0, 0.0, errors.Wrap(newTemplateFileErr, "Creating temp file for image rotation")
		}

		// Rotate and save new file
		newPic := imaging.Rotate90(pic)
		if contentType == uploader.FileTypePNG {
			err := png.Encode(newFile, newPic)
			if err != nil {
				return nil, 0.0, 0.0, errors.Wrap(err, "Encountered an error rotating and encoding the png")
			}
		} else {
			err := jpeg.Encode(newFile, newPic, nil)
			if err != nil {
				return nil, 0.0, 0.0, errors.Wrap(err, "Encountered an error rotating and encoding the jpg")
			}
		}

		// The original width is now the height and vice versa.
		w, h = h, w

		// Use newFile instead of oldFile
		file = newFile

		fileCloseErr := file.Close()
		if fileCloseErr != nil {
			return nil, 0.0, 0.0, errors.Wrap(fileCloseErr, "Encountered an error closing the file")
		}

		return newFile, w, h, nil
	}
	return file, w, h, nil
}

// PDFFromImages returns the path to tempfile PDF containing all images included
// in urls.
//
// Images will be rotated to have as little white space as possible.
//
// The files at those paths will be tempfiles that will need to be cleaned
// up by the caller.
func (g *Generator) PDFFromImages(appCtx appcontext.AppContext, images []inputFile) (string, error) {
	// These constants are based on A4 page size, which we currently default to.
	horizontalMargin := 0.0
	topMargin := 0.0
	bodyWidth := PdfPageWidth - (horizontalMargin * 2)
	bodyHeight := PdfPageHeight - (topMargin * 2)
	wToHRatio := bodyWidth / bodyHeight

	pdf := gofpdf.New(PdfOrientation, PdfUnit, PdfPageSize, PdfFontDir)
	pdf.SetMargins(horizontalMargin, topMargin, horizontalMargin)

	if len(images) == 0 {
		return "", errors.New("No images provided")
	}

	appCtx.Logger().Debug("generating PDF from image files", zap.Any("images", images))

	outputFile, err := g.NewTempFile()
	if err != nil {
		return "", err
	}

	defer func() {
		if closeErr := outputFile.Close(); closeErr != nil {
			appCtx.Logger().Debug("Failed to close file", zap.Error(closeErr))
		}
	}()

	var opt gofpdf.ImageOptions
	for _, img := range images {
		pdf.AddPage()
		file, openErr := g.fs.Open(img.Path)
		if openErr != nil {
			return "", errors.Wrap(openErr, "Opening image file")
		}

		defer func() {
			if closeErr := file.Close(); closeErr != nil {
				appCtx.Logger().Debug("Failed to close file", zap.Error(closeErr))
			}
		}()

		if img.ContentType == uploader.FileTypePNG {
			appCtx.Logger().Debug("Converting png to 8-bit")
			// gofpdf isn't able to process 16-bit PNGs, so to be safe we convert all PNGs to an 8-bit color depth
			newFile, newTemplateFileErr := g.NewTempFile()
			if newTemplateFileErr != nil {
				return "", errors.Wrap(newTemplateFileErr, "Creating temp file for png conversion")
			}

			defer func() {
				if closeErr := newFile.Close(); closeErr != nil {
					appCtx.Logger().Debug("Failed to close file", zap.Error(closeErr))
				}
			}()

			convertTo8BitPNGErr := convertTo8BitPNG(file, newFile)
			if convertTo8BitPNGErr != nil {
				return "", errors.Wrap(convertTo8BitPNGErr, "Converting to 8-bit png")
			}
			file = newFile
			_, fileSeekErr := file.Seek(0, io.SeekStart)
			if fileSeekErr != nil {
				return "", errors.Wrapf(fileSeekErr, "file.Seek offset: 0 whence: %d", io.SeekStart)
			}
		}

		optimizedFile, w, h, rotateErr := ReduceUnusedSpace(appCtx, file, g, img.ContentType)
		if rotateErr != nil {
			return "", errors.Wrapf(rotateErr, "Rotating image if in landscape orientation")
		}

		widthInPdf := bodyWidth
		heightInPdf := 0.0

		// Scale using the imageOptions below
		// BodyWidth should be set to 0 when the image height the proportion of the page
		// is taller than wide as compared to an A4 page.
		//
		// The opposite is true and defaulted for when the image is wider than it is tall,
		// in comparison to an A4 page.
		if float64(w/h) < wToHRatio {
			widthInPdf = 0
			heightInPdf = bodyHeight
		}

		// Rotation may have closed the file, so reopen the file before we use it.
		optimizedFile, err = g.fs.Open(optimizedFile.Name())
		if err != nil {
			return "", err
		}

		// Seek to the beginning of the file so when we register the image, it doesn't start
		// at the end of the file.
		_, fileSeekErr := optimizedFile.Seek(0, io.SeekStart)
		if fileSeekErr != nil {
			return "", errors.Wrapf(fileSeekErr, "file.Seek offset: 0 whence: %d", io.SeekStart)
		}
		// Need to register the image using an afero reader, else it uses default filesystem
		pdf.RegisterImageReader(img.Path, contentTypeToImageType[img.ContentType], optimizedFile)
		opt.ImageType = contentTypeToImageType[img.ContentType]

		pdf.ImageOptions(img.Path, horizontalMargin, topMargin, widthInPdf, heightInPdf, false, opt, 0, "")
		fileCloseErr := file.Close()
		if fileCloseErr != nil {
			return "", errors.Wrapf(err, "error closing file: %s", optimizedFile.Name())
		}
	}

	if err = pdf.OutputAndClose(outputFile); err != nil {
		return "", errors.Wrap(err, "could not write PDF to outputfile")
	}
	return outputFile.Name(), nil
}

// MergePDFFiles Merges a slice of paths to PDF files into a single PDF
func (g *Generator) MergePDFFiles(_ appcontext.AppContext, paths []string) (afero.File, error) {
	var err error
	mergedFile, err := g.NewTempFile()
	if err != nil {
		return mergedFile, err
	}

	var files []io.ReadSeeker
	for _, p := range paths {
		f, fileOpenErr := g.fs.Open(p)
		if fileOpenErr != nil {
			return mergedFile, fileOpenErr
		}
		files = append(files, f)
	}
	if err = g.pdfLib.Merge(files, mergedFile); err != nil {
		return mergedFile, err
	}

	// Reload the file from memstore
	mergedFile, err = g.fs.Open(mergedFile.Name())
	if err != nil {
		return mergedFile, err
	}

	return mergedFile, nil
}

// MergeImagesToPDF creates a PDF containing the images at the specified paths.
//
// The content type of the image is inferred from its extension. If this proves to
// be insufficient, storage.DetectContentType and contentTypeToImageType above can
// be used.
func (g *Generator) MergeImagesToPDF(appCtx appcontext.AppContext, paths []string) (string, error) {
	// path and type for each image
	images := make([]inputFile, 0)

	for _, path := range paths {
		extension := filepath.Ext(path)[1:]
		images = append(images, inputFile{
			Path:        path,
			ContentType: strings.ToUpper(extension),
		})
	}

	return g.PDFFromImages(appCtx, images)
}

// Get file information of a single PDF
func (g *Generator) GetPdfFileInfo(fileName string) (*pdfcpu.PDFInfo, error) {
	file, err := g.fs.Open(fileName)
	if err != nil {
		return nil, err
	}
	defer file.Close()
	return api.PDFInfo(file, fileName, nil, g.pdfConfig)
}<|MERGE_RESOLUTION|>--- conflicted
+++ resolved
@@ -135,11 +135,11 @@
 	return g.fs.RemoveAll(g.workDir)
 }
 
-<<<<<<< HEAD
 // Get PDF Configuration (For Testing)
 func (g *Generator) FileSystem() *afero.Afero {
 	return g.fs
-=======
+}
+
 // Add bookmarks into a single PDF
 func (g *Generator) AddPdfBookmarks(inputFile afero.File, bookmarks []pdfcpu.Bookmark) (afero.File, error) {
 
@@ -168,7 +168,6 @@
 	}
 
 	return pdfWithBookmarks, nil
->>>>>>> 1af2726c
 }
 
 // Get PDF Configuration (For Testing)
@@ -176,8 +175,7 @@
 	return g.pdfConfig
 }
 
-<<<<<<< HEAD
-=======
+
 // Get file information of a single PDF
 func (g *Generator) GetPdfFileInfo(fileName string) (*pdfcpu.PDFInfo, error) {
 	file, err := g.fs.Open(fileName)
@@ -188,7 +186,6 @@
 	return api.PDFInfo(file, fileName, nil, g.pdfConfig)
 }
 
->>>>>>> 1af2726c
 // CreateMergedPDFUpload converts Uploads to PDF and merges them into a single PDF
 func (g *Generator) CreateMergedPDFUpload(appCtx appcontext.AppContext, uploads models.Uploads) (afero.File, error) {
 	pdfs, err := g.ConvertUploadsToPDF(appCtx, uploads)
