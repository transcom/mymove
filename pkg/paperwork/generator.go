package paperwork

import (
	"image"
	"image/color"
	"image/jpeg"
	"image/png"
	"io"
	"path/filepath"
	"strings"

	"github.com/disintegration/imaging"
	"github.com/gobuffalo/pop/v5"
	"github.com/jung-kurt/gofpdf"
	"github.com/pdfcpu/pdfcpu/pkg/api"
	"github.com/pdfcpu/pdfcpu/pkg/pdfcpu"
	"github.com/pkg/errors"
	"github.com/spf13/afero"
	"go.uber.org/zap"

	"github.com/transcom/mymove/pkg/models"
	"github.com/transcom/mymove/pkg/uploader"
)

// Default values for PDF generation
const (
	PdfOrientation string  = "P"
	PdfUnit        string  = "pt"
	PdfPageWidth   float64 = 612.0
	PdfPageHeight  float64 = 792.0
	PdfPageSize    string  = "Letter"
	PdfFontDir     string  = ""
)

// Generator encapsulates the prerequisites for PDF generation.
type Generator struct {
	db        *pop.Connection
	fs        *afero.Afero
	logger    Logger
	uploader  *uploader.Uploader
	pdfConfig *pdfcpu.Configuration
	workDir   string
	pdfLib    PDFLibrary
}

type pdfCPUWrapper struct {
	*pdfcpu.Configuration
}

// Merge merges files
func (pcw pdfCPUWrapper) Merge(files []io.ReadSeeker, w io.Writer) error {
	var rscs []io.ReadSeeker
	for _, f := range files {
		frsc, ok := f.(io.ReadSeeker)
		if !ok {
			return errors.Errorf("file %T does not implement io.ReadSeeker", f)
		}
		rscs = append(rscs, frsc)
	}
	return api.Merge(rscs, w, pcw.Configuration)
}

// Validate validates the api configuration
func (pcw pdfCPUWrapper) Validate(rs io.ReadSeeker) error {
	return api.Validate(rs, pcw.Configuration)
}

// PDFLibrary is the PDF library interface
type PDFLibrary interface {
	Merge(rsc []io.ReadSeeker, w io.Writer) error
	Validate(rs io.ReadSeeker) error
}

// Converts an image of any type to a PNG with 8-bit color depth
func convertTo8BitPNG(in io.Reader, out io.Writer) error {
	img, _, err := image.Decode(in)
	if err != nil {
		return err
	}

	b := img.Bounds()
	imgSet := image.NewRGBA(b)
	// Converts each pixel to a 32-bit RGBA pixel
	for y := 0; y < b.Max.Y; y++ {
		for x := 0; x < b.Max.X; x++ {
			newPixel := color.RGBAModel.Convert(img.At(x, y))
			imgSet.Set(x, y, newPixel)
		}
	}

	err = png.Encode(out, imgSet)
	if err != nil {
		return err
	}

	return nil
}

// NewGenerator creates a new Generator.
func NewGenerator(db *pop.Connection, logger Logger, uploader *uploader.Uploader) (*Generator, error) {
	afs := uploader.Storer.FileSystem()

	pdfConfig := pdfcpu.NewDefaultConfiguration()
	pdfCPU := pdfCPUWrapper{Configuration: pdfConfig}

	directory, err := afs.TempDir("", "generator")
	if err != nil {
		return nil, errors.WithStack(err)
	}

	return &Generator{
		db:        db,
		fs:        afs,
		logger:    logger,
		uploader:  uploader,
		pdfConfig: pdfConfig,
		workDir:   directory,
		pdfLib:    pdfCPU,
	}, nil
}

type inputFile struct {
	Path        string
	ContentType string
}

func (g *Generator) newTempFile() (afero.File, error) {
	outputFile, err := g.fs.TempFile(g.workDir, "temp")
	if err != nil {
		return nil, errors.WithStack(err)
	}
	return outputFile, nil
}

// Cleanup removes filesystem working dir
func (g *Generator) Cleanup() error {
	return g.fs.RemoveAll(g.workDir)
}

// CreateMergedPDFUpload converts Uploads to PDF and merges them into a single PDF
func (g *Generator) CreateMergedPDFUpload(uploads models.Uploads) (afero.File, error) {
	pdfs, err := g.ConvertUploadsToPDF(uploads)
	if err != nil {
		return nil, errors.Wrap(err, "Error while converting uploads")
	}

	mergedPdf, err := g.MergePDFFiles(pdfs)
	if err != nil {
		return nil, errors.Wrap(err, "Error while merging PDFs")
	}

	return mergedPdf, err
}

// ConvertUploadsToPDF turns a slice of Uploads into a slice of paths to converted PDF files
func (g *Generator) ConvertUploadsToPDF(uploads models.Uploads) ([]string, error) {
	// tempfile paths to be returned
	pdfs := make([]string, 0)

	// path for each image once downloaded
	images := make([]inputFile, 0)

	for _, upload := range uploads {
		copyOfUpload := upload // Make copy to avoid implicit memory aliasing of items from a range statement.
		if copyOfUpload.ContentType == "application/pdf" {
			if len(images) > 0 {
				// We want to retain page order and will generate a PDF for images
				// that have already been encountered before handling this PDF.
				pdf, err := g.PDFFromImages(images)
				if err != nil {
					return nil, errors.Wrap(err, "Converting images")
				}
				pdfs = append(pdfs, pdf)
				images = make([]inputFile, 0)
			}
		}

<<<<<<< HEAD
		//  G601 TODO needs review
		download, err := g.uploader.Download(&upload)
=======
		download, err := g.uploader.Download(&copyOfUpload)
>>>>>>> b95deac1
		if err != nil {
			return nil, errors.Wrap(err, "Downloading file from upload")
		}

		defer func() {
			if downloadErr := download.Close(); downloadErr != nil {
				g.logger.Debug("Failed to close file", zap.Error(downloadErr))
			}
		}()

		outputFile, err := g.newTempFile()

		if err != nil {
			return nil, errors.Wrap(err, "Creating temp file")
		}

		_, err = io.Copy(outputFile, download)
		if err != nil {
			return nil, errors.Wrap(err, "Copying to afero file")
		}

		path := outputFile.Name()

		if copyOfUpload.ContentType == "application/pdf" {
			pdfs = append(pdfs, path)
		} else {
			images = append(images, inputFile{Path: path, ContentType: copyOfUpload.ContentType})
		}
	}

	// Merge all remaining images in urls into a new PDF
	if len(images) > 0 {
		pdf, err := g.PDFFromImages(images)
		if err != nil {
			return nil, errors.Wrap(err, "Converting remaining images to pdf")
		}
		pdfs = append(pdfs, pdf)
	}

	for _, fn := range pdfs {
		f, err := g.fs.Open(fn)
		if err != nil {
			return nil, errors.Wrap(err, "Validating pdfs")
		}
		err = g.pdfLib.Validate(f)
		if err != nil {
			return nil, errors.Wrap(err, "Validating pdfs")
		}
	}

	return pdfs, nil
}

// convert between image MIME types and the values expected by gofpdf
var contentTypeToImageType = map[string]string{
	"image/jpeg": "JPG",
	"image/png":  "PNG",
}

// ReduceUnusedSpace reduces unused space
func ReduceUnusedSpace(file afero.File, g *Generator, contentType string) (imgFile afero.File, width float64, height float64, err error) {
	// Figure out if the image should be rotated by calculating height and width of image.
	pic, _, decodeErr := image.Decode(file)
	if decodeErr != nil {
		return nil, 0.0, 0.0, errors.Wrapf(decodeErr, "file %s was not decodable", file.Name())
	}
	rect := pic.Bounds()
	w := float64(rect.Max.X - rect.Min.X)
	h := float64(rect.Max.Y - rect.Min.Y)

	// If the image is landscape, then turn it to portrait orientation
	if w > h {
		newFile, newTemplateFileErr := g.newTempFile()
		if newTemplateFileErr != nil {
			return nil, 0.0, 0.0, errors.Wrap(newTemplateFileErr, "Creating temp file for image rotation")
		}

		// Rotate and save new file
		newPic := imaging.Rotate90(pic)
		if contentType == "image/png" {
			err := png.Encode(newFile, newPic)
			if err != nil {
				return nil, 0.0, 0.0, errors.Wrap(err, "Encountered an error rotating and encoding the png")
			}
		} else {
			err := jpeg.Encode(newFile, newPic, nil)
			if err != nil {
				return nil, 0.0, 0.0, errors.Wrap(err, "Encountered an error rotating and encoding the jpg")
			}
		}

		// The original width is now the height and vice versa.
		w, h = h, w

		// Use newFile instead of oldFile
		file = newFile

		fileCloseErr := file.Close()
		if fileCloseErr != nil {
			return nil, 0.0, 0.0, errors.Wrap(fileCloseErr, "Encountered an error closing the file")
		}

		return newFile, w, h, nil
	}
	return file, w, h, nil
}

// PDFFromImages returns the path to tempfile PDF containing all images included
// in urls.
//
// Images will be rotated to have as little white space as possible.
//
// The files at those paths will be tempfiles that will need to be cleaned
// up by the caller.
func (g *Generator) PDFFromImages(images []inputFile) (string, error) {
	// These constants are based on A4 page size, which we currently default to.
	horizontalMargin := 0.0
	topMargin := 0.0
	bodyWidth := PdfPageWidth - (horizontalMargin * 2)
	bodyHeight := PdfPageHeight - (topMargin * 2)
	wToHRatio := bodyWidth / bodyHeight

	pdf := gofpdf.New(PdfOrientation, PdfUnit, PdfPageSize, PdfFontDir)
	pdf.SetMargins(horizontalMargin, topMargin, horizontalMargin)

	if len(images) == 0 {
		return "", errors.New("No images provided")
	}

	g.logger.Debug("generating PDF from image files", zap.Any("images", images))

	outputFile, err := g.newTempFile()
	if err != nil {
		return "", err
	}

	defer func() {
		if closeErr := outputFile.Close(); closeErr != nil {
			g.logger.Debug("Failed to close file", zap.Error(closeErr))
		}
	}()

	var opt gofpdf.ImageOptions
	for _, img := range images {
		pdf.AddPage()
		file, openErr := g.fs.Open(img.Path)
		if openErr != nil {
			return "", errors.Wrap(openErr, "Opening image file")
		}

		defer func() {
			if closeErr := file.Close(); closeErr != nil {
				g.logger.Debug("Failed to close file", zap.Error(closeErr))
			}
		}()

		if img.ContentType == "image/png" {
			g.logger.Debug("Converting png to 8-bit")
			// gofpdf isn't able to process 16-bit PNGs, so to be safe we convert all PNGs to an 8-bit color depth
			newFile, newTemplateFileErr := g.newTempFile()
			if newTemplateFileErr != nil {
				return "", errors.Wrap(newTemplateFileErr, "Creating temp file for png conversion")
			}

			defer func() {
				if closeErr := newFile.Close(); closeErr != nil {
					g.logger.Debug("Failed to close file", zap.Error(closeErr))
				}
			}()

			convertTo8BitPNGErr := convertTo8BitPNG(file, newFile)
			if convertTo8BitPNGErr != nil {
				return "", errors.Wrap(convertTo8BitPNGErr, "Converting to 8-bit png")
			}
			file = newFile
			_, fileSeekErr := file.Seek(0, io.SeekStart)
			if fileSeekErr != nil {
				return "", errors.Wrapf(fileSeekErr, "file.Seek offset: 0 whence: %d", io.SeekStart)
			}
		}

		optimizedFile, w, h, rotateErr := ReduceUnusedSpace(file, g, img.ContentType)
		if rotateErr != nil {
			return "", errors.Wrapf(rotateErr, "Rotating image if in landscape orientation")
		}

		widthInPdf := bodyWidth
		heightInPdf := 0.0

		// Scale using the imageOptions below
		// BodyWidth should be set to 0 when the image height the proportion of the page
		// is taller than wide as compared to an A4 page.
		//
		// The opposite is true and defaulted for when the image is wider than it is tall,
		// in comparison to an A4 page.
		if float64(w/h) < wToHRatio {
			widthInPdf = 0
			heightInPdf = bodyHeight
		}

		// Rotation may have closed the file, so reopen the file before we use it.
		optimizedFile, err = g.fs.Open(optimizedFile.Name())
		if err != nil {
			return "", err
		}

		// Seek to the beginning of the file so when we register the image, it doesn't start
		// at the end of the file.
		_, fileSeekErr := optimizedFile.Seek(0, io.SeekStart)
		if fileSeekErr != nil {
			return "", errors.Wrapf(fileSeekErr, "file.Seek offset: 0 whence: %d", io.SeekStart)
		}
		// Need to register the image using an afero reader, else it uses default filesystem
		pdf.RegisterImageReader(img.Path, contentTypeToImageType[img.ContentType], optimizedFile)
		opt.ImageType = contentTypeToImageType[img.ContentType]

		pdf.ImageOptions(img.Path, horizontalMargin, topMargin, widthInPdf, heightInPdf, false, opt, 0, "")
		fileCloseErr := file.Close()
		if fileCloseErr != nil {
			return "", errors.Wrapf(err, "error closing file: %s", optimizedFile.Name())
		}
	}

	if err = pdf.OutputAndClose(outputFile); err != nil {
		return "", errors.Wrap(err, "could not write PDF to outputfile")
	}
	return outputFile.Name(), nil
}

// MergePDFFiles Merges a slice of paths to PDF files into a single PDF
func (g *Generator) MergePDFFiles(paths []string) (afero.File, error) {
	var err error
	mergedFile, err := g.newTempFile()
	if err != nil {
		return mergedFile, err
	}

	var files []io.ReadSeeker
	for _, p := range paths {
		f, fileOpenErr := g.fs.Open(p)
		if fileOpenErr != nil {
			return mergedFile, fileOpenErr
		}
		files = append(files, f)
	}
	if err = g.pdfLib.Merge(files, mergedFile); err != nil {
		return mergedFile, err
	}

	// Reload the file from memstore
	mergedFile, err = g.fs.Open(mergedFile.Name())
	if err != nil {
		return mergedFile, err
	}

	return mergedFile, nil
}

// MergeImagesToPDF creates a PDF containing the images at the specified paths.
//
// The content type of the image is inferred from its extension. If this proves to
// be insufficient, storage.DetectContentType and contentTypeToImageType above can
// be used.
func (g *Generator) MergeImagesToPDF(paths []string) (string, error) {
	// path and type for each image
	images := make([]inputFile, 0)

	for _, path := range paths {
		extension := filepath.Ext(path)[1:]
		images = append(images, inputFile{
			Path:        path,
			ContentType: strings.ToUpper(extension),
		})
	}

	return g.PDFFromImages(images)
}<|MERGE_RESOLUTION|>--- conflicted
+++ resolved
@@ -175,12 +175,7 @@
 			}
 		}
 
-<<<<<<< HEAD
-		//  G601 TODO needs review
-		download, err := g.uploader.Download(&upload)
-=======
 		download, err := g.uploader.Download(&copyOfUpload)
->>>>>>> b95deac1
 		if err != nil {
 			return nil, errors.Wrap(err, "Downloading file from upload")
 		}
