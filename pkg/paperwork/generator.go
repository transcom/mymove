--- conflicted
+++ resolved
@@ -142,33 +142,19 @@
 
 // Add bookmarks into a single PDF
 func (g *Generator) AddPdfBookmarks(inputFile afero.File, bookmarks []pdfcpu.Bookmark) (afero.File, error) {
-<<<<<<< HEAD
-	tempFile, err := g.newTempFile()
-	if err != nil {
-		return nil, err
-	}
-
-	buf := new(bytes.Buffer)
-	replace := true
-	err = api.AddBookmarks(inputFile, buf, bookmarks, replace, nil)
-=======
 
 	buf := new(bytes.Buffer)
 	replace := true
 	err := api.AddBookmarks(inputFile, buf, bookmarks, replace, nil)
->>>>>>> a5f500b7
 	if err != nil {
 		return nil, errors.Wrap(err, "error pdfcpu.api.AddBookmarks")
 	}
 
-<<<<<<< HEAD
-=======
 	tempFile, err := g.newTempFile()
 	if err != nil {
 		return nil, err
 	}
 
->>>>>>> a5f500b7
 	// copy byte[] to temp file
 	_, err = io.Copy(tempFile, buf)
 	if err != nil {
@@ -199,7 +185,6 @@
 	return api.PDFInfo(file, fileName, nil, g.pdfConfig)
 }
 
-<<<<<<< HEAD
 // Get file information of a single PDF
 func (g *Generator) GetPdfFileInfoByContents(file afero.File) (*pdfcpu.PDFInfo, error) {
 	// file, err := g.fs.Open(fileName)
@@ -210,8 +195,6 @@
 	return api.PDFInfo(file, file.Name(), nil, g.pdfConfig)
 }
 
-=======
->>>>>>> a5f500b7
 // CreateMergedPDFUpload converts Uploads to PDF and merges them into a single PDF
 func (g *Generator) CreateMergedPDFUpload(appCtx appcontext.AppContext, uploads models.Uploads) (afero.File, error) {
 	pdfs, err := g.ConvertUploadsToPDF(appCtx, uploads)
@@ -557,7 +540,6 @@
 		return nil, errors.Wrap(err, "error g.fs.Open on reload from memstore")
 	}
 	return outputFile, nil
-<<<<<<< HEAD
 }
 
 // MergePDFFiles Merges a slice of paths to PDF files into a single PDF
@@ -583,7 +565,4 @@
 	}
 
 	return mergedFile, nil
-=======
-
->>>>>>> a5f500b7
 }