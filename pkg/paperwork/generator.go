package paperwork

import (
	"bytes"
	"image"
	"image/color"
	"image/jpeg"
	"image/png"
	"io"
	"path/filepath"
	"strings"

	"github.com/disintegration/imaging"
	"github.com/jung-kurt/gofpdf"
	"github.com/pdfcpu/pdfcpu/pkg/api"
	"github.com/pdfcpu/pdfcpu/pkg/pdfcpu"
	"github.com/pdfcpu/pdfcpu/pkg/pdfcpu/model"
	"github.com/pkg/errors"
	"github.com/spf13/afero"
	"go.uber.org/zap"

	"github.com/transcom/mymove/pkg/appcontext"
	"github.com/transcom/mymove/pkg/models"
	"github.com/transcom/mymove/pkg/storage"
	"github.com/transcom/mymove/pkg/uploader"
)

// Default values for PDF generation
const (
	PdfOrientation string  = "P"
	PdfUnit        string  = "pt"
	PdfPageWidth   float64 = 612.0
	PdfPageHeight  float64 = 792.0
	PdfPageSize    string  = "Letter"
	PdfFontDir     string  = ""
)

// Generator encapsulates the prerequisites for PDF generation.
type Generator struct {
	fs        *afero.Afero
	uploader  *uploader.Uploader
	pdfConfig *model.Configuration
	workDir   string
	pdfLib    PDFLibrary
}

type pdfCPUWrapper struct {
	*model.Configuration
}

// Merge merges files
func (pcw pdfCPUWrapper) Merge(files []io.ReadSeeker, w io.Writer) error {
	var rscs []io.ReadSeeker
	rscs = append(rscs, files...)
	return api.MergeRaw(rscs, w, false, pcw.Configuration) // Todo: False refers to a divider page. Find out what this does
}

// Validate validates the api configuration
func (pcw pdfCPUWrapper) Validate(rs io.ReadSeeker) error {
	return api.Validate(rs, pcw.Configuration)
}

// PDFLibrary is the PDF library interface
type PDFLibrary interface {
	Merge(rsc []io.ReadSeeker, w io.Writer) error
	Validate(rs io.ReadSeeker) error
}

// Converts an image of any type to a PNG with 8-bit color depth
func convertTo8BitPNG(in io.Reader, out io.Writer) error {
	img, _, err := image.Decode(in)
	if err != nil {
		return err
	}

	b := img.Bounds()
	imgSet := image.NewRGBA(b)
	// Converts each pixel to a 32-bit RGBA pixel
	for y := 0; y < b.Max.Y; y++ {
		for x := 0; x < b.Max.X; x++ {
			newPixel := color.RGBAModel.Convert(img.At(x, y))
			imgSet.Set(x, y, newPixel)
		}
	}

	err = png.Encode(out, imgSet)
	if err != nil {
		return err
	}

	return nil
}

// NewGenerator creates a new Generator.
func NewGenerator(uploader *uploader.Uploader) (*Generator, error) {
	// Use in memory filesystem for generation. Purpose is to not write
	// to hard disk due to restrictions in AWS storage. May need better long term solution.
	afs := storage.NewMemory(storage.NewMemoryParams("", "")).FileSystem()

	// Disable ConfiDir for AWS deployment purposes.
	// PDFCPU will attempt to create temp dir using os.create(hard disk).This will prevent it.
	api.DisableConfigDir()
	pdfConfig := model.NewDefaultConfiguration()
	pdfCPU := pdfCPUWrapper{Configuration: pdfConfig}

	directory, err := afs.TempDir("", "generator")
	if err != nil {
		return nil, errors.WithStack(err)
	}

	return &Generator{
		fs:        afs,
		uploader:  uploader,
		pdfConfig: pdfConfig,
		workDir:   directory,
		pdfLib:    pdfCPU,
	}, nil
}

type inputFile struct {
	Path        string
	ContentType string
}

func (g *Generator) newTempFile() (afero.File, error) {
	outputFile, err := g.fs.TempFile(g.workDir, "temp")
	if err != nil {
		return nil, errors.WithStack(err)
	}
	return outputFile, nil
}

// Cleanup removes filesystem working dir
func (g *Generator) Cleanup(_ appcontext.AppContext) error {
	return g.fs.RemoveAll(g.workDir)
}

<<<<<<< HEAD
// Get PDF Configuration (For Testing)
func (g *Generator) FileSystem() *afero.Afero {
	return g.fs
=======
// Add bookmarks into a single PDF
func (g *Generator) AddPdfBookmarks(inputFile afero.File, bookmarks []pdfcpu.Bookmark) (afero.File, error) {
	tempFile, err := g.newTempFile()
	if err != nil {
		return nil, err
	}

	buf := new(bytes.Buffer)
	replace := true
	err = api.AddBookmarks(inputFile, buf, bookmarks, replace, nil)
	if err != nil {
		return nil, errors.Wrap(err, "error pdfcpu.api.AddBookmarks")
	}

	// copy byte[] to temp file
	_, err = io.Copy(tempFile, buf)
	if err != nil {
		return nil, errors.Wrap(err, "error io.Copy on byte[] to temp")
	}

	// Reload the file from memstore
	pdfWithBookmarks, err := g.fs.Open(tempFile.Name())
	if err != nil {
		return nil, errors.Wrap(err, "error g.fs.Open on reload from memstore")
	}

	return pdfWithBookmarks, nil
>>>>>>> 079a7bbf
}

// Get PDF Configuration (For Testing)
func (g *Generator) PdfConfiguration() *model.Configuration {
	return g.pdfConfig
}

<<<<<<< HEAD
=======
// Get file information of a single PDF
func (g *Generator) GetPdfFileInfo(fileName string) (*pdfcpu.PDFInfo, error) {
	file, err := g.fs.Open(fileName)
	if err != nil {
		return nil, err
	}
	defer file.Close()
	return api.PDFInfo(file, fileName, nil, g.pdfConfig)
}

>>>>>>> 079a7bbf
// CreateMergedPDFUpload converts Uploads to PDF and merges them into a single PDF
func (g *Generator) CreateMergedPDFUpload(appCtx appcontext.AppContext, uploads models.Uploads) (afero.File, error) {
	pdfs, err := g.ConvertUploadsToPDF(appCtx, uploads)
	if err != nil {
		return nil, errors.Wrap(err, "Error while converting uploads")
	}

	mergedPdf, err := g.MergePDFFiles(appCtx, pdfs)
	if err != nil {
		return nil, errors.Wrap(err, "Error while merging PDFs")
	}

	return mergedPdf, err
}

// ConvertUploadsToPDF turns a slice of Uploads into a slice of paths to converted PDF files
func (g *Generator) ConvertUploadsToPDF(appCtx appcontext.AppContext, uploads models.Uploads) ([]string, error) {
	// tempfile paths to be returned
	pdfs := make([]string, 0)

	// path for each image once downloaded
	images := make([]inputFile, 0)

	for _, upload := range uploads {
		copyOfUpload := upload // Make copy to avoid implicit memory aliasing of items from a range statement.
		if copyOfUpload.ContentType == uploader.FileTypePDF {
			if len(images) > 0 {
				// We want to retain page order and will generate a PDF for images
				// that have already been encountered before handling this PDF.
				pdf, err := g.PDFFromImages(appCtx, images)
				if err != nil {
					return nil, errors.Wrap(err, "Converting images")
				}
				pdfs = append(pdfs, pdf)
				images = make([]inputFile, 0)
			}
		}

		download, err := g.uploader.Download(appCtx, &copyOfUpload)
		if err != nil {
			return nil, errors.Wrap(err, "Downloading file from upload")
		}

		defer func() {
			if downloadErr := download.Close(); downloadErr != nil {
				appCtx.Logger().Debug("Failed to close file", zap.Error(downloadErr))
			}
		}()

		outputFile, err := g.newTempFile()

		if err != nil {
			return nil, errors.Wrap(err, "Creating temp file")
		}

		_, err = io.Copy(outputFile, download)
		if err != nil {
			return nil, errors.Wrap(err, "Copying to afero file")
		}

		path := outputFile.Name()

		if copyOfUpload.ContentType == uploader.FileTypePDF {
			pdfs = append(pdfs, path)
		} else {
			images = append(images, inputFile{Path: path, ContentType: copyOfUpload.ContentType})
		}
	}

	// Merge all remaining images in urls into a new PDF
	if len(images) > 0 {
		pdf, err := g.PDFFromImages(appCtx, images)
		if err != nil {
			return nil, errors.Wrap(err, "Converting remaining images to pdf")
		}
		pdfs = append(pdfs, pdf)
	}

	for _, fn := range pdfs {
		f, err := g.fs.Open(fn)
		if err != nil {
			return nil, errors.Wrap(err, "Validating pdfs")
		}
		err = g.pdfLib.Validate(f)
		if err != nil {
			return nil, errors.Wrap(err, "Validating pdfs")
		}
	}

	return pdfs, nil
}

// convert between image MIME types and the values expected by gofpdf
var contentTypeToImageType = map[string]string{
	uploader.FileTypeJPEG: "JPG",
	uploader.FileTypePNG:  "PNG",
}

// ReduceUnusedSpace reduces unused space
func ReduceUnusedSpace(_ appcontext.AppContext, file afero.File, g *Generator, contentType string) (imgFile afero.File, width float64, height float64, err error) {
	// Figure out if the image should be rotated by calculating height and width of image.
	pic, _, decodeErr := image.Decode(file)
	if decodeErr != nil {
		return nil, 0.0, 0.0, errors.Wrapf(decodeErr, "file %s was not decodable", file.Name())
	}
	rect := pic.Bounds()
	w := float64(rect.Max.X - rect.Min.X)
	h := float64(rect.Max.Y - rect.Min.Y)

	// If the image is landscape, then turn it to portrait orientation
	if w > h {
		newFile, newTemplateFileErr := g.newTempFile()
		if newTemplateFileErr != nil {
			return nil, 0.0, 0.0, errors.Wrap(newTemplateFileErr, "Creating temp file for image rotation")
		}

		// Rotate and save new file
		newPic := imaging.Rotate90(pic)
		if contentType == uploader.FileTypePNG {
			err := png.Encode(newFile, newPic)
			if err != nil {
				return nil, 0.0, 0.0, errors.Wrap(err, "Encountered an error rotating and encoding the png")
			}
		} else {
			err := jpeg.Encode(newFile, newPic, nil)
			if err != nil {
				return nil, 0.0, 0.0, errors.Wrap(err, "Encountered an error rotating and encoding the jpg")
			}
		}

		// The original width is now the height and vice versa.
		w, h = h, w

		// Use newFile instead of oldFile
		file = newFile

		fileCloseErr := file.Close()
		if fileCloseErr != nil {
			return nil, 0.0, 0.0, errors.Wrap(fileCloseErr, "Encountered an error closing the file")
		}

		return newFile, w, h, nil
	}
	return file, w, h, nil
}

// PDFFromImages returns the path to tempfile PDF containing all images included
// in urls.
//
// Images will be rotated to have as little white space as possible.
//
// The files at those paths will be tempfiles that will need to be cleaned
// up by the caller.
func (g *Generator) PDFFromImages(appCtx appcontext.AppContext, images []inputFile) (string, error) {
	// These constants are based on A4 page size, which we currently default to.
	horizontalMargin := 0.0
	topMargin := 0.0
	bodyWidth := PdfPageWidth - (horizontalMargin * 2)
	bodyHeight := PdfPageHeight - (topMargin * 2)
	wToHRatio := bodyWidth / bodyHeight

	pdf := gofpdf.New(PdfOrientation, PdfUnit, PdfPageSize, PdfFontDir)
	pdf.SetMargins(horizontalMargin, topMargin, horizontalMargin)

	if len(images) == 0 {
		return "", errors.New("No images provided")
	}

	appCtx.Logger().Debug("generating PDF from image files", zap.Any("images", images))

	outputFile, err := g.newTempFile()
	if err != nil {
		return "", err
	}

	defer func() {
		if closeErr := outputFile.Close(); closeErr != nil {
			appCtx.Logger().Debug("Failed to close file", zap.Error(closeErr))
		}
	}()

	var opt gofpdf.ImageOptions
	for _, img := range images {
		pdf.AddPage()
		file, openErr := g.fs.Open(img.Path)
		if openErr != nil {
			return "", errors.Wrap(openErr, "Opening image file")
		}

		defer func() {
			if closeErr := file.Close(); closeErr != nil {
				appCtx.Logger().Debug("Failed to close file", zap.Error(closeErr))
			}
		}()

		if img.ContentType == uploader.FileTypePNG {
			appCtx.Logger().Debug("Converting png to 8-bit")
			// gofpdf isn't able to process 16-bit PNGs, so to be safe we convert all PNGs to an 8-bit color depth
			newFile, newTemplateFileErr := g.newTempFile()
			if newTemplateFileErr != nil {
				return "", errors.Wrap(newTemplateFileErr, "Creating temp file for png conversion")
			}

			defer func() {
				if closeErr := newFile.Close(); closeErr != nil {
					appCtx.Logger().Debug("Failed to close file", zap.Error(closeErr))
				}
			}()

			convertTo8BitPNGErr := convertTo8BitPNG(file, newFile)
			if convertTo8BitPNGErr != nil {
				return "", errors.Wrap(convertTo8BitPNGErr, "Converting to 8-bit png")
			}
			file = newFile
			_, fileSeekErr := file.Seek(0, io.SeekStart)
			if fileSeekErr != nil {
				return "", errors.Wrapf(fileSeekErr, "file.Seek offset: 0 whence: %d", io.SeekStart)
			}
		}

		optimizedFile, w, h, rotateErr := ReduceUnusedSpace(appCtx, file, g, img.ContentType)
		if rotateErr != nil {
			return "", errors.Wrapf(rotateErr, "Rotating image if in landscape orientation")
		}

		widthInPdf := bodyWidth
		heightInPdf := 0.0

		// Scale using the imageOptions below
		// BodyWidth should be set to 0 when the image height the proportion of the page
		// is taller than wide as compared to an A4 page.
		//
		// The opposite is true and defaulted for when the image is wider than it is tall,
		// in comparison to an A4 page.
		if float64(w/h) < wToHRatio {
			widthInPdf = 0
			heightInPdf = bodyHeight
		}

		// Rotation may have closed the file, so reopen the file before we use it.
		optimizedFile, err = g.fs.Open(optimizedFile.Name())
		if err != nil {
			return "", err
		}

		// Seek to the beginning of the file so when we register the image, it doesn't start
		// at the end of the file.
		_, fileSeekErr := optimizedFile.Seek(0, io.SeekStart)
		if fileSeekErr != nil {
			return "", errors.Wrapf(fileSeekErr, "file.Seek offset: 0 whence: %d", io.SeekStart)
		}
		// Need to register the image using an afero reader, else it uses default filesystem
		pdf.RegisterImageReader(img.Path, contentTypeToImageType[img.ContentType], optimizedFile)
		opt.ImageType = contentTypeToImageType[img.ContentType]

		pdf.ImageOptions(img.Path, horizontalMargin, topMargin, widthInPdf, heightInPdf, false, opt, 0, "")
		fileCloseErr := file.Close()
		if fileCloseErr != nil {
			return "", errors.Wrapf(err, "error closing file: %s", optimizedFile.Name())
		}
	}

	if err = pdf.OutputAndClose(outputFile); err != nil {
		return "", errors.Wrap(err, "could not write PDF to outputfile")
	}
	return outputFile.Name(), nil
}

// MergePDFFiles Merges a slice of paths to PDF files into a single PDF
func (g *Generator) MergePDFFiles(_ appcontext.AppContext, paths []string) (afero.File, error) {
	var err error
	mergedFile, err := g.newTempFile()
	if err != nil {
		return mergedFile, err
	}

	var files []io.ReadSeeker
	for _, p := range paths {
		f, fileOpenErr := g.fs.Open(p)
		if fileOpenErr != nil {
			return mergedFile, fileOpenErr
		}
		files = append(files, f)
	}
	if err = g.pdfLib.Merge(files, mergedFile); err != nil {
		return mergedFile, err
	}

	// Reload the file from memstore
	mergedFile, err = g.fs.Open(mergedFile.Name())
	if err != nil {
		return mergedFile, err
	}

	return mergedFile, nil
}

// MergeImagesToPDF creates a PDF containing the images at the specified paths.
//
// The content type of the image is inferred from its extension. If this proves to
// be insufficient, storage.DetectContentType and contentTypeToImageType above can
// be used.
func (g *Generator) MergeImagesToPDF(appCtx appcontext.AppContext, paths []string) (string, error) {
	// path and type for each image
	images := make([]inputFile, 0)

	for _, path := range paths {
		extension := filepath.Ext(path)[1:]
		images = append(images, inputFile{
			Path:        path,
			ContentType: strings.ToUpper(extension),
		})
	}

	return g.PDFFromImages(appCtx, images)
}

func (g *Generator) FillPDFForm(jsonData []byte, templateReader io.ReadSeeker) (SSWWorksheet afero.File, err error) {
	var conf = g.pdfConfig
	// Change type to reader
	readJSON := strings.NewReader(string(jsonData))
	buf := new(bytes.Buffer)
	// Fills form using the template reader with json reader, outputs to byte, to be saved to afero file.
	formerr := api.FillForm(templateReader, readJSON, buf, conf)
	if formerr != nil {
		return nil, err
	}

	tempFile, err := g.newTempFile() // Will use g.newTempFile for proper memory usage
	if err != nil {
		return nil, err
	}

	// copy byte[] to temp file
	_, err = io.Copy(tempFile, buf)
	if err != nil {
		return nil, errors.Wrap(err, "error io.Copy on byte[] to temp")
	}

	// Reload the file from memstore
	outputFile, err := g.FileSystem().Open(tempFile.Name())
	if err != nil {
		return nil, errors.Wrap(err, "error g.fs.Open on reload from memstore")
	}
	return outputFile, nil

}

// Get file information of a single PDF
func (g *Generator) GetPdfFileInfo(fileName string) (*pdfcpu.PDFInfo, error) {
	file, err := g.fs.Open(fileName)
	if err != nil {
		return nil, err
	}
	defer file.Close()
	return api.PDFInfo(file, fileName, nil, g.pdfConfig)
}<|MERGE_RESOLUTION|>--- conflicted
+++ resolved
@@ -135,11 +135,11 @@
 	return g.fs.RemoveAll(g.workDir)
 }
 
-<<<<<<< HEAD
 // Get PDF Configuration (For Testing)
 func (g *Generator) FileSystem() *afero.Afero {
 	return g.fs
-=======
+}
+
 // Add bookmarks into a single PDF
 func (g *Generator) AddPdfBookmarks(inputFile afero.File, bookmarks []pdfcpu.Bookmark) (afero.File, error) {
 	tempFile, err := g.newTempFile()
@@ -167,7 +167,6 @@
 	}
 
 	return pdfWithBookmarks, nil
->>>>>>> 079a7bbf
 }
 
 // Get PDF Configuration (For Testing)
@@ -175,8 +174,6 @@
 	return g.pdfConfig
 }
 
-<<<<<<< HEAD
-=======
 // Get file information of a single PDF
 func (g *Generator) GetPdfFileInfo(fileName string) (*pdfcpu.PDFInfo, error) {
 	file, err := g.fs.Open(fileName)
@@ -187,7 +184,6 @@
 	return api.PDFInfo(file, fileName, nil, g.pdfConfig)
 }
 
->>>>>>> 079a7bbf
 // CreateMergedPDFUpload converts Uploads to PDF and merges them into a single PDF
 func (g *Generator) CreateMergedPDFUpload(appCtx appcontext.AppContext, uploads models.Uploads) (afero.File, error) {
 	pdfs, err := g.ConvertUploadsToPDF(appCtx, uploads)
@@ -533,15 +529,4 @@
 		return nil, errors.Wrap(err, "error g.fs.Open on reload from memstore")
 	}
 	return outputFile, nil
-
-}
-
-// Get file information of a single PDF
-func (g *Generator) GetPdfFileInfo(fileName string) (*pdfcpu.PDFInfo, error) {
-	file, err := g.fs.Open(fileName)
-	if err != nil {
-		return nil, err
-	}
-	defer file.Close()
-	return api.PDFInfo(file, fileName, nil, g.pdfConfig)
 }