--- conflicted
+++ resolved
@@ -514,7 +514,6 @@
 	}
 
 	tempFile, err := g.newTempFile() // Will use g.newTempFile for proper memory usage
-<<<<<<< HEAD
 	if err != nil {
 		return nil, err
 	}
@@ -532,28 +531,4 @@
 	}
 	return outputFile, nil
 
-}
-
-// Get file information of a single PDF
-func (g *Generator) GetPdfFileInfo(fileName string) (*pdfcpu.PDFInfo, error) {
-	file, err := g.fs.Open(fileName)
-=======
->>>>>>> 3804f7b3
-	if err != nil {
-		return nil, err
-	}
-
-	// copy byte[] to temp file
-	_, err = io.Copy(tempFile, buf)
-	if err != nil {
-		return nil, errors.Wrap(err, "error io.Copy on byte[] to temp")
-	}
-
-	// Reload the file from memstore
-	outputFile, err := g.FileSystem().Open(tempFile.Name())
-	if err != nil {
-		return nil, errors.Wrap(err, "error g.fs.Open on reload from memstore")
-	}
-	return outputFile, nil
-
 }