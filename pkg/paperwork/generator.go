package paperwork

import (
	"bytes"
	"image"
	"image/color"
	"image/jpeg"
	"image/png"
	"io"
	"path/filepath"
	"strings"

	"github.com/disintegration/imaging"
	"github.com/jung-kurt/gofpdf"
	"github.com/pdfcpu/pdfcpu/pkg/api"
	"github.com/pdfcpu/pdfcpu/pkg/pdfcpu"
	"github.com/pdfcpu/pdfcpu/pkg/pdfcpu/model"
	"github.com/pkg/errors"
	"github.com/spf13/afero"
	"go.uber.org/zap"

	"github.com/transcom/mymove/pkg/appcontext"
	"github.com/transcom/mymove/pkg/models"
	"github.com/transcom/mymove/pkg/storage"
	"github.com/transcom/mymove/pkg/uploader"
)

// Default values for PDF generation
const (
	PdfOrientation string  = "P"
	PdfUnit        string  = "pt"
	PdfPageWidth   float64 = 612.0
	PdfPageHeight  float64 = 792.0
	PdfPageSize    string  = "Letter"
	PdfFontDir     string  = ""
)

// Generator encapsulates the prerequisites for PDF generation.
type Generator struct {
	fs        *afero.Afero
	uploader  *uploader.Uploader
	pdfConfig *model.Configuration
	workDir   string
	pdfLib    PDFLibrary
}

type pdfCPUWrapper struct {
	*model.Configuration
}

// Merge merges files
func (pcw pdfCPUWrapper) Merge(files []io.ReadSeeker, w io.Writer) error {
	var rscs []io.ReadSeeker
	rscs = append(rscs, files...)
	return api.MergeRaw(rscs, w, false, pcw.Configuration) // Todo: False refers to a divider page. Find out what this does
}

// Validate validates the api configuration
func (pcw pdfCPUWrapper) Validate(rs io.ReadSeeker) error {
	return api.Validate(rs, pcw.Configuration)
}

// PDFLibrary is the PDF library interface
type PDFLibrary interface {
	Merge(rsc []io.ReadSeeker, w io.Writer) error
	Validate(rs io.ReadSeeker) error
}

// Converts an image of any type to a PNG with 8-bit color depth
func convertTo8BitPNG(in io.Reader, out io.Writer) error {
	img, _, err := image.Decode(in)
	if err != nil {
		return err
	}

	b := img.Bounds()
	imgSet := image.NewRGBA(b)
	// Converts each pixel to a 32-bit RGBA pixel
	for y := 0; y < b.Max.Y; y++ {
		for x := 0; x < b.Max.X; x++ {
			newPixel := color.RGBAModel.Convert(img.At(x, y))
			imgSet.Set(x, y, newPixel)
		}
	}

	err = png.Encode(out, imgSet)
	if err != nil {
		return err
	}

	return nil
}

// NewGenerator creates a new Generator.
func NewGenerator(uploader *uploader.Uploader) (*Generator, error) {
	// Use in memory filesystem for generation. Purpose is to not write
	// to hard disk due to restrictions in AWS storage. May need better long term solution.
	afs := storage.NewMemory(storage.NewMemoryParams("", "")).FileSystem()

	// Disable ConfiDir for AWS deployment purposes.
	// PDFCPU will attempt to create temp dir using os.create(hard disk).This will prevent it.
	api.DisableConfigDir()
	pdfConfig := model.NewDefaultConfiguration()
	pdfCPU := pdfCPUWrapper{Configuration: pdfConfig}

	directory, err := afs.TempDir("", "generator")
	if err != nil {
		return nil, errors.WithStack(err)
	}

	return &Generator{
		fs:        afs,
		uploader:  uploader,
		pdfConfig: pdfConfig,
		workDir:   directory,
		pdfLib:    pdfCPU,
	}, nil
}

type inputFile struct {
	Path        string
	ContentType string
}

func (g *Generator) newTempFile() (afero.File, error) {
	outputFile, err := g.fs.TempFile(g.workDir, "temp")
	if err != nil {
		return nil, errors.WithStack(err)
	}
	return outputFile, nil
}

// Cleanup removes filesystem working dir
func (g *Generator) Cleanup(_ appcontext.AppContext) error {
	return g.fs.RemoveAll(g.workDir)
}

// Get PDF Configuration (For Testing)
func (g *Generator) FileSystem() *afero.Afero {
	return g.fs
}

// Add bookmarks into a single PDF
func (g *Generator) AddPdfBookmarks(inputFile afero.File, bookmarks []pdfcpu.Bookmark) (afero.File, error) {

	buf := new(bytes.Buffer)
	replace := true
	err := api.AddBookmarks(inputFile, buf, bookmarks, replace, nil)
	if err != nil {
		return nil, errors.Wrap(err, "error pdfcpu.api.AddBookmarks")
	}

	tempFile, err := g.newTempFile()
	if err != nil {
		return nil, err
	}

	// copy byte[] to temp file
	_, err = io.Copy(tempFile, buf)
	if err != nil {
		return nil, errors.Wrap(err, "error io.Copy on byte[] to temp")
	}

	// Reload the file from memstore
	pdfWithBookmarks, err := g.fs.Open(tempFile.Name())
	if err != nil {
		return nil, errors.Wrap(err, "error g.fs.Open on reload from memstore")
	}

	return pdfWithBookmarks, nil
}

// Get PDF Configuration (For Testing)
func (g *Generator) PdfConfiguration() *model.Configuration {
	return g.pdfConfig
}

// Get file information of a single PDF
func (g *Generator) GetPdfFileInfo(fileName string) (*pdfcpu.PDFInfo, error) {
	file, err := g.fs.Open(fileName)
	if err != nil {
		return nil, err
	}
	defer file.Close()
	return api.PDFInfo(file, fileName, nil, g.pdfConfig)
}

// Get file information of a single PDF
func (g *Generator) GetPdfFileInfoByContents(file afero.File) (*pdfcpu.PDFInfo, error) {
<<<<<<< HEAD
	// file, err := g.fs.Open(fileName)
	// if err != nil {
	// 	return nil, err
	// }
	// defer file.Close()
=======
>>>>>>> a1b6501d
	return api.PDFInfo(file, file.Name(), nil, g.pdfConfig)
}

// CreateMergedPDFUpload converts Uploads to PDF and merges them into a single PDF
func (g *Generator) CreateMergedPDFUpload(appCtx appcontext.AppContext, uploads models.Uploads) (afero.File, error) {
	pdfs, err := g.ConvertUploadsToPDF(appCtx, uploads)
	if err != nil {
		return nil, errors.Wrap(err, "Error while converting uploads")
	}

	mergedPdf, err := g.MergePDFFiles(appCtx, pdfs)
	if err != nil {
		return nil, errors.Wrap(err, "Error while merging PDFs")
	}

	return mergedPdf, err
}

// ConvertUploadsToPDF turns a slice of Uploads into a slice of paths to converted PDF files
func (g *Generator) ConvertUploadsToPDF(appCtx appcontext.AppContext, uploads models.Uploads) ([]string, error) {
	// tempfile paths to be returned
	pdfs := make([]string, 0)

	// path for each image once downloaded
	images := make([]inputFile, 0)

	for _, upload := range uploads {
		copyOfUpload := upload // Make copy to avoid implicit memory aliasing of items from a range statement.
		if copyOfUpload.ContentType == uploader.FileTypePDF {
			if len(images) > 0 {
				// We want to retain page order and will generate a PDF for images
				// that have already been encountered before handling this PDF.
				pdf, err := g.PDFFromImages(appCtx, images)
				if err != nil {
					return nil, errors.Wrap(err, "Converting images")
				}
				pdfs = append(pdfs, pdf)
				images = make([]inputFile, 0)
			}
		}

		download, err := g.uploader.Download(appCtx, &copyOfUpload)
		if err != nil {
			return nil, errors.Wrap(err, "Downloading file from upload")
		}

		defer func() {
			if downloadErr := download.Close(); downloadErr != nil {
				appCtx.Logger().Debug("Failed to close file", zap.Error(downloadErr))
			}
		}()

		outputFile, err := g.newTempFile()

		if err != nil {
			return nil, errors.Wrap(err, "Creating temp file")
		}

		_, err = io.Copy(outputFile, download)
		if err != nil {
			return nil, errors.Wrap(err, "Copying to afero file")
		}

		path := outputFile.Name()

		if copyOfUpload.ContentType == uploader.FileTypePDF {
			pdfs = append(pdfs, path)
		} else {
			images = append(images, inputFile{Path: path, ContentType: copyOfUpload.ContentType})
		}
	}

	// Merge all remaining images in urls into a new PDF
	if len(images) > 0 {
		pdf, err := g.PDFFromImages(appCtx, images)
		if err != nil {
			return nil, errors.Wrap(err, "Converting remaining images to pdf")
		}
		pdfs = append(pdfs, pdf)
	}

	for _, fn := range pdfs {
		f, err := g.fs.Open(fn)
		if err != nil {
			return nil, errors.Wrap(err, "Validating pdfs")
		}
		err = g.pdfLib.Validate(f)
		if err != nil {
			return nil, errors.Wrap(err, "Validating pdfs")
		}
	}

	return pdfs, nil
}

// convert between image MIME types and the values expected by gofpdf
var contentTypeToImageType = map[string]string{
	uploader.FileTypeJPEG: "JPG",
	uploader.FileTypePNG:  "PNG",
}

// ReduceUnusedSpace reduces unused space
func ReduceUnusedSpace(_ appcontext.AppContext, file afero.File, g *Generator, contentType string) (imgFile afero.File, width float64, height float64, err error) {
	// Figure out if the image should be rotated by calculating height and width of image.
	pic, _, decodeErr := image.Decode(file)
	if decodeErr != nil {
		return nil, 0.0, 0.0, errors.Wrapf(decodeErr, "file %s was not decodable", file.Name())
	}
	rect := pic.Bounds()
	w := float64(rect.Max.X - rect.Min.X)
	h := float64(rect.Max.Y - rect.Min.Y)

	// If the image is landscape, then turn it to portrait orientation
	if w > h {
		newFile, newTemplateFileErr := g.newTempFile()
		if newTemplateFileErr != nil {
			return nil, 0.0, 0.0, errors.Wrap(newTemplateFileErr, "Creating temp file for image rotation")
		}

		// Rotate and save new file
		newPic := imaging.Rotate90(pic)
		if contentType == uploader.FileTypePNG {
			err := png.Encode(newFile, newPic)
			if err != nil {
				return nil, 0.0, 0.0, errors.Wrap(err, "Encountered an error rotating and encoding the png")
			}
		} else {
			err := jpeg.Encode(newFile, newPic, nil)
			if err != nil {
				return nil, 0.0, 0.0, errors.Wrap(err, "Encountered an error rotating and encoding the jpg")
			}
		}

		// The original width is now the height and vice versa.
		w, h = h, w

		// Use newFile instead of oldFile
		file = newFile

		fileCloseErr := file.Close()
		if fileCloseErr != nil {
			return nil, 0.0, 0.0, errors.Wrap(fileCloseErr, "Encountered an error closing the file")
		}

		return newFile, w, h, nil
	}
	return file, w, h, nil
}

// PDFFromImages returns the path to tempfile PDF containing all images included
// in urls.
//
// Images will be rotated to have as little white space as possible.
//
// The files at those paths will be tempfiles that will need to be cleaned
// up by the caller.
func (g *Generator) PDFFromImages(appCtx appcontext.AppContext, images []inputFile) (string, error) {
	// These constants are based on A4 page size, which we currently default to.
	horizontalMargin := 0.0
	topMargin := 0.0
	bodyWidth := PdfPageWidth - (horizontalMargin * 2)
	bodyHeight := PdfPageHeight - (topMargin * 2)
	wToHRatio := bodyWidth / bodyHeight

	pdf := gofpdf.New(PdfOrientation, PdfUnit, PdfPageSize, PdfFontDir)
	pdf.SetMargins(horizontalMargin, topMargin, horizontalMargin)

	if len(images) == 0 {
		return "", errors.New("No images provided")
	}

	appCtx.Logger().Debug("generating PDF from image files", zap.Any("images", images))

	outputFile, err := g.newTempFile()
	if err != nil {
		return "", err
	}

	defer func() {
		if closeErr := outputFile.Close(); closeErr != nil {
			appCtx.Logger().Debug("Failed to close file", zap.Error(closeErr))
		}
	}()

	var opt gofpdf.ImageOptions
	for _, img := range images {
		pdf.AddPage()
		file, openErr := g.fs.Open(img.Path)
		if openErr != nil {
			return "", errors.Wrap(openErr, "Opening image file")
		}

		defer func() {
			if closeErr := file.Close(); closeErr != nil {
				appCtx.Logger().Debug("Failed to close file", zap.Error(closeErr))
			}
		}()

		if img.ContentType == uploader.FileTypePNG {
			appCtx.Logger().Debug("Converting png to 8-bit")
			// gofpdf isn't able to process 16-bit PNGs, so to be safe we convert all PNGs to an 8-bit color depth
			newFile, newTemplateFileErr := g.newTempFile()
			if newTemplateFileErr != nil {
				return "", errors.Wrap(newTemplateFileErr, "Creating temp file for png conversion")
			}

			defer func() {
				if closeErr := newFile.Close(); closeErr != nil {
					appCtx.Logger().Debug("Failed to close file", zap.Error(closeErr))
				}
			}()

			convertTo8BitPNGErr := convertTo8BitPNG(file, newFile)
			if convertTo8BitPNGErr != nil {
				return "", errors.Wrap(convertTo8BitPNGErr, "Converting to 8-bit png")
			}
			file = newFile
			_, fileSeekErr := file.Seek(0, io.SeekStart)
			if fileSeekErr != nil {
				return "", errors.Wrapf(fileSeekErr, "file.Seek offset: 0 whence: %d", io.SeekStart)
			}
		}

		optimizedFile, w, h, rotateErr := ReduceUnusedSpace(appCtx, file, g, img.ContentType)
		if rotateErr != nil {
			return "", errors.Wrapf(rotateErr, "Rotating image if in landscape orientation")
		}

		widthInPdf := bodyWidth
		heightInPdf := 0.0

		// Scale using the imageOptions below
		// BodyWidth should be set to 0 when the image height the proportion of the page
		// is taller than wide as compared to an A4 page.
		//
		// The opposite is true and defaulted for when the image is wider than it is tall,
		// in comparison to an A4 page.
		if float64(w/h) < wToHRatio {
			widthInPdf = 0
			heightInPdf = bodyHeight
		}

		// Rotation may have closed the file, so reopen the file before we use it.
		optimizedFile, err = g.fs.Open(optimizedFile.Name())
		if err != nil {
			return "", err
		}

		// Seek to the beginning of the file so when we register the image, it doesn't start
		// at the end of the file.
		_, fileSeekErr := optimizedFile.Seek(0, io.SeekStart)
		if fileSeekErr != nil {
			return "", errors.Wrapf(fileSeekErr, "file.Seek offset: 0 whence: %d", io.SeekStart)
		}
		// Need to register the image using an afero reader, else it uses default filesystem
		pdf.RegisterImageReader(img.Path, contentTypeToImageType[img.ContentType], optimizedFile)
		opt.ImageType = contentTypeToImageType[img.ContentType]

		pdf.ImageOptions(img.Path, horizontalMargin, topMargin, widthInPdf, heightInPdf, false, opt, 0, "")
		fileCloseErr := file.Close()
		if fileCloseErr != nil {
			return "", errors.Wrapf(err, "error closing file: %s", optimizedFile.Name())
		}
	}

	if err = pdf.OutputAndClose(outputFile); err != nil {
		return "", errors.Wrap(err, "could not write PDF to outputfile")
	}
	return outputFile.Name(), nil
}

// MergePDFFiles Merges a slice of paths to PDF files into a single PDF
func (g *Generator) MergePDFFiles(_ appcontext.AppContext, paths []string) (afero.File, error) {
	var err error
	mergedFile, err := g.newTempFile()
	if err != nil {
		return mergedFile, err
	}

	var files []io.ReadSeeker
	for _, p := range paths {
		f, fileOpenErr := g.fs.Open(p)
		if fileOpenErr != nil {
			return mergedFile, fileOpenErr
		}
		files = append(files, f)
	}
	if err = g.pdfLib.Merge(files, mergedFile); err != nil {
		return mergedFile, err
	}

	// Reload the file from memstore
	mergedFile, err = g.fs.Open(mergedFile.Name())
	if err != nil {
		return mergedFile, err
	}

	return mergedFile, nil
}

// MergeImagesToPDF creates a PDF containing the images at the specified paths.
//
// The content type of the image is inferred from its extension. If this proves to
// be insufficient, storage.DetectContentType and contentTypeToImageType above can
// be used.
func (g *Generator) MergeImagesToPDF(appCtx appcontext.AppContext, paths []string) (string, error) {
	// path and type for each image
	images := make([]inputFile, 0)

	for _, path := range paths {
		extension := filepath.Ext(path)[1:]
		images = append(images, inputFile{
			Path:        path,
			ContentType: strings.ToUpper(extension),
		})
	}

	return g.PDFFromImages(appCtx, images)
}

func (g *Generator) FillPDFForm(jsonData []byte, templateReader io.ReadSeeker) (SSWWorksheet afero.File, err error) {
	var conf = g.pdfConfig
	// Change type to reader
	readJSON := strings.NewReader(string(jsonData))
	buf := new(bytes.Buffer)
	// Fills form using the template reader with json reader, outputs to byte, to be saved to afero file.
	formerr := api.FillForm(templateReader, readJSON, buf, conf)
	if formerr != nil {
		return nil, err
	}

	tempFile, err := g.newTempFile() // Will use g.newTempFile for proper memory usage
	if err != nil {
		return nil, err
	}

	// copy byte[] to temp file
	_, err = io.Copy(tempFile, buf)
	if err != nil {
		return nil, errors.Wrap(err, "error io.Copy on byte[] to temp")
	}

	// Reload the file from memstore
	outputFile, err := g.FileSystem().Open(tempFile.Name())
	if err != nil {
		return nil, errors.Wrap(err, "error g.fs.Open on reload from memstore")
	}
	return outputFile, nil
}

// MergePDFFiles Merges a slice of paths to PDF files into a single PDF
func (g *Generator) MergePDFFilesByContents(_ appcontext.AppContext, fileReaders []io.ReadSeeker) (afero.File, error) {
	var err error

	// Create a merged file
	mergedFile, err := g.newTempFile()
	if err != nil {
		return nil, err
	}
	defer mergedFile.Close() // Close merged file after finishing

	// Merge files
	if err = g.pdfLib.Merge(fileReaders, mergedFile); err != nil {
		return nil, err
	}

	// Reload the merged file
	mergedFile, err = g.fs.Open(mergedFile.Name())
	if err != nil {
		return nil, err
	}

	return mergedFile, nil
}<|MERGE_RESOLUTION|>--- conflicted
+++ resolved
@@ -187,14 +187,6 @@
 
 // Get file information of a single PDF
 func (g *Generator) GetPdfFileInfoByContents(file afero.File) (*pdfcpu.PDFInfo, error) {
-<<<<<<< HEAD
-	// file, err := g.fs.Open(fileName)
-	// if err != nil {
-	// 	return nil, err
-	// }
-	// defer file.Close()
-=======
->>>>>>> a1b6501d
 	return api.PDFInfo(file, file.Name(), nil, g.pdfConfig)
 }
 
