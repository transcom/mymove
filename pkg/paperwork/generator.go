--- conflicted
+++ resolved
@@ -13,7 +13,6 @@
 	"os"
 	"path/filepath"
 	"strings"
-	"syscall"
 
 	"github.com/disintegration/imaging"
 	"github.com/jung-kurt/gofpdf"
@@ -155,10 +154,6 @@
 	return g.workDir
 }
 
-<<<<<<< HEAD
-func (g *Generator) newTempFile() (afero.File, error) {
-	outputFile, err := g.fs.TempFile(g.workDir, "temp")
-=======
 // creates the directory if it does not exist and creates a new file in that directory
 func (g *Generator) newTempFileInDir(dirName string) (afero.File, error) {
 	dirPath := g.workDir
@@ -185,7 +180,6 @@
 
 	outputFile, err := g.fs.TempFile(dirPath, "temp")
 
->>>>>>> d1324d0c
 	if err != nil {
 		return nil, errors.WithStack(err)
 	}
@@ -193,40 +187,7 @@
 	return outputFile, nil
 }
 
-<<<<<<< HEAD
-// creates the directory if it does not exist and creates a new file in that directory
-func (g *Generator) newTempFileInDir(dirName string) (afero.File, error) {
-	dirPath := g.workDir + "/" + dirName
-
-	// Check if directory exists
-	exists, err := afero.DirExists(g.fs, dirPath)
-
-	if err != nil {
-		return nil, err
-	}
-
-	if !exists {
-		// Create a directory with permissions 0755 (read/write/execute for owner, read/execute for group/others)
-		err := g.fs.Mkdir(dirPath, 0755)
-
-		if err != nil {
-			return nil, err
-		}
-	}
-
-	outputFile, err := g.fs.TempFile(dirPath, "temp")
-
-	if err != nil {
-		return nil, errors.WithStack(err)
-	}
-
-	return outputFile, nil
-}
-
-func (g *Generator) newTempFileWithName(fileName string) (afero.File, error) {
-=======
 func (g *Generator) newTempFileWithNameInDir(dirName string, fileName string) (afero.File, error) {
->>>>>>> d1324d0c
 	name := "temp"
 
 	if fileName != "" {
@@ -264,71 +225,9 @@
 	return outputFile, nil
 }
 
-func (g *Generator) newTempFileWithNameInDir(dirName string, fileName string) (afero.File, error) {
-	name := "temp"
-
-	if fileName != "" {
-		// by adding a * before the extension we tell TempFile to put its random number before the extension instead of after it
-		extensionIndex := strings.LastIndex(fileName, ".")
-		name = fileName[:extensionIndex] + strings.Replace(fileName[extensionIndex:], ".", "*.", 1)
-	}
-
-	dirPath := g.workDir
-
-	if dirPath != "" {
-		dirPath = dirPath + "/" + dirName
-	}
-
-	// Check if directory exists
-	exists, err := afero.DirExists(g.fs, dirPath)
-
-	if err != nil {
-		return nil, err
-	}
-
-	if !exists {
-		// Create a directory with permissions 0755 (read/write/execute for owner, read/execute for group/others)
-		err := g.fs.Mkdir(dirPath, 0755)
-
-		if err != nil {
-			return nil, err
-		}
-	}
-
-	outputFile, err := g.fs.TempFile(dirPath, name)
-	if err != nil {
-		return nil, errors.WithStack(err)
-	}
-	return outputFile, nil
-}
-
 // Cleanup removes filesystem working dir
 func (g *Generator) Cleanup(_ appcontext.AppContext) error {
 	return g.fs.RemoveAll(g.workDir)
-}
-
-func cleanupFile(g *Generator, file afero.File) error {
-	exists, err := afero.Exists(g.fs, file.Name())
-
-	if err != nil {
-		return err
-	}
-
-	if exists {
-		err := g.fs.Remove(file.Name())
-
-		if err != nil {
-			if errors.Is(err, os.ErrNotExist) || errors.Is(err, syscall.ENOENT) {
-				// File does not exist treat it as non-error:
-				return nil
-			}
-
-			// Return the error if it's not a "file not found" error
-			return err
-		}
-	}
-
-	return nil
 }
 
 // Get PDF Configuration (For Testing)
@@ -508,45 +407,32 @@
 		return "nil", errors.Wrap(err, "Downloading file from upload")
 	}
 
-<<<<<<< HEAD
+	outputFile, err := g.newTempFileInDir(dirName)
+
+	if err != nil {
+		return "nil", errors.Wrap(err, "Creating temp file")
+	}
+
+	_, err = io.Copy(outputFile, download)
+	if err != nil {
+		return "nil", errors.Wrap(err, "Copying to afero file")
+	}
+
+	path := outputFile.Name()
+
+	if upload.ContentType == uploader.FileTypePDF {
+		return path, nil
+	}
+
+	images := make([]inputFile, 0)
+	images = append(images, inputFile{Path: path, ContentType: upload.ContentType})
+
 	defer func() {
 		if downloadErr := download.Close(); downloadErr != nil {
 			appCtx.Logger().Debug("Failed to close file", zap.Error(downloadErr))
 		}
 	}()
 
-=======
->>>>>>> d1324d0c
-	outputFile, err := g.newTempFileInDir(dirName)
-
-	if err != nil {
-		return "nil", errors.Wrap(err, "Creating temp file")
-	}
-
-	_, err = io.Copy(outputFile, download)
-	if err != nil {
-		return "nil", errors.Wrap(err, "Copying to afero file")
-	}
-
-	path := outputFile.Name()
-
-	if upload.ContentType == uploader.FileTypePDF {
-		return path, nil
-	}
-
-	images := make([]inputFile, 0)
-	images = append(images, inputFile{Path: path, ContentType: upload.ContentType})
-<<<<<<< HEAD
-	cleanupFile(g, outputFile)
-=======
-
-	defer func() {
-		if downloadErr := download.Close(); downloadErr != nil {
-			appCtx.Logger().Debug("Failed to close file", zap.Error(downloadErr))
-		}
-	}()
-
->>>>>>> d1324d0c
 	return g.PDFFromImages(appCtx, images, dirName)
 }
 
@@ -637,7 +523,6 @@
 		if closeErr := outputFile.Close(); closeErr != nil {
 			appCtx.Logger().Debug("Failed to close file", zap.Error(closeErr))
 		}
-		cleanupFile(g, outputFile)
 	}()
 
 	var opt gofpdf.ImageOptions
@@ -666,7 +551,6 @@
 				if closeErr := newFile.Close(); closeErr != nil {
 					appCtx.Logger().Debug("Failed to close file", zap.Error(closeErr))
 				}
-				cleanupFile(g, newFile)
 			}()
 
 			convertTo8BitPNGErr := convertTo8BitPNG(file, newFile)
@@ -759,7 +643,6 @@
 		if closeErr := outputFile.Close(); closeErr != nil {
 			appCtx.Logger().Debug("Failed to close file", zap.Error(closeErr))
 		}
-		cleanupFile(g, outputFile)
 	}()
 
 	var opt gofpdf.ImageOptions
@@ -788,7 +671,6 @@
 				if closeErr := newFile.Close(); closeErr != nil {
 					appCtx.Logger().Debug("Failed to close file", zap.Error(closeErr))
 				}
-				cleanupFile(g, newFile)
 			}()
 
 			convertTo8BitPNGErr := convertTo8BitPNG(file, newFile)
