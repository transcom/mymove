package paperwork

import (
	"bytes"
	_ "embed"
	"fmt"
	"image"
	"image/color"
	"image/jpeg"
	"image/png"
	"io"
	"log"
	"os"
	"path/filepath"
	"strings"
	"syscall"

	"github.com/disintegration/imaging"
	"github.com/jung-kurt/gofpdf"
	"github.com/pdfcpu/pdfcpu/pkg/api"
	"github.com/pdfcpu/pdfcpu/pkg/pdfcpu"
	"github.com/pdfcpu/pdfcpu/pkg/pdfcpu/model"
	"github.com/pdfcpu/pdfcpu/pkg/pdfcpu/types"
	"github.com/pkg/errors"
	"github.com/spf13/afero"
	"go.uber.org/zap"

	"github.com/transcom/mymove/pkg/appcontext"
	"github.com/transcom/mymove/pkg/models"
	"github.com/transcom/mymove/pkg/storage"
	"github.com/transcom/mymove/pkg/uploader"
)

// Default values for PDF generation
const (
	PdfOrientation string  = "P"
	PdfUnit        string  = "pt"
	PdfPageWidth   float64 = 612.0
	PdfPageHeight  float64 = 792.0
	PdfPageSize    string  = "Letter"
	PdfFontDir     string  = ""
)

// Generator encapsulates the prerequisites for PDF generation.
type Generator struct {
	fs        *afero.Afero
	uploader  *uploader.Uploader
	pdfConfig *model.Configuration
	workDir   string
	pdfLib    PDFLibrary
}

type pdfCPUWrapper struct {
	*model.Configuration
}

// Merge merges files
func (pcw pdfCPUWrapper) Merge(files []io.ReadSeeker, w io.Writer) error {
	var rscs []io.ReadSeeker
	rscs = append(rscs, files...)
	return api.MergeRaw(rscs, w, false, pcw.Configuration) // Todo: False refers to a divider page. Find out what this does
}

// Validate validates the api configuration
func (pcw pdfCPUWrapper) Validate(rs io.ReadSeeker) error {
	return api.Validate(rs, pcw.Configuration)
}

// PDFLibrary is the PDF library interface
type PDFLibrary interface {
	Merge(rsc []io.ReadSeeker, w io.Writer) error
	Validate(rs io.ReadSeeker) error
}

// Converts an image of any type to a PNG with 8-bit color depth
func convertTo8BitPNG(in io.Reader, out io.Writer) error {
	img, _, err := image.Decode(in)
	if err != nil {
		return err
	}

	b := img.Bounds()
	imgSet := image.NewRGBA(b)
	// Converts each pixel to a 32-bit RGBA pixel
	for y := 0; y < b.Max.Y; y++ {
		for x := 0; x < b.Max.X; x++ {
			newPixel := color.RGBAModel.Convert(img.At(x, y))
			imgSet.Set(x, y, newPixel)
		}
	}

	err = png.Encode(out, imgSet)
	if err != nil {
		return err
	}

	return nil
}

// Identifies if a filepath directory is mutable
// This is needed in order to write config and fonts to filesystem
// as the pdfcpu package hard-code requires it at this time
// for initial installation and for form filling
func isDirMutable(path string) bool {
	testFile := filepath.Join(path, "tmp")
	file, err := os.Create(testFile)
	if err != nil {
		log.Printf("isDirMutable: failed for %s: %v\n", path, err)
		return false
	}
	file.Close()
	os.Remove(testFile) // Cleanup the test file, it is mutable here
	return true
}

// NewGenerator creates a new Generator.
func NewGenerator(uploader *uploader.Uploader) (*Generator, error) {
	// Use in memory filesystem for generation. Purpose is to not write
	// to hard disk due to restrictions in AWS storage. May need better long term solution.
	afs := storage.NewMemory(storage.NewMemoryParams("", "")).FileSystem()

	tmpDir := os.TempDir()
	if !isDirMutable(tmpDir) {
		return nil, fmt.Errorf("tmp directory (%s) is not mutable, cannot configure default pdfcpu generator settings", tmpDir)
	}
	err := api.EnsureDefaultConfigAt(tmpDir)
	if err != nil {
		return nil, err
	}

	pdfConfig := api.LoadConfiguration() // As long as our config was set properly, this will load it and not create a new default config
	pdfCPU := pdfCPUWrapper{Configuration: pdfConfig}

	directory, err := afs.TempDir("", "generator")
	if err != nil {
		return nil, errors.WithStack(err)
	}

	return &Generator{
		fs:        afs,
		uploader:  uploader,
		pdfConfig: pdfConfig,
		workDir:   directory,
		pdfLib:    pdfCPU,
	}, nil
}

type inputFile struct {
	Path        string
	ContentType string
}

// get the working directory path
func (g *Generator) GetWorkDir() string {
	return g.workDir
}

func (g *Generator) newTempFile() (afero.File, error) {
	outputFile, err := g.fs.TempFile(g.workDir, "temp")
	if err != nil {
		return nil, errors.WithStack(err)
	}
	return outputFile, nil
}

// creates the directory if it does not exist and creates a new file in that directory
func (g *Generator) newTempFileInDir(dirName string) (afero.File, error) {
	dirPath := g.workDir + "/" + dirName

	// Check if directory exists
	exists, err := afero.DirExists(g.fs, dirPath)

	if err != nil {
		return nil, err
	}

	if !exists {
		// Create a directory with permissions 0755 (read/write/execute for owner, read/execute for group/others)
		err := g.fs.Mkdir(dirPath, 0755)

		if err != nil {
			return nil, err
		}
	}

	outputFile, err := g.fs.TempFile(dirPath, "temp")

	if err != nil {
		return nil, errors.WithStack(err)
	}

	return outputFile, nil
}

func (g *Generator) newTempFileWithName(fileName string) (afero.File, error) {
	name := "temp"

	if fileName != "" {
		// by adding a * before the extension we tell TempFile to put its random number before the extension instead of after it
		extensionIndex := strings.LastIndex(fileName, ".")
		name = fileName[:extensionIndex] + strings.Replace(fileName[extensionIndex:], ".", "*.", 1)
	}

	outputFile, err := g.fs.TempFile(g.workDir, name)
	if err != nil {
		return nil, errors.WithStack(err)
	}
	return outputFile, nil
}

func (g *Generator) newTempFileWithNameInDir(dirName string, fileName string) (afero.File, error) {
	name := "temp"

	if fileName != "" {
		// by adding a * before the extension we tell TempFile to put its random number before the extension instead of after it
		extensionIndex := strings.LastIndex(fileName, ".")
		name = fileName[:extensionIndex] + strings.Replace(fileName[extensionIndex:], ".", "*.", 1)
	}

	dirPath := g.workDir

	if dirPath != "" {
		dirPath = dirPath + "/" + dirName
	}

	// Check if directory exists
	exists, err := afero.DirExists(g.fs, dirPath)

	if err != nil {
		return nil, err
	}

	if !exists {
		// Create a directory with permissions 0755 (read/write/execute for owner, read/execute for group/others)
		err := g.fs.Mkdir(dirPath, 0755)

		if err != nil {
			return nil, err
		}
	}

	outputFile, err := g.fs.TempFile(dirPath, name)
	if err != nil {
		return nil, errors.WithStack(err)
	}
	return outputFile, nil
}

// Cleanup removes filesystem working dir
func (g *Generator) Cleanup(_ appcontext.AppContext) error {
	return g.fs.RemoveAll(g.workDir)
}

func cleanupFile(g *Generator, file afero.File) error {
	exists, err := afero.Exists(g.fs, file.Name())

	if err != nil {
		return err
	}

	if exists {
		err := g.fs.Remove(file.Name())

		if err != nil {
			if errors.Is(err, os.ErrNotExist) || errors.Is(err, syscall.ENOENT) {
				// File does not exist treat it as non-error:
				return nil
			}

			// Return the error if it's not a "file not found" error
			return err
		}
	}

	return nil
}

// Get PDF Configuration (For Testing)
func (g *Generator) FileSystem() *afero.Afero {
	return g.fs
}

// Add bookmarks into a single PDF
func (g *Generator) AddPdfBookmarks(inputFile afero.File, bookmarks []pdfcpu.Bookmark, dirName string) (afero.File, error) {

	buf := new(bytes.Buffer)
	replace := true
	err := api.AddBookmarks(inputFile, buf, bookmarks, replace, g.pdfConfig)
	if err != nil {
		return nil, errors.Wrap(err, "error pdfcpu.api.AddBookmarks")
	}

	tempFile, err := g.newTempFileInDir(dirName)
	if err != nil {
		return nil, err
	}

	// copy byte[] to temp file
	_, err = io.Copy(tempFile, buf)
	if err != nil {
		return nil, errors.Wrap(err, "error io.Copy on byte[] to temp")
	}

	// Reload the file from memstore
	pdfWithBookmarks, err := g.fs.Open(tempFile.Name())
	if err != nil {
		return nil, errors.Wrap(err, "error g.fs.Open on reload from memstore")
	}

	return pdfWithBookmarks, nil
}

// Get PDF Configuration (For Testing)
func (g *Generator) PdfConfiguration() *model.Configuration {
	return g.pdfConfig
}

// Get file information of a single PDF
func (g *Generator) GetPdfFileInfo(fileName string) (*pdfcpu.PDFInfo, error) {
	file, err := g.fs.Open(fileName)
	if err != nil {
		return nil, err
	}
	defer file.Close()
	return api.PDFInfo(file, fileName, nil, false, g.pdfConfig)
}

func (g *Generator) GetPdfFileInfoForReadSeeker(rs io.ReadSeeker) (*pdfcpu.PDFInfo, error) {
	return api.PDFInfo(rs, "", nil, false, g.pdfConfig)
}

// Get file information of a single PDF
func (g *Generator) GetPdfFileInfoByContents(file afero.File) (*pdfcpu.PDFInfo, error) {
	return api.PDFInfo(file, file.Name(), nil, false, g.pdfConfig)
}

// CreateMergedPDFUpload converts Uploads to PDF and merges them into a single PDF
func (g *Generator) CreateMergedPDFUpload(appCtx appcontext.AppContext, uploads models.Uploads, dirName string) (afero.File, error) {
	pdfs, err := g.ConvertUploadsToPDF(appCtx, uploads, true, dirName)
	if err != nil {
		return nil, errors.Wrap(err, "Error while converting uploads")
	}

	mergedPdf, err := g.MergePDFFiles(appCtx, pdfs, dirName)
	if err != nil {
		return nil, errors.Wrap(err, "Error while merging PDFs")
	}

	return mergedPdf, err
}

// ConvertUploadsToPDF turns a slice of Uploads into a slice of paths to converted PDF files
func (g *Generator) ConvertUploadsToPDF(appCtx appcontext.AppContext, uploads models.Uploads, doRotation bool, dirName string) ([]string, error) {
	// tempfile paths to be returned
	pdfs := make([]string, 0)

	// path for each image once downloaded
	images := make([]inputFile, 0)

	for _, upload := range uploads {
		copyOfUpload := upload // Make copy to avoid implicit memory aliasing of items from a range statement.
		if copyOfUpload.ContentType == uploader.FileTypePDF {
			if len(images) > 0 {
				// We want to retain page order and will generate a PDF for images
				// that have already been encountered before handling this PDF.
				var pdf string
				var err error
				if doRotation {
					pdf, err = g.PDFFromImages(appCtx, images, dirName)
					if err != nil {
						return nil, errors.Wrap(err, "Converting images")
					}
				} else {
					pdf, err = g.PDFFromImagesNoRotation(appCtx, images, dirName)
					if err != nil {
						return nil, errors.Wrap(err, "Converting images")
					}
				}
				pdfs = append(pdfs, pdf)
				images = make([]inputFile, 0)
			}
		}

		download, err := g.uploader.Download(appCtx, &copyOfUpload)
		if err != nil {
			return nil, errors.Wrap(err, "Downloading file from upload")
		}

		defer func() {
			if downloadErr := download.Close(); downloadErr != nil {
				appCtx.Logger().Debug("Failed to close file", zap.Error(downloadErr))
			}
		}()

		outputFile, err := g.newTempFileInDir(dirName)

		if err != nil {
			return nil, errors.Wrap(err, "Creating temp file")
		}

		_, err = io.Copy(outputFile, download)
		if err != nil {
			return nil, errors.Wrap(err, "Copying to afero file")
		}

		path := outputFile.Name()

		if copyOfUpload.ContentType == uploader.FileTypePDF {
			pdfs = append(pdfs, path)
		} else {
			images = append(images, inputFile{Path: path, ContentType: copyOfUpload.ContentType})
		}
	}

	// Merge all remaining images in urls into a new PDF
	if len(images) > 0 {
		var pdf string
		var err error

		if doRotation {
			pdf, err = g.PDFFromImages(appCtx, images, dirName)
			if err != nil {
				return nil, errors.Wrap(err, "Converting remaining images to pdf")
			}
		} else {
			pdf, err = g.PDFFromImagesNoRotation(appCtx, images, dirName)
			if err != nil {
				return nil, errors.Wrap(err, "Converting remaining images to pdf")
			}
		}
		pdfs = append(pdfs, pdf)
	}

	for _, fn := range pdfs {
		f, err := g.fs.Open(fn)
		if err != nil {
			return nil, errors.Wrap(err, "Validating pdfs")
		}
		err = g.pdfLib.Validate(f)
		if err != nil {
			return nil, errors.Wrap(err, "Validating pdfs")
		}
	}

	return pdfs, nil
}

func (g *Generator) ConvertUploadToPDF(appCtx appcontext.AppContext, upload models.Upload, dirName string) (string, error) {

	download, err := g.uploader.Download(appCtx, &upload)
	if err != nil {
		return "nil", errors.Wrap(err, "Downloading file from upload")
	}

	defer func() {
		if downloadErr := download.Close(); downloadErr != nil {
			appCtx.Logger().Debug("Failed to close file", zap.Error(downloadErr))
		}
	}()

	outputFile, err := g.newTempFileInDir(dirName)

	if err != nil {
		return "nil", errors.Wrap(err, "Creating temp file")
	}

	_, err = io.Copy(outputFile, download)
	if err != nil {
		return "nil", errors.Wrap(err, "Copying to afero file")
	}

	path := outputFile.Name()

	if upload.ContentType == uploader.FileTypePDF {
		return path, nil
	}

	images := make([]inputFile, 0)
	images = append(images, inputFile{Path: path, ContentType: upload.ContentType})
	cleanupFile(g, outputFile)
<<<<<<< HEAD
	return g.PDFFromImages(appCtx, images)
=======
	return g.PDFFromImages(appCtx, images, dirName)
>>>>>>> 9880d959
}

// convert between image MIME types and the values expected by gofpdf
var contentTypeToImageType = map[string]string{
	uploader.FileTypeJPEG: "JPG",
	uploader.FileTypePNG:  "PNG",
}

// ReduceUnusedSpace reduces unused space
func ReduceUnusedSpace(_ appcontext.AppContext, file afero.File, g *Generator, contentType string) (imgFile afero.File, width float64, height float64, err error) {
	// Figure out if the image should be rotated by calculating height and width of image.
	pic, _, decodeErr := image.Decode(file)
	if decodeErr != nil {
		return nil, 0.0, 0.0, errors.Wrapf(decodeErr, "file %s was not decodable", file.Name())
	}
	rect := pic.Bounds()
	w := float64(rect.Max.X - rect.Min.X)
	h := float64(rect.Max.Y - rect.Min.Y)

	// If the image is landscape, then turn it to portrait orientation
	if w > h {
		newFile, newTemplateFileErr := g.newTempFile()
		if newTemplateFileErr != nil {
			return nil, 0.0, 0.0, errors.Wrap(newTemplateFileErr, "Creating temp file for image rotation")
		}

		// Rotate and save new file
		newPic := imaging.Rotate90(pic)
		if contentType == uploader.FileTypePNG {
			err := png.Encode(newFile, newPic)
			if err != nil {
				return nil, 0.0, 0.0, errors.Wrap(err, "Encountered an error rotating and encoding the png")
			}
		} else {
			err := jpeg.Encode(newFile, newPic, nil)
			if err != nil {
				return nil, 0.0, 0.0, errors.Wrap(err, "Encountered an error rotating and encoding the jpg")
			}
		}

		// The original width is now the height and vice versa.
		w, h = h, w

		// Use newFile instead of oldFile
		file = newFile

		fileCloseErr := file.Close()
		if fileCloseErr != nil {
			return nil, 0.0, 0.0, errors.Wrap(fileCloseErr, "Encountered an error closing the file")
		}

		return newFile, w, h, nil
	}
	return file, w, h, nil
}

// PDFFromImages returns the path to tempfile PDF containing all images included
// in urls.
//
// Images will be rotated to have as little white space as possible.
//
// The files at those paths will be tempfiles that will need to be cleaned
// up by the caller.
func (g *Generator) PDFFromImages(appCtx appcontext.AppContext, images []inputFile, dirName string) (string, error) {
	// These constants are based on A4 page size, which we currently default to.
	horizontalMargin := 0.0
	topMargin := 0.0
	bodyWidth := PdfPageWidth - (horizontalMargin * 2)
	bodyHeight := PdfPageHeight - (topMargin * 2)
	wToHRatio := bodyWidth / bodyHeight

	pdf := gofpdf.New(PdfOrientation, PdfUnit, PdfPageSize, PdfFontDir)
	pdf.SetMargins(horizontalMargin, topMargin, horizontalMargin)

	if len(images) == 0 {
		return "", errors.New("No images provided")
	}

	appCtx.Logger().Debug("generating PDF from image files", zap.Any("images", images))

	outputFile, err := g.newTempFileInDir(dirName)
	if err != nil {
		return "", err
	}

	defer func() {
		if closeErr := outputFile.Close(); closeErr != nil {
			appCtx.Logger().Debug("Failed to close file", zap.Error(closeErr))
		}
		cleanupFile(g, outputFile)
	}()

	var opt gofpdf.ImageOptions
	for _, img := range images {
		pdf.AddPage()
		file, openErr := g.fs.Open(img.Path)
		if openErr != nil {
			return "", errors.Wrap(openErr, "Opening image file")
		}

		defer func() {
			if closeErr := file.Close(); closeErr != nil {
				appCtx.Logger().Debug("Failed to close file", zap.Error(closeErr))
			}
		}()

		if img.ContentType == uploader.FileTypePNG {
			appCtx.Logger().Debug("Converting png to 8-bit")
			// gofpdf isn't able to process 16-bit PNGs, so to be safe we convert all PNGs to an 8-bit color depth
			newFile, newTemplateFileErr := g.newTempFileInDir(dirName)
			if newTemplateFileErr != nil {
				return "", errors.Wrap(newTemplateFileErr, "Creating temp file for png conversion")
			}

			defer func() {
				if closeErr := newFile.Close(); closeErr != nil {
					appCtx.Logger().Debug("Failed to close file", zap.Error(closeErr))
				}
				cleanupFile(g, newFile)
			}()

			convertTo8BitPNGErr := convertTo8BitPNG(file, newFile)
			if convertTo8BitPNGErr != nil {
				return "", errors.Wrap(convertTo8BitPNGErr, "Converting to 8-bit png")
			}
			file = newFile
			_, fileSeekErr := file.Seek(0, io.SeekStart)
			if fileSeekErr != nil {
				return "", errors.Wrapf(fileSeekErr, "file.Seek offset: 0 whence: %d", io.SeekStart)
			}
		}

		optimizedFile, w, h, rotateErr := ReduceUnusedSpace(appCtx, file, g, img.ContentType)
		if rotateErr != nil {
			return "", errors.Wrapf(rotateErr, "Rotating image if in landscape orientation")
		}

		widthInPdf := bodyWidth
		heightInPdf := 0.0

		// Scale using the imageOptions below
		// BodyWidth should be set to 0 when the image height the proportion of the page
		// is taller than wide as compared to an A4 page.
		//
		// The opposite is true and defaulted for when the image is wider than it is tall,
		// in comparison to an A4 page.
		if float64(w/h) < wToHRatio {
			widthInPdf = 0
			heightInPdf = bodyHeight
		}

		// Rotation may have closed the file, so reopen the file before we use it.
		optimizedFile, err = g.fs.Open(optimizedFile.Name())
		if err != nil {
			return "", err
		}

		// Seek to the beginning of the file so when we register the image, it doesn't start
		// at the end of the file.
		_, fileSeekErr := optimizedFile.Seek(0, io.SeekStart)
		if fileSeekErr != nil {
			return "", errors.Wrapf(fileSeekErr, "file.Seek offset: 0 whence: %d", io.SeekStart)
		}
		// Need to register the image using an afero reader, else it uses default filesystem
		pdf.RegisterImageReader(img.Path, contentTypeToImageType[img.ContentType], optimizedFile)
		opt.ImageType = contentTypeToImageType[img.ContentType]

		pdf.ImageOptions(img.Path, horizontalMargin, topMargin, widthInPdf, heightInPdf, false, opt, 0, "")
		fileCloseErr := file.Close()
		if fileCloseErr != nil {
			return "", errors.Wrapf(err, "error closing file: %s", optimizedFile.Name())
		}
	}

	if err = pdf.OutputAndClose(outputFile); err != nil {
		return "", errors.Wrap(err, "could not write PDF to outputfile")
	}
	return outputFile.Name(), nil
}

// PDFFromImages returns the path to tempfile PDF containing all images included
// in urls.
//
// The files at those paths will be tempfiles that will need to be cleaned
// up by the caller.
func (g *Generator) PDFFromImagesNoRotation(appCtx appcontext.AppContext, images []inputFile, dirName string) (string, error) {
	// These constants are based on A4 page size, which we currently default to.
	horizontalMargin := 0.0
	topMargin := 0.0
	bodyWidth := PdfPageWidth - (horizontalMargin * 2)
	bodyHeight := PdfPageHeight - (topMargin * 2)
	wToHRatio := bodyWidth / bodyHeight

	pdf := gofpdf.New(PdfOrientation, PdfUnit, PdfPageSize, PdfFontDir)
	pdf.SetMargins(horizontalMargin, topMargin, horizontalMargin)

	if len(images) == 0 {
		return "", errors.New("No images provided")
	}

	appCtx.Logger().Debug("generating PDF from image files", zap.Any("images", images))

	outputFile, err := g.newTempFileInDir(dirName)
	if err != nil {
		return "", err
	}

	defer func() {
		if closeErr := outputFile.Close(); closeErr != nil {
			appCtx.Logger().Debug("Failed to close file", zap.Error(closeErr))
		}
		cleanupFile(g, outputFile)
	}()

	var opt gofpdf.ImageOptions
	for _, img := range images {
		pdf.AddPage()
		file, openErr := g.fs.Open(img.Path)
		if openErr != nil {
			return "", errors.Wrap(openErr, "Opening image file")
		}

		defer func() {
			if closeErr := file.Close(); closeErr != nil {
				appCtx.Logger().Debug("Failed to close file", zap.Error(closeErr))
			}
		}()

		if img.ContentType == uploader.FileTypePNG {
			appCtx.Logger().Debug("Converting png to 8-bit")
			// gofpdf isn't able to process 16-bit PNGs, so to be safe we convert all PNGs to an 8-bit color depth
			newFile, newTemplateFileErr := g.newTempFileInDir(dirName)
			if newTemplateFileErr != nil {
				return "", errors.Wrap(newTemplateFileErr, "Creating temp file for png conversion")
			}

			defer func() {
				if closeErr := newFile.Close(); closeErr != nil {
					appCtx.Logger().Debug("Failed to close file", zap.Error(closeErr))
				}
				cleanupFile(g, newFile)
			}()

			convertTo8BitPNGErr := convertTo8BitPNG(file, newFile)
			if convertTo8BitPNGErr != nil {
				return "", errors.Wrap(convertTo8BitPNGErr, "Converting to 8-bit png")
			}
			file = newFile
			_, fileSeekErr := file.Seek(0, io.SeekStart)
			if fileSeekErr != nil {
				return "", errors.Wrapf(fileSeekErr, "file.Seek offset: 0 whence: %d", io.SeekStart)
			}
		}

		widthInPdf := bodyWidth
		heightInPdf := 0.0

		// Scale using the imageOptions below
		// BodyWidth should be set to 0 when the image height the proportion of the page
		// is taller than wide as compared to an A4 page.
		//
		// The opposite is true and defaulted for when the image is wider than it is tall,
		// in comparison to an A4 page.
		if float64(bodyWidth/bodyHeight) < wToHRatio {
			widthInPdf = 0
			heightInPdf = bodyHeight
		}

		// Seek to the beginning of the file so when we register the image, it doesn't start
		// at the end of the file.
		_, fileSeekErr := file.Seek(0, io.SeekStart)
		if fileSeekErr != nil {
			return "", errors.Wrapf(fileSeekErr, "file.Seek offset: 0 whence: %d", io.SeekStart)
		}
		// Need to register the image using an afero reader, else it uses default filesystem
		pdf.RegisterImageReader(img.Path, contentTypeToImageType[img.ContentType], file)
		opt.ImageType = contentTypeToImageType[img.ContentType]

		pdf.ImageOptions(img.Path, horizontalMargin, topMargin, widthInPdf, heightInPdf, false, opt, 0, "")
		fileCloseErr := file.Close()
		if fileCloseErr != nil {
			return "", errors.Wrapf(err, "error closing file: %s", file.Name())
		}
	}

	if err = pdf.OutputAndClose(outputFile); err != nil {
		return "", errors.Wrap(err, "could not write PDF to outputfile")
	}
	return outputFile.Name(), nil
}

// MergePDFFiles Merges a slice of paths to PDF files into a single PDF
func (g *Generator) MergePDFFiles(_ appcontext.AppContext, paths []string, dirName string) (afero.File, error) {
	var err error
	mergedFile, err := g.newTempFileInDir(dirName)
	if err != nil {
		return mergedFile, err
	}

	defer mergedFile.Close()

	var files []io.ReadSeeker
	for _, p := range paths {
		f, fileOpenErr := g.fs.Open(p)
		if fileOpenErr != nil {
			return mergedFile, fileOpenErr
		}
		files = append(files, f)
	}
	if err = g.pdfLib.Merge(files, mergedFile); err != nil {
		return mergedFile, err
	}

	// Reload the file from memstore
	mergedFile, err = g.fs.Open(mergedFile.Name())
	if err != nil {
		return mergedFile, err
	}

	return mergedFile, nil
}

// MergeImagesToPDF creates a PDF containing the images at the specified paths.
//
// The content type of the image is inferred from its extension. If this proves to
// be insufficient, storage.DetectContentType and contentTypeToImageType above can
// be used.
func (g *Generator) MergeImagesToPDF(appCtx appcontext.AppContext, paths []string, dirName string) (string, error) {
	// path and type for each image
	images := make([]inputFile, 0)

	for _, path := range paths {
		extension := filepath.Ext(path)[1:]
		images = append(images, inputFile{
			Path:        path,
			ContentType: strings.ToUpper(extension),
		})
	}

	return g.PDFFromImages(appCtx, images, dirName)
}

func (g *Generator) FillPDFForm(jsonData []byte, templateReader io.ReadSeeker, fileName string, dirName string) (SSWWorksheet afero.File, err error) {
	var conf = g.pdfConfig
	// Change type to reader
	readJSON := strings.NewReader(string(jsonData))
	buf := new(bytes.Buffer)
	// Fills form using the template reader with json reader, outputs to byte, to be saved to afero file.
	formerr := api.FillForm(templateReader, readJSON, buf, conf)
	if formerr != nil {
		return nil, formerr
	}

	tempFile, err := g.newTempFileWithNameInDir(dirName, fileName) // Will use g.newTempFileWithName for proper memory usage, saves the new temp file with the fileName
	if err != nil {
		return nil, err
	}

	// copy byte[] to temp file
	_, err = io.Copy(tempFile, buf)
	if err != nil {
		return nil, errors.Wrap(err, "error io.Copy on byte[] to temp")
	}

	// Reload the file from memstore
	outputFile, err := g.FileSystem().Open(tempFile.Name())
	if err != nil {
		return nil, errors.Wrap(err, "error g.fs.Open on reload from memstore")
	}
	return outputFile, nil
}

// LockPDFForm takes in a PDF Form readseeker, reads all form fields, and locks them
// This is primarily for the SSW, but needs to be done separately from filling as only one process (filling, locking, merging, etc)
// may be completed at a time.
func (g *Generator) LockPDFForm(templateReader io.ReadSeeker, fileName string, dirName string) (SSWWorksheet afero.File, err error) {
	var conf = g.pdfConfig
	buf := new(bytes.Buffer)
	// Reads all form fields on document as []form.Field
	fields, err := api.FormFields(templateReader, conf)
	if err != nil {
		return nil, err
	}

	// Assembles them to the API's required []string
	fieldList := make([]string, len(fields))
	for i, field := range fields {
		fieldList[i] = field.ID
	}

	// Locks all fields
	formerr := api.LockFormFields(templateReader, buf, fieldList, conf)
	if formerr != nil {
		return nil, err
	}

	tempFile, err := g.newTempFileWithNameInDir(dirName, fileName) // Will use g.newTempFileWithName for proper memory usage, saves the new temp file with the fileName
	if err != nil {
		return nil, err
	}

	// copy byte[] to temp file
	_, err = io.Copy(tempFile, buf)
	if err != nil {
		return nil, errors.Wrap(err, "error io.Copy on byte[] to temp")
	}

	// Reload the file from memstore
	outputFile, err := g.FileSystem().Open(tempFile.Name())
	if err != nil {
		return nil, errors.Wrap(err, "error g.fs.Open on reload from memstore")
	}

	return outputFile, nil
}

// MergePDFFiles Merges a slice of paths to PDF files into a single PDF
func (g *Generator) MergePDFFilesByContents(_ appcontext.AppContext, fileReaders []io.ReadSeeker, dirName string) (afero.File, error) {
	var err error

	// Create a merged file
	mergedFile, err := g.newTempFileInDir(dirName)
	if err != nil {
		return nil, err
	}
	defer mergedFile.Close() // Close merged file after finishing

	// Merge files
	if err = g.pdfLib.Merge(fileReaders, mergedFile); err != nil {
		return nil, err
	}

	// Reload the merged file
	mergedFile, err = g.fs.Open(mergedFile.Name())
	if err != nil {
		return nil, err
	}

	return mergedFile, nil
}

// Pdfcpu does not nil check watermarks as of version 0.9.1
// This map allows us to preemptively nil check before calling the package
func createMapOfOnlyWatermarkedPages(m map[int][]*model.Watermark) map[int][]*model.Watermark {
	validMap := make(map[int][]*model.Watermark)
	for page, wms := range m {
		// Skip entries where the slice is nil or empty
		if len(wms) == 0 {
			continue
		}

		// Filter out nil pointers from the slice
		validWms := []*model.Watermark{}
		for _, wm := range wms {
			if wm != nil {
				validWms = append(validWms, wm)
			}
		}

		// Only add the page to the valid map if the filtered slice is not empty
		if len(validWms) > 0 {
			validMap[page] = validWms
		}
	}
	return validMap
}

func (g *Generator) CreateTextWatermark(text, desc string, onTop, update bool, u types.DisplayUnit) (*model.Watermark, error) {
	return api.TextWatermark(text, desc, onTop, update, u)
}<|MERGE_RESOLUTION|>--- conflicted
+++ resolved
@@ -478,11 +478,7 @@
 	images := make([]inputFile, 0)
 	images = append(images, inputFile{Path: path, ContentType: upload.ContentType})
 	cleanupFile(g, outputFile)
-<<<<<<< HEAD
-	return g.PDFFromImages(appCtx, images)
-=======
 	return g.PDFFromImages(appCtx, images, dirName)
->>>>>>> 9880d959
 }
 
 // convert between image MIME types and the values expected by gofpdf
