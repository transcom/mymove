package edisegment

import (
	"fmt"
)

// N9 represents the N9 EDI segment
type N9 struct {
<<<<<<< HEAD
	ReferenceIdentificationQualifier string `validate:"oneof=DY CN CT PQ OQ 1W ML 3L PO 4A"`
=======
	ReferenceIdentificationQualifier string `validate:"oneof=DY CN CT PQ OQ 1W ML 3L PO CMN"`
>>>>>>> 7e605910
	ReferenceIdentification          string `validate:"min=1,max=30"`
	FreeFormDescription              string `validate:"omitempty,min=1,max=45"`
	Date                             string `validate:"omitempty,datetime=20060102"`
}

// StringArray converts N9 to an array of strings
func (s *N9) StringArray() []string {
	return []string{
		"N9",
		s.ReferenceIdentificationQualifier,
		s.ReferenceIdentification,
		s.FreeFormDescription,
		s.Date,
	}
}

// Parse parses an X12 string that's split into an array into the N9 struct
func (s *N9) Parse(elements []string) error {
	numElements := len(elements)
	if numElements != 2 && numElements != 3 && numElements != 4 {
		return fmt.Errorf("N9: Wrong number of fields, expected 2 or 3 or 4, got %d", numElements)
	}
	s.ReferenceIdentificationQualifier = elements[0]
	s.ReferenceIdentification = elements[1]
	if numElements > 2 {
		s.FreeFormDescription = elements[2]
	}
	if numElements > 3 {
		s.Date = elements[3]
	}
	return nil
}<|MERGE_RESOLUTION|>--- conflicted
+++ resolved
@@ -6,11 +6,7 @@
 
 // N9 represents the N9 EDI segment
 type N9 struct {
-<<<<<<< HEAD
-	ReferenceIdentificationQualifier string `validate:"oneof=DY CN CT PQ OQ 1W ML 3L PO 4A"`
-=======
-	ReferenceIdentificationQualifier string `validate:"oneof=DY CN CT PQ OQ 1W ML 3L PO CMN"`
->>>>>>> 7e605910
+	ReferenceIdentificationQualifier string `validate:"oneof=DY CN CT PQ OQ 1W ML 3L PO CMN 4A"`
 	ReferenceIdentification          string `validate:"min=1,max=30"`
 	FreeFormDescription              string `validate:"omitempty,min=1,max=45"`
 	Date                             string `validate:"omitempty,datetime=20060102"`
