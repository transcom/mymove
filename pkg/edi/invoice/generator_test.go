package ediinvoice_test

import (
	"strings"
	"testing"

	"github.com/spf13/pflag"
	"github.com/spf13/viper"
	"github.com/stretchr/testify/suite"
	"go.uber.org/zap"
	"gopkg.in/go-playground/validator.v9"

	"github.com/transcom/mymove/pkg/db/sequence"
	ediinvoice "github.com/transcom/mymove/pkg/edi/invoice"
	"github.com/transcom/mymove/pkg/testingsuite"
)

<<<<<<< HEAD
func (suite *InvoiceSuite) TestGenerate858C() {
	shipment := helperShipment(suite)

	var icnTestCases = []struct {
		initial  int64
		expected int64
	}{
		{1, 2},
		{999999999, 1},
	}

	for _, testCase := range icnTestCases {
		suite.T().Run(fmt.Sprintf("%v after %v", testCase.expected, testCase.initial), func(t *testing.T) {
			err := suite.icnSequencer.SetVal(testCase.initial)
			suite.NoError(err, "error setting sequence value")

			invoiceModel := helperShipmentInvoice(suite, shipment)

			generatedTransactions, err := ediinvoice.Generate858C(shipment, invoiceModel, suite.DB(), false, suite.icnSequencer, clock.NewMock(), suite.logger)

			suite.NoError(err)
			if suite.NoError(err) {
				suite.Equal(testCase.expected, generatedTransactions.ISA.InterchangeControlNumber)
				suite.Equal(testCase.expected, generatedTransactions.IEA.InterchangeControlNumber)
				suite.Equal(testCase.expected, generatedTransactions.GS.GroupControlNumber)
				suite.Equal(testCase.expected, generatedTransactions.GE.GroupControlNumber)
			}
		})
	}

	suite.T().Run("usageIndicator='T'", func(t *testing.T) {
		invoiceModel := helperShipmentInvoice(suite, shipment)

		generatedTransactions, err := ediinvoice.Generate858C(shipment, invoiceModel, suite.DB(), false, suite.icnSequencer, clock.NewMock(), suite.logger)

		suite.NoError(err)
		suite.Equal("T", generatedTransactions.ISA.UsageIndicator)
	})

	suite.T().Run("usageIndicator='P'", func(t *testing.T) {
		invoiceModel := helperShipmentInvoice(suite, shipment)

		generatedTransactions, err := ediinvoice.Generate858C(shipment, invoiceModel, suite.DB(), true, suite.icnSequencer, clock.NewMock(), suite.logger)

		suite.NoError(err)
		suite.Equal("P", generatedTransactions.ISA.UsageIndicator)
	})

	handlerContext := handlers.NewHandlerContext(suite.DB(), suite.logger)
	handlerContext.SetSendProductionInvoice(suite.Viper.GetBool("send-prod-invoice"))
	sendProdInvoice := handlerContext.SendProductionInvoice()
	var usageIndicator string
	var expectedUsageIndicator string
	if sendProdInvoice {
		usageIndicator = "usageIndicator='P'"
		expectedUsageIndicator = "P"
	} else {
		usageIndicator = "usageIndicator='T'"
		expectedUsageIndicator = "T"
	}

	suite.T().Run(usageIndicator, func(t *testing.T) {
		invoiceModel := helperShipmentInvoice(suite, shipment)

		generatedTransactions, err := ediinvoice.Generate858C(shipment, invoiceModel, suite.DB(), sendProdInvoice, suite.icnSequencer, clock.NewMock(), suite.logger)

		suite.NoError(err)
		suite.Equal(expectedUsageIndicator, generatedTransactions.ISA.UsageIndicator)
	})

	suite.T().Run("invoiceNumber is provided and found in EDI", func(t *testing.T) {
		// Note that we just test for an invoice number of at least length 8 here that's set in the right place
		// in the EDI segments; we have other tests in the create invoice service that check the specific format.
		invoiceModel := helperShipmentInvoice(suite, shipment)

		generatedTransactions, err := ediinvoice.Generate858C(shipment, invoiceModel, suite.DB(), false, suite.icnSequencer, clock.NewMock(), suite.logger)
		suite.NoError(err)

		// Find the N9 segment we're interested in.
		foundIt := false
		for _, segment := range generatedTransactions.Shipment {
			n9, ok := segment.(*edisegment.N9)
			if ok && n9.ReferenceIdentificationQualifier == "CN" {
				suite.True(len(n9.ReferenceIdentification) >= 8, "Invoice number was not at least length 8")
				foundIt = true
				break
			}
		}
		suite.True(foundIt, "Could not find N9 segment for invoice number")
	})
}

func (suite *InvoiceSuite) TestEDIString() {
	err := suite.icnSequencer.SetVal(1)
	suite.NoError(err, "error setting sequence value")
	shipment := helperShipment(suite)

	// NOTE: Hard-coding the CreatedAt on the shipment to an explicit date (we can't force it
	// as it gets overwritten by Pop) so we can set the golden EDI accordingly.
	shipment.CreatedAt = time.Date(2018, 7, 1, 0, 0, 0, 0, time.UTC)

	// We need to determine the SCAC/year so that we can reset the invoice sequence number to test
	// against the golden EDI.
	scac, err := shipment.ShipmentOffers[0].SCAC()
	suite.NoError(err)
	year := shipment.CreatedAt.UTC().Year()
	err = testdatagen.ResetInvoiceSequenceNumber(suite.DB(), scac, year)
	suite.NoError(err)

	invoiceModel := helperShipmentInvoice(suite, shipment)

	generatedTransactions, err := ediinvoice.Generate858C(shipment, invoiceModel, suite.DB(), false, suite.icnSequencer, clock.NewMock(), suite.logger)
	suite.FatalNoError(err, "Failed to generate 858C invoice")

	suite.T().Run("full EDI string is expected", func(t *testing.T) {
		actualEDIString, err := generatedTransactions.EDIString(suite.logger)
		suite.FatalNoError(err, "Failed to get invoice 858C as EDI string")

		const expectedEDI = "expected_invoice.edi.golden"
		// Flag to update the test EDI
		// Borrowed from https://about.sourcegraph.com/go/advanced-testing-in-go
		update := suite.Viper.GetBool("update")
		if update {
			// Write to a temporary file system
			fs := afero.NewMemMapFs()
			goldenFile, err := fs.Create(filepath.Join("testdata", expectedEDI))
			defer goldenFile.Close()
			suite.NoError(err, "Failed to open EDI file for update")
			writer := edi.NewWriter(goldenFile)
			writer.WriteAll(generatedTransactions.Segments())
		}

		suite.Equal(helperLoadExpectedEDI(suite, "expected_invoice.edi.golden"), actualEDIString)
	})

	suite.T().Run("EDI string has validation errors", func(t *testing.T) {
		// Change a field to an invalid value and validate we got an error.
		generatedTransactions.ISA.AuthorizationInformationQualifier = "01" // should be "00"

		_, err := generatedTransactions.EDIString(suite.logger)
		suite.Error(err, "Invalid struct fields should have caused error")

		_, ok := err.(validator.ValidationErrors)
		suite.False(ok, "The returned error should not be of type ValidationErrors")
	})
}

func (suite *InvoiceSuite) TestValidate() {
	shipment := helperShipment(suite)
	invoiceModel := helperShipmentInvoice(suite, shipment)

	invoice, err := ediinvoice.Generate858C(shipment, invoiceModel, suite.DB(), false, suite.icnSequencer, clock.NewMock(), suite.logger)
	suite.FatalNoError(err, "Failed to generate 858C invoice")

	suite.T().Run("everything validates successfully", func(t *testing.T) {
		err := invoice.Validate()
		suite.NoError(err, "Failed to get invoice 858C as EDI string")
	})

	suite.T().Run("should fail some validations", func(t *testing.T) {
		// Manipulate the invoice struct to spot check validations and struct diving
		invoice.ISA.AuthorizationInformationQualifier = "01" // should be "00"
		invoice.GS.Date = "060102"                           // should be "20060102" format

		st, ok := invoice.Shipment[0].(*edisegment.ST)
		suite.True(ok, "Couldn't cast to an ST segment")
		st.TransactionSetControlNumber = "859" // should be "858"

		n9, ok := invoice.Shipment[5].(*edisegment.N9)
		suite.True(ok, "Couldn't cast to an N9 segment")
		n9.ReferenceIdentification = "string longer than 30 characters" // should be length 1 to 30
		n9.Date = "20181530"                                            // right format, but bad month

		l10, ok := invoice.Shipment[13].(*edisegment.L10)
		suite.True(ok, "Couldn't cast to an L10 segment")
		l10.Weight = 0 // should be a non-zero float (required)

		invoice.GE.GroupControlNumber = 1000000000 // should be between 1 and 999999999

		err := invoice.Validate()

		suite.Error(err, "Failed to cause validation errors")

		validationErrs := err.(validator.ValidationErrors)
		suite.Len(validationErrs, 7, "wrong number of validation errors")

		var expectedErrors = []struct {
			name       string
			validation string
		}{
			{"Invoice858C.ISA.AuthorizationInformationQualifier", "eq"},
			{"Invoice858C.GS.Date", "timeformat"},
			{"Invoice858C.Shipment[0].TransactionSetControlNumber", "min"},
			{"Invoice858C.Shipment[5].ReferenceIdentification", "max"},
			{"Invoice858C.Shipment[5].Date", "timeformat"},
			{"Invoice858C.Shipment[13].Weight", "required"},
			{"Invoice858C.GE.GroupControlNumber", "max"},
		}

		for i, expected := range expectedErrors {
			suite.Equal(expected.name, validationErrs[i].Namespace(), "unexpected validation namespace")
			suite.Equal(expected.validation, validationErrs[i].Tag(), "unexpected validation tag")
		}
	})
}

func helperShipment(suite *InvoiceSuite) models.Shipment {
	weight := unit.Pound(2000)
	shipment := testdatagen.MakeShipment(suite.DB(), testdatagen.Assertions{
		Shipment: models.Shipment{
			NetWeight: &weight,
		},
	})
	err := shipment.AssignGBLNumber(suite.DB())
	suite.MustSave(&shipment)
	suite.NoError(err, "could not assign GBLNumber")

	// Create an accepted shipment offer and the associated TSP.
	scac := "ABBV"
	supplierID := scac + "2708" //scac + payee code -- ABBV2708

	tsp := testdatagen.MakeTSP(suite.DB(), testdatagen.Assertions{
		TransportationServiceProvider: models.TransportationServiceProvider{
			StandardCarrierAlphaCode: scac,
			SupplierID:               &supplierID,
		},
	})

	tspp, _ := testdatagen.MakeTSPPerformance(suite.DB(), testdatagen.Assertions{
		TransportationServiceProviderPerformance: models.TransportationServiceProviderPerformance{
			TransportationServiceProvider:   tsp,
			TransportationServiceProviderID: tsp.ID,
		},
	})

	shipmentOffer := testdatagen.MakeShipmentOffer(suite.DB(), testdatagen.Assertions{
		ShipmentOffer: models.ShipmentOffer{
			Shipment:                                   shipment,
			Accepted:                                   swag.Bool(true),
			TransportationServiceProvider:              tsp,
			TransportationServiceProviderID:            tsp.ID,
			TransportationServiceProviderPerformance:   tspp,
			TransportationServiceProviderPerformanceID: tspp.ID,
		},
	})
	shipment.ShipmentOffers = models.ShipmentOffers{shipmentOffer}

	// Create some shipment line items.
	var lineItems []models.ShipmentLineItem
	codes := []string{"LHS", "135A", "135B", "105A", "16A", "105C", "125B", "105B", "130B", "46A"}
	amountCents := unit.Cents(12325)

	for _, code := range codes {
		appliedRate := unit.Millicents(2537234)
		var measurementUnit1 models.Tariff400ngItemMeasurementUnit
		var location models.ShipmentLineItemLocation

		switch code {
		case "LHS":
			measurementUnit1 = models.Tariff400ngItemMeasurementUnitFLATRATE
			appliedRate = 0
		case "16A":
			measurementUnit1 = models.Tariff400ngItemMeasurementUnitFLATRATE
		case "105B":
			measurementUnit1 = models.Tariff400ngItemMeasurementUnitCUBICFOOT

		case "130B":
			measurementUnit1 = models.Tariff400ngItemMeasurementUnitEACH

		case "125B":
			measurementUnit1 = models.Tariff400ngItemMeasurementUnitFLATRATE

		default:
			measurementUnit1 = models.Tariff400ngItemMeasurementUnitWEIGHT
		}

		// default location created in testdatagen shipmentLineItem is DESTINATION
		if code == "135A" || code == "105A" || code == "LHS" {
			location = models.ShipmentLineItemLocationORIGIN
		} else if code == "135B" {
			location = models.ShipmentLineItemLocationDESTINATION
		} else if code == "46A" {
			location = models.ShipmentLineItemLocationNEITHER
		}

		item := testdatagen.MakeTariff400ngItem(suite.DB(), testdatagen.Assertions{
			Tariff400ngItem: models.Tariff400ngItem{
				Code:             code,
				MeasurementUnit1: measurementUnit1,
			},
		})
		lineItem := testdatagen.MakeShipmentLineItem(suite.DB(), testdatagen.Assertions{
			ShipmentLineItem: models.ShipmentLineItem{
				Shipment:          shipment,
				Tariff400ngItemID: item.ID,
				Tariff400ngItem:   item,
				Quantity1:         unit.BaseQuantityFromInt(2000),
				AppliedRate:       &appliedRate,
				AmountCents:       &amountCents,
				Location:          location,
			},
		})

		lineItems = append(lineItems, lineItem)
	}
	shipment.ShipmentLineItems = lineItems

	return shipment
}

func helperShipmentInvoice(suite *InvoiceSuite, shipment models.Shipment) models.Invoice {
	officeUser := testdatagen.MakeDefaultOfficeUser(suite.DB())

	var invoiceModel models.Invoice
	verrs, err := invoice.CreateInvoice{DB: suite.DB(), Clock: clock.NewMock()}.Call(officeUser, &invoiceModel, shipment)
	suite.NoError(err, "error when creating invoice")
	suite.Empty(verrs.Errors, "validation errors when creating invoice")

	return invoiceModel
}

func helperLoadExpectedEDI(suite *InvoiceSuite, name string) string {
	path := filepath.Join("testdata", name) // relative path
	bytes, err := ioutil.ReadFile(path)
	suite.NoError(err, "error loading expected EDI fixture")
	return string(bytes)
}

=======
>>>>>>> 1fe6a513
type InvoiceSuite struct {
	testingsuite.PopTestSuite
	logger       ediinvoice.Logger
	Viper        *viper.Viper
	icnSequencer sequence.Sequencer
}

func (suite *InvoiceSuite) SetupTest() {
	suite.DB().TruncateAll()
}

func TestInvoiceSuite(t *testing.T) {
	// Use a no-op logger during testing
	logger := zap.NewNop()

	flag := pflag.CommandLine
	// Flag to update the test EDI
	// Borrowed from https://about.sourcegraph.com/go/advanced-testing-in-go
	flag.Bool("update", false, "update .golden files")
	// Flag to toggle Invoice usage indicator from P>T (Production>Test)
	flag.Bool("send-prod-invoice", false, "Send Production Invoice")

	v := viper.New()
	v.BindPFlags(flag)
	v.SetEnvKeyReplacer(strings.NewReplacer("-", "_"))
	v.AutomaticEnv()

	hs := &InvoiceSuite{
		PopTestSuite: testingsuite.NewPopTestSuite(testingsuite.CurrentPackage()),
		logger:       logger,
		Viper:        v,
	}

	hs.icnSequencer = sequence.NewDatabaseSequencer(hs.DB(), ediinvoice.ICNSequenceName)

	suite.Run(t, hs)
<<<<<<< HEAD
}

func (suite *InvoiceSuite) TestMakeEDISegments() {
	shipment := helperShipment(suite)
	lineItems := shipment.ShipmentLineItems

	suite.T().Run("test EDI segments", func(t *testing.T) {
		for _, lineItem := range lineItems {

			// Test HL Segment
			hlSegment := ediinvoice.MakeHLSegment(lineItem)

			if lineItem.Location == models.ShipmentLineItemLocationORIGIN {
				suite.Equal("303", hlSegment.HierarchicalIDNumber)
			} else if lineItem.Location == models.ShipmentLineItemLocationDESTINATION {
				suite.Equal("304", hlSegment.HierarchicalIDNumber)
			} else if lineItem.Location == models.ShipmentLineItemLocationNEITHER {
				suite.Equal("303", hlSegment.HierarchicalIDNumber)
			}

			suite.Equal("SS", hlSegment.HierarchicalLevelCode)

			// Test L0 Segment
			l0Segment := ediinvoice.MakeL0Segment(lineItem, 20.0000, suite.logger)
			suite.Equal(1, l0Segment.LadingLineItemNumber)

			if l0Segment.BilledRatedAsQuantity != 0 {
				if lineItem.Tariff400ngItem.MeasurementUnit1 == models.Tariff400ngItemMeasurementUnitFLATRATE {
					suite.Equal(float64(1), l0Segment.BilledRatedAsQuantity)
				} else {
					suite.Equal(lineItem.Quantity1.ToUnitFloat(), l0Segment.BilledRatedAsQuantity)
				}
			}

			if l0Segment.BilledRatedAsQualifier != "" {
				suite.Equal(string(lineItem.Tariff400ngItem.MeasurementUnit1), l0Segment.BilledRatedAsQualifier)
			}

			if l0Segment.Weight != 0 {
				if lineItem.Tariff400ngItem.RequiresPreApproval == true {
					suite.Equal(lineItem.Quantity1.ToUnitFloat(), l0Segment.Weight)
				} else {
					suite.Equal(20.0000, l0Segment.Weight)
				}
			}

			if l0Segment.WeightQualifier != "" {
				suite.Equal("B", l0Segment.WeightQualifier)
			}

			if l0Segment.WeightUnitCode != "" {
				suite.Equal("L", l0Segment.WeightUnitCode)
			}

			// Test L1Segment
			l1Segment := ediinvoice.MakeL1Segment(lineItem)
			expectedFreightRate := 0.00

			suite.Equal(expectedFreightRate, l1Segment.FreightRate)
			suite.Equal("RC", l1Segment.RateValueQualifier)
			suite.Equal(lineItem.AmountCents.ToDollarFloat(), l1Segment.Charge)
			suite.Equal(lineItem.Tariff400ngItem.Code, l1Segment.SpecialChargeDescription)
		}
	})
=======
>>>>>>> 1fe6a513
}<|MERGE_RESOLUTION|>--- conflicted
+++ resolved
@@ -8,344 +8,12 @@
 	"github.com/spf13/viper"
 	"github.com/stretchr/testify/suite"
 	"go.uber.org/zap"
-	"gopkg.in/go-playground/validator.v9"
 
 	"github.com/transcom/mymove/pkg/db/sequence"
 	ediinvoice "github.com/transcom/mymove/pkg/edi/invoice"
 	"github.com/transcom/mymove/pkg/testingsuite"
 )
 
-<<<<<<< HEAD
-func (suite *InvoiceSuite) TestGenerate858C() {
-	shipment := helperShipment(suite)
-
-	var icnTestCases = []struct {
-		initial  int64
-		expected int64
-	}{
-		{1, 2},
-		{999999999, 1},
-	}
-
-	for _, testCase := range icnTestCases {
-		suite.T().Run(fmt.Sprintf("%v after %v", testCase.expected, testCase.initial), func(t *testing.T) {
-			err := suite.icnSequencer.SetVal(testCase.initial)
-			suite.NoError(err, "error setting sequence value")
-
-			invoiceModel := helperShipmentInvoice(suite, shipment)
-
-			generatedTransactions, err := ediinvoice.Generate858C(shipment, invoiceModel, suite.DB(), false, suite.icnSequencer, clock.NewMock(), suite.logger)
-
-			suite.NoError(err)
-			if suite.NoError(err) {
-				suite.Equal(testCase.expected, generatedTransactions.ISA.InterchangeControlNumber)
-				suite.Equal(testCase.expected, generatedTransactions.IEA.InterchangeControlNumber)
-				suite.Equal(testCase.expected, generatedTransactions.GS.GroupControlNumber)
-				suite.Equal(testCase.expected, generatedTransactions.GE.GroupControlNumber)
-			}
-		})
-	}
-
-	suite.T().Run("usageIndicator='T'", func(t *testing.T) {
-		invoiceModel := helperShipmentInvoice(suite, shipment)
-
-		generatedTransactions, err := ediinvoice.Generate858C(shipment, invoiceModel, suite.DB(), false, suite.icnSequencer, clock.NewMock(), suite.logger)
-
-		suite.NoError(err)
-		suite.Equal("T", generatedTransactions.ISA.UsageIndicator)
-	})
-
-	suite.T().Run("usageIndicator='P'", func(t *testing.T) {
-		invoiceModel := helperShipmentInvoice(suite, shipment)
-
-		generatedTransactions, err := ediinvoice.Generate858C(shipment, invoiceModel, suite.DB(), true, suite.icnSequencer, clock.NewMock(), suite.logger)
-
-		suite.NoError(err)
-		suite.Equal("P", generatedTransactions.ISA.UsageIndicator)
-	})
-
-	handlerContext := handlers.NewHandlerContext(suite.DB(), suite.logger)
-	handlerContext.SetSendProductionInvoice(suite.Viper.GetBool("send-prod-invoice"))
-	sendProdInvoice := handlerContext.SendProductionInvoice()
-	var usageIndicator string
-	var expectedUsageIndicator string
-	if sendProdInvoice {
-		usageIndicator = "usageIndicator='P'"
-		expectedUsageIndicator = "P"
-	} else {
-		usageIndicator = "usageIndicator='T'"
-		expectedUsageIndicator = "T"
-	}
-
-	suite.T().Run(usageIndicator, func(t *testing.T) {
-		invoiceModel := helperShipmentInvoice(suite, shipment)
-
-		generatedTransactions, err := ediinvoice.Generate858C(shipment, invoiceModel, suite.DB(), sendProdInvoice, suite.icnSequencer, clock.NewMock(), suite.logger)
-
-		suite.NoError(err)
-		suite.Equal(expectedUsageIndicator, generatedTransactions.ISA.UsageIndicator)
-	})
-
-	suite.T().Run("invoiceNumber is provided and found in EDI", func(t *testing.T) {
-		// Note that we just test for an invoice number of at least length 8 here that's set in the right place
-		// in the EDI segments; we have other tests in the create invoice service that check the specific format.
-		invoiceModel := helperShipmentInvoice(suite, shipment)
-
-		generatedTransactions, err := ediinvoice.Generate858C(shipment, invoiceModel, suite.DB(), false, suite.icnSequencer, clock.NewMock(), suite.logger)
-		suite.NoError(err)
-
-		// Find the N9 segment we're interested in.
-		foundIt := false
-		for _, segment := range generatedTransactions.Shipment {
-			n9, ok := segment.(*edisegment.N9)
-			if ok && n9.ReferenceIdentificationQualifier == "CN" {
-				suite.True(len(n9.ReferenceIdentification) >= 8, "Invoice number was not at least length 8")
-				foundIt = true
-				break
-			}
-		}
-		suite.True(foundIt, "Could not find N9 segment for invoice number")
-	})
-}
-
-func (suite *InvoiceSuite) TestEDIString() {
-	err := suite.icnSequencer.SetVal(1)
-	suite.NoError(err, "error setting sequence value")
-	shipment := helperShipment(suite)
-
-	// NOTE: Hard-coding the CreatedAt on the shipment to an explicit date (we can't force it
-	// as it gets overwritten by Pop) so we can set the golden EDI accordingly.
-	shipment.CreatedAt = time.Date(2018, 7, 1, 0, 0, 0, 0, time.UTC)
-
-	// We need to determine the SCAC/year so that we can reset the invoice sequence number to test
-	// against the golden EDI.
-	scac, err := shipment.ShipmentOffers[0].SCAC()
-	suite.NoError(err)
-	year := shipment.CreatedAt.UTC().Year()
-	err = testdatagen.ResetInvoiceSequenceNumber(suite.DB(), scac, year)
-	suite.NoError(err)
-
-	invoiceModel := helperShipmentInvoice(suite, shipment)
-
-	generatedTransactions, err := ediinvoice.Generate858C(shipment, invoiceModel, suite.DB(), false, suite.icnSequencer, clock.NewMock(), suite.logger)
-	suite.FatalNoError(err, "Failed to generate 858C invoice")
-
-	suite.T().Run("full EDI string is expected", func(t *testing.T) {
-		actualEDIString, err := generatedTransactions.EDIString(suite.logger)
-		suite.FatalNoError(err, "Failed to get invoice 858C as EDI string")
-
-		const expectedEDI = "expected_invoice.edi.golden"
-		// Flag to update the test EDI
-		// Borrowed from https://about.sourcegraph.com/go/advanced-testing-in-go
-		update := suite.Viper.GetBool("update")
-		if update {
-			// Write to a temporary file system
-			fs := afero.NewMemMapFs()
-			goldenFile, err := fs.Create(filepath.Join("testdata", expectedEDI))
-			defer goldenFile.Close()
-			suite.NoError(err, "Failed to open EDI file for update")
-			writer := edi.NewWriter(goldenFile)
-			writer.WriteAll(generatedTransactions.Segments())
-		}
-
-		suite.Equal(helperLoadExpectedEDI(suite, "expected_invoice.edi.golden"), actualEDIString)
-	})
-
-	suite.T().Run("EDI string has validation errors", func(t *testing.T) {
-		// Change a field to an invalid value and validate we got an error.
-		generatedTransactions.ISA.AuthorizationInformationQualifier = "01" // should be "00"
-
-		_, err := generatedTransactions.EDIString(suite.logger)
-		suite.Error(err, "Invalid struct fields should have caused error")
-
-		_, ok := err.(validator.ValidationErrors)
-		suite.False(ok, "The returned error should not be of type ValidationErrors")
-	})
-}
-
-func (suite *InvoiceSuite) TestValidate() {
-	shipment := helperShipment(suite)
-	invoiceModel := helperShipmentInvoice(suite, shipment)
-
-	invoice, err := ediinvoice.Generate858C(shipment, invoiceModel, suite.DB(), false, suite.icnSequencer, clock.NewMock(), suite.logger)
-	suite.FatalNoError(err, "Failed to generate 858C invoice")
-
-	suite.T().Run("everything validates successfully", func(t *testing.T) {
-		err := invoice.Validate()
-		suite.NoError(err, "Failed to get invoice 858C as EDI string")
-	})
-
-	suite.T().Run("should fail some validations", func(t *testing.T) {
-		// Manipulate the invoice struct to spot check validations and struct diving
-		invoice.ISA.AuthorizationInformationQualifier = "01" // should be "00"
-		invoice.GS.Date = "060102"                           // should be "20060102" format
-
-		st, ok := invoice.Shipment[0].(*edisegment.ST)
-		suite.True(ok, "Couldn't cast to an ST segment")
-		st.TransactionSetControlNumber = "859" // should be "858"
-
-		n9, ok := invoice.Shipment[5].(*edisegment.N9)
-		suite.True(ok, "Couldn't cast to an N9 segment")
-		n9.ReferenceIdentification = "string longer than 30 characters" // should be length 1 to 30
-		n9.Date = "20181530"                                            // right format, but bad month
-
-		l10, ok := invoice.Shipment[13].(*edisegment.L10)
-		suite.True(ok, "Couldn't cast to an L10 segment")
-		l10.Weight = 0 // should be a non-zero float (required)
-
-		invoice.GE.GroupControlNumber = 1000000000 // should be between 1 and 999999999
-
-		err := invoice.Validate()
-
-		suite.Error(err, "Failed to cause validation errors")
-
-		validationErrs := err.(validator.ValidationErrors)
-		suite.Len(validationErrs, 7, "wrong number of validation errors")
-
-		var expectedErrors = []struct {
-			name       string
-			validation string
-		}{
-			{"Invoice858C.ISA.AuthorizationInformationQualifier", "eq"},
-			{"Invoice858C.GS.Date", "timeformat"},
-			{"Invoice858C.Shipment[0].TransactionSetControlNumber", "min"},
-			{"Invoice858C.Shipment[5].ReferenceIdentification", "max"},
-			{"Invoice858C.Shipment[5].Date", "timeformat"},
-			{"Invoice858C.Shipment[13].Weight", "required"},
-			{"Invoice858C.GE.GroupControlNumber", "max"},
-		}
-
-		for i, expected := range expectedErrors {
-			suite.Equal(expected.name, validationErrs[i].Namespace(), "unexpected validation namespace")
-			suite.Equal(expected.validation, validationErrs[i].Tag(), "unexpected validation tag")
-		}
-	})
-}
-
-func helperShipment(suite *InvoiceSuite) models.Shipment {
-	weight := unit.Pound(2000)
-	shipment := testdatagen.MakeShipment(suite.DB(), testdatagen.Assertions{
-		Shipment: models.Shipment{
-			NetWeight: &weight,
-		},
-	})
-	err := shipment.AssignGBLNumber(suite.DB())
-	suite.MustSave(&shipment)
-	suite.NoError(err, "could not assign GBLNumber")
-
-	// Create an accepted shipment offer and the associated TSP.
-	scac := "ABBV"
-	supplierID := scac + "2708" //scac + payee code -- ABBV2708
-
-	tsp := testdatagen.MakeTSP(suite.DB(), testdatagen.Assertions{
-		TransportationServiceProvider: models.TransportationServiceProvider{
-			StandardCarrierAlphaCode: scac,
-			SupplierID:               &supplierID,
-		},
-	})
-
-	tspp, _ := testdatagen.MakeTSPPerformance(suite.DB(), testdatagen.Assertions{
-		TransportationServiceProviderPerformance: models.TransportationServiceProviderPerformance{
-			TransportationServiceProvider:   tsp,
-			TransportationServiceProviderID: tsp.ID,
-		},
-	})
-
-	shipmentOffer := testdatagen.MakeShipmentOffer(suite.DB(), testdatagen.Assertions{
-		ShipmentOffer: models.ShipmentOffer{
-			Shipment:                                   shipment,
-			Accepted:                                   swag.Bool(true),
-			TransportationServiceProvider:              tsp,
-			TransportationServiceProviderID:            tsp.ID,
-			TransportationServiceProviderPerformance:   tspp,
-			TransportationServiceProviderPerformanceID: tspp.ID,
-		},
-	})
-	shipment.ShipmentOffers = models.ShipmentOffers{shipmentOffer}
-
-	// Create some shipment line items.
-	var lineItems []models.ShipmentLineItem
-	codes := []string{"LHS", "135A", "135B", "105A", "16A", "105C", "125B", "105B", "130B", "46A"}
-	amountCents := unit.Cents(12325)
-
-	for _, code := range codes {
-		appliedRate := unit.Millicents(2537234)
-		var measurementUnit1 models.Tariff400ngItemMeasurementUnit
-		var location models.ShipmentLineItemLocation
-
-		switch code {
-		case "LHS":
-			measurementUnit1 = models.Tariff400ngItemMeasurementUnitFLATRATE
-			appliedRate = 0
-		case "16A":
-			measurementUnit1 = models.Tariff400ngItemMeasurementUnitFLATRATE
-		case "105B":
-			measurementUnit1 = models.Tariff400ngItemMeasurementUnitCUBICFOOT
-
-		case "130B":
-			measurementUnit1 = models.Tariff400ngItemMeasurementUnitEACH
-
-		case "125B":
-			measurementUnit1 = models.Tariff400ngItemMeasurementUnitFLATRATE
-
-		default:
-			measurementUnit1 = models.Tariff400ngItemMeasurementUnitWEIGHT
-		}
-
-		// default location created in testdatagen shipmentLineItem is DESTINATION
-		if code == "135A" || code == "105A" || code == "LHS" {
-			location = models.ShipmentLineItemLocationORIGIN
-		} else if code == "135B" {
-			location = models.ShipmentLineItemLocationDESTINATION
-		} else if code == "46A" {
-			location = models.ShipmentLineItemLocationNEITHER
-		}
-
-		item := testdatagen.MakeTariff400ngItem(suite.DB(), testdatagen.Assertions{
-			Tariff400ngItem: models.Tariff400ngItem{
-				Code:             code,
-				MeasurementUnit1: measurementUnit1,
-			},
-		})
-		lineItem := testdatagen.MakeShipmentLineItem(suite.DB(), testdatagen.Assertions{
-			ShipmentLineItem: models.ShipmentLineItem{
-				Shipment:          shipment,
-				Tariff400ngItemID: item.ID,
-				Tariff400ngItem:   item,
-				Quantity1:         unit.BaseQuantityFromInt(2000),
-				AppliedRate:       &appliedRate,
-				AmountCents:       &amountCents,
-				Location:          location,
-			},
-		})
-
-		lineItems = append(lineItems, lineItem)
-	}
-	shipment.ShipmentLineItems = lineItems
-
-	return shipment
-}
-
-func helperShipmentInvoice(suite *InvoiceSuite, shipment models.Shipment) models.Invoice {
-	officeUser := testdatagen.MakeDefaultOfficeUser(suite.DB())
-
-	var invoiceModel models.Invoice
-	verrs, err := invoice.CreateInvoice{DB: suite.DB(), Clock: clock.NewMock()}.Call(officeUser, &invoiceModel, shipment)
-	suite.NoError(err, "error when creating invoice")
-	suite.Empty(verrs.Errors, "validation errors when creating invoice")
-
-	return invoiceModel
-}
-
-func helperLoadExpectedEDI(suite *InvoiceSuite, name string) string {
-	path := filepath.Join("testdata", name) // relative path
-	bytes, err := ioutil.ReadFile(path)
-	suite.NoError(err, "error loading expected EDI fixture")
-	return string(bytes)
-}
-
-=======
->>>>>>> 1fe6a513
 type InvoiceSuite struct {
 	testingsuite.PopTestSuite
 	logger       ediinvoice.Logger
@@ -382,71 +50,4 @@
 	hs.icnSequencer = sequence.NewDatabaseSequencer(hs.DB(), ediinvoice.ICNSequenceName)
 
 	suite.Run(t, hs)
-<<<<<<< HEAD
-}
-
-func (suite *InvoiceSuite) TestMakeEDISegments() {
-	shipment := helperShipment(suite)
-	lineItems := shipment.ShipmentLineItems
-
-	suite.T().Run("test EDI segments", func(t *testing.T) {
-		for _, lineItem := range lineItems {
-
-			// Test HL Segment
-			hlSegment := ediinvoice.MakeHLSegment(lineItem)
-
-			if lineItem.Location == models.ShipmentLineItemLocationORIGIN {
-				suite.Equal("303", hlSegment.HierarchicalIDNumber)
-			} else if lineItem.Location == models.ShipmentLineItemLocationDESTINATION {
-				suite.Equal("304", hlSegment.HierarchicalIDNumber)
-			} else if lineItem.Location == models.ShipmentLineItemLocationNEITHER {
-				suite.Equal("303", hlSegment.HierarchicalIDNumber)
-			}
-
-			suite.Equal("SS", hlSegment.HierarchicalLevelCode)
-
-			// Test L0 Segment
-			l0Segment := ediinvoice.MakeL0Segment(lineItem, 20.0000, suite.logger)
-			suite.Equal(1, l0Segment.LadingLineItemNumber)
-
-			if l0Segment.BilledRatedAsQuantity != 0 {
-				if lineItem.Tariff400ngItem.MeasurementUnit1 == models.Tariff400ngItemMeasurementUnitFLATRATE {
-					suite.Equal(float64(1), l0Segment.BilledRatedAsQuantity)
-				} else {
-					suite.Equal(lineItem.Quantity1.ToUnitFloat(), l0Segment.BilledRatedAsQuantity)
-				}
-			}
-
-			if l0Segment.BilledRatedAsQualifier != "" {
-				suite.Equal(string(lineItem.Tariff400ngItem.MeasurementUnit1), l0Segment.BilledRatedAsQualifier)
-			}
-
-			if l0Segment.Weight != 0 {
-				if lineItem.Tariff400ngItem.RequiresPreApproval == true {
-					suite.Equal(lineItem.Quantity1.ToUnitFloat(), l0Segment.Weight)
-				} else {
-					suite.Equal(20.0000, l0Segment.Weight)
-				}
-			}
-
-			if l0Segment.WeightQualifier != "" {
-				suite.Equal("B", l0Segment.WeightQualifier)
-			}
-
-			if l0Segment.WeightUnitCode != "" {
-				suite.Equal("L", l0Segment.WeightUnitCode)
-			}
-
-			// Test L1Segment
-			l1Segment := ediinvoice.MakeL1Segment(lineItem)
-			expectedFreightRate := 0.00
-
-			suite.Equal(expectedFreightRate, l1Segment.FreightRate)
-			suite.Equal("RC", l1Segment.RateValueQualifier)
-			suite.Equal(lineItem.AmountCents.ToDollarFloat(), l1Segment.Charge)
-			suite.Equal(lineItem.Tariff400ngItem.Code, l1Segment.SpecialChargeDescription)
-		}
-	})
-=======
->>>>>>> 1fe6a513
 }