package ediinvoice_test

import (
<<<<<<< HEAD
	"fmt"
	"log"
	"testing"

=======
>>>>>>> 07081477
	"github.com/gobuffalo/pop"
	"github.com/stretchr/testify/assert"
	"github.com/stretchr/testify/suite"
	"go.uber.org/zap"

	"github.com/transcom/mymove/pkg/db/sequence"
	"github.com/transcom/mymove/pkg/edi/invoice"
	"github.com/transcom/mymove/pkg/models"
	"github.com/transcom/mymove/pkg/rateengine"
	"github.com/transcom/mymove/pkg/testdatagen"
<<<<<<< HEAD
=======
	"go.uber.org/zap"
	"log"
	"regexp"
	"testing"
>>>>>>> 07081477
)

func (suite *InvoiceSuite) TestGenerate858C() {
	shipments := [1]models.Shipment{testdatagen.MakeDefaultShipment(suite.db)}
	err := shipments[0].AssignGBLNumber(suite.db)
	suite.mustSave(&shipments[0])
	suite.NoError(err, "could not assign GBLNumber")

	costsByShipments := []rateengine.CostByShipment{{
		Shipment: shipments[0],
		Cost:     rateengine.CostComputation{},
	}}

<<<<<<< HEAD
	generatedResult, err := ediinvoice.Generate858C(costsByShipments, suite.db)

=======
	generatedResult, err := ediinvoice.Generate858C(costsByShipments, suite.db, false)
>>>>>>> 07081477
	suite.NoError(err, "generates error")
	suite.NotEmpty(generatedResult, "result is empty")

	re := regexp.MustCompile("\\*" + "T" + "\\*")
	suite.True(re.MatchString(generatedResult), "This fails if the EDI string does not have the environment flag set to T."+
		" This is set by the if statement in Generate858C() that checks a boolean variable named sendProductionInvoice")

}

func (suite *InvoiceSuite) TestGetNextICN() {
	var testCases = []struct {
		initial  int64
		expected int64
	}{
		{1, 2},
		{999999999, 1},
	}

	for _, testCase := range testCases {
		suite.T().Run(fmt.Sprintf("%v after %v", testCase.expected, testCase.initial), func(t *testing.T) {
			err := sequence.SetVal(suite.db, ediinvoice.ICNSequenceName, testCase.initial)
			suite.NoError(err, "error setting sequence value")

			actualICN, err := ediinvoice.GetNextICN(suite.db)

			if suite.NoError(err) {
				assert.Equal(t, testCase.expected, actualICN)
			}
		})
	}
}

type InvoiceSuite struct {
	suite.Suite
	db     *pop.Connection
	logger *zap.Logger
}

func (suite *InvoiceSuite) SetupTest() {
	suite.db.TruncateAll()
}

func (suite *InvoiceSuite) mustSave(model interface{}) {
	t := suite.T()
	t.Helper()

	verrs, err := suite.db.ValidateAndSave(model)
	if err != nil {
		suite.T().Errorf("Errors encountered saving %v: %v", model, err)
	}
	if verrs.HasAny() {
		suite.T().Errorf("Validation errors encountered saving %v: %v", model, verrs)
	}
}

func TestInvoiceSuite(t *testing.T) {
	configLocation := "../../../config"
	pop.AddLookupPaths(configLocation)
	db, err := pop.Connect("test")
	if err != nil {
		log.Panic(err)
	}

	// Use a no-op logger during testing
	logger := zap.NewNop()

	hs := &InvoiceSuite{db: db, logger: logger}
	suite.Run(t, hs)
}<|MERGE_RESOLUTION|>--- conflicted
+++ resolved
@@ -1,13 +1,11 @@
 package ediinvoice_test
 
 import (
-<<<<<<< HEAD
 	"fmt"
 	"log"
+	"regexp"
 	"testing"
 
-=======
->>>>>>> 07081477
 	"github.com/gobuffalo/pop"
 	"github.com/stretchr/testify/assert"
 	"github.com/stretchr/testify/suite"
@@ -18,13 +16,6 @@
 	"github.com/transcom/mymove/pkg/models"
 	"github.com/transcom/mymove/pkg/rateengine"
 	"github.com/transcom/mymove/pkg/testdatagen"
-<<<<<<< HEAD
-=======
-	"go.uber.org/zap"
-	"log"
-	"regexp"
-	"testing"
->>>>>>> 07081477
 )
 
 func (suite *InvoiceSuite) TestGenerate858C() {
@@ -38,12 +29,7 @@
 		Cost:     rateengine.CostComputation{},
 	}}
 
-<<<<<<< HEAD
-	generatedResult, err := ediinvoice.Generate858C(costsByShipments, suite.db)
-
-=======
 	generatedResult, err := ediinvoice.Generate858C(costsByShipments, suite.db, false)
->>>>>>> 07081477
 	suite.NoError(err, "generates error")
 	suite.NotEmpty(generatedResult, "result is empty")
 
