package ediinvoice

import (
	"fmt"
	"strings"
	"testing"

	"github.com/spf13/pflag"
	"github.com/spf13/viper"
	"github.com/stretchr/testify/suite"
	"go.uber.org/zap"

	"github.com/transcom/mymove/pkg/db/sequence"
	edisegment "github.com/transcom/mymove/pkg/edi/segment"
	"github.com/transcom/mymove/pkg/testingsuite"
)

type InvoiceSuite struct {
	testingsuite.PopTestSuite
	logger       Logger
	Viper        *viper.Viper
	icnSequencer sequence.Sequencer
}

func TestInvoiceSuite(t *testing.T) {
	// Use a no-op logger during testing
	logger := zap.NewNop()

	flag := pflag.CommandLine
	// Flag to update the test EDI
	// Borrowed from https://about.sourcegraph.com/go/advanced-testing-in-go
	flag.Bool("update", false, "update .golden files")
	// Flag to toggle Invoice usage indicator from P>T (Production>Test)
	flag.Bool("send-prod-invoice", false, "Send Production Invoice")

	v := viper.New()
	v.BindPFlags(flag)
	v.SetEnvKeyReplacer(strings.NewReplacer("-", "_"))
	v.AutomaticEnv()

	hs := &InvoiceSuite{
		PopTestSuite: testingsuite.NewPopTestSuite(testingsuite.CurrentPackage()),
		logger:       logger,
		Viper:        v,
	}

	hs.icnSequencer = sequence.NewDatabaseSequencer(hs.DB(), ICNSequenceName)

	suite.Run(t, hs)
	hs.PopTestSuite.TearDown()
}

func (suite *InvoiceSuite) TestEDIString() {
	suite.T().Run("full EDI string is expected", func(t *testing.T) {
		invoice := MakeValidEdi()
		ediString, err := invoice.EDIString(suite.logger)
		suite.NoError(err)
<<<<<<< HEAD
		suite.Equal(`ISA*00*0084182369*00*0000000000*ZZ*MILMOVE        *12*8004171844     *060102*1504*U*00401*000009999*0*T*|
GS*SI*MILMOVE*8004171844*190903*1617*1*X*004010
=======
		suite.Equal(`ISA*00*0084182369*00*0000000000*ZZ*MYMOVE         *12*8004171844     *201002*1504*U*00401*000009999*0*T*|
GS*SI*MYMOVE   *8004171844*20190903*1617*1*X*004010
>>>>>>> af74f870
ST*858*ABCDE
G62*10*20200909**
L3*300.000*B***100
N4*San Francisco*CA*94123*USA**
SE*12345*ABCDE
GE*1*1234567
IEA*1*000009999
`, ediString)
	})
}

func (suite *InvoiceSuite) TestValidate() {
	suite.T().Run("everything validates successfully", func(t *testing.T) {
		invoice := MakeValidEdi()
		err := invoice.Validate()
		suite.NoError(err, "Failed to get invoice 858C as EDI string")
	})
}

func MakeValidEdi() Invoice858C {
	date := edisegment.G62{
		DateQualifier: 10,
		Date:          "20200909",
	}
	n4 := edisegment.N4{
		CityName:            "San Francisco",
		StateOrProvinceCode: "CA",
		PostalCode:          "94123",
		CountryCode:         "USA",
	}
	l3total := edisegment.L3{
		Weight:          300.0,
		WeightQualifier: "B",
		PriceCents:      100,
	}

	return Invoice858C{
		ISA: edisegment.ISA{
			AuthorizationInformationQualifier: "00",
			AuthorizationInformation:          "0084182369",
			SecurityInformationQualifier:      "00",
			SecurityInformation:               "0000000000",
			InterchangeSenderIDQualifier:      "ZZ",
			InterchangeSenderID:               fmt.Sprintf("%-15s", "MILMOVE"),
			InterchangeReceiverIDQualifier:    "12",
			InterchangeReceiverID:             "8004171844     ",
			InterchangeDate:                   "201002",
			InterchangeTime:                   "1504",
			InterchangeControlStandards:       "U",
			InterchangeControlVersionNumber:   "00401",
			InterchangeControlNumber:          9999,
			AcknowledgementRequested:          0,
			UsageIndicator:                    "T",
			ComponentElementSeparator:         "|",
		},
		GS: edisegment.GS{
			FunctionalIdentifierCode: "SI",
			ApplicationSendersCode:   "MILMOVE",
			ApplicationReceiversCode: "8004171844",
			Date:                     "20190903",
			Time:                     "1617",
			GroupControlNumber:       1,
			ResponsibleAgencyCode:    "X",
			Version:                  "004010",
		},
		ST: edisegment.ST{
			TransactionSetIdentifierCode: "858",
			TransactionSetControlNumber:  "ABCDE",
		},
		Header: []edisegment.Segment{
			&date,
		},
		ServiceItems: []edisegment.Segment{
			&l3total,
			&n4,
		},
		SE: edisegment.SE{
			NumberOfIncludedSegments:    12345,
			TransactionSetControlNumber: "ABCDE",
		},
		GE: edisegment.GE{
			NumberOfTransactionSetsIncluded: 1,
			GroupControlNumber:              1234567,
		},
		IEA: edisegment.IEA{
			NumberOfIncludedFunctionalGroups: 1,
			InterchangeControlNumber:         9999,
		},
	}
}<|MERGE_RESOLUTION|>--- conflicted
+++ resolved
@@ -55,13 +55,8 @@
 		invoice := MakeValidEdi()
 		ediString, err := invoice.EDIString(suite.logger)
 		suite.NoError(err)
-<<<<<<< HEAD
-		suite.Equal(`ISA*00*0084182369*00*0000000000*ZZ*MILMOVE        *12*8004171844     *060102*1504*U*00401*000009999*0*T*|
+		suite.Equal(`ISA*00*0084182369*00*0000000000*ZZ*MILMOVE        *12*8004171844     *201002*1504*U*00401*000009999*0*T*|
 GS*SI*MILMOVE*8004171844*190903*1617*1*X*004010
-=======
-		suite.Equal(`ISA*00*0084182369*00*0000000000*ZZ*MYMOVE         *12*8004171844     *201002*1504*U*00401*000009999*0*T*|
-GS*SI*MYMOVE   *8004171844*20190903*1617*1*X*004010
->>>>>>> af74f870
 ST*858*ABCDE
 G62*10*20200909**
 L3*300.000*B***100
