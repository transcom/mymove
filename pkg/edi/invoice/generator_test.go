package ediinvoice_test

import (
	"flag"
	"fmt"
	"io/ioutil"
	"os"
	"path/filepath"
	"testing"
	"time"

	"github.com/go-openapi/swag"

	"github.com/facebookgo/clock"
<<<<<<< HEAD
=======
	"github.com/go-openapi/swag"
	"github.com/gobuffalo/pop"
>>>>>>> f6f066e6
	"github.com/stretchr/testify/suite"
	"go.uber.org/zap"

	"github.com/transcom/mymove/pkg/db/sequence"
	"github.com/transcom/mymove/pkg/edi"
	"github.com/transcom/mymove/pkg/edi/invoice"
	"github.com/transcom/mymove/pkg/edi/segment"
	"github.com/transcom/mymove/pkg/models"
	"github.com/transcom/mymove/pkg/service/invoice"
	"github.com/transcom/mymove/pkg/testdatagen"
	"github.com/transcom/mymove/pkg/testingsuite"
	"github.com/transcom/mymove/pkg/unit"
)

// Flag to update the test EDI
// Borrowed from https://about.sourcegraph.com/go/advanced-testing-in-go
var update = flag.Bool("update", false, "update .golden files")

func (suite *InvoiceSuite) TestGenerate858C() {
	shipment := helperShipment(suite)

	var icnTestCases = []struct {
		initial  int64
		expected int64
	}{
		{1, 2},
		{999999999, 1},
	}

	for _, testCase := range icnTestCases {
		suite.T().Run(fmt.Sprintf("%v after %v", testCase.expected, testCase.initial), func(t *testing.T) {
			err := sequence.SetVal(suite.DB(), ediinvoice.ICNSequenceName, testCase.initial)
			suite.NoError(err, "error setting sequence value")

<<<<<<< HEAD
			generatedTransactions, err := ediinvoice.Generate858C(shipment, suite.DB(), false, clock.NewMock())
=======
			invoiceModel := helperShipmentInvoice(suite, shipment)

			generatedTransactions, err := ediinvoice.Generate858C(shipment, invoiceModel, suite.db, false, clock.NewMock())
>>>>>>> f6f066e6

			suite.NoError(err)
			if suite.NoError(err) {
				suite.Equal(testCase.expected, generatedTransactions.ISA.InterchangeControlNumber)
				suite.Equal(testCase.expected, generatedTransactions.IEA.InterchangeControlNumber)
				suite.Equal(testCase.expected, generatedTransactions.GS.GroupControlNumber)
				suite.Equal(testCase.expected, generatedTransactions.GE.GroupControlNumber)
			}
		})
	}

	suite.T().Run("usageIndicator='T'", func(t *testing.T) {
<<<<<<< HEAD
		generatedTransactions, err := ediinvoice.Generate858C(shipment, suite.DB(), false, clock.NewMock())
=======
		invoiceModel := helperShipmentInvoice(suite, shipment)

		generatedTransactions, err := ediinvoice.Generate858C(shipment, invoiceModel, suite.db, false, clock.NewMock())
>>>>>>> f6f066e6

		suite.NoError(err)
		suite.Equal("T", generatedTransactions.ISA.UsageIndicator)
	})

	suite.T().Run("invoiceNumber is provided and found in EDI", func(t *testing.T) {
		// Note that we just test for an invoice number of at least length 8 here that's set in the right place
		// in the EDI segments; we have other tests in the create invoice service that check the specific format.
		invoiceModel := helperShipmentInvoice(suite, shipment)

		generatedTransactions, err := ediinvoice.Generate858C(shipment, invoiceModel, suite.db, false, clock.NewMock())
		suite.NoError(err)

		// Find the N9 segment we're interested in.
		foundIt := false
		for _, segment := range generatedTransactions.Shipment {
			n9, ok := segment.(*edisegment.N9)
			if ok && n9.ReferenceIdentificationQualifier == "CN" {
				suite.True(len(n9.ReferenceIdentification) >= 8, "Invoice number was not at least length 8")
				foundIt = true
				break
			}
		}
		suite.True(foundIt, "Could not find N9 segment for invoice number")
	})
}

func (suite *InvoiceSuite) TestEDIString() {
	suite.T().Run("full EDI string is expected", func(t *testing.T) {
		err := sequence.SetVal(suite.DB(), ediinvoice.ICNSequenceName, 1)
		suite.NoError(err, "error setting sequence value")
		shipment := helperShipment(suite)

<<<<<<< HEAD
		generatedTransactions, err := ediinvoice.Generate858C(shipment, suite.DB(), false, clock.NewMock())
=======
		// NOTE: Hard-coding the CreatedAt on the shipment to an explicit date (we can't force it
		// as it gets overwritten by Pop) so we can set the golden EDI accordingly.
		shipment.CreatedAt = time.Date(2018, 7, 1, 0, 0, 0, 0, time.UTC)

		// We need to determine the SCAC/year so that we can reset the invoice sequence number to test
		// against the golden EDI.
		scac := shipment.ShipmentOffers[0].TransportationServiceProviderPerformance.TransportationServiceProvider.StandardCarrierAlphaCode
		year := shipment.CreatedAt.UTC().Year()
		err = testdatagen.ResetInvoiceSequenceNumber(suite.db, scac, year)
		suite.NoError(err)

		invoiceModel := helperShipmentInvoice(suite, shipment)

		generatedTransactions, err := ediinvoice.Generate858C(shipment, invoiceModel, suite.db, false, clock.NewMock())
>>>>>>> f6f066e6
		suite.NoError(err, "Failed to generate 858C invoice")
		actualEDIString, err := generatedTransactions.EDIString()
		suite.NoError(err, "Failed to get invoice 858C as EDI string")

		const expectedEDI = "expected_invoice.edi.golden"
		suite.NoError(err, "generates error")
		if *update {
			goldenFile, err := os.Create(filepath.Join("testdata", expectedEDI))
			defer goldenFile.Close()
			suite.NoError(err, "Failed to open EDI file for update")
			writer := edi.NewWriter(goldenFile)
			writer.WriteAll(generatedTransactions.Segments())
		}

		suite.Equal(helperLoadExpectedEDI(suite, "expected_invoice.edi.golden"), actualEDIString)
	})
}

func helperShipment(suite *InvoiceSuite) models.Shipment {
	var weight unit.Pound
	weight = 2000
	shipment := testdatagen.MakeShipment(suite.DB(), testdatagen.Assertions{
		Shipment: models.Shipment{
			NetWeight: &weight,
		},
	})
	err := shipment.AssignGBLNumber(suite.DB())
	suite.MustSave(&shipment)
	suite.NoError(err, "could not assign GBLNumber")

	// Create an accepted shipment offer and the associated TSP.
	scac := "ABCD"
	supplierID := scac + "1234" //scac + payee code -- ABCD1234
<<<<<<< HEAD
	shipmentOffer := testdatagen.MakeShipmentOffer(suite.DB(), testdatagen.Assertions{
		ShipmentOffer: models.ShipmentOffer{
			Shipment: shipment,
			Accepted: swag.Bool(true),
		},
=======

	tsp := testdatagen.MakeTSP(suite.db, testdatagen.Assertions{
>>>>>>> f6f066e6
		TransportationServiceProvider: models.TransportationServiceProvider{
			StandardCarrierAlphaCode: scac,
			SupplierID:               &supplierID,
		},
	})

	tspp := testdatagen.MakeTSPPerformance(suite.db, testdatagen.Assertions{
		TransportationServiceProviderPerformance: models.TransportationServiceProviderPerformance{
			TransportationServiceProvider:   tsp,
			TransportationServiceProviderID: tsp.ID,
		},
	})

	shipmentOffer := testdatagen.MakeShipmentOffer(suite.db, testdatagen.Assertions{
		ShipmentOffer: models.ShipmentOffer{
			Shipment:                                   shipment,
			Accepted:                                   swag.Bool(true),
			TransportationServiceProvider:              tsp,
			TransportationServiceProviderID:            tsp.ID,
			TransportationServiceProviderPerformance:   tspp,
			TransportationServiceProviderPerformanceID: tspp.ID,
		},
	})
	shipment.ShipmentOffers = models.ShipmentOffers{shipmentOffer}

	// Create some shipment line items.
	var lineItems []models.ShipmentLineItem
	codes := []string{"LHS", "135A", "135B", "105A", "16A", "105C", "125B", "105B", "130B", "46A"}
	amountCents := unit.Cents(12325)

	for _, code := range codes {
		appliedRate := unit.Millicents(2537234)
		var measurementUnit1 models.Tariff400ngItemMeasurementUnit
		var location models.ShipmentLineItemLocation

		switch code {
		case "LHS":
			measurementUnit1 = models.Tariff400ngItemMeasurementUnitFLATRATE
			appliedRate = 0
		case "16A":
			measurementUnit1 = models.Tariff400ngItemMeasurementUnitFLATRATE
		case "105B":
			measurementUnit1 = models.Tariff400ngItemMeasurementUnitCUBICFOOT

		case "130B":
			measurementUnit1 = models.Tariff400ngItemMeasurementUnitEACH

		case "125B":
			measurementUnit1 = models.Tariff400ngItemMeasurementUnitFLATRATE

		default:
			measurementUnit1 = models.Tariff400ngItemMeasurementUnitWEIGHT
		}

		// default location created in testdatagen shipmentLineItem is DESTINATION
		if code == "135A" || code == "105A" {
			location = models.ShipmentLineItemLocationORIGIN
		}
		if code == "135B" {
			location = models.ShipmentLineItemLocationDESTINATION
		}
		if code == "LHS" || code == "46A" {
			location = models.ShipmentLineItemLocationNEITHER
		}

		item := testdatagen.MakeTariff400ngItem(suite.DB(), testdatagen.Assertions{
			Tariff400ngItem: models.Tariff400ngItem{
				Code:             code,
				MeasurementUnit1: measurementUnit1,
			},
		})
		lineItem := testdatagen.MakeShipmentLineItem(suite.DB(), testdatagen.Assertions{
			ShipmentLineItem: models.ShipmentLineItem{
				Shipment:          shipment,
				Tariff400ngItemID: item.ID,
				Tariff400ngItem:   item,
				Quantity1:         unit.BaseQuantityFromInt(2000),
				AppliedRate:       &appliedRate,
				AmountCents:       &amountCents,
				Location:          location,
			},
		})

		lineItems = append(lineItems, lineItem)
	}
	shipment.ShipmentLineItems = lineItems

	return shipment
}

func helperShipmentInvoice(suite *InvoiceSuite, shipment models.Shipment) models.Invoice {
	officeUser := testdatagen.MakeDefaultOfficeUser(suite.db)

	var invoiceModel models.Invoice
	verrs, err := invoice.CreateInvoice{DB: suite.db, Clock: clock.NewMock()}.Call(officeUser, &invoiceModel, shipment)
	suite.NoError(err, "error when creating invoice")
	suite.Empty(verrs.Errors, "validation errors when creating invoice")

	return invoiceModel
}

func helperLoadExpectedEDI(suite *InvoiceSuite, name string) string {
	path := filepath.Join("testdata", name) // relative path
	bytes, err := ioutil.ReadFile(path)
	suite.NoError(err, "error loading expected EDI fixture")
	return string(bytes)
}

type InvoiceSuite struct {
	testingsuite.PopTestSuite
	logger *zap.Logger
}

func (suite *InvoiceSuite) SetupTest() {
	suite.DB().TruncateAll()
}

func TestInvoiceSuite(t *testing.T) {
	// Use a no-op logger during testing
	logger := zap.NewNop()

	hs := &InvoiceSuite{
		PopTestSuite: testingsuite.NewPopTestSuite(),
		logger:       logger,
	}
	suite.Run(t, hs)
}

func (suite *InvoiceSuite) TestMakeEDISegments() {
	shipment := helperShipment(suite)
	var lineItems []models.ShipmentLineItem

	lineItems = append(shipment.ShipmentLineItems)

	suite.T().Run("test EDI segments", func(t *testing.T) {
		for _, lineItem := range lineItems {

			// Test HL Segment
			hlSegment := ediinvoice.MakeHLSegment(lineItem)

			if lineItem.Location == models.ShipmentLineItemLocationORIGIN {
				suite.Equal("303", hlSegment.HierarchicalIDNumber)
			}

			if lineItem.Location == models.ShipmentLineItemLocationDESTINATION {
				suite.Equal("304", hlSegment.HierarchicalIDNumber)
			}

			if lineItem.Location == models.ShipmentLineItemLocationNEITHER {
				suite.Equal("303", hlSegment.HierarchicalIDNumber)
			}

			suite.Equal("SS", hlSegment.HierarchicalLevelCode)

			// Test L0 Segment
			l0Segment := ediinvoice.MakeL0Segment(lineItem, 20.0000)
			suite.Equal(1, l0Segment.LadingLineItemNumber)

			if l0Segment.BilledRatedAsQuantity != 0 {
				if lineItem.Tariff400ngItem.MeasurementUnit1 == models.Tariff400ngItemMeasurementUnitFLATRATE {
					suite.Equal(float64(1), l0Segment.BilledRatedAsQuantity)
				} else {
					suite.Equal(lineItem.Quantity1.ToUnitFloat(), l0Segment.BilledRatedAsQuantity)
				}
			}

			if l0Segment.BilledRatedAsQualifier != "" {
				suite.Equal(string(lineItem.Tariff400ngItem.MeasurementUnit1), l0Segment.BilledRatedAsQualifier)
			}

			if l0Segment.Weight != 0 {
				if lineItem.Tariff400ngItem.RequiresPreApproval == true {
					suite.Equal(lineItem.Quantity1.ToUnitFloat(), l0Segment.Weight)
				} else {
					suite.Equal(20.0000, l0Segment.Weight)
				}
			}

			if l0Segment.WeightQualifier != "" {
				suite.Equal("B", l0Segment.WeightQualifier)
			}

			if l0Segment.WeightUnitCode != "" {
				suite.Equal("L", l0Segment.WeightUnitCode)
			}

			// Test L1Segment
			l1Segment := ediinvoice.MakeL1Segment(lineItem)
			expectedFreightRate := lineItem.AppliedRate.ToDollarFloat()

			suite.Equal(expectedFreightRate, l1Segment.FreightRate)
			suite.Equal("RC", l1Segment.RateValueQualifier)
			suite.Equal(lineItem.AmountCents.ToDollarFloat(), l1Segment.Charge)
			suite.Equal(lineItem.Tariff400ngItem.Code, l1Segment.SpecialChargeDescription)
		}
	})

}<|MERGE_RESOLUTION|>--- conflicted
+++ resolved
@@ -12,11 +12,7 @@
 	"github.com/go-openapi/swag"
 
 	"github.com/facebookgo/clock"
-<<<<<<< HEAD
-=======
-	"github.com/go-openapi/swag"
-	"github.com/gobuffalo/pop"
->>>>>>> f6f066e6
+
 	"github.com/stretchr/testify/suite"
 	"go.uber.org/zap"
 
@@ -51,13 +47,9 @@
 			err := sequence.SetVal(suite.DB(), ediinvoice.ICNSequenceName, testCase.initial)
 			suite.NoError(err, "error setting sequence value")
 
-<<<<<<< HEAD
-			generatedTransactions, err := ediinvoice.Generate858C(shipment, suite.DB(), false, clock.NewMock())
-=======
 			invoiceModel := helperShipmentInvoice(suite, shipment)
 
-			generatedTransactions, err := ediinvoice.Generate858C(shipment, invoiceModel, suite.db, false, clock.NewMock())
->>>>>>> f6f066e6
+			generatedTransactions, err := ediinvoice.Generate858C(shipment, invoiceModel, suite.DB(), false, clock.NewMock())
 
 			suite.NoError(err)
 			if suite.NoError(err) {
@@ -70,13 +62,9 @@
 	}
 
 	suite.T().Run("usageIndicator='T'", func(t *testing.T) {
-<<<<<<< HEAD
-		generatedTransactions, err := ediinvoice.Generate858C(shipment, suite.DB(), false, clock.NewMock())
-=======
 		invoiceModel := helperShipmentInvoice(suite, shipment)
 
-		generatedTransactions, err := ediinvoice.Generate858C(shipment, invoiceModel, suite.db, false, clock.NewMock())
->>>>>>> f6f066e6
+		generatedTransactions, err := ediinvoice.Generate858C(shipment, invoiceModel, suite.DB(), false, clock.NewMock())
 
 		suite.NoError(err)
 		suite.Equal("T", generatedTransactions.ISA.UsageIndicator)
@@ -87,7 +75,7 @@
 		// in the EDI segments; we have other tests in the create invoice service that check the specific format.
 		invoiceModel := helperShipmentInvoice(suite, shipment)
 
-		generatedTransactions, err := ediinvoice.Generate858C(shipment, invoiceModel, suite.db, false, clock.NewMock())
+		generatedTransactions, err := ediinvoice.Generate858C(shipment, invoiceModel, suite.DB(), false, clock.NewMock())
 		suite.NoError(err)
 
 		// Find the N9 segment we're interested in.
@@ -110,9 +98,6 @@
 		suite.NoError(err, "error setting sequence value")
 		shipment := helperShipment(suite)
 
-<<<<<<< HEAD
-		generatedTransactions, err := ediinvoice.Generate858C(shipment, suite.DB(), false, clock.NewMock())
-=======
 		// NOTE: Hard-coding the CreatedAt on the shipment to an explicit date (we can't force it
 		// as it gets overwritten by Pop) so we can set the golden EDI accordingly.
 		shipment.CreatedAt = time.Date(2018, 7, 1, 0, 0, 0, 0, time.UTC)
@@ -121,13 +106,12 @@
 		// against the golden EDI.
 		scac := shipment.ShipmentOffers[0].TransportationServiceProviderPerformance.TransportationServiceProvider.StandardCarrierAlphaCode
 		year := shipment.CreatedAt.UTC().Year()
-		err = testdatagen.ResetInvoiceSequenceNumber(suite.db, scac, year)
+		err = testdatagen.ResetInvoiceSequenceNumber(suite.DB(), scac, year)
 		suite.NoError(err)
 
 		invoiceModel := helperShipmentInvoice(suite, shipment)
 
-		generatedTransactions, err := ediinvoice.Generate858C(shipment, invoiceModel, suite.db, false, clock.NewMock())
->>>>>>> f6f066e6
+		generatedTransactions, err := ediinvoice.Generate858C(shipment, invoiceModel, suite.DB(), false, clock.NewMock())
 		suite.NoError(err, "Failed to generate 858C invoice")
 		actualEDIString, err := generatedTransactions.EDIString()
 		suite.NoError(err, "Failed to get invoice 858C as EDI string")
@@ -161,30 +145,22 @@
 	// Create an accepted shipment offer and the associated TSP.
 	scac := "ABCD"
 	supplierID := scac + "1234" //scac + payee code -- ABCD1234
-<<<<<<< HEAD
-	shipmentOffer := testdatagen.MakeShipmentOffer(suite.DB(), testdatagen.Assertions{
-		ShipmentOffer: models.ShipmentOffer{
-			Shipment: shipment,
-			Accepted: swag.Bool(true),
-		},
-=======
-
-	tsp := testdatagen.MakeTSP(suite.db, testdatagen.Assertions{
->>>>>>> f6f066e6
+
+	tsp := testdatagen.MakeTSP(suite.DB(), testdatagen.Assertions{
 		TransportationServiceProvider: models.TransportationServiceProvider{
 			StandardCarrierAlphaCode: scac,
 			SupplierID:               &supplierID,
 		},
 	})
 
-	tspp := testdatagen.MakeTSPPerformance(suite.db, testdatagen.Assertions{
+	tspp := testdatagen.MakeTSPPerformance(suite.DB(), testdatagen.Assertions{
 		TransportationServiceProviderPerformance: models.TransportationServiceProviderPerformance{
 			TransportationServiceProvider:   tsp,
 			TransportationServiceProviderID: tsp.ID,
 		},
 	})
 
-	shipmentOffer := testdatagen.MakeShipmentOffer(suite.db, testdatagen.Assertions{
+	shipmentOffer := testdatagen.MakeShipmentOffer(suite.DB(), testdatagen.Assertions{
 		ShipmentOffer: models.ShipmentOffer{
 			Shipment:                                   shipment,
 			Accepted:                                   swag.Bool(true),
@@ -265,7 +241,7 @@
 	officeUser := testdatagen.MakeDefaultOfficeUser(suite.db)
 
 	var invoiceModel models.Invoice
-	verrs, err := invoice.CreateInvoice{DB: suite.db, Clock: clock.NewMock()}.Call(officeUser, &invoiceModel, shipment)
+	verrs, err := invoice.CreateInvoice{DB: suite.DB(), Clock: clock.NewMock()}.Call(officeUser, &invoiceModel, shipment)
 	suite.NoError(err, "error when creating invoice")
 	suite.Empty(verrs.Errors, "validation errors when creating invoice")
 
