--- conflicted
+++ resolved
@@ -115,11 +115,7 @@
 
 	// Create some shipment line items.
 	var lineItems []models.ShipmentLineItem
-<<<<<<< HEAD
 	codes := []string{"LHS", "135A", "135B", "105A", "16A", "501C"}
-=======
-	codes := []string{"LHS", "135A", "135B", "105A", "105C"}
->>>>>>> c7ea4ff4
 	amountCents := unit.Cents(12325)
 	for _, code := range codes {
 
