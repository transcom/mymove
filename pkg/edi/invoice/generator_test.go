package ediinvoice_test

import (
	"flag"
	"fmt"
<<<<<<< HEAD
	"github.com/transcom/mymove/pkg/unit"
=======
	"io/ioutil"
>>>>>>> 540825ad
	"log"
	"os"
	"path/filepath"
	"testing"

	"github.com/facebookgo/clock"
	"github.com/gobuffalo/pop"
	"github.com/stretchr/testify/suite"
	"go.uber.org/zap"

	"github.com/transcom/mymove/pkg/db/sequence"
	"github.com/transcom/mymove/pkg/edi"
	"github.com/transcom/mymove/pkg/edi/invoice"
	"github.com/transcom/mymove/pkg/models"
	"github.com/transcom/mymove/pkg/rateengine"
	"github.com/transcom/mymove/pkg/testdatagen"
)

<<<<<<< HEAD
func (suite *InvoiceSuite) TestGenerate858C() {
	shipment := testdatagen.MakeDefaultShipment(suite.db)
	err := shipment.AssignGBLNumber(suite.db)
	suite.mustSave(&shipment)
	suite.NoError(err, "could not assign GBLNumber")

	// Create some shipment line items.
	var lineItems []models.ShipmentLineItem
	codes := []string{"LHS", "135A", "135B", "105A"}
	amountCents := unit.Cents(12325)
	for _, code := range codes {
		item := testdatagen.MakeTariff400ngItem(suite.db, testdatagen.Assertions{
			Tariff400ngItem: models.Tariff400ngItem{
				Code: code,
			},
		})
		lineItem := testdatagen.MakeShipmentLineItem(suite.db, testdatagen.Assertions{
			ShipmentLineItem: models.ShipmentLineItem{
				ShipmentID:        shipment.ID,
				Tariff400ngItemID: item.ID,
				Tariff400ngItem:   item,
				AmountCents:       &amountCents,
			},
		})
		lineItems = append(lineItems, lineItem)
	}
	shipment.ShipmentLineItems = lineItems

	costsByShipments := []rateengine.CostByShipment{{
		Shipment: shipment,
		Cost:     rateengine.CostComputation{},
	}}

	generatedResult, err := ediinvoice.Generate858C(costsByShipments, suite.db, false)
	suite.NoError(err, "generates error")
	suite.NotEmpty(generatedResult, "result is empty")

	re := regexp.MustCompile("\\*" + "T" + "\\*")
	suite.True(re.MatchString(generatedResult), "This fails if the EDI string does not have the environment flag set to T."+
		" This is set by the if statement in Generate858C() that checks a boolean variable named sendProductionInvoice")

}
=======
// Flag to update the test EDI
// Borrowed from https://about.sourcegraph.com/go/advanced-testing-in-go
var update = flag.Bool("update", false, "update .golden files")

func (suite *InvoiceSuite) TestGenerate858C() {
	costsByShipments := helperCostsByShipment(suite)
>>>>>>> 540825ad

	var icnTestCases = []struct {
		initial  int64
		expected int64
	}{
		{1, 2},
		{999999999, 1},
	}

	for _, testCase := range icnTestCases {
		suite.T().Run(fmt.Sprintf("%v after %v", testCase.expected, testCase.initial), func(t *testing.T) {
			err := sequence.SetVal(suite.db, ediinvoice.ICNSequenceName, testCase.initial)
			suite.NoError(err, "error setting sequence value")

			generatedTransactions, err := ediinvoice.Generate858C(costsByShipments, suite.db, false, clock.NewMock())

			suite.NoError(err)
			if suite.NoError(err) {
				suite.Equal(testCase.expected, generatedTransactions.ISA.InterchangeControlNumber)
				suite.Equal(testCase.expected, generatedTransactions.IEA.InterchangeControlNumber)
				suite.Equal(testCase.expected, generatedTransactions.GS.GroupControlNumber)
				suite.Equal(testCase.expected, generatedTransactions.GE.GroupControlNumber)
			}
		})
	}

	suite.T().Run("usageIndicator='T'", func(t *testing.T) {
		generatedTransactions, err := ediinvoice.Generate858C(costsByShipments, suite.db, false, clock.NewMock())

		suite.NoError(err)
		suite.Equal("T", generatedTransactions.ISA.UsageIndicator)
	})
}

func (suite *InvoiceSuite) TestEDIString() {
	suite.T().Run("full EDI string is expected", func(t *testing.T) {
		err := sequence.SetVal(suite.db, ediinvoice.ICNSequenceName, 1)
		suite.NoError(err, "error setting sequence value")
		costsByShipments := helperCostsByShipment(suite)

		generatedTransactions, err := ediinvoice.Generate858C(costsByShipments, suite.db, false, clock.NewMock())
		suite.NoError(err, "Failed to generate 858C invoice")
		actualEDIString, err := generatedTransactions.EDIString()
		suite.NoError(err, "Failed to get invoice 858C as EDI string")

		const expectedEDI = "expected_invoice.edi.golden"
		suite.NoError(err, "generates error")
		if *update {
			goldenFile, err := os.Create(filepath.Join("testdata", expectedEDI))
			defer goldenFile.Close()
			suite.NoError(err, "Failed to open EDI file for update")
			writer := edi.NewWriter(goldenFile)
			writer.WriteAll(generatedTransactions.Segments())
		}

		suite.Equal(helperLoadExpectedEDI(suite, "expected_invoice.edi.golden"), actualEDIString)
	})
}

func helperCostsByShipment(suite *InvoiceSuite) []rateengine.CostByShipment {
	shipments := [1]models.Shipment{testdatagen.MakeDefaultShipment(suite.db)}
	err := shipments[0].AssignGBLNumber(suite.db)
	suite.mustSave(&shipments[0])
	suite.NoError(err, "could not assign GBLNumber")
	costsByShipments := []rateengine.CostByShipment{{
		Shipment: shipments[0],
		Cost:     rateengine.CostComputation{},
	}}
	return costsByShipments
}

func helperLoadExpectedEDI(suite *InvoiceSuite, name string) string {
	path := filepath.Join("testdata", name) // relative path
	bytes, err := ioutil.ReadFile(path)
	suite.NoError(err, "error loading expected EDI fixture")
	return string(bytes)
}

type InvoiceSuite struct {
	suite.Suite
	db     *pop.Connection
	logger *zap.Logger
}

func (suite *InvoiceSuite) SetupTest() {
	suite.db.TruncateAll()
}

func (suite *InvoiceSuite) mustSave(model interface{}) {
	t := suite.T()
	t.Helper()

	verrs, err := suite.db.ValidateAndSave(model)
	if err != nil {
		suite.T().Errorf("Errors encountered saving %v: %v", model, err)
	}
	if verrs.HasAny() {
		suite.T().Errorf("Validation errors encountered saving %v: %v", model, verrs)
	}
}

func TestInvoiceSuite(t *testing.T) {
	configLocation := "../../../config"
	pop.AddLookupPaths(configLocation)
	db, err := pop.Connect("test")
	if err != nil {
		log.Panic(err)
	}

	// Use a no-op logger during testing
	logger := zap.NewNop()

	hs := &InvoiceSuite{db: db, logger: logger}
	suite.Run(t, hs)
}<|MERGE_RESOLUTION|>--- conflicted
+++ resolved
@@ -3,11 +3,7 @@
 import (
 	"flag"
 	"fmt"
-<<<<<<< HEAD
-	"github.com/transcom/mymove/pkg/unit"
-=======
 	"io/ioutil"
->>>>>>> 540825ad
 	"log"
 	"os"
 	"path/filepath"
@@ -24,59 +20,15 @@
 	"github.com/transcom/mymove/pkg/models"
 	"github.com/transcom/mymove/pkg/rateengine"
 	"github.com/transcom/mymove/pkg/testdatagen"
+	"github.com/transcom/mymove/pkg/unit"
 )
 
-<<<<<<< HEAD
-func (suite *InvoiceSuite) TestGenerate858C() {
-	shipment := testdatagen.MakeDefaultShipment(suite.db)
-	err := shipment.AssignGBLNumber(suite.db)
-	suite.mustSave(&shipment)
-	suite.NoError(err, "could not assign GBLNumber")
-
-	// Create some shipment line items.
-	var lineItems []models.ShipmentLineItem
-	codes := []string{"LHS", "135A", "135B", "105A"}
-	amountCents := unit.Cents(12325)
-	for _, code := range codes {
-		item := testdatagen.MakeTariff400ngItem(suite.db, testdatagen.Assertions{
-			Tariff400ngItem: models.Tariff400ngItem{
-				Code: code,
-			},
-		})
-		lineItem := testdatagen.MakeShipmentLineItem(suite.db, testdatagen.Assertions{
-			ShipmentLineItem: models.ShipmentLineItem{
-				ShipmentID:        shipment.ID,
-				Tariff400ngItemID: item.ID,
-				Tariff400ngItem:   item,
-				AmountCents:       &amountCents,
-			},
-		})
-		lineItems = append(lineItems, lineItem)
-	}
-	shipment.ShipmentLineItems = lineItems
-
-	costsByShipments := []rateengine.CostByShipment{{
-		Shipment: shipment,
-		Cost:     rateengine.CostComputation{},
-	}}
-
-	generatedResult, err := ediinvoice.Generate858C(costsByShipments, suite.db, false)
-	suite.NoError(err, "generates error")
-	suite.NotEmpty(generatedResult, "result is empty")
-
-	re := regexp.MustCompile("\\*" + "T" + "\\*")
-	suite.True(re.MatchString(generatedResult), "This fails if the EDI string does not have the environment flag set to T."+
-		" This is set by the if statement in Generate858C() that checks a boolean variable named sendProductionInvoice")
-
-}
-=======
 // Flag to update the test EDI
 // Borrowed from https://about.sourcegraph.com/go/advanced-testing-in-go
 var update = flag.Bool("update", false, "update .golden files")
 
 func (suite *InvoiceSuite) TestGenerate858C() {
 	costsByShipments := helperCostsByShipment(suite)
->>>>>>> 540825ad
 
 	var icnTestCases = []struct {
 		initial  int64
@@ -137,12 +89,36 @@
 }
 
 func helperCostsByShipment(suite *InvoiceSuite) []rateengine.CostByShipment {
-	shipments := [1]models.Shipment{testdatagen.MakeDefaultShipment(suite.db)}
-	err := shipments[0].AssignGBLNumber(suite.db)
-	suite.mustSave(&shipments[0])
+	shipment := testdatagen.MakeDefaultShipment(suite.db)
+	err := shipment.AssignGBLNumber(suite.db)
+	suite.mustSave(&shipment)
 	suite.NoError(err, "could not assign GBLNumber")
+
+	// Create some shipment line items.
+	var lineItems []models.ShipmentLineItem
+	codes := []string{"LHS", "135A", "135B", "105A"}
+	amountCents := unit.Cents(12325)
+	for _, code := range codes {
+		item := testdatagen.MakeTariff400ngItem(suite.db, testdatagen.Assertions{
+			Tariff400ngItem: models.Tariff400ngItem{
+				Code: code,
+			},
+		})
+		lineItem := testdatagen.MakeShipmentLineItem(suite.db, testdatagen.Assertions{
+			ShipmentLineItem: models.ShipmentLineItem{
+				ShipmentID:        shipment.ID,
+				Tariff400ngItemID: item.ID,
+				Tariff400ngItem:   item,
+				Quantity1:         unit.BaseQuantityFromInt(2000),
+				AmountCents:       &amountCents,
+			},
+		})
+		lineItems = append(lineItems, lineItem)
+	}
+	shipment.ShipmentLineItems = lineItems
+
 	costsByShipments := []rateengine.CostByShipment{{
-		Shipment: shipments[0],
+		Shipment: shipment,
 		Cost:     rateengine.CostComputation{},
 	}}
 	return costsByShipments
