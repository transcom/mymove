--- conflicted
+++ resolved
@@ -3,11 +3,6 @@
 import (
 	"flag"
 	"fmt"
-<<<<<<< HEAD
-	"github.com/pkg/errors"
-=======
-	"github.com/go-openapi/swag"
->>>>>>> f6b1ea0c
 	"io/ioutil"
 	"log"
 	"os"
@@ -18,6 +13,7 @@
 	"github.com/facebookgo/clock"
 	"github.com/go-openapi/swag"
 	"github.com/gobuffalo/pop"
+	"github.com/pkg/errors"
 	"github.com/stretchr/testify/suite"
 	"go.uber.org/zap"
 
@@ -213,14 +209,8 @@
 	// Create an accepted shipment offer and the associated TSP.
 	shipmentOffer := testdatagen.MakeShipmentOffer(suite.db, testdatagen.Assertions{
 		ShipmentOffer: models.ShipmentOffer{
-<<<<<<< HEAD
-			ShipmentID: shipment.ID,
-			Shipment:   shipment,
-			Accepted:   swag.Bool(true),
-=======
 			Shipment: shipment,
 			Accepted: swag.Bool(true),
->>>>>>> f6b1ea0c
 		},
 		TransportationServiceProvider: models.TransportationServiceProvider{
 			StandardCarrierAlphaCode: "ABCD",
@@ -240,10 +230,6 @@
 		})
 		lineItem := testdatagen.MakeShipmentLineItem(suite.db, testdatagen.Assertions{
 			ShipmentLineItem: models.ShipmentLineItem{
-<<<<<<< HEAD
-				ShipmentID:        shipment.ID,
-=======
->>>>>>> f6b1ea0c
 				Shipment:          shipment,
 				Tariff400ngItemID: item.ID,
 				Tariff400ngItem:   item,
