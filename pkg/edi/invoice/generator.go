--- conflicted
+++ resolved
@@ -344,16 +344,8 @@
 		const ladingLineItemNumber = 1
 		const billedRatedAsQuantity = 1
 
-<<<<<<< HEAD
 		// Place holders that currently exist TODO: Replace this constants with real value
 		const freightRate = 4.07
-=======
-	fullUnpackSegments, err := generateFullUnpackSegments(lineItems, netCentiWeight)
-	if err != nil {
-		return nil, err
-	}
-	segments = append(segments, fullUnpackSegments...)
->>>>>>> c7ea4ff4
 
 		// Initialize empty edisegment
 		var tariffSegment []edisegment.Segment
@@ -372,34 +364,11 @@
 
 		}
 
-<<<<<<< HEAD
 		// Using Maps to group up MeasurementUnit types into categories
 		unitBasedMeasurementUnits := map[models.Tariff400ngItemMeasurementUnit]int{
 			models.Tariff400ngItemMeasurementUnitFLATRATE: 0,
 			models.Tariff400ngItemMeasurementUnitEACH:     0,
 		}
-=======
-	return []edisegment.Segment{
-		// Full unpack
-		&edisegment.HL{
-			HierarchicalIDNumber:  "304", // Accessorial services performed at destination
-			HierarchicalLevelCode: "SS",  // Services
-		},
-		&edisegment.L0{
-			LadingLineItemNumber: 1,
-			Weight:               centiWeight,
-			WeightQualifier:      "B", // Billed weight
-			WeightUnitCode:       "L", // Pounds
-		},
-		&edisegment.L1{
-			FreightRate:              65.77, // TODO: placeholder for now
-			RateValueQualifier:       "RC",  // Rate
-			Charge:                   lineItem.AmountCents.ToDollarFloat(),
-			SpecialChargeDescription: "105C", // unpack
-		},
-	}, nil
-}
->>>>>>> c7ea4ff4
 
 		weightBasedMeasurements := map[models.Tariff400ngItemMeasurementUnit]int{
 			models.Tariff400ngItemMeasurementUnitWEIGHT: 0,
