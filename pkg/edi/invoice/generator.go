package ediinvoice

import (
	"fmt"
	"time"

	"github.com/facebookgo/clock"
	"github.com/gobuffalo/pop"
	"github.com/pkg/errors"

	"github.com/transcom/mymove/pkg/db/sequence"
	"github.com/transcom/mymove/pkg/edi/segment"
	"github.com/transcom/mymove/pkg/models"
	"github.com/transcom/mymove/pkg/rateengine"
)

const dateFormat = "20060102"
const timeFormat = "1504"
const senderCode = "MYMOVE"

//const senderCode = "W28GPR-DPS"   // TODO: update with ours when US Bank gets it to us
const receiverCode = "8004171844" // Syncada

<<<<<<< HEAD
// Invoice858C holds all the segments that are generated
type Invoice858C struct {
	ISA       edisegment.ISA
	GS        edisegment.GS
	Shipments [][]edisegment.Segment
	GE        edisegment.GE
	IEA       edisegment.IEA
}

// Segments returns the invoice as an array of rows (string arrays),
// each containing a segment, to prepare it for writing
func (invoice Invoice858C) Segments() [][]string {
	records := [][]string{
		invoice.ISA.StringArray(),
		invoice.GS.StringArray(),
	}
	for _, shipment := range invoice.Shipments {
		for _, line := range shipment {
			records = append(records, line.StringArray())
		}
	}
	records = append(records, invoice.GE.StringArray())
	records = append(records, invoice.IEA.StringArray())
	return records
}

// Generate858C generates an EDI X12 858C transaction set
func Generate858C(shipmentsAndCosts []rateengine.CostByShipment, db *pop.Connection, sendProductionInvoice bool, clock clock.Clock) (Invoice858C, error) {
	interchangeControlNumber := 1 //TODO: increment this
	loc, err := time.LoadLocation("America/Los_Angeles")
	if err != nil {
		return Invoice858C{}, err
	}
	currentTime := clock.Now().In(loc)
=======
// ICNSequenceName used to query Interchange Control Numbers from DB
const ICNSequenceName = "interchange_control_number"

// Generate858C generates an EDI X12 858C transaction set
func Generate858C(shipmentsAndCosts []rateengine.CostByShipment, db *pop.Connection, sendProductionInvoice bool) (string, error) {
	interchangeControlNumber, err := getNextICN(db)
	if err != nil {
		return "", errors.Wrap(err, fmt.Sprintf("Failed to get next Interchange Control Number"))
	}

	currentTime := time.Now()
>>>>>>> 8ce94bf5
	var usageIndicator string

	if sendProductionInvoice {
		usageIndicator = "P"
	} else {
		usageIndicator = "T"
	}

	invoice := Invoice858C{}
	invoice.ISA = edisegment.ISA{
		AuthorizationInformationQualifier: "00", // No authorization information
		AuthorizationInformation:          fmt.Sprintf("%010d", 0),
		SecurityInformationQualifier:      "00", // No security information
		SecurityInformation:               fmt.Sprintf("%010d", 0),
		InterchangeSenderIDQualifier:      "ZZ",
		InterchangeSenderID:               fmt.Sprintf("%-15v", senderCode), // Must be 15 characters
		InterchangeReceiverIDQualifier:    "12",
		InterchangeReceiverID:             fmt.Sprintf("%-15s", receiverCode), // Must be 15 characters
		InterchangeDate:                   currentTime.Format("060102"),
		InterchangeTime:                   currentTime.Format(timeFormat),
		InterchangeControlStandards:       "U",
		InterchangeControlVersionNumber:   "00401",
		InterchangeControlNumber:          interchangeControlNumber,
		AcknowledgementRequested:          1,
		UsageIndicator:                    usageIndicator, // T for test, P for production
		ComponentElementSeparator:         "|",
	}
	invoice.GS = edisegment.GS{
		FunctionalIdentifierCode: "SI", // Shipment Information (858)
		ApplicationSendersCode:   senderCode,
		ApplicationReceiversCode: receiverCode,
		Date:                  currentTime.Format(dateFormat),
		Time:                  currentTime.Format(timeFormat),
		GroupControlNumber:    interchangeControlNumber,
		ResponsibleAgencyCode: "X", // Accredited Standards Committee X12
		Version:               "004010",
	}

	var shipments []models.Shipment

	invoice.Shipments = make([][]edisegment.Segment, 0)
	for index, shipmentWithCost := range shipmentsAndCosts {
		shipment := shipmentWithCost.Shipment

		shipmentSegments, err := generate858CShipment(shipmentWithCost, index+1)
		if err != nil {
			return invoice, err
		}
		invoice.Shipments = append(invoice.Shipments, shipmentSegments)
		shipments = append(shipments, shipment)
	}

	invoice.GE = edisegment.GE{
		NumberOfTransactionSetsIncluded: len(shipments),
		GroupControlNumber:              interchangeControlNumber,
	}
	invoice.IEA = edisegment.IEA{
		NumberOfIncludedFunctionalGroups: 1,
		InterchangeControlNumber:         interchangeControlNumber,
	}

	return invoice, nil
}

func generate858CShipment(shipmentWithCost rateengine.CostByShipment, sequenceNum int) ([]edisegment.Segment, error) {
	transactionNumber := fmt.Sprintf("%04d", sequenceNum)
	segments := []edisegment.Segment{
		&edisegment.ST{
			TransactionSetIdentifierCode: "858",
			TransactionSetControlNumber:  transactionNumber,
		},
	}

	headingSegments, err := getHeadingSegments(shipmentWithCost, sequenceNum)
	if err != nil {
		return segments, err
	}
	segments = append(segments, headingSegments...)

	lineItemSegments, err := getLineItemSegments(shipmentWithCost)
	if err != nil {
		return segments, err
	}
	segments = append(segments, lineItemSegments...)

	segments = append(segments, &edisegment.SE{
		NumberOfIncludedSegments:    len(segments) + 1, // Include SE in count
		TransactionSetControlNumber: transactionNumber,
	})

	return segments, nil
}

func getHeadingSegments(shipmentWithCost rateengine.CostByShipment, sequenceNum int) ([]edisegment.Segment, error) {
	shipment := shipmentWithCost.Shipment
	segments := []edisegment.Segment{}
	/* for bx
	if shipment.TransportationServiceProviderID == nil {
		return "", errors.New("Shipment is missing TSP ID")
	}
	var tsp models.TransportationServiceProvider
	err := db.Find(&tsp, shipment.TransportationServiceProviderID)
	if err != nil {
		return "", err
	}
	*/

	name := ""
	if shipment.ServiceMember.LastName != nil {
		name = *shipment.ServiceMember.LastName
	}
	if shipment.PickupAddress == nil {
		return segments, errors.New("Shipment is missing pick up address")
	}
	street2 := ""
	if shipment.PickupAddress.StreetAddress2 != nil {
		street2 = *shipment.PickupAddress.StreetAddress2
	}
	country := "US"
	if shipment.PickupAddress.Country != nil {
		country = *shipment.PickupAddress.Country
	}

	orders := shipment.Move.Orders
	ordersNumber := orders.OrdersNumber
	if ordersNumber == nil {
		return segments, errors.New("Orders is missing orders number")
	}
	tac := orders.TAC
	if tac == nil {
		return segments, errors.New("Orders is missing TAC")
	}
	affiliation := shipment.ServiceMember.Affiliation
	if shipment.ServiceMember.Affiliation == nil {
		return segments, errors.New("Service member is missing affiliation")
	}
	GBL := shipment.GBLNumber
	if GBL == nil {
		return segments, errors.New("GBL Number is missing for Shipment Identification Number (BX04)")
	}

	return []edisegment.Segment{
		&edisegment.BX{
			TransactionSetPurposeCode:    "00", // Original
			TransactionMethodTypeCode:    "J",  // Motor
			ShipmentMethodOfPayment:      "PP", // Prepaid by seller
			ShipmentIdentificationNumber: *GBL,
			StandardCarrierAlphaCode:     "MCCG", // TODO: real SCAC
			ShipmentQualifier:            "4",    // HHG Government Bill of Lading
		},
		&edisegment.N9{
			ReferenceIdentificationQualifier: "DY", // DoD transportation service code #
			ReferenceIdentification:          "SC", // Shipment & cost information
		},
		&edisegment.N9{
			ReferenceIdentificationQualifier: "CN",          // Invoice number
			ReferenceIdentification:          "ABCD00001-1", // TODO: real invoice number
		},
		&edisegment.N9{
			ReferenceIdentificationQualifier: "PQ",       // Payee code
			ReferenceIdentification:          "ABBV2708", // TODO: add real supplier ID
		},
		&edisegment.N9{
			ReferenceIdentificationQualifier: "OQ", // Order number
			ReferenceIdentification:          *ordersNumber,
			FreeFormDescription:              string(*affiliation),
			Date:                             orders.IssueDate.Format(dateFormat),
		},
		// Ship from address
		&edisegment.N1{
			EntityIdentifierCode: "SF", // Ship From
			Name:                 name,
		},
		&edisegment.N3{
			AddressInformation1: shipment.PickupAddress.StreetAddress1,
			AddressInformation2: street2,
		},
		&edisegment.N4{
			CityName:            shipment.PickupAddress.City,
			StateOrProvinceCode: shipment.PickupAddress.State,
			PostalCode:          shipment.PickupAddress.PostalCode,
			CountryCode:         country,
		},
		// Origin installation information
		&edisegment.N1{
			EntityIdentifierCode: "RG",   // Issuing office name qualifier
			Name:                 "LKNQ", // TODO: pull from TransportationOffice
			IdentificationCodeQualifier: "27", // GBLOC
			IdentificationCode:          "LKNQ",
		},
		// Destination installation information
		&edisegment.N1{
			EntityIdentifierCode: "RH",   // Destination name qualifier
			Name:                 "MLNQ", // TODO: pull from TransportationOffice
			IdentificationCodeQualifier: "27", // GBLOC
			IdentificationCode:          "MLNQ",
		},
		// Accounting info
		&edisegment.FA1{
			AgencyQualifierCode: edisegment.AffiliationToAgency[*affiliation],
		},
		&edisegment.FA2{
			BreakdownStructureDetailCode: "TA", // TAC
			FinancialInformationCode:     *tac,
		},
		&edisegment.L10{
			Weight:          108.2, // TODO: real weight
			WeightQualifier: "B",   // Billing weight
			WeightUnitCode:  "L",   // Pounds
		},
	}, nil
}

func getLineItemSegments(shipmentWithCost rateengine.CostByShipment) ([]edisegment.Segment, error) {
	// follows HL loop (p.13) in https://www.ustranscom.mil/cmd/associated/dteb/files/transportationics/dt858c41.pdf
	// HL segment: p. 51
	// L0 segment: p. 77
	// L1 segment: p. 82
	// TODO: These are sample line items, need to pull actual line items from shipment
	// that are ready to be invoiced
	cost := shipmentWithCost.Cost
	return []edisegment.Segment{
		// Linehaul. Not sure why this uses the 303 code, but that's what I saw from DPS
		&edisegment.HL{
			HierarchicalIDNumber:  "303", // Accessorial services performed at origin
			HierarchicalLevelCode: "SS",  // Services
		},
		&edisegment.L0{
			LadingLineItemNumber:   1,
			BilledRatedAsQuantity:  1,
			BilledRatedAsQualifier: "FR", // Flat rate
		},
		&edisegment.L1{
			FreightRate:        0,
			RateValueQualifier: "RC", // Rate
			Charge:             cost.LinehaulCostComputation.LinehaulChargeTotal.ToDollarFloat(),
			SpecialChargeDescription: "LHS", // Linehaul
		},
		// Full pack
		&edisegment.HL{
			HierarchicalIDNumber:  "303", // Accessorial services performed at origin
			HierarchicalLevelCode: "SS",  // Services
		},
		&edisegment.L0{
			LadingLineItemNumber: 1,
			Weight:               108.2,
			WeightQualifier:      "B", // Billed weight
			WeightUnitCode:       "L", // Pounds
		},
		&edisegment.L1{
			FreightRate:        65.77,
			RateValueQualifier: "RC", // Rate
			Charge:             cost.NonLinehaulCostComputation.PackFee.ToDollarFloat(),
			SpecialChargeDescription: "105A", // Full pack
		},
		// Full unpack
		&edisegment.HL{
			HierarchicalIDNumber:  "304", // Accessorial services performed at destination
			HierarchicalLevelCode: "SS",  // Services
		},
		&edisegment.L0{
			LadingLineItemNumber: 1,
			Weight:               108.2,
			WeightQualifier:      "B", // Billed weight
			WeightUnitCode:       "L", // Pounds
		},
		&edisegment.L1{
			FreightRate:        65.77,
			RateValueQualifier: "RC", // Rate
			Charge:             cost.NonLinehaulCostComputation.UnpackFee.ToDollarFloat(),
			SpecialChargeDescription: "105C", // unpack TODO: verify that GEX can recognize 105C (unpack used to be included with pack above)
		},
		// Origin service charge
		&edisegment.HL{
			HierarchicalIDNumber:  "303", // Accessorial services performed at origin
			HierarchicalLevelCode: "SS",  // Services
		},
		&edisegment.L0{
			LadingLineItemNumber: 1,
			Weight:               108.2,
			WeightQualifier:      "B", // Billed weight
			WeightUnitCode:       "L", // Pounds
		},
		&edisegment.L1{
			FreightRate:        4.07,
			RateValueQualifier: "RC", // Rate
			Charge:             cost.NonLinehaulCostComputation.OriginServiceFee.ToDollarFloat(),
			SpecialChargeDescription: "135A", // Origin service charge
		},
		// Destination service charge
		&edisegment.HL{
			HierarchicalIDNumber:  "304", // Accessorial services performed at destination
			HierarchicalLevelCode: "SS",  // Services
		},
		&edisegment.L0{
			LadingLineItemNumber: 1,
			Weight:               108.2,
			WeightQualifier:      "B", // Billed weight
			WeightUnitCode:       "L", // Pounds
		},
		&edisegment.L1{
			FreightRate:        4.07,
			RateValueQualifier: "RC", // Rate
			Charge:             cost.NonLinehaulCostComputation.DestinationServiceFee.ToDollarFloat(),
			SpecialChargeDescription: "135B", // TODO: check if correct for Destination service charge
		},
		// Fuel surcharge - linehaul
		&edisegment.HL{
			HierarchicalIDNumber:  "303", // Accessorial services performed at origin
			HierarchicalLevelCode: "SS",  // Services
		},
		&edisegment.L0{
			LadingLineItemNumber:   1,
			BilledRatedAsQuantity:  1,
			BilledRatedAsQualifier: "FR", // Flat rate
		},
		&edisegment.L1{
			FreightRate:        0.03,
			RateValueQualifier: "RC",   // Rate
			Charge:             227.42, // TODO: add a calculation of this value to rate engine
			SpecialChargeDescription: "16A", // Fuel surchage - linehaul
		},
	}, nil
}

// GetNextICN is a public wrapper around getNextICN for testing
// See: https://www.pivotaltracker.com/n/projects/2136865/stories/161905170
var GetNextICN = getNextICN

// getNextICN returns the next Interchange Control Number in a PostgreSQL sequence
func getNextICN(db *pop.Connection) (int64, error) {
	return sequence.NextVal(db, ICNSequenceName)
}<|MERGE_RESOLUTION|>--- conflicted
+++ resolved
@@ -21,7 +21,9 @@
 //const senderCode = "W28GPR-DPS"   // TODO: update with ours when US Bank gets it to us
 const receiverCode = "8004171844" // Syncada
 
-<<<<<<< HEAD
+// ICNSequenceName used to query Interchange Control Numbers from DB
+const ICNSequenceName = "interchange_control_number"
+
 // Invoice858C holds all the segments that are generated
 type Invoice858C struct {
 	ISA       edisegment.ISA
@@ -50,27 +52,18 @@
 
 // Generate858C generates an EDI X12 858C transaction set
 func Generate858C(shipmentsAndCosts []rateengine.CostByShipment, db *pop.Connection, sendProductionInvoice bool, clock clock.Clock) (Invoice858C, error) {
-	interchangeControlNumber := 1 //TODO: increment this
 	loc, err := time.LoadLocation("America/Los_Angeles")
 	if err != nil {
 		return Invoice858C{}, err
 	}
 	currentTime := clock.Now().In(loc)
-=======
-// ICNSequenceName used to query Interchange Control Numbers from DB
-const ICNSequenceName = "interchange_control_number"
-
-// Generate858C generates an EDI X12 858C transaction set
-func Generate858C(shipmentsAndCosts []rateengine.CostByShipment, db *pop.Connection, sendProductionInvoice bool) (string, error) {
+
 	interchangeControlNumber, err := getNextICN(db)
 	if err != nil {
-		return "", errors.Wrap(err, fmt.Sprintf("Failed to get next Interchange Control Number"))
-	}
-
-	currentTime := time.Now()
->>>>>>> 8ce94bf5
+		return Invoice858C{}, errors.Wrap(err, fmt.Sprintf("Failed to get next Interchange Control Number"))
+	}
+
 	var usageIndicator string
-
 	if sendProductionInvoice {
 		usageIndicator = "P"
 	} else {
