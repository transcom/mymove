--- conflicted
+++ resolved
@@ -42,11 +42,8 @@
 	ServiceMemberName        edisegment.N9
 	ServiceMemberRank        edisegment.N9
 	ServiceMemberBranch      edisegment.N9
-<<<<<<< HEAD
 	ServiceMemberDodID       edisegment.N9
-=======
 	MoveCode                 edisegment.N9
->>>>>>> 7e605910
 	Currency                 edisegment.C3
 	RequestedPickupDate      *edisegment.G62
 	ScheduledPickupDate      *edisegment.G62
@@ -97,11 +94,8 @@
 		&ih.ServiceMemberName,
 		&ih.ServiceMemberRank,
 		&ih.ServiceMemberBranch,
-<<<<<<< HEAD
 		&ih.ServiceMemberDodID,
-=======
 		&ih.MoveCode,
->>>>>>> 7e605910
 		&ih.Currency,
 		ih.RequestedPickupDate,
 		ih.ScheduledPickupDate,
