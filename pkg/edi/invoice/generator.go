--- conflicted
+++ resolved
@@ -389,15 +389,9 @@
 			WeightUnitCode:       "L", // Pounds
 		},
 		&edisegment.L1{
-<<<<<<< HEAD
-			FreightRate:        65.77,
-			RateValueQualifier: "RC", // Rate
-			Charge:             cost.NonLinehaulCostComputation.Pack.Fee.ToDollarFloat(),
-=======
 			FreightRate:        65.77, // TODO: placeholder for now
 			RateValueQualifier: "RC",  // Rate
 			Charge:             lineItem.AmountCents.ToDollarFloat(),
->>>>>>> bbff3021
 			SpecialChargeDescription: "105A", // Full pack
 		},
 	}, nil
@@ -422,15 +416,9 @@
 			WeightUnitCode:       "L", // Pounds
 		},
 		&edisegment.L1{
-<<<<<<< HEAD
-			FreightRate:        65.77,
-			RateValueQualifier: "RC", // Rate
-			Charge:             cost.NonLinehaulCostComputation.Unpack.Fee.ToDollarFloat(),
-=======
 			FreightRate:        65.77, // TODO: placeholder for now
 			RateValueQualifier: "RC",  // Rate
 			Charge:             lineItem.AmountCents.ToDollarFloat(),
->>>>>>> bbff3021
 			SpecialChargeDescription: "105C", // unpack TODO: verify that GEX can recognize 105C (unpack used to be included with pack above)
 		},
 	}, nil
@@ -457,11 +445,7 @@
 		&edisegment.L1{
 			FreightRate:        4.07, // TODO: placeholder for now
 			RateValueQualifier: "RC", // Rate
-<<<<<<< HEAD
-			Charge:             cost.NonLinehaulCostComputation.OriginService.Fee.ToDollarFloat(),
-=======
 			Charge:             lineItem.AmountCents.ToDollarFloat(),
->>>>>>> bbff3021
 			SpecialChargeDescription: "135A", // Origin service charge
 		},
 	}, nil
@@ -488,11 +472,7 @@
 		&edisegment.L1{
 			FreightRate:        4.07, // TODO: placeholder for now
 			RateValueQualifier: "RC", // Rate
-<<<<<<< HEAD
-			Charge:             cost.NonLinehaulCostComputation.DestinationService.Fee.ToDollarFloat(),
-=======
 			Charge:             lineItem.AmountCents.ToDollarFloat(),
->>>>>>> bbff3021
 			SpecialChargeDescription: "135B", // TODO: check if correct for Destination service charge
 		},
 	}, nil
