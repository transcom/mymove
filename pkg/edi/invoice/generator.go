package ediinvoice

import (
	"bytes"
	"fmt"
	"time"

	"github.com/facebookgo/clock"
	"github.com/gobuffalo/pop"
	"github.com/pkg/errors"

	"github.com/transcom/mymove/pkg/db/sequence"
	"github.com/transcom/mymove/pkg/edi"
	"github.com/transcom/mymove/pkg/edi/segment"
	"github.com/transcom/mymove/pkg/models"
	"github.com/transcom/mymove/pkg/rateengine"
)

const dateFormat = "20060102"
const timeFormat = "1504"
const senderCode = "MYMOVE"

//const senderCode = "W28GPR-DPS"   // TODO: update with ours when US Bank gets it to us
const receiverCode = "8004171844" // Syncada

// ICNSequenceName used to query Interchange Control Numbers from DB
const ICNSequenceName = "interchange_control_number"

// Invoice858C holds all the segments that are generated
type Invoice858C struct {
	ISA       edisegment.ISA
	GS        edisegment.GS
	Shipments [][]edisegment.Segment
	GE        edisegment.GE
	IEA       edisegment.IEA
}

// Segments returns the invoice as an array of rows (string arrays),
// each containing a segment, to prepare it for writing
func (invoice Invoice858C) Segments() [][]string {
	records := [][]string{
		invoice.ISA.StringArray(),
		invoice.GS.StringArray(),
	}
	for _, shipment := range invoice.Shipments {
		for _, line := range shipment {
			records = append(records, line.StringArray())
		}
	}
	records = append(records, invoice.GE.StringArray())
	records = append(records, invoice.IEA.StringArray())
	return records
}

// EDIString returns the EDI representation of an 858C
func (invoice Invoice858C) EDIString() (string, error) {
	var b bytes.Buffer
	ediWriter := edi.NewWriter(&b)
	err := ediWriter.WriteAll(invoice.Segments())
	if err != nil {
		return "", err
	}
	return b.String(), err
}

// Generate858C generates an EDI X12 858C transaction set
func Generate858C(shipmentsAndCosts []rateengine.CostByShipment, db *pop.Connection, sendProductionInvoice bool, clock clock.Clock) (Invoice858C, error) {
	loc, err := time.LoadLocation("America/Los_Angeles")
	if err != nil {
		return Invoice858C{}, err
	}
	currentTime := clock.Now().In(loc)

	interchangeControlNumber, err := sequence.NextVal(db, ICNSequenceName)
	if err != nil {
		return Invoice858C{}, errors.Wrap(err, fmt.Sprintf("Failed to get next Interchange Control Number"))
	}

	var usageIndicator string
	if sendProductionInvoice {
		usageIndicator = "P"
	} else {
		usageIndicator = "T"
	}

	invoice := Invoice858C{}
	invoice.ISA = edisegment.ISA{
		AuthorizationInformationQualifier: "00", // No authorization information
		AuthorizationInformation:          fmt.Sprintf("%010d", 0),
		SecurityInformationQualifier:      "00", // No security information
		SecurityInformation:               fmt.Sprintf("%010d", 0),
		InterchangeSenderIDQualifier:      "ZZ",
		InterchangeSenderID:               fmt.Sprintf("%-15v", senderCode), // Must be 15 characters
		InterchangeReceiverIDQualifier:    "12",
		InterchangeReceiverID:             fmt.Sprintf("%-15s", receiverCode), // Must be 15 characters
		InterchangeDate:                   currentTime.Format("060102"),
		InterchangeTime:                   currentTime.Format(timeFormat),
		InterchangeControlStandards:       "U",
		InterchangeControlVersionNumber:   "00401",
		InterchangeControlNumber:          interchangeControlNumber,
		AcknowledgementRequested:          1,
		UsageIndicator:                    usageIndicator, // T for test, P for production
		ComponentElementSeparator:         "|",
	}
	invoice.GS = edisegment.GS{
		FunctionalIdentifierCode: "SI", // Shipment Information (858)
		ApplicationSendersCode:   senderCode,
		ApplicationReceiversCode: receiverCode,
		Date:                  currentTime.Format(dateFormat),
		Time:                  currentTime.Format(timeFormat),
		GroupControlNumber:    interchangeControlNumber,
		ResponsibleAgencyCode: "X", // Accredited Standards Committee X12
		Version:               "004010",
	}

	var shipments []models.Shipment

	invoice.Shipments = make([][]edisegment.Segment, 0)
	for index, shipmentWithCost := range shipmentsAndCosts {
		shipment := shipmentWithCost.Shipment

		shipmentSegments, err := generate858CShipment(shipmentWithCost, index+1)
		if err != nil {
			return invoice, err
		}
		invoice.Shipments = append(invoice.Shipments, shipmentSegments)
		shipments = append(shipments, shipment)
	}

	invoice.GE = edisegment.GE{
		NumberOfTransactionSetsIncluded: len(shipments),
		GroupControlNumber:              interchangeControlNumber,
	}
	invoice.IEA = edisegment.IEA{
		NumberOfIncludedFunctionalGroups: 1,
		InterchangeControlNumber:         interchangeControlNumber,
	}

	return invoice, nil
}

func generate858CShipment(shipmentWithCost rateengine.CostByShipment, sequenceNum int) ([]edisegment.Segment, error) {
	transactionNumber := fmt.Sprintf("%04d", sequenceNum)
	segments := []edisegment.Segment{
		&edisegment.ST{
			TransactionSetIdentifierCode: "858",
			TransactionSetControlNumber:  transactionNumber,
		},
	}

	headingSegments, err := getHeadingSegments(shipmentWithCost, sequenceNum)
	if err != nil {
		return segments, err
	}
	segments = append(segments, headingSegments...)

	lineItemSegments, err := getLineItemSegments(shipmentWithCost)
	if err != nil {
		return segments, err
	}
	segments = append(segments, lineItemSegments...)

	segments = append(segments, &edisegment.SE{
		NumberOfIncludedSegments:    len(segments) + 1, // Include SE in count
		TransactionSetControlNumber: transactionNumber,
	})

	return segments, nil
}

func getHeadingSegments(shipmentWithCost rateengine.CostByShipment, sequenceNum int) ([]edisegment.Segment, error) {
	shipment := shipmentWithCost.Shipment
	segments := []edisegment.Segment{}
	/* for bx
	if shipment.TransportationServiceProviderID == nil {
		return "", errors.New("Shipment is missing TSP ID")
	}
	var tsp models.TransportationServiceProvider
	err := db.Find(&tsp, shipment.TransportationServiceProviderID)
	if err != nil {
		return "", err
	}
	*/

	name := ""
	if shipment.ServiceMember.LastName != nil {
		name = *shipment.ServiceMember.LastName
	}
	if shipment.PickupAddress == nil {
		return segments, errors.New("Shipment is missing pick up address")
	}
	street2 := ""
	if shipment.PickupAddress.StreetAddress2 != nil {
		street2 = *shipment.PickupAddress.StreetAddress2
	}
	country := "US"
	if shipment.PickupAddress.Country != nil {
		country = *shipment.PickupAddress.Country
	}

	orders := shipment.Move.Orders
	ordersNumber := orders.OrdersNumber
	if ordersNumber == nil {
		return segments, errors.New("Orders is missing orders number")
	}
	tac := orders.TAC
	if tac == nil {
		return segments, errors.New("Orders is missing TAC")
	}
	affiliation := shipment.ServiceMember.Affiliation
	if shipment.ServiceMember.Affiliation == nil {
		return segments, errors.New("Service member is missing affiliation")
	}
	GBL := shipment.GBLNumber
	if GBL == nil {
		return segments, errors.New("GBL Number is missing for Shipment Identification Number (BX04)")
	}

	return []edisegment.Segment{
		&edisegment.BX{
			TransactionSetPurposeCode:    "00", // Original
			TransactionMethodTypeCode:    "J",  // Motor
			ShipmentMethodOfPayment:      "PP", // Prepaid by seller
			ShipmentIdentificationNumber: *GBL,
			StandardCarrierAlphaCode:     "MCCG", // TODO: real SCAC
			ShipmentQualifier:            "4",    // HHG Government Bill of Lading
		},
		&edisegment.N9{
			ReferenceIdentificationQualifier: "DY", // DoD transportation service code #
			ReferenceIdentification:          "SC", // Shipment & cost information
		},
		&edisegment.N9{
			ReferenceIdentificationQualifier: "CN",          // Invoice number
			ReferenceIdentification:          "ABCD00001-1", // TODO: real invoice number
		},
		&edisegment.N9{
			ReferenceIdentificationQualifier: "PQ",       // Payee code
			ReferenceIdentification:          "ABBV2708", // TODO: add real supplier ID
		},
		&edisegment.N9{
			ReferenceIdentificationQualifier: "OQ", // Order number
			ReferenceIdentification:          *ordersNumber,
			FreeFormDescription:              string(*affiliation),
			Date:                             orders.IssueDate.Format(dateFormat),
		},
		// Ship from address
		&edisegment.N1{
			EntityIdentifierCode: "SF", // Ship From
			Name:                 name,
		},
		&edisegment.N3{
			AddressInformation1: shipment.PickupAddress.StreetAddress1,
			AddressInformation2: street2,
		},
		&edisegment.N4{
			CityName:            shipment.PickupAddress.City,
			StateOrProvinceCode: shipment.PickupAddress.State,
			PostalCode:          shipment.PickupAddress.PostalCode,
			CountryCode:         country,
		},
		// Origin installation information
		&edisegment.N1{
			EntityIdentifierCode: "RG",   // Issuing office name qualifier
			Name:                 "LKNQ", // TODO: pull from TransportationOffice
			IdentificationCodeQualifier: "27", // GBLOC
			IdentificationCode:          "LKNQ",
		},
		// Destination installation information
		&edisegment.N1{
			EntityIdentifierCode: "RH",   // Destination name qualifier
			Name:                 "MLNQ", // TODO: pull from TransportationOffice
			IdentificationCodeQualifier: "27", // GBLOC
			IdentificationCode:          "MLNQ",
		},
		// Accounting info
		&edisegment.FA1{
			AgencyQualifierCode: edisegment.AffiliationToAgency[*affiliation],
		},
		&edisegment.FA2{
			BreakdownStructureDetailCode: "TA", // TAC
			FinancialInformationCode:     *tac,
		},
		&edisegment.L10{
			Weight:          108.2, // TODO: real weight
			WeightQualifier: "B",   // Billing weight
			WeightUnitCode:  "L",   // Pounds
		},
	}, nil
}

func getLineItemSegments(shipmentWithCost rateengine.CostByShipment) ([]edisegment.Segment, error) {
	// follows HL loop (p.13) in https://www.ustranscom.mil/cmd/associated/dteb/files/transportationics/dt858c41.pdf
	// HL segment: p. 51
	// L0 segment: p. 77
	// L1 segment: p. 82
<<<<<<< HEAD

	lineItems := shipmentWithCost.Shipment.ShipmentLineItems

	// TODO: For the moment, we are explicitly grabbing the line items for linehaul, pack, etc.
	// TODO: We ultimately need to process all line items and hopefully abstract out their processing.
	// TODO: See https://www.pivotaltracker.com/story/show/162065870

	var segments []edisegment.Segment

	linehaulSegments, err := generateLinehaulSegments(lineItems)
	if err != nil {
		return nil, err
	}
	segments = append(segments, linehaulSegments...)

	fullPackSegments, err := generateFullPackSegments(lineItems)
	if err != nil {
		return nil, err
	}
	segments = append(segments, fullPackSegments...)

	// TODO: We are missing full unpack (no "105C" currently in our tariff400ng_items table)
	// TODO: Currently, the pack shipment line item covers the charge for both pack/unpack.
	// fullUnpackSegments, err := generateFullUnpackSegments(lineItems)
	// if err != nil {
	//     return nil, err
	// }
	// segments = append(segments, fullUnpackSegments...)

	originServiceSegments, err := generateOriginServiceSegments(lineItems)
	if err != nil {
		return nil, err
	}
	segments = append(segments, originServiceSegments...)

	destinationServiceSegments, err := generateDestinationServiceSegments(lineItems)
	if err != nil {
		return nil, err
	}
	segments = append(segments, destinationServiceSegments...)

	// TODO: We haven't migrated fuel surcharge yet ("16A") to use shipment line items.
	fuelLinehaulSegments, err := generateFuelLinehaulSegments(lineItems)
	if err != nil {
		return nil, err
	}
	segments = append(segments, fuelLinehaulSegments...)

	return segments, nil
}

func generateLinehaulSegments(lineItems []models.ShipmentLineItem) ([]edisegment.Segment, error) {
	lineItem, err := findLineItemByCode(lineItems, "LHS")
	if err != nil {
		return nil, err
	}

=======
	// TODO: These are sample line items, need to pull actual line items from shipment
	// that are ready to be invoiced
	cost := shipmentWithCost.Cost
>>>>>>> 540825ad
	return []edisegment.Segment{
		// Linehaul. Not sure why this uses the 303 code, but that's what I saw from DPS
		&edisegment.HL{
			HierarchicalIDNumber:  "303", // Accessorial services performed at origin
			HierarchicalLevelCode: "SS",  // Services
		},
		&edisegment.L0{
			LadingLineItemNumber:   1,
			BilledRatedAsQuantity:  1,
			BilledRatedAsQualifier: "FR", // Flat rate
		},
		&edisegment.L1{
			FreightRate:        0,    // TODO: placeholder for now
			RateValueQualifier: "RC", // Rate
			Charge:             lineItem.AmountCents.ToDollarFloat(),
			SpecialChargeDescription: "LHS", // Linehaul
		},
	}, nil
}

func generateFullPackSegments(lineItems []models.ShipmentLineItem) ([]edisegment.Segment, error) {
	lineItem, err := findLineItemByCode(lineItems, "105A")
	if err != nil {
		return nil, err
	}

	return []edisegment.Segment{
		// Full pack
		&edisegment.HL{
			HierarchicalIDNumber:  "303", // Accessorial services performed at origin
			HierarchicalLevelCode: "SS",  // Services
		},
		&edisegment.L0{
			LadingLineItemNumber: 1,
			Weight:               lineItem.Quantity1.ToUnitFloat(),
			WeightQualifier:      "B", // Billed weight
			WeightUnitCode:       "L", // Pounds
		},
		&edisegment.L1{
			FreightRate:        65.77, // TODO: placeholder for now
			RateValueQualifier: "RC",  // Rate
			Charge:             lineItem.AmountCents.ToDollarFloat(),
			SpecialChargeDescription: "105A", // Full pack
		},
	}, nil
}

func generateFullUnpackSegments(lineItems []models.ShipmentLineItem) ([]edisegment.Segment, error) {
	lineItem, err := findLineItemByCode(lineItems, "105C")
	if err != nil {
		return nil, err
	}

	return []edisegment.Segment{
		// Full unpack
		&edisegment.HL{
			HierarchicalIDNumber:  "304", // Accessorial services performed at destination
			HierarchicalLevelCode: "SS",  // Services
		},
		&edisegment.L0{
			LadingLineItemNumber: 1,
			Weight:               lineItem.Quantity1.ToUnitFloat(),
			WeightQualifier:      "B", // Billed weight
			WeightUnitCode:       "L", // Pounds
		},
		&edisegment.L1{
			FreightRate:        65.77, // TODO: placeholder for now
			RateValueQualifier: "RC",  // Rate
			Charge:             lineItem.AmountCents.ToDollarFloat(),
			SpecialChargeDescription: "105C", // unpack TODO: verify that GEX can recognize 105C (unpack used to be included with pack above)
		},
	}, nil
}

func generateOriginServiceSegments(lineItems []models.ShipmentLineItem) ([]edisegment.Segment, error) {
	lineItem, err := findLineItemByCode(lineItems, "135A")
	if err != nil {
		return nil, err
	}

	return []edisegment.Segment{
		// Origin service charge
		&edisegment.HL{
			HierarchicalIDNumber:  "303", // Accessorial services performed at origin
			HierarchicalLevelCode: "SS",  // Services
		},
		&edisegment.L0{
			LadingLineItemNumber: 1,
			Weight:               lineItem.Quantity1.ToUnitFloat(),
			WeightQualifier:      "B", // Billed weight
			WeightUnitCode:       "L", // Pounds
		},
		&edisegment.L1{
			FreightRate:        4.07, // TODO: placeholder for now
			RateValueQualifier: "RC", // Rate
			Charge:             lineItem.AmountCents.ToDollarFloat(),
			SpecialChargeDescription: "135A", // Origin service charge
		},
	}, nil
}

func generateDestinationServiceSegments(lineItems []models.ShipmentLineItem) ([]edisegment.Segment, error) {
	lineItem, err := findLineItemByCode(lineItems, "135B")
	if err != nil {
		return nil, err
	}

	return []edisegment.Segment{
		// Destination service charge
		&edisegment.HL{
			HierarchicalIDNumber:  "304", // Accessorial services performed at destination
			HierarchicalLevelCode: "SS",  // Services
		},
		&edisegment.L0{
			LadingLineItemNumber: 1,
			Weight:               lineItem.Quantity1.ToUnitFloat(),
			WeightQualifier:      "B", // Billed weight
			WeightUnitCode:       "L", // Pounds
		},
		&edisegment.L1{
			FreightRate:        4.07, // TODO: placeholder for now
			RateValueQualifier: "RC", // Rate
			Charge:             lineItem.AmountCents.ToDollarFloat(),
			SpecialChargeDescription: "135B", // TODO: check if correct for Destination service charge
		},
	}, nil
}

func generateFuelLinehaulSegments(lineItems []models.ShipmentLineItem) ([]edisegment.Segment, error) {
	// TODO: We haven't migrated fuel surcharge yet ("16A") to use shipment line items.
	// lineItem, err := findLineItemByCode(lineItems, "16A")
	// if err != nil {
	//     return nil, err
	// }

	return []edisegment.Segment{
		// Fuel surcharge - linehaul
		&edisegment.HL{
			HierarchicalIDNumber:  "303", // Accessorial services performed at origin
			HierarchicalLevelCode: "SS",  // Services
		},
		&edisegment.L0{
			LadingLineItemNumber:   1,
			BilledRatedAsQuantity:  1,
			BilledRatedAsQualifier: "FR", // Flat rate
		},
		&edisegment.L1{
			FreightRate:        0.03,   // TODO: placeholder for now
			RateValueQualifier: "RC",   // Rate
			Charge:             227.42, // TODO: add a calculation of this value to rate engine
			SpecialChargeDescription: "16A", // Fuel surchage - linehaul
		},
	}, nil
<<<<<<< HEAD
}

func findLineItemByCode(lineItems []models.ShipmentLineItem, code string) (models.ShipmentLineItem, error) {
	for i := range lineItems {
		if lineItems[i].Tariff400ngItem.Code == code {
			return lineItems[i], nil
		}
	}

	return models.ShipmentLineItem{}, errors.Errorf("Could not find shipment line item with code %s", code)
}

// GetNextICN is a public wrapper around getNextICN for testing
// See: https://www.pivotaltracker.com/n/projects/2136865/stories/161905170
var GetNextICN = getNextICN

// getNextICN returns the next Interchange Control Number in a PostgreSQL sequence
func getNextICN(db *pop.Connection) (int64, error) {
	return sequence.NextVal(db, ICNSequenceName)
=======
>>>>>>> 540825ad
}<|MERGE_RESOLUTION|>--- conflicted
+++ resolved
@@ -293,7 +293,6 @@
 	// HL segment: p. 51
 	// L0 segment: p. 77
 	// L1 segment: p. 82
-<<<<<<< HEAD
 
 	lineItems := shipmentWithCost.Shipment.ShipmentLineItems
 
@@ -351,11 +350,6 @@
 		return nil, err
 	}
 
-=======
-	// TODO: These are sample line items, need to pull actual line items from shipment
-	// that are ready to be invoiced
-	cost := shipmentWithCost.Cost
->>>>>>> 540825ad
 	return []edisegment.Segment{
 		// Linehaul. Not sure why this uses the 303 code, but that's what I saw from DPS
 		&edisegment.HL{
@@ -509,7 +503,6 @@
 			SpecialChargeDescription: "16A", // Fuel surchage - linehaul
 		},
 	}, nil
-<<<<<<< HEAD
 }
 
 func findLineItemByCode(lineItems []models.ShipmentLineItem, code string) (models.ShipmentLineItem, error) {
@@ -520,15 +513,4 @@
 	}
 
 	return models.ShipmentLineItem{}, errors.Errorf("Could not find shipment line item with code %s", code)
-}
-
-// GetNextICN is a public wrapper around getNextICN for testing
-// See: https://www.pivotaltracker.com/n/projects/2136865/stories/161905170
-var GetNextICN = getNextICN
-
-// getNextICN returns the next Interchange Control Number in a PostgreSQL sequence
-func getNextICN(db *pop.Connection) (int64, error) {
-	return sequence.NextVal(db, ICNSequenceName)
-=======
->>>>>>> 540825ad
 }