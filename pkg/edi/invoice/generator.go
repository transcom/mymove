--- conflicted
+++ resolved
@@ -25,17 +25,12 @@
 const ICNSequenceName = "interchange_control_number"
 
 // Generate858C generates an EDI X12 858C transaction set
-<<<<<<< HEAD
-func Generate858C(shipmentsAndCosts []rateengine.CostByShipment, db *pop.Connection) (string, error) {
+func Generate858C(shipmentsAndCosts []rateengine.CostByShipment, db *pop.Connection, sendProductionInvoice bool) (string, error) {
 	interchangeControlNumber, err := getNextICN(db)
 	if err != nil {
 		return "", errors.Wrap(err, fmt.Sprintf("Failed to get next Interchange Control Number"))
 	}
 
-=======
-func Generate858C(shipmentsAndCosts []rateengine.CostByShipment, db *pop.Connection, sendProductionInvoice bool) (string, error) {
-	interchangeControlNumber := 1 //TODO: increment this
->>>>>>> 07081477
 	currentTime := time.Now()
 	var usageIndicator string
 
