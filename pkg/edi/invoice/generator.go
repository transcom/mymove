package ediinvoice

<<<<<<< HEAD
import (
	"bytes"
	"fmt"
	"log"
	"time"

	"github.com/facebookgo/clock"
	"github.com/gobuffalo/pop"
	"github.com/gofrs/uuid"
	"github.com/pkg/errors"
	"go.uber.org/zap"
	"gopkg.in/go-playground/validator.v9"

	"github.com/transcom/mymove/pkg/db/sequence"
	"github.com/transcom/mymove/pkg/edi"
	edisegment "github.com/transcom/mymove/pkg/edi/segment"
	"github.com/transcom/mymove/pkg/models"
)

const dateFormat = "20060102"
const timeFormat = "1504"
const senderCode = "MYMOVE"

const receiverCode = "8004171844" // Syncada

=======
>>>>>>> 1fe6a513
// ICNSequenceName used to query Interchange Control Numbers from DB
const ICNSequenceName = "interchange_control_number"

// ICNRandomMin is the smallest allowed random-number based ICN (we use random ICN numbers in development)
const ICNRandomMin int64 = 100000000

// ICNRandomMax is the largest allowed random-number based ICN (we use random ICN numbers in development)
<<<<<<< HEAD
const ICNRandomMax int64 = 999999999

const rateValueQualifier = "RC"    // Rate
const hierarchicalLevelCode = "SS" // Services
const weightQualifier = "B"        // Billed Weight
const weightUnitCode = "L"         // Pounds
const ladingLineItemNumber = 1
const billedRatedAsQuantity = 1

// Invoice858C holds all the segments that are generated
type Invoice858C struct {
	ISA      edisegment.ISA
	GS       edisegment.GS
	Shipment []edisegment.Segment `validate:"min=18,dive"`
	GE       edisegment.GE
	IEA      edisegment.IEA
}

var validate *validator.Validate

func init() {
	validate = validator.New()

	// Custom validators
	err := validate.RegisterValidation("timeformat", hasTimeFormat)
	if err != nil {
		log.Fatalf("Failed to register timeformat validator: %v", err)
	}
}

// hasTimeFormat is a custom validator to verify time format matches expectations.
// Example usage: timeformat=20060102 or timeformat=1504
// See https://golang.org/pkg/time/#Parse for how to interpret formats.
func hasTimeFormat(fl validator.FieldLevel) bool {
	field := fl.Field()
	param := fl.Param()

	_, err := time.Parse(param, field.String())

	return err == nil
}

// Segments returns the invoice as an array of rows (string arrays),
// each containing a segment, to prepare it for writing
func (invoice Invoice858C) Segments() [][]string {
	records := [][]string{
		invoice.ISA.StringArray(),
		invoice.GS.StringArray(),
	}

	for _, line := range invoice.Shipment {
		records = append(records, line.StringArray())
	}
	records = append(records, invoice.GE.StringArray())
	records = append(records, invoice.IEA.StringArray())
	return records
}

// EDIString returns the EDI representation of an 858C
func (invoice Invoice858C) EDIString(logger Logger) (string, error) {
	err := invoice.Validate()
	if err != nil {
		// Log validation details, but do not expose details via API
		logValidationErrors(logger, err)
		return "", errors.New("EDI failed validation; see log for details")
	}

	var b bytes.Buffer
	ediWriter := edi.NewWriter(&b)
	err = ediWriter.WriteAll(invoice.Segments())
	if err != nil {
		return "", err
	}
	return b.String(), err
}

func logValidationErrors(logger Logger, err error) {
	if _, ok := err.(*validator.InvalidValidationError); ok {
		logger.Error("InvalidValidationError", zap.Error(err))
		return
	}

	errs := err.(validator.ValidationErrors)
	strErrs := make([]string, len(errs))
	for i, err := range errs {
		strErrs[i] = fmt.Sprintf("%v (value '%s')", err, err.Value())
	}

	logger.Error("ValidationErrors", zap.Strings("errors", strErrs))
}

// Validate will validate the invoice struct (and nested structs) to make sure they will produce legal EDI.
// This returns either an InvalidValidationError or a validator.ValidationErrors that allows all validation
// errors to be introspected individually.
func (invoice Invoice858C) Validate() error {
	return validate.Struct(invoice)
}

// Generate858C generates an EDI X12 858C transaction set
func Generate858C(shipment models.Shipment, invoiceModel models.Invoice, db *pop.Connection, sendProductionInvoice bool, icnSequencer sequence.Sequencer, clock clock.Clock, logger Logger) (Invoice858C, error) {
	currentTime := clock.Now().UTC()

	interchangeControlNumber, err := icnSequencer.NextVal()
	if err != nil {
		return Invoice858C{}, errors.Wrap(err, fmt.Sprintf("Failed to get next Interchange Control Number"))
	}

	var usageIndicator string
	if sendProductionInvoice {
		usageIndicator = "P"
	} else {
		usageIndicator = "T"
	}

	invoice := Invoice858C{}
	invoice.ISA = edisegment.ISA{
		AuthorizationInformationQualifier: "00", // No authorization information
		AuthorizationInformation:          fmt.Sprintf("%010d", 0),
		SecurityInformationQualifier:      "00", // No security information
		SecurityInformation:               fmt.Sprintf("%010d", 0),
		InterchangeSenderIDQualifier:      "ZZ",
		InterchangeSenderID:               fmt.Sprintf("%-15v", senderCode), // Must be 15 characters
		InterchangeReceiverIDQualifier:    "12",
		InterchangeReceiverID:             fmt.Sprintf("%-15s", receiverCode), // Must be 15 characters
		InterchangeDate:                   currentTime.Format("060102"),
		InterchangeTime:                   currentTime.Format(timeFormat),
		InterchangeControlStandards:       "U",
		InterchangeControlVersionNumber:   "00401",
		InterchangeControlNumber:          interchangeControlNumber,
		AcknowledgementRequested:          1,
		UsageIndicator:                    usageIndicator, // T for test, P for production
		ComponentElementSeparator:         "|",
	}
	invoice.GS = edisegment.GS{
		FunctionalIdentifierCode: "SI", // Shipment Information (858)
		ApplicationSendersCode:   senderCode,
		ApplicationReceiversCode: receiverCode,
		Date:                     currentTime.Format(dateFormat),
		Time:                     currentTime.Format(timeFormat),
		GroupControlNumber:       interchangeControlNumber,
		ResponsibleAgencyCode:    "X", // Accredited Standards Committee X12
		Version:                  "004010",
	}

	shipmentSegments, err := generate858CShipment(db, shipment, invoiceModel, 1, logger)
	if err != nil {
		return invoice, err
	}
	invoice.Shipment = shipmentSegments

	invoice.GE = edisegment.GE{
		NumberOfTransactionSetsIncluded: 1,
		GroupControlNumber:              interchangeControlNumber,
	}
	invoice.IEA = edisegment.IEA{
		NumberOfIncludedFunctionalGroups: 1,
		InterchangeControlNumber:         interchangeControlNumber,
	}

	return invoice, nil
}

func generate858CShipment(db *pop.Connection, shipment models.Shipment, invoiceModel models.Invoice, sequenceNum int, logger Logger) ([]edisegment.Segment, error) {
	transactionNumber := fmt.Sprintf("%04d", sequenceNum)
	segments := []edisegment.Segment{
		&edisegment.ST{
			TransactionSetIdentifierCode: "858",
			TransactionSetControlNumber:  transactionNumber,
		},
	}

	headingSegments, err := getHeadingSegments(db, shipment, invoiceModel, sequenceNum)
	if err != nil {
		return segments, err
	}
	segments = append(segments, headingSegments...)

	lineItemSegments, err := getLineItemSegments(shipment, logger)
	if err != nil {
		return segments, err
	}
	segments = append(segments, lineItemSegments...)

	segments = append(segments, &edisegment.SE{
		NumberOfIncludedSegments:    len(segments) + 1, // Include SE in count
		TransactionSetControlNumber: transactionNumber,
	})

	return segments, nil
}

func getHeadingSegments(db *pop.Connection, shipment models.Shipment, invoiceModel models.Invoice, sequenceNum int) ([]edisegment.Segment, error) {
	segments := []edisegment.Segment{}

	name := ""
	if shipment.ServiceMember.LastName != nil {
		name = *shipment.ServiceMember.LastName
	}
	if shipment.PickupAddress == nil {
		return segments, errors.New("Shipment is missing pick up address")
	}
	street2 := ""
	if shipment.PickupAddress.StreetAddress2 != nil {
		street2 = *shipment.PickupAddress.StreetAddress2
	}
	country := "US"
	if shipment.PickupAddress.Country != nil {
		country = *shipment.PickupAddress.Country
	}

	orders := shipment.Move.Orders
	ordersNumber := orders.OrdersNumber
	if ordersNumber == nil {
		return segments, errors.New("Orders is missing orders number")
	}
	tac := orders.TAC
	if tac == nil {
		return segments, errors.New("Orders is missing TAC")
	}
	affiliation := shipment.ServiceMember.Affiliation
	if shipment.ServiceMember.Affiliation == nil {
		return segments, errors.New("Service member is missing affiliation")
	}
	GBL := shipment.GBLNumber
	if GBL == nil {
		return segments, errors.New("GBL Number is missing for Shipment Identification Number (BX04)")
	}
	originTransportationOfficeName := shipment.ServiceMember.DutyStation.TransportationOffice.Name
	if originTransportationOfficeName == "" {
		return segments, errors.New("Transportation Office Name is missing (for N102)")
	}
	destinationTransportationOfficeName := shipment.Move.Orders.NewDutyStation.TransportationOffice.Name
	if destinationTransportationOfficeName == "" {
		return segments, errors.New("Transportation Office Name is missing (for N102)")
	}
	weightLbs := shipment.NetWeight
	if weightLbs == nil {
		return segments, errors.New("Shipment is missing the NetWeight")
	}
	netCentiWeight := float64(*weightLbs) / 100 // convert to CW

	acceptedOffer, err := shipment.AcceptedShipmentOffer()
	if err != nil || acceptedOffer == nil {
		return segments, errors.Wrap(err, "Error retrieving ACCEPTED ShipmentOffer for EDI generator")
	}

	scac, err := acceptedOffer.SCAC()
	if err != nil {
		return segments, err
	}

	supplierID, err := acceptedOffer.SupplierID()
	if err != nil {
		return segments, err
	}

	if invoiceModel.ID == uuid.Nil {
		return nil, errors.New("Invalid invoice model for shipment")
	}

	return []edisegment.Segment{
		&edisegment.BX{
			TransactionSetPurposeCode:    "00", // Original
			TransactionMethodTypeCode:    "J",  // Motor
			ShipmentMethodOfPayment:      "PP", // Prepaid by seller
			ShipmentIdentificationNumber: *GBL,
			StandardCarrierAlphaCode:     scac,
			ShipmentQualifier:            "4", // HHG Government Bill of Lading
		},
		&edisegment.N9{
			ReferenceIdentificationQualifier: "DY", // DoD transportation service code #
			ReferenceIdentification:          "SC", // Shipment & cost information
		},
		&edisegment.N9{
			ReferenceIdentificationQualifier: "CN", // Invoice number
			ReferenceIdentification:          invoiceModel.InvoiceNumber,
		},
		&edisegment.N9{
			ReferenceIdentificationQualifier: "PQ", // Payee code
			ReferenceIdentification:          *supplierID,
		},
		&edisegment.N9{
			ReferenceIdentificationQualifier: "OQ", // Order number
			ReferenceIdentification:          *ordersNumber,
			FreeFormDescription:              string(*affiliation),
			Date:                             orders.IssueDate.Format(dateFormat),
		},
		// Ship from address
		&edisegment.N1{
			EntityIdentifierCode: "SF", // Ship From
			Name:                 name,
		},
		&edisegment.N3{
			AddressInformation1: shipment.PickupAddress.StreetAddress1,
			AddressInformation2: street2,
		},
		&edisegment.N4{
			CityName:            shipment.PickupAddress.City,
			StateOrProvinceCode: shipment.PickupAddress.State,
			PostalCode:          shipment.PickupAddress.PostalCode,
			CountryCode:         country,
		},
		// Origin installation information
		// This is the N104 Buyer ID field
		// TODO: This field was previously set to the shipment.SourceGBLOC and has since been determined to need to be set to
		// TODO: other values. We'll be temporarily setting this to DDSAOFM to get through our initial invoicing payments
		// TODO: changes for this will be coming down the line.
		&edisegment.N1{
			EntityIdentifierCode:        "RG", // Issuing office name qualifier
			Name:                        originTransportationOfficeName,
			IdentificationCodeQualifier: "27", // BuyerID
			IdentificationCode:          "DDSAOFM",
		},
		// Destination installation information
		&edisegment.N1{
			EntityIdentifierCode:        "RH", // Destination name qualifier
			Name:                        destinationTransportationOfficeName,
			IdentificationCodeQualifier: "27", // SupplierID -- using destination GBLOC
			IdentificationCode:          *shipment.DestinationGBLOC,
		},
		// Accounting info
		&edisegment.FA1{
			AgencyQualifierCode: edisegment.AffiliationToAgency[*affiliation],
		},
		&edisegment.FA2{
			BreakdownStructureDetailCode: "TA", // TAC
			FinancialInformationCode:     *tac,
		},
		&edisegment.L10{
			Weight:          netCentiWeight,
			WeightQualifier: "B", // Billing weight
			WeightUnitCode:  "L", // Pounds
		},
	}, nil
}

func getLineItemSegments(shipment models.Shipment, logger Logger) ([]edisegment.Segment, error) {
	// follows HL loop (p.13) in https://www.ustranscom.mil/cmd/associated/dteb/files/transportationics/dt858c41.pdf
	// HL segment: p. 51
	// L0 segment: p. 77
	// L1 segment: p. 82

	lineItems := shipment.ShipmentLineItems
	weightLbs := shipment.NetWeight
	if weightLbs == nil {
		return nil, errors.New("Shipment is missing the NetWeight")
	}
	netCentiWeight := float64(*weightLbs) / 100 // convert to CW

	//Initialize empty collection of segments
	var segments []edisegment.Segment

	// Iterate over lineitems
	for _, lineItem := range lineItems {
		// Some hardcoded values that are being used

		// Initialize empty edisegment
		var tariffSegments []edisegment.Segment

		// Build and put together the segments
		hlSegment := MakeHLSegment(lineItem)
		l0Segment := MakeL0Segment(lineItem, netCentiWeight, logger)
		l1Segment := MakeL1Segment(lineItem)
		tariffSegments = append(tariffSegments, hlSegment, l0Segment, l1Segment)

		segments = append(segments, tariffSegments...)

	}

	return segments, nil
}

// MakeHLSegment builds HL segment based on shipment line item input.
func MakeHLSegment(lineItem models.ShipmentLineItem) *edisegment.HL {
	// Initialize hierarchicalLevelCode
	var hierarchicalLevelID string

	// Determine HierarchicalLevelCode
	switch lineItem.Location {

	case models.ShipmentLineItemLocationORIGIN:
		hierarchicalLevelID = "303"

	case models.ShipmentLineItemLocationDESTINATION:
		hierarchicalLevelID = "304"

	case models.ShipmentLineItemLocationNEITHER:
		hierarchicalLevelID = "303"
	}
	return &edisegment.HL{
		HierarchicalIDNumber:  hierarchicalLevelID,
		HierarchicalLevelCode: hierarchicalLevelCode,
	}

}

// MakeL0Segment builds L0 segment based on shipment line item input and shipment centiweight input.
func MakeL0Segment(lineItem models.ShipmentLineItem, netCentiWeight float64, logger Logger) *edisegment.L0 {
	// Using Maps to group up MeasurementUnit types into categories
	unitBasedMeasurementUnits := map[models.Tariff400ngItemMeasurementUnit]int{
		models.Tariff400ngItemMeasurementUnitFLATRATE:       0,
		models.Tariff400ngItemMeasurementUnitEACH:           0,
		models.Tariff400ngItemMeasurementUnitHOURS:          0,
		models.Tariff400ngItemMeasurementUnitDAYS:           0,
		models.Tariff400ngItemMeasurementUnitCUBICFOOT:      0,
		models.Tariff400ngItemMeasurementUnitFUELPERCENTAGE: 0,
		models.Tariff400ngItemMeasurementUnitCONTAINER:      0,
		models.Tariff400ngItemMeasurementUnitMONETARYVALUE:  0,
		models.Tariff400ngItemMeasurementUnitNONE:           0,
	}

	weightBasedMeasurements := map[models.Tariff400ngItemMeasurementUnit]int{
		models.Tariff400ngItemMeasurementUnitWEIGHT: 0,
	}

	measurementUnit := lineItem.Tariff400ngItem.MeasurementUnit1

	// This will check if the Measurement unit is in one of the maps above.
	// Doing this allows us to have two generic paths based on groups of MeasurementUnits
	// This is a way to do something a-kin to OR logic in our comparison for the category.
	_, isUnitBased := unitBasedMeasurementUnits[measurementUnit]
	_, isWeightBased := weightBasedMeasurements[measurementUnit]

	if isUnitBased {

		actualBilledRatedAsQuantity := float64(billedRatedAsQuantity)
		if lineItem.Tariff400ngItem.MeasurementUnit1 != models.Tariff400ngItemMeasurementUnitFLATRATE {
			actualBilledRatedAsQuantity = lineItem.Quantity1.ToUnitFloat()
		}

		return &edisegment.L0{
			LadingLineItemNumber:   ladingLineItemNumber,
			BilledRatedAsQuantity:  actualBilledRatedAsQuantity,
			BilledRatedAsQualifier: string(measurementUnit),
		}

	} else if isWeightBased {
		var weight float64

		if lineItem.Tariff400ngItem.RequiresPreApproval {
			weight = lineItem.Quantity1.ToUnitFloat()

		} else {
			weight = netCentiWeight
		}

		return &edisegment.L0{
			LadingLineItemNumber: ladingLineItemNumber,
			Weight:               weight,
			WeightQualifier:      weightQualifier,
			WeightUnitCode:       weightUnitCode,
		}

	} else {
		logger.Error(string(measurementUnit) + "Used with " +
			lineItem.ID.String() + " is an EDI measurement unit we're not prepared for.")
		return nil
	}

}

// MakeL1Segment builds L1 segment based on shipment lineitem input.
func MakeL1Segment(lineItem models.ShipmentLineItem) *edisegment.L1 {
	// The rate used in the L102 value (FreightRate) will be sent as 0.00 in order to avoid an issue where Syncada
	// does validations that create inaccurate representation of the invoice.
	// The true rate applied in the rateengine calculations is recorded in the db under shipment_line_items.applied_rate
	// TLDR: When Syncada receives the file, they do their own calculation (rate X weight in most cases)
	// and compare it to the total (Charge, L104) that we gave them (calculated on the rate engine).
	// If their calculation outputs something greater than or equal to what we got, the line item shows up 0 (?!).
	// Communication with USBank and Transcom were unsuccessful in uncovering why this happens or how to resolve it,
	// so this is a workaround so that the line-item total values will show up in Syncada invoices as we submitted them.
	proxyRate := 0.0
	return &edisegment.L1{
		FreightRate:              proxyRate,
		RateValueQualifier:       rateValueQualifier,
		Charge:                   lineItem.AmountCents.ToDollarFloat(),
		SpecialChargeDescription: lineItem.Tariff400ngItem.Code,
	}
}
=======
const ICNRandomMax int64 = 999999999
>>>>>>> 1fe6a513
<|MERGE_RESOLUTION|>--- conflicted
+++ resolved
@@ -1,33 +1,5 @@
 package ediinvoice
 
-<<<<<<< HEAD
-import (
-	"bytes"
-	"fmt"
-	"log"
-	"time"
-
-	"github.com/facebookgo/clock"
-	"github.com/gobuffalo/pop"
-	"github.com/gofrs/uuid"
-	"github.com/pkg/errors"
-	"go.uber.org/zap"
-	"gopkg.in/go-playground/validator.v9"
-
-	"github.com/transcom/mymove/pkg/db/sequence"
-	"github.com/transcom/mymove/pkg/edi"
-	edisegment "github.com/transcom/mymove/pkg/edi/segment"
-	"github.com/transcom/mymove/pkg/models"
-)
-
-const dateFormat = "20060102"
-const timeFormat = "1504"
-const senderCode = "MYMOVE"
-
-const receiverCode = "8004171844" // Syncada
-
-=======
->>>>>>> 1fe6a513
 // ICNSequenceName used to query Interchange Control Numbers from DB
 const ICNSequenceName = "interchange_control_number"
 
@@ -35,486 +7,4 @@
 const ICNRandomMin int64 = 100000000
 
 // ICNRandomMax is the largest allowed random-number based ICN (we use random ICN numbers in development)
-<<<<<<< HEAD
-const ICNRandomMax int64 = 999999999
-
-const rateValueQualifier = "RC"    // Rate
-const hierarchicalLevelCode = "SS" // Services
-const weightQualifier = "B"        // Billed Weight
-const weightUnitCode = "L"         // Pounds
-const ladingLineItemNumber = 1
-const billedRatedAsQuantity = 1
-
-// Invoice858C holds all the segments that are generated
-type Invoice858C struct {
-	ISA      edisegment.ISA
-	GS       edisegment.GS
-	Shipment []edisegment.Segment `validate:"min=18,dive"`
-	GE       edisegment.GE
-	IEA      edisegment.IEA
-}
-
-var validate *validator.Validate
-
-func init() {
-	validate = validator.New()
-
-	// Custom validators
-	err := validate.RegisterValidation("timeformat", hasTimeFormat)
-	if err != nil {
-		log.Fatalf("Failed to register timeformat validator: %v", err)
-	}
-}
-
-// hasTimeFormat is a custom validator to verify time format matches expectations.
-// Example usage: timeformat=20060102 or timeformat=1504
-// See https://golang.org/pkg/time/#Parse for how to interpret formats.
-func hasTimeFormat(fl validator.FieldLevel) bool {
-	field := fl.Field()
-	param := fl.Param()
-
-	_, err := time.Parse(param, field.String())
-
-	return err == nil
-}
-
-// Segments returns the invoice as an array of rows (string arrays),
-// each containing a segment, to prepare it for writing
-func (invoice Invoice858C) Segments() [][]string {
-	records := [][]string{
-		invoice.ISA.StringArray(),
-		invoice.GS.StringArray(),
-	}
-
-	for _, line := range invoice.Shipment {
-		records = append(records, line.StringArray())
-	}
-	records = append(records, invoice.GE.StringArray())
-	records = append(records, invoice.IEA.StringArray())
-	return records
-}
-
-// EDIString returns the EDI representation of an 858C
-func (invoice Invoice858C) EDIString(logger Logger) (string, error) {
-	err := invoice.Validate()
-	if err != nil {
-		// Log validation details, but do not expose details via API
-		logValidationErrors(logger, err)
-		return "", errors.New("EDI failed validation; see log for details")
-	}
-
-	var b bytes.Buffer
-	ediWriter := edi.NewWriter(&b)
-	err = ediWriter.WriteAll(invoice.Segments())
-	if err != nil {
-		return "", err
-	}
-	return b.String(), err
-}
-
-func logValidationErrors(logger Logger, err error) {
-	if _, ok := err.(*validator.InvalidValidationError); ok {
-		logger.Error("InvalidValidationError", zap.Error(err))
-		return
-	}
-
-	errs := err.(validator.ValidationErrors)
-	strErrs := make([]string, len(errs))
-	for i, err := range errs {
-		strErrs[i] = fmt.Sprintf("%v (value '%s')", err, err.Value())
-	}
-
-	logger.Error("ValidationErrors", zap.Strings("errors", strErrs))
-}
-
-// Validate will validate the invoice struct (and nested structs) to make sure they will produce legal EDI.
-// This returns either an InvalidValidationError or a validator.ValidationErrors that allows all validation
-// errors to be introspected individually.
-func (invoice Invoice858C) Validate() error {
-	return validate.Struct(invoice)
-}
-
-// Generate858C generates an EDI X12 858C transaction set
-func Generate858C(shipment models.Shipment, invoiceModel models.Invoice, db *pop.Connection, sendProductionInvoice bool, icnSequencer sequence.Sequencer, clock clock.Clock, logger Logger) (Invoice858C, error) {
-	currentTime := clock.Now().UTC()
-
-	interchangeControlNumber, err := icnSequencer.NextVal()
-	if err != nil {
-		return Invoice858C{}, errors.Wrap(err, fmt.Sprintf("Failed to get next Interchange Control Number"))
-	}
-
-	var usageIndicator string
-	if sendProductionInvoice {
-		usageIndicator = "P"
-	} else {
-		usageIndicator = "T"
-	}
-
-	invoice := Invoice858C{}
-	invoice.ISA = edisegment.ISA{
-		AuthorizationInformationQualifier: "00", // No authorization information
-		AuthorizationInformation:          fmt.Sprintf("%010d", 0),
-		SecurityInformationQualifier:      "00", // No security information
-		SecurityInformation:               fmt.Sprintf("%010d", 0),
-		InterchangeSenderIDQualifier:      "ZZ",
-		InterchangeSenderID:               fmt.Sprintf("%-15v", senderCode), // Must be 15 characters
-		InterchangeReceiverIDQualifier:    "12",
-		InterchangeReceiverID:             fmt.Sprintf("%-15s", receiverCode), // Must be 15 characters
-		InterchangeDate:                   currentTime.Format("060102"),
-		InterchangeTime:                   currentTime.Format(timeFormat),
-		InterchangeControlStandards:       "U",
-		InterchangeControlVersionNumber:   "00401",
-		InterchangeControlNumber:          interchangeControlNumber,
-		AcknowledgementRequested:          1,
-		UsageIndicator:                    usageIndicator, // T for test, P for production
-		ComponentElementSeparator:         "|",
-	}
-	invoice.GS = edisegment.GS{
-		FunctionalIdentifierCode: "SI", // Shipment Information (858)
-		ApplicationSendersCode:   senderCode,
-		ApplicationReceiversCode: receiverCode,
-		Date:                     currentTime.Format(dateFormat),
-		Time:                     currentTime.Format(timeFormat),
-		GroupControlNumber:       interchangeControlNumber,
-		ResponsibleAgencyCode:    "X", // Accredited Standards Committee X12
-		Version:                  "004010",
-	}
-
-	shipmentSegments, err := generate858CShipment(db, shipment, invoiceModel, 1, logger)
-	if err != nil {
-		return invoice, err
-	}
-	invoice.Shipment = shipmentSegments
-
-	invoice.GE = edisegment.GE{
-		NumberOfTransactionSetsIncluded: 1,
-		GroupControlNumber:              interchangeControlNumber,
-	}
-	invoice.IEA = edisegment.IEA{
-		NumberOfIncludedFunctionalGroups: 1,
-		InterchangeControlNumber:         interchangeControlNumber,
-	}
-
-	return invoice, nil
-}
-
-func generate858CShipment(db *pop.Connection, shipment models.Shipment, invoiceModel models.Invoice, sequenceNum int, logger Logger) ([]edisegment.Segment, error) {
-	transactionNumber := fmt.Sprintf("%04d", sequenceNum)
-	segments := []edisegment.Segment{
-		&edisegment.ST{
-			TransactionSetIdentifierCode: "858",
-			TransactionSetControlNumber:  transactionNumber,
-		},
-	}
-
-	headingSegments, err := getHeadingSegments(db, shipment, invoiceModel, sequenceNum)
-	if err != nil {
-		return segments, err
-	}
-	segments = append(segments, headingSegments...)
-
-	lineItemSegments, err := getLineItemSegments(shipment, logger)
-	if err != nil {
-		return segments, err
-	}
-	segments = append(segments, lineItemSegments...)
-
-	segments = append(segments, &edisegment.SE{
-		NumberOfIncludedSegments:    len(segments) + 1, // Include SE in count
-		TransactionSetControlNumber: transactionNumber,
-	})
-
-	return segments, nil
-}
-
-func getHeadingSegments(db *pop.Connection, shipment models.Shipment, invoiceModel models.Invoice, sequenceNum int) ([]edisegment.Segment, error) {
-	segments := []edisegment.Segment{}
-
-	name := ""
-	if shipment.ServiceMember.LastName != nil {
-		name = *shipment.ServiceMember.LastName
-	}
-	if shipment.PickupAddress == nil {
-		return segments, errors.New("Shipment is missing pick up address")
-	}
-	street2 := ""
-	if shipment.PickupAddress.StreetAddress2 != nil {
-		street2 = *shipment.PickupAddress.StreetAddress2
-	}
-	country := "US"
-	if shipment.PickupAddress.Country != nil {
-		country = *shipment.PickupAddress.Country
-	}
-
-	orders := shipment.Move.Orders
-	ordersNumber := orders.OrdersNumber
-	if ordersNumber == nil {
-		return segments, errors.New("Orders is missing orders number")
-	}
-	tac := orders.TAC
-	if tac == nil {
-		return segments, errors.New("Orders is missing TAC")
-	}
-	affiliation := shipment.ServiceMember.Affiliation
-	if shipment.ServiceMember.Affiliation == nil {
-		return segments, errors.New("Service member is missing affiliation")
-	}
-	GBL := shipment.GBLNumber
-	if GBL == nil {
-		return segments, errors.New("GBL Number is missing for Shipment Identification Number (BX04)")
-	}
-	originTransportationOfficeName := shipment.ServiceMember.DutyStation.TransportationOffice.Name
-	if originTransportationOfficeName == "" {
-		return segments, errors.New("Transportation Office Name is missing (for N102)")
-	}
-	destinationTransportationOfficeName := shipment.Move.Orders.NewDutyStation.TransportationOffice.Name
-	if destinationTransportationOfficeName == "" {
-		return segments, errors.New("Transportation Office Name is missing (for N102)")
-	}
-	weightLbs := shipment.NetWeight
-	if weightLbs == nil {
-		return segments, errors.New("Shipment is missing the NetWeight")
-	}
-	netCentiWeight := float64(*weightLbs) / 100 // convert to CW
-
-	acceptedOffer, err := shipment.AcceptedShipmentOffer()
-	if err != nil || acceptedOffer == nil {
-		return segments, errors.Wrap(err, "Error retrieving ACCEPTED ShipmentOffer for EDI generator")
-	}
-
-	scac, err := acceptedOffer.SCAC()
-	if err != nil {
-		return segments, err
-	}
-
-	supplierID, err := acceptedOffer.SupplierID()
-	if err != nil {
-		return segments, err
-	}
-
-	if invoiceModel.ID == uuid.Nil {
-		return nil, errors.New("Invalid invoice model for shipment")
-	}
-
-	return []edisegment.Segment{
-		&edisegment.BX{
-			TransactionSetPurposeCode:    "00", // Original
-			TransactionMethodTypeCode:    "J",  // Motor
-			ShipmentMethodOfPayment:      "PP", // Prepaid by seller
-			ShipmentIdentificationNumber: *GBL,
-			StandardCarrierAlphaCode:     scac,
-			ShipmentQualifier:            "4", // HHG Government Bill of Lading
-		},
-		&edisegment.N9{
-			ReferenceIdentificationQualifier: "DY", // DoD transportation service code #
-			ReferenceIdentification:          "SC", // Shipment & cost information
-		},
-		&edisegment.N9{
-			ReferenceIdentificationQualifier: "CN", // Invoice number
-			ReferenceIdentification:          invoiceModel.InvoiceNumber,
-		},
-		&edisegment.N9{
-			ReferenceIdentificationQualifier: "PQ", // Payee code
-			ReferenceIdentification:          *supplierID,
-		},
-		&edisegment.N9{
-			ReferenceIdentificationQualifier: "OQ", // Order number
-			ReferenceIdentification:          *ordersNumber,
-			FreeFormDescription:              string(*affiliation),
-			Date:                             orders.IssueDate.Format(dateFormat),
-		},
-		// Ship from address
-		&edisegment.N1{
-			EntityIdentifierCode: "SF", // Ship From
-			Name:                 name,
-		},
-		&edisegment.N3{
-			AddressInformation1: shipment.PickupAddress.StreetAddress1,
-			AddressInformation2: street2,
-		},
-		&edisegment.N4{
-			CityName:            shipment.PickupAddress.City,
-			StateOrProvinceCode: shipment.PickupAddress.State,
-			PostalCode:          shipment.PickupAddress.PostalCode,
-			CountryCode:         country,
-		},
-		// Origin installation information
-		// This is the N104 Buyer ID field
-		// TODO: This field was previously set to the shipment.SourceGBLOC and has since been determined to need to be set to
-		// TODO: other values. We'll be temporarily setting this to DDSAOFM to get through our initial invoicing payments
-		// TODO: changes for this will be coming down the line.
-		&edisegment.N1{
-			EntityIdentifierCode:        "RG", // Issuing office name qualifier
-			Name:                        originTransportationOfficeName,
-			IdentificationCodeQualifier: "27", // BuyerID
-			IdentificationCode:          "DDSAOFM",
-		},
-		// Destination installation information
-		&edisegment.N1{
-			EntityIdentifierCode:        "RH", // Destination name qualifier
-			Name:                        destinationTransportationOfficeName,
-			IdentificationCodeQualifier: "27", // SupplierID -- using destination GBLOC
-			IdentificationCode:          *shipment.DestinationGBLOC,
-		},
-		// Accounting info
-		&edisegment.FA1{
-			AgencyQualifierCode: edisegment.AffiliationToAgency[*affiliation],
-		},
-		&edisegment.FA2{
-			BreakdownStructureDetailCode: "TA", // TAC
-			FinancialInformationCode:     *tac,
-		},
-		&edisegment.L10{
-			Weight:          netCentiWeight,
-			WeightQualifier: "B", // Billing weight
-			WeightUnitCode:  "L", // Pounds
-		},
-	}, nil
-}
-
-func getLineItemSegments(shipment models.Shipment, logger Logger) ([]edisegment.Segment, error) {
-	// follows HL loop (p.13) in https://www.ustranscom.mil/cmd/associated/dteb/files/transportationics/dt858c41.pdf
-	// HL segment: p. 51
-	// L0 segment: p. 77
-	// L1 segment: p. 82
-
-	lineItems := shipment.ShipmentLineItems
-	weightLbs := shipment.NetWeight
-	if weightLbs == nil {
-		return nil, errors.New("Shipment is missing the NetWeight")
-	}
-	netCentiWeight := float64(*weightLbs) / 100 // convert to CW
-
-	//Initialize empty collection of segments
-	var segments []edisegment.Segment
-
-	// Iterate over lineitems
-	for _, lineItem := range lineItems {
-		// Some hardcoded values that are being used
-
-		// Initialize empty edisegment
-		var tariffSegments []edisegment.Segment
-
-		// Build and put together the segments
-		hlSegment := MakeHLSegment(lineItem)
-		l0Segment := MakeL0Segment(lineItem, netCentiWeight, logger)
-		l1Segment := MakeL1Segment(lineItem)
-		tariffSegments = append(tariffSegments, hlSegment, l0Segment, l1Segment)
-
-		segments = append(segments, tariffSegments...)
-
-	}
-
-	return segments, nil
-}
-
-// MakeHLSegment builds HL segment based on shipment line item input.
-func MakeHLSegment(lineItem models.ShipmentLineItem) *edisegment.HL {
-	// Initialize hierarchicalLevelCode
-	var hierarchicalLevelID string
-
-	// Determine HierarchicalLevelCode
-	switch lineItem.Location {
-
-	case models.ShipmentLineItemLocationORIGIN:
-		hierarchicalLevelID = "303"
-
-	case models.ShipmentLineItemLocationDESTINATION:
-		hierarchicalLevelID = "304"
-
-	case models.ShipmentLineItemLocationNEITHER:
-		hierarchicalLevelID = "303"
-	}
-	return &edisegment.HL{
-		HierarchicalIDNumber:  hierarchicalLevelID,
-		HierarchicalLevelCode: hierarchicalLevelCode,
-	}
-
-}
-
-// MakeL0Segment builds L0 segment based on shipment line item input and shipment centiweight input.
-func MakeL0Segment(lineItem models.ShipmentLineItem, netCentiWeight float64, logger Logger) *edisegment.L0 {
-	// Using Maps to group up MeasurementUnit types into categories
-	unitBasedMeasurementUnits := map[models.Tariff400ngItemMeasurementUnit]int{
-		models.Tariff400ngItemMeasurementUnitFLATRATE:       0,
-		models.Tariff400ngItemMeasurementUnitEACH:           0,
-		models.Tariff400ngItemMeasurementUnitHOURS:          0,
-		models.Tariff400ngItemMeasurementUnitDAYS:           0,
-		models.Tariff400ngItemMeasurementUnitCUBICFOOT:      0,
-		models.Tariff400ngItemMeasurementUnitFUELPERCENTAGE: 0,
-		models.Tariff400ngItemMeasurementUnitCONTAINER:      0,
-		models.Tariff400ngItemMeasurementUnitMONETARYVALUE:  0,
-		models.Tariff400ngItemMeasurementUnitNONE:           0,
-	}
-
-	weightBasedMeasurements := map[models.Tariff400ngItemMeasurementUnit]int{
-		models.Tariff400ngItemMeasurementUnitWEIGHT: 0,
-	}
-
-	measurementUnit := lineItem.Tariff400ngItem.MeasurementUnit1
-
-	// This will check if the Measurement unit is in one of the maps above.
-	// Doing this allows us to have two generic paths based on groups of MeasurementUnits
-	// This is a way to do something a-kin to OR logic in our comparison for the category.
-	_, isUnitBased := unitBasedMeasurementUnits[measurementUnit]
-	_, isWeightBased := weightBasedMeasurements[measurementUnit]
-
-	if isUnitBased {
-
-		actualBilledRatedAsQuantity := float64(billedRatedAsQuantity)
-		if lineItem.Tariff400ngItem.MeasurementUnit1 != models.Tariff400ngItemMeasurementUnitFLATRATE {
-			actualBilledRatedAsQuantity = lineItem.Quantity1.ToUnitFloat()
-		}
-
-		return &edisegment.L0{
-			LadingLineItemNumber:   ladingLineItemNumber,
-			BilledRatedAsQuantity:  actualBilledRatedAsQuantity,
-			BilledRatedAsQualifier: string(measurementUnit),
-		}
-
-	} else if isWeightBased {
-		var weight float64
-
-		if lineItem.Tariff400ngItem.RequiresPreApproval {
-			weight = lineItem.Quantity1.ToUnitFloat()
-
-		} else {
-			weight = netCentiWeight
-		}
-
-		return &edisegment.L0{
-			LadingLineItemNumber: ladingLineItemNumber,
-			Weight:               weight,
-			WeightQualifier:      weightQualifier,
-			WeightUnitCode:       weightUnitCode,
-		}
-
-	} else {
-		logger.Error(string(measurementUnit) + "Used with " +
-			lineItem.ID.String() + " is an EDI measurement unit we're not prepared for.")
-		return nil
-	}
-
-}
-
-// MakeL1Segment builds L1 segment based on shipment lineitem input.
-func MakeL1Segment(lineItem models.ShipmentLineItem) *edisegment.L1 {
-	// The rate used in the L102 value (FreightRate) will be sent as 0.00 in order to avoid an issue where Syncada
-	// does validations that create inaccurate representation of the invoice.
-	// The true rate applied in the rateengine calculations is recorded in the db under shipment_line_items.applied_rate
-	// TLDR: When Syncada receives the file, they do their own calculation (rate X weight in most cases)
-	// and compare it to the total (Charge, L104) that we gave them (calculated on the rate engine).
-	// If their calculation outputs something greater than or equal to what we got, the line item shows up 0 (?!).
-	// Communication with USBank and Transcom were unsuccessful in uncovering why this happens or how to resolve it,
-	// so this is a workaround so that the line-item total values will show up in Syncada invoices as we submitted them.
-	proxyRate := 0.0
-	return &edisegment.L1{
-		FreightRate:              proxyRate,
-		RateValueQualifier:       rateValueQualifier,
-		Charge:                   lineItem.AmountCents.ToDollarFloat(),
-		SpecialChargeDescription: lineItem.Tariff400ngItem.Code,
-	}
-}
-=======
-const ICNRandomMax int64 = 999999999
->>>>>>> 1fe6a513
+const ICNRandomMax int64 = 999999999