package rateengine

import (
	"math"
	"time"
<<<<<<< HEAD

	"go.uber.org/zap"
=======
>>>>>>> 9dd4c925

	"github.com/transcom/mymove/pkg/models"
	"github.com/transcom/mymove/pkg/unit"
)

<<<<<<< HEAD
func (re *RateEngine) serviceFeeCents(cwt int, zip3 string, date time.Time) (unit.Cents, error) {
	serviceArea, err := models.FetchTariff400ngServiceAreaForZip3(re.db, zip3, date)
=======
func (re *RateEngine) serviceFeeCents(cwt unit.CWT, zip3 string) (unit.Cents, error) {
	serviceArea, err := models.FetchTariff400ngServiceAreaForZip3(re.db, zip3)
>>>>>>> 9dd4c925
	if err != nil {
		return 0, err
	}
	return serviceArea.ServiceChargeCents.Multiply(cwt.Int()), nil
}

<<<<<<< HEAD
func (re *RateEngine) fullPackCents(cwt int, zip3 string, date time.Time) (unit.Cents, error) {
	serviceArea, err := models.FetchTariff400ngServiceAreaForZip3(re.db, zip3, date)
=======
func (re *RateEngine) fullPackCents(cwt unit.CWT, zip3 string, date time.Time) (unit.Cents, error) {
	serviceArea, err := models.FetchTariff400ngServiceAreaForZip3(re.db, zip3)
>>>>>>> 9dd4c925
	if err != nil {
		return 0, err
	}

	fullPackRate, err := models.FetchTariff400ngFullPackRateCents(re.db, cwt.ToPounds(), serviceArea.ServicesSchedule, date)
	if err != nil {
		return 0, err
	}

	return fullPackRate.Multiply(cwt.Int()), nil
}

<<<<<<< HEAD
func (re *RateEngine) fullUnpackCents(cwt int, zip3 string, date time.Time) (unit.Cents, error) {
	serviceArea, err := models.FetchTariff400ngServiceAreaForZip3(re.db, zip3, date)
=======
func (re *RateEngine) fullUnpackCents(cwt unit.CWT, zip3 string, date time.Time) (unit.Cents, error) {
	serviceArea, err := models.FetchTariff400ngServiceAreaForZip3(re.db, zip3)
>>>>>>> 9dd4c925
	if err != nil {
		return 0, err
	}

	fullUnpackRate, err := models.FetchTariff400ngFullUnpackRateMillicents(re.db, serviceArea.ServicesSchedule, date)
	if err != nil {
		return 0, err
	}

	return unit.Cents(math.Round(float64(cwt.Int()*fullUnpackRate) / 1000.0)), nil
}

<<<<<<< HEAD
func (re *RateEngine) nonLinehaulChargeTotalCents(weight int, originZip5 string, destinationZip5 string, date time.Time) (unit.Cents, error) {
	cwt := re.determineCWT(weight)
	originZip3, destinationZip3 := re.zip5ToZip3(originZip5, destinationZip5)
	originServiceFee, err := re.serviceFeeCents(cwt, originZip3, date)
	if err != nil {
		return 0, err
	}
	destinationServiceFee, err := re.serviceFeeCents(cwt, destinationZip3, date)
	if err != nil {
		return 0, err
	}
	pack, err := re.fullPackCents(cwt, originZip3, date)
	if err != nil {
		return 0, err
	}
	unpack, err := re.fullUnpackCents(cwt, destinationZip3, date)
=======
func (re *RateEngine) nonLinehaulChargeTotalCents(weight unit.Pound, originZip5 string, destinationZip5 string, date time.Time) (unit.Cents, error) {
	originZip3, destinationZip3 := re.zip5ToZip3(originZip5, destinationZip5)
	originServiceFee, err := re.serviceFeeCents(weight.ToCWT(), originZip3)
	if err != nil {
		return 0, err
	}
	destinationServiceFee, err := re.serviceFeeCents(weight.ToCWT(), destinationZip3)
	if err != nil {
		return 0, err
	}
	pack, err := re.fullPackCents(weight.ToCWT(), originZip3, date)
	if err != nil {
		return 0, err
	}
	unpack, err := re.fullUnpackCents(weight.ToCWT(), destinationZip3, date)
>>>>>>> 9dd4c925
	if err != nil {
		return 0, err
	}
	subTotal := originServiceFee + destinationServiceFee + pack + unpack

	re.logger.Info("Non-Linehaul charge total calculated",
		zap.Int("origin service fee", originServiceFee.Int()),
		zap.Int("destination service fee", destinationServiceFee.Int()),
		zap.Int("pack fee", pack.Int()),
		zap.Int("unpack fee", unpack.Int()))

	return subTotal, nil
}<|MERGE_RESOLUTION|>--- conflicted
+++ resolved
@@ -3,36 +3,23 @@
 import (
 	"math"
 	"time"
-<<<<<<< HEAD
 
 	"go.uber.org/zap"
-=======
->>>>>>> 9dd4c925
 
 	"github.com/transcom/mymove/pkg/models"
 	"github.com/transcom/mymove/pkg/unit"
 )
 
-<<<<<<< HEAD
-func (re *RateEngine) serviceFeeCents(cwt int, zip3 string, date time.Time) (unit.Cents, error) {
+func (re *RateEngine) serviceFeeCents(cwt unit.CWT, zip3 string, date time.Time) (unit.Cents, error) {
 	serviceArea, err := models.FetchTariff400ngServiceAreaForZip3(re.db, zip3, date)
-=======
-func (re *RateEngine) serviceFeeCents(cwt unit.CWT, zip3 string) (unit.Cents, error) {
-	serviceArea, err := models.FetchTariff400ngServiceAreaForZip3(re.db, zip3)
->>>>>>> 9dd4c925
 	if err != nil {
 		return 0, err
 	}
 	return serviceArea.ServiceChargeCents.Multiply(cwt.Int()), nil
 }
 
-<<<<<<< HEAD
-func (re *RateEngine) fullPackCents(cwt int, zip3 string, date time.Time) (unit.Cents, error) {
+func (re *RateEngine) fullPackCents(cwt unit.CWT, zip3 string, date time.Time) (unit.Cents, error) {
 	serviceArea, err := models.FetchTariff400ngServiceAreaForZip3(re.db, zip3, date)
-=======
-func (re *RateEngine) fullPackCents(cwt unit.CWT, zip3 string, date time.Time) (unit.Cents, error) {
-	serviceArea, err := models.FetchTariff400ngServiceAreaForZip3(re.db, zip3)
->>>>>>> 9dd4c925
 	if err != nil {
 		return 0, err
 	}
@@ -45,13 +32,8 @@
 	return fullPackRate.Multiply(cwt.Int()), nil
 }
 
-<<<<<<< HEAD
-func (re *RateEngine) fullUnpackCents(cwt int, zip3 string, date time.Time) (unit.Cents, error) {
+func (re *RateEngine) fullUnpackCents(cwt unit.CWT, zip3 string, date time.Time) (unit.Cents, error) {
 	serviceArea, err := models.FetchTariff400ngServiceAreaForZip3(re.db, zip3, date)
-=======
-func (re *RateEngine) fullUnpackCents(cwt unit.CWT, zip3 string, date time.Time) (unit.Cents, error) {
-	serviceArea, err := models.FetchTariff400ngServiceAreaForZip3(re.db, zip3)
->>>>>>> 9dd4c925
 	if err != nil {
 		return 0, err
 	}
@@ -64,31 +46,13 @@
 	return unit.Cents(math.Round(float64(cwt.Int()*fullUnpackRate) / 1000.0)), nil
 }
 
-<<<<<<< HEAD
-func (re *RateEngine) nonLinehaulChargeTotalCents(weight int, originZip5 string, destinationZip5 string, date time.Time) (unit.Cents, error) {
-	cwt := re.determineCWT(weight)
+func (re *RateEngine) nonLinehaulChargeTotalCents(weight unit.Pound, originZip5 string, destinationZip5 string, date time.Time) (unit.Cents, error) {
 	originZip3, destinationZip3 := re.zip5ToZip3(originZip5, destinationZip5)
-	originServiceFee, err := re.serviceFeeCents(cwt, originZip3, date)
+	originServiceFee, err := re.serviceFeeCents(weight.ToCWT(), originZip3, date)
 	if err != nil {
 		return 0, err
 	}
-	destinationServiceFee, err := re.serviceFeeCents(cwt, destinationZip3, date)
-	if err != nil {
-		return 0, err
-	}
-	pack, err := re.fullPackCents(cwt, originZip3, date)
-	if err != nil {
-		return 0, err
-	}
-	unpack, err := re.fullUnpackCents(cwt, destinationZip3, date)
-=======
-func (re *RateEngine) nonLinehaulChargeTotalCents(weight unit.Pound, originZip5 string, destinationZip5 string, date time.Time) (unit.Cents, error) {
-	originZip3, destinationZip3 := re.zip5ToZip3(originZip5, destinationZip5)
-	originServiceFee, err := re.serviceFeeCents(weight.ToCWT(), originZip3)
-	if err != nil {
-		return 0, err
-	}
-	destinationServiceFee, err := re.serviceFeeCents(weight.ToCWT(), destinationZip3)
+	destinationServiceFee, err := re.serviceFeeCents(weight.ToCWT(), destinationZip3, date)
 	if err != nil {
 		return 0, err
 	}
@@ -97,7 +61,6 @@
 		return 0, err
 	}
 	unpack, err := re.fullUnpackCents(weight.ToCWT(), destinationZip3, date)
->>>>>>> 9dd4c925
 	if err != nil {
 		return 0, err
 	}
