package rateengine

import (
	"log"
	"testing"

	"github.com/gobuffalo/pop"
	"github.com/stretchr/testify/suite"
	"go.uber.org/zap"
)

func (suite *RateEngineSuite) Test_determineCWT() {
	t := suite.T()
	engine := NewRateEngine(suite.db, suite.logger)
	weight := 2500
	cwt := engine.determineCWT(weight)

	if cwt != 25 {
		t.Errorf("CWT should have been 25 but is %d.", cwt)
	}
}

func (suite *RateEngineSuite) Test_CheckDetermineBaseLinehaul() {
	t := suite.T()
	engine := NewRateEngine(suite.db, suite.logger)
	mileage := 3200
	weight := 4000

	blh, _ := engine.determineBaseLinehaul(mileage, weight)

	if blh != 12800000 {
		t.Errorf("CWT should have been 12800000 but is %d.", blh)
	}
}

func (suite *RateEngineSuite) Test_determineMileage() {
	t := suite.T()
	engine := NewRateEngine(suite.db, suite.logger)
	mileage, err := engine.determineMileage("10024", "18209")
	if err != nil {
		t.Error("Unable to determine mileage: ", err)
	}
	if mileage != 1000 {
		t.Errorf("Determined mileage incorrectly. Expected 1000 got %v", mileage)
	}
}

func (suite *RateEngineSuite) Test_determineLinehaulFactors() {
	t := suite.T()
	engine := NewRateEngine(suite.db, suite.logger)
	linehaulFactor, err := engine.determineLinehaulFactors(6000, "18209")
	if err != nil {
		t.Error("Unable to determine linehaulFactor: ", err)
	}
	if linehaulFactor != 30.6 {
		t.Errorf("Determined linehaul factor incorrectly. Expected 30.6 got %v", linehaulFactor)
	}
}

type RateEngineSuite struct {
	suite.Suite
	db     *pop.Connection
	logger *zap.Logger
}

func (suite *RateEngineSuite) SetupTest() {
	suite.db.TruncateAll()
}

func TestRateEngineSuite(t *testing.T) {
	configLocation := "../../config"
	pop.AddLookupPaths(configLocation)
	db, err := pop.Connect("test")
	if err != nil {
		log.Panic(err)
	}

	// Use a no-op logger during testing
	logger := zap.NewNop()

	hs := &RateEngineSuite{db: db, logger: logger}
	suite.Run(t, hs)
<<<<<<< HEAD
=======
}

func (suite *RateEngineSuite) Test_determineCWT() {
	t := suite.T()
	engine := NewRateEngine(suite.db, suite.logger)
	weight := 2500
	cwt := engine.determineCWT(weight)

	if cwt != 25 {
		t.Errorf("CWT should have been 25 but is %d.", cwt)
	}
}

func (suite *RateEngineSuite) Test_CheckDetermineBaseLinehaul() {
	t := suite.T()
	engine := NewRateEngine(suite.db, suite.logger)
	mileage := 3200
	weight := 4000

	blh, _ := engine.determineBaseLinehaul(mileage, weight)

	if blh != 12800000 {
		t.Errorf("CWT should have been 12800000 but is %d.", blh)
	}
}

func (suite *RateEngineSuite) Test_CheckDetermineShorthaulCharge() {
	t := suite.T()
	engine := NewRateEngine(suite.db, suite.logger)
	mileage := 799
	cwt := 40

	shc, _ := engine.determineShorthaulCharge(mileage, cwt)

	if shc != 31960 {
		t.Errorf("Shorthaul charge should have been 31960 but is %f.", shc)
	}
>>>>>>> 541a2129
}<|MERGE_RESOLUTION|>--- conflicted
+++ resolved
@@ -57,6 +57,19 @@
 	}
 }
 
+func (suite *RateEngineSuite) Test_CheckDetermineShorthaulCharge() {
+	t := suite.T()
+	engine := NewRateEngine(suite.db, suite.logger)
+	mileage := 799
+	cwt := 40
+
+	shc, _ := engine.determineShorthaulCharge(mileage, cwt)
+
+	if shc != 31960 {
+		t.Errorf("Shorthaul charge should have been 31960 but is %f.", shc)
+	}
+}
+
 type RateEngineSuite struct {
 	suite.Suite
 	db     *pop.Connection
@@ -80,44 +93,4 @@
 
 	hs := &RateEngineSuite{db: db, logger: logger}
 	suite.Run(t, hs)
-<<<<<<< HEAD
-=======
-}
-
-func (suite *RateEngineSuite) Test_determineCWT() {
-	t := suite.T()
-	engine := NewRateEngine(suite.db, suite.logger)
-	weight := 2500
-	cwt := engine.determineCWT(weight)
-
-	if cwt != 25 {
-		t.Errorf("CWT should have been 25 but is %d.", cwt)
-	}
-}
-
-func (suite *RateEngineSuite) Test_CheckDetermineBaseLinehaul() {
-	t := suite.T()
-	engine := NewRateEngine(suite.db, suite.logger)
-	mileage := 3200
-	weight := 4000
-
-	blh, _ := engine.determineBaseLinehaul(mileage, weight)
-
-	if blh != 12800000 {
-		t.Errorf("CWT should have been 12800000 but is %d.", blh)
-	}
-}
-
-func (suite *RateEngineSuite) Test_CheckDetermineShorthaulCharge() {
-	t := suite.T()
-	engine := NewRateEngine(suite.db, suite.logger)
-	mileage := 799
-	cwt := 40
-
-	shc, _ := engine.determineShorthaulCharge(mileage, cwt)
-
-	if shc != 31960 {
-		t.Errorf("Shorthaul charge should have been 31960 but is %f.", shc)
-	}
->>>>>>> 541a2129
 }