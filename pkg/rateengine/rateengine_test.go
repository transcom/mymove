package rateengine

import (
	"testing"

<<<<<<< HEAD
=======
	"github.com/go-openapi/swag"

>>>>>>> c6fd7254
	"github.com/stretchr/testify/suite"
	"go.uber.org/zap"

	"github.com/transcom/mymove/pkg/models"
	"github.com/transcom/mymove/pkg/testdatagen"
	"github.com/transcom/mymove/pkg/testingsuite"
	"github.com/transcom/mymove/pkg/unit"
)

<<<<<<< HEAD
func (suite *RateEngineSuite) Test_CheckPPMTotal() {
	t := suite.T()
	engine := NewRateEngine(suite.DB(), suite.logger)
=======
func (suite *RateEngineSuite) setupRateEngineTest() {
>>>>>>> c6fd7254
	originZip3 := models.Tariff400ngZip3{
		Zip3:          "395",
		BasepointCity: "Saucier",
		State:         "MS",
		ServiceArea:   "428",
		RateArea:      "US48",
		Region:        "11",
	}
	suite.MustSave(&originZip3)
	originServiceArea := models.Tariff400ngServiceArea{
		Name:               "Gulfport, MS",
		ServiceArea:        "428",
		LinehaulFactor:     57,
		ServiceChargeCents: 350,
		ServicesSchedule:   1,
		EffectiveDateLower: testdatagen.PeakRateCycleStart,
		EffectiveDateUpper: testdatagen.PeakRateCycleEnd,
		SIT185ARateCents:   unit.Cents(50),
		SIT185BRateCents:   unit.Cents(50),
		SITPDSchedule:      1,
	}
	suite.MustSave(&originServiceArea)
	destinationZip3 := models.Tariff400ngZip3{
		Zip3:          "336",
		BasepointCity: "Tampa",
		State:         "FL",
		ServiceArea:   "197",
		RateArea:      "US4964400",
		Region:        "13",
	}
	suite.MustSave(&destinationZip3)
	destinationServiceArea := models.Tariff400ngServiceArea{
		Name:               "Tampa, FL",
		ServiceArea:        "197",
		LinehaulFactor:     69,
		ServiceChargeCents: 663,
		ServicesSchedule:   1,
		EffectiveDateLower: testdatagen.PeakRateCycleStart,
		EffectiveDateUpper: testdatagen.PeakRateCycleEnd,
		SIT185ARateCents:   unit.Cents(5550),
		SIT185BRateCents:   unit.Cents(222),
		SITPDSchedule:      1,
	}
	suite.MustSave(&destinationServiceArea)
	fullPackRate := models.Tariff400ngFullPackRate{
		Schedule:           1,
		WeightLbsLower:     0,
		WeightLbsUpper:     16001,
		RateCents:          5429,
		EffectiveDateLower: testdatagen.PeakRateCycleStart,
		EffectiveDateUpper: testdatagen.PeakRateCycleEnd,
	}
	suite.MustSave(&fullPackRate)
	fullUnpackRate := models.Tariff400ngFullUnpackRate{
		Schedule:           1,
		RateMillicents:     542900,
		EffectiveDateLower: testdatagen.PeakRateCycleStart,
		EffectiveDateUpper: testdatagen.PeakRateCycleEnd,
	}
	suite.MustSave(&fullUnpackRate)
	newBaseLinehaul := models.Tariff400ngLinehaulRate{
		DistanceMilesLower: 1,
		DistanceMilesUpper: 10000,
		WeightLbsLower:     1000,
		WeightLbsUpper:     4000,
		RateCents:          20000,
		Type:               "ConusLinehaul",
		EffectiveDateLower: testdatagen.PeakRateCycleStart,
		EffectiveDateUpper: testdatagen.PeakRateCycleEnd,
	}
	suite.MustSave(&newBaseLinehaul)
	shorthaul := models.Tariff400ngShorthaulRate{
		CwtMilesLower:      1,
		CwtMilesUpper:      50000,
		RateCents:          5656,
		EffectiveDateLower: testdatagen.PeakRateCycleStart,
		EffectiveDateUpper: testdatagen.PeakRateCycleEnd,
	}
	suite.MustSave(&shorthaul)

}

func (suite *RateEngineSuite) computePPMIncludingLHRates(originZip string, destinationZip string, weight unit.Pound, logger *zap.Logger, planner route.Planner) (CostComputation, error) {
	suite.setupRateEngineTest()
	tdl := testdatagen.MakeTDL(suite.DB(), testdatagen.Assertions{
		TrafficDistributionList: models.TrafficDistributionList{
			SourceRateArea:    "US48",
			DestinationRegion: "13",
			CodeOfService:     "2",
		},
	})
	tsp := testdatagen.MakeDefaultTSP(suite.DB())
	tspPerformance := models.TransportationServiceProviderPerformance{
		PerformancePeriodStart:          testdatagen.PerformancePeriodStart,
		PerformancePeriodEnd:            testdatagen.PerformancePeriodEnd,
		RateCycleStart:                  testdatagen.PeakRateCycleStart,
		RateCycleEnd:                    testdatagen.PeakRateCycleEnd,
		TrafficDistributionListID:       tdl.ID,
		TransportationServiceProviderID: tsp.ID,
		QualityBand:                     swag.Int(1),
		BestValueScore:                  90,
		LinehaulRate:                    unit.NewDiscountRateFromPercent(50.5),
		SITRate:                         unit.NewDiscountRateFromPercent(50.0),
	}
	suite.MustSave(&tspPerformance)
	lhDiscount, _, err := models.PPMDiscountFetch(suite.DB(),
		logger,
		originZip,
		destinationZip, testdatagen.RateEngineDate,
	)
	suite.Require().Nil(err)
	engine := NewRateEngine(suite.DB(), logger, planner)
	cost, err := engine.ComputePPM(
		weight,
		originZip,
		destinationZip,
		testdatagen.RateEngineDate,
		0,
		lhDiscount,
		0,
	)
	suite.Require().Nil(err)
	suite.Require().True(cost.GCC > 0)
	return cost, err
}

func (suite *RateEngineSuite) Test_CheckPPMTotal() {
	suite.setupRateEngineTest()
	t := suite.T()

	engine := NewRateEngine(suite.DB(), suite.logger, suite.planner)

	assertions := testdatagen.Assertions{}
	assertions.FuelEIADieselPrice.BaselineRate = 6
	testdatagen.MakeFuelEIADieselPrices(suite.DB(), assertions)

	// 139698 +20000
	cost, err := engine.ComputePPM(2000, "39574", "33633", 1234, testdatagen.RateEngineDate,
		1, unit.DiscountRate(.6), unit.DiscountRate(.5))

	if err != nil {
		t.Fatalf("failed to calculate ppm charge: %s", err)
	}

	expected := unit.Cents(64887)
	if cost.GCC != expected {
		t.Errorf("wrong GCC: expected %d, got %d", expected, cost.GCC)
	}
}

func (suite *RateEngineSuite) TestComputePPMWithLHDiscount() {
	logger, _ := zap.NewDevelopment()
	planner := route.NewTestingPlanner(1234)
	originZip := "39574"
	destinationZip := "33633"
	weight := unit.Pound(2000)
	cost, err := suite.computePPMIncludingLHRates(originZip, destinationZip, weight, logger, planner)

	engine := NewRateEngine(suite.DB(), logger, planner)
	ppmCost, err := engine.ComputePPMIncludingLHDiscount(
		weight,
		originZip,
		destinationZip,
		testdatagen.RateEngineDate,
		0,
		0,
	)
	suite.Require().Nil(err)

	suite.True(ppmCost.GCC > 0)
	suite.Equal(ppmCost, cost)
}

type RateEngineSuite struct {
	testingsuite.PopTestSuite
	logger *zap.Logger
}

func (suite *RateEngineSuite) SetupTest() {
	suite.DB().TruncateAll()
}

func TestRateEngineSuite(t *testing.T) {
	// Use a no-op logger during testing
	logger, _ := zap.NewDevelopment()

	hs := &RateEngineSuite{
		PopTestSuite: testingsuite.NewPopTestSuite(),
		logger:       logger,
	}
	suite.Run(t, hs)
}<|MERGE_RESOLUTION|>--- conflicted
+++ resolved
@@ -3,27 +3,18 @@
 import (
 	"testing"
 
-<<<<<<< HEAD
-=======
 	"github.com/go-openapi/swag"
-
->>>>>>> c6fd7254
 	"github.com/stretchr/testify/suite"
 	"go.uber.org/zap"
 
 	"github.com/transcom/mymove/pkg/models"
+	"github.com/transcom/mymove/pkg/route"
 	"github.com/transcom/mymove/pkg/testdatagen"
 	"github.com/transcom/mymove/pkg/testingsuite"
 	"github.com/transcom/mymove/pkg/unit"
 )
 
-<<<<<<< HEAD
-func (suite *RateEngineSuite) Test_CheckPPMTotal() {
-	t := suite.T()
-	engine := NewRateEngine(suite.DB(), suite.logger)
-=======
 func (suite *RateEngineSuite) setupRateEngineTest() {
->>>>>>> c6fd7254
 	originZip3 := models.Tariff400ngZip3{
 		Zip3:          "395",
 		BasepointCity: "Saucier",
@@ -135,11 +126,12 @@
 		destinationZip, testdatagen.RateEngineDate,
 	)
 	suite.Require().Nil(err)
-	engine := NewRateEngine(suite.DB(), logger, planner)
+	engine := NewRateEngine(suite.DB(), logger)
 	cost, err := engine.ComputePPM(
 		weight,
 		originZip,
 		destinationZip,
+		1044,
 		testdatagen.RateEngineDate,
 		0,
 		lhDiscount,
@@ -154,7 +146,7 @@
 	suite.setupRateEngineTest()
 	t := suite.T()
 
-	engine := NewRateEngine(suite.DB(), suite.logger, suite.planner)
+	engine := NewRateEngine(suite.DB(), suite.logger)
 
 	assertions := testdatagen.Assertions{}
 	assertions.FuelEIADieselPrice.BaselineRate = 6
@@ -182,11 +174,12 @@
 	weight := unit.Pound(2000)
 	cost, err := suite.computePPMIncludingLHRates(originZip, destinationZip, weight, logger, planner)
 
-	engine := NewRateEngine(suite.DB(), logger, planner)
+	engine := NewRateEngine(suite.DB(), logger)
 	ppmCost, err := engine.ComputePPMIncludingLHDiscount(
 		weight,
 		originZip,
 		destinationZip,
+		1044,
 		testdatagen.RateEngineDate,
 		0,
 		0,
