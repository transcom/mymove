--- conflicted
+++ resolved
@@ -105,25 +105,15 @@
 	suite.mustSave(&shorthaul)
 
 	// 139698 +20000
-<<<<<<< HEAD
-	cost, err := engine.ComputePPM(2000, "39574", "33633", testdatagen.RateEngineDate, .40)
-=======
-	fee, err := engine.computePPM(2000, "39574", "33633", testdatagen.RateEngineDate, 1, .40, .5)
->>>>>>> 7df3dad0
+	cost, err := engine.ComputePPM(2000, "39574", "33633", testdatagen.RateEngineDate, 1, .40, .5)
 
 	if err != nil {
 		t.Fatalf("failed to calculate ppm charge: %s", err)
 	}
 
-<<<<<<< HEAD
 	expected := unit.Cents(64887)
 	if cost.GCC != expected {
 		t.Errorf("wrong GCC: expected %d, got %d", expected, cost.GCC)
-=======
-	expected := unit.Cents(63752)
-	if fee != expected {
-		t.Errorf("wrong PPM charge total: expected %d, got %d", expected, fee)
->>>>>>> 7df3dad0
 	}
 }
 
@@ -160,13 +150,8 @@
 	}
 
 	// Use a no-op logger during testing
-<<<<<<< HEAD
-	logger := zap.NewNop()
+	logger, _ := zap.NewDevelopment()
 	planner := route.NewTestingPlanner(1234)
-=======
-	logger, _ := zap.NewDevelopment()
-	planner := route.NewTestingPlanner()
->>>>>>> 7df3dad0
 
 	hs := &RateEngineSuite{db: db, logger: logger, planner: planner}
 	suite.Run(t, hs)
