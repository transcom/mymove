package rateengine

import (
	"testing"

	"github.com/transcom/mymove/pkg/models"
	"github.com/transcom/mymove/pkg/testdatagen"
	"github.com/transcom/mymove/pkg/unit"
)

func (suite *RateEngineSuite) Test_CheckServiceFee() {
	t := suite.T()
	engine := NewRateEngine(suite.DB(), suite.logger)

	originZip3 := models.Tariff400ngZip3{
		Zip3:          "395",
		BasepointCity: "Saucier",
		State:         "MS",
		ServiceArea:   "428",
		RateArea:      "US48",
		Region:        "11",
	}
	suite.MustSave(&originZip3)

	serviceArea := models.Tariff400ngServiceArea{
		Name:               "Gulfport, MS",
		ServiceArea:        "428",
		LinehaulFactor:     57,
		ServiceChargeCents: 350,
		EffectiveDateLower: testdatagen.PeakRateCycleStart,
		EffectiveDateUpper: testdatagen.PeakRateCycleEnd,
		SIT185ARateCents:   unit.Cents(50),
		SIT185BRateCents:   unit.Cents(50),
		SITPDSchedule:      1,
	}
	suite.MustSave(&serviceArea)

	feeAndRate, err := engine.serviceFeeCents(unit.CWT(50), "395", testdatagen.DateInsidePeakRateCycle)
	if err != nil {
		t.Fatalf("failed to calculate service fee: %s", err)
	}

	expectedFee := unit.Cents(17500)
	if feeAndRate.Fee != expectedFee {
		t.Errorf("wrong service fee: expected %d, got %d", expectedFee, feeAndRate.Fee)
	}

	expectedRate := unit.Cents(350).ToMillicents()
	if feeAndRate.Rate != expectedRate {
		t.Errorf("wrong service rate: expected %d, got %d", expectedRate, feeAndRate.Rate)
	}
}

func (suite *RateEngineSuite) Test_CheckFullPack() {
	t := suite.T()

	engine := NewRateEngine(suite.DB(), suite.logger)

	originZip3 := models.Tariff400ngZip3{
		Zip3:          "395",
		BasepointCity: "Saucier",
		State:         "MS",
		ServiceArea:   "428",
		RateArea:      "US48",
		Region:        "11",
	}
	suite.MustSave(&originZip3)

	serviceArea := models.Tariff400ngServiceArea{
		Name:               "Gulfport, MS",
		ServiceArea:        "428",
		LinehaulFactor:     57,
		ServiceChargeCents: 350,
		ServicesSchedule:   1,
		EffectiveDateLower: testdatagen.PeakRateCycleStart,
		EffectiveDateUpper: testdatagen.PeakRateCycleEnd,
		SIT185ARateCents:   unit.Cents(50),
		SIT185BRateCents:   unit.Cents(50),
		SITPDSchedule:      1,
	}
	suite.MustSave(&serviceArea)

	fullPackRate := models.Tariff400ngFullPackRate{
		Schedule:           1,
		WeightLbsLower:     0,
		WeightLbsUpper:     16001,
		RateCents:          5429,
		EffectiveDateLower: testdatagen.PeakRateCycleStart,
		EffectiveDateUpper: testdatagen.PeakRateCycleEnd,
	}
	suite.MustSave(&fullPackRate)

	feeAndRate, err := engine.fullPackCents(unit.CWT(50), "395", testdatagen.DateInsidePeakRateCycle)
	if err != nil {
		t.Fatalf("failed to calculate full pack fee: %s", err)
	}

	expectedFee := unit.Cents(271450)
	if feeAndRate.Fee != expectedFee {
		t.Errorf("wrong full pack fee: expected %d, got %d", expectedFee, feeAndRate.Fee)
	}
	expectedRate := unit.Cents(5429).ToMillicents()
	if feeAndRate.Rate != expectedRate {
		t.Errorf("wrong full pack rate: expected %d, got %d", expectedRate, feeAndRate.Rate)
	}
}

func (suite *RateEngineSuite) Test_CheckFullUnpack() {
	t := suite.T()
	engine := NewRateEngine(suite.DB(), suite.logger)

	originZip3 := models.Tariff400ngZip3{
		Zip3:          "395",
		BasepointCity: "Saucier",
		State:         "MS",
		ServiceArea:   "428",
		RateArea:      "US48",
		Region:        "11",
	}
	suite.MustSave(&originZip3)

	serviceArea := models.Tariff400ngServiceArea{
		Name:               "Gulfport, MS",
		ServiceArea:        "428",
		LinehaulFactor:     57,
		ServiceChargeCents: 350,
		ServicesSchedule:   1,
		EffectiveDateLower: testdatagen.PeakRateCycleStart,
		EffectiveDateUpper: testdatagen.PeakRateCycleEnd,
		SIT185ARateCents:   unit.Cents(50),
		SIT185BRateCents:   unit.Cents(50),
		SITPDSchedule:      1,
	}
	suite.MustSave(&serviceArea)

	fullPackRate := models.Tariff400ngFullPackRate{
		Schedule:           1,
		WeightLbsLower:     0,
		WeightLbsUpper:     16001,
		RateCents:          5429,
		EffectiveDateLower: testdatagen.PeakRateCycleStart,
		EffectiveDateUpper: testdatagen.PeakRateCycleEnd,
	}
	suite.MustSave(&fullPackRate)

	fullUnpackRate := models.Tariff400ngFullUnpackRate{
		Schedule:           1,
		RateMillicents:     542900,
		EffectiveDateLower: testdatagen.PeakRateCycleStart,
		EffectiveDateUpper: testdatagen.PeakRateCycleEnd,
	}
	suite.MustSave(&fullUnpackRate)

	feeAndRate, err := engine.fullUnpackCents(unit.CWT(50), "395", testdatagen.DateInsidePeakRateCycle)
	if err != nil {
		t.Fatalf("failed to calculate full unpack fee: %s", err)
	}

	expected := unit.Cents(27145)
	if feeAndRate.Fee != expected {
		t.Errorf("wrong full unpack fee: expected %d, got %d", expected, feeAndRate.Fee)
	}

	expectedRate := unit.Millicents(542900)
	if feeAndRate.Rate != expectedRate {
		t.Errorf("wrong full unpack rate: expected %d, got %d", expectedRate, feeAndRate.Rate)
	}
}

func (suite *RateEngineSuite) Test_SITCharge() {
<<<<<<< HEAD
	engine := NewRateEngine(suite.DB(), suite.logger, suite.planner)
=======
	t := suite.T()
	engine := NewRateEngine(suite.DB(), suite.logger)
>>>>>>> d9a0fb63

	zip3 := "395"

	z := models.Tariff400ngZip3{
		Zip3:          zip3,
		BasepointCity: "Saucier",
		State:         "MS",
		ServiceArea:   "428",
		RateArea:      "US48",
		Region:        "11",
	}
	suite.MustSave(&z)

	sit185ARate := unit.Cents(2324)
	sit185BRate := unit.Cents(431)
	sa := models.Tariff400ngServiceArea{
		Name:               "Tampa, FL",
		ServiceArea:        "428",
		LinehaulFactor:     69,
		ServiceChargeCents: 663,
		ServicesSchedule:   1,
		EffectiveDateLower: testdatagen.PeakRateCycleStart,
		EffectiveDateUpper: testdatagen.PeakRateCycleEnd,
		SIT185ARateCents:   sit185ARate,
		SIT185BRateCents:   sit185BRate,
		SITPDSchedule:      1,
	}
	suite.MustSave(&sa)

	sit210ARateCentsAtMin := unit.Cents(57600)
	itemRate210AAtMin := models.Tariff400ngItemRate{
		Code:               "210A",
		Schedule:           &sa.SITPDSchedule,
		WeightLbsLower:     unit.Pound(1000),
		WeightLbsUpper:     unit.Pound(1099),
		RateCents:          sit210ARateCentsAtMin,
		EffectiveDateLower: testdatagen.PeakRateCycleStart,
		EffectiveDateUpper: testdatagen.PeakRateCycleEnd,
	}
	suite.MustSave(&itemRate210AAtMin)

	sit225ARateCentsAtMin := unit.Cents(9900)
	itemRate225AAtMin := models.Tariff400ngItemRate{
		Code:               "225A",
		Schedule:           &sa.ServicesSchedule,
		WeightLbsLower:     itemRate210AAtMin.WeightLbsLower,
		WeightLbsUpper:     itemRate210AAtMin.WeightLbsUpper,
		RateCents:          sit225ARateCentsAtMin,
		EffectiveDateLower: testdatagen.PeakRateCycleStart,
		EffectiveDateUpper: testdatagen.PeakRateCycleEnd,
	}
	suite.MustSave(&itemRate225AAtMin)

	sit210ARateCentsBelowMin := unit.Cents(42100)
	itemRate210ABelowMin := models.Tariff400ngItemRate{
		Code:               "210A",
		Schedule:           &sa.SITPDSchedule,
		WeightLbsLower:     unit.Pound(0),
		WeightLbsUpper:     unit.Pound(999),
		RateCents:          sit210ARateCentsBelowMin,
		EffectiveDateLower: testdatagen.PeakRateCycleStart,
		EffectiveDateUpper: testdatagen.PeakRateCycleEnd,
	}
	suite.MustSave(&itemRate210ABelowMin)

	sit225ARateCentsBelowMin := unit.Cents(7700)
	itemRate225ABelowMin := models.Tariff400ngItemRate{
		Code:               "225A",
		Schedule:           &sa.ServicesSchedule,
		WeightLbsLower:     itemRate210ABelowMin.WeightLbsLower,
		WeightLbsUpper:     itemRate210ABelowMin.WeightLbsUpper,
		RateCents:          sit225ARateCentsBelowMin,
		EffectiveDateLower: testdatagen.PeakRateCycleStart,
		EffectiveDateUpper: testdatagen.PeakRateCycleEnd,
	}
	suite.MustSave(&itemRate225ABelowMin)

	cwtAtMin := unit.CWT(10)
	daysInSIT := 4

	expectedAtMinBase := sit185ARate.Multiply(cwtAtMin.Int())
	expectedAtMinBase = expectedAtMinBase.AddCents(sit185BRate.Multiply(daysInSIT - 1).Multiply(cwtAtMin.Int()))
	expectedAtMin := expectedAtMinBase.AddCents(sit210ARateCentsAtMin)
	expectedAtMin = expectedAtMin.AddCents(sit225ARateCentsAtMin)

	cwtBelowMin := unit.CWT(5)
	expectedBelowMinBase := sit185ARate.Multiply(cwtBelowMin.Int())
	expectedBelowMinBase = expectedBelowMinBase.AddCents(sit185BRate.Multiply(daysInSIT - 1).Multiply(cwtBelowMin.Int()))
	expectedBelowMin := expectedBelowMinBase.AddCents(sit210ARateCentsBelowMin)
	expectedBelowMin = expectedBelowMin.AddCents(sit225ARateCentsBelowMin)

	// TODO: HHG SIT formula will be changing in future story to add in 225A/225B/225C (based on mileage).
	//   Current test just expecting baseline 185A and 185B charges.

	var testCases = []struct {
		description string
		cwt         unit.CWT
		isPPM       bool
		expected    unit.Cents
	}{
		{"PPM at minimum weight", cwtAtMin, true, expectedAtMin},
		{"HHG at minimum weight", cwtAtMin, false, expectedAtMinBase},
		{"PPM below minimum weight", cwtBelowMin, true, expectedBelowMin},
		{"HHG below minimum weight", cwtBelowMin, false, expectedAtMinBase},
	}

	for _, testCase := range testCases {
		suite.T().Run(testCase.description, func(t *testing.T) {
			charge, err := engine.SitCharge(testCase.cwt, daysInSIT, zip3, testdatagen.DateInsidePeakRateCycle, testCase.isPPM)
			if err != nil {
				t.Fatalf("error calculating SIT charge: %s", err)
			}
			if charge != testCase.expected {
				t.Errorf("wrong SIT charge total: expected %d, got %d", testCase.expected, charge)
			}
		})
	}
}

func (suite *RateEngineSuite) Test_CheckNonLinehaulChargeTotal() {
	t := suite.T()
	engine := NewRateEngine(suite.DB(), suite.logger)

	originZip3 := models.Tariff400ngZip3{
		Zip3:          "395",
		BasepointCity: "Saucier",
		State:         "MS",
		ServiceArea:   "428",
		RateArea:      "US48",
		Region:        "11",
	}
	suite.MustSave(&originZip3)

	originServiceArea := models.Tariff400ngServiceArea{
		Name:               "Gulfport, MS",
		ServiceArea:        "428",
		LinehaulFactor:     57,
		ServiceChargeCents: 350,
		ServicesSchedule:   1,
		EffectiveDateLower: testdatagen.PeakRateCycleStart,
		EffectiveDateUpper: testdatagen.PeakRateCycleEnd,
		SIT185ARateCents:   unit.Cents(50),
		SIT185BRateCents:   unit.Cents(50),
		SITPDSchedule:      1,
	}
	suite.MustSave(&originServiceArea)

	destinationZip3 := models.Tariff400ngZip3{
		Zip3:          "336",
		BasepointCity: "Tampa",
		State:         "FL",
		ServiceArea:   "197",
		RateArea:      "US4964400",
		Region:        "13",
	}
	suite.MustSave(&destinationZip3)

	destinationServiceArea := models.Tariff400ngServiceArea{
		Name:               "Tampa, FL",
		ServiceArea:        "197",
		LinehaulFactor:     69,
		ServiceChargeCents: 663,
		ServicesSchedule:   1,
		EffectiveDateLower: testdatagen.PeakRateCycleStart,
		EffectiveDateUpper: testdatagen.PeakRateCycleEnd,
		SIT185ARateCents:   unit.Cents(1750),
		SIT185BRateCents:   unit.Cents(50),
		SITPDSchedule:      1,
	}
	suite.MustSave(&destinationServiceArea)

	fullPackRate := models.Tariff400ngFullPackRate{
		Schedule:           1,
		WeightLbsLower:     0,
		WeightLbsUpper:     16001,
		RateCents:          5429,
		EffectiveDateLower: testdatagen.PeakRateCycleStart,
		EffectiveDateUpper: testdatagen.PeakRateCycleEnd,
	}
	suite.MustSave(&fullPackRate)

	fullUnpackRate := models.Tariff400ngFullUnpackRate{
		Schedule:           1,
		RateMillicents:     542900,
		EffectiveDateLower: testdatagen.PeakRateCycleStart,
		EffectiveDateUpper: testdatagen.PeakRateCycleEnd,
	}
	suite.MustSave(&fullUnpackRate)

	cost, err := engine.nonLinehaulChargeComputation(
		unit.Pound(2000), "39503", "33607", testdatagen.DateInsidePeakRateCycle)
	if err != nil {
		t.Fatalf("failed to calculate non linehaul charge: %s", err)
	}

	// origin service fee:  7000
	// dest. service fee:  13260
	// pack fee:          108580
	// unpack fee:         10858
	expected := unit.Cents(139698)
	totalFee := cost.OriginService.Fee + cost.DestinationService.Fee + cost.Pack.Fee + cost.Unpack.Fee
	if totalFee != expected {
		t.Errorf("wrong non-linehaul charge total: expected %d, got %d", expected, totalFee)
	}
}<|MERGE_RESOLUTION|>--- conflicted
+++ resolved
@@ -168,12 +168,7 @@
 }
 
 func (suite *RateEngineSuite) Test_SITCharge() {
-<<<<<<< HEAD
-	engine := NewRateEngine(suite.DB(), suite.logger, suite.planner)
-=======
-	t := suite.T()
-	engine := NewRateEngine(suite.DB(), suite.logger)
->>>>>>> d9a0fb63
+	engine := NewRateEngine(suite.DB(), suite.logger)
 
 	zip3 := "395"
 
