package rateengine

import (
	"time"

	"github.com/gobuffalo/pop"
	"go.uber.org/zap"

	"github.com/transcom/mymove/pkg/route"
	"github.com/transcom/mymove/pkg/unit"
)

// RateEngine encapsulates the TSP rate engine process
type RateEngine struct {
	db      *pop.Connection
	logger  *zap.Logger
	planner route.Planner
}

// zip5ToZip3 takes two ZIP5 strings and returns the ZIP3 representation of them.
func (re *RateEngine) zip5ToZip3(originZip5 string, destinationZip5 string) (originZip3 string, destinationZip3 string) {
	originZip3 = originZip5[0:3]
	destinationZip3 = destinationZip5[0:3]
	return originZip3, destinationZip3
}

func (re *RateEngine) computePPM(weight unit.Pound, originZip5 string, destinationZip5 string, date time.Time, inverseDiscount float64) (unit.Cents, error) {
	originZip3, destinationZip3 := re.zip5ToZip3(originZip5, destinationZip5)

	// Linehaul charges
	mileage, err := re.determineMileage(originZip5, destinationZip5)
	if err != nil {
		re.logger.Error("Failed to determine mileage", zap.Error(err))
		return 0, err
	}
	baseLinehaulChargeCents, err := re.baseLinehaul(mileage, weight, date)
	if err != nil {
		re.logger.Error("Failed to determine base linehaul charge", zap.Error(err))
		return 0, err
	}
	originLinehaulFactorCents, err := re.linehaulFactors(weight.ToCWT(), originZip3, date)
	if err != nil {
		re.logger.Error("Failed to determine origin linehaul factor", zap.Error(err))
		return 0, err
	}
	destinationLinehaulFactorCents, err := re.linehaulFactors(weight.ToCWT(), destinationZip3, date)
	if err != nil {
		re.logger.Error("Failed to determine destination linehaul factor", zap.Error(err))
		return 0, err
	}
	shorthaulChargeCents, err := re.shorthaulCharge(mileage, weight.ToCWT(), date)
	if err != nil {
		re.logger.Error("Failed to determine shorthaul charge", zap.Error(err))
		return 0, err
	}
	// Non linehaul charges
<<<<<<< HEAD
	originServiceFee, err := re.serviceFeeCents(cwt, originZip3, date)
=======
	originServiceFee, err := re.serviceFeeCents(weight.ToCWT(), originZip3)
>>>>>>> 9dd4c925
	if err != nil {
		re.logger.Error("Failed to determine origin service fee", zap.Error(err))
		return 0, err
	}
<<<<<<< HEAD
	destinationServiceFee, err := re.serviceFeeCents(cwt, destinationZip3, date)
=======
	destinationServiceFee, err := re.serviceFeeCents(weight.ToCWT(), destinationZip3)
>>>>>>> 9dd4c925
	if err != nil {
		re.logger.Error("Failed to determine destination service fee", zap.Error(err))
		return 0, err
	}
<<<<<<< HEAD
	pack, err := re.fullPackCents(cwt, originZip3, date)
=======
	pack, err := re.fullPackCents(weight.ToCWT(), originZip3, date)
>>>>>>> 9dd4c925
	if err != nil {
		re.logger.Error("Failed to determine full pack cost", zap.Error(err))
		return 0, err
	}
<<<<<<< HEAD
	unpack, err := re.fullUnpackCents(cwt, destinationZip3, date)
=======
	unpack, err := re.fullUnpackCents(weight.ToCWT(), destinationZip3, date)
>>>>>>> 9dd4c925
	if err != nil {
		re.logger.Error("Failed to determine full unpack cost", zap.Error(err))
		return 0, err
	}
	ppmSubtotal := baseLinehaulChargeCents + originLinehaulFactorCents + destinationLinehaulFactorCents +
		shorthaulChargeCents + originServiceFee + destinationServiceFee + pack + unpack
	ppmBestValue := ppmSubtotal.MultiplyFloat64(inverseDiscount)

	// PPMs only pay 95% of the best value
	ppmPayback := ppmBestValue.MultiplyFloat64(.95)

	re.logger.Info("PPM compensation total calculated",
		zap.Int("PPM compensation total", ppmPayback.Int()),
		zap.Int("PPM subtotal", ppmSubtotal.Int()),
		zap.Float64("inverse discount", inverseDiscount),
		zap.Int("base linehaul", baseLinehaulChargeCents.Int()),
		zap.Int("origin lh factor", originLinehaulFactorCents.Int()),
		zap.Int("destination lh factor", destinationLinehaulFactorCents.Int()),
		zap.Int("shorthaul", shorthaulChargeCents.Int()),
		zap.Int("origin service fee", originServiceFee.Int()),
		zap.Int("destination service fee", destinationServiceFee.Int()),
		zap.Int("pack fee", pack.Int()),
		zap.Int("unpack fee", unpack.Int()),
	)

	return ppmPayback, nil
}

// NewRateEngine creates a new RateEngine
func NewRateEngine(db *pop.Connection, logger *zap.Logger, planner route.Planner) *RateEngine {
	return &RateEngine{db: db, logger: logger, planner: planner}
}<|MERGE_RESOLUTION|>--- conflicted
+++ resolved
@@ -54,38 +54,22 @@
 		return 0, err
 	}
 	// Non linehaul charges
-<<<<<<< HEAD
-	originServiceFee, err := re.serviceFeeCents(cwt, originZip3, date)
-=======
-	originServiceFee, err := re.serviceFeeCents(weight.ToCWT(), originZip3)
->>>>>>> 9dd4c925
+	originServiceFee, err := re.serviceFeeCents(weight.ToCWT(), originZip3, date)
 	if err != nil {
 		re.logger.Error("Failed to determine origin service fee", zap.Error(err))
 		return 0, err
 	}
-<<<<<<< HEAD
-	destinationServiceFee, err := re.serviceFeeCents(cwt, destinationZip3, date)
-=======
-	destinationServiceFee, err := re.serviceFeeCents(weight.ToCWT(), destinationZip3)
->>>>>>> 9dd4c925
+	destinationServiceFee, err := re.serviceFeeCents(weight.ToCWT(), destinationZip3, date)
 	if err != nil {
 		re.logger.Error("Failed to determine destination service fee", zap.Error(err))
 		return 0, err
 	}
-<<<<<<< HEAD
-	pack, err := re.fullPackCents(cwt, originZip3, date)
-=======
 	pack, err := re.fullPackCents(weight.ToCWT(), originZip3, date)
->>>>>>> 9dd4c925
 	if err != nil {
 		re.logger.Error("Failed to determine full pack cost", zap.Error(err))
 		return 0, err
 	}
-<<<<<<< HEAD
-	unpack, err := re.fullUnpackCents(cwt, destinationZip3, date)
-=======
 	unpack, err := re.fullUnpackCents(weight.ToCWT(), destinationZip3, date)
->>>>>>> 9dd4c925
 	if err != nil {
 		re.logger.Error("Failed to determine full unpack cost", zap.Error(err))
 		return 0, err
