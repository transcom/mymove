--- conflicted
+++ resolved
@@ -257,14 +257,6 @@
 		return CostByShipment{}, errors.New("ShipmentOffers is nil")
 	}
 
-<<<<<<< HEAD
-	shipmentOffer := models.GetAcceptedShipmentOffer(shipment.ShipmentOffers)
-	if shipmentOffer == nil {
-		return CostByShipment{}, errors.New("ShipmentOffers fetched, but no accepted offer found")
-	}
-
-	if shipmentOffer.TransportationServiceProviderPerformance.ID == uuid.Nil {
-=======
 	acceptedOffers := shipment.ShipmentOffers.Accepted()
 	numAcceptedOffers := len(acceptedOffers)
 	if numAcceptedOffers == 0 {
@@ -275,7 +267,6 @@
 	acceptedOffer := acceptedOffers[0]
 
 	if acceptedOffer.TransportationServiceProviderPerformance.ID == uuid.Nil {
->>>>>>> f6b1ea0c
 		return CostByShipment{}, errors.New("TransportationServiceProviderPerformance is nil")
 	}
 
@@ -296,11 +287,7 @@
 	var sitDiscount unit.DiscountRate
 	sitDiscount = 0.0
 
-<<<<<<< HEAD
-	lhDiscount := shipmentOffer.TransportationServiceProviderPerformance.LinehaulRate
-=======
 	lhDiscount := acceptedOffer.TransportationServiceProviderPerformance.LinehaulRate
->>>>>>> f6b1ea0c
 
 	// Apply rate engine to shipment
 	var shipmentCost CostByShipment
