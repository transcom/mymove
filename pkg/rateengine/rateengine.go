package rateengine

import (
	"time"

	"github.com/gobuffalo/pop"
	"go.uber.org/zap"

	"github.com/transcom/mymove/pkg/unit"
)

// RateEngine encapsulates the TSP rate engine process
type RateEngine struct {
	db     *pop.Connection
	logger *zap.Logger
}

func (re *RateEngine) determineCWT(weight int) (cwt int) {
	return weight / 100
}

<<<<<<< HEAD
func (re *RateEngine) computePPM(weight int, originZip int, destinationZip int, date time.Time, inverseDiscount float64) (unit.Cents, error) {
=======
func (re *RateEngine) computePPM(weight int, originZip string, destinationZip string, date time.Time, inverseDiscount float64) (int, error) {
>>>>>>> edb16fe3
	cwt := re.determineCWT(weight)
	// Linehaul charges
	mileage, err := re.determineMileage(originZip, destinationZip)
	if err != nil {
		re.logger.Error("Failed to determine mileage", zap.Error(err))
		return 0, err
	}
	baseLinehaulChargeCents, err := re.baseLinehaul(mileage, cwt, date)
	if err != nil {
		re.logger.Error("Failed to determine base linehaul charge", zap.Error(err))
		return 0, err
	}
	originLinehaulFactorCents, err := re.linehaulFactors(cwt, originZip, date)
	if err != nil {
		re.logger.Error("Failed to determine origin linehaul factor", zap.Error(err))
		return 0, err
	}
	destinationLinehaulFactorCents, err := re.linehaulFactors(cwt, destinationZip, date)
	if err != nil {
		re.logger.Error("Failed to determine destination linehaul factor", zap.Error(err))
		return 0, err
	}
	shorthaulChargeCents, err := re.shorthaulCharge(mileage, cwt, date)
	if err != nil {
		re.logger.Error("Failed to determine shorthaul charge", zap.Error(err))
		return 0, err
	}
	// Non linehaul charges
	originServiceFee, err := re.serviceFeeCents(cwt, originZip)
	if err != nil {
		re.logger.Error("Failed to determine origin service fee", zap.Error(err))
		return 0, err
	}
	destinationServiceFee, err := re.serviceFeeCents(cwt, destinationZip)
	if err != nil {
		re.logger.Error("Failed to determine destination service fee", zap.Error(err))
		return 0, err
	}
	pack, err := re.fullPackCents(cwt, originZip)
	if err != nil {
		re.logger.Error("Failed to determine full pack cost", zap.Error(err))
		return 0, err
	}
	unpack, err := re.fullUnpackCents(cwt, destinationZip)
	if err != nil {
		re.logger.Error("Failed to determine full unpack cost", zap.Error(err))
		return 0, err
	}
	ppmSubtotal := baseLinehaulChargeCents + originLinehaulFactorCents + destinationLinehaulFactorCents +
		shorthaulChargeCents + originServiceFee + destinationServiceFee + pack + unpack
	ppmBestValue := ppmSubtotal.MultiplyFloat64(inverseDiscount)

	// PPMs only pay 95% of the best value
	ppmPayback := ppmBestValue.MultiplyFloat64(.95)

	re.logger.Info("PPM compensation total calculated",
		zap.Int("PPM compensation total", ppmPayback.Int()),
		zap.Int("PPM subtotal", ppmSubtotal.Int()),
		zap.Float64("inverse discount", inverseDiscount),
		zap.Int("base linehaul", baseLinehaulChargeCents.Int()),
		zap.Int("origin lh factor", originLinehaulFactorCents.Int()),
		zap.Int("destination lh factor", destinationLinehaulFactorCents.Int()),
		zap.Int("shorthaul", shorthaulChargeCents.Int()),
		zap.Int("origin service fee", originServiceFee.Int()),
		zap.Int("destination service fee", destinationServiceFee.Int()),
		zap.Int("pack fee", pack.Int()),
		zap.Int("unpack fee", unpack.Int()),
	)

	return ppmPayback, nil
}

// NewRateEngine creates a new RateEngine
func NewRateEngine(db *pop.Connection, logger *zap.Logger) *RateEngine {
	return &RateEngine{db: db, logger: logger}
}<|MERGE_RESOLUTION|>--- conflicted
+++ resolved
@@ -19,11 +19,7 @@
 	return weight / 100
 }
 
-<<<<<<< HEAD
-func (re *RateEngine) computePPM(weight int, originZip int, destinationZip int, date time.Time, inverseDiscount float64) (unit.Cents, error) {
-=======
-func (re *RateEngine) computePPM(weight int, originZip string, destinationZip string, date time.Time, inverseDiscount float64) (int, error) {
->>>>>>> edb16fe3
+func (re *RateEngine) computePPM(weight int, originZip string, destinationZip string, date time.Time, inverseDiscount float64) (unit.Cents, error) {
 	cwt := re.determineCWT(weight)
 	// Linehaul charges
 	mileage, err := re.determineMileage(originZip, destinationZip)
