--- conflicted
+++ resolved
@@ -31,6 +31,7 @@
 	PackFee               unit.Cents
 	UnpackFee             unit.Cents
 	FullPackUnpackFee     unit.Cents
+	SITFee                unit.Cents
 
 	GCC unit.Cents
 }
@@ -48,6 +49,7 @@
 	encoder.AddInt("PackFee", c.PackFee.Int())
 	encoder.AddInt("UnpackFee", c.UnpackFee.Int())
 	encoder.AddInt("FullPackUnpackFee", c.FullPackUnpackFee.Int())
+	encoder.AddInt("SITFee", c.SITFee.Int())
 
 	encoder.AddInt("GCC", c.GCC.Int())
 
@@ -61,14 +63,8 @@
 	return originZip3, destinationZip3
 }
 
-<<<<<<< HEAD
 // ComputePPM Calculates the cost of a PPM move.
-func (re *RateEngine) ComputePPM(weight unit.Pound, originZip5 string, destinationZip5 string, date time.Time, inverseDiscount float64) (cost CostComputation, err error) {
-=======
-func (re *RateEngine) computePPM(weight unit.Pound, originZip5 string, destinationZip5 string,
-	date time.Time, daysInSIT int, lhInvDiscount float64, sitInvDiscount float64) (unit.Cents, error) {
-
->>>>>>> 7df3dad0
+func (re *RateEngine) ComputePPM(weight unit.Pound, originZip5 string, destinationZip5 string, date time.Time, daysInSIT int, lhInvDiscount float64, sitInvDiscount float64) (cost CostComputation, err error) {
 	originZip3, destinationZip3 := re.zip5ToZip3(originZip5, destinationZip5)
 
 	// Linehaul charges
@@ -102,28 +98,25 @@
 		return
 	}
 
-<<<<<<< HEAD
 	linehaulChargeSubtotal := cost.BaseLinehaul + cost.OriginLinehaulFactor +
 		cost.DestinationLinehaulFactor + cost.ShorthaulCharge
 
-	cost.LinehaulChargeTotal = linehaulChargeSubtotal.MultiplyFloat64(inverseDiscount)
+	cost.LinehaulChargeTotal = linehaulChargeSubtotal.MultiplyFloat64(lhInvDiscount)
 
-=======
->>>>>>> 7df3dad0
 	// Non linehaul charges
 	originServiceFee, err := re.serviceFeeCents(weight.ToCWT(), originZip3, date)
 	if err != nil {
 		re.logger.Error("Failed to determine origin service fee", zap.Error(err))
 		return
 	}
-	cost.OriginServiceFee = originServiceFee.MultiplyFloat64(inverseDiscount)
+	cost.OriginServiceFee = originServiceFee.MultiplyFloat64(lhInvDiscount)
 
 	destinationServiceFee, err := re.serviceFeeCents(weight.ToCWT(), destinationZip3, date)
 	if err != nil {
 		re.logger.Error("Failed to determine destination service fee", zap.Error(err))
 		return
 	}
-	cost.DestinationServiceFee = destinationServiceFee.MultiplyFloat64(inverseDiscount)
+	cost.DestinationServiceFee = destinationServiceFee.MultiplyFloat64(lhInvDiscount)
 
 	cost.PackFee, err = re.fullPackCents(weight.ToCWT(), originZip3, date)
 	if err != nil {
@@ -135,9 +128,17 @@
 		re.logger.Error("Failed to determine full unpack cost", zap.Error(err))
 		return
 	}
-<<<<<<< HEAD
 
-	cost.FullPackUnpackFee = (cost.PackFee + cost.UnpackFee).MultiplyFloat64(inverseDiscount)
+	/// SIT
+	sit, err := re.sitCharge(weight.ToCWT(), daysInSIT, destinationZip3, date, true)
+	if err != nil {
+		return
+	}
+	// Note that SIT has a different discount rate than [non]linehaul charges
+	cost.SITFee = sit.MultiplyFloat64(sitInvDiscount)
+
+	// Totals
+	cost.FullPackUnpackFee = (cost.PackFee + cost.UnpackFee).MultiplyFloat64(lhInvDiscount)
 
 	cost.GCC = cost.LinehaulChargeTotal + cost.OriginServiceFee + cost.DestinationServiceFee +
 		cost.FullPackUnpackFee
@@ -145,44 +146,6 @@
 	re.logger.Info("PPM cost computation", zap.Object("cost", cost))
 
 	return cost, nil
-=======
-	sit, err := re.sitCharge(weight.ToCWT(), daysInSIT, destinationZip3, date, true)
-	if err != nil {
-		return 0, err
-	}
-
-	ppmSubtotal := baseLinehaulChargeCents + originLinehaulFactorCents + destinationLinehaulFactorCents +
-		shorthaulChargeCents + originServiceFee + destinationServiceFee + pack + unpack
-
-	gcc := ppmSubtotal.MultiplyFloat64(lhInvDiscount)
-	// Note that SIT has a different discount rate than [non]linehaul charges
-	gcc += sit.MultiplyFloat64(sitInvDiscount)
-
-	// PPMs only pay 95% of the best value
-	// TODO: the 95% rule applies to the estimate. For actual reimbursement, they can get 100% *if*
-	// their out of pocket was greater than the GCC. Eventually, when we implement reimbursements,
-	// we'll want to break this out and differentiate the two.
-	// https://www.pivotaltracker.com/story/show/156969315
-	ppmPayback := gcc.MultiplyFloat64(.95)
-
-	re.logger.Info("PPM compensation total calculated",
-		zap.Int("PPM compensation total", ppmPayback.Int()),
-		zap.Int("PPM subtotal", ppmSubtotal.Int()),
-		zap.Float64("inverse discount", lhInvDiscount),
-		zap.Float64("SIT inverse discount", sitInvDiscount),
-		zap.Int("base linehaul", baseLinehaulChargeCents.Int()),
-		zap.Int("origin lh factor", originLinehaulFactorCents.Int()),
-		zap.Int("destination lh factor", destinationLinehaulFactorCents.Int()),
-		zap.Int("shorthaul", shorthaulChargeCents.Int()),
-		zap.Int("origin service fee", originServiceFee.Int()),
-		zap.Int("destination service fee", destinationServiceFee.Int()),
-		zap.Int("pack fee", pack.Int()),
-		zap.Int("unpack fee", unpack.Int()),
-		zap.Int("sit fee", sit.Int()),
-	)
-
-	return ppmPayback, nil
->>>>>>> 7df3dad0
 }
 
 // NewRateEngine creates a new RateEngine
