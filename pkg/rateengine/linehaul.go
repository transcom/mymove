package rateengine

import (
	"errors"
	"fmt"
<<<<<<< HEAD

	"github.com/gobuffalo/pop"
	"go.uber.org/zap"
=======
	"time"
>>>>>>> ba19085a

	"github.com/transcom/mymove/pkg/models"
)

<<<<<<< HEAD
// AwardQueue encapsulates the TSP award queue process
type RateEngine struct {
	db     *pop.Connection
	logger *zap.Logger
}

func (re *RateEngine) determineMileage(originZip string, destinationZip string) (mileage int, err error) {
=======
func (re *RateEngine) determineMileage(originZip int, destinationZip int) (mileage int, err error) {
>>>>>>> ba19085a
	// TODO (Rebecca): make a proper error
	fmt.Print(originZip)
	fmt.Print(destinationZip)
	// TODO (Rebecca): Lookup originZip to destinationZip mileage using API of choice
	mileage = 1000
	if mileage != 1000 {
		err = errors.New("Oops determineMileage")
	} else {
		err = nil
	}
	return mileage, err
}

// Determine the Base Linehaul (BLH)
func (re *RateEngine) baseLinehaul(mileage int, cwt int) (baseLinehaulChargeCents int, err error) {
	// TODO (Rebecca): This will come from a fetch
<<<<<<< HEAD
	baseLinehaulCharge = models.FetchBaseLinehaulRate(re.db, mileage, cwt).rate_cents
	// TODO (Rebecca): make a proper error
	if baseLinehaulCharge.rate_cents == 0 {
=======
	baseLinehaulChargeCents = mileage * cwt
	// TODO (Rebecca): make a proper error
	if baseLinehaulChargeCents == 0 {
>>>>>>> ba19085a
		err = errors.New("Oops determineBaseLinehaul")
	} else {
		err = nil
	}
	return baseLinehaulChargeCents, err
}

// Determine the Linehaul Factors (OLF and DLF)
func (re *RateEngine) linehaulFactors(cwt int, zip3 int, date time.Time) (linehaulFactorCents int, err error) {
	serviceArea, err := models.FetchTariff400ngServiceAreaForZip3(re.db, zip3)
	if err != nil {
		return 0.0, err
	}
	linehaulFactorCents, err = models.FetchTariff400ngLinehaulFactor(re.db, serviceArea.ServiceArea, date)
	if err != nil {
		return 0.0, err
	}
	return cwt * linehaulFactorCents, nil
}

// Determine Shorthaul (SH) Charge (ONLY applies if shipment moves 800 miles and less)
func (re *RateEngine) shorthaulCharge(mileage int, cwt int) (shorthaulChargeCents int, err error) {
	if mileage >= 800 {
		return 0, nil
	}

	cwtMiles := mileage * cwt
	// TODO: shorthaulChargeCents will be a lookup
	shorthaulChargeCents = cwtMiles
	if shorthaulChargeCents == 0 {
		err = errors.New("Oops determineShorthaulCharge")
	} else {
		err = nil
	}
	return shorthaulChargeCents, err
}

// Determine Linehaul Charge (LC) TOTAL
// Formula: LC= [BLH + OLF + DLF + [SH]
func (re *RateEngine) linehaulChargeTotal(weight int, originZip int, destinationZip int, date time.Time) (linehaulChargeCents int, err error) {
	mileage, err := re.determineMileage(originZip, destinationZip)
	cwt := re.determineCWT(weight)
	baseLinehaulChargeCents, err := re.baseLinehaul(mileage, cwt)
	originLinehaulFactorCents, err := re.linehaulFactors(cwt, originZip, date)
	destinationLinehaulFactorCents, err := re.linehaulFactors(cwt, destinationZip, date)
	shorthaulChargeCents, err := re.shorthaulCharge(mileage, cwt)
	if err != nil {
		return 0, err
	}
	return int(baseLinehaulChargeCents + originLinehaulFactorCents + destinationLinehaulFactorCents + shorthaulChargeCents), err
}<|MERGE_RESOLUTION|>--- conflicted
+++ resolved
@@ -3,28 +3,15 @@
 import (
 	"errors"
 	"fmt"
-<<<<<<< HEAD
+	"time"
 
 	"github.com/gobuffalo/pop"
 	"go.uber.org/zap"
-=======
-	"time"
->>>>>>> ba19085a
 
 	"github.com/transcom/mymove/pkg/models"
 )
 
-<<<<<<< HEAD
-// AwardQueue encapsulates the TSP award queue process
-type RateEngine struct {
-	db     *pop.Connection
-	logger *zap.Logger
-}
-
-func (re *RateEngine) determineMileage(originZip string, destinationZip string) (mileage int, err error) {
-=======
 func (re *RateEngine) determineMileage(originZip int, destinationZip int) (mileage int, err error) {
->>>>>>> ba19085a
 	// TODO (Rebecca): make a proper error
 	fmt.Print(originZip)
 	fmt.Print(destinationZip)
@@ -41,15 +28,9 @@
 // Determine the Base Linehaul (BLH)
 func (re *RateEngine) baseLinehaul(mileage int, cwt int) (baseLinehaulChargeCents int, err error) {
 	// TODO (Rebecca): This will come from a fetch
-<<<<<<< HEAD
 	baseLinehaulCharge = models.FetchBaseLinehaulRate(re.db, mileage, cwt).rate_cents
 	// TODO (Rebecca): make a proper error
 	if baseLinehaulCharge.rate_cents == 0 {
-=======
-	baseLinehaulChargeCents = mileage * cwt
-	// TODO (Rebecca): make a proper error
-	if baseLinehaulChargeCents == 0 {
->>>>>>> ba19085a
 		err = errors.New("Oops determineBaseLinehaul")
 	} else {
 		err = nil
