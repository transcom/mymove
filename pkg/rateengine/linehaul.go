package rateengine

import (
	"time"

	"github.com/go-openapi/swag"
	"go.uber.org/zap"

	"github.com/transcom/mymove/pkg/models"
	"github.com/transcom/mymove/pkg/unit"
)

func (re *RateEngine) determineMileage(originZip5 string, destinationZip5 string) (mileage int, err error) {
	sourceAddress := models.Address{
		StreetAddress1: "",
		StreetAddress2: swag.String(""),
		StreetAddress3: swag.String(""),
		City:           "",
		State:          "",
		PostalCode:     originZip5,
	}
	destinationAddress := models.Address{
		StreetAddress1: "",
		StreetAddress2: swag.String(""),
		StreetAddress3: swag.String(""),
		City:           "",
		State:          "",
		PostalCode:     destinationZip5,
	}

	mileage, err = re.planner.TransitDistance(&sourceAddress, &destinationAddress)
	if err != nil {
		re.logger.Error("Failed to get distance from planner - %v", zap.Error(err))
	}
	return mileage, err
}

// Determine the Base Linehaul (BLH)
func (re *RateEngine) baseLinehaul(mileage int, weight unit.Pound, date time.Time) (baseLinehaulChargeCents unit.Cents, err error) {
	baseLinehaulChargeCents, err = models.FetchBaseLinehaulRate(re.db, mileage, weight, date)
	if err != nil {
		re.logger.Error("Base Linehaul query didn't complete: ", zap.Error(err))
	}

	return baseLinehaulChargeCents, err
}

// Determine the Linehaul Factors (OLF and DLF)
func (re *RateEngine) linehaulFactors(cwt unit.CWT, zip3 string, date time.Time) (linehaulFactorCents unit.Cents, err error) {
	serviceArea, err := models.FetchTariff400ngServiceAreaForZip3(re.db, zip3, date)
	if err != nil {
		return 0, err
	}
	return serviceArea.LinehaulFactor.Multiply(cwt.Int()), nil
}

// Determine Shorthaul (SH) Charge (ONLY applies if shipment moves 800 miles and less)
func (re *RateEngine) shorthaulCharge(mileage int, cwt unit.CWT, date time.Time) (shorthaulChargeCents unit.Cents, err error) {
	if mileage >= 800 {
		return 0, nil
	}
	re.logger.Debug("Shipment qualifies for shorthaul fee",
		zap.Int("miles", mileage))

	cwtMiles := mileage * cwt.Int()
	shorthaulChargeCents, err = models.FetchShorthaulRateCents(re.db, cwtMiles, date)

	return shorthaulChargeCents, err
}

// Determine Linehaul Charge (LC) TOTAL
// Formula: LC= [BLH + OLF + DLF + [SH]
func (re *RateEngine) linehaulChargeTotal(weight unit.Pound, originZip5 string, destinationZip5 string, date time.Time) (linehaulChargeCents unit.Cents, err error) {
	cwt := weight.ToCWT()
	mileage, err := re.determineMileage(originZip5, destinationZip5)
<<<<<<< HEAD
	originZip3, destinationZip3 := re.Zip5ToZip3(originZip5, destinationZip5)
=======
	originZip3 := Zip5ToZip3(originZip5)
	destinationZip3 := Zip5ToZip3(destinationZip5)
>>>>>>> 2102df6a
	baseLinehaulChargeCents, err := re.baseLinehaul(mileage, weight, date)
	if err != nil {
		return 0, err
	}
	originLinehaulFactorCents, err := re.linehaulFactors(cwt, originZip3, date)
	if err != nil {
		return 0, err
	}
	destinationLinehaulFactorCents, err := re.linehaulFactors(cwt, destinationZip3, date)
	if err != nil {
		return 0, err
	}
	shorthaulChargeCents, err := re.shorthaulCharge(mileage, cwt, date)
	if err != nil {
		return 0, err
	}

	linehaulChargeCents = baseLinehaulChargeCents + originLinehaulFactorCents + destinationLinehaulFactorCents + shorthaulChargeCents
	re.logger.Info("Linehaul charge total calculated",
		zap.Int("linehaul total", linehaulChargeCents.Int()),
		zap.Int("linehaul", baseLinehaulChargeCents.Int()),
		zap.Int("origin lh factor", originLinehaulFactorCents.Int()),
		zap.Int("destination lh factor", destinationLinehaulFactorCents.Int()),
		zap.Int("shorthaul", shorthaulChargeCents.Int()))

	return linehaulChargeCents, err
}<|MERGE_RESOLUTION|>--- conflicted
+++ resolved
@@ -73,12 +73,8 @@
 func (re *RateEngine) linehaulChargeTotal(weight unit.Pound, originZip5 string, destinationZip5 string, date time.Time) (linehaulChargeCents unit.Cents, err error) {
 	cwt := weight.ToCWT()
 	mileage, err := re.determineMileage(originZip5, destinationZip5)
-<<<<<<< HEAD
-	originZip3, destinationZip3 := re.Zip5ToZip3(originZip5, destinationZip5)
-=======
 	originZip3 := Zip5ToZip3(originZip5)
 	destinationZip3 := Zip5ToZip3(destinationZip5)
->>>>>>> 2102df6a
 	baseLinehaulChargeCents, err := re.baseLinehaul(mileage, weight, date)
 	if err != nil {
 		return 0, err
