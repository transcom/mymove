package rateengine

import (
	"time"

	"github.com/go-openapi/swag"
	"go.uber.org/zap"

	"github.com/transcom/mymove/pkg/models"
	"github.com/transcom/mymove/pkg/unit"
)

func (re *RateEngine) determineMileage(originZip5 string, destinationZip5 string) (mileage int, err error) {
	sourceAddress := models.Address{
		StreetAddress1: "",
		StreetAddress2: swag.String(""),
		StreetAddress3: swag.String(""),
		City:           "",
		State:          "",
		PostalCode:     originZip5,
	}
	destinationAddress := models.Address{
		StreetAddress1: "",
		StreetAddress2: swag.String(""),
		StreetAddress3: swag.String(""),
		City:           "",
		State:          "",
		PostalCode:     destinationZip5,
	}

	mileage, err = re.planner.TransitDistance(&sourceAddress, &destinationAddress)
	if err != nil {
		re.logger.Error("Failed to get distance from planner - %v", zap.Error(err))
	}
	return mileage, err
}

// Determine the Base Linehaul (BLH)
func (re *RateEngine) baseLinehaul(mileage int, weight unit.Pound, date time.Time) (baseLinehaulChargeCents unit.Cents, err error) {
	baseLinehaulChargeCents, err = models.FetchBaseLinehaulRate(re.db, mileage, weight, date)
	if err != nil {
		re.logger.Error("Base Linehaul query didn't complete: ", zap.Error(err))
	}

	return baseLinehaulChargeCents, err
}

// Determine the Linehaul Factors (OLF and DLF)
<<<<<<< HEAD
func (re *RateEngine) linehaulFactors(cwt int, zip3 string, date time.Time) (linehaulFactorCents unit.Cents, err error) {
	serviceArea, err := models.FetchTariff400ngServiceAreaForZip3(re.db, zip3, date)
	if err != nil {
		return 0, err
	}
	return serviceArea.LinehaulFactor.Multiply(cwt), nil
=======
func (re *RateEngine) linehaulFactors(cwt unit.CWT, zip3 string, date time.Time) (linehaulFactorCents unit.Cents, err error) {
	serviceArea, err := models.FetchTariff400ngServiceAreaForZip3(re.db, zip3)
	if err != nil {
		return 0, err
	}
	linehaulFactorCents, err = models.FetchTariff400ngLinehaulFactor(re.db, serviceArea.ServiceArea, date)
	if err != nil {
		return 0, err
	}
	return linehaulFactorCents.Multiply(cwt.Int()), nil
>>>>>>> 9dd4c925
}

// Determine Shorthaul (SH) Charge (ONLY applies if shipment moves 800 miles and less)
func (re *RateEngine) shorthaulCharge(mileage int, cwt unit.CWT, date time.Time) (shorthaulChargeCents unit.Cents, err error) {
	if mileage >= 800 {
		return 0, nil
	}
	re.logger.Debug("Shipment qualifies for shorthaul fee",
		zap.Int("miles", mileage))

	cwtMiles := mileage * cwt.Int()
	shorthaulChargeCents, err = models.FetchShorthaulRateCents(re.db, cwtMiles, date)

	return shorthaulChargeCents, err
}

// Determine Linehaul Charge (LC) TOTAL
// Formula: LC= [BLH + OLF + DLF + [SH]
func (re *RateEngine) linehaulChargeTotal(weight unit.Pound, originZip5 string, destinationZip5 string, date time.Time) (linehaulChargeCents unit.Cents, err error) {
	cwt := weight.ToCWT()
	mileage, err := re.determineMileage(originZip5, destinationZip5)
	originZip3, destinationZip3 := re.zip5ToZip3(originZip5, destinationZip5)
	baseLinehaulChargeCents, err := re.baseLinehaul(mileage, weight, date)
	if err != nil {
		return 0, err
	}
	originLinehaulFactorCents, err := re.linehaulFactors(cwt, originZip3, date)
	if err != nil {
		return 0, err
	}
	destinationLinehaulFactorCents, err := re.linehaulFactors(cwt, destinationZip3, date)
	if err != nil {
		return 0, err
	}
	shorthaulChargeCents, err := re.shorthaulCharge(mileage, cwt, date)
	if err != nil {
		return 0, err
	}

	linehaulChargeCents = baseLinehaulChargeCents + originLinehaulFactorCents + destinationLinehaulFactorCents + shorthaulChargeCents
	re.logger.Info("Linehaul charge total calculated",
		zap.Int("linehaul total", linehaulChargeCents.Int()),
		zap.Int("linehaul", baseLinehaulChargeCents.Int()),
		zap.Int("origin lh factor", originLinehaulFactorCents.Int()),
		zap.Int("destination lh factor", destinationLinehaulFactorCents.Int()),
		zap.Int("shorthaul", shorthaulChargeCents.Int()))

	return linehaulChargeCents, err
}<|MERGE_RESOLUTION|>--- conflicted
+++ resolved
@@ -46,25 +46,12 @@
 }
 
 // Determine the Linehaul Factors (OLF and DLF)
-<<<<<<< HEAD
-func (re *RateEngine) linehaulFactors(cwt int, zip3 string, date time.Time) (linehaulFactorCents unit.Cents, err error) {
+func (re *RateEngine) linehaulFactors(cwt unit.CWT, zip3 string, date time.Time) (linehaulFactorCents unit.Cents, err error) {
 	serviceArea, err := models.FetchTariff400ngServiceAreaForZip3(re.db, zip3, date)
 	if err != nil {
 		return 0, err
 	}
-	return serviceArea.LinehaulFactor.Multiply(cwt), nil
-=======
-func (re *RateEngine) linehaulFactors(cwt unit.CWT, zip3 string, date time.Time) (linehaulFactorCents unit.Cents, err error) {
-	serviceArea, err := models.FetchTariff400ngServiceAreaForZip3(re.db, zip3)
-	if err != nil {
-		return 0, err
-	}
-	linehaulFactorCents, err = models.FetchTariff400ngLinehaulFactor(re.db, serviceArea.ServiceArea, date)
-	if err != nil {
-		return 0, err
-	}
-	return linehaulFactorCents.Multiply(cwt.Int()), nil
->>>>>>> 9dd4c925
+	return serviceArea.LinehaulFactor.Multiply(cwt.Int()), nil
 }
 
 // Determine Shorthaul (SH) Charge (ONLY applies if shipment moves 800 miles and less)
