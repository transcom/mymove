package rateengine

import (
	"errors"
	"time"

	"go.uber.org/zap"

	"github.com/transcom/mymove/pkg/models"
	"go.uber.org/zap"
)

func (re *RateEngine) determineMileage(originZip int, destinationZip int) (mileage int, err error) {
	// TODO (Rebecca): make a proper error
<<<<<<< HEAD
	// TODO (Rebecca): Lookup originZip to destinationZip mileage
=======
	fmt.Print(originZip)
	fmt.Print(destinationZip)
	// TODO (Rebecca): Lookup originZip to destinationZip mileage using API of choice
>>>>>>> c1ab5c03
	mileage = 1000
	if mileage != 1000 {
		err = errors.New("Oops determineMileage")
	} else {
		err = nil
	}
	return mileage, err
}

// Determine the Base Linehaul (BLH)
func (re *RateEngine) baseLinehaul(mileage int, cwt int, date time.Time) (baseLinehaulChargeCents int, err error) {
	baseLinehaulChargeCents, err = models.FetchBaseLinehaulRate(re.db, mileage, cwt, date)
	if err != nil {
		re.logger.Error("Base Linehaul query didn't complete: ", zap.Error(err))
	}

	return baseLinehaulChargeCents, err
}

// Determine the Linehaul Factors (OLF and DLF)
func (re *RateEngine) linehaulFactors(cwt int, zip3 int, date time.Time) (linehaulFactorCents int, err error) {
	serviceArea, err := models.FetchTariff400ngServiceAreaForZip3(re.db, zip3)
	if err != nil {
		return 0.0, err
	}
	linehaulFactorCents, err = models.FetchTariff400ngLinehaulFactor(re.db, serviceArea.ServiceArea, date)
	if err != nil {
		return 0.0, err
	}
	return cwt * linehaulFactorCents, nil
}

// Determine Shorthaul (SH) Charge (ONLY applies if shipment moves 800 miles and less)
func (re *RateEngine) shorthaulCharge(mileage int, cwt int, date time.Time) (shorthaulChargeCents int, err error) {
	if mileage >= 800 {
		return 0, nil
	}
	re.logger.Debug("Shipment qualifies for shorthaul fee",
		zap.Int("miles", mileage))

	cwtMiles := mileage * cwt
	shorthaulChargeCents, err = models.FetchShorthaulRateCents(re.db, cwtMiles, date)

	return shorthaulChargeCents, err
}

// Determine Linehaul Charge (LC) TOTAL
// Formula: LC= [BLH + OLF + DLF + [SH]
func (re *RateEngine) linehaulChargeTotal(weight int, originZip int, destinationZip int, date time.Time) (linehaulChargeCents int, err error) {
	mileage, err := re.determineMileage(originZip, destinationZip)
	cwt := re.determineCWT(weight)
	baseLinehaulChargeCents, err := re.baseLinehaul(mileage, cwt, date)
	if err != nil {
		return 0, err
	}

	originLinehaulFactorCents, err := re.linehaulFactors(cwt, originZip, date)
	destinationLinehaulFactorCents, err := re.linehaulFactors(cwt, destinationZip, date)
	shorthaulChargeCents, err := re.shorthaulCharge(mileage, cwt, date)
	if err != nil {
		return 0, err
	}
	return int(baseLinehaulChargeCents + originLinehaulFactorCents + destinationLinehaulFactorCents + shorthaulChargeCents), err
}<|MERGE_RESOLUTION|>--- conflicted
+++ resolved
@@ -11,14 +11,7 @@
 )
 
 func (re *RateEngine) determineMileage(originZip int, destinationZip int) (mileage int, err error) {
-	// TODO (Rebecca): make a proper error
-<<<<<<< HEAD
-	// TODO (Rebecca): Lookup originZip to destinationZip mileage
-=======
-	fmt.Print(originZip)
-	fmt.Print(destinationZip)
 	// TODO (Rebecca): Lookup originZip to destinationZip mileage using API of choice
->>>>>>> c1ab5c03
 	mileage = 1000
 	if mileage != 1000 {
 		err = errors.New("Oops determineMileage")
