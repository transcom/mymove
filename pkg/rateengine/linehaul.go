package rateengine

import (
	"errors"
	"time"

	"github.com/transcom/mymove/pkg/models"
	"github.com/transcom/mymove/pkg/unit"
	"go.uber.org/zap"
)

func (re *RateEngine) determineMileage(originZip string, destinationZip string) (mileage int, err error) {
	// TODO (Rebecca): Lookup originZip to destinationZip mileage using API of choice
	mileage = 1000
	if mileage != 1000 {
		err = errors.New("Oops determineMileage")
	} else {
		err = nil
	}
	return mileage, err
}

// Determine the Base Linehaul (BLH)
func (re *RateEngine) baseLinehaul(mileage int, cwt int, date time.Time) (baseLinehaulChargeCents unit.Cents, err error) {
	baseLinehaulChargeCents, err = models.FetchBaseLinehaulRate(re.db, mileage, cwt, date)
	if err != nil {
		re.logger.Error("Base Linehaul query didn't complete: ", zap.Error(err))
	}

	return baseLinehaulChargeCents, err
}

// Determine the Linehaul Factors (OLF and DLF)
<<<<<<< HEAD
func (re *RateEngine) linehaulFactors(cwt int, zip3 int, date time.Time) (linehaulFactorCents unit.Cents, err error) {
=======
func (re *RateEngine) linehaulFactors(cwt int, zip3 string, date time.Time) (linehaulFactorCents int, err error) {
>>>>>>> edb16fe3
	serviceArea, err := models.FetchTariff400ngServiceAreaForZip3(re.db, zip3)
	if err != nil {
		return 0, err
	}
	linehaulFactorCents, err = models.FetchTariff400ngLinehaulFactor(re.db, serviceArea.ServiceArea, date)
	if err != nil {
		return 0, err
	}
	return linehaulFactorCents.Multiply(cwt), nil
}

// Determine Shorthaul (SH) Charge (ONLY applies if shipment moves 800 miles and less)
func (re *RateEngine) shorthaulCharge(mileage int, cwt int, date time.Time) (shorthaulChargeCents unit.Cents, err error) {
	if mileage >= 800 {
		return 0, nil
	}
	re.logger.Debug("Shipment qualifies for shorthaul fee",
		zap.Int("miles", mileage))

	cwtMiles := mileage * cwt
	shorthaulChargeCents, err = models.FetchShorthaulRateCents(re.db, cwtMiles, date)

	return shorthaulChargeCents, err
}

// Determine Linehaul Charge (LC) TOTAL
// Formula: LC= [BLH + OLF + DLF + [SH]
<<<<<<< HEAD
func (re *RateEngine) linehaulChargeTotal(weight int, originZip int, destinationZip int, date time.Time) (linehaulChargeCents unit.Cents, err error) {
=======
func (re *RateEngine) linehaulChargeTotal(weight int, originZip string, destinationZip string, date time.Time) (linehaulChargeCents int, err error) {
>>>>>>> edb16fe3
	mileage, err := re.determineMileage(originZip, destinationZip)
	cwt := re.determineCWT(weight)
	baseLinehaulChargeCents, err := re.baseLinehaul(mileage, cwt, date)
	if err != nil {
		return 0, err
	}
	originLinehaulFactorCents, err := re.linehaulFactors(cwt, originZip, date)
	if err != nil {
		return 0, err
	}
	destinationLinehaulFactorCents, err := re.linehaulFactors(cwt, destinationZip, date)
	if err != nil {
		return 0, err
	}
	shorthaulChargeCents, err := re.shorthaulCharge(mileage, cwt, date)
	if err != nil {
		return 0, err
	}

	linehaulChargeCents = baseLinehaulChargeCents + originLinehaulFactorCents + destinationLinehaulFactorCents + shorthaulChargeCents
	re.logger.Info("Linehaul charge total calculated",
		zap.Int("linehaul total", linehaulChargeCents.Int()),
		zap.Int("linehaul", baseLinehaulChargeCents.Int()),
		zap.Int("origin lh factor", originLinehaulFactorCents.Int()),
		zap.Int("destination lh factor", destinationLinehaulFactorCents.Int()),
		zap.Int("shorthaul", shorthaulChargeCents.Int()))

	return linehaulChargeCents, err
}<|MERGE_RESOLUTION|>--- conflicted
+++ resolved
@@ -31,11 +31,7 @@
 }
 
 // Determine the Linehaul Factors (OLF and DLF)
-<<<<<<< HEAD
-func (re *RateEngine) linehaulFactors(cwt int, zip3 int, date time.Time) (linehaulFactorCents unit.Cents, err error) {
-=======
-func (re *RateEngine) linehaulFactors(cwt int, zip3 string, date time.Time) (linehaulFactorCents int, err error) {
->>>>>>> edb16fe3
+func (re *RateEngine) linehaulFactors(cwt int, zip3 string, date time.Time) (linehaulFactorCents unit.Cents, err error) {
 	serviceArea, err := models.FetchTariff400ngServiceAreaForZip3(re.db, zip3)
 	if err != nil {
 		return 0, err
@@ -63,11 +59,7 @@
 
 // Determine Linehaul Charge (LC) TOTAL
 // Formula: LC= [BLH + OLF + DLF + [SH]
-<<<<<<< HEAD
-func (re *RateEngine) linehaulChargeTotal(weight int, originZip int, destinationZip int, date time.Time) (linehaulChargeCents unit.Cents, err error) {
-=======
-func (re *RateEngine) linehaulChargeTotal(weight int, originZip string, destinationZip string, date time.Time) (linehaulChargeCents int, err error) {
->>>>>>> edb16fe3
+func (re *RateEngine) linehaulChargeTotal(weight int, originZip string, destinationZip string, date time.Time) (linehaulChargeCents unit.Cents, err error) {
 	mileage, err := re.determineMileage(originZip, destinationZip)
 	cwt := re.determineCWT(weight)
 	baseLinehaulChargeCents, err := re.baseLinehaul(mileage, cwt, date)
