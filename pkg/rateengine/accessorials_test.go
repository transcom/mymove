--- conflicted
+++ resolved
@@ -69,11 +69,7 @@
 	})
 
 	engine := NewRateEngine(suite.db, suite.logger, suite.planner)
-<<<<<<< HEAD
-	computedPrice, _, err := engine.ComputeShipmentLineItemCharge(item, item.Shipment)
-=======
-	computedPrice, err := engine.ComputeShipmentLineItemCharge(item)
->>>>>>> 5ab2eff0
+	computedPrice, _, err := engine.ComputeShipmentLineItemCharge(item)
 
 	if suite.NoError(err) {
 		suite.Equal(rateCents.Multiply(5), computedPrice)
@@ -118,11 +114,7 @@
 		})
 
 		engine := NewRateEngine(suite.db, suite.logger, suite.planner)
-<<<<<<< HEAD
-		_, _, err := engine.ComputeShipmentLineItemCharge(item, item.Shipment)
-=======
-		_, err := engine.ComputeShipmentLineItemCharge(item)
->>>>>>> 5ab2eff0
+		_, _, err := engine.ComputeShipmentLineItemCharge(item)
 
 		// Make sure we don't error
 		if !suite.NoError(err) {
