# yaml-language-server: $schema=https://json.schemastore.org/circleciconfig.json
############
#
# Caches
#
# Caches may have a `v1-` prefix, since caches in CircleCI 2.0 are immutable.
# A prefix provides an easy way to invalidate a cache.  See https://circleci.com/docs/2.0/caching/#clearing-cache
#
# Please do not use docker_layer_caching! It costs too much money to run. Please set to `false`.
#
############

version: 2.1

# References for variables shared across the file
references:
  circleci-docker: &circleci-docker milmove/circleci-docker:milmove-app-726bfe44bd27d3b41da41acbe3eb231811a993f7

  # the playwright image to use
  playwright: &playwright cimg/node:18.13.0-browsers

  # the image to use for running load tests
  # see milmove_load_testing for the right config
  load_tester: &load_tester cimg/python:3.11.3

  postgres: &postgres cimg/postgres:12.11

  redis: &redis redis:5.0.6

  # base image that spins up quickly
  cimg_base: &cimg_base cimg/base:2022.12-22.04

  aws-otel-collector: &aws-otel-collector public.ecr.aws/aws-observability/aws-otel-collector:v0.31.0

  # To deploy to loadtest, demo or exp:
  # set dp3-branch to the branch you want to deploy to the env specifed
  # in dp3-env (loadtest, demo, exp), or
  # `placeholder_branch_name` if you don't want to deploy to dp3
  #

  # In addition, it's common practice to disable acceptance tests and
  # ignore tests for dp3 deploys. See the branch settings below.
  dp3-branch: &dp3-branch integrationTesting
  # MUST BE ONE OF: loadtest, demo, exp.
  # These are used to pull in env vars so the spelling matters!
  dp3-env: &dp3-env loadtest

  # set integration-ignore-branch to the branch if you want to IGNORE
  # integration tests, or `placeholder_branch_name` if you do want to
  # run them
  integration-ignore-branch: &integration-ignore-branch placeholder_branch_name

  # set integration-mtls-ignore-branch to the branch if you want to
  # IGNORE mtls integration tests, or `placeholder_branch_name` if you
  # do want to run them
  integration-mtls-ignore-branch: &integration-mtls-ignore-branch integrationTesting

  # set client-ignore-branch to the branch if you want to IGNORE
  # client tests, or `placeholder_branch_name` if you do want to run
  # them
  client-ignore-branch: &client-ignore-branch integrationTesting

  # set server-ignore-branch to the branch if you want to IGNORE
  # server tests, or `placeholder_branch_name` if you do want to run
  # them
  server-ignore-branch: &server-ignore-branch integrationTesting

executors:
  base_small:
    resource_class: small
    docker:
      - image: *cimg_base
        auth:
          username: $DOCKERHUB_USERNAME
          password: $DOCKERHUB_PASSWORD
  tls_small:
    resource_class: small
    working_directory: ~/transcom/mymove
    docker:
      - image: *circleci-docker
        auth:
          username: $DOCKERHUB_USERNAME
          password: $DOCKERHUB_PASSWORD
  av_medium:
    resource_class: medium
    working_directory: ~/transcom/mymove
    docker:
      - image: milmove/clamav-ci
        # Authenticate with Docker Hub to avoid rate limit problems beginning on Nov 1st, 2020.
        # See https://www.docker.com/blog/scaling-docker-to-serve-millions-more-developers-network-egress/ for details
        # We'll need this until CircleCI and Docker Hub work out a deal to prevent rate limiting errors from CircleCI
        # IPs.
        auth:
          username: $DOCKERHUB_USERNAME
          password: $DOCKERHUB_PASSWORD
  mymove_pusher:
    # needs to be medium+ so it can checkout and restore the workspace
    resource_class: medium+
    working_directory: /mnt/ramdisk
    docker:
      - image: *circleci-docker
        auth:
          username: $DOCKERHUB_USERNAME
          password: $DOCKERHUB_PASSWORD
  mymove_builder:
    resource_class: medium+
    working_directory: /mnt/ramdisk
    docker:
      - image: *circleci-docker
        auth:
          username: $DOCKERHUB_USERNAME
          password: $DOCKERHUB_PASSWORD
  mymove_compiler:
    # large and no ram disk
    resource_class: large
    working_directory: ~/transcom/mymove
    docker:
      - image: *circleci-docker
        auth:
          username: $DOCKERHUB_USERNAME
          password: $DOCKERHUB_PASSWORD
        environment:
          GOPATH: /home/circleci/go

  mymove_compiler_xlarge:
    # xlarge and no ram disk
    resource_class: xlarge
    working_directory: ~/transcom/mymove
    docker:
      - image: *circleci-docker
        auth:
          username: $DOCKERHUB_USERNAME
          password: $DOCKERHUB_PASSWORD
        environment:
          GOPATH: /home/circleci/go

  mymove_ramdisk_compiler:
    # large with ram disk
    resource_class: large
    working_directory: /mnt/ramdisk
    docker:
      - image: *circleci-docker
        auth:
          username: $DOCKERHUB_USERNAME
          password: $DOCKERHUB_PASSWORD
        environment:
          GOPATH: /home/circleci/go

  mymove_ramdisk_compiler_xlarge:
    # xlarge with ram disk
    resource_class: xlarge
    working_directory: /mnt/ramdisk
    docker:
      - image: *circleci-docker
        auth:
          username: $DOCKERHUB_USERNAME
          password: $DOCKERHUB_PASSWORD
        environment:
          GOPATH: /home/circleci/go

  mymove_tester:
    resource_class: xlarge
    working_directory: ~/transcom/mymove
    docker:
      - image: *circleci-docker
        auth:
          username: $DOCKERHUB_USERNAME
          password: $DOCKERHUB_PASSWORD
        environment:
          GOPATH: /home/circleci/go
      - image: *postgres
        auth:
          username: $DOCKERHUB_USERNAME
          password: $DOCKERHUB_PASSWORD
        environment:
          POSTGRES_PASSWORD: mysecretpassword
          POSTGRES_DB: test_db
          # use ramdisk for better performance
          # https://circleci.com/docs/databases/#optimizing-postgresql-images
          PGDATA: /dev/shm/pgdata/data
        # override entrypoint/command for ramdisk
        # this has been fixed in versions of postgres newer than 13.9
        # https://github.com/CircleCI-Public/cimg-postgres/commit/3b320e26e4f187d0cd144efea1bc26cf5a2b68b0
        # milmove is still on 12.11
        entrypoint: /bin/bash
        command: -c 'ln -s /dev/shm/pgdata/data /var/lib/postgresql/ && exec /usr/local/bin/docker-entrypoint.sh postgres'

      - image: *redis
        auth:
          username: $DOCKERHUB_USERNAME
          password: $DOCKERHUB_PASSWORD

  mymove_load_tester:
    resource_class: large
    working_directory: ~/project
    docker:
      - image: *load_tester
        auth:
          username: $DOCKERHUB_USERNAME
          password: $DOCKERHUB_PASSWORD
        environment:
          GOPATH: /home/circleci/go
      - image: *postgres
        auth:
          username: $DOCKERHUB_USERNAME
          password: $DOCKERHUB_PASSWORD
        environment:
          POSTGRES_PASSWORD: mysecretpassword
          POSTGRES_DB: test_db
          # use ramdisk for better performance
          # https://circleci.com/docs/databases/#optimizing-postgresql-images
          PGDATA: /dev/shm/pgdata/data
        # override entrypoint/command for ramdisk
        # this has been fixed in versions of postgres newer than 13.9
        # https://github.com/CircleCI-Public/cimg-postgres/commit/3b320e26e4f187d0cd144efea1bc26cf5a2b68b0
        # milmove is still on 12.11
        entrypoint: /bin/bash
        command: -c 'ln -s /dev/shm/pgdata/data /var/lib/postgresql/ && exec /usr/local/bin/docker-entrypoint.sh postgres'

      - image: *redis
        auth:
          username: $DOCKERHUB_USERNAME
          password: $DOCKERHUB_PASSWORD

  milmove_playwright_tester:
    # maybe don't need xlarge, but getting many timeouts with large
    # ahobson - 2023-02-07
    resource_class: xlarge
    # use ~/project as that already exists in cimg/node and is owned
    # by circleci
    working_directory: ~/project
    docker:
      - image: *playwright
        auth:
          username: $DOCKERHUB_USERNAME
          password: $DOCKERHUB_PASSWORD
        environment:
          GOPATH: /home/circleci/go
      - image: *postgres
        auth:
          username: $DOCKERHUB_USERNAME
          password: $DOCKERHUB_PASSWORD
        environment:
          POSTGRES_PASSWORD: mysecretpassword
          POSTGRES_DB: test_db
          # use ramdisk for better performance
          # https://circleci.com/docs/databases/#optimizing-postgresql-images
          PGDATA: /dev/shm/pgdata/data
        # override entrypoint/command for ramdisk
        # this has been fixed in versions of postgres newer than 13.9
        # https://github.com/CircleCI-Public/cimg-postgres/commit/3b320e26e4f187d0cd144efea1bc26cf5a2b68b0
        # milmove is still on 12.11
        entrypoint: /bin/bash
        command: -c 'ln -s /dev/shm/pgdata/data /var/lib/postgresql/ && exec /usr/local/bin/docker-entrypoint.sh postgres'
      - image: *redis
        auth:
          username: $DOCKERHUB_USERNAME
          password: $DOCKERHUB_PASSWORD

commands:
  create_dot_go_version:
    description: 'Creates a .go-version file (if needed) which can be used for cache keys specific to golang'
    steps:
      - run:
          name: Create a .go-version file
          command: |
            if [ -f ".go-version" ]; then
              echo ".go-version already exists, no need to re-create"
            else
              GO_VERSION=$(awk '/golang/ { print $2 }' .tool-versions)
              echo "Creating .go-version using version ${GO_VERSION}"
              echo $GO_VERSION > .go-version
            fi

  restore_cache_for_go:
    steps:
      - create_dot_go_version
      - restore_cache:
          keys:
            - go-mod-sources-v5-{{ checksum "go.sum" }}-{{ checksum ".go-version" }}

  save_cache_for_go:
    steps:
      - create_dot_go_version
      - save_cache:
          key: go-mod-sources-v5-{{ checksum "go.sum" }}-{{ checksum ".go-version" }}
          paths:
            - '~/go'
            - '~/transcom/mymove/bin/swagger'

  aws_vars_stg:
    steps:
      - run:
          name: 'Setting up AWS environment variables for stg env'
          command: |
            echo "export AWS_DEFAULT_REGION=$STG_REGION" >> $BASH_ENV
            echo "export AWS_ACCOUNT_ID=$STG_ACCOUNT_ID" >> $BASH_ENV
            echo "export AWS_ACCESS_KEY_ID=$STG_ACCESS_KEY_ID" >> $BASH_ENV
            echo "export AWS_SECRET_ACCESS_KEY=$STG_SECRET_ACCESS_KEY" >> $BASH_ENV
            # override default cpu/memory for staging
            echo "export SERVICE_RESERVATION_CPU=2048" >> $BASH_ENV
            echo "export SERVICE_RESERVATION_MEM=4096" >> $BASH_ENV
            source $BASH_ENV
  tls_vars_stg:
    steps:
      - run:
          name: 'Setting up TLS environment variables for stg env'
          command: |
            echo "export TLS_CERT=$STG_MOVE_MIL_DOD_TLS_CERT" >> $BASH_ENV
            echo "export TLS_KEY=$STG_MOVE_MIL_DOD_TLS_KEY" >> $BASH_ENV
            echo "export TLS_CA=$STG_MOVE_MIL_DOD_TLS_CA" >> $BASH_ENV
            source $BASH_ENV
  aws_vars_prd:
    steps:
      - run:
          name: 'Setting up AWS environment variables for prd env'
          command: |
            echo "export AWS_DEFAULT_REGION=$PRD_REGION" >> $BASH_ENV
            echo "export AWS_ACCOUNT_ID=$PRD_ACCOUNT_ID" >> $BASH_ENV
            echo "export AWS_ACCESS_KEY_ID=$PRD_ACCESS_KEY_ID" >> $BASH_ENV
            echo "export AWS_SECRET_ACCESS_KEY=$PRD_SECRET_ACCESS_KEY" >> $BASH_ENV
            # override default cpu/memory for production
            echo "export SERVICE_RESERVATION_CPU=2048" >> $BASH_ENV
            echo "export SERVICE_RESERVATION_MEM=4096" >> $BASH_ENV
            source $BASH_ENV
  tls_vars_prd:
    steps:
      - run:
          name: 'Setting up TLS environment variables for prd env'
          command: |
            echo "export TLS_CERT=$PRD_MOVE_MIL_DOD_TLS_CERT" >> $BASH_ENV
            echo "export TLS_KEY=$PRD_MOVE_MIL_DOD_TLS_KEY" >> $BASH_ENV
            echo "export TLS_CA=$PRD_MOVE_MIL_DOD_TLS_CA" >> $BASH_ENV
            source $BASH_ENV
  aws_vars_transcom_gov_dev:
    parameters:
      when:
        description: when to run
        type: string
        default: on_success
    steps:
      - run:
          name: 'Setting up AWS environment variables for gov-dev env'
          command: |
            echo "export AWS_DEFAULT_REGION=$GOV_DEV_REGION" >> $BASH_ENV
            echo "export AWS_ACCOUNT_ID=$GOV_DEV_ACCOUNT_ID" >> $BASH_ENV
            echo "export AWS_ACCESS_KEY_ID=$GOV_DEV_ACCESS_KEY_ID" >> $BASH_ENV
            echo "export AWS_SECRET_ACCESS_KEY=$GOV_DEV_SECRET_KEY" >> $BASH_ENV
            source $BASH_ENV
          when: << parameters.when >>
  tls_vars_gov_dev:
    steps:
      - run:
          name: 'Setting up TLS environment variables for gov-dev env'
          command: |
            echo "export TLS_CERT=$EXPERIMENTAL_MOVE_MIL_DOD_TLS_CERT" >> $BASH_ENV
            echo "export TLS_KEY=$EXPERIMENTAL_MOVE_MIL_DOD_TLS_KEY" >> $BASH_ENV
            echo "export TLS_CA=$EXPERIMENTAL_MOVE_MIL_DOD_TLS_CA" >> $BASH_ENV
            source $BASH_ENV
  aws_vars_transcom_com_dev:
    steps:
      - run:
          name: 'Setting up AWS environment variables for com-dev env'
          command: |
            echo "export AWS_DEFAULT_REGION=$COM_REGION" >> $BASH_ENV
            echo "export AWS_ACCOUNT_ID=$DEV_ACCOUNT_ID" >> $BASH_ENV
            echo "export AWS_ACCESS_KEY_ID=$DEV_ACCESS_KEY_ID" >> $BASH_ENV
            echo "export AWS_SECRET_ACCESS_KEY=$DEV_SECRET_KEY" >> $BASH_ENV
            source $BASH_ENV
  aws_vars_dp3:
    parameters:
      dp3-env:
        description: dp3 env to deploy to (exp, loadtest, demo)
        type: string
        default: *dp3-env
    steps:
      - run:
          name: 'Setting up AWS environment variables for dp3 env defined in &dp3-env'
          command: |
            echo "export AWS_DEFAULT_REGION=\$$(echo << parameters.dp3-env >> | tr 'a-z' 'A-Z')_REGION" >> $BASH_ENV
            echo "export AWS_ACCOUNT_ID=\$$(echo << parameters.dp3-env >> | tr 'a-z' 'A-Z')_ACCOUNT_ID" >> $BASH_ENV
            echo "export AWS_ACCESS_KEY_ID=\$$(echo << parameters.dp3-env >> | tr 'a-z' 'A-Z')_ACCESS_KEY_ID" >> $BASH_ENV
            echo "export AWS_SECRET_ACCESS_KEY=\$$(echo << parameters.dp3-env >> | tr 'a-z' 'A-Z')_SECRET_ACCESS_KEY" >> $BASH_ENV
      - when:
          condition:
            equal: [loadtest, << parameters.dp3-env >>]
          steps:
            - run:
                name: 'Increase cpu/memory reservation for loadtest'
                command: |
                  # override default cpu/memory
                  echo "export SERVICE_RESERVATION_CPU=2048" >> $BASH_ENV
                  echo "export SERVICE_RESERVATION_MEM=4096" >> $BASH_ENV
                  source $BASH_ENV
  tls_vars_dp3:
    parameters:
      dp3-env:
        description: dp3 env to deploy to (exp, loadtest, demo)
        type: string
        default: *dp3-env
    steps:
      - run:
          name: 'Setting up TLS environment variables for dp3 env defined in &dp3-env'
          command: |
            echo "export TLS_CERT=\$$(echo << parameters.dp3-env >> | tr 'a-z' 'A-Z')_DP3_CERT" >> $BASH_ENV
            echo "export TLS_KEY=\$$(echo << parameters.dp3-env >> | tr 'a-z' 'A-Z')_DP3_KEY" >> $BASH_ENV
            echo "export TLS_CA=\$$(echo << parameters.dp3-env >> | tr 'a-z' 'A-Z')_DP3_CA" >> $BASH_ENV
            source $BASH_ENV

  announce_failure:
    # parameters:
    steps:
      - run:
          name: Announce failure
          command: |
            [[ $CIRCLE_BRANCH = main ]] || exit 0
            scripts/circleci-announce-broken-branch
          when: on_fail

  deploy_migrations_steps:
    parameters:
      ecr_env:
        type: string
    steps:
      - attach_workspace:
          at: .
      - run:
          name: Get Digest from filesystem
          command: echo 'export ECR_DIGEST=$(cat images/sha/ECR_DIGEST_app-migrations_<< parameters.ecr_env >>)' | tee -a "${BASH_ENV}"
      - run:
          name: Snapshot database
          command: scripts/do-exclusively --job-name ${CIRCLE_JOB} scripts/rds-snapshot-app-db $APP_ENVIRONMENT
      - run:
          name: Run migrations
          command: scripts/do-exclusively --job-name ${CIRCLE_JOB} scripts/ecs-run-app-migrations-container ${AWS_ACCOUNT_ID}.dkr.ecr.${AWS_DEFAULT_REGION}.amazonaws.com/app-migrations@${ECR_DIGEST} $APP_ENVIRONMENT
          no_output_timeout: 60m
          environment:
            CHAMBER_RETRIES: 20
      - announce_failure
  deploy_tasks_steps:
    parameters:
      ecr_env:
        type: string
    steps:
      - attach_workspace:
          at: .
      - run:
          name: Get Digest from filesystem
          command: echo 'export ECR_DIGEST=$(cat images/sha/ECR_DIGEST_app-tasks_<< parameters.ecr_env >>)' | tee -a "${BASH_ENV}"
      - run:
          name: Deploy connect to GEX via SFTP service
          command: scripts/do-exclusively --job-name ${CIRCLE_JOB} scripts/ecs-deploy-task-container connect-to-gex-via-sftp "${AWS_ACCOUNT_ID}.dkr.ecr.${AWS_DEFAULT_REGION}.amazonaws.com/app-tasks@${ECR_DIGEST}" "${APP_ENVIRONMENT}"
          no_output_timeout: 20m
      - announce_failure
      - run:
          name: Deploy GHC fuel price data task service
          command: scripts/do-exclusively --job-name ${CIRCLE_JOB} scripts/ecs-deploy-task-container save-ghc-fuel-price-data "${AWS_ACCOUNT_ID}.dkr.ecr.${AWS_DEFAULT_REGION}.amazonaws.com/app-tasks@${ECR_DIGEST}" "${APP_ENVIRONMENT}"
          no_output_timeout: 20m
      - announce_failure
      - run:
          name: Deploy payment reminder email task service
          command: scripts/do-exclusively --job-name ${CIRCLE_JOB} scripts/ecs-deploy-task-container send-payment-reminder "${AWS_ACCOUNT_ID}.dkr.ecr.${AWS_DEFAULT_REGION}.amazonaws.com/app-tasks@${ECR_DIGEST}" "${APP_ENVIRONMENT}"
          no_output_timeout: 20m
      - announce_failure
      - run:
          name: Deploy post to GEX service
          command: scripts/do-exclusively --job-name ${CIRCLE_JOB} scripts/ecs-deploy-task-container post-file-to-gex "${AWS_ACCOUNT_ID}.dkr.ecr.${AWS_DEFAULT_REGION}.amazonaws.com/app-tasks@${ECR_DIGEST}" "${APP_ENVIRONMENT}"
          no_output_timeout: 20m
      - announce_failure
      - run:
          name: Deploy process EDIs service
          command: scripts/do-exclusively --job-name ${CIRCLE_JOB} scripts/ecs-deploy-task-container process-edis "${AWS_ACCOUNT_ID}.dkr.ecr.${AWS_DEFAULT_REGION}.amazonaws.com/app-tasks@${ECR_DIGEST}" "${APP_ENVIRONMENT}"
          no_output_timeout: 20m
      - announce_failure
  # Used for dp3 sites, which do not include gex/orders
  deploy_dp3_tasks_steps:
    parameters:
      ecr_env:
        type: string
        default: *dp3-env
    steps:
      - attach_workspace:
          at: .
      - run:
          name: Get Digest from filesystem
          command: echo 'export ECR_DIGEST=$(cat images/sha/ECR_DIGEST_app-tasks_<< parameters.ecr_env >>)' | tee -a "${BASH_ENV}"
      - run:
          name: Deploy GHC fuel price data task service
          command: scripts/do-exclusively --job-name ${CIRCLE_JOB} scripts/ecs-deploy-task-container save-ghc-fuel-price-data "${AWS_ACCOUNT_ID}.dkr.ecr.${AWS_DEFAULT_REGION}.amazonaws.com/app-tasks@${ECR_DIGEST}" "${APP_ENVIRONMENT}"
          no_output_timeout: 20m
      - announce_failure
      - run:
          name: Deploy payment reminder email task service
          command: scripts/do-exclusively --job-name ${CIRCLE_JOB} scripts/ecs-deploy-task-container send-payment-reminder "${AWS_ACCOUNT_ID}.dkr.ecr.${AWS_DEFAULT_REGION}.amazonaws.com/app-tasks@${ECR_DIGEST}" "${APP_ENVIRONMENT}"
          no_output_timeout: 20m
      - announce_failure
  deploy_app_steps:
    parameters:
      compare_host:
        type: string
      health_check_hosts:
        type: string
      ecr_env:
        type: string
    steps:
      - attach_workspace:
          at: .
      - run:
          name: Compare against deployed commit
          command: |
            [[ -z "<< parameters.compare_host >>" ]] || scripts/compare-deployed-commit "<< parameters.compare_host >>" $CIRCLE_SHA1
      - restore_cache_for_go
      - run:
          name: Get Digest from filesystem
          command: echo 'export ECR_DIGEST=$(cat images/sha/ECR_DIGEST_app_<< parameters.ecr_env >>)' | tee -a "${BASH_ENV}"
      - run:
          name: Get otel collector digest from filesystem
          command: |
            OTEL_ECR_DIGEST=$(cat images/sha/ECR_DIGEST_otel-collector_<< parameters.ecr_env >>)
            echo "export OTEL_ECR_DIGEST=${OTEL_ECR_DIGEST}" | tee -a "${BASH_ENV}"

            echo "export OTEL_COLLECTOR_IMAGE=${AWS_ACCOUNT_ID}.dkr.ecr.${AWS_DEFAULT_REGION}.amazonaws.com/otel-collector@${OTEL_ECR_DIGEST}" | tee -a "${BASH_ENV}"
      - run:
          name: Deploy app service
          command: scripts/do-exclusively --job-name ${CIRCLE_JOB} scripts/ecs-deploy-service-container app "${AWS_ACCOUNT_ID}.dkr.ecr.${AWS_DEFAULT_REGION}.amazonaws.com/app@${ECR_DIGEST}" "${APP_ENVIRONMENT}" "/bin/milmove serve"
          no_output_timeout: 20m
      - run:
          name: Health Check
          command: bin/health-checker --schemes https --hosts << parameters.health_check_hosts >> --tries 10 --backoff 3 --log-level info --timeout 5m
      - run:
          name: TLS Check
          command: bin/tls-checker --schemes https --hosts << parameters.health_check_hosts >> --log-level info --timeout 15m
      - run:
          name: Check deployed commits
          command: scripts/check-deployed-commit "<< parameters.health_check_hosts >>" "$CIRCLE_SHA1"
      - announce_failure
  deploy_app_client_tls_steps:
    parameters:
      compare_host:
        type: string
      health_check_hosts:
        type: string
      ecr_env:
        type: string
    steps:
      - attach_workspace:
          at: .
      - run:
          name: Compare against deployed commit
          command: |
            [[ -z "<< parameters.compare_host >>" ]] || scripts/compare-deployed-commit "<< parameters.compare_host >>" $CIRCLE_SHA1 ${TLS_KEY} ${TLS_CERT} ${TLS_CA}
      - run:
          name: Get Digest from filesystem
          command: echo 'export ECR_DIGEST=$(cat images/sha/ECR_DIGEST_app_<< parameters.ecr_env >>)' | tee -a "${BASH_ENV}"
      - run:
          name: Get otel collector digest from filesystem
          command: |
            OTEL_ECR_DIGEST=$(cat images/sha/ECR_DIGEST_otel-collector_<< parameters.ecr_env >>)
            echo "export OTEL_ECR_DIGEST=${OTEL_ECR_DIGEST}" | tee -a "${BASH_ENV}"

            echo "export OTEL_COLLECTOR_IMAGE=${AWS_ACCOUNT_ID}.dkr.ecr.${AWS_DEFAULT_REGION}.amazonaws.com/otel-collector@${OTEL_ECR_DIGEST}" | tee -a "${BASH_ENV}"
      - run:
          name: Deploy app-client-tls service
          command: scripts/do-exclusively --job-name ${CIRCLE_JOB} scripts/ecs-deploy-service-container app-client-tls "${AWS_ACCOUNT_ID}.dkr.ecr.${AWS_DEFAULT_REGION}.amazonaws.com/app@${ECR_DIGEST}" "${APP_ENVIRONMENT}" "/bin/milmove serve"
          no_output_timeout: 20m
      - run:
          name: Health Check
          command: |
            bin/health-checker --schemes https --hosts << parameters.health_check_hosts >> --key ${TLS_KEY} --cert ${TLS_CERT} --ca ${TLS_CA} --tries 10 --backoff 3 --log-level info --timeout 5m
      - run:
          name: TLS Check
          command: |
            bin/tls-checker --schemes https --hosts << parameters.health_check_hosts >> --key ${TLS_KEY} --cert ${TLS_CERT} --ca ${TLS_CA} --log-level info --timeout 15m
      - run:
          name: Check deployed commits
          command: scripts/check-deployed-commit "<< parameters.health_check_hosts >>" "$CIRCLE_SHA1" ${TLS_KEY} ${TLS_CERT} ${TLS_CA}
      - announce_failure

  deploy_app_storybook:
    parameters:
      s3_bucket:
        type: string
    steps:
      - attach_workspace:
          at: /tmp/storybook
      - checkout
      - run:
          name: Push Storybook build to S3
          command: scripts/push-storybook-assets "<< parameters.s3_bucket>>"

  build_image:
    parameters:
      dockerfile:
        type: string
      image_name:
        type: string
      tag:
        type: string
      working_dir:
        type: string
    steps:
      - attach_workspace:
          at: .
      - setup_remote_docker:
          docker_layer_caching: false
      - run:
          name: 'Build docker image'
          working_directory: << parameters.working_dir >>
          command: |
            docker build -f << parameters.dockerfile>> -t << parameters.image_name >>:<< parameters.tag >> .
            mkdir -p images
            docker save -o images/<< parameters.image_name >> << parameters.image_name >>:<< parameters.tag >>
      - persist_to_workspace:
          root: .
          paths:
            - images/<< parameters.image_name >>

  push_image:
    parameters:
      ecr_env:
        type: string
      image_name:
        type: string
      tag:
        type: string
      repo:
        type: string
    steps:
      - attach_workspace:
          at: .
      - setup_remote_docker:
          docker_layer_caching: false
      - run:
          name: 'Retrieve docker image from workspace'
          command: |
            docker load -i images/<< parameters.image_name >>
      - run:
          name: 'Tag and push docker image'

          command: |
            aws ecr get-login-password --region $AWS_DEFAULT_REGION | docker login --username AWS --password-stdin ${AWS_ACCOUNT_ID}.dkr.ecr.${AWS_DEFAULT_REGION}.amazonaws.com
            docker tag << parameters.image_name >>:<< parameters.tag >> ${AWS_ACCOUNT_ID}.dkr.ecr.${AWS_DEFAULT_REGION}.amazonaws.com/<< parameters.repo >>:git-${CIRCLE_SHA1}
            docker push ${AWS_ACCOUNT_ID}.dkr.ecr.${AWS_DEFAULT_REGION}.amazonaws.com/<< parameters.repo >>:git-${CIRCLE_SHA1}
            shopt -s extglob

            # README: We are going to replace any unwanted characters with dashes then truncate
            #         the tag name to 100 characters. Docker tags can be a maximum of 128 characters
            #         and this leaves some room for a prefix.
            docker_tag_from_branch_name=${CIRCLE_BRANCH//+([^A-Za-z0-9-.])/-}
            docker_tag_shortened_name=${docker_tag_from_branch_name:0:100}

            docker tag << parameters.image_name >>:<< parameters.tag >> ${AWS_ACCOUNT_ID}.dkr.ecr.${AWS_DEFAULT_REGION}.amazonaws.com/<< parameters.repo >>:git-branch-${docker_tag_shortened_name}
            docker push ${AWS_ACCOUNT_ID}.dkr.ecr.${AWS_DEFAULT_REGION}.amazonaws.com/<< parameters.repo >>:git-branch-${docker_tag_shortened_name}
      - run:
          name: 'Record ECR Image Digest'
          command: |
            mkdir -p images/sha
            echo $(aws ecr describe-images --repository-name << parameters.repo >> --image-ids imageTag=git-${CIRCLE_SHA1} | jq ".imageDetails[0] .imageDigest" -r) > images/sha/ECR_DIGEST_<< parameters.repo >>_<< parameters.ecr_env >>
            cat images/sha/ECR_DIGEST_<< parameters.repo >>_<< parameters.ecr_env >>
            sleep 60
      - run:
          name: 'Describe image scan findings'
          command: scripts/ecr-describe-image-scan-findings << parameters.repo >> $(cat images/sha/ECR_DIGEST_<< parameters.repo >>_<< parameters.ecr_env >>)
      - persist_to_workspace:
          root: .
          paths:
            - images/sha/ECR_DIGEST_<< parameters.repo >>_<< parameters.ecr_env >>

  # The ATO environments cannot pull from outside repositories
  # the error is: x509: certificate signed by unknown authority
  #
  # So pull the image and then push to our own ECR repo. For docker
  # STIG reasons, we need to do an image scan AND we need to expire
  # old images, so always create a new tag on each deployment
  push_otel_collector_image:
    parameters:
      ecr_env:
        type: string
      aws_otel_collector_image:
        type: string
      repo:
        type: string
        default: otel-collector
    steps:
      - setup_remote_docker:
          docker_layer_caching: false
      - attach_workspace:
          at: .
      - run:
          name: 'Tag and push docker image'
          command: |
            aws ecr get-login-password --region $AWS_DEFAULT_REGION | docker login --username AWS --password-stdin ${AWS_ACCOUNT_ID}.dkr.ecr.${AWS_DEFAULT_REGION}.amazonaws.com
            otel_image=$(echo << parameters.aws_otel_collector_image >>)
            docker pull "${otel_image}"
            shopt -s extglob
            # this removes everything before the colon, which separates the
            # image name from the image tag
            otel_image_tag=${otel_image#*:}
            repo_name=${AWS_ACCOUNT_ID}.dkr.ecr.${AWS_DEFAULT_REGION}.amazonaws.com/<< parameters.repo >>
            image_name="${repo_name}:${otel_image_tag}"
            docker pull "${otel_image}"
            # use git prefix for ECR expiration policy
            docker tag "${otel_image}" "${repo_name}:git-${otel_image_tag}-${CIRCLE_SHA1}"
            docker push "${repo_name}:git-${otel_image_tag}-${CIRCLE_SHA1}"

      - run:
          name: 'Record ECR Image Digest'
          command: |
            otel_image=$(echo << parameters.aws_otel_collector_image >>)
            shopt -s extglob
            # this removes everything before the colon, which separates the
            # image name from the image tag
            otel_image_tag=${otel_image#*:}
            mkdir -p images/sha
            echo $(aws ecr describe-images --repository-name << parameters.repo >> --image-ids imageTag=git-${otel_image_tag}-${CIRCLE_SHA1} | jq ".imageDetails[0] .imageDigest" -r) > images/sha/ECR_DIGEST_<< parameters.repo >>_<< parameters.ecr_env >>
            cat images/sha/ECR_DIGEST_<< parameters.repo >>_<< parameters.ecr_env >>
      # The scans of the upstream otel collector image result in
      #
      #   UnsupportedImageError: The operating system and/or package manager are not supported
      # The irony of the AWS open telemetry collector being built in a
      # way that is not compatible with AWS image scanning is not lost
      # on me
      # - run:
      #     name: 'Describe image scan findings'
      #     command: scripts/ecr-describe-image-scan-findings << parameters.repo >> $(cat images/sha/ECR_DIGEST_<< parameters.repo >>_<< parameters.ecr_env >>) || true
      - persist_to_workspace:
          root: .
          paths:
            - images/sha/ECR_DIGEST_<< parameters.repo >>_<< parameters.ecr_env >>

  server_tests_step:
    parameters:
      application:
        type: string
    steps:
      - run:
          name: make server_test_build for <<parameters.application>>
          command: |
            export LOGIN_GOV_SECRET_KEY=$(echo $E2E_LOGIN_GOV_SECRET_KEY | base64 --decode)
            export OKTA_CUST_CLIENT_ID=notrealkey
            export OKTA_OFFICE_CLIENT_ID=notrealkey1
            export OKTA_ADMIN_CLIENT_ID=notrealkey2
            export OKTA_CUSTOMER_SECRET_KEY=notrealkey
            export OKTA_OFFICE_SECRET_KEY=notrealkey1
            export OKTA_ADMIN_SECRET_KEY=notrealkey2
            export OKTA_TENANT_ORG_URL=test-milmove.okta.mil
            export OKTA_API_KEY=notrealapikey
            export OKTA_OFFICE_GROUP_ID=notrealgroupId
            export OKTA_CUSTOMER_GROUP_ID=notrealcustomergroupId


            make server_test
          no_output_timeout: 20m
          environment:
            APPLICATION: '<< parameters.application >>'
            # 8 since this runs on xlarge with 8 CPUs
            GOTEST_PARALLEL: 8
            DB_PASSWORD: mysecretpassword
            DB_USER_LOW_PRIV: crud
            DB_PASSWORD_LOW_PRIV: mysecretpassword
            DB_USER: postgres
            DB_HOST: localhost
            DB_PORT_TEST: 5433
            DB_PORT: 5432
            DB_NAME: test_db
            DB_NAME_TEST: test_db
            DTOD_USE_MOCK: 'true'
            MIGRATION_MANIFEST: '/home/circleci/transcom/mymove/migrations/<< parameters.application >>/migrations_manifest.txt'
            MIGRATION_PATH: 'file:///home/circleci/transcom/mymove/migrations/<< parameters.application >>/schema;file:///home/circleci/transcom/mymove/migrations/<< parameters.application >>/secure'
            EIA_KEY: db2522a43820268a41a802a16ae9fd26 # dummy key generated with openssl rand -hex 16
            ENV: test
            ENVIRONMENT: test
            SERVER_REPORT: 1
            COVERAGE: 1
            SERVE_API_INTERNAL: 'true'
            OKTA_CUSTOMER_CLIENT_ID: 1q2w3e4r5t6y7u8i9o
            OKTA_ADMIN_CLIENT_ID: AQ1SW2DE3FR4G5
            OKTA_OFFICE_CLIENT_ID: 9f9f9s8s90gig9
            OKTA_API_KEY: notrealapikey8675309
            OKTA_OFFICE_GROUP_ID: notrealgroupId
            OKTA_CUSTOMER_GROUP_ID: notrealcustomergroupId
<<<<<<< HEAD
=======

>>>>>>> db9029fc
  # run playwright tests without using setup_remote_docker
  # the remote docker resources are not configurable and thus are
  # SLOOOOOOW
  #
  # https://circleci.com/docs/building-docker-images/#specifications
  #
  # Run postgresql + redis in docker, but run the tests locally
  #
  e2e_tests_playwright:
    parameters:
      workers:
        type: integer
        # We tried this in an xlarge resource with 5 workers and still
        # had flaky tests because of pages being slow to load
        # Instead, we run in a large instance with 1 worker and
        # increased parallelism as needed
        default: 1
      path:
        type: string
    steps:
      - attach_workspace:
          at: .
      - restore_cache:
          keys:
            - v3-cache-yarn-v3-{{ checksum "yarn.lock" }}
      - run:
          name: setup hosts
          command: |
            # futz with /etc/hosts for running in circleci
            echo "127.0.0.1 milmovelocal" | sudo tee -a /etc/hosts
            echo "127.0.0.1 officelocal" | sudo tee -a /etc/hosts
            echo "127.0.0.1 adminlocal" | sudo tee -a /etc/hosts
            echo "127.0.0.1 primelocal" | sudo tee -a /etc/hosts
      - run:
          background: true
          name: run server
          environment:
            MIGRATION_MANIFEST: '/home/circleci/project/migrations/app/migrations_manifest.txt'
            MIGRATION_PATH: 'file:///home/circleci/project/migrations/app/schema;file:///home/circleci/project/migrations/app/secure'
          command: |
            export MOVE_MIL_DOD_CA_CERT=$(cat config/tls/devlocal-ca.pem)
            export MOVE_MIL_DOD_TLS_CERT=$(cat config/tls/devlocal-https.pem)
            export MOVE_MIL_DOD_TLS_KEY=$(cat config/tls/devlocal-https.key)
            export CLIENT_AUTH_SECRET_KEY=$(cat config/tls/devlocal-client_auth_secret.key)
            export LOGIN_GOV_SECRET_KEY=$(echo $E2E_LOGIN_GOV_SECRET_KEY | base64 --decode)
            export HERE_MAPS_APP_ID=$E2E_HERE_MAPS_APP_ID
            export HERE_MAPS_APP_CODE=$E2E_HERE_MAPS_APP_CODE
            # pull in review app settings here so we don't have to
            # reproduce them
            sed 's,^,export ,' config/env/review.app.env > server_env
            source server_env

            # now do a few overrides
            export HERE_MAPS_GEOCODE_ENDPOINT=https://geocoder.api.here.com/6.2/geocode.json
            export HERE_MAPS_ROUTING_ENDPOINT=https://route.api.here.com/routing/7.2/calculateroute.json
            export LOGIN_GOV_CALLBACK_PORT=4000
            export LOGIN_GOV_CALLBACK_PROTOCOL=http
            export OKTA_CUSTOMER_CLIENT_ID=1q2w3e4r5t6y7u8i9o
            export OKTA_ADMIN_CLIENT_ID=AQ1SW2DE3FR4G5
            export OKTA_OFFICE_CLIENT_ID=9f9f9s8s90gig9
            export OKTA_CUSTOMER_SECRET_KEY=notrealkey
            export OKTA_OFFICE_SECRET_KEY=notrealkey1
            export OKTA_ADMIN_SECRET_KEY=notrealkey2
            export OKTA_TENANT_CALLBACK_PORT=4000
            export OKTA_TENANT_CALLBACK_PROTOCOL=http
            export OKTA_TENANT_ORG_URL=test-milmove.okta.mil
            export OKTA_API_KEY=notrealapikey
            export OKTA_OFFICE_GROUP_ID=notrealgroupId
            export OKTA_CUSTOMER_GROUP_ID=notrealcustomergroupId
<<<<<<< HEAD
=======

>>>>>>> db9029fc
            export SERVE_API_PRIME=false
            export SERVE_API_SUPPORT=true
            export SERVE_PRIME_SIMULATOR=true
            export DEVLOCAL_CA=$PWD/config/tls/devlocal-ca.pem
            export DOD_CA_PACKAGE=$PWD/config/tls/milmove-cert-bundle.p7b
            export HTTP_ADMIN_SERVER_NAME=adminlocal
            export HTTP_MY_SERVER_NAME=milmovelocal
            export HTTP_OFFICE_SERVER_NAME=officelocal
            export HTTP_ORDERS_SERVER_NAME=orderslocal
            export HTTP_PRIME_SERVER_NAME=primelocal
            export ENVIRONMENT=test
            export FEATURE_FLAG_MULTI_MOVE=true
            export FEATURE_FLAG_PPM=true
            export FEATURE_FLAG_NTS=true
            export FEATURE_FLAG_NTSR=true
            export FEATURE_FLAG_CAC_VALIDATED_LOGIN=false

            # disable for speed, playwright tests can fail otherwise
            export DB_DEBUG=false

            make db_dev_create
            bin/milmove migrate
            # playwright tests DO NOT NEED SEED DATA
            bin/milmove serve 2>&1 | fmt
      - run:
          name: wait for server
          command: |
            # install yarn dependencies while waiting for the server
            # to start. This installs our pinned version of playwright
            yarn install --frozen-lockfile --cache-folder ~/.cache/yarn
            # install playwright browsers while waiting for the server to start
            ./node_modules/.bin/playwright install
            dockerize -wait http://milmovelocal:4000 -timeout 5m
      - run:
          name: run e2e_test playwright
          environment:
            PLAYWRIGHT_MY_URL: http://milmovelocal:4000
            PLAYWRIGHT_ADMIN_URL: http://adminlocal:4000
            PLAYWRIGHT_OFFICE_URL: http://officelocal:4000
            # partially taken from https://playwright.dev/docs/ci#sharding-in-circleci
            FEATURE_FLAG_MULTI_MOVE: 'true'
            FEATURE_FLAG_PPM: 'true'
            FEATURE_FLAG_NTS: 'true'
            FEATURE_FLAG_NTSR: 'true'
            FEATURE_FLAG_CAC_VALIDATED_LOGIN: 'false'
          command: |
            SHARD=$((${CIRCLE_NODE_INDEX}+1))
            PLAYWRIGHT_JUNIT_OUTPUT_NAME=playwright-results.xml \
            ./node_modules/.bin/playwright test \
            --reporter=html,junit \
            --trace=on \
            --workers << parameters.workers >> \
            --shard="${SHARD}/${CIRCLE_NODE_TOTAL}" \
            << parameters.path >>
          no_output_timeout: 60m
      - store_artifacts:
          path: playwright-report
      - run:
          name: create playwright report archive for download
          when: always
          command: |
            zip -r complete-playwright-report.zip playwright-report
      - store_artifacts:
          path: complete-playwright-report.zip
      - store_test_results:
          path: playwright-results.xml

  # this custom step has some duplication with
  # scripts/run-e2e-mtls-test-docker because we want to run some of the
  # steps below in parallel
  e2e_tests_mtls:
    steps:
      - attach_workspace:
          at: .
      - run:
          name: setup hosts
          command: |
            # futz with /etc/hosts for running in circleci
            echo "127.0.0.1 milmovelocal" | sudo tee -a /etc/hosts
            echo "127.0.0.1 officelocal" | sudo tee -a /etc/hosts
            echo "127.0.0.1 adminlocal" | sudo tee -a /etc/hosts
            echo "127.0.0.1 primelocal" | sudo tee -a /etc/hosts
      - run:
          background: true
          name: run server
          environment:
            MIGRATION_MANIFEST: '/home/circleci/transcom/mymove/migrations/app/migrations_manifest.txt'
            MIGRATION_PATH: 'file:///home/circleci/transcom/mymove/migrations/app/schema;file:///home/circleci/transcom/mymove/migrations/app/secure'
          command: |
            export MOVE_MIL_DOD_CA_CERT=$(cat config/tls/devlocal-ca.pem)
            export MOVE_MIL_DOD_TLS_CERT=$(cat config/tls/devlocal-https.pem)
            export MOVE_MIL_DOD_TLS_KEY=$(cat config/tls/devlocal-https.key)
            export CLIENT_AUTH_SECRET_KEY=$(cat config/tls/devlocal-client_auth_secret.key)
            export LOGIN_GOV_SECRET_KEY=$(echo $E2E_LOGIN_GOV_SECRET_KEY | base64 --decode)
            export HERE_MAPS_APP_ID=$E2E_HERE_MAPS_APP_ID
            export HERE_MAPS_APP_CODE=$E2E_HERE_MAPS_APP_CODE
            # pull in review app settings here so we don't have to
            # reproduce them
            sed 's,^,export ,' config/env/review.app.env > server_env
            source server_env

            # now do a few overrides
            export HERE_MAPS_GEOCODE_ENDPOINT=https://geocoder.api.here.com/6.2/geocode.json
            export HERE_MAPS_ROUTING_ENDPOINT=https://route.api.here.com/routing/7.2/calculateroute.json
            export LOGIN_GOV_CALLBACK_PORT=4000
            export LOGIN_GOV_CALLBACK_PROTOCOL=http
            export OKTA_CUSTOMER_CLIENT_ID=1q2w3e4r5t6y7u8i9o
            export OKTA_ADMIN_CLIENT_ID=AQ1SW2DE3FR4G5
            export OKTA_OFFICE_CLIENT_ID=9f9f9s8s90gig9
            export OKTA_CUSTOMER_SECRET_KEY=notrealkey
            export OKTA_OFFICE_SECRET_KEY=notrealkey1
            export OKTA_ADMIN_SECRET_KEY=notrealkey2
            export OKTA_TENANT_CALLBACK_PORT=4000
            export OKTA_TENANT_CALLBACK_PROTOCOL=http
            export OKTA_TENANT_ORG_URL=test-milmove.okta.mil
            export OKTA_API_KEY=notrealapikey
            export OKTA_OFFICE_GROUP_ID=notrealgroupId
            export OKTA_CUSTOMER_GROUP_ID=notrealcustomergroupId
<<<<<<< HEAD
=======

>>>>>>> db9029fc
            export SERVE_API_SUPPORT=true
            export SERVE_PRIME_SIMULATOR=true
            export DEVLOCAL_CA=$PWD/config/tls/devlocal-ca.pem
            export DOD_CA_PACKAGE=$PWD/config/tls/milmove-cert-bundle.p7b
            export HTTP_ADMIN_SERVER_NAME=adminlocal
            export HTTP_MY_SERVER_NAME=milmovelocal
            export HTTP_OFFICE_SERVER_NAME=officelocal
            export HTTP_ORDERS_SERVER_NAME=orderslocal
            export HTTP_PRIME_SERVER_NAME=primelocal
            export ENVIRONMENT=test
            export MUTUAL_TLS_ENABLED=true
            export MUTUAL_TLS_PORT=9443
            export SERVE_API_PRIME=true
            # disable for speed, tests can fail otherwise
            export DB_DEBUG=false

            make db_dev_create
            bin/milmove migrate
            # mtls tests do not need client
            mkdir -p build
            touch build/index.html
            # mtls tests DO NOT NEED SEED DATA
            bin/milmove serve 2>&1 | fmt
      - run:
          name: wait for server
          command: |
            dockerize -wait http://milmovelocal:4000 -timeout 5m
      - run:
          name: run e2e mtls tests
          command: |
            ./scripts/run-e2e-mtls-test

  e2e_tests_load:
    parameters:
      workers:
        type: integer
        # We tried this in an xlarge resource with 5 workers and still
        # had flaky tests because of pages being slow to load
        # Instead, we run in a large instance with 1 worker and
        # increased parallelism as needed
        default: 1
    steps:
      - attach_workspace:
          at: .
      - run:
          name: setup hosts
          command: |
            # futz with /etc/hosts for running in circleci
            echo "127.0.0.1 milmovelocal" | sudo tee -a /etc/hosts
            echo "127.0.0.1 officelocal" | sudo tee -a /etc/hosts
            echo "127.0.0.1 adminlocal" | sudo tee -a /etc/hosts
            echo "127.0.0.1 primelocal" | sudo tee -a /etc/hosts
      - run:
          background: true
          name: run server
          environment:
            MIGRATION_MANIFEST: '/home/circleci/project/migrations/app/migrations_manifest.txt'
            MIGRATION_PATH: 'file:///home/circleci/project/migrations/app/schema;file:///home/circleci/project/migrations/app/secure'
          command: |
            export MOVE_MIL_DOD_CA_CERT=$(cat config/tls/devlocal-ca.pem)
            export MOVE_MIL_DOD_TLS_CERT=$(cat config/tls/devlocal-https.pem)
            export MOVE_MIL_DOD_TLS_KEY=$(cat config/tls/devlocal-https.key)
            export CLIENT_AUTH_SECRET_KEY=$(cat config/tls/devlocal-client_auth_secret.key)
            export LOGIN_GOV_SECRET_KEY=$(echo $E2E_LOGIN_GOV_SECRET_KEY | base64 --decode)
            export HERE_MAPS_APP_ID=$E2E_HERE_MAPS_APP_ID
            export HERE_MAPS_APP_CODE=$E2E_HERE_MAPS_APP_CODE
            # pull in review app settings here so we don't have to
            # reproduce them
            sed 's,^,export ,' config/env/review.app.env > server_env
            source server_env

            # now do a few overrides
            export HERE_MAPS_GEOCODE_ENDPOINT=https://geocoder.api.here.com/6.2/geocode.json
            export HERE_MAPS_ROUTING_ENDPOINT=https://route.api.here.com/routing/7.2/calculateroute.json
            export LOGIN_GOV_CALLBACK_PORT=4000
            export LOGIN_GOV_CALLBACK_PROTOCOL=http
            export OKTA_CUSTOMER_CLIENT_ID=1q2w3e4r5t6y7u8i9o
            export OKTA_ADMIN_CLIENT_ID=AQ1SW2DE3FR4G5
            export OKTA_OFFICE_CLIENT_ID=9f9f9s8s90gig9
            export OKTA_CUSTOMER_SECRET_KEY=notrealkey
            export OKTA_OFFICE_SECRET_KEY=notrealkey1
            export OKTA_ADMIN_SECRET_KEY=notrealkey2
            export OKTA_TENANT_CALLBACK_PORT=4000
            export OKTA_TENANT_CALLBACK_PROTOCOL=http
            export OKTA_TENANT_ORG_URL=test-milmove.okta.mil
            export OKTA_API_KEY=notrealapikey
            export OKTA_OFFICE_GROUP_ID=notrealgroupId
            export OKTA_CUSTOMER_GROUP_ID=notrealcustomergroupId
<<<<<<< HEAD
=======

>>>>>>> db9029fc
            export SERVE_API_SUPPORT=true
            export MUTUAL_TLS_ENABLED=true
            export SERVE_PRIME_SIMULATOR=true
            export DEVLOCAL_CA=$PWD/config/tls/devlocal-ca.pem
            export DOD_CA_PACKAGE=$PWD/config/tls/milmove-cert-bundle.p7b
            export HTTP_ADMIN_SERVER_NAME=adminlocal
            export HTTP_MY_SERVER_NAME=milmovelocal
            export HTTP_OFFICE_SERVER_NAME=officelocal
            export HTTP_ORDERS_SERVER_NAME=orderslocal
            export HTTP_PRIME_SERVER_NAME=primelocal
            export ENVIRONMENT=test
            # disable for speed, tests can fail otherwise
            export DB_DEBUG=false
            export MUTUAL_TLS_ENABLED=true
            export MUTUAL_TLS_PORT=9443
            export SERVE_API_PRIME=true

            make db_dev_create
            bin/milmove migrate
            # load tests do not need client files
            mkdir -p build
            touch build/index.html
            bin/milmove serve 2>&1 | fmt
      - run:
          name: checkout load testing repo
          command: |
            mkdir -p tmp && cd tmp
            git clone https://github.com/transcom/milmove_load_testing.git
            # print out last git commit sha
            (cd milmove_load_testing && git rev-list -1 HEAD)
      - restore_cache:
          keys:
            # need milmove_load_testing repo checked out before cache check
            - v2-pipenv-{{ checksum "tmp/milmove_load_testing/Pipfile.lock" }}-{{ .Environment.PYTHON_VERSION }}
      - run:
          name: wait for server
          command: |
            # install python dependencies while waiting for the server
            # to start.
            cd tmp/milmove_load_testing
            pipenv sync -d
            dockerize -wait http://milmovelocal:4000 -timeout 5m
      - run:
          name: run load testing
          environment:
            LOCAL_PORT: 4000
          # If there's a breaking change in milmove or the load
          # testing app, we could check out a particular branch or sha
          # here as a workaround until the HEAD of both repos work
          # together again
          command: |
            cd tmp/milmove_load_testing
            pipenv run locust -f locustfiles/queue.py \
            --host local \
            -u 10 \
            --csv local_load_tests \
            --html local_load_tests.html \
            -t 60s \
            --headless
      - save_cache:
          key: v2-pipenv-{{ checksum "Pipfile.lock" }}-{{ .Environment.PYTHON_VERSION }}
          paths:
            - '~/transcom/mymove/tmp/milmove_load_testing/.venv'
      - run:
          name: extract results
          # always try to extract the artifacts so it can help us
          # figure out why a test is failing
          when: always
          command: |
            mkdir reports
            mv tmp/milmove_load_testing/local_load_tests* reports

jobs:
  base_noop:
    executor: base_small
    steps:
      - run: echo "noop"

  # `pre_deps_golang` is used for caching Go module sources
  pre_deps_golang:
    executor: mymove_compiler
    steps:
      - checkout
      - restore_cache_for_go
      - run: echo 'export PATH=${PATH}:${GOPATH}/bin:~/transcom/mymove/bin' >> $BASH_ENV
      - run:
          name: Install dependencies
          command: for i in $(seq 1 5); do go mod download && break || s=$? && sleep 5; done; (exit $s)
      - run: scripts/check-generated-code go.sum
      - run:
          name: Install go-swagger
          command: make bin/swagger
      - save_cache_for_go
      - announce_failure

  # `pre_deps_yarn` is used to cache yarn sources
  pre_deps_yarn:
    executor: mymove_compiler
    steps:
      - checkout
      - restore_cache:
          keys:
            - v3-cache-yarn-v3-{{ checksum "yarn.lock" }}
      - run:
          name: Install Frozen YARN dependencies
          command: yarn install --frozen-lockfile --cache-folder ~/.cache/yarn
      - run: scripts/check-generated-code yarn.lock
      # `v3-cache-yarn-v3-{{ checksum "yarn.lock" }}` is used to cache yarn sources
      - save_cache:
          key: v3-cache-yarn-v3-{{ checksum "yarn.lock" }}
          paths:
            - ~/.cache/yarn
      - announce_failure

  # `check_generated_code` is used to ensure generated code doesn't change
  check_generated_code:
    executor: mymove_compiler
    steps:
      - checkout
      - restore_cache_for_go
      - run: echo 'export PATH=${PATH}:${GOPATH}/bin:~/transcom/mymove/bin' >> $BASH_ENV
      - run: make server_generate mocks_generate
      - run: scripts/check-generated-code pkg/gen/ $(find . -type d -name "*mocks" -exec echo -n '{} ' \;)
      - announce_failure

  # `check_tls_certificate_env` is used to confirm that the certificate-key pair match
  check_tls_certificate_prd:
    executor: tls_small
    steps:
      - tls_vars_prd
      - run: /usr/local/bin/check-tls-pair ${TLS_KEY} ${TLS_CERT}
      - announce_failure

  check_tls_certificate_stg:
    executor: tls_small
    steps:
      - tls_vars_stg
      - run: /usr/local/bin/check-tls-pair ${TLS_KEY} ${TLS_CERT}
      - announce_failure

  check_tls_certificate_dp3:
    executor: tls_small
    parameters:
      dp3-env:
        type: string
        default: *dp3-env
    steps:
      - run:
          name: Check if we are using a dp3 environment at all
          command: |
            if [[ << parameters.dp3-env >> != "demo" && << parameters.dp3-env >> != "exp" && << parameters.dp3-env >> != "loadtest" ]]; then
              circleci-agent step halt
            fi
      - tls_vars_dp3
      - run: /usr/local/bin/check-tls-pair ${TLS_KEY} ${TLS_CERT}
      - announce_failure

  # `anti_virus` uses virus detection software to scan the source code
  anti_virus:
    executor: av_medium
    steps:
      - checkout
      - run: clamscan --version
      - run: cp -v ~/transcom/mymove/anti-virus/whitelist-*.{fp,ign2} /var/lib/clamav/
      - run: >
          clamscan \
            --recursive \
            --infected \
            --detect-pua=yes \
            --exclude-pua=NetTool \
            --exclude-pua=PWTool \
            --max-scansize=300M \
            --max-filesize=100M \
            --max-recursion=30 \
            --max-files=50000 \
            --tempdir=/tmp \
            ~/transcom/mymove
      - announce_failure

  # `pre_test` runs pre-commit against all files.
  pre_test:
    executor: mymove_compiler
    steps:
      - checkout
      - restore_cache_for_go
      - restore_cache:
          keys:
            - v3-cache-yarn-v3-{{ checksum "yarn.lock" }}
      - restore_cache:
          keys:
            - v1-pre-commit-dot-cache-{{ checksum ".pre-commit-config.yaml" }}
      - restore_cache:
          keys:
            #
            # https://circleci.com/docs/caching/#restoring-cache
            #
            # restore the latest version of the listing results in the
            # cache
            #
            # To manually reset counts increment the version number of
            # the cache e.g. go from v1-spectrial-lint- to
            # v2-spectral-lint-
            #
            # Make sure you also update the key in the save_cache below
            #
            # The trailing hyphen in restore_cache seems important
            # according to the page linked above
<<<<<<< HEAD
            - v12-spectral-lint-
=======
            - v13-spectral-lint-
>>>>>>> db9029fc
      - run:
          name: Save Baseline Spectral Lint
          command: |
            [ -d ~/transcom/mymove/spectral ] && cp -r ~/transcom/mymove/spectral /tmp/spectral_baseline || echo "Skipping saving baseline"
            rm -rf ~/transcom/mymove/spectral
      - run: echo 'export PATH=${PATH}:${GOPATH}/bin:~/transcom/mymove/bin' >> $BASH_ENV
      - run:
          name: Install Frozen YARN dependencies
          command: yarn install --frozen-lockfile --cache-folder ~/.cache/yarn
      # this is so we can avoid go mod downloading and resulting in an error on a false positive
      - run: scripts/pre-commit-go-mod || exit 0
      - run:
          name: Run pre-commit tests without golangci-lint, eslint, or prettier
          command: SKIP=golangci-lint,eslint,prettier pre-commit run --all-files
      # The output of golangci-lint is an artifact towards STIG compliance
      - run:
          name: Run pre-commit tests with golangci-lint only
          # CONCURRENCY=4 as this runs on a large instance with 4 CPUs
          command: |
            echo 'export GOLANGCI_LINT_CONCURRENCY=4' >> $BASH_ENV
            echo 'export GOLANGCI_LINT_VERBOSE=-v' >> $BASH_ENV
            source $BASH_ENV
            mkdir -p tmp/test-results/pretest
            pre-commit run -v --all-files golangci-lint | tee tmp/test-results/pretest/golangci-lint.out
      - run:
          name: Run prettier checks
          command: yarn prettier-ci
      - run:
          name: Run eslint checks
          command: yarn lint
      # Add DangerJS checks here since they are similar to our pre-commit hooks. This requires that
      # the DANGER_GITHUB_API_TOKEN environment variable is set in the project settings for
      # CircleCI. To generate a new token, log into the robot-mymove account and regenerate the
      # personal access token named "MyMove Report Danger bot".
      - run:
          name: Run DangerJS checks
          command: yarn danger ci --failOnErrors
      # `v1-pre-commit-dot-cache-{{ checksum ".pre-commit-config.yaml" }}` is used to cache pre-commit plugins.
      - run:
          name: Run spectral linter on all files
          command: |
            ./scripts/ensure-spectral-lint /tmp/spectral_baseline spectral
      - save_cache:
          key: v1-pre-commit-dot-cache-{{ checksum ".pre-commit-config.yaml" }}
          paths:
            - ~/.cache/pre-commit
      # only save the cache on default branch builds because we only want to
      # change the baseline of test results on main builds
      - when:
          condition:
            equal: [main, << pipeline.git.branch >>]
          steps:
            # Make sure this key prefix matches the one above in
            # restore_cache
            #
            # Use the BuildNum to update the cache key so that the
            # coverage cache is always updated
            - save_cache:
<<<<<<< HEAD
                key: v12-spectral-lint-{{ .BuildNum }}
=======
                key: v13-spectral-lint-{{ .BuildNum }}
>>>>>>> db9029fc
                paths:
                  - ~/transcom/mymove/spectral
      - store_artifacts:
          path: ~/transcom/mymove/spectral
      - announce_failure

  # separate the integration tests by site so that if there is a flaky
  # test, we only have to re-run part of the integration tests
  integration_tests_admin:
    executor: milmove_playwright_tester
    parallelism: 6
    steps:
      - e2e_tests_playwright:
          path: playwright/tests/admin
      - announce_failure

  integration_tests_office:
    executor: milmove_playwright_tester
    parallelism: 10
    steps:
      - e2e_tests_playwright:
          path: playwright/tests/office
      - announce_failure

  # reads integration tests in mymove dir, should eventually be removed when tests are in milmove dir
  integration_tests_my:
    executor: milmove_playwright_tester
    parallelism: 10
    steps:
      - e2e_tests_playwright:
          path: playwright/tests/my
      - announce_failure

  # `integration_tests_devseed` runs the devseed data generation
  integration_tests_devseed:
    executor: mymove_tester
    steps:
      - checkout
      - restore_cache_for_go
      - run: echo 'export PATH=${PATH}:${GOPATH}/bin:~/transcom/mymove/bin' >> $BASH_ENV
      - run:
          name: db_dev_fresh
          command: |
            echo 'export MOVE_MIL_DOD_CA_CERT=$(cat config/tls/devlocal-ca.pem)' >> $BASH_ENV
            echo 'export MOVE_MIL_DOD_TLS_CERT=$(cat config/tls/devlocal-https.pem)' >> $BASH_ENV
            echo 'export MOVE_MIL_DOD_TLS_KEY=$(cat config/tls/devlocal-https.key)' >> $BASH_ENV
            source $BASH_ENV
            make db_dev_fresh
          no_output_timeout: 60m
          environment:
            APPLICATION: app
            DB_PASSWORD: mysecretpassword
            DB_USER_LOW_PRIV: crud
            DB_PASSWORD_LOW_PRIV: mysecretpassword
            DB_USER: postgres
            DB_HOST: localhost
            DB_PORT: 5432
            DB_NAME: dev_db
            DB_NAME_DEV: dev_db
            MIGRATION_MANIFEST: '/home/circleci/transcom/mymove/migrations/app/migrations_manifest.txt'
            MIGRATION_PATH: 'file:///home/circleci/transcom/mymove/migrations/app/schema;file:///home/circleci/transcom/mymove/migrations/app/secure'
            EIA_KEY: db2522a43820268a41a802a16ae9fd26 # dummy key generated with openssl rand -hex 16
            ENVIRONMENT: development
            DOD_CA_PACKAGE: /home/circleci/transcom/mymove/config/tls/milmove-cert-bundle.p7b
      - announce_failure

  # `integration_tests` is just a fake step so that we don't have to
  # keep track of the manual splitting of the integration_tests when
  # specifying dependencies
  integration_tests:
    executor: base_small
    steps:
      - run: echo "integration_tests done"

  # `integration_tests_mtls` runs integration tests using
  # prime-api-client.
  #
  integration_tests_mtls:
    executor: mymove_tester
    steps:
      - attach_workspace:
          at: .
      - e2e_tests_mtls
      - announce_failure

  integration_tests_load:
    executor: mymove_load_tester
    steps:
      - attach_workspace:
          at: .
      - e2e_tests_load
      - store_artifacts:
          path: reports
          destination: reports

  # `server_test` runs the server side Go tests
  server_test:
    executor: mymove_tester
    steps:
      - checkout
      - restore_cache_for_go
      - run: echo 'export PATH=${PATH}:${GOPATH}/bin:~/transcom/mymove/bin' >> $BASH_ENV
      - run:
          # https://support.circleci.com/hc/en-us/articles/10816400480411-How-to-pass-environment-variables-between-jobs
          name: Copy Workflow Job ID to file
          command: |
            echo "export SERVER_TEST_JOB_ID=$CIRCLE_WORKFLOW_JOB_ID" >> server_test_job_id.env
      - persist_to_workspace:
          root: .
          paths:
            - server_test_job_id.env
      # make -j 2 tells make to run 2 simultaneous builds
      - run: make -j 2 bin/milmove bin/gotestsum
      - server_tests_step:
          application: app
      - store_artifacts:
          path: ~/transcom/mymove/tmp/test-results
          destination: test-results
      - store_test_results:
          path: ~/transcom/mymove/tmp/test-results
      - persist_to_workspace:
          root: .
          paths:
            - tmp/test-results/gotest
      - announce_failure

  server_test_coverage:
    executor: tls_small
    steps:
      - checkout
      - attach_workspace:
          at: .
      - restore_cache:
          keys:
            #
            # https://circleci.com/docs/caching/#restoring-cache
            #
            # restore the latest version of the test coverage in the
            # cache
            #
            # To manually reset test coverage (e.g. a refactor or
            # deleting code means coverage has gone down and we are ok
            # with it), increment the version number of the cache
            # e.g. go from v1-server-tests-coverage- to
            # v2-server-tests-coverage-
            #
            # ##### NOTE: Make sure you also update the key in the
            # ##### save_cache below
            #
            # The trailing hyphen in restore_cache seems important
            # according to the page linked above
            - v8-server-tests-coverage-
      - run:
          name: Ensure Test Coverage Increasing
          command: |
            ./scripts/ensure-go-test-coverage \
            tmp/baseline-go-coverage/go-coverage.txt \
            tmp/test-results/gotest/app/go-coverage.txt
      - run:
          # on failure, post a comment to the PR with a link to the report
          when: on_fail
          name: 'Post server coverage failure comment to GitHub'
          command: |
            source server_test_job_id.env
            ./scripts/handle-pr-comment \
            $CIRCLE_BRANCH \
            https://output.circle-artifacts.com/output/job/${SERVER_TEST_JOB_ID}/artifacts/${CIRCLE_NODE_INDEX}/test-results/gotest/app/go-coverage.html \
            "server" \
            "failure"
      - run:
          # on success, check for an existing PR comment and remove it
          when: on_success
          name: 'Delete server coverage failure comment on PR if present'
          command: |
            ./scripts/handle-pr-comment \
            $CIRCLE_BRANCH \
            "" \
            "server" \
            "success"

      # only save the cache on default branch builds because we only want to
      # change the baseline of test results on main builds
      #
      # Save the new baseline regardless of if the coverage succeeds
      # or fails as a merge to main means we have a new baseline. We
      # will use other means to measure if our coverage is increasing
      # or decreasing
      - when:
          condition:
            and:
              - equal: [main, << pipeline.git.branch >>]
              - when: always
          steps:
            - run:
                name: 'Copy coverage to baseline'
                command: |
                  mkdir -p ~/transcom/mymove/tmp/baseline-go-coverage
                  cp ~/transcom/mymove/tmp/test-results/gotest/app/go-coverage.txt \
                        ~/transcom/mymove/tmp/baseline-go-coverage/go-coverage.txt

                when: always
            # ##### NOTE: Make sure this key prefix matches the one
            # ##### below above
            #
            # Use the BuildNum to update the cache key so that the
            # coverage cache is always updated
            - save_cache:
                key: v7-server-tests-coverage-{{ .BuildNum }}
                paths:
                  - ~/transcom/mymove/tmp/baseline-go-coverage
                when: always
            - aws_vars_transcom_gov_dev:
                when: always
            - run:
                name: 'Record server coverage stats'
                command: |
                  timestamp=$(date +"%Y-%m-%dT%H:%M:%SZ")
                  coverage=$(grep statements tmp/test-results/gotest/app/go-coverage.txt | grep -o '[0-9.]*')
                  aws cloudwatch put-metric-data \
                  --metric-name server_test_coverage \
                  --namespace circleci \
                  --value "${coverage}" \
                  --timestamp "${timestamp}"
                when: always

  # `client_test` runs the client side Javascript tests
  client_test:
    executor: mymove_compiler_xlarge
    steps:
      - checkout
      - restore_cache:
          keys:
            - v3-cache-yarn-v3-{{ checksum "yarn.lock" }}
      - run:
          name: Install Frozen YARN dependencies
          command: yarn install --frozen-lockfile --cache-folder ~/.cache/yarn
      - run:
          name: client test coverage
          command: JEST_JUNIT_OUTPUT_DIR=jest-junit-reports make client_test_coverage
      - run:
          # https://support.circleci.com/hc/en-us/articles/10816400480411-How-to-pass-environment-variables-between-jobs
          name: Copy Workflow Job ID to file
          command: |
            echo "export CLIENT_TEST_JOB_ID=$CIRCLE_WORKFLOW_JOB_ID" >> client_test_job_id.env
      - persist_to_workspace:
          root: .
          paths:
            - client_test_job_id.env

      - store_artifacts:
          path: ~/transcom/mymove/coverage
          destination: coverage
      - store_test_results:
          path: ~/transcom/mymove/jest-junit-reports
      - persist_to_workspace:
          root: .
          paths:
            - coverage
      - announce_failure

  client_test_coverage:
    executor: tls_small
    steps:
      - checkout
      - attach_workspace:
          at: .
      - restore_cache:
          #
          # https://circleci.com/docs/caching/#restoring-cache
          #
          # restore the latest version of the test coverage in the
          # cache
          #
          # To manually reset test coverage (e.g. a refactor or
          # deleting code means coverage has gone down and we are ok
          # with it), increment the version number of the cache
          # e.g. go from v1-client-tests-coverage- to
          # v2-client-tests-coverage-
          #
          # ##### NOTE: Make sure you also update the key in the
          # ##### save_cache below
          #
          # The trailing hyphen in restore_cache seems important
          # according to the page linked above
          keys:
            - v6-client-tests-coverage-
      - run:
          name: Ensure Test Coverage Increasing
          command: |
            ./scripts/ensure-js-test-coverage \
            tmp/baseline-jest-coverage/clover.xml \
            coverage/clover.xml
      - run:
          # on failure, post a comment to the PR with a link to the report
          when: on_fail
          name: 'Post client coverage failure comment to GitHub'
          command: |
            source client_test_job_id.env
            ./scripts/handle-pr-comment \
            $CIRCLE_BRANCH \
            "https://output.circle-artifacts.com/output/job/${CLIENT_TEST_JOB_ID}/artifacts/${CIRCLE_NODE_INDEX}/coverage/lcov-report/index.html" \
            "client" \
            "failure"
      - run:
          # on success, check for an existing PR comment and remove it
          when: on_success
          name: 'Delete client coverage failure comment on PR if present'
          command: |
            ./scripts/handle-pr-comment \
            $CIRCLE_BRANCH \
            "" \
            "client" \
            "success"
      # only save the cache on default branch builds because we only want to
      # change the baseline of test results on main builds
      # Save the new baseline regardless of if the coverage succeeds
      # or fails as a merge to main means we have a new baseline. We
      # will use other means to measure if our coverage is increasing
      # or decreasing
      - when:
          condition:
            and:
              - equal: [main, << pipeline.git.branch >>]
          steps:
            - run:
                name: 'Copy coverage to baseline'
                command: |
                  mkdir -p ~/transcom/mymove/tmp/baseline-jest-coverage
                  cp ~/transcom/mymove/coverage/clover.xml \
                        ~/transcom/mymove/tmp/baseline-jest-coverage/clover.xml
                when: always
            # ##### NOTE: Make sure this key prefix matches the one
            # ##### above
            #
            # Use the BuildNum to update the cache key so that the
            # coverage cache is always updated
            - save_cache:
                key: v5-client-tests-coverage-{{ .BuildNum }}
                paths:
                  - ~/transcom/mymove/tmp/baseline-jest-coverage
                when: always
            - aws_vars_transcom_gov_dev:
                when: always
            - run:
                name: 'Record client coverage stats'
                command: |
                  timestamp=$(date +"%Y-%m-%dT%H:%M:%SZ")
                  coverage=$(grep -B 1 'span.*Statements' coverage/lcov-report/index.html | grep -o '[0-9.]*')
                  aws cloudwatch put-metric-data \
                  --metric-name client_test_coverage \
                  --namespace circleci \
                  --value "${coverage}" \
                  --timestamp "${timestamp}"
                when: always

  # Compile the server side of the app once and persist the relevant
  # build artifacts to the workspace.
  # This way we don't have to re-run the build and since all necessary
  # items are in the workspace, we don't even have to checkout the
  # code again
  compile_app_server:
    executor: mymove_compiler
    steps:
      - checkout
      - restore_cache_for_go
      # make -j 4 tells make to run 4 simultaneous builds
      - run: make -j 4 server_build build_tools
      - persist_to_workspace:
          root: .
          paths:
            # Makefile for integration tests
            - Makefile
            # all the Dockerfiles
            - Dockerfile
            - Dockerfile.dp3
            - Dockerfile.e2e
            - Dockerfile.migrations
            - Dockerfile.tasks
            - Dockerfile.tasks_dp3
            - Dockerfile.tools
            - bin
            - config
            - migrations
            # save scripts for deploy
            - scripts
            - swagger
            - pkg/testdatagen/testdata
      - announce_failure

  # Compile the client side of the app once and persist the relevant
  # build artifacts to the workspace.
  # This way we don't have to re-run the build and since all necessary
  # items are in the workspace, we don't even have to checkout the
  # code again
  #
  # the babel/terser cache below takes the compile step from ~6-7m to ~4-5m !!
  compile_app_client:
    # ahobson tested this and saw 75% of the 16GB being used
    # (according to the resources tab on CircleCI)
    # if it starts running out of memory, we should move away from
    # using a ramdisk
    #
    # This entire step takes ~6 minutes with xlarge ramdisk
    # This entire step takes ~7 minutes without xlarge ramdisk
    executor: mymove_ramdisk_compiler_xlarge
    steps:
      - checkout
      - restore_cache:
          keys:
            - v3-cache-yarn-v3-{{ checksum "yarn.lock" }}
      - run:
          name: Install Frozen YARN dependencies
          command: yarn install --frozen-lockfile --cache-folder ~/.cache/yarn

      # babel and terser both have a cache
      #
      # see https://webpack.js.org/loaders/babel-loader/ and look for
      # cacheDirectory
      #
      # see https://www.npmjs.com/package/terser-webpack-plugin/v/1.4.4#cache
      #
      # use the yarn.lock as a key so that PRs with the same
      # dependencies will use the same cache
      - restore_cache:
          keys:
            - v2-node-modules-cache-{{ checksum "yarn.lock" }}
      - run:
          name: make client_build
          command: |
            export REACT_APP_ERROR_LOGGING=otel
            make client_build
          no_output_timeout: 20m
      # only save the cache on default branch builds so that PRs don't pollute
      # the cache
      - when:
          condition:
            equal: [main, << pipeline.git.branch >>]
          steps:
            - save_cache:
                key: v2-node-modules-cache-{{ checksum "yarn.lock" }}
                paths:
                  - ./node_modules/.cache
      - persist_to_workspace:
          root: .
          # Need build for integration tests
          # Need playwright, playwright.config.js, package.json, and
          # yarn.lock for playwright
          # Need eslint-plugin-ato as referenced by package.json/yarn.lock
          paths:
            - build
            - playwright
            - playwright.config.js
            - package.json
            - yarn.lock
            - eslint-plugin-ato
      - announce_failure

  # `build_app` builds the application container
  build_app:
    executor: mymove_builder
    steps:
      - build_image:
          dockerfile: Dockerfile
          image_name: app
          tag: web-dev
          working_dir: /mnt/ramdisk
      - announce_failure

  # `build_dp3_app` builds the application container, replacing DoD chain/certs with non-ato version
  build_dp3_app:
    executor: mymove_builder
    steps:
      - build_image:
          dockerfile: Dockerfile.dp3
          image_name: app
          tag: web-dev
          working_dir: /mnt/ramdisk
      - announce_failure

  # `push_otel_collector_image_dp3` pushes the aws otel collector image
  # to the milmove-<dp3-env> container repository
  push_otel_collector_image_dp3:
    executor: mymove_pusher
    steps:
      - aws_vars_dp3
      - push_otel_collector_image:
          ecr_env: *dp3-env
          aws_otel_collector_image: *aws-otel-collector
      - announce_failure

  # `push_otel_collector_image_stg` pushes the aws otel collector image
  # to the milmove-stg container repository
  push_otel_collector_image_stg:
    executor: mymove_pusher
    steps:
      - aws_vars_stg
      - push_otel_collector_image:
          ecr_env: stg
          aws_otel_collector_image: *aws-otel-collector
      - announce_failure

  # `push_otel_collector_image_stg` pushes the aws otel collector image
  # to the milmove-stg container repository
  push_otel_collector_image_prd:
    executor: mymove_pusher
    steps:
      - aws_vars_prd
      - push_otel_collector_image:
          ecr_env: prd
          aws_otel_collector_image: *aws-otel-collector
      - announce_failure

  # `push_app_gov_dev` pushes the app container to the gov_dev container repository
  push_app_gov_dev:
    executor: mymove_pusher
    steps:
      - aws_vars_transcom_gov_dev
      - push_image:
          ecr_env: gov_dev
          image_name: app
          tag: web-dev
          repo: app
      - announce_failure

  # `push_app_dp3` pushes the app container to the milmove-<dp3-env> container repository
  push_app_dp3:
    executor: mymove_pusher
    steps:
      - aws_vars_dp3
      - push_image:
          ecr_env: *dp3-env
          image_name: app
          tag: web-dev
          repo: app
      - announce_failure

  # `push_app_stg` pushes the app container to the milmove-stg container repository
  push_app_stg:
    executor: mymove_pusher
    steps:
      - aws_vars_stg
      - push_image:
          ecr_env: stg
          image_name: app
          tag: web-dev
          repo: app
      - announce_failure

  # `push_app_prd` pushes the app container to the milmove-prd container repository
  push_app_prd:
    executor: mymove_pusher
    steps:
      - aws_vars_prd
      - push_image:
          ecr_env: prd
          image_name: app
          tag: web-dev
          repo: app
      - announce_failure

  # `build_storybook` builds static storybook assets for deploy
  build_storybook:
    executor: mymove_compiler
    steps:
      - checkout
      - restore_cache:
          keys:
            - v3-cache-yarn-v3-{{ checksum "yarn.lock" }}
      - run:
          name: Install Frozen YARN dependencies
          command: yarn install --frozen-lockfile
      - restore_cache:
          keys:
            - v1-node-modules-cache
      - run:
          name: Build Storybook
          command: yarn build-storybook
      - persist_to_workspace:
          root: .
          paths:
            - storybook-static
      - store_artifacts:
          path: ~/transcom/mymove/storybook-static
          destination: storybook
      - announce_failure

  # `build_migrations` builds the migrations container
  build_migrations:
    executor: mymove_builder
    steps:
      - build_image:
          dockerfile: Dockerfile.migrations
          image_name: app-migrations
          tag: dev
          working_dir: /mnt/ramdisk
      - announce_failure

  # `push_migrations_gov_dev` pushes the migrations container to the gov_dev container repository
  push_migrations_gov_dev:
    executor: mymove_pusher
    steps:
      - aws_vars_transcom_gov_dev
      - push_image:
          ecr_env: gov_dev
          image_name: app-migrations
          tag: dev
          repo: app-migrations
      - announce_failure

  # `push_migrations_dp3` pushes the migrations container to the milmove-dp3 container repository
  push_migrations_dp3:
    executor: mymove_pusher
    steps:
      - aws_vars_dp3
      - push_image:
          ecr_env: *dp3-env
          image_name: app-migrations
          tag: dev
          repo: app-migrations
      - announce_failure

  # `push_migrations_stg` pushes the migrations container to the milmove-stg container repository
  push_migrations_stg:
    executor: mymove_pusher
    steps:
      - aws_vars_stg
      - push_image:
          ecr_env: stg
          image_name: app-migrations
          tag: dev
          repo: app-migrations
      - announce_failure

  # `push_migrations_prd` pushes the migrations container to the milmove-prd container repository
  push_migrations_prd:
    executor: mymove_pusher
    steps:
      - aws_vars_prd
      - push_image:
          ecr_env: prd
          image_name: app-migrations
          tag: dev
          repo: app-migrations
      - announce_failure

  # `build_tasks` builds the tasks containers
  build_tasks:
    executor: mymove_builder
    steps:
      - build_image:
          dockerfile: Dockerfile.tasks
          image_name: tasks
          tag: dev
          working_dir: /mnt/ramdisk
      - announce_failure

  #`build_dp3_tasks` builds the task container, replacing DoD chain/certs with non-ato version
  build_dp3_tasks:
    executor: mymove_builder
    steps:
      - build_image:
          dockerfile: Dockerfile.tasks_dp3
          image_name: tasks
          tag: dev
          working_dir: /mnt/ramdisk
      - announce_failure

  # `push_tasks_gov_dev` pushes the tasks containers to the gov_dev container repository
  push_tasks_gov_dev:
    executor: mymove_pusher
    steps:
      - aws_vars_transcom_gov_dev
      - push_image:
          ecr_env: gov_dev
          image_name: tasks
          tag: dev
          repo: app-tasks
      - announce_failure

  # `push_tasks_dp3` pushes the tasks containers to the milmove-dp3 container repository
  push_tasks_dp3:
    executor: mymove_pusher
    steps:
      - aws_vars_dp3
      - push_image:
          ecr_env: *dp3-env
          image_name: tasks
          tag: dev
          repo: app-tasks
      - announce_failure

  # `push_tasks_stg` pushes the tasks containers to the milmove-stg container repository
  push_tasks_stg:
    executor: mymove_pusher
    steps:
      - aws_vars_stg
      - push_image:
          ecr_env: stg
          image_name: tasks
          tag: dev
          repo: app-tasks
      - announce_failure

  # `push_tasks_prd` pushes the tasks containers to the milmove-prd container repository
  push_tasks_prd:
    executor: mymove_pusher
    steps:
      - aws_vars_prd
      - push_image:
          ecr_env: prd
          image_name: tasks
          tag: dev
          repo: app-tasks
      - announce_failure

  # `prod_auth_check` checks if approved before going to prod
  prod_auth_check:
    executor: tls_small
    steps:
      - run: echo "build approved by $CIRCLE_USERNAME"
      - run:
          name: Check if Prod approval has rights
          command: |
            if [[ $CIRCLE_USERNAME != "josiahzimmerman-caci" && $CIRCLE_USERNAME != "deandreJones" && $CIRCLE_USERNAME != "cameroncaci" ]]; then
               exit 1
            fi
      - announce_failure
  # All of the deploy tasks need to checkout the code so they can run the `scripts/do-exclusively` script

  # `deploy_dp3_migrations` deploys migrations to the dp3 environment
  deploy_dp3_migrations:
    executor: mymove_pusher
    environment:
      APP_ENVIRONMENT: *dp3-env
    steps:
      - checkout
      - aws_vars_dp3
      - deploy_migrations_steps:
          ecr_env: *dp3-env

  # `deploy_dp3_tasks` deploys scheduled tasks to the dp3 environment
  deploy_dp3_tasks:
    executor: mymove_pusher
    environment:
      APP_ENVIRONMENT: *dp3-env
    steps:
      - checkout
      - aws_vars_dp3
      - deploy_dp3_tasks_steps:
          ecr_env: *dp3-env

  # `deploy_dp3_app` updates the server-TLS app service in the dp3 environment
  deploy_dp3_app:
    executor: mymove_pusher
    parameters:
      dp3-env:
        type: string
        default: *dp3-env

    environment:
      APP_ENVIRONMENT: *dp3-env
      OPEN_TELEMETRY_SIDECAR: 'true'
      HEALTH_CHECK: 'true'
    steps:
      - checkout
      - aws_vars_dp3
      - deploy_app_steps:
          compare_host: '' # leave blank since we want dp3 to be able to roll back
          health_check_hosts: my.<< parameters.dp3-env >>.dp3.us,office.<< parameters.dp3-env >>.dp3.us,admin.<< parameters.dp3-env >>.dp3.us
          ecr_env: *dp3-env

  # `deploy_dp3_app_client_tls` updates the mutual-TLS service in the dp3 environment
  deploy_dp3_app_client_tls:
    executor: mymove_pusher
    parameters:
      dp3-env:
        type: string
        default: *dp3-env
    environment:
      APP_ENVIRONMENT: *dp3-env
      OPEN_TELEMETRY_SIDECAR: 'true'
      HEALTH_CHECK: 'true'
    steps:
      - checkout
      - aws_vars_dp3
      - tls_vars_dp3
      - deploy_app_client_tls_steps:
          compare_host: '' # leave blank since we want dp3 to be able to roll back
          health_check_hosts: api.<< parameters.dp3-env >>.dp3.us
          ecr_env: *dp3-env

  check_circle_against_stg_sha:
    executor: mymove_pusher
    steps:
      - checkout
      - run:
          name: Halt workflow to prevent old default branch deploying to staging
          command: scripts/compare-deployed-commit my.stg.move.mil $CIRCLE_SHA1

  # `deploy_stg_migrations` deploys migrations to the stg environment
  deploy_stg_migrations:
    executor: mymove_pusher
    environment:
      APP_ENVIRONMENT: 'stg'
    steps:
      - checkout
      - aws_vars_stg
      - deploy_migrations_steps:
          ecr_env: stg

  # `deploy_stg_tasks` deploys scheduled tasks to the stg environment
  deploy_stg_tasks:
    executor: mymove_pusher
    environment:
      APP_ENVIRONMENT: 'stg'
    steps:
      - checkout
      - aws_vars_stg
      - deploy_tasks_steps:
          ecr_env: stg

  # `deploy_stg_app` updates the server-TLS app service in stg environment
  deploy_stg_app:
    executor: mymove_pusher
    environment:
      APP_ENVIRONMENT: 'stg'
      OPEN_TELEMETRY_SIDECAR: 'true'
      HEALTH_CHECK: 'true'
    steps:
      - checkout
      - aws_vars_stg
      - deploy_app_steps:
          compare_host: my.stg.move.mil
          health_check_hosts: my.stg.move.mil,office.stg.move.mil,admin.stg.move.mil
          ecr_env: stg

  # `deploy_stg_app_client_tls` updates the mutual-TLS service in the stg environment
  deploy_stg_app_client_tls:
    executor: mymove_pusher
    # use dockerhub otel collector image as govcloud does not have the
    # right certs for pulling from public.ecr.aws
    environment:
      APP_ENVIRONMENT: 'stg'
      OPEN_TELEMETRY_SIDECAR: 'true'
      HEALTH_CHECK: 'true'
    steps:
      - checkout
      - aws_vars_stg
      - tls_vars_stg
      - deploy_app_client_tls_steps:
          compare_host: gex.stg.move.mil
          health_check_hosts: gex.stg.move.mil
          ecr_env: stg

  deploy_storybook_dp3:
    executor: mymove_pusher
    steps:
      - checkout
      - aws_vars_transcom_com_dev
      - deploy_app_storybook:
          s3_bucket: storybook.dp3.us

  # `deploy_prd_migrations` deploys migrations to the milmove-prd environment
  deploy_prd_migrations:
    executor: mymove_pusher
    environment:
      APP_ENVIRONMENT: 'prd'
    steps:
      - checkout
      - aws_vars_prd
      - deploy_migrations_steps:
          ecr_env: prd

  # `deploy_prd_tasks` deploys ECS tasks in the milmove-prd environment
  deploy_prd_tasks:
    executor: mymove_pusher
    environment:
      APP_ENVIRONMENT: 'prd'
    steps:
      - checkout
      - aws_vars_prd
      - deploy_tasks_steps:
          ecr_env: prd

  # `deploy_prd_app` updates the server-TLS app service in the milmove-prd environment
  deploy_prd_app:
    executor: mymove_pusher
    environment:
      APP_ENVIRONMENT: 'prd'
      OPEN_TELEMETRY_SIDECAR: 'true'
      HEALTH_CHECK: 'true'
    steps:
      - checkout
      - aws_vars_prd
      - deploy_app_steps:
          compare_host: my.move.mil
          health_check_hosts: my.move.mil,office.move.mil,admin.move.mil
          ecr_env: prd

  # `deploy_prd_app_client_tls` updates the mutual-TLS service in the milmove-prd environment
  deploy_prd_app_client_tls:
    executor: mymove_pusher
    environment:
      APP_ENVIRONMENT: 'prd'
      OPEN_TELEMETRY_SIDECAR: 'true'
      HEALTH_CHECK: 'true'
    steps:
      - checkout
      - aws_vars_prd
      - tls_vars_prd
      - deploy_app_client_tls_steps:
          compare_host: gex.move.mil
          health_check_hosts: gex.move.mil
          ecr_env: prd

workflows:
  version: 2

  app:
    jobs:
      - check_tls_certificate_dp3

      - check_tls_certificate_stg

      - check_tls_certificate_prd

      - pre_deps_golang

      - pre_deps_yarn

      - base_noop

      - anti_virus:
          filters:
            branches:
              only: main

      # compile_app_client does not rely on pre_deps_yarn
      # anymore so that it can start sooner. This helps the
      # overall build time since the compile is so slow. It does
      # the same steps as pre_deps_yarn, it just doesn't cache
      # the yarn downloads, so compile_app_client and
      # pre_deps_yarn might both wind up downloading packages,
      # but the speedup is worth the duplicate work
      #
      # CircleCI has a "feature" where if all dependencies are
      # filtered, the job is not run, so add a base_noop step that
      # should complete very quickly
      # See workflows -> jobs -> requires at
      #
      # https://circleci.com/docs/configuration-reference/
      - compile_app_client:
          requires:
            - base_noop
            - anti_virus

      - check_generated_code:
          requires:
            - pre_deps_golang
          filters:
            branches:
              ignore: [*integration-mtls-ignore-branch, *integration-ignore-branch]

      - pre_test:
          requires:
            - pre_deps_golang
            - pre_deps_yarn
            - check_tls_certificate_dp3
            - check_tls_certificate_stg
            - check_tls_certificate_prd

      - integration_tests_admin:
          requires:
            - compile_app_server
            - compile_app_client
          # See comments at the top of this file for configuring/using
          # this branch config
          filters:
            branches:
              ignore: *integration-ignore-branch

      - integration_tests_office:
          requires:
            - compile_app_server
            - compile_app_client
          # See comments at the top of this file for configuring/using
          # this branch config
          filters:
            branches:
              ignore: *integration-ignore-branch

      - integration_tests_my:
          requires:
            - compile_app_server
            - compile_app_client
          # See comments at the top of this file for configuring/using
          # this branch config
          filters:
            branches:
              ignore: *integration-ignore-branch

      - integration_tests_devseed:
          requires:
            - pre_deps_golang
          # See comments at the top of this file for configuring/using
          # this branch config
          filters:
            branches:
              ignore: *integration-ignore-branch

      - integration_tests:
          requires:
            - integration_tests_admin
            - integration_tests_office
            - integration_tests_my
            - integration_tests_devseed
            - integration_tests_mtls
          # See comments at the top of this file for configuring/using
          # this branch config
          filters:
            branches:
              ignore: *integration-ignore-branch

      - integration_tests_mtls:
          # mtls integration tests use the same server image as the
          # e2e playwright tests and so needs the client build
          requires:
            - compile_app_server
          # See comments at the top of this file for configuring/using
          # this branch config
          filters:
            branches:
              ignore: *integration-mtls-ignore-branch

      - integration_tests_load:
          requires:
            - compile_app_server
            # limiting this run to integrationBranch only due to multiple branch pipeline
          filters:
            branches:
              only: integrationTesting

      - client_test:
          requires:
            - pre_deps_yarn
          # See comments at the top of this file for configuring/using
          # this branch config
          filters:
            branches:
              ignore: *client-ignore-branch

      - client_test_coverage:
          requires:
            - client_test
          # See comments at the top of this file for configuring/using
          # this branch config
          filters:
            branches:
              ignore: *client-ignore-branch

      - server_test:
          requires:
            - pre_deps_golang
          # See comments at the top of this file for configuring/using
          # this branch config
          filters:
            branches:
              ignore: *server-ignore-branch

      - server_test_coverage:
          requires:
            - server_test
          # See comments at the top of this file for configuring/using
          # this branch config
          filters:
            branches:
              ignore: *server-ignore-branch

      - compile_app_server:
          requires:
            - anti_virus
            - pre_deps_golang

      - build_app:
          requires:
            - compile_app_server
            - compile_app_client
          filters:
            branches:
              ignore: *dp3-branch

      - push_app_gov_dev:
          requires:
            - build_app

      - build_migrations:
          requires:
            - compile_app_server
            - compile_app_client

      - push_migrations_gov_dev:
          requires:
            - build_migrations
          filters:
            branches:
              ignore: [*integration-mtls-ignore-branch, *integration-ignore-branch]

      - build_tasks:
          requires:
            - compile_app_server
            - compile_app_client
          filters:
            branches:
              ignore: *dp3-branch

      - push_tasks_gov_dev:
          requires:
            - build_tasks

      - build_dp3_app:
          requires:
            - compile_app_server
            - compile_app_client
          filters:
            branches:
              only: *dp3-branch

      - build_dp3_tasks:
          requires:
            - compile_app_server
            - compile_app_client
          filters:
            branches:
              only: *dp3-branch

      - push_otel_collector_image_dp3:
          requires:
            - compile_app_server
          filters:
            branches:
              only: *dp3-branch

      - push_app_dp3:
          requires:
            - build_dp3_app
          filters:
            branches:
              only: *dp3-branch

      - push_migrations_dp3:
          requires:
            - build_migrations
          filters:
            branches:
              only: *dp3-branch

      - push_tasks_dp3:
          requires:
            - build_dp3_tasks
          filters:
            branches:
              only: *dp3-branch

      - deploy_dp3_migrations:
          requires:
            - pre_deps_golang
            - pre_test
            - client_test
            - server_test
            - push_app_dp3
            - push_otel_collector_image_dp3
            - compile_app_server
            - compile_app_client
            - push_tasks_dp3
            - push_migrations_dp3
          filters:
            branches:
              only: *dp3-branch

      - deploy_dp3_tasks:
          requires:
            - deploy_dp3_migrations
          filters:
            branches:
              only: *dp3-branch

      - deploy_dp3_app:
          requires:
            - deploy_dp3_migrations
          filters:
            branches:
              only: *dp3-branch

      - deploy_dp3_app_client_tls:
          requires:
            - deploy_dp3_migrations
          filters:
            branches:
              only: *dp3-branch

      - push_otel_collector_image_stg:
          requires:
            - compile_app_server
          filters:
            branches:
              only: main

      - push_app_stg:
          requires:
            - build_app
          filters:
            branches:
              only: main

      - push_migrations_stg:
          requires:
            - build_migrations
          filters:
            branches:
              only: main

      - push_tasks_stg:
          requires:
            - build_tasks
          filters:
            branches:
              only: main

      - check_circle_against_stg_sha:
          requires:
            - pre_deps_golang
            - pre_test
            - client_test
            - server_test
            - push_app_stg
            - push_otel_collector_image_stg
            - compile_app_server
            - compile_app_client
            - push_migrations_stg
            - push_tasks_stg
            - integration_tests
            - integration_tests_mtls
          filters:
            branches:
              only: main

      - deploy_stg_migrations:
          requires:
            - check_circle_against_stg_sha
          filters:
            branches:
              only: main

      - deploy_stg_tasks:
          requires:
            - deploy_stg_migrations
          filters:
            branches:
              only: main

      - deploy_stg_app:
          requires:
            - deploy_stg_migrations
          filters:
            branches:
              only: main

      - deploy_stg_app_client_tls:
          requires:
            - deploy_stg_migrations
          filters:
            branches:
              only: main

      - approve_prd_deploy:
          type: approval
          context:
            - Production Workflow Approvers
          requires:
            - deploy_stg_tasks
            - deploy_stg_app
            - deploy_stg_app_client_tls

      - prod_auth_check:
          requires:
            - approve_prd_deploy
          filters:
            branches:
              only: main

      - deploy_storybook_dp3:
          requires:
            - build_storybook
          filters:
            branches:
              only: main

      - build_storybook:
          requires:
            - anti_virus
            - pre_deps_yarn

      - push_otel_collector_image_prd:
          requires:
            - prod_auth_check
          filters:
            branches:
              only: main

      - push_app_prd:
          requires:
            - prod_auth_check
          filters:
            branches:
              only: main

      - push_migrations_prd:
          requires:
            - prod_auth_check
          filters:
            branches:
              only: main

      - push_tasks_prd:
          requires:
            - prod_auth_check
          filters:
            branches:
              only: main

      - deploy_prd_migrations:
          requires:
            - push_migrations_prd
            - push_app_prd
            - push_tasks_prd
            - push_otel_collector_image_prd
          filters:
            branches:
              only: main

      - deploy_prd_tasks:
          requires:
            - deploy_prd_migrations
            - push_tasks_prd
          filters:
            branches:
              only: main

      - deploy_prd_app:
          requires:
            - deploy_prd_migrations
            - push_app_prd
          filters:
            branches:
              only: main

      - deploy_prd_app_client_tls:
          requires:
            - deploy_prd_migrations
            - push_app_prd
          filters:
            branches:
              only: main

experimental:
  notify:
    branches:
      only:
        - main<|MERGE_RESOLUTION|>--- conflicted
+++ resolved
@@ -779,10 +779,7 @@
             OKTA_API_KEY: notrealapikey8675309
             OKTA_OFFICE_GROUP_ID: notrealgroupId
             OKTA_CUSTOMER_GROUP_ID: notrealcustomergroupId
-<<<<<<< HEAD
-=======
-
->>>>>>> db9029fc
+
   # run playwright tests without using setup_remote_docker
   # the remote docker resources are not configurable and thus are
   # SLOOOOOOW
@@ -852,10 +849,7 @@
             export OKTA_API_KEY=notrealapikey
             export OKTA_OFFICE_GROUP_ID=notrealgroupId
             export OKTA_CUSTOMER_GROUP_ID=notrealcustomergroupId
-<<<<<<< HEAD
-=======
-
->>>>>>> db9029fc
+
             export SERVE_API_PRIME=false
             export SERVE_API_SUPPORT=true
             export SERVE_PRIME_SIMULATOR=true
@@ -974,10 +968,7 @@
             export OKTA_API_KEY=notrealapikey
             export OKTA_OFFICE_GROUP_ID=notrealgroupId
             export OKTA_CUSTOMER_GROUP_ID=notrealcustomergroupId
-<<<<<<< HEAD
-=======
-
->>>>>>> db9029fc
+
             export SERVE_API_SUPPORT=true
             export SERVE_PRIME_SIMULATOR=true
             export DEVLOCAL_CA=$PWD/config/tls/devlocal-ca.pem
@@ -1066,10 +1057,7 @@
             export OKTA_API_KEY=notrealapikey
             export OKTA_OFFICE_GROUP_ID=notrealgroupId
             export OKTA_CUSTOMER_GROUP_ID=notrealcustomergroupId
-<<<<<<< HEAD
-=======
-
->>>>>>> db9029fc
+
             export SERVE_API_SUPPORT=true
             export MUTUAL_TLS_ENABLED=true
             export SERVE_PRIME_SIMULATOR=true
@@ -1277,11 +1265,7 @@
             #
             # The trailing hyphen in restore_cache seems important
             # according to the page linked above
-<<<<<<< HEAD
-            - v12-spectral-lint-
-=======
             - v13-spectral-lint-
->>>>>>> db9029fc
       - run:
           name: Save Baseline Spectral Lint
           command: |
@@ -1340,11 +1324,7 @@
             # Use the BuildNum to update the cache key so that the
             # coverage cache is always updated
             - save_cache:
-<<<<<<< HEAD
-                key: v12-spectral-lint-{{ .BuildNum }}
-=======
                 key: v13-spectral-lint-{{ .BuildNum }}
->>>>>>> db9029fc
                 paths:
                   - ~/transcom/mymove/spectral
       - store_artifacts:
