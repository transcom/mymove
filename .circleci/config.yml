--- conflicted
+++ resolved
@@ -15,11 +15,7 @@
 
 # References for variables shared across the file
 references:
-<<<<<<< HEAD
-  circleci-docker: &circleci-docker milmove/circleci-docker:milmove-app-1bc181b471922951dc9089329cd37809aaedab7f
-=======
   circleci-docker: &circleci-docker milmove/circleci-docker:milmove-app-726bfe44bd27d3b41da41acbe3eb231811a993f7
->>>>>>> 2b760721
 
   # the playwright image to use
   playwright: &playwright cimg/node:18.13.0-browsers
@@ -1507,9 +1503,7 @@
     executor: mymove_tester
     steps:
       - checkout
-      - restore_cache:
-          keys:
-            - go-mod-sources-v5-{{ checksum "go.sum" }}-{{ checksum ".go-version" }}
+      - restore_cache_for_go
       - run: echo 'export PATH=${PATH}:${GOPATH}/bin:~/transcom/mymove/bin' >> $BASH_ENV
       - run:
           name: make schema_test
