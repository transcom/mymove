############
#
# Caches
#
# Caches may have a `v1-` prefix, since caches in CircleCI 2.0 are immutable.
# A prefix provides an easy way to invalidate a cache.  See https://circleci.com/docs/2.0/caching/#clearing-cache
#
############

version: '2.1'

executors:
  # `mymove_small` and `mymove_medium` use the `trussworks/circleci-docker-primary` docker image with a checkout of the mymove code
  mymove_small:
    resource_class: small
    working_directory: ~/go/src/github.com/transcom/mymove
    docker:
      - image: trussworks/circleci-docker-primary:9ad70927655a601580c036d53456c70061c76cba
        environment:
            GO111MODULE: "on"
  mymove_medium:
    resource_class: medium
    working_directory: ~/go/src/github.com/transcom/mymove
    docker:
      - image: trussworks/circleci-docker-primary:9ad70927655a601580c036d53456c70061c76cba
        environment:
          GO111MODULE: "on"
  mymove_large:
    resource_class: large
    working_directory: ~/go/src/github.com/transcom/mymove
    docker:
      - image: trussworks/circleci-docker-primary:9ad70927655a601580c036d53456c70061c76cba
        environment:
          GO111MODULE: "on"
  # `mymove_and_postgres_medium` adds a secondary postgres container to be used during testing.
  mymove_and_postgres_medium:
    resource_class: medium
    working_directory: ~/go/src/github.com/transcom/mymove
    docker:
      - image: trussworks/circleci-docker-primary:9ad70927655a601580c036d53456c70061c76cba
        environment:
          GO111MODULE: "on"
      - image: postgres:10.5
        environment:
          - POSTGRES_PASSWORD: mysecretpassword
          - POSTGRES_DB: test_db

commands:
  announce_failure:
    parameters:
    steps:
      - run:
          name: Announce failure
          command: |
            [[ $CIRCLE_BRANCH = master ]] || exit 0
            scripts/circleci-announce-broken-branch
          when: on_fail
  deploy_migrations_steps:
    steps:
      - checkout
      - run:
          name: Snapshot database
          command: scripts/do-exclusively --job-name ${CIRCLE_JOB} scripts/rds-snapshot-app-db $APP_ENVIRONMENT
      - run:
          name: Run migrations
          command: scripts/do-exclusively --job-name ${CIRCLE_JOB} scripts/ecs-run-app-migrations-container config/app-migrations.container-definition.json ${AWS_ACCOUNT_ID}.dkr.ecr.${AWS_DEFAULT_REGION}.amazonaws.com/app-migrations:git-${CIRCLE_SHA1} $APP_ENVIRONMENT
          environment:
            CHAMBER_RETRIES: 20
      - announce_failure
  deploy_app_steps:
    parameters:
      compare_host:
        type: string
      health_check_hosts:
        type: string
    steps:
      - checkout
      - run:
          name: Compare against deployed commit
          command: |
<<<<<<< HEAD
            [[ -z "<< parameters.compare_host >>" ]] || bin/compare-deployed-commit "<< parameters.compare_host >>" $CIRCLE_SHA1
=======
            [[ -z "<< parameters.compare_host >>" ]] || scripts/compare-deployed-commit "<< parameters.compare_host >>" $CIRCLE_SHA1
      - restore_cache:
          keys:
            - mymove-vendor-{{ checksum "Gopkg.lock" }}
>>>>>>> 5b5e3eca
      - setup_remote_docker
      - deploy:
          name: Deploy app service
          command: scripts/do-exclusively --job-name ${CIRCLE_JOB} scripts/ecs-deploy-service-container app config/app.container-definition.json ${AWS_ACCOUNT_ID}.dkr.ecr.${AWS_DEFAULT_REGION}.amazonaws.com/app:git-${CIRCLE_SHA1} $APP_ENVIRONMENT FARGATE
          no_output_timeout: 20m
      - run:
          name: Health Check
          command: go run cmd/health_checker/main.go --schemes http,https --hosts << parameters.health_check_hosts >> --tries 10 --backoff 3 --log-level info --timeout 15m
      - run:
          name: Check deployed commits
          command: scripts/check-deployed-commit "<< parameters.health_check_hosts >>" "$CIRCLE_SHA1"
      - announce_failure
  deploy_app_client_tls_steps:
    parameters:
      compare_host:
        type: string
      health_check_hosts:
        type: string
    steps:
      - checkout
      - run:
          name: Compare against deployed commit
          command: |
<<<<<<< HEAD
            [[ -z "<< parameters.compare_host >>" ]] || bin/compare-deployed-commit "<< parameters.compare_host >>" $CIRCLE_SHA1 ${EXPERIMENTAL_MOVE_MIL_DOD_TLS_KEY} ${EXPERIMENTAL_MOVE_MIL_DOD_TLS_CERT} ${EXPERIMENTAL_MOVE_MIL_DOD_TLS_CA}
=======
            [[ -z "<< parameters.compare_host >>" ]] || scripts/compare-deployed-commit "<< parameters.compare_host >>" $CIRCLE_SHA1 ${EXPERIMENTAL_MOVE_MIL_DOD_TLS_KEY} ${EXPERIMENTAL_MOVE_MIL_DOD_TLS_CERT} ${EXPERIMENTAL_MOVE_MIL_DOD_TLS_CA}
      - restore_cache:
          keys:
            - mymove-vendor-{{ checksum "Gopkg.lock" }}
>>>>>>> 5b5e3eca
      - setup_remote_docker
      - deploy:
          name: Deploy app-client-tls service
          command: scripts/do-exclusively --job-name ${CIRCLE_JOB} scripts/ecs-deploy-service-container app-client-tls config/app-client-tls.container-definition.json ${AWS_ACCOUNT_ID}.dkr.ecr.${AWS_DEFAULT_REGION}.amazonaws.com/app:git-${CIRCLE_SHA1} $APP_ENVIRONMENT FARGATE
          no_output_timeout: 20m
      - run:
          name: Health Check
          command: |
            go run cmd/health_checker/main.go --schemes https --hosts << parameters.health_check_hosts >> --key ${EXPERIMENTAL_MOVE_MIL_DOD_TLS_KEY} --cert ${EXPERIMENTAL_MOVE_MIL_DOD_TLS_CERT} --ca ${EXPERIMENTAL_MOVE_MIL_DOD_TLS_CA} --tries 10 --backoff 3 --log-level info --timeout 15m
      - run:
          name: Check deployed commits
          command: scripts/check-deployed-commit "<< parameters.health_check_hosts >>" "$CIRCLE_SHA1" ${EXPERIMENTAL_MOVE_MIL_DOD_TLS_KEY} ${EXPERIMENTAL_MOVE_MIL_DOD_TLS_CERT} ${EXPERIMENTAL_MOVE_MIL_DOD_TLS_CA}
      - announce_failure
  build_tag_push:
    parameters:
      dockerfile:
        type: string
      tag:
        type: string
      repo:
        type: string
    steps:
      - run:
          name: 'Build, tag, and push docker image << parameters.tag >> from Dockerfile << parameters.dockerfile >>'
          command: |
            docker build -f << parameters.dockerfile >> -t << parameters.tag >> .
            bash -c "$(aws ecr get-login --no-include-email --region $AWS_DEFAULT_REGION)"
            docker tag << parameters.tag >> ${AWS_ACCOUNT_ID}.dkr.ecr.${AWS_DEFAULT_REGION}.amazonaws.com/<< parameters.repo >>:git-${CIRCLE_SHA1}
            docker push ${AWS_ACCOUNT_ID}.dkr.ecr.${AWS_DEFAULT_REGION}.amazonaws.com/<< parameters.repo >>:git-${CIRCLE_SHA1}
  e2e_tests:
    parameters:
      spec:
        type: string
    steps:
      - run:
          name: make e2e_test_docker
          command: |
            echo 'export MOVE_MIL_DOD_CA_CERT=$(cat /home/circleci/go/src/github.com/transcom/mymove/config/tls/devlocal-ca.pem)' >> $BASH_ENV
            echo 'export MOVE_MIL_DOD_TLS_CERT=$(cat /home/circleci/go/src/github.com/transcom/mymove/config/tls/devlocal-https.pem)' >> $BASH_ENV
            echo 'export MOVE_MIL_DOD_TLS_KEY=$(cat /home/circleci/go/src/github.com/transcom/mymove/config/tls/devlocal-https.key)' >> $BASH_ENV
            echo 'export CLIENT_AUTH_SECRET_KEY=$(cat /home/circleci/go/src/github.com/transcom/mymove/config/tls/devlocal-client_auth_secret.key)' >> $BASH_ENV
            echo 'export LOGIN_GOV_SECRET_KEY=$(echo $E2E_LOGIN_GOV_SECRET_KEY | base64 --decode)' >> $BASH_ENV
            echo 'export LOGIN_GOV_HOSTNAME=$E2E_LOGIN_GOV_HOSTNAME' >> $BASH_ENV
            echo 'export HERE_MAPS_APP_ID=$E2E_HERE_MAPS_APP_ID' >> $BASH_ENV
            echo 'export HERE_MAPS_APP_CODE=$E2E_HERE_MAPS_APP_CODE' >> $BASH_ENV
            echo 'export SPEC=<< parameters.spec>>' >> $BASH_ENV
            source $BASH_ENV
            make e2e_test_docker
          environment:
            # Env vars needed by the `scripts/apply-secure-migration.sh` script
            DB_PASSWORD: mysecretpassword
            DB_USER: postgres
            DB_HOST: localhost
            DB_PORT: 5432
            DB_NAME: test_db
            # Env vars needed for the webserver to run inside docker
            SECURE_MIGRATION_DIR: /home/circleci/go/src/github.com/transcom/mymove/local_migrations
            SECURE_MIGRATION_SOURCE: local
            LOGIN_GOV_CALLBACK_PROTOCOL: http
            LOGIN_GOV_MY_CLIENT_ID: urn:gov:gsa:openidconnect.profiles:sp:sso:dod:mymovemillocal
            LOGIN_GOV_OFFICE_CLIENT_ID: urn:gov:gsa:openidconnect.profiles:sp:sso:dod:officemovemillocal
            LOGIN_GOV_TSP_CLIENT_ID: urn:gov:gsa:openidconnect.profiles:sp:sso:dod:tspmovemillocal
            LOGIN_GOV_HOSTNAME: idp.int.identitysandbox.gov
            HERE_MAPS_GEOCODE_ENDPOINT: https://geocoder.cit.api.here.com/6.2/geocode.json
            HERE_MAPS_ROUTING_ENDPOINT: https://route.cit.api.here.com/routing/7.2/calculateroute.json
            DOD_CA_PACKAGE: /home/circleci/go/src/github.com/transcom/mymove/config/tls/Certificates_PKCS7_v5.4_DoD.der.p7b

jobs:
  # `pre_deps_golang` is used for caching Go module sources
  pre_deps_golang:
    executor: mymove_small
    steps:
      - checkout
      - restore_cache:
          keys:
            - go-mod-souces-v1-{{ checksum "go.sum" }}
      - run:
          name: Install dependencies
          command: go get
      - save_cache:
          key: go-mod-souces-v1-{{ checksum "go.sum" }}
          paths:
            - "/go/pkg/mod"
      - announce_failure

  # `pre_deps_yarn` is used to cache yarn sources and installed node modules.
  pre_deps_yarn:
    executor: mymove_small
    steps:
      - checkout
      - restore_cache:
          keys:
            - v1-cache-yarn-v2-{{ checksum "yarn.lock" }}
      - restore_cache:
          keys:
            - v1-mymove-node-modules-{{ checksum "yarn.lock" }}
      - run:
          name: Install YARN dependencies
          command: yarn install
      # `v1-cache-yarn-v2-{{ checksum "yarn.lock" }}` is used to cache yarn sources
      - save_cache:
          key: v1-cache-yarn-v2-{{ checksum "yarn.lock" }}
          paths:
            - ~/.cache/yarn/v2
      # `v1-mymove-node-modules-{{ checksum "yarn.lock" }}` is used to cache installed node modules
      - save_cache:
          key: v1-mymove-node-modules-{{ checksum "yarn.lock" }}
          paths:
            - ~/go/src/github.com/transcom/mymove/node_modules
      - announce_failure

  # `pre_test` runs pre-commit against all files.
  pre_test:
    executor: mymove_medium
    steps:
      - checkout
      - restore_cache:
          keys:
            - go-mod-souces-v1-{{ checksum "go.sum" }}
      - restore_cache:
          keys:
            - v1-cache-yarn-v2-{{ checksum "yarn.lock" }}
      - restore_cache:
          keys:
            - v1-mymove-node-modules-{{ checksum "yarn.lock" }}
      - restore_cache:
          keys:
            - pre-commit-dot-cache-{{ checksum ".pre-commit-config.yaml" }}
      - run: echo 'export PATH=${PATH}:~/go/bin' >> $BASH_ENV
      - run: make server_generate
      - run: make build_callgraph
      - run:
          name: Run pre-commit tests
          command: pre-commit run --all-files
      # `pre-commit-dot-cache-{{ checksum ".pre-commit-config.yaml" }}` is used to cache pre-commit plugins.
      - save_cache:
          key: pre-commit-dot-cache-{{ checksum ".pre-commit-config.yaml" }}
          paths:
            - ~/.cache/pre-commit
      - announce_failure

  # `acceptance_tests_local` runs acceptance tests for the webserver against a local environment.
  acceptance_tests_local:
    executor: mymove_medium
    steps:
      - checkout
      - restore_cache:
          keys:
            - go-mod-souces-v1-{{ checksum "go.sum" }}
      - run:
          name: Run make server_generate
          command: make server_generate
      - run:
          name: Run acceptance tests
          command: make webserver_test
          environment:
            PWD: /home/circleci/go/src/github.com/transcom/mymove
            LOGIN_GOV_HOSTNAME: idp.int.identitysandbox.gov
            DOD_CA_PACKAGE: /home/circleci/go/src/github.com/transcom/mymove/config/tls/Certificates_PKCS7_v5.4_DoD.der.p7b
      - announce_failure

  # `integration_tests_mymove` runs integration tests using Cypress.  https://www.cypress.io/
  integration_tests_mymove:
    executor: mymove_medium
    steps:
      - checkout
      - setup_remote_docker:
          docker_layer_caching: true
      - restore_cache:
          keys:
            - go-mod-souces-v1-{{ checksum "go.sum" }}
      - restore_cache:
          keys:
            - v1-cache-yarn-v2-{{ checksum "yarn.lock" }}
      - restore_cache:
          keys:
            - v1-mymove-node-modules-{{ checksum "yarn.lock" }}
      - e2e_tests:
          spec: 'cypress/integration/mymove/**/*'
      - store_artifacts:
          path: cypress/videos
          destination: videos
      - store_artifacts:
          path: cypress/screenshots
          destination: screenshots
      - store_test_results:
          path: cypress/results
      - announce_failure

  # `integration_tests_office` runs integration tests using Cypress.  https://www.cypress.io/
  integration_tests_office:
    executor: mymove_medium
    steps:
      - checkout
      - setup_remote_docker:
          docker_layer_caching: true
      - restore_cache:
          keys:
            - go-mod-souces-v1-{{ checksum "go.sum" }}
      - restore_cache:
          keys:
            - v1-cache-yarn-v2-{{ checksum "yarn.lock" }}
      - restore_cache:
          keys:
            - v1-mymove-node-modules-{{ checksum "yarn.lock" }}
      - e2e_tests:
          spec: 'cypress/integration/office/**/*'
      - store_artifacts:
          path: cypress/videos
          destination: videos
      - store_artifacts:
          path: cypress/screenshots
          destination: screenshots
      - store_test_results:
          path: cypress/results
      - announce_failure

  # `integration_tests_tsp` runs integration tests using Cypress.  https://www.cypress.io/
  integration_tests_tsp:
    executor: mymove_medium
    steps:
      - checkout
      - setup_remote_docker:
          docker_layer_caching: true
      - restore_cache:
          keys:
            - go-mod-souces-v1-{{ checksum "go.sum" }}
      - restore_cache:
          keys:
            - v1-cache-yarn-v2-{{ checksum "yarn.lock" }}
      - restore_cache:
          keys:
            - v1-mymove-node-modules-{{ checksum "yarn.lock" }}
      - e2e_tests:
          spec: 'cypress/integration/tsp/**/*'
      - store_artifacts:
          path: cypress/videos
          destination: videos
      - store_artifacts:
          path: cypress/screenshots
          destination: screenshots
      - store_test_results:
          path: cypress/results
      - announce_failure

  # `integration_tests_api` runs integration tests using Cypress.  https://www.cypress.io/
  integration_tests_api:
    executor: mymove_medium
    steps:
      - checkout
      - setup_remote_docker:
          docker_layer_caching: true
      - restore_cache:
          keys:
            - go-mod-souces-v1-{{ checksum "go.sum" }}
      - restore_cache:
          keys:
            - v1-cache-yarn-v2-{{ checksum "yarn.lock" }}
      - restore_cache:
          keys:
            - v1-mymove-node-modules-{{ checksum "yarn.lock" }}
      - e2e_tests:
          spec: 'cypress/integration/api/**/*'
      - store_artifacts:
          path: cypress/videos
          destination: videos
      - store_artifacts:
          path: cypress/screenshots
          destination: screenshots
      - store_test_results:
          path: cypress/results
      - announce_failure

  # `server_test` runs the server side Go tests
  server_test:
    executor: mymove_and_postgres_medium
    steps:
      - checkout
      - setup_remote_docker:
          docker_layer_caching: true
      - restore_cache:
          keys:
            - go-mod-souces-v1-{{ checksum "go.sum" }}
      - run:
          # This is needed to use `psql` to test DB connectivity, until the app
          # itself starts making database connections.
          name: Install postgres client
          command: |
            sudo apt-get -qq update
            # Debian stretch only supports 9.6 client
            sudo apt-get -qq -y install postgresql-client-9.6
      - run: echo 'export PATH=${PATH}:~/go/bin' >> $BASH_ENV
      - run:
          name: make server_test
          command: make server_test
          environment:
            # Env vars needed by the `scripts/apply-secure-migration.sh` script
            DB_PASSWORD: mysecretpassword
            DB_USER: postgres
            DB_HOST: localhost
            DB_PORT: 5432
            DB_NAME: test_db
            SECURE_MIGRATION_DIR: /home/circleci/go/src/github.com/transcom/mymove/local_migrations
            SECURE_MIGRATION_SOURCE: local
      - announce_failure

  # `server_test_coverage` runs code coverage and submits it to CodeClimate
  server_test_coverage:
    executor: mymove_and_postgres_medium
    steps:
      - checkout
      - setup_remote_docker:
          docker_layer_caching: true
      - restore_cache:
          keys:
            - go-mod-souces-v1-{{ checksum "go.sum" }}
      - run:
          # This is needed to use `psql` to test DB connectivity, until the app
          # itself starts making database connections.
          name: Install postgres client
          command: |
            sudo apt-get -qq update
            # Debian stretch only supports 9.6 client
            sudo apt-get -qq -y install postgresql-client-9.6
      - run: echo 'export PATH=${PATH}:~/go/bin' >> $BASH_ENV
      - run:
          name: Setup Code Climate test-reporter
          command: |
            # download test reporter as a static binary
            curl -L https://codeclimate.com/downloads/test-reporter/test-reporter-latest-linux-amd64 > ./cc-test-reporter
            chmod +x ./cc-test-reporter
            ./cc-test-reporter before-build -d
          working_directory: /home/circleci/go/src
      - run:
          name: make server_test_coverage_generate
          command: |
            make server_test_coverage_generate
          environment:
            # Env vars needed by the `scripts/apply-secure-migration.sh` script
            DB_PASSWORD: mysecretpassword
            DB_USER: postgres
            DB_HOST: localhost
            DB_PORT: 5432
            DB_NAME: test_db
            SECURE_MIGRATION_DIR: /home/circleci/go/src/github.com/transcom/mymove/local_migrations
            SECURE_MIGRATION_SOURCE: local
          working_directory: /home/circleci/go/src/github.com/transcom/mymove
      - run:
          name: upload code coverage to codecov
          command: |
            curl -s https://codecov.io/bash > codecov
            chmod +x codecov
            ./codecov -F go -f coverage.out
          working_directory: /home/circleci/go/src/github.com/transcom/mymove
      - run:
          name: upload code coverage to code climate
          command: |
            export GIT_COMMITTED_AT=`git -C "github.com/transcom/mymove" log -1 --pretty=format:%ct`
            ./cc-test-reporter format-coverage github.com/transcom/mymove/coverage.out -t gocov -d
            ./cc-test-reporter upload-coverage -d
          # needs to run from this directory so that it can find the source code.
          working_directory: /home/circleci/go/src

  # `client_test` runs the client side Javascript tests
  client_test:
    executor: mymove_large
    steps:
      - checkout
      - setup_remote_docker:
          docker_layer_caching: true
      - restore_cache:
          keys:
            - v1-cache-yarn-v2-{{ checksum "yarn.lock" }}
      - restore_cache:
          keys:
            - v1-mymove-node-modules-{{ checksum "yarn.lock" }}
      - run: make client_test
      - announce_failure

  # `build_tools` builds the mymove-specific CLI tools in `mymove/cmd`
  build_tools:
    executor: mymove_small
    steps:
      - checkout
      - restore_cache:
          keys:
            - go-mod-souces-v1-{{ checksum "go.sum" }}
      - run: make build_tools
      - announce_failure

  # `build_app` builds the application container and pushes to the container repository
  build_app:
    executor: mymove_medium
    steps:
      - checkout
      - setup_remote_docker:
          docker_layer_caching: true
      - restore_cache:
          keys:
            - go-mod-souces-v1-{{ checksum "go.sum" }}
      - restore_cache:
          keys:
            - v1-cache-yarn-v2-{{ checksum "yarn.lock" }}
      - restore_cache:
          keys:
            - v1-mymove-node-modules-{{ checksum "yarn.lock" }}
      - run: make build_chamber
      - run: make download_rds_certs
      - run: make build
      - build_tag_push:
          dockerfile: Dockerfile
          tag: ppp:web-dev
          repo: app
      - announce_failure

  # `build_migrations` builds the migrations container and pushes to the container repository
  build_migrations:
    executor: mymove_small
    steps:
      - checkout
      - setup_remote_docker:
          docker_layer_caching: true
      - run: make build_chamber build_soda
      - build_tag_push:
          dockerfile: Dockerfile.migrations
          tag: ppp-migrations:dev
          repo: app-migrations
      - announce_failure

  # `acceptance_tests_experimental` runs acceptance tests for the webserver against the experimental environment.
  acceptance_tests_experimental:
    executor: mymove_medium
    steps:
      - checkout
      - restore_cache:
          keys:
            - go-mod-souces-v1-{{ checksum "go.sum" }}
      - run:
          name: Run make server_generate
          command: make server_generate
      - run:
          name: Build Chamber
          command: make build_chamber
      - run:
          name: Run acceptance tests
          command: make webserver_test
          environment:
            CHAMBER_RETRIES: 20
            PWD: /home/circleci/go/src/github.com/transcom/mymove
            DOD_CA_PACKAGE: /home/circleci/go/src/github.com/transcom/mymove/config/tls/Certificates_PKCS7_v5.4_DoD.der.p7b
            TEST_ACC_ENV: experimental
      - announce_failure

  # `deploy_experimental_migrations` deploys migrations to the experimental environment
  deploy_experimental_migrations:
    executor: mymove_small
    environment:
      - APP_ENVIRONMENT: 'experimental'
    steps:
      - deploy_migrations_steps

  # `deploy_experimental_app` updates the server-TLS app service in the experimental environment
  deploy_experimental_app:
    executor: mymove_small
    environment:
      - APP_ENVIRONMENT: 'experimental'
    steps:
      - deploy_app_steps:
          compare_host: "" # leave blank since we want experimental to be able to roll back
          health_check_hosts: my.experimental.move.mil,office.experimental.move.mil,tsp.experimental.move.mil

  # `deploy_experimental_app_client_tls` updates the mutual-TLS service in the experimental environment
  deploy_experimental_app_client_tls:
    executor: mymove_small
    environment:
      - APP_ENVIRONMENT: 'experimental'
    steps:
      - deploy_app_client_tls_steps:
          compare_host: "" # leave blank since we want experimental to be able to roll back
          health_check_hosts: gex.experimental.move.mil,dps.experimental.move.mil,orders.experimental.move.mil

  check_circle_against_staging_sha:
    executor: mymove_small
    steps:
      - checkout
      - run:
          name: Halt workflow to prevent old master deploying to staging
          command: scripts/compare-deployed-commit my.staging.move.mil $CIRCLE_SHA1

  # `acceptance_tests_staging` runs acceptance tests for the webserver against the staging environment.
  acceptance_tests_staging:
    executor: mymove_medium
    steps:
      - checkout
      - restore_cache:
          keys:
            - go-mod-souces-v1-{{ checksum "go.sum" }}
      - run:
          name: Run make server_generate
          command: make server_generate
      - run:
          name: Build Chamber
          command: make build_chamber
      - run:
          name: Run acceptance tests
          command: make webserver_test
          environment:
            CHAMBER_RETRIES: 20
            PWD: /home/circleci/go/src/github.com/transcom/mymove
            DOD_CA_PACKAGE: /home/circleci/go/src/github.com/transcom/mymove/config/tls/Certificates_PKCS7_v5.4_DoD.der.p7b
            TEST_ACC_ENV: staging
      - announce_failure

  # `deploy_staging_migrations` deploys migrations to the staging environment
  deploy_staging_migrations:
    executor: mymove_small
    environment:
      - APP_ENVIRONMENT: 'staging'
    steps:
      - deploy_migrations_steps

  # `deploy_staging_app` updates the server-TLS app service in staging environment
  deploy_staging_app:
    executor: mymove_small
    environment:
      - APP_ENVIRONMENT: 'staging'
    steps:
      - deploy_app_steps:
          compare_host: my.staging.move.mil
          health_check_hosts: my.staging.move.mil,office.staging.move.mil,tsp.staging.move.mil

  # `deploy_staging_app_client_tls` updates the mutual-TLS service in the staging environment
  deploy_staging_app_client_tls:
    executor: mymove_small
    environment:
      - APP_ENVIRONMENT: 'staging'
    steps:
      - deploy_app_client_tls_steps:
          compare_host: gex.staging.move.mil
          health_check_hosts: gex.staging.move.mil,dps.staging.move.mil,orders.staging.move.mil

  # `deploy_prod_migrations` deploys migrations to the staging environment
  deploy_prod_migrations:
    executor: mymove_small
    environment:
      - APP_ENVIRONMENT: 'prod'
    steps:
      - deploy_migrations_steps

  # `deploy_prod_app` updates the server-TLS app service in the prod environment
  deploy_prod_app:
    executor: mymove_small
    environment:
      - APP_ENVIRONMENT: 'prod'
    steps:
      - deploy_app_steps:
          compare_host: my.move.mil
          health_check_hosts: my.move.mil,office.move.mil,tsp.move.mil

  # `deploy_prod_app_client_tls` updates the mutual-TLS service in the prod environment
  deploy_prod_app_client_tls:
    executor: mymove_small
    environment:
      - APP_ENVIRONMENT: 'prod'
    steps:
      - deploy_app_client_tls_steps:
          compare_host: gex.move.mil
          health_check_hosts: gex.move.mil,dps.move.mil,orders.move.mil

  # `update_dependencies` periodically updates pre-commit, yarn, and Go dependencies.
  # The changes are submitted as a pull request for review.
  update_dependencies:
    executor: mymove_small
    steps:
      - checkout
      - restore_cache:
          keys:
            - go-mod-souces-v1-{{ checksum "go.sum" }}
      - run:
          name: Add ~/go/bin to path for golint
          command: echo 'export PATH=${PATH}:~/go/bin' >> $BASH_ENV
      - run: pre-commit autoupdate
      - run: make go_deps_update
      - run: make client_deps_update
      - run:
          name: Display changes
          command: |
            git --no-pager status
            git --no-pager diff --ignore-all-space --color
      - run:
          name: Push changes
          command: scripts/circleci-push-dependency-updates

workflows:
  version: 2

  app:
    jobs:
      - pre_deps_golang

      - pre_deps_yarn

      - pre_test:
          requires:
            - pre_deps_golang
            - pre_deps_yarn

      - acceptance_tests_local:
          requires:
            - pre_deps_golang
            - pre_deps_yarn

      - acceptance_tests_experimental:
          requires:
            - pre_deps_golang
            - pre_deps_yarn

      - acceptance_tests_staging:
          requires:
            - pre_deps_golang
            - pre_deps_yarn

      - integration_tests_mymove:
          requires:
            - pre_deps_golang
            - pre_deps_yarn
            - acceptance_tests_local
          # if testing on experimental, you can disable these tests by using the commented block below.
          # filters:
          #  branches:
          #    ignore: placeholder_branch_name

      - integration_tests_office:
          requires:
            - pre_deps_golang
            - pre_deps_yarn
            - acceptance_tests_local
          # if testing on experimental, you can disable these tests by using the commented block below.
          # filters:
          #   branches:
          #     ignore: placeholder_branch_name

      - integration_tests_tsp:
          requires:
            - pre_deps_golang
            - pre_deps_yarn
            - acceptance_tests_local
          # if testing on experimental, you can disable these tests by using the commented block below.
          # filters:
          #   branches:
          #     ignore: placeholder_branch_name

      - integration_tests_api:
          requires:
            - pre_deps_golang
            - pre_deps_yarn
            - acceptance_tests_local
          # if testing on experimental, you can disable these tests by using the commented block below.
          # filters:
          #   branches:
          #     ignore: placeholder_branch_name

      - client_test:
          requires:
            - pre_deps_yarn

      - server_test:
          requires:
            - pre_deps_golang

      - server_test_coverage:
          requires:
            - pre_deps_golang

      - build_app:
          requires:
            - pre_deps_golang
            - pre_deps_yarn
            - acceptance_tests_local # don't bother building and pushing the application if it won't even start properly

      - build_tools:
          requires:
            - pre_deps_golang

      - build_migrations:
          requires:
            - pre_deps_golang

      - deploy_experimental_migrations:
          requires:
            - pre_test
            - client_test
            - server_test
            - acceptance_tests_local
            - acceptance_tests_experimental
            - build_app
            # - build_tools # tools don't need to build to deploy to experimental
            - build_migrations
          filters:
            branches:
              only: placeholder_branch_name

      - deploy_experimental_app:
          requires:
            - deploy_experimental_migrations
          filters:
            branches:
              only: placeholder_branch_name

      - deploy_experimental_app_client_tls:
          requires:
            - deploy_experimental_migrations
          filters:
            branches:
              only: placeholder_branch_name

      - check_circle_against_staging_sha:
          requires:
            - pre_test
            - client_test
            - server_test
            - build_app
            - build_tools
            - build_migrations
            - acceptance_tests_local
            - acceptance_tests_staging
            - integration_tests_mymove
            - integration_tests_office
            - integration_tests_tsp
            - integration_tests_api
          filters:
            branches:
              only: master

      - deploy_staging_migrations:
          requires:
            - check_circle_against_staging_sha
          filters:
            branches:
              only: master

      - deploy_staging_app:
          requires:
            - deploy_staging_migrations
          filters:
            branches:
              only: master

      - deploy_staging_app_client_tls:
          requires:
            - deploy_staging_migrations
          filters:
            branches:
              only: master

      - approve_prod_deploy:
          type: approval
          requires:
            - deploy_staging_app
            - deploy_staging_app_client_tls

      - deploy_prod_migrations:
          requires:
            - approve_prod_deploy
          filters:
            branches:
              only: master

      - deploy_prod_app:
          requires:
            - deploy_prod_migrations
          filters:
            branches:
              only: master

      - deploy_prod_app_client_tls:
          requires:
            - deploy_prod_migrations
          filters:
            branches:
              only: master

  dependency_updater:
    triggers:
      - schedule:
          # Monday at 4am/7am PST/EST
          cron: '0 12 * * 1'
          filters:
            branches:
              only: master
    jobs:
      - update_dependencies

experimental:
  notify:
    branches:
      only:
        - master<|MERGE_RESOLUTION|>--- conflicted
+++ resolved
@@ -78,14 +78,7 @@
       - run:
           name: Compare against deployed commit
           command: |
-<<<<<<< HEAD
-            [[ -z "<< parameters.compare_host >>" ]] || bin/compare-deployed-commit "<< parameters.compare_host >>" $CIRCLE_SHA1
-=======
             [[ -z "<< parameters.compare_host >>" ]] || scripts/compare-deployed-commit "<< parameters.compare_host >>" $CIRCLE_SHA1
-      - restore_cache:
-          keys:
-            - mymove-vendor-{{ checksum "Gopkg.lock" }}
->>>>>>> 5b5e3eca
       - setup_remote_docker
       - deploy:
           name: Deploy app service
@@ -109,14 +102,7 @@
       - run:
           name: Compare against deployed commit
           command: |
-<<<<<<< HEAD
-            [[ -z "<< parameters.compare_host >>" ]] || bin/compare-deployed-commit "<< parameters.compare_host >>" $CIRCLE_SHA1 ${EXPERIMENTAL_MOVE_MIL_DOD_TLS_KEY} ${EXPERIMENTAL_MOVE_MIL_DOD_TLS_CERT} ${EXPERIMENTAL_MOVE_MIL_DOD_TLS_CA}
-=======
             [[ -z "<< parameters.compare_host >>" ]] || scripts/compare-deployed-commit "<< parameters.compare_host >>" $CIRCLE_SHA1 ${EXPERIMENTAL_MOVE_MIL_DOD_TLS_KEY} ${EXPERIMENTAL_MOVE_MIL_DOD_TLS_CERT} ${EXPERIMENTAL_MOVE_MIL_DOD_TLS_CA}
-      - restore_cache:
-          keys:
-            - mymove-vendor-{{ checksum "Gopkg.lock" }}
->>>>>>> 5b5e3eca
       - setup_remote_docker
       - deploy:
           name: Deploy app-client-tls service
