--- conflicted
+++ resolved
@@ -1346,44 +1346,6 @@
           requires:
             - build_tasks
 
-<<<<<<< HEAD
-      - deploy_experimental_migrations:
-          requires:
-            - pre_test
-            - client_test
-            - server_test
-            - acceptance_tests
-            - push_app_legacy
-            - build_tools
-            - push_tasks_legacy
-            - push_migrations_legacy
-          filters:
-            branches:
-              only: ay-remove-rdhariwal-cac-access
-
-      - deploy_experimental_tasks:
-          requires:
-            - deploy_experimental_migrations
-          filters:
-            branches:
-              only: ay-remove-rdhariwal-cac-access
-
-      - deploy_experimental_app:
-          requires:
-            - deploy_experimental_migrations
-          filters:
-            branches:
-              only: ay-remove-rdhariwal-cac-access
-
-      - deploy_experimental_app_client_tls:
-          requires:
-            - deploy_experimental_migrations
-          filters:
-            branches:
-              only: ay-remove-rdhariwal-cac-access
-
-=======
->>>>>>> dead825a
       - push_app_exp:
           requires:
             - build_app
