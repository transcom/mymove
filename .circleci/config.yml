# yaml-language-server: $schema=https://json.schemastore.org/circleciconfig.json
############
#
# Caches
#
# Caches may have a `v1-` prefix, since caches in CircleCI 2.0 are immutable.
# A prefix provides an easy way to invalidate a cache.  See https://circleci.com/docs/2.0/caching/#clearing-cache
#
# Please do not use docker_layer_caching! It costs too much money to run. Please set to `false`.
#
############

version: 2.1

# References for variables shared across the file
references:
  circleci-docker: &circleci-docker milmove/circleci-docker:milmove-app-3d9acdaa37c81a87b5fc1c6193a8e528dd56e4ed

  # the playwright image to use
  playwright: &playwright cimg/node:18.13.0-browsers

  # the image to use for running load tests
  # see milmove_load_testing for the right config
  load_tester: &load_tester cimg/python:3.11.3

  postgres: &postgres cimg/postgres:12.11

  redis: &redis redis:5.0.6

  # base image that spins up quickly
  cimg_base: &cimg_base cimg/base:2022.12-22.04

  aws-otel-collector: &aws-otel-collector public.ecr.aws/aws-observability/aws-otel-collector:v0.31.0

  # To deploy to loadtest, demo or exp:
  # set dp3-branch to the branch you want to deploy to the env specifed
  # in dp3-env (loadtest, demo, exp), or
  # `placeholder_branch_name` if you don't want to deploy to dp3
  #

  # In addition, it's common practice to disable acceptance tests and
  # ignore tests for dp3 deploys. See the branch settings below.
  dp3-branch: &dp3-branch placeholder_branch_name
  # MUST BE ONE OF: loadtest, demo, exp.
  # These are used to pull in env vars so the spelling matters!
  dp3-env: &dp3-env placeholder_env

  # set integration-ignore-branch to the branch if you want to IGNORE
  # integration tests, or `placeholder_branch_name` if you do want to
  # run them
  integration-ignore-branch: &integration-ignore-branch placeholder_branch_name

  # set integration-mtls-ignore-branch to the branch if you want to
  # IGNORE mtls integration tests, or `placeholder_branch_name` if you
  # do want to run them
  integration-mtls-ignore-branch: &integration-mtls-ignore-branch integrationTesting

  # set client-ignore-branch to the branch if you want to IGNORE
  # client tests, or `placeholder_branch_name` if you do want to run
  # them
  client-ignore-branch: &client-ignore-branch placeholder_branch_name

  # set server-ignore-branch to the branch if you want to IGNORE
  # server tests, or `placeholder_branch_name` if you do want to run
  # them
  server-ignore-branch: &server-ignore-branch placeholder_branch_name

executors:
  base_small:
    resource_class: small
    docker:
      - image: *cimg_base
        auth:
          username: $DOCKERHUB_USERNAME
          password: $DOCKERHUB_PASSWORD
  tls_small:
    resource_class: small
    working_directory: ~/transcom/mymove
    docker:
      - image: *circleci-docker
        auth:
          username: $DOCKERHUB_USERNAME
          password: $DOCKERHUB_PASSWORD
  av_medium:
    resource_class: medium
    working_directory: ~/transcom/mymove
    docker:
      - image: milmove/clamav-ci
        # Authenticate with Docker Hub to avoid rate limit problems beginning on Nov 1st, 2020.
        # See https://www.docker.com/blog/scaling-docker-to-serve-millions-more-developers-network-egress/ for details
        # We'll need this until CircleCI and Docker Hub work out a deal to prevent rate limiting errors from CircleCI
        # IPs.
        auth:
          username: $DOCKERHUB_USERNAME
          password: $DOCKERHUB_PASSWORD
  mymove_pusher:
    # needs to be medium+ so it can checkout and restore the workspace
    resource_class: medium+
    working_directory: /mnt/ramdisk
    docker:
      - image: *circleci-docker
        auth:
          username: $DOCKERHUB_USERNAME
          password: $DOCKERHUB_PASSWORD
  mymove_builder:
    resource_class: medium+
    working_directory: /mnt/ramdisk
    docker:
      - image: *circleci-docker
        auth:
          username: $DOCKERHUB_USERNAME
          password: $DOCKERHUB_PASSWORD
  mymove_compiler:
    # large and no ram disk
    resource_class: large
    working_directory: ~/transcom/mymove
    docker:
      - image: *circleci-docker
        auth:
          username: $DOCKERHUB_USERNAME
          password: $DOCKERHUB_PASSWORD
        environment:
          GOPATH: /home/circleci/go

  mymove_compiler_xlarge:
    # xlarge and no ram disk
    resource_class: xlarge
    working_directory: ~/transcom/mymove
    docker:
      - image: *circleci-docker
        auth:
          username: $DOCKERHUB_USERNAME
          password: $DOCKERHUB_PASSWORD
        environment:
          GOPATH: /home/circleci/go

  mymove_ramdisk_compiler:
    # large with ram disk
    resource_class: large
    working_directory: /mnt/ramdisk
    docker:
      - image: *circleci-docker
        auth:
          username: $DOCKERHUB_USERNAME
          password: $DOCKERHUB_PASSWORD
        environment:
          GOPATH: /home/circleci/go

  mymove_ramdisk_compiler_xlarge:
    # xlarge with ram disk
    resource_class: xlarge
    working_directory: /mnt/ramdisk
    docker:
      - image: *circleci-docker
        auth:
          username: $DOCKERHUB_USERNAME
          password: $DOCKERHUB_PASSWORD
        environment:
          GOPATH: /home/circleci/go

  mymove_tester:
    resource_class: xlarge
    working_directory: ~/transcom/mymove
    docker:
      - image: *circleci-docker
        auth:
          username: $DOCKERHUB_USERNAME
          password: $DOCKERHUB_PASSWORD
        environment:
          GOPATH: /home/circleci/go
      - image: *postgres
        auth:
          username: $DOCKERHUB_USERNAME
          password: $DOCKERHUB_PASSWORD
        environment:
          POSTGRES_PASSWORD: mysecretpassword
          POSTGRES_DB: test_db
          # use ramdisk for better performance
          # https://circleci.com/docs/databases/#optimizing-postgresql-images
          PGDATA: /dev/shm/pgdata/data
        # override entrypoint/command for ramdisk
        # this has been fixed in versions of postgres newer than 13.9
        # https://github.com/CircleCI-Public/cimg-postgres/commit/3b320e26e4f187d0cd144efea1bc26cf5a2b68b0
        # milmove is still on 12.11
        entrypoint: /bin/bash
        command: -c 'ln -s /dev/shm/pgdata/data /var/lib/postgresql/ && exec /usr/local/bin/docker-entrypoint.sh postgres'

      - image: *redis
        auth:
          username: $DOCKERHUB_USERNAME
          password: $DOCKERHUB_PASSWORD

  mymove_load_tester:
    resource_class: large
    working_directory: ~/project
    docker:
      - image: *load_tester
        auth:
          username: $DOCKERHUB_USERNAME
          password: $DOCKERHUB_PASSWORD
        environment:
          GOPATH: /home/circleci/go
      - image: *postgres
        auth:
          username: $DOCKERHUB_USERNAME
          password: $DOCKERHUB_PASSWORD
        environment:
          POSTGRES_PASSWORD: mysecretpassword
          POSTGRES_DB: test_db
          # use ramdisk for better performance
          # https://circleci.com/docs/databases/#optimizing-postgresql-images
          PGDATA: /dev/shm/pgdata/data
        # override entrypoint/command for ramdisk
        # this has been fixed in versions of postgres newer than 13.9
        # https://github.com/CircleCI-Public/cimg-postgres/commit/3b320e26e4f187d0cd144efea1bc26cf5a2b68b0
        # milmove is still on 12.11
        entrypoint: /bin/bash
        command: -c 'ln -s /dev/shm/pgdata/data /var/lib/postgresql/ && exec /usr/local/bin/docker-entrypoint.sh postgres'

      - image: *redis
        auth:
          username: $DOCKERHUB_USERNAME
          password: $DOCKERHUB_PASSWORD

  milmove_playwright_tester:
    # maybe don't need xlarge, but getting many timeouts with large
    # ahobson - 2023-02-07
    resource_class: xlarge
    working_directory: ~/project
    docker:
      - image: *playwright
        auth:
          username: $DOCKERHUB_USERNAME
          password: $DOCKERHUB_PASSWORD
        environment:
          GOPATH: /home/circleci/go
      - image: *postgres
        auth:
          username: $DOCKERHUB_USERNAME
          password: $DOCKERHUB_PASSWORD
        environment:
          POSTGRES_PASSWORD: mysecretpassword
          POSTGRES_DB: test_db
          # use ramdisk for better performance
          # https://circleci.com/docs/databases/#optimizing-postgresql-images
          PGDATA: /dev/shm/pgdata/data
        # override entrypoint/command for ramdisk
        # this has been fixed in versions of postgres newer than 13.9
        # https://github.com/CircleCI-Public/cimg-postgres/commit/3b320e26e4f187d0cd144efea1bc26cf5a2b68b0
        # milmove is still on 12.11
        entrypoint: /bin/bash
        command: -c 'ln -s /dev/shm/pgdata/data /var/lib/postgresql/ && exec /usr/local/bin/docker-entrypoint.sh postgres'
      - image: *redis
        auth:
          username: $DOCKERHUB_USERNAME
          password: $DOCKERHUB_PASSWORD

commands:
  create_dot_go_version:
    description: 'Creates a .go-version file (if needed) which can be used for cache keys specific to golang'
    steps:
      - run:
          name: Create a .go-version file
          command: |
            if [ -f ".go-version" ]; then
              echo ".go-version already exists, no need to re-create"
            else
              GO_VERSION=$(awk '/golang/ { print $2 }' .tool-versions)
              echo "Creating .go-version using version ${GO_VERSION}"
              echo $GO_VERSION > .go-version
            fi

  restore_cache_for_go:
    steps:
      - create_dot_go_version
      - restore_cache:
          keys:
            - go-mod-sources-v8-{{ checksum "go.sum" }}-{{ checksum ".go-version" }}

  save_cache_for_go:
    steps:
      - create_dot_go_version
      - save_cache:
          key: go-mod-sources-v8-{{ checksum "go.sum" }}-{{ checksum ".go-version" }}
          paths:
            - '~/go'
            - '~/transcom/mymove/bin/swagger'

  aws_vars_stg:
    steps:
      - run:
          name: 'Setting up AWS environment variables for stg env'
          command: |
            echo "export AWS_DEFAULT_REGION=$STG_REGION" >> $BASH_ENV
            echo "export AWS_ACCOUNT_ID=$STG_ACCOUNT_ID" >> $BASH_ENV
            echo "export AWS_ACCESS_KEY_ID=$STG_ACCESS_KEY_ID" >> $BASH_ENV
            echo "export AWS_SECRET_ACCESS_KEY=$STG_SECRET_ACCESS_KEY" >> $BASH_ENV
            # override default cpu/memory for staging
            echo "export SERVICE_RESERVATION_CPU=2048" >> $BASH_ENV
            echo "export SERVICE_RESERVATION_MEM=4096" >> $BASH_ENV
            source $BASH_ENV
  tls_vars_stg:
    steps:
      - run:
          name: 'Setting up TLS environment variables for stg env'
          command: |
            echo "export TLS_CERT=$STG_MOVE_MIL_DOD_TLS_CERT" >> $BASH_ENV
            echo "export TLS_KEY=$STG_MOVE_MIL_DOD_TLS_KEY" >> $BASH_ENV
            echo "export TLS_CA=$STG_MOVE_MIL_DOD_TLS_CA" >> $BASH_ENV
            source $BASH_ENV
  aws_vars_prd:
    steps:
      - run:
          name: 'Setting up AWS environment variables for prd env'
          command: |
            echo "export AWS_DEFAULT_REGION=$PRD_REGION" >> $BASH_ENV
            echo "export AWS_ACCOUNT_ID=$PRD_ACCOUNT_ID" >> $BASH_ENV
            echo "export AWS_ACCESS_KEY_ID=$PRD_ACCESS_KEY_ID" >> $BASH_ENV
            echo "export AWS_SECRET_ACCESS_KEY=$PRD_SECRET_ACCESS_KEY" >> $BASH_ENV
            # override default cpu/memory for production
            echo "export SERVICE_RESERVATION_CPU=2048" >> $BASH_ENV
            echo "export SERVICE_RESERVATION_MEM=4096" >> $BASH_ENV
            source $BASH_ENV
  tls_vars_prd:
    steps:
      - run:
          name: 'Setting up TLS environment variables for prd env'
          command: |
            echo "export TLS_CERT=$PRD_MOVE_MIL_DOD_TLS_CERT" >> $BASH_ENV
            echo "export TLS_KEY=$PRD_MOVE_MIL_DOD_TLS_KEY" >> $BASH_ENV
            echo "export TLS_CA=$PRD_MOVE_MIL_DOD_TLS_CA" >> $BASH_ENV
            source $BASH_ENV
  aws_vars_transcom_gov_dev:
    parameters:
      when:
        description: when to run
        type: string
        default: on_success
    steps:
      - run:
          name: 'Setting up AWS environment variables for gov-dev env'
          command: |
            echo "export AWS_DEFAULT_REGION=$GOV_DEV_REGION" >> $BASH_ENV
            echo "export AWS_ACCOUNT_ID=$GOV_DEV_ACCOUNT_ID" >> $BASH_ENV
            echo "export AWS_ACCESS_KEY_ID=$GOV_DEV_ACCESS_KEY_ID" >> $BASH_ENV
            echo "export AWS_SECRET_ACCESS_KEY=$GOV_DEV_SECRET_KEY" >> $BASH_ENV
            source $BASH_ENV
          when: << parameters.when >>
  tls_vars_gov_dev:
    steps:
      - run:
          name: 'Setting up TLS environment variables for gov-dev env'
          command: |
            echo "export TLS_CERT=$EXPERIMENTAL_MOVE_MIL_DOD_TLS_CERT" >> $BASH_ENV
            echo "export TLS_KEY=$EXPERIMENTAL_MOVE_MIL_DOD_TLS_KEY" >> $BASH_ENV
            echo "export TLS_CA=$EXPERIMENTAL_MOVE_MIL_DOD_TLS_CA" >> $BASH_ENV
            source $BASH_ENV
  aws_vars_transcom_com_dev:
    steps:
      - run:
          name: 'Setting up AWS environment variables for com-dev env'
          command: |
            echo "export AWS_DEFAULT_REGION=$COM_REGION" >> $BASH_ENV
            echo "export AWS_ACCOUNT_ID=$DEV_ACCOUNT_ID" >> $BASH_ENV
            echo "export AWS_ACCESS_KEY_ID=$DEV_ACCESS_KEY_ID" >> $BASH_ENV
            echo "export AWS_SECRET_ACCESS_KEY=$DEV_SECRET_KEY" >> $BASH_ENV
            source $BASH_ENV
  aws_vars_dp3:
    parameters:
      dp3-env:
        description: dp3 env to deploy to (exp, loadtest, demo)
        type: string
        default: *dp3-env
    steps:
      - run:
          name: 'Setting up AWS environment variables for dp3 env defined in &dp3-env'
          command: |
            echo "export AWS_DEFAULT_REGION=\$$(echo << parameters.dp3-env >> | tr 'a-z' 'A-Z')_REGION" >> $BASH_ENV
            echo "export AWS_ACCOUNT_ID=\$$(echo << parameters.dp3-env >> | tr 'a-z' 'A-Z')_ACCOUNT_ID" >> $BASH_ENV
            echo "export AWS_ACCESS_KEY_ID=\$$(echo << parameters.dp3-env >> | tr 'a-z' 'A-Z')_ACCESS_KEY_ID" >> $BASH_ENV
            echo "export AWS_SECRET_ACCESS_KEY=\$$(echo << parameters.dp3-env >> | tr 'a-z' 'A-Z')_SECRET_ACCESS_KEY" >> $BASH_ENV
      - when:
          condition:
            equal: [loadtest, << parameters.dp3-env >>]
          steps:
            - run:
                name: 'Increase cpu/memory reservation for loadtest'
                command: |
                  # override default cpu/memory
                  echo "export SERVICE_RESERVATION_CPU=2048" >> $BASH_ENV
                  echo "export SERVICE_RESERVATION_MEM=4096" >> $BASH_ENV
                  source $BASH_ENV
  tls_vars_dp3:
    parameters:
      dp3-env:
        description: dp3 env to deploy to (exp, loadtest, demo)
        type: string
        default: *dp3-env
    steps:
      - run:
          name: 'Setting up TLS environment variables for dp3 env defined in &dp3-env'
          command: |
            echo "export TLS_CERT=\$$(echo << parameters.dp3-env >> | tr 'a-z' 'A-Z')_DP3_CERT" >> $BASH_ENV
            echo "export TLS_KEY=\$$(echo << parameters.dp3-env >> | tr 'a-z' 'A-Z')_DP3_KEY" >> $BASH_ENV
            echo "export TLS_CA=\$$(echo << parameters.dp3-env >> | tr 'a-z' 'A-Z')_DP3_CA" >> $BASH_ENV
            source $BASH_ENV

  announce_failure:
    # parameters:
    steps:
      - run:
          name: Announce failure
          command: |
            [[ $CIRCLE_BRANCH = main ]] || exit 0
            scripts/circleci-announce-broken-branch
          when: on_fail

  deploy_migrations_steps:
    parameters:
      ecr_env:
        type: string
    steps:
      - attach_workspace:
          at: .
      - run:
          name: Get Digest from filesystem
          command: echo 'export ECR_DIGEST=$(cat images/sha/ECR_DIGEST_app-migrations_<< parameters.ecr_env >>)' | tee -a "${BASH_ENV}"
      - run:
          name: Snapshot database
          command: scripts/do-exclusively --job-name ${CIRCLE_JOB} scripts/rds-snapshot-app-db $APP_ENVIRONMENT
      - run:
          name: Run migrations
          command: scripts/do-exclusively --job-name ${CIRCLE_JOB} scripts/ecs-run-app-migrations-container ${AWS_ACCOUNT_ID}.dkr.ecr.${AWS_DEFAULT_REGION}.amazonaws.com/app-migrations@${ECR_DIGEST} $APP_ENVIRONMENT
          no_output_timeout: 60m
          environment:
            CHAMBER_RETRIES: 20
      - announce_failure
  deploy_tasks_steps:
    parameters:
      ecr_env:
        type: string
    steps:
      - attach_workspace:
          at: .
      - run:
          name: Get Digest from filesystem
          command: echo 'export ECR_DIGEST=$(cat images/sha/ECR_DIGEST_app-tasks_<< parameters.ecr_env >>)' | tee -a "${BASH_ENV}"
      - run:
          name: Deploy connect to GEX via SFTP service
          command: scripts/do-exclusively --job-name ${CIRCLE_JOB} scripts/ecs-deploy-task-container connect-to-gex-via-sftp "${AWS_ACCOUNT_ID}.dkr.ecr.${AWS_DEFAULT_REGION}.amazonaws.com/app-tasks@${ECR_DIGEST}" "${APP_ENVIRONMENT}"
          no_output_timeout: 20m
      - announce_failure
      - run:
          name: Deploy GHC fuel price data task service
          command: scripts/do-exclusively --job-name ${CIRCLE_JOB} scripts/ecs-deploy-task-container save-ghc-fuel-price-data "${AWS_ACCOUNT_ID}.dkr.ecr.${AWS_DEFAULT_REGION}.amazonaws.com/app-tasks@${ECR_DIGEST}" "${APP_ENVIRONMENT}"
          no_output_timeout: 20m
      - announce_failure
      - run:
          name: Deploy payment reminder email task service
          command: scripts/do-exclusively --job-name ${CIRCLE_JOB} scripts/ecs-deploy-task-container send-payment-reminder "${AWS_ACCOUNT_ID}.dkr.ecr.${AWS_DEFAULT_REGION}.amazonaws.com/app-tasks@${ECR_DIGEST}" "${APP_ENVIRONMENT}"
          no_output_timeout: 20m
      - announce_failure
      - run:
          name: Deploy post to GEX service
          command: scripts/do-exclusively --job-name ${CIRCLE_JOB} scripts/ecs-deploy-task-container post-file-to-gex "${AWS_ACCOUNT_ID}.dkr.ecr.${AWS_DEFAULT_REGION}.amazonaws.com/app-tasks@${ECR_DIGEST}" "${APP_ENVIRONMENT}"
          no_output_timeout: 20m
      - announce_failure
      - run:
          name: Deploy process EDIs service
          command: scripts/do-exclusively --job-name ${CIRCLE_JOB} scripts/ecs-deploy-task-container process-edis "${AWS_ACCOUNT_ID}.dkr.ecr.${AWS_DEFAULT_REGION}.amazonaws.com/app-tasks@${ECR_DIGEST}" "${APP_ENVIRONMENT}"
          no_output_timeout: 20m
      - announce_failure
  # Used for dp3 sites, which do not include gex/orders
  deploy_dp3_tasks_steps:
    parameters:
      ecr_env:
        type: string
        default: *dp3-env
    steps:
      - attach_workspace:
          at: .
      - run:
          name: Get Digest from filesystem
          command: echo 'export ECR_DIGEST=$(cat images/sha/ECR_DIGEST_app-tasks_<< parameters.ecr_env >>)' | tee -a "${BASH_ENV}"
      - run:
          name: Deploy GHC fuel price data task service
          command: scripts/do-exclusively --job-name ${CIRCLE_JOB} scripts/ecs-deploy-task-container save-ghc-fuel-price-data "${AWS_ACCOUNT_ID}.dkr.ecr.${AWS_DEFAULT_REGION}.amazonaws.com/app-tasks@${ECR_DIGEST}" "${APP_ENVIRONMENT}"
          no_output_timeout: 20m
      - announce_failure
      - run:
          name: Deploy payment reminder email task service
          command: scripts/do-exclusively --job-name ${CIRCLE_JOB} scripts/ecs-deploy-task-container send-payment-reminder "${AWS_ACCOUNT_ID}.dkr.ecr.${AWS_DEFAULT_REGION}.amazonaws.com/app-tasks@${ECR_DIGEST}" "${APP_ENVIRONMENT}"
          no_output_timeout: 20m
      - announce_failure
  deploy_app_steps:
    parameters:
      compare_host:
        type: string
      health_check_hosts:
        type: string
      ecr_env:
        type: string
    steps:
      - attach_workspace:
          at: .
      - run:
          name: Compare against deployed commit
          command: |
            [[ -z "<< parameters.compare_host >>" ]] || scripts/compare-deployed-commit "<< parameters.compare_host >>" $CIRCLE_SHA1
      - restore_cache_for_go
      - run:
          name: Get Digest from filesystem
          command: echo 'export ECR_DIGEST=$(cat images/sha/ECR_DIGEST_app_<< parameters.ecr_env >>)' | tee -a "${BASH_ENV}"
      - run:
          name: Get otel collector digest from filesystem
          command: |
            OTEL_ECR_DIGEST=$(cat images/sha/ECR_DIGEST_otel-collector_<< parameters.ecr_env >>)
            echo "export OTEL_ECR_DIGEST=${OTEL_ECR_DIGEST}" | tee -a "${BASH_ENV}"

            echo "export OTEL_COLLECTOR_IMAGE=${AWS_ACCOUNT_ID}.dkr.ecr.${AWS_DEFAULT_REGION}.amazonaws.com/otel-collector@${OTEL_ECR_DIGEST}" | tee -a "${BASH_ENV}"
      - run:
          name: Deploy app service
          command: scripts/do-exclusively --job-name ${CIRCLE_JOB} scripts/ecs-deploy-service-container app "${AWS_ACCOUNT_ID}.dkr.ecr.${AWS_DEFAULT_REGION}.amazonaws.com/app@${ECR_DIGEST}" "${APP_ENVIRONMENT}" "/bin/milmove serve"
          no_output_timeout: 20m
      - run:
          name: Health Check
          command: bin/health-checker --schemes https --hosts << parameters.health_check_hosts >> --tries 10 --backoff 3 --log-level info --timeout 5m
      - run:
          name: TLS Check
          command: bin/tls-checker --schemes https --hosts << parameters.health_check_hosts >> --log-level info --timeout 15m
      - run:
          name: Check deployed commits
          command: scripts/check-deployed-commit "<< parameters.health_check_hosts >>" "$CIRCLE_SHA1"
      - announce_failure
  deploy_app_client_tls_steps:
    parameters:
      compare_host:
        type: string
      health_check_hosts:
        type: string
      ecr_env:
        type: string
    steps:
      - attach_workspace:
          at: .
      - run:
          name: Compare against deployed commit
          command: |
            [[ -z "<< parameters.compare_host >>" ]] || scripts/compare-deployed-commit "<< parameters.compare_host >>" $CIRCLE_SHA1 ${TLS_KEY} ${TLS_CERT} ${TLS_CA}
      - run:
          name: Get Digest from filesystem
          command: echo 'export ECR_DIGEST=$(cat images/sha/ECR_DIGEST_app_<< parameters.ecr_env >>)' | tee -a "${BASH_ENV}"
      - run:
          name: Get otel collector digest from filesystem
          command: |
            OTEL_ECR_DIGEST=$(cat images/sha/ECR_DIGEST_otel-collector_<< parameters.ecr_env >>)
            echo "export OTEL_ECR_DIGEST=${OTEL_ECR_DIGEST}" | tee -a "${BASH_ENV}"

            echo "export OTEL_COLLECTOR_IMAGE=${AWS_ACCOUNT_ID}.dkr.ecr.${AWS_DEFAULT_REGION}.amazonaws.com/otel-collector@${OTEL_ECR_DIGEST}" | tee -a "${BASH_ENV}"
      - run:
          name: Deploy app-client-tls service
          command: scripts/do-exclusively --job-name ${CIRCLE_JOB} scripts/ecs-deploy-service-container app-client-tls "${AWS_ACCOUNT_ID}.dkr.ecr.${AWS_DEFAULT_REGION}.amazonaws.com/app@${ECR_DIGEST}" "${APP_ENVIRONMENT}" "/bin/milmove serve"
          no_output_timeout: 20m
      - run:
          name: Health Check
          command: |
            bin/health-checker --schemes https --hosts << parameters.health_check_hosts >> --key ${TLS_KEY} --cert ${TLS_CERT} --ca ${TLS_CA} --tries 10 --backoff 3 --log-level info --timeout 5m
      - run:
          name: TLS Check
          command: |
            bin/tls-checker --schemes https --hosts << parameters.health_check_hosts >> --key ${TLS_KEY} --cert ${TLS_CERT} --ca ${TLS_CA} --log-level info --timeout 15m
      - run:
          name: Check deployed commits
          command: scripts/check-deployed-commit "<< parameters.health_check_hosts >>" "$CIRCLE_SHA1" ${TLS_KEY} ${TLS_CERT} ${TLS_CA}
      - announce_failure

  deploy_app_storybook:
    parameters:
      s3_bucket:
        type: string
    steps:
      - attach_workspace:
          at: /tmp/storybook
      - checkout
      - run:
          name: Push Storybook build to S3
          command: scripts/push-storybook-assets "<< parameters.s3_bucket>>"

  build_image:
    parameters:
      dockerfile:
        type: string
      image_name:
        type: string
      tag:
        type: string
      working_dir:
        type: string
    steps:
      - attach_workspace:
          at: .
      - setup_remote_docker:
          docker_layer_caching: false
      - run:
          name: 'Build docker image'
          working_directory: << parameters.working_dir >>
          command: |
            docker build -f << parameters.dockerfile>> -t << parameters.image_name >>:<< parameters.tag >> .
            mkdir -p images
            docker save -o images/<< parameters.image_name >> << parameters.image_name >>:<< parameters.tag >>
      - persist_to_workspace:
          root: .
          paths:
            - images/<< parameters.image_name >>

  push_image:
    parameters:
      ecr_env:
        type: string
      image_name:
        type: string
      tag:
        type: string
      repo:
        type: string
    steps:
      - attach_workspace:
          at: .
      - setup_remote_docker:
          docker_layer_caching: false
      - run:
          name: 'Retrieve docker image from workspace'
          command: |
            docker load -i images/<< parameters.image_name >>
      - run:
          name: 'Tag and push docker image'

          command: |
            aws ecr get-login-password --region $AWS_DEFAULT_REGION | docker login --username AWS --password-stdin ${AWS_ACCOUNT_ID}.dkr.ecr.${AWS_DEFAULT_REGION}.amazonaws.com
            docker tag << parameters.image_name >>:<< parameters.tag >> ${AWS_ACCOUNT_ID}.dkr.ecr.${AWS_DEFAULT_REGION}.amazonaws.com/<< parameters.repo >>:git-${CIRCLE_SHA1}
            docker push ${AWS_ACCOUNT_ID}.dkr.ecr.${AWS_DEFAULT_REGION}.amazonaws.com/<< parameters.repo >>:git-${CIRCLE_SHA1}
            shopt -s extglob

            # README: We are going to replace any unwanted characters with dashes then truncate
            #         the tag name to 100 characters. Docker tags can be a maximum of 128 characters
            #         and this leaves some room for a prefix.
            docker_tag_from_branch_name=${CIRCLE_BRANCH//+([^A-Za-z0-9-.])/-}
            docker_tag_shortened_name=${docker_tag_from_branch_name:0:100}

            docker tag << parameters.image_name >>:<< parameters.tag >> ${AWS_ACCOUNT_ID}.dkr.ecr.${AWS_DEFAULT_REGION}.amazonaws.com/<< parameters.repo >>:git-branch-${docker_tag_shortened_name}
            docker push ${AWS_ACCOUNT_ID}.dkr.ecr.${AWS_DEFAULT_REGION}.amazonaws.com/<< parameters.repo >>:git-branch-${docker_tag_shortened_name}
      - run:
          name: 'Record ECR Image Digest'
          command: |
            mkdir -p images/sha
            echo $(aws ecr describe-images --repository-name << parameters.repo >> --image-ids imageTag=git-${CIRCLE_SHA1} | jq ".imageDetails[0] .imageDigest" -r) > images/sha/ECR_DIGEST_<< parameters.repo >>_<< parameters.ecr_env >>
            cat images/sha/ECR_DIGEST_<< parameters.repo >>_<< parameters.ecr_env >>
            sleep 60
      - run:
          name: 'Describe image scan findings'
          command: scripts/ecr-describe-image-scan-findings << parameters.repo >> $(cat images/sha/ECR_DIGEST_<< parameters.repo >>_<< parameters.ecr_env >>)
      - persist_to_workspace:
          root: .
          paths:
            - images/sha/ECR_DIGEST_<< parameters.repo >>_<< parameters.ecr_env >>

  # The ATO environments cannot pull from outside repositories
  # the error is: x509: certificate signed by unknown authority
  #
  # So pull the image and then push to our own ECR repo. For docker
  # STIG reasons, we need to do an image scan AND we need to expire
  # old images, so always create a new tag on each deployment
  push_otel_collector_image:
    parameters:
      ecr_env:
        type: string
      aws_otel_collector_image:
        type: string
      repo:
        type: string
        default: otel-collector
    steps:
      - setup_remote_docker:
          docker_layer_caching: false
      - attach_workspace:
          at: .
      - run:
          name: 'Tag and push docker image'
          command: |
            aws ecr get-login-password --region $AWS_DEFAULT_REGION | docker login --username AWS --password-stdin ${AWS_ACCOUNT_ID}.dkr.ecr.${AWS_DEFAULT_REGION}.amazonaws.com
            otel_image=$(echo << parameters.aws_otel_collector_image >>)
            docker pull "${otel_image}"
            shopt -s extglob
            # this removes everything before the colon, which separates the
            # image name from the image tag
            otel_image_tag=${otel_image#*:}
            repo_name=${AWS_ACCOUNT_ID}.dkr.ecr.${AWS_DEFAULT_REGION}.amazonaws.com/<< parameters.repo >>
            image_name="${repo_name}:${otel_image_tag}"
            docker pull "${otel_image}"
            # use git prefix for ECR expiration policy
            docker tag "${otel_image}" "${repo_name}:git-${otel_image_tag}-${CIRCLE_SHA1}"
            docker push "${repo_name}:git-${otel_image_tag}-${CIRCLE_SHA1}"

      - run:
          name: 'Record ECR Image Digest'
          command: |
            otel_image=$(echo << parameters.aws_otel_collector_image >>)
            shopt -s extglob
            # this removes everything before the colon, which separates the
            # image name from the image tag
            otel_image_tag=${otel_image#*:}
            mkdir -p images/sha
            echo $(aws ecr describe-images --repository-name << parameters.repo >> --image-ids imageTag=git-${otel_image_tag}-${CIRCLE_SHA1} | jq ".imageDetails[0] .imageDigest" -r) > images/sha/ECR_DIGEST_<< parameters.repo >>_<< parameters.ecr_env >>
            cat images/sha/ECR_DIGEST_<< parameters.repo >>_<< parameters.ecr_env >>
      # The scans of the upstream otel collector image result in
      #
      #   UnsupportedImageError: The operating system and/or package manager are not supported
      # The irony of the AWS open telemetry collector being built in a
      # way that is not compatible with AWS image scanning is not lost
      # on me
      # - run:
      #     name: 'Describe image scan findings'
      #     command: scripts/ecr-describe-image-scan-findings << parameters.repo >> $(cat images/sha/ECR_DIGEST_<< parameters.repo >>_<< parameters.ecr_env >>) || true
      - persist_to_workspace:
          root: .
          paths:
            - images/sha/ECR_DIGEST_<< parameters.repo >>_<< parameters.ecr_env >>

  server_tests_step:
    parameters:
      application:
        type: string
    steps:
      - run:
          name: make server_test_build for <<parameters.application>>
          command: |
            export LOGIN_GOV_SECRET_KEY=$(echo $E2E_LOGIN_GOV_SECRET_KEY | base64 --decode)
            export OKTA_CUST_CLIENT_ID=notrealkey
            export OKTA_OFFICE_CLIENT_ID=notrealkey1
            export OKTA_ADMIN_CLIENT_ID=notrealkey2
            export OKTA_CUSTOMER_SECRET_KEY=notrealkey
            export OKTA_OFFICE_SECRET_KEY=notrealkey1
            export OKTA_ADMIN_SECRET_KEY=notrealkey2
            export OKTA_TENANT_ORG_URL=test-milmove.okta.mil
            export OKTA_API_KEY=notrealapikey
            export OKTA_OFFICE_GROUP_ID=notrealgroupId
            export OKTA_CUSTOMER_GROUP_ID=notrealcustomergroupId


            make server_test
          no_output_timeout: 20m
          environment:
            APPLICATION: '<< parameters.application >>'
            # 8 since this runs on xlarge with 8 CPUs
            GOTEST_PARALLEL: 8
            DB_PASSWORD: mysecretpassword
            DB_USER_LOW_PRIV: crud
            DB_PASSWORD_LOW_PRIV: mysecretpassword
            DB_USER: postgres
            DB_HOST: localhost
            DB_PORT_TEST: 5433
            DB_PORT: 5432
            DB_NAME: test_db
            DB_NAME_TEST: test_db
            DTOD_USE_MOCK: 'true'
            MIGRATION_MANIFEST: '/home/circleci/transcom/mymove/migrations/<< parameters.application >>/migrations_manifest.txt'
            MIGRATION_PATH: 'file:///home/circleci/transcom/mymove/migrations/<< parameters.application >>/schema;file:///home/circleci/transcom/mymove/migrations/<< parameters.application >>/secure'
            EIA_KEY: db2522a43820268a41a802a16ae9fd26 # dummy key generated with openssl rand -hex 16
            ENV: test
            ENVIRONMENT: test
            SERVER_REPORT: 1
            COVERAGE: 1
            SERVE_API_INTERNAL: 'true'
            OKTA_CUSTOMER_CLIENT_ID: 1q2w3e4r5t6y7u8i9o
            OKTA_ADMIN_CLIENT_ID: AQ1SW2DE3FR4G5
            OKTA_OFFICE_CLIENT_ID: 9f9f9s8s90gig9
            OKTA_API_KEY: notrealapikey8675309
            OKTA_OFFICE_GROUP_ID: notrealgroupId
            OKTA_CUSTOMER_GROUP_ID: notrealcustomergroupId

  # run playwright tests without using setup_remote_docker
  # the remote docker resources are not configurable and thus are
  # SLOOOOOOW
  #
  # https://circleci.com/docs/building-docker-images/#specifications
  #
  # Run postgresql + redis in docker, but run the tests locally
  #
  e2e_tests_playwright:
    parameters:
      workers:
        type: integer
        # We tried this in an xlarge resource with 5 workers and still
        # had flaky tests because of pages being slow to load
        # Instead, we run in a large instance with 1 worker and
        # increased parallelism as needed
        default: 1
      path:
        type: string
    steps:
      - attach_workspace:
          at: .
      - restore_cache:
          keys:
            - v4-cache-yarn-v4-{{ checksum "yarn.lock" }}
      - run:
          # Needed for PDF e2e
          name: Verify react-file-viewer client dependency exists
          command: |
            if [ ! -d "/home/circleci/project/public/static/react-file-viewer" ]; then
              echo "Error: /home/circleci/project/public/static/react-file-viewer not found, the server will not be able to serve frontend dependencies"
              exit 1
            fi
      - run:
          # Needed for PDF e2e
          name: Verify react-file-viewer pdfjs chunk exists
          command: |
            ls -l /home/circleci/project/public/static/react-file-viewer
            if [ ! -f "/home/circleci/project/public/static/react-file-viewer/pdfjs-dist-webpack.chunk.js" ]; then
              echo "Error: /home/circleci/project/public/static/react-file-viewer/pdfjs-dist-webpack.chunk.js not found, the server will not be able to serve frontend dependencies"
              exit 1
            fi
      - run:
          name: Verify small.pdf is in workspace
          command: |
            ls -l ./pkg/testdatagen/testdata/bandwidth_test_docs/
      - run:
          name: setup hosts
          command: |
            # futz with /etc/hosts for running in circleci
            echo "127.0.0.1 milmovelocal" | sudo tee -a /etc/hosts
            echo "127.0.0.1 officelocal" | sudo tee -a /etc/hosts
            echo "127.0.0.1 adminlocal" | sudo tee -a /etc/hosts
            echo "127.0.0.1 primelocal" | sudo tee -a /etc/hosts
      - run:
          background: true
          name: run server
          environment:
            MIGRATION_MANIFEST: '/home/circleci/project/migrations/app/migrations_manifest.txt'
            MIGRATION_PATH: 'file:///home/circleci/project/migrations/app/schema;file:///home/circleci/project/migrations/app/secure'
          command: |
            export MOVE_MIL_DOD_CA_CERT=$(cat config/tls/devlocal-ca.pem)
            export MOVE_MIL_DOD_TLS_CERT=$(cat config/tls/devlocal-https.pem)
            export MOVE_MIL_DOD_TLS_KEY=$(cat config/tls/devlocal-https.key)
            export CLIENT_AUTH_SECRET_KEY=$(cat config/tls/devlocal-client_auth_secret.key)
            export LOGIN_GOV_SECRET_KEY=$(echo $E2E_LOGIN_GOV_SECRET_KEY | base64 --decode)
            export HERE_MAPS_APP_ID=$E2E_HERE_MAPS_APP_ID
            export HERE_MAPS_APP_CODE=$E2E_HERE_MAPS_APP_CODE
            export LOCAL_STORAGE_WEB_ROOT=storage
            # pull in review app settings here so we don't have to
            # reproduce them
            sed 's,^,export ,' config/env/review.app.env > server_env
            source server_env

            # now do a few overrides
            export HERE_MAPS_GEOCODE_ENDPOINT=https://geocoder.api.here.com/6.2/geocode.json
            export HERE_MAPS_ROUTING_ENDPOINT=https://route.api.here.com/routing/7.2/calculateroute.json
            export LOGIN_GOV_CALLBACK_PORT=4000
            export LOGIN_GOV_CALLBACK_PROTOCOL=http
            export OKTA_CUSTOMER_CLIENT_ID=1q2w3e4r5t6y7u8i9o
            export OKTA_ADMIN_CLIENT_ID=AQ1SW2DE3FR4G5
            export OKTA_OFFICE_CLIENT_ID=9f9f9s8s90gig9
            export OKTA_CUSTOMER_SECRET_KEY=notrealkey
            export OKTA_OFFICE_SECRET_KEY=notrealkey1
            export OKTA_ADMIN_SECRET_KEY=notrealkey2
            export OKTA_TENANT_CALLBACK_PORT=4000
            export OKTA_TENANT_CALLBACK_PROTOCOL=http
            export OKTA_TENANT_ORG_URL=test-milmove.okta.mil
            export OKTA_API_KEY=notrealapikey
            export OKTA_OFFICE_GROUP_ID=notrealgroupId
            export OKTA_CUSTOMER_GROUP_ID=notrealcustomergroupId

            export SERVE_API_PRIME=false
            export SERVE_API_SUPPORT=true
            export SERVE_PRIME_SIMULATOR=true
            export DEVLOCAL_CA=$PWD/config/tls/devlocal-ca.pem
            export DOD_CA_PACKAGE=$PWD/config/tls/milmove-cert-bundle.p7b
            export HTTP_ADMIN_SERVER_NAME=adminlocal
            export HTTP_MY_SERVER_NAME=milmovelocal
            export HTTP_OFFICE_SERVER_NAME=officelocal
            export HTTP_ORDERS_SERVER_NAME=orderslocal
            export HTTP_PRIME_SERVER_NAME=primelocal
            export ENVIRONMENT=test
            export FEATURE_FLAG_MULTI_MOVE=true
            export FEATURE_FLAG_PPM=true
            export FEATURE_FLAG_PPM_SPR=false
            export FEATURE_FLAG_NTS=true
            export FEATURE_FLAG_NTSR=true
            export FEATURE_FLAG_BOAT=true
            export FEATURE_FLAG_MOBILE_HOME=true
            export FEATURE_FLAG_CAC_VALIDATED_LOGIN=false
            export FEATURE_FLAG_VALIDATION_CODE_REQUIRED=false
            export FEATURE_FLAG_MOVE_LOCK=false
            export FEATURE_FLAG_OKTA_DODID_INPUT=false
            export FEATURE_FLAG_HEADQUARTERS_ROLE=true
            export FEATURE_FLAG_GSR_ROLE=false
            export FEATURE_FLAG_SAFETY_MOVE=false
            export FEATURE_FLAG_MANAGE_SUPPORTING_DOCS=false
            export FEATURE_FLAG_THIRD_ADDRESS_AVAILABLE=false
            export FEATURE_FLAG_QUEUE_MANAGEMENT=false
            export FEATURE_FLAG_ENABLE_ALASKA=false
            export FEATURE_FLAG_UNACCOMPANIED_BAGGAGE=false
            export FEATURE_FLAG_ENABLE_HAWAII=false
            export FEATURE_FLAG_BULK_ASSIGNMENT=false

            # disable for speed, playwright tests can fail otherwise
            export DB_DEBUG=false

            make db_dev_create
            bin/milmove migrate

            # playwright tests DO NOT NEED SEED DATA
            bin/milmove serve 2>&1 | fmt
      - run:
          name: wait for server
          command: |
            # install yarn dependencies while waiting for the server
            # to start. This installs our pinned version of playwright
            yarn install --frozen-lockfile --cache-folder ~/.cache/yarn
            # install playwright browsers while waiting for the server to start
            ./node_modules/.bin/playwright install
            dockerize -wait http://milmovelocal:4000 -timeout 5m
      - run:
          name: run e2e_test playwright
          environment:
            PLAYWRIGHT_MY_URL: http://milmovelocal:4000
            PLAYWRIGHT_ADMIN_URL: http://adminlocal:4000
            PLAYWRIGHT_OFFICE_URL: http://officelocal:4000
            # partially taken from https://playwright.dev/docs/ci#sharding-in-circleci
            FEATURE_FLAG_MULTI_MOVE: 'true'
            FEATURE_FLAG_PPM: 'true'
            FEATURE_FLAG_NTS: 'true'
            FEATURE_FLAG_NTSR: 'true'
            FEATURE_FLAG_BOAT: 'true'
            FEATURE_FLAG_MOBILE_HOME: 'true'
            FEATURE_FLAG_CAC_VALIDATED_LOGIN: 'false'
            FEATURE_FLAG_VALIDATION_CODE_REQUIRED: 'false'
            FEATURE_FLAG_MOVE_LOCK: 'false'
            FEATURE_FLAG_OKTA_DODID_INPUT: 'false'
            FEATURE_FLAG_HEADQUARTERS_ROLE: 'true'
            FEATURE_FLAG_GSR_ROLE: 'false'
            FEATURE_FLAG_SAFETY_MOVE: 'false'
            FEATURE_FLAG_MANAGE_SUPPORTING_DOCS: 'false'
            FEATURE_FLAG_THIRD_ADDRESS_AVAILABLE: 'false'
            FEATURE_FLAG_QUEUE_MANAGEMENT: 'false'
            FEATURE_FLAG_UNACCOMPANIED_BAGGAGE: 'false'
            FEATURE_FLAG_ENABLE_ALASKA: 'false'
            FEATURE_FLAG_BULK_ASSIGNMENT: 'false'

            FEATURE_FLAG_BULK_RE_ASSIGNMENT: 'false'
          command: |
            SHARD=$((${CIRCLE_NODE_INDEX}+1))
            PLAYWRIGHT_JUNIT_OUTPUT_NAME=playwright-results.xml \
            ./node_modules/.bin/playwright test \
            --reporter=html,junit \
            --trace=on \
            --workers << parameters.workers >> \
            --shard="${SHARD}/${CIRCLE_NODE_TOTAL}" \
            << parameters.path >>
          no_output_timeout: 60m
      - store_artifacts:
          path: playwright-report
      - run:
          name: create playwright report archive for download
          when: always
          command: |
            zip -r complete-playwright-report.zip playwright-report
      - store_artifacts:
          path: complete-playwright-report.zip
      - store_test_results:
          path: playwright-results.xml

  # this custom step has some duplication with
  # scripts/run-e2e-mtls-test-docker because we want to run some of the
  # steps below in parallel
  e2e_tests_mtls:
    steps:
      - attach_workspace:
          at: .
      - run:
          name: setup hosts
          command: |
            # futz with /etc/hosts for running in circleci
            echo "127.0.0.1 milmovelocal" | sudo tee -a /etc/hosts
            echo "127.0.0.1 officelocal" | sudo tee -a /etc/hosts
            echo "127.0.0.1 adminlocal" | sudo tee -a /etc/hosts
            echo "127.0.0.1 primelocal" | sudo tee -a /etc/hosts
      - run:
          background: true
          name: run server
          environment:
            MIGRATION_MANIFEST: '/home/circleci/transcom/mymove/migrations/app/migrations_manifest.txt'
            MIGRATION_PATH: 'file:///home/circleci/transcom/mymove/migrations/app/schema;file:///home/circleci/transcom/mymove/migrations/app/secure'
          command: |
            export MOVE_MIL_DOD_CA_CERT=$(cat config/tls/devlocal-ca.pem)
            export MOVE_MIL_DOD_TLS_CERT=$(cat config/tls/devlocal-https.pem)
            export MOVE_MIL_DOD_TLS_KEY=$(cat config/tls/devlocal-https.key)
            export CLIENT_AUTH_SECRET_KEY=$(cat config/tls/devlocal-client_auth_secret.key)
            export LOGIN_GOV_SECRET_KEY=$(echo $E2E_LOGIN_GOV_SECRET_KEY | base64 --decode)
            export HERE_MAPS_APP_ID=$E2E_HERE_MAPS_APP_ID
            export HERE_MAPS_APP_CODE=$E2E_HERE_MAPS_APP_CODE
            # pull in review app settings here so we don't have to
            # reproduce them
            sed 's,^,export ,' config/env/review.app.env > server_env
            source server_env

            # now do a few overrides
            export HERE_MAPS_GEOCODE_ENDPOINT=https://geocoder.api.here.com/6.2/geocode.json
            export HERE_MAPS_ROUTING_ENDPOINT=https://route.api.here.com/routing/7.2/calculateroute.json
            export LOGIN_GOV_CALLBACK_PORT=4000
            export LOGIN_GOV_CALLBACK_PROTOCOL=http
            export OKTA_CUSTOMER_CLIENT_ID=1q2w3e4r5t6y7u8i9o
            export OKTA_ADMIN_CLIENT_ID=AQ1SW2DE3FR4G5
            export OKTA_OFFICE_CLIENT_ID=9f9f9s8s90gig9
            export OKTA_CUSTOMER_SECRET_KEY=notrealkey
            export OKTA_OFFICE_SECRET_KEY=notrealkey1
            export OKTA_ADMIN_SECRET_KEY=notrealkey2
            export OKTA_TENANT_CALLBACK_PORT=4000
            export OKTA_TENANT_CALLBACK_PROTOCOL=http
            export OKTA_TENANT_ORG_URL=test-milmove.okta.mil
            export OKTA_API_KEY=notrealapikey
            export OKTA_OFFICE_GROUP_ID=notrealgroupId
            export OKTA_CUSTOMER_GROUP_ID=notrealcustomergroupId

            export SERVE_API_SUPPORT=true
            export SERVE_PRIME_SIMULATOR=true
            export DEVLOCAL_CA=$PWD/config/tls/devlocal-ca.pem
            export DOD_CA_PACKAGE=$PWD/config/tls/milmove-cert-bundle.p7b
            export HTTP_ADMIN_SERVER_NAME=adminlocal
            export HTTP_MY_SERVER_NAME=milmovelocal
            export HTTP_OFFICE_SERVER_NAME=officelocal
            export HTTP_ORDERS_SERVER_NAME=orderslocal
            export HTTP_PRIME_SERVER_NAME=primelocal
            export ENVIRONMENT=test
            export MUTUAL_TLS_ENABLED=true
            export MUTUAL_TLS_PORT=9443
            export SERVE_API_PRIME=true
            # disable for speed, tests can fail otherwise
            export DB_DEBUG=false

            make db_dev_create
            bin/milmove migrate
            # mtls tests do not need client
            mkdir -p build
            touch build/index.html
            # mtls tests DO NOT NEED SEED DATA
            bin/milmove serve 2>&1 | fmt
      - run:
          name: wait for server
          command: |
            dockerize -wait http://milmovelocal:4000 -timeout 5m
      - run:
          name: run e2e mtls tests
          command: |
            ./scripts/run-e2e-mtls-test

  e2e_tests_load:
    parameters:
      workers:
        type: integer
        # We tried this in an xlarge resource with 5 workers and still
        # had flaky tests because of pages being slow to load
        # Instead, we run in a large instance with 1 worker and
        # increased parallelism as needed
        default: 1
    steps:
      - attach_workspace:
          at: .
      - run:
          name: setup hosts
          command: |
            # futz with /etc/hosts for running in circleci
            echo "127.0.0.1 milmovelocal" | sudo tee -a /etc/hosts
            echo "127.0.0.1 officelocal" | sudo tee -a /etc/hosts
            echo "127.0.0.1 adminlocal" | sudo tee -a /etc/hosts
            echo "127.0.0.1 primelocal" | sudo tee -a /etc/hosts
      - run:
          background: true
          name: run server
          environment:
            MIGRATION_MANIFEST: '/home/circleci/project/migrations/app/migrations_manifest.txt'
            MIGRATION_PATH: 'file:///home/circleci/project/migrations/app/schema;file:///home/circleci/project/migrations/app/secure'
          command: |
            export MOVE_MIL_DOD_CA_CERT=$(cat config/tls/devlocal-ca.pem)
            export MOVE_MIL_DOD_TLS_CERT=$(cat config/tls/devlocal-https.pem)
            export MOVE_MIL_DOD_TLS_KEY=$(cat config/tls/devlocal-https.key)
            export CLIENT_AUTH_SECRET_KEY=$(cat config/tls/devlocal-client_auth_secret.key)
            export LOGIN_GOV_SECRET_KEY=$(echo $E2E_LOGIN_GOV_SECRET_KEY | base64 --decode)
            export HERE_MAPS_APP_ID=$E2E_HERE_MAPS_APP_ID
            export HERE_MAPS_APP_CODE=$E2E_HERE_MAPS_APP_CODE
            # pull in review app settings here so we don't have to
            # reproduce them
            sed 's,^,export ,' config/env/review.app.env > server_env
            source server_env

            # now do a few overrides
            export HERE_MAPS_GEOCODE_ENDPOINT=https://geocoder.api.here.com/6.2/geocode.json
            export HERE_MAPS_ROUTING_ENDPOINT=https://route.api.here.com/routing/7.2/calculateroute.json
            export LOGIN_GOV_CALLBACK_PORT=4000
            export LOGIN_GOV_CALLBACK_PROTOCOL=http
            export OKTA_CUSTOMER_CLIENT_ID=1q2w3e4r5t6y7u8i9o
            export OKTA_ADMIN_CLIENT_ID=AQ1SW2DE3FR4G5
            export OKTA_OFFICE_CLIENT_ID=9f9f9s8s90gig9
            export OKTA_CUSTOMER_SECRET_KEY=notrealkey
            export OKTA_OFFICE_SECRET_KEY=notrealkey1
            export OKTA_ADMIN_SECRET_KEY=notrealkey2
            export OKTA_TENANT_CALLBACK_PORT=4000
            export OKTA_TENANT_CALLBACK_PROTOCOL=http
            export OKTA_TENANT_ORG_URL=test-milmove.okta.mil
            export OKTA_API_KEY=notrealapikey
            export OKTA_OFFICE_GROUP_ID=notrealgroupId
            export OKTA_CUSTOMER_GROUP_ID=notrealcustomergroupId

            export SERVE_API_SUPPORT=true
            export MUTUAL_TLS_ENABLED=true
            export SERVE_PRIME_SIMULATOR=true
            export DEVLOCAL_CA=$PWD/config/tls/devlocal-ca.pem
            export DOD_CA_PACKAGE=$PWD/config/tls/milmove-cert-bundle.p7b
            export HTTP_ADMIN_SERVER_NAME=adminlocal
            export HTTP_MY_SERVER_NAME=milmovelocal
            export HTTP_OFFICE_SERVER_NAME=officelocal
            export HTTP_ORDERS_SERVER_NAME=orderslocal
            export HTTP_PRIME_SERVER_NAME=primelocal
            export ENVIRONMENT=test
            # disable for speed, tests can fail otherwise
            export DB_DEBUG=false
            export MUTUAL_TLS_ENABLED=true
            export MUTUAL_TLS_PORT=9443
            export SERVE_API_PRIME=true
            export SERVE_API_PPTAS=true
            make db_dev_create
            bin/milmove migrate
            # load tests do not need client files
            mkdir -p build
            touch build/index.html
            bin/milmove serve 2>&1 | fmt
      - run:
          name: checkout load testing repo
          command: |
            mkdir -p tmp && cd tmp
            git clone https://github.com/transcom/milmove_load_testing.git
            # print out last git commit sha
            (cd milmove_load_testing && git rev-list -1 HEAD)
      - restore_cache:
          keys:
            # need milmove_load_testing repo checked out before cache check
            - v2-pipenv-{{ checksum "tmp/milmove_load_testing/Pipfile.lock" }}-{{ .Environment.PYTHON_VERSION }}
      - run:
          name: wait for server
          command: |
            # install python dependencies while waiting for the server
            # to start.
            cd tmp/milmove_load_testing
            pipenv sync -d
            dockerize -wait http://milmovelocal:4000 -timeout 5m
      - run:
          name: run load testing
          environment:
            LOCAL_PORT: 4000
          # If there's a breaking change in milmove or the load
          # testing app, we could check out a particular branch or sha
          # here as a workaround until the HEAD of both repos work
          # together again
          command: |
            cd tmp/milmove_load_testing
            pipenv run locust -f locustfiles/queue.py \
            --host local \
            -u 10 \
            --csv local_load_tests \
            --html local_load_tests.html \
            -t 60s \
            --headless
      - save_cache:
          key: v2-pipenv-{{ checksum "Pipfile.lock" }}-{{ .Environment.PYTHON_VERSION }}
          paths:
            - '~/transcom/mymove/tmp/milmove_load_testing/.venv'
      - run:
          name: extract results
          # always try to extract the artifacts so it can help us
          # figure out why a test is failing
          when: always
          command: |
            mkdir reports
            mv tmp/milmove_load_testing/local_load_tests* reports

jobs:
  base_noop:
    executor: base_small
    steps:
      - run: echo "noop"

  # `pre_deps_golang` is used for caching Go module sources
  pre_deps_golang:
    executor: mymove_compiler
    steps:
      - checkout
      - restore_cache_for_go
      - run: echo 'export PATH=${PATH}:${GOPATH}/bin:~/transcom/mymove/bin' >> $BASH_ENV
      - run:
          name: Install dependencies
          command: for i in $(seq 1 5); do go mod download && break || s=$? && sleep 5; done; (exit $s)
      - run: scripts/check-generated-code go.sum
      - run:
          name: Install go-swagger
          command: make bin/swagger
      - save_cache_for_go
      - announce_failure

  # Prep the public folder for frontend dependency serving
  # This is needed for things like pdfjs-dist
  prep_server_hosted_client_deps:
    executor: mymove_compiler
    steps:
      - checkout
      - attach_workspace:
          at: .
      - run: scripts/fetch-react-file-viewer-from-yarn
      - persist_to_workspace:
          root: ~/transcom/mymove
          paths:
            - public

  # `pre_deps_yarn` is used to cache yarn sources
  pre_deps_yarn:
    executor: mymove_compiler
    steps:
      - checkout
      - restore_cache:
          keys:
            - v4-cache-yarn-v4-{{ checksum "yarn.lock" }}
      - run:
          name: Install Frozen YARN dependencies
          command: yarn install --frozen-lockfile --cache-folder ~/.cache/yarn
      - run: scripts/check-generated-code yarn.lock
      - run:
          name: Rebuild dependencies without binaries
          command: ./scripts/rebuild-dependencies-without-binaries
      # `v4-cache-yarn-v4-{{ checksum "yarn.lock" }}` is used to cache yarn sources
      - save_cache:
          key: v4-cache-yarn-v4-{{ checksum "yarn.lock" }}
          paths:
            - ~/.cache/yarn
      - announce_failure

  # `check_generated_code` is used to ensure generated code doesn't change
  check_generated_code:
    executor: mymove_compiler
    steps:
      - checkout
      - restore_cache_for_go
      - run: echo 'export PATH=${PATH}:${GOPATH}/bin:~/transcom/mymove/bin' >> $BASH_ENV
      - run: make server_generate mocks_generate
      - run: scripts/check-generated-code pkg/gen/ $(find . -type d -name "*mocks" -exec echo -n '{} ' \;)
      - announce_failure

  # `check_tls_certificate_env` is used to confirm that the certificate-key pair match
  check_tls_certificate_prd:
    executor: tls_small
    steps:
      - tls_vars_prd
      - run: /usr/local/bin/check-tls-pair ${TLS_KEY} ${TLS_CERT}
      - announce_failure

  check_tls_certificate_stg:
    executor: tls_small
    steps:
      - tls_vars_stg
      - run: /usr/local/bin/check-tls-pair ${TLS_KEY} ${TLS_CERT}
      - announce_failure

  check_tls_certificate_dp3:
    executor: tls_small
    parameters:
      dp3-env:
        type: string
        default: *dp3-env
    steps:
      - run:
          name: Check if we are using a dp3 environment at all
          command: |
            if [[ << parameters.dp3-env >> != "demo" && << parameters.dp3-env >> != "exp" && << parameters.dp3-env >> != "loadtest" ]]; then
              circleci-agent step halt
            fi
      - tls_vars_dp3
      - run: /usr/local/bin/check-tls-pair ${TLS_KEY} ${TLS_CERT}
      - announce_failure

  # `anti_virus` uses virus detection software to scan the source code
  anti_virus:
    executor: av_medium
    steps:
      - checkout
      - run: clamscan --version
      - run: cp -v ~/transcom/mymove/anti-virus/whitelist-*.{fp,ign2} /var/lib/clamav/
      - run: >
          clamscan \
            --recursive \
            --infected \
            --detect-pua=yes \
            --exclude-pua=NetTool \
            --exclude-pua=PWTool \
            --max-scansize=300M \
            --max-filesize=100M \
            --max-recursion=30 \
            --max-files=50000 \
            --tempdir=/tmp \
            ~/transcom/mymove
      - announce_failure

  # `pre_test` runs pre-commit against all files.
  pre_test:
    executor: mymove_compiler
    steps:
      - checkout
      - restore_cache_for_go
      - restore_cache:
          keys:
            - v4-cache-yarn-v4-{{ checksum "yarn.lock" }}
      - restore_cache:
          keys:
            - v1-pre-commit-dot-cache-{{ checksum ".pre-commit-config.yaml" }}
      - restore_cache:
          keys:
            #
            # https://circleci.com/docs/caching/#restoring-cache
            #
            # restore the latest version of the listing results in the
            # cache
            #
            # To manually reset counts increment the version number of
            # the cache e.g. go from v1-spectrial-lint- to
            # v2-spectral-lint-
            #
            # Make sure you also update the key in the save_cache below
            #
            # The trailing hyphen in restore_cache seems important
            # according to the page linked above
            - v20-spectral-lint-
      - run:
          name: Save Baseline Spectral Lint
          command: |
            [ -d ~/transcom/mymove/spectral ] && cp -r ~/transcom/mymove/spectral /tmp/spectral_baseline || echo "Skipping saving baseline"
            rm -rf ~/transcom/mymove/spectral
      - run: echo 'export PATH=${PATH}:${GOPATH}/bin:~/transcom/mymove/bin' >> $BASH_ENV
      - run:
          name: Install Frozen YARN dependencies
          command: yarn install --frozen-lockfile --cache-folder ~/.cache/yarn
      - run:
          name: Rebuild dependencies without binaries
          command: ./scripts/rebuild-dependencies-without-binaries
      # this is so we can avoid go mod downloading and resulting in an error on a false positive
      - run: scripts/pre-commit-go-mod || exit 0
      - run:
          name: Run pre-commit tests without golangci-lint, eslint, or prettier
          command: SKIP=golangci-lint,eslint,prettier pre-commit run --all-files
      # The output of golangci-lint is an artifact towards STIG compliance
      - run:
          name: Run pre-commit tests with golangci-lint only
          # CONCURRENCY=4 as this runs on a large instance with 4 CPUs
          command: |
            echo 'export GOLANGCI_LINT_CONCURRENCY=4' >> $BASH_ENV
            echo 'export GOLANGCI_LINT_VERBOSE=-v' >> $BASH_ENV
            source $BASH_ENV
            mkdir -p tmp/test-results/pretest
            pre-commit run -v --all-files golangci-lint | tee tmp/test-results/pretest/golangci-lint.out
      - run:
          name: Run prettier checks
          command: yarn prettier-ci
      - run:
          name: Run eslint checks
          command: yarn lint
      # Add DangerJS checks here since they are similar to our pre-commit hooks. This requires that
      # the DANGER_GITHUB_API_TOKEN environment variable is set in the project settings for
      # CircleCI. To generate a new token, log into the robot-mymove account and regenerate the
      # personal access token named "MyMove Report Danger bot".
      - run:
          name: Run DangerJS checks
          command: yarn danger ci --failOnErrors
      # `v1-pre-commit-dot-cache-{{ checksum ".pre-commit-config.yaml" }}` is used to cache pre-commit plugins.
      - run:
          name: Run spectral linter on all files
          command: |
            ./scripts/ensure-spectral-lint /tmp/spectral_baseline spectral
      - save_cache:
          key: v1-pre-commit-dot-cache-{{ checksum ".pre-commit-config.yaml" }}
          paths:
            - ~/.cache/pre-commit
      # only save the cache on default branch builds because we only want to
      # change the baseline of test results on main builds
      - when:
          condition:
            equal: [main, << pipeline.git.branch >>]
          steps:
            # Make sure this key prefix matches the one above in
            # restore_cache
            #
            # Use the BuildNum to update the cache key so that the
            # coverage cache is always updated
            - save_cache:
                key: v20-spectral-lint-{{ .BuildNum }}
                paths:
                  - ~/transcom/mymove/spectral
      - store_artifacts:
          path: ~/transcom/mymove/spectral
      - announce_failure

  # separate the integration tests by site so that if there is a flaky
  # test, we only have to re-run part of the integration tests
  integration_tests_admin:
    executor: milmove_playwright_tester
    parallelism: 6
    steps:
      - e2e_tests_playwright:
          path: playwright/tests/admin
      - announce_failure

  integration_tests_office:
    executor: milmove_playwright_tester
    parallelism: 10
    steps:
      - e2e_tests_playwright:
          path: playwright/tests/office
      - announce_failure

  # reads integration tests in mymove dir, should eventually be removed when tests are in milmove dir
  integration_tests_my:
    executor: milmove_playwright_tester
    parallelism: 10
    steps:
      - e2e_tests_playwright:
          path: playwright/tests/my
      - announce_failure

  # `integration_tests_devseed` runs the devseed data generation
  integration_tests_devseed:
    executor: mymove_tester
    steps:
      - checkout
      - restore_cache_for_go
      - run: echo 'export PATH=${PATH}:${GOPATH}/bin:~/transcom/mymove/bin' >> $BASH_ENV
      - run:
          name: db_dev_fresh
          command: |
            echo 'export MOVE_MIL_DOD_CA_CERT=$(cat config/tls/devlocal-ca.pem)' >> $BASH_ENV
            echo 'export MOVE_MIL_DOD_TLS_CERT=$(cat config/tls/devlocal-https.pem)' >> $BASH_ENV
            echo 'export MOVE_MIL_DOD_TLS_KEY=$(cat config/tls/devlocal-https.key)' >> $BASH_ENV
            source $BASH_ENV
            make db_dev_fresh
          no_output_timeout: 60m
          environment:
            APPLICATION: app
            DB_PASSWORD: mysecretpassword
            DB_USER_LOW_PRIV: crud
            DB_PASSWORD_LOW_PRIV: mysecretpassword
            DB_USER: postgres
            DB_HOST: localhost
            DB_PORT: 5432
            DB_NAME: dev_db
            DB_NAME_DEV: dev_db
            MIGRATION_MANIFEST: '/home/circleci/transcom/mymove/migrations/app/migrations_manifest.txt'
            MIGRATION_PATH: 'file:///home/circleci/transcom/mymove/migrations/app/schema;file:///home/circleci/transcom/mymove/migrations/app/secure'
            EIA_KEY: db2522a43820268a41a802a16ae9fd26 # dummy key generated with openssl rand -hex 16
            ENVIRONMENT: development
            DOD_CA_PACKAGE: /home/circleci/transcom/mymove/config/tls/milmove-cert-bundle.p7b
      - announce_failure

  # `integration_tests` is just a fake step so that we don't have to
  # keep track of the manual splitting of the integration_tests when
  # specifying dependencies
  integration_tests:
    executor: base_small
    steps:
      - run: echo "integration_tests done"

  # `integration_tests_mtls` runs integration tests using
  # prime-api-client.
  #
  integration_tests_mtls:
    executor: mymove_tester
    steps:
      - attach_workspace:
          at: .
      - e2e_tests_mtls
      - announce_failure

  integration_tests_load:
    executor: mymove_load_tester
    steps:
      - attach_workspace:
          at: .
      - e2e_tests_load
      - store_artifacts:
          path: reports
          destination: reports

  # `server_test` runs the server side Go tests
  server_test:
    executor: mymove_tester
    steps:
      - checkout
      - restore_cache_for_go
      - run: echo 'export PATH=${PATH}:${GOPATH}/bin:~/transcom/mymove/bin' >> $BASH_ENV
      - run:
          # https://support.circleci.com/hc/en-us/articles/10816400480411-How-to-pass-environment-variables-between-jobs
          name: Copy Workflow Job ID to file
          command: |
            echo "export SERVER_TEST_JOB_ID=$CIRCLE_WORKFLOW_JOB_ID" >> server_test_job_id.env
      - persist_to_workspace:
          root: .
          paths:
            - server_test_job_id.env
      # make -j 2 tells make to run 2 simultaneous builds
      - run: make -j 2 bin/milmove bin/gotestsum
      - server_tests_step:
          application: app
      - store_artifacts:
          path: ~/transcom/mymove/tmp/test-results
          destination: test-results
      - store_test_results:
          path: ~/transcom/mymove/tmp/test-results
      - persist_to_workspace:
          root: .
          paths:
            - tmp/test-results/gotest
      - announce_failure

  server_test_coverage:
    executor: tls_small
    steps:
      - checkout
      - attach_workspace:
          at: .
      - restore_cache:
          keys:
            #
            # https://circleci.com/docs/caching/#restoring-cache
            #
            # restore the latest version of the test coverage in the
            # cache
            #
            # To manually reset test coverage (e.g. a refactor or
            # deleting code means coverage has gone down and we are ok
            # with it), increment the version number of the cache
            # e.g. go from v1-server-tests-coverage- to
            # v2-server-tests-coverage-
            #
            # ##### NOTE: Make sure you also update the key in the
            # ##### save_cache below
            #
            # The trailing hyphen in restore_cache seems important
            # according to the page linked above
            - v1-server-tests-coverage-integration
      - run:
          name: Ensure Test Coverage Increasing
          command: |
            ./scripts/ensure-go-test-coverage \
            tmp/baseline-go-coverage/go-coverage.txt \
            tmp/test-results/gotest/app/go-coverage.txt
      - run:
          # on failure, post a comment to the PR with a link to the report
          when: on_fail
          name: 'Post server coverage failure comment to GitHub'
          command: |
            source server_test_job_id.env
            ./scripts/handle-pr-comment \
            $CIRCLE_BRANCH \
            https://output.circle-artifacts.com/output/job/${SERVER_TEST_JOB_ID}/artifacts/${CIRCLE_NODE_INDEX}/test-results/gotest/app/go-coverage.html \
            "server" \
            "failure"
      - run:
          # on success, check for an existing PR comment and remove it
          when: on_success
          name: 'Delete server coverage failure comment on PR if present'
          command: |
            ./scripts/handle-pr-comment \
            $CIRCLE_BRANCH \
            "" \
            "server" \
            "success"

      # only save the cache on default branch builds because we only want to
      # change the baseline of test results on main builds
      #
      # Save the new baseline regardless of if the coverage succeeds
      # or fails as a merge to main means we have a new baseline. We
      # will use other means to measure if our coverage is increasing
      # or decreasing
      - when:
          condition:
            and:
              - equal: [integrationTesting, << pipeline.git.branch >>]
              - when: always
          steps:
            - run:
                name: 'Copy coverage to baseline'
                command: |
                  mkdir -p ~/transcom/mymove/tmp/baseline-go-coverage
                  cp ~/transcom/mymove/tmp/test-results/gotest/app/go-coverage.txt \
                        ~/transcom/mymove/tmp/baseline-go-coverage/go-coverage.txt

                when: always
            # ##### NOTE: Make sure this key prefix matches the one
            # ##### below above
            #
            # Use the BuildNum to update the cache key so that the
            # coverage cache is always updated
            - save_cache:
                key: v1-server-tests-coverage-integration{{ .BuildNum }}
                paths:
                  - ~/transcom/mymove/tmp/baseline-go-coverage
                when: always
            - aws_vars_transcom_gov_dev:
                when: always
            - run:
                name: 'Record server coverage stats'
                command: |
                  timestamp=$(date +"%Y-%m-%dT%H:%M:%SZ")
                  coverage=$(grep statements tmp/test-results/gotest/app/go-coverage.txt | grep -o '[0-9.]*')
                  aws cloudwatch put-metric-data \
                  --metric-name server_test_coverage \
                  --namespace circleci \
                  --value "${coverage}" \
                  --timestamp "${timestamp}"
                when: always

  # `client_test` runs the client side Javascript tests
  client_test:
    executor: mymove_compiler_xlarge
    steps:
      - checkout
      - restore_cache:
          keys:
            - v4-cache-yarn-v4-{{ checksum "yarn.lock" }}
      - run:
          name: Install Frozen YARN dependencies
          command: yarn install --frozen-lockfile --cache-folder ~/.cache/yarn
      - run:
          name: Rebuild dependencies without binaries
          command: ./scripts/rebuild-dependencies-without-binaries
      - run:
          name: client test coverage
          command: JEST_JUNIT_OUTPUT_DIR=jest-junit-reports make client_test_coverage
      - run:
          # https://support.circleci.com/hc/en-us/articles/10816400480411-How-to-pass-environment-variables-between-jobs
          name: Copy Workflow Job ID to file
          command: |
            echo "export CLIENT_TEST_JOB_ID=$CIRCLE_WORKFLOW_JOB_ID" >> client_test_job_id.env
      - persist_to_workspace:
          root: .
          paths:
            - client_test_job_id.env

      - store_artifacts:
          path: ~/transcom/mymove/coverage
          destination: coverage
      - store_test_results:
          path: ~/transcom/mymove/jest-junit-reports
      - persist_to_workspace:
          root: .
          paths:
            - coverage
      - announce_failure

  client_test_coverage:
    executor: tls_small
    steps:
      - checkout
      - attach_workspace:
          at: .
      - when:
          condition:
            equal: [integrationTesting, << pipeline.git.branch >>]
          steps:
            - restore_cache:
<<<<<<< HEAD
            #
          # https://circleci.com/docs/caching/#restoring-cache
          #
          # restore the latest version of the test coverage in the
          # cache
          #
          # To manually reset test coverage (e.g. a refactor or
          # deleting code means coverage has gone down and we are ok
          # with it), increment the version number of the cache
          # e.g. go from v1-client-tests-coverage- to
          # v2-client-tests-coverage-
          #
          # ##### NOTE: Make sure you also update the key in the
          # ##### save_cache below
          #
          # The trailing hyphen in restore_cache seems important
          # according to the page linked above
               keys:
               - v1-client-tests-coverage-integration
=======
                #
                # https://circleci.com/docs/caching/#restoring-cache
                #
                # restore the latest version of the test coverage in the
                # cache
                #
                # To manually reset test coverage (e.g. a refactor or
                # deleting code means coverage has gone down and we are ok
                # with it), increment the version number of the cache
                # e.g. go from v1-client-tests-coverage- to
                # v2-client-tests-coverage-
                #
                # ##### NOTE: Make sure you also update the key in the
                # ##### save_cache below
                #
                # The trailing hyphen in restore_cache seems important
                # according to the page linked above
                keys:
                  - v1-client-tests-coverage-integration
>>>>>>> 0fc50ebe
      - run:
          name: Ensure Test Coverage Increasing
          command: |
            ./scripts/ensure-js-test-coverage \
            tmp/baseline-jest-coverage/clover.xml \
            coverage/clover.xml
      - run:
          # on failure, post a comment to the PR with a link to the report
          when: on_fail
          name: 'Post client coverage failure comment to GitHub'
          command: |
            source client_test_job_id.env
            ./scripts/handle-pr-comment \
            $CIRCLE_BRANCH \
            "https://output.circle-artifacts.com/output/job/${CLIENT_TEST_JOB_ID}/artifacts/${CIRCLE_NODE_INDEX}/coverage/lcov-report/index.html" \
            "client" \
            "failure"
      - run:
          # on success, check for an existing PR comment and remove it
          when: on_success
          name: 'Delete client coverage failure comment on PR if present'
          command: |
            ./scripts/handle-pr-comment \
            $CIRCLE_BRANCH \
            "" \
            "client" \
            "success"
      # only save the cache on default branch builds because we only want to
      # change the baseline of test results on main builds
      # Save the new baseline regardless of if the coverage succeeds
      # or fails as a merge to main means we have a new baseline. We
      # will use other means to measure if our coverage is increasing
      # or decreasing
      - when:
          condition:
            and:
              - equal: [integrationTesting, << pipeline.git.branch >>]
          steps:
            - run:
                name: 'Copy coverage to baseline'
                command: |
                  mkdir -p ~/transcom/mymove/tmp/baseline-jest-coverage
                  cp ~/transcom/mymove/coverage/clover.xml \
                        ~/transcom/mymove/tmp/baseline-jest-coverage/clover.xml
                when: always
            # ##### NOTE: Make sure this key prefix matches the one
            # ##### above
            #
            # Use the BuildNum to update the cache key so that the
            # coverage cache is always updated
            - save_cache:
                key: v1-client-tests-coverage-integration{{ .BuildNum }}
                paths:
                  - ~/transcom/mymove/tmp/baseline-jest-coverage
                when: always
            - aws_vars_transcom_gov_dev:
                when: always
            - run:
                name: 'Record client coverage stats'
                command: |
                  timestamp=$(date +"%Y-%m-%dT%H:%M:%SZ")
                  coverage=$(grep -B 1 'span.*Statements' coverage/lcov-report/index.html | grep -o '[0-9.]*')
                  aws cloudwatch put-metric-data \
                  --metric-name client_test_coverage \
                  --namespace circleci \
                  --value "${coverage}" \
                  --timestamp "${timestamp}"
                when: always
  # Compile the server side of the app once and persist the relevant
  # build artifacts to the workspace.
  # This way we don't have to re-run the build and since all necessary
  # items are in the workspace, we don't even have to checkout the
  # code again
  compile_app_server:
    executor: mymove_compiler
    steps:
      - checkout
      - restore_cache_for_go
      # make -j 4 tells make to run 4 simultaneous builds
      - run: make -j 4 server_build build_tools
      - persist_to_workspace:
          root: .
          paths:
            # Makefile for integration tests
            - Makefile
            # all the Dockerfiles
            - Dockerfile
            - Dockerfile.dp3
            - Dockerfile.e2e
            - Dockerfile.migrations
            - Dockerfile.tasks
            - Dockerfile.tasks_dp3
            - Dockerfile.tools
            - bin
            - config
            - migrations
            # save scripts for deploy
            - scripts
            - swagger
            # Client dependency for PDF enabling
            - public/static/react-file-viewer
            - pkg/testdatagen/testdata
      - announce_failure

  # Compile the client side of the app once and persist the relevant
  # build artifacts to the workspace.
  # This way we don't have to re-run the build and since all necessary
  # items are in the workspace, we don't even have to checkout the
  # code again
  #
  # the babel/terser cache below takes the compile step from ~6-7m to ~4-5m !!
  compile_app_client:
    # ahobson tested this and saw 75% of the 16GB being used
    # (according to the resources tab on CircleCI)
    # if it starts running out of memory, we should move away from
    # using a ramdisk
    #
    # This entire step takes ~6 minutes with xlarge ramdisk
    # This entire step takes ~7 minutes without xlarge ramdisk
    executor: mymove_ramdisk_compiler_xlarge
    steps:
      - checkout
      - restore_cache:
          keys:
            - v4-cache-yarn-v4-{{ checksum "yarn.lock" }}
      - run:
          name: Install Frozen YARN dependencies
          command: yarn install --frozen-lockfile --cache-folder ~/.cache/yarn
      - run:
          name: Rebuild dependencies without binaries
          command: ./scripts/rebuild-dependencies-without-binaries
      # babel and terser both have a cache
      #
      # see https://webpack.js.org/loaders/babel-loader/ and look for
      # cacheDirectory
      #
      # see https://www.npmjs.com/package/terser-webpack-plugin/v/1.4.4#cache
      #
      # use the yarn.lock as a key so that PRs with the same
      # dependencies will use the same cache
      - restore_cache:
          keys:
            - v2-node-modules-cache-{{ checksum "yarn.lock" }}
      - run:
          name: make client_build
          command: |
            export REACT_APP_ERROR_LOGGING=otel
            make client_build
          no_output_timeout: 20m
      # only save the cache on default branch builds so that PRs don't pollute
      # the cache
      - when:
          condition:
            equal: [main, << pipeline.git.branch >>]
          steps:
            - save_cache:
                key: v2-node-modules-cache-{{ checksum "yarn.lock" }}
                paths:
                  - ./node_modules/.cache
      - persist_to_workspace:
          root: .
          # Need build for integration tests
          # Need playwright, playwright.config.js, package.json, and
          # yarn.lock for playwright
          # Need eslint-plugin-ato as referenced by package.json/yarn.lock
          paths:
            - build
            - playwright
            - playwright.config.js
            - package.json
            - yarn.lock
            - eslint-plugin-ato
      - announce_failure

  # `build_app` builds the application container
  build_app:
    executor: mymove_builder
    steps:
      - build_image:
          dockerfile: Dockerfile
          image_name: app
          tag: web-dev
          working_dir: /mnt/ramdisk
      - announce_failure

  # `build_dp3_app` builds the application container, replacing DoD chain/certs with non-ato version
  build_dp3_app:
    executor: mymove_builder
    steps:
      - build_image:
          dockerfile: Dockerfile.dp3
          image_name: app
          tag: web-dev
          working_dir: /mnt/ramdisk
      - announce_failure

  # `push_otel_collector_image_dp3` pushes the aws otel collector image
  # to the milmove-<dp3-env> container repository
  push_otel_collector_image_dp3:
    executor: mymove_pusher
    steps:
      - aws_vars_dp3
      - push_otel_collector_image:
          ecr_env: *dp3-env
          aws_otel_collector_image: *aws-otel-collector
      - announce_failure

  # `push_otel_collector_image_stg` pushes the aws otel collector image
  # to the milmove-stg container repository
  push_otel_collector_image_stg:
    executor: mymove_pusher
    steps:
      - aws_vars_stg
      - push_otel_collector_image:
          ecr_env: stg
          aws_otel_collector_image: *aws-otel-collector
      - announce_failure

  # `push_otel_collector_image_stg` pushes the aws otel collector image
  # to the milmove-stg container repository
  push_otel_collector_image_prd:
    executor: mymove_pusher
    steps:
      - aws_vars_prd
      - push_otel_collector_image:
          ecr_env: prd
          aws_otel_collector_image: *aws-otel-collector
      - announce_failure

  # `push_app_gov_dev` pushes the app container to the gov_dev container repository
  push_app_gov_dev:
    executor: mymove_pusher
    steps:
      - aws_vars_transcom_gov_dev
      - push_image:
          ecr_env: gov_dev
          image_name: app
          tag: web-dev
          repo: app
      - announce_failure

  # `push_app_dp3` pushes the app container to the milmove-<dp3-env> container repository
  push_app_dp3:
    executor: mymove_pusher
    steps:
      - aws_vars_dp3
      - push_image:
          ecr_env: *dp3-env
          image_name: app
          tag: web-dev
          repo: app
      - announce_failure

  # `push_app_stg` pushes the app container to the milmove-stg container repository
  push_app_stg:
    executor: mymove_pusher
    steps:
      - aws_vars_stg
      - push_image:
          ecr_env: stg
          image_name: app
          tag: web-dev
          repo: app
      - announce_failure

  # `push_app_prd` pushes the app container to the milmove-prd container repository
  push_app_prd:
    executor: mymove_pusher
    steps:
      - aws_vars_prd
      - push_image:
          ecr_env: prd
          image_name: app
          tag: web-dev
          repo: app
      - announce_failure

  # `build_storybook` builds static storybook assets for deploy
  build_storybook:
    executor: mymove_compiler
    steps:
      - checkout
      - restore_cache:
          keys:
            - v4-cache-yarn-v4-{{ checksum "yarn.lock" }}
      - run:
          name: Install Frozen YARN dependencies
          command: yarn install --frozen-lockfile
      - run:
          name: Rebuild dependencies without binaries
          command: ./scripts/rebuild-dependencies-without-binaries
      - restore_cache:
          keys:
            - v1-node-modules-cache
      - run:
          name: Build Storybook
          command: yarn build-storybook
      - persist_to_workspace:
          root: .
          paths:
            - storybook-static
      - store_artifacts:
          path: ~/transcom/mymove/storybook-static
          destination: storybook
      - announce_failure

  # `build_migrations` builds the migrations container
  build_migrations:
    executor: mymove_builder
    steps:
      - build_image:
          dockerfile: Dockerfile.migrations
          image_name: app-migrations
          tag: dev
          working_dir: /mnt/ramdisk
      - announce_failure

  # `push_migrations_gov_dev` pushes the migrations container to the gov_dev container repository
  push_migrations_gov_dev:
    executor: mymove_pusher
    steps:
      - aws_vars_transcom_gov_dev
      - push_image:
          ecr_env: gov_dev
          image_name: app-migrations
          tag: dev
          repo: app-migrations
      - announce_failure

  # `push_migrations_dp3` pushes the migrations container to the milmove-dp3 container repository
  push_migrations_dp3:
    executor: mymove_pusher
    steps:
      - aws_vars_dp3
      - push_image:
          ecr_env: *dp3-env
          image_name: app-migrations
          tag: dev
          repo: app-migrations
      - announce_failure

  # `push_migrations_stg` pushes the migrations container to the milmove-stg container repository
  push_migrations_stg:
    executor: mymove_pusher
    steps:
      - aws_vars_stg
      - push_image:
          ecr_env: stg
          image_name: app-migrations
          tag: dev
          repo: app-migrations
      - announce_failure

  # `push_migrations_prd` pushes the migrations container to the milmove-prd container repository
  push_migrations_prd:
    executor: mymove_pusher
    steps:
      - aws_vars_prd
      - push_image:
          ecr_env: prd
          image_name: app-migrations
          tag: dev
          repo: app-migrations
      - announce_failure

  # `build_tasks` builds the tasks containers
  build_tasks:
    executor: mymove_builder
    steps:
      - build_image:
          dockerfile: Dockerfile.tasks
          image_name: tasks
          tag: dev
          working_dir: /mnt/ramdisk
      - announce_failure

  #`build_dp3_tasks` builds the task container, replacing DoD chain/certs with non-ato version
  build_dp3_tasks:
    executor: mymove_builder
    steps:
      - build_image:
          dockerfile: Dockerfile.tasks_dp3
          image_name: tasks
          tag: dev
          working_dir: /mnt/ramdisk
      - announce_failure

  # `push_tasks_gov_dev` pushes the tasks containers to the gov_dev container repository
  push_tasks_gov_dev:
    executor: mymove_pusher
    steps:
      - aws_vars_transcom_gov_dev
      - push_image:
          ecr_env: gov_dev
          image_name: tasks
          tag: dev
          repo: app-tasks
      - announce_failure

  # `push_tasks_dp3` pushes the tasks containers to the milmove-dp3 container repository
  push_tasks_dp3:
    executor: mymove_pusher
    steps:
      - aws_vars_dp3
      - push_image:
          ecr_env: *dp3-env
          image_name: tasks
          tag: dev
          repo: app-tasks
      - announce_failure

  # `push_tasks_stg` pushes the tasks containers to the milmove-stg container repository
  push_tasks_stg:
    executor: mymove_pusher
    steps:
      - aws_vars_stg
      - push_image:
          ecr_env: stg
          image_name: tasks
          tag: dev
          repo: app-tasks
      - announce_failure

  # `push_tasks_prd` pushes the tasks containers to the milmove-prd container repository
  push_tasks_prd:
    executor: mymove_pusher
    steps:
      - aws_vars_prd
      - push_image:
          ecr_env: prd
          image_name: tasks
          tag: dev
          repo: app-tasks
      - announce_failure

  # `prod_auth_check` checks if approved before going to prod
  prod_auth_check:
    executor: tls_small
    steps:
      - run: echo "build approved by $CIRCLE_USERNAME"
      - run:
          name: Check if Prod approval has rights
          command: |
            if [[ $CIRCLE_USERNAME != "josiahzimmerman-caci" && $CIRCLE_USERNAME != "deandreJones" && $CIRCLE_USERNAME != "cameroncaci" ]]; then
               exit 1
            fi
      - announce_failure
  # All of the deploy tasks need to checkout the code so they can run the `scripts/do-exclusively` script

  # `deploy_dp3_migrations` deploys migrations to the dp3 environment
  deploy_dp3_migrations:
    executor: mymove_pusher
    environment:
      APP_ENVIRONMENT: *dp3-env
    steps:
      - checkout
      - aws_vars_dp3
      - deploy_migrations_steps:
          ecr_env: *dp3-env

  # `deploy_dp3_tasks` deploys scheduled tasks to the dp3 environment
  deploy_dp3_tasks:
    executor: mymove_pusher
    environment:
      APP_ENVIRONMENT: *dp3-env
    steps:
      - checkout
      - aws_vars_dp3
      - deploy_dp3_tasks_steps:
          ecr_env: *dp3-env

  # `deploy_dp3_app` updates the server-TLS app service in the dp3 environment
  deploy_dp3_app:
    executor: mymove_pusher
    parameters:
      dp3-env:
        type: string
        default: *dp3-env

    environment:
      APP_ENVIRONMENT: *dp3-env
      OPEN_TELEMETRY_SIDECAR: 'true'
      HEALTH_CHECK: 'true'
    steps:
      - checkout
      - aws_vars_dp3
      - deploy_app_steps:
          compare_host: '' # leave blank since we want dp3 to be able to roll back
          health_check_hosts: my.<< parameters.dp3-env >>.dp3.us,office.<< parameters.dp3-env >>.dp3.us,admin.<< parameters.dp3-env >>.dp3.us
          ecr_env: *dp3-env

  # `deploy_dp3_app_client_tls` updates the mutual-TLS service in the dp3 environment
  deploy_dp3_app_client_tls:
    executor: mymove_pusher
    parameters:
      dp3-env:
        type: string
        default: *dp3-env
    environment:
      APP_ENVIRONMENT: *dp3-env
      OPEN_TELEMETRY_SIDECAR: 'true'
      HEALTH_CHECK: 'true'
    steps:
      - checkout
      - aws_vars_dp3
      - tls_vars_dp3
      - deploy_app_client_tls_steps:
          compare_host: '' # leave blank since we want dp3 to be able to roll back
          health_check_hosts: api.<< parameters.dp3-env >>.dp3.us
          ecr_env: *dp3-env

  check_circle_against_stg_sha:
    executor: mymove_pusher
    steps:
      - checkout
      - run:
          name: Halt workflow to prevent old default branch deploying to staging
          command: scripts/compare-deployed-commit my.stg.move.mil $CIRCLE_SHA1

  # `deploy_stg_migrations` deploys migrations to the stg environment
  deploy_stg_migrations:
    executor: mymove_pusher
    environment:
      APP_ENVIRONMENT: 'stg'
    steps:
      - checkout
      - aws_vars_stg
      - deploy_migrations_steps:
          ecr_env: stg

  # `deploy_stg_tasks` deploys scheduled tasks to the stg environment
  deploy_stg_tasks:
    executor: mymove_pusher
    environment:
      APP_ENVIRONMENT: 'stg'
    steps:
      - checkout
      - aws_vars_stg
      - deploy_tasks_steps:
          ecr_env: stg

  # `deploy_stg_app` updates the server-TLS app service in stg environment
  deploy_stg_app:
    executor: mymove_pusher
    environment:
      APP_ENVIRONMENT: 'stg'
      OPEN_TELEMETRY_SIDECAR: 'true'
      HEALTH_CHECK: 'true'
    steps:
      - checkout
      - aws_vars_stg
      - deploy_app_steps:
          compare_host: my.stg.move.mil
          health_check_hosts: my.stg.move.mil,office.stg.move.mil,admin.stg.move.mil
          ecr_env: stg

  # `deploy_stg_app_client_tls` updates the mutual-TLS service in the stg environment
  deploy_stg_app_client_tls:
    executor: mymove_pusher
    # use dockerhub otel collector image as govcloud does not have the
    # right certs for pulling from public.ecr.aws
    environment:
      APP_ENVIRONMENT: 'stg'
      OPEN_TELEMETRY_SIDECAR: 'true'
      HEALTH_CHECK: 'true'
    steps:
      - checkout
      - aws_vars_stg
      - tls_vars_stg
      - deploy_app_client_tls_steps:
          compare_host: gex.stg.move.mil
          health_check_hosts: gex.stg.move.mil
          ecr_env: stg

  deploy_storybook_dp3:
    executor: mymove_pusher
    steps:
      - checkout
      - aws_vars_transcom_com_dev
      - deploy_app_storybook:
          s3_bucket: storybook.dp3.us

  # `deploy_prd_migrations` deploys migrations to the milmove-prd environment
  deploy_prd_migrations:
    executor: mymove_pusher
    environment:
      APP_ENVIRONMENT: 'prd'
    steps:
      - checkout
      - aws_vars_prd
      - deploy_migrations_steps:
          ecr_env: prd

  # `deploy_prd_tasks` deploys ECS tasks in the milmove-prd environment
  deploy_prd_tasks:
    executor: mymove_pusher
    environment:
      APP_ENVIRONMENT: 'prd'
    steps:
      - checkout
      - aws_vars_prd
      - deploy_tasks_steps:
          ecr_env: prd

  # `deploy_prd_app` updates the server-TLS app service in the milmove-prd environment
  deploy_prd_app:
    executor: mymove_pusher
    environment:
      APP_ENVIRONMENT: 'prd'
      OPEN_TELEMETRY_SIDECAR: 'true'
      HEALTH_CHECK: 'true'
    steps:
      - checkout
      - aws_vars_prd
      - deploy_app_steps:
          compare_host: my.move.mil
          health_check_hosts: my.move.mil,office.move.mil,admin.move.mil
          ecr_env: prd

  # `deploy_prd_app_client_tls` updates the mutual-TLS service in the milmove-prd environment
  deploy_prd_app_client_tls:
    executor: mymove_pusher
    environment:
      APP_ENVIRONMENT: 'prd'
      OPEN_TELEMETRY_SIDECAR: 'true'
      HEALTH_CHECK: 'true'
    steps:
      - checkout
      - aws_vars_prd
      - tls_vars_prd
      - deploy_app_client_tls_steps:
          compare_host: gex.move.mil
          health_check_hosts: gex.move.mil
          ecr_env: prd

workflows:
  version: 2

  app:
    jobs:
      - check_tls_certificate_dp3

      - check_tls_certificate_stg

      - check_tls_certificate_prd

      - pre_deps_golang

      - prep_server_hosted_client_deps

      - pre_deps_yarn

      - base_noop

      - anti_virus:
          filters:
            branches:
              only: main

      # compile_app_client does not rely on pre_deps_yarn
      # anymore so that it can start sooner. This helps the
      # overall build time since the compile is so slow. It does
      # the same steps as pre_deps_yarn, it just doesn't cache
      # the yarn downloads, so compile_app_client and
      # pre_deps_yarn might both wind up downloading packages,
      # but the speedup is worth the duplicate work
      #
      # CircleCI has a "feature" where if all dependencies are
      # filtered, the job is not run, so add a base_noop step that
      # should complete very quickly
      # See workflows -> jobs -> requires at
      #
      # https://circleci.com/docs/configuration-reference/
      - compile_app_client:
          requires:
            - base_noop
            - anti_virus

      - check_generated_code:
          requires:
            - pre_deps_golang
          filters:
            branches:
              ignore: [*integration-mtls-ignore-branch, *integration-ignore-branch]

      - pre_test:
          requires:
            - pre_deps_golang
            - pre_deps_yarn
            - check_tls_certificate_dp3
            - check_tls_certificate_stg
            - check_tls_certificate_prd

      - integration_tests_admin:
          requires:
            - compile_app_server
            - compile_app_client
          # See comments at the top of this file for configuring/using
          # this branch config
          filters:
            branches:
              ignore: *integration-ignore-branch

      - integration_tests_office:
          requires:
            - compile_app_server
            - compile_app_client
          # See comments at the top of this file for configuring/using
          # this branch config
          filters:
            branches:
              ignore: *integration-ignore-branch

      - integration_tests_my:
          requires:
            - compile_app_server
            - compile_app_client
          # See comments at the top of this file for configuring/using
          # this branch config
          filters:
            branches:
              ignore: *integration-ignore-branch

      - integration_tests_devseed:
          requires:
            - pre_deps_golang
            - prep_server_hosted_client_deps
          # See comments at the top of this file for configuring/using
          # this branch config
          filters:
            branches:
              ignore: *integration-ignore-branch

      - integration_tests:
          requires:
            - integration_tests_admin
            - integration_tests_office
            - integration_tests_my
            - integration_tests_devseed
            - integration_tests_mtls
          # See comments at the top of this file for configuring/using
          # this branch config
          filters:
            branches:
              ignore: *integration-ignore-branch

      - integration_tests_mtls:
          # mtls integration tests use the same server image as the
          # e2e playwright tests and so needs the client build
          requires:
            - compile_app_server
          # See comments at the top of this file for configuring/using
          # this branch config
          filters:
            branches:
              ignore: *integration-mtls-ignore-branch

      - integration_tests_load:
          requires:
            - compile_app_server
            # limiting this run to integrationBranch only due to multiple branch pipeline
          filters:
            branches:
              only: integrationTesting

      - client_test:
          requires:
            - pre_deps_yarn
          # See comments at the top of this file for configuring/using
          # this branch config
          filters:
            branches:
              ignore: *client-ignore-branch

      - client_test_coverage:
          requires:
            - client_test
          # See comments at the top of this file for configuring/using
          # this branch config
          filters:
            branches:
              ignore: *client-ignore-branch

      - server_test:
          requires:
            - pre_deps_golang
          # See comments at the top of this file for configuring/using
          # this branch config
          filters:
            branches:
              ignore: *server-ignore-branch

      - server_test_coverage:
          requires:
            - server_test
          # See comments at the top of this file for configuring/using
          # this branch config
          filters:
            branches:
              ignore: *server-ignore-branch

      - compile_app_server:
          requires:
            - anti_virus
            - pre_deps_golang
            - prep_server_hosted_client_deps

      - build_app:
          requires:
            - compile_app_server
            - compile_app_client
          filters:
            branches:
              ignore: *dp3-branch

      - push_app_gov_dev:
          requires:
            - build_app

      - build_migrations:
          requires:
            - compile_app_server
            - compile_app_client

      - push_migrations_gov_dev:
          requires:
            - build_migrations
          filters:
            branches:
              ignore: [*integration-mtls-ignore-branch, *integration-ignore-branch]

      - build_tasks:
          requires:
            - compile_app_server
            - compile_app_client
          filters:
            branches:
              ignore: *dp3-branch

      - push_tasks_gov_dev:
          requires:
            - build_tasks

      - build_dp3_app:
          requires:
            - compile_app_server
            - compile_app_client
          filters:
            branches:
              only: *dp3-branch

      - build_dp3_tasks:
          requires:
            - compile_app_server
            - compile_app_client
          filters:
            branches:
              only: *dp3-branch

      - push_otel_collector_image_dp3:
          requires:
            - compile_app_server
          filters:
            branches:
              only: *dp3-branch

      - push_app_dp3:
          requires:
            - build_dp3_app
          filters:
            branches:
              only: *dp3-branch

      - push_migrations_dp3:
          requires:
            - build_migrations
          filters:
            branches:
              only: *dp3-branch

      - push_tasks_dp3:
          requires:
            - build_dp3_tasks
          filters:
            branches:
              only: *dp3-branch

      - deploy_dp3_migrations:
          requires:
            - pre_deps_golang
            - pre_test
            - client_test
            - server_test
            - push_app_dp3
            - push_otel_collector_image_dp3
            - compile_app_server
            - compile_app_client
            - push_tasks_dp3
            - push_migrations_dp3
          filters:
            branches:
              only: *dp3-branch

      - deploy_dp3_tasks:
          requires:
            - deploy_dp3_migrations
          filters:
            branches:
              only: *dp3-branch

      - deploy_dp3_app:
          requires:
            - deploy_dp3_migrations
          filters:
            branches:
              only: *dp3-branch

      - deploy_dp3_app_client_tls:
          requires:
            - deploy_dp3_migrations
          filters:
            branches:
              only: *dp3-branch

      - push_otel_collector_image_stg:
          requires:
            - compile_app_server
          filters:
            branches:
              only: nolonger_main

      - push_app_stg:
          requires:
            - build_app
          filters:
            branches:
              only: nolonger_main

      - push_migrations_stg:
          requires:
            - build_migrations
          filters:
            branches:
              only: nolonger_main

      - push_tasks_stg:
          requires:
            - build_tasks
          filters:
            branches:
              only: nolonger_main

      - check_circle_against_stg_sha:
          requires:
            - pre_deps_golang
            - pre_test
            - client_test
            - server_test
            - push_app_stg
            - push_otel_collector_image_stg
            - compile_app_server
            - compile_app_client
            - push_migrations_stg
            - push_tasks_stg
            - integration_tests
            - integration_tests_mtls
          filters:
            branches:
              only: nolonger_main

      - deploy_stg_migrations:
          requires:
            - check_circle_against_stg_sha
          filters:
            branches:
              only: main

      - deploy_stg_tasks:
          requires:
            - deploy_stg_migrations
          filters:
            branches:
              only: main

      - deploy_stg_app:
          requires:
            - deploy_stg_migrations
          filters:
            branches:
              only: main

      - deploy_stg_app_client_tls:
          requires:
            - deploy_stg_migrations
          filters:
            branches:
              only: main

      - approve_prd_deploy:
          type: approval
          context:
            - Production Workflow Approvers
          requires:
            - deploy_stg_tasks
            - deploy_stg_app
            - deploy_stg_app_client_tls

      - prod_auth_check:
          requires:
            - approve_prd_deploy
          filters:
            branches:
              only: main

      - deploy_storybook_dp3:
          requires:
            - build_storybook
          filters:
            branches:
              only: nolonger_main

      - build_storybook:
          requires:
            - anti_virus
            - pre_deps_yarn
          filters:
            branches:
              only: nolonger_main

      - push_otel_collector_image_prd:
          requires:
            - prod_auth_check
          filters:
            branches:
              only: main

      - push_app_prd:
          requires:
            - prod_auth_check
          filters:
            branches:
              only: main

      - push_migrations_prd:
          requires:
            - prod_auth_check
          filters:
            branches:
              only: main

      - push_tasks_prd:
          requires:
            - prod_auth_check
          filters:
            branches:
              only: main

      - deploy_prd_migrations:
          requires:
            - push_migrations_prd
            - push_app_prd
            - push_tasks_prd
            - push_otel_collector_image_prd
          filters:
            branches:
              only: main

      - deploy_prd_tasks:
          requires:
            - deploy_prd_migrations
            - push_tasks_prd
          filters:
            branches:
              only: main

      - deploy_prd_app:
          requires:
            - deploy_prd_migrations
            - push_app_prd
          filters:
            branches:
              only: main

      - deploy_prd_app_client_tls:
          requires:
            - deploy_prd_migrations
            - push_app_prd
          filters:
            branches:
              only: main

experimental:
  notify:
    branches:
      only:
        - main<|MERGE_RESOLUTION|>--- conflicted
+++ resolved
@@ -946,7 +946,6 @@
             FEATURE_FLAG_UNACCOMPANIED_BAGGAGE: 'false'
             FEATURE_FLAG_ENABLE_ALASKA: 'false'
             FEATURE_FLAG_BULK_ASSIGNMENT: 'false'
-
             FEATURE_FLAG_BULK_RE_ASSIGNMENT: 'false'
           command: |
             SHARD=$((${CIRCLE_NODE_INDEX}+1))
@@ -1672,27 +1671,6 @@
             equal: [integrationTesting, << pipeline.git.branch >>]
           steps:
             - restore_cache:
-<<<<<<< HEAD
-            #
-          # https://circleci.com/docs/caching/#restoring-cache
-          #
-          # restore the latest version of the test coverage in the
-          # cache
-          #
-          # To manually reset test coverage (e.g. a refactor or
-          # deleting code means coverage has gone down and we are ok
-          # with it), increment the version number of the cache
-          # e.g. go from v1-client-tests-coverage- to
-          # v2-client-tests-coverage-
-          #
-          # ##### NOTE: Make sure you also update the key in the
-          # ##### save_cache below
-          #
-          # The trailing hyphen in restore_cache seems important
-          # according to the page linked above
-               keys:
-               - v1-client-tests-coverage-integration
-=======
                 #
                 # https://circleci.com/docs/caching/#restoring-cache
                 #
@@ -1712,7 +1690,6 @@
                 # according to the page linked above
                 keys:
                   - v1-client-tests-coverage-integration
->>>>>>> 0fc50ebe
       - run:
           name: Ensure Test Coverage Increasing
           command: |
