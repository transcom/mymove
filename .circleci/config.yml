--- conflicted
+++ resolved
@@ -869,13 +869,9 @@
             export FEATURE_FLAG_CAC_VALIDATED_LOGIN=false
             export FEATURE_FLAG_VALIDATION_CODE_REQUIRED=false
             export FEATURE_FLAG_MOVE_LOCK=false
-<<<<<<< HEAD
             export FEATURE_FLAG_COAST_GUARD_EMPLID=true
             export FEATURE_FLAG_OKTA_DODID_INPUT=false
             export FEATURE_FLAG_MOVE_LOCK=false
-=======
-            export FEATURE_FLAG_OKTA_DODID_INPUT=false
->>>>>>> 2d9817f4
 
             # disable for speed, playwright tests can fail otherwise
             export DB_DEBUG=false
@@ -907,10 +903,7 @@
             FEATURE_FLAG_CAC_VALIDATED_LOGIN: 'false'
             FEATURE_FLAG_VALIDATION_CODE_REQUIRED: 'false'
             FEATURE_FLAG_MOVE_LOCK: 'false'
-<<<<<<< HEAD
             FEATURE_FLAG_COAST_GUARD_EMPLID: 'true'
-=======
->>>>>>> 2d9817f4
             FEATURE_FLAG_OKTA_DODID_INPUT: 'false'
           command: |
             SHARD=$((${CIRCLE_NODE_INDEX}+1))
