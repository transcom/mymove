--- conflicted
+++ resolved
@@ -357,8 +357,6 @@
       - APP_HEALTH_CHECK_URL: "https://my.move.mil/health"
     steps: *deploy_app_steps
 
-<<<<<<< HEAD
-=======
   deploy_prod_app_client_tls:
     docker:
       - image: trussworks/circleci-docker-primary:b57cdd9fd4b61d85f49134bf76c16961670f0257
@@ -382,7 +380,6 @@
             - node_modules
       - run: *announce_failure
 
->>>>>>> 66d0bad5
   update_dependencies:
     working_directory: ~/go/src/github.com/transcom/mymove
     docker:
@@ -423,13 +420,10 @@
           requires:
             - pre_deps_golang
             - pre_deps_yarn
-
-      #- vuln_scan # keep disabled until we work out new process
-<<<<<<< HEAD
-      - integration_tests
-      - build_app
-      - build_migrations
-=======
+            #- vuln_scan # keep disabled until we work out new process
+            - integration_tests
+            - build_app
+            - build_migrations
 
       - build_app:
           requires:
@@ -464,7 +458,6 @@
           filters:
             branches:
               only: mk-use-dod-certs
->>>>>>> 66d0bad5
 
       - deploy_staging_migrations:
           requires:
