--- conflicted
+++ resolved
@@ -565,11 +565,7 @@
       - setup_remote_docker:
           docker_layer_caching: true
       - run: make bin/chamber
-<<<<<<< HEAD
-      - run: make build_soda
-=======
       - run: make bin/soda
->>>>>>> 64f0338b
       - build_tag_push:
           dockerfile: Dockerfile.migrations
           tag: ppp-migrations:dev
