############
#
# Caches
#
# Caches may have a `v1-` prefix, since caches in CircleCI 2.0 are immutable.
# A prefix provides an easy way to invalidate a cache.  See https://circleci.com/docs/2.0/caching/#clearing-cache
#
############

version: '2.1'

executors:
  # `mymove_small` and `mymove_medium` use the `trussworks/circleci-docker-primary` docker image with a checkout of the mymove code
  mymove_small:
    resource_class: small
    working_directory: ~/transcom/mymove
    docker:
      - image: trussworks/circleci-docker-primary:9b7bfbf6bfae544566ade0c896f8aacbd16281e5
  mymove_medium:
    resource_class: medium
    working_directory: ~/transcom/mymove
    docker:
      - image: trussworks/circleci-docker-primary:9b7bfbf6bfae544566ade0c896f8aacbd16281e5
  mymove_medium_plus:
    resource_class: medium+
    working_directory: ~/transcom/mymove
    docker:
      - image: trussworks/circleci-docker-primary:9b7bfbf6bfae544566ade0c896f8aacbd16281e5
  mymove_large:
    resource_class: large
    working_directory: ~/transcom/mymove
    docker:
      - image: trussworks/circleci-docker-primary:9b7bfbf6bfae544566ade0c896f8aacbd16281e5
  # `mymove_and_postgres_medium` adds a secondary postgres container to be used during testing.
  mymove_and_postgres_medium:
    resource_class: medium
    working_directory: ~/transcom/mymove
    docker:
      - image: trussworks/circleci-docker-primary:9b7bfbf6bfae544566ade0c896f8aacbd16281e5
      - image: postgres:10.9
        environment:
          - POSTGRES_PASSWORD: mysecretpassword
          - POSTGRES_DB: test_db

commands:
  announce_failure:
    parameters:
    steps:
      - run:
          name: Announce failure
          command: |
            [[ $CIRCLE_BRANCH = master ]] || exit 0
            scripts/circleci-announce-broken-branch
          when: on_fail
  deploy_migrations_steps:
    steps:
      - checkout
      - attach_workspace:
          at: bin
      - run:
          name: Snapshot database
          command: scripts/do-exclusively --job-name ${CIRCLE_JOB} scripts/rds-snapshot-app-db $APP_ENVIRONMENT
      - run:
          name: Run migrations
          command: scripts/do-exclusively --job-name ${CIRCLE_JOB} scripts/ecs-run-app-migrations-container config/app-migrations.container-definition.json ${AWS_ACCOUNT_ID}.dkr.ecr.${AWS_DEFAULT_REGION}.amazonaws.com/app-migrations:git-${CIRCLE_SHA1} $APP_ENVIRONMENT
          environment:
            CHAMBER_RETRIES: 20
      - announce_failure
  deploy_tasks_steps:
    steps:
      - checkout
      - setup_remote_docker:
          docker_layer_caching: true
      - restore_cache:
          keys:
            - go-mod-sources-v2-{{ checksum "go.sum" }}
      - attach_workspace:
          at: bin
      - deploy:
          name: Deploy task service
          command: scripts/do-exclusively --job-name ${CIRCLE_JOB} bin/ecs-deploy-task-container --aws-account-id ${AWS_ACCOUNT_ID} --aws-region ${AWS_DEFAULT_REGION} --service app --environment ${APP_ENVIRONMENT} --repository-name app-tasks --image-tag git-${CIRCLE_SHA1} --command save-fuel-price-data --command-args '--db-iam'
          environment:
            DB_PORT: 5432
            DB_USER: master
            DB_NAME: app
            DB_SSL_MODE: verify-full
            DB_SSL_ROOT_CERT: /bin/rds-combined-ca-bundle.pem
          no_output_timeout: 20m
      - announce_failure
  deploy_app_steps:
    parameters:
      compare_host:
        type: string
      health_check_hosts:
        type: string
    steps:
      - checkout
      - run:
          name: Compare against deployed commit
          command: |
            [[ -z "<< parameters.compare_host >>" ]] || scripts/compare-deployed-commit "<< parameters.compare_host >>" $CIRCLE_SHA1
      - restore_cache:
          keys:
            - go-mod-sources-v2-{{ checksum "go.sum" }}
      - attach_workspace:
          at: bin
      - setup_remote_docker:
          docker_layer_caching: true
      - deploy:
          name: Deploy app service
          command: scripts/do-exclusively --job-name ${CIRCLE_JOB} scripts/ecs-deploy-service-container app config/app.container-definition.json ${AWS_ACCOUNT_ID}.dkr.ecr.${AWS_DEFAULT_REGION}.amazonaws.com/app:git-${CIRCLE_SHA1} $APP_ENVIRONMENT FARGATE
          no_output_timeout: 20m
      - run:
          name: Health Check
          command: bin/health-checker --schemes http,https --hosts << parameters.health_check_hosts >> --tries 10 --backoff 3 --log-level info --timeout 15m
      - run:
          name: Check deployed commits
          command: scripts/check-deployed-commit "<< parameters.health_check_hosts >>" "$CIRCLE_SHA1"
      - announce_failure
  deploy_app_client_tls_steps:
    parameters:
      compare_host:
        type: string
      health_check_hosts:
        type: string
    steps:
      - checkout
      - run:
          name: Compare against deployed commit
          command: |
            [[ -z "<< parameters.compare_host >>" ]] || scripts/compare-deployed-commit "<< parameters.compare_host >>" $CIRCLE_SHA1 ${EXPERIMENTAL_MOVE_MIL_DOD_TLS_KEY} ${EXPERIMENTAL_MOVE_MIL_DOD_TLS_CERT} ${EXPERIMENTAL_MOVE_MIL_DOD_TLS_CA}
      - restore_cache:
          keys:
            - go-mod-sources-v2-{{ checksum "go.sum" }}
      - setup_remote_docker:
          docker_layer_caching: true
      - attach_workspace:
          at: bin
      - deploy:
          name: Deploy app-client-tls service
          command: scripts/do-exclusively --job-name ${CIRCLE_JOB} scripts/ecs-deploy-service-container app-client-tls config/app-client-tls.container-definition.json ${AWS_ACCOUNT_ID}.dkr.ecr.${AWS_DEFAULT_REGION}.amazonaws.com/app:git-${CIRCLE_SHA1} $APP_ENVIRONMENT FARGATE
          no_output_timeout: 20m
      - run:
          name: Health Check
          command: |
            bin/health-checker --schemes https --hosts << parameters.health_check_hosts >> --key ${EXPERIMENTAL_MOVE_MIL_DOD_TLS_KEY} --cert ${EXPERIMENTAL_MOVE_MIL_DOD_TLS_CERT} --ca ${EXPERIMENTAL_MOVE_MIL_DOD_TLS_CA} --tries 10 --backoff 3 --log-level info --timeout 15m
      - run:
          name: Check deployed commits
          command: scripts/check-deployed-commit "<< parameters.health_check_hosts >>" "$CIRCLE_SHA1" ${EXPERIMENTAL_MOVE_MIL_DOD_TLS_KEY} ${EXPERIMENTAL_MOVE_MIL_DOD_TLS_CERT} ${EXPERIMENTAL_MOVE_MIL_DOD_TLS_CA}
      - announce_failure
  build_tag_push:
    parameters:
      dockerfile:
        type: string
      tag:
        type: string
      repo:
        type: string
    steps:
      - run:
          name: 'Build, tag, and push docker image << parameters.tag >> from Dockerfile << parameters.dockerfile >>'
          command: |
            docker build -f << parameters.dockerfile >> -t << parameters.tag >> .
            bash -c "$(aws ecr get-login --no-include-email --region $AWS_DEFAULT_REGION)"
            docker tag << parameters.tag >> ${AWS_ACCOUNT_ID}.dkr.ecr.${AWS_DEFAULT_REGION}.amazonaws.com/<< parameters.repo >>:git-${CIRCLE_SHA1}
            docker push ${AWS_ACCOUNT_ID}.dkr.ecr.${AWS_DEFAULT_REGION}.amazonaws.com/<< parameters.repo >>:git-${CIRCLE_SHA1}
  e2e_tests:
    parameters:
      spec:
        type: string
    steps:
      - run:
          name: make e2e_test_docker
          command: |
            echo 'export MOVE_MIL_DOD_CA_CERT=$(cat /home/circleci/transcom/mymove/config/tls/devlocal-ca.pem)' >> $BASH_ENV
            echo 'export MOVE_MIL_DOD_TLS_CERT=$(cat /home/circleci/transcom/mymove/config/tls/devlocal-https.pem)' >> $BASH_ENV
            echo 'export MOVE_MIL_DOD_TLS_KEY=$(cat /home/circleci/transcom/mymove/config/tls/devlocal-https.key)' >> $BASH_ENV
            echo 'export CLIENT_AUTH_SECRET_KEY=$(cat /home/circleci/transcom/mymove/config/tls/devlocal-client_auth_secret.key)' >> $BASH_ENV
            echo 'export LOGIN_GOV_SECRET_KEY=$(echo $E2E_LOGIN_GOV_SECRET_KEY | base64 --decode)' >> $BASH_ENV
            echo 'export LOGIN_GOV_HOSTNAME=$E2E_LOGIN_GOV_HOSTNAME' >> $BASH_ENV
            echo 'export HERE_MAPS_APP_ID=$E2E_HERE_MAPS_APP_ID' >> $BASH_ENV
            echo 'export HERE_MAPS_APP_CODE=$E2E_HERE_MAPS_APP_CODE' >> $BASH_ENV
            echo 'export SPEC=<< parameters.spec>>' >> $BASH_ENV
            source $BASH_ENV
            make e2e_test_docker
          environment:
            DB_PASSWORD: mysecretpassword
            DB_USER: postgres
            DB_HOST: localhost
            DB_PORT: 5432
            DB_NAME: test_db
            # Env vars needed for the webserver to run inside docker
            MIGRATION_PATH: "/migrate/local_migrations;/migrate/migrations"
            MIGRATION_MANIFEST: "/migrate/migrations_manifest.txt"
            LOGIN_GOV_CALLBACK_PROTOCOL: http
            LOGIN_GOV_MY_CLIENT_ID: urn:gov:gsa:openidconnect.profiles:sp:sso:dod:mymovemillocal
            LOGIN_GOV_OFFICE_CLIENT_ID: urn:gov:gsa:openidconnect.profiles:sp:sso:dod:officemovemillocal
            LOGIN_GOV_TSP_CLIENT_ID: urn:gov:gsa:openidconnect.profiles:sp:sso:dod:tspmovemillocal
            LOGIN_GOV_ADMIN_CLIENT_ID: urn:gov:gsa:openidconnect.profiles:sp:sso:dod:adminmovemillocal
            LOGIN_GOV_HOSTNAME: idp.int.identitysandbox.gov
            HERE_MAPS_GEOCODE_ENDPOINT: https://geocoder.cit.api.here.com/6.2/geocode.json
            HERE_MAPS_ROUTING_ENDPOINT: https://route.cit.api.here.com/routing/7.2/calculateroute.json
            DOD_CA_PACKAGE: /home/circleci/transcom/mymove/config/tls/Certificates_PKCS7_v5.4_DoD.der.p7b

jobs:
  # `pre_deps_golang` is used for caching Go module sources
  pre_deps_golang:
    executor: mymove_small
    steps:
      - checkout
      - restore_cache:
          keys:
            - go-mod-sources-v2-{{ checksum "go.sum" }}
      - run:
          name: Install dependencies
          command: for i in $(seq 1 5); do go get && s=0 && break || s=$? && sleep 5; done; (exit $s)
      - save_cache:
          key: go-mod-sources-v2-{{ checksum "go.sum" }}
          paths:
            - "/go/pkg/mod"
      - announce_failure

  # `pre_deps_yarn` is used to cache yarn sources and installed node modules.
  pre_deps_yarn:
    executor: mymove_small
    steps:
      - checkout
      - restore_cache:
          keys:
            - v2-cache-yarn-v2-{{ checksum "yarn.lock" }}
      - restore_cache:
          keys:
            - v2-mymove-node-modules-{{ checksum "yarn.lock" }}
      - run:
          name: Install YARN dependencies
          command: yarn install
      # `v2-cache-yarn-v2-{{ checksum "yarn.lock" }}` is used to cache yarn sources
      - save_cache:
          key: v2-cache-yarn-v2-{{ checksum "yarn.lock" }}
          paths:
            - ~/.cache/yarn/v2
      # `v2-mymove-node-modules-{{ checksum "yarn.lock" }}` is used to cache installed node modules
      - save_cache:
          key: v2-mymove-node-modules-{{ checksum "yarn.lock" }}
          paths:
            - ~/transcom/mymove/node_modules
      - announce_failure

  # `pre_test` runs pre-commit against all files.
  pre_test:
    executor: mymove_medium_plus
    steps:
      - checkout
      - restore_cache:
          keys:
            - go-mod-sources-v2-{{ checksum "go.sum" }}
      - restore_cache:
          keys:
            - v2-cache-yarn-v2-{{ checksum "yarn.lock" }}
      - restore_cache:
          keys:
            - v2-mymove-node-modules-{{ checksum "yarn.lock" }}
      - restore_cache:
          keys:
            - pre-commit-dot-cache-{{ checksum ".pre-commit-config.yaml" }}
      - run: echo 'export PATH=${PATH}:~/go/bin:~/transcom/mymove/bin' >> $BASH_ENV
      - run: make bin/callgraph
      - run: make server_generate mocks_generate
      # this is so we can avoid go mod downloading and resulting in an error on a false positive
      - run: scripts/pre-commit-go-mod || exit 0
      - run:
          name: Run pre-commit tests
          command: pre-commit run --all-files
      # `pre-commit-dot-cache-{{ checksum ".pre-commit-config.yaml" }}` is used to cache pre-commit plugins.
      - save_cache:
          key: pre-commit-dot-cache-{{ checksum ".pre-commit-config.yaml" }}
          paths:
            - ~/.cache/pre-commit
      - announce_failure

  # `acceptance_tests_local` runs acceptance tests for the webserver against a local environment.
  acceptance_tests_local:
    executor: mymove_medium
    steps:
      - checkout
      - restore_cache:
          keys:
            - go-mod-sources-v2-{{ checksum "go.sum" }}
      - run: echo 'export PATH=${PATH}:~/go/bin:~/transcom/mymove/bin' >> $BASH_ENV
      - run:
          name: Run make server_generate mocks_generate
          command: make server_generate mocks_generate
      - run:
          name: Run acceptance tests
          command: |
            echo 'export MOVE_MIL_DOD_CA_CERT=$(cat /home/circleci/transcom/mymove/config/tls/devlocal-ca.pem)' >> $BASH_ENV
            echo 'export MOVE_MIL_DOD_TLS_CERT=$(cat /home/circleci/transcom/mymove/config/tls/devlocal-https.pem)' >> $BASH_ENV
            echo 'export MOVE_MIL_DOD_TLS_KEY=$(cat /home/circleci/transcom/mymove/config/tls/devlocal-https.key)' >> $BASH_ENV
            echo 'export CLIENT_AUTH_SECRET_KEY=$(cat /home/circleci/transcom/mymove/config/tls/devlocal-client_auth_secret.key)' >> $BASH_ENV
            echo 'export LOGIN_GOV_SECRET_KEY=$(echo $E2E_LOGIN_GOV_SECRET_KEY | base64 --decode)' >> $BASH_ENV
            echo 'export LOGIN_GOV_HOSTNAME=$E2E_LOGIN_GOV_HOSTNAME' >> $BASH_ENV
            echo 'export HERE_MAPS_APP_ID=$E2E_HERE_MAPS_APP_ID' >> $BASH_ENV
            echo 'export HERE_MAPS_APP_CODE=$E2E_HERE_MAPS_APP_CODE' >> $BASH_ENV
            source $BASH_ENV
            make webserver_test
          environment:
            ENV: test
            ENVIRONMENT: test
            PWD: /home/circleci/transcom/mymove
            LOGIN_GOV_HOSTNAME: idp.int.identitysandbox.gov
            DOD_CA_PACKAGE: /home/circleci/transcom/mymove/config/tls/Certificates_PKCS7_v5.4_DoD.der.p7b
            DEVLOCAL_CA: /home/circleci/transcom/mymove/config/tls/devlocal-ca.pem
            NO_TLS_ENABLED: true
      - announce_failure

  # `integration_tests_mymove` runs integration tests using Cypress.  https://www.cypress.io/
  integration_tests_mymove:
    executor: mymove_medium
    steps:
      - checkout
      - setup_remote_docker:
          docker_layer_caching: true
      - restore_cache:
          keys:
            - go-mod-sources-v2-{{ checksum "go.sum" }}
      - restore_cache:
          keys:
            - v2-cache-yarn-v2-{{ checksum "yarn.lock" }}
      - restore_cache:
          keys:
            - v2-mymove-node-modules-{{ checksum "yarn.lock" }}
      - e2e_tests:
          spec: 'cypress/integration/mymove/**/*'
      - store_artifacts:
          path: cypress/videos
          destination: videos
      - store_artifacts:
          path: cypress/screenshots
          destination: screenshots
      - store_test_results:
          path: cypress/results
      - announce_failure

  # `integration_tests_office` runs integration tests using Cypress.  https://www.cypress.io/
  integration_tests_office:
    executor: mymove_medium
    steps:
      - checkout
      - setup_remote_docker:
          docker_layer_caching: true
      - restore_cache:
          keys:
            - go-mod-sources-v2-{{ checksum "go.sum" }}
      - restore_cache:
          keys:
            - v2-cache-yarn-v2-{{ checksum "yarn.lock" }}
      - restore_cache:
          keys:
            - v2-mymove-node-modules-{{ checksum "yarn.lock" }}
      - e2e_tests:
          spec: 'cypress/integration/office/**/*'
      - store_artifacts:
          path: cypress/videos
          destination: videos
      - store_artifacts:
          path: cypress/screenshots
          destination: screenshots
      - store_test_results:
          path: cypress/results
      - announce_failure

  # `integration_tests_tsp` runs integration tests using Cypress.  https://www.cypress.io/
  integration_tests_tsp:
    executor: mymove_medium
    steps:
      - checkout
      - setup_remote_docker:
          docker_layer_caching: true
      - restore_cache:
          keys:
            - go-mod-sources-v2-{{ checksum "go.sum" }}
      - restore_cache:
          keys:
            - v2-cache-yarn-v2-{{ checksum "yarn.lock" }}
      - restore_cache:
          keys:
            - v2-mymove-node-modules-{{ checksum "yarn.lock" }}
      - e2e_tests:
          spec: 'cypress/integration/tsp/**/*'
      - store_artifacts:
          path: cypress/videos
          destination: videos
      - store_artifacts:
          path: cypress/screenshots
          destination: screenshots
      - store_test_results:
          path: cypress/results
      - announce_failure

  # `integration_tests_api` runs integration tests using Cypress.  https://www.cypress.io/
  integration_tests_api:
    executor: mymove_medium
    steps:
      - checkout
      - setup_remote_docker:
          docker_layer_caching: true
      - restore_cache:
          keys:
            - go-mod-sources-v2-{{ checksum "go.sum" }}
      - restore_cache:
          keys:
            - v2-cache-yarn-v2-{{ checksum "yarn.lock" }}
      - restore_cache:
          keys:
            - v2-mymove-node-modules-{{ checksum "yarn.lock" }}
      - e2e_tests:
          spec: 'cypress/integration/api/**/*'
      - store_artifacts:
          path: cypress/videos
          destination: videos
      - store_artifacts:
          path: cypress/screenshots
          destination: screenshots
      - store_test_results:
          path: cypress/results
      - announce_failure

  # `server_test` runs the server side Go tests
  server_test:
    executor: mymove_and_postgres_medium
    steps:
      - checkout
      - setup_remote_docker:
          docker_layer_caching: true
      - restore_cache:
          keys:
            - go-mod-sources-v2-{{ checksum "go.sum" }}
      - run:
          # This is needed to use `psql` to test DB connectivity, until the app
          # itself starts making database connections.
          name: Install postgres client
          command: |
            sudo apt-get -qq update
            # Debian stretch only supports 9.6 client
            sudo apt-get -qq -y install postgresql-client-9.6
      - run: echo 'export PATH=${PATH}:~/go/bin:~/transcom/mymove/bin' >> $BASH_ENV
      - run:
          name: make server_test
          command: |
            echo 'export LOGIN_GOV_SECRET_KEY=$(echo $E2E_LOGIN_GOV_SECRET_KEY | base64 --decode)' >> $BASH_ENV
            source $BASH_ENV
            make server_test
          environment:
            DB_PASSWORD: mysecretpassword
            DB_USER: postgres
            DB_HOST: localhost
            DB_PORT: 5432
            DB_NAME: test_db
            EIA_KEY: db2522a43820268a41a802a16ae9fd26 # dummy key generated with openssl rand -hex 16
            ENV: test
            ENVIRONMENT: test
<<<<<<< HEAD
            MIGRATION_PATH: "/home/circleci/transcom/mymove/local_migrations;/home/circleci/transcom/mymove/migrations"
            MIGRATION_MANIFEST: "/home/circleci/transcom/mymove/migrations_manifest.txt"
=======
            MIGRATION_PATH: /home/circleci/transcom/mymove/migrations
            MIGRATION_MANIFEST: /home/circleci/transcom/mymove/migrations_manifest.txt
            SECURE_MIGRATION_DIR: /home/circleci/transcom/mymove/local_migrations
            SECURE_MIGRATION_SOURCE: local
>>>>>>> d8f72140

      - announce_failure

  # `server_test_coverage` runs code coverage and submits it to CodeClimate
  server_test_coverage:
    executor: mymove_and_postgres_medium
    steps:
      - checkout
      - setup_remote_docker:
          docker_layer_caching: true
      - restore_cache:
          keys:
            - go-mod-sources-v2-{{ checksum "go.sum" }}
      - run:
          # This is needed to use `psql` to test DB connectivity, until the app
          # itself starts making database connections.
          name: Install postgres client
          command: |
            sudo apt-get -qq update
            # Debian stretch only supports 9.6 client
            sudo apt-get -qq -y install postgresql-client-9.6
      - run: echo 'export PATH=${PATH}:~/go/bin:~/transcom/mymove/bin' >> $BASH_ENV
      - run:
          name: Setup Code Climate test-reporter
          command: |
            # download test reporter as a static binary
            curl -L --retry 5 --retry-connrefused https://codeclimate.com/downloads/test-reporter/test-reporter-latest-linux-amd64 --output /home/circleci/cc-test-reporter
            chmod +x /home/circleci/cc-test-reporter
            /home/circleci/cc-test-reporter before-build -d
      - run:
          name: make server_test_coverage_generate
          command: |
            echo 'export LOGIN_GOV_SECRET_KEY=$(echo $E2E_LOGIN_GOV_SECRET_KEY | base64 --decode)' >> $BASH_ENV
            source $BASH_ENV
            make server_test_coverage_generate
          environment:
            DB_PASSWORD: mysecretpassword
            DB_USER: postgres
            DB_HOST: localhost
            DB_PORT: 5432
            DB_NAME: test_db
            EIA_KEY: db2522a43820268a41a802a16ae9fd26 # dummy key generated with openssl rand -hex 16
            ENV: test
            ENVIRONMENT: test
<<<<<<< HEAD
            MIGRATION_PATH: "/home/circleci/transcom/mymove/local_migrations;/home/circleci/transcom/mymove/migrations"
            MIGRATION_MANIFEST: "/home/circleci/transcom/mymove/migrations_manifest.txt"
=======
            MIGRATION_PATH: /home/circleci/transcom/mymove/migrations
            MIGRATION_MANIFEST: /home/circleci/transcom/mymove/migrations_manifest.txt
            SECURE_MIGRATION_DIR: /home/circleci/transcom/mymove/local_migrations
            SECURE_MIGRATION_SOURCE: local
>>>>>>> d8f72140
      - run:
          name: upload code coverage to codecov
          command: |
            curl -L --retry 5 --retry-connrefused https://codecov.io/bash --output /home/circleci/codecov
            chmod +x /home/circleci/codecov
            /home/circleci/codecov -F go -f coverage.out

  # `client_test` runs the client side Javascript tests
  client_test:
    executor: mymove_large
    steps:
      - checkout
      - setup_remote_docker:
          docker_layer_caching: true
      - restore_cache:
          keys:
            - v2-cache-yarn-v2-{{ checksum "yarn.lock" }}
      - restore_cache:
          keys:
            - v2-mymove-node-modules-{{ checksum "yarn.lock" }}
      - run: make client_test
      - announce_failure

  # `build_tools` builds the mymove-specific CLI tools in `mymove/cmd`
  build_tools:
    executor: mymove_small
    steps:
      - checkout
      - restore_cache:
          keys:
            - go-mod-sources-v2-{{ checksum "go.sum" }}
      - run: make build_tools
      - persist_to_workspace:
          root: bin
          paths:
            - renderer # for rendering ECS task definition
            - health-checker # for confirming deploy success.
            - ecs-service-logs # for showing logs on failed deploy
            - ecs-deploy-task-container # for deploying task container
            - mockery # for generating mocks
      - announce_failure

  # `build_app` builds the application container and pushes to the container repository
  build_app:
    executor: mymove_medium
    steps:
      - checkout
      - setup_remote_docker:
          docker_layer_caching: true
      - restore_cache:
          keys:
            - go-mod-sources-v2-{{ checksum "go.sum" }}
      - restore_cache:
          keys:
            - v2-cache-yarn-v2-{{ checksum "yarn.lock" }}
      - restore_cache:
          keys:
            - v2-mymove-node-modules-{{ checksum "yarn.lock" }}
      - run: make bin/chamber
      - run: make bin/rds-combined-ca-bundle.pem
      - run: make client_build
      - run: make server_build
      - build_tag_push:
          dockerfile: Dockerfile
          tag: ppp:web-dev
          repo: app
      - announce_failure

  # `build_migrations` builds the migrations container and pushes to the container repository
  build_migrations:
    executor: mymove_small
    steps:
      - checkout
      - setup_remote_docker:
          docker_layer_caching: true
      - run: make bin/chamber
      - run: make bin/rds-combined-ca-bundle.pem
      - run: make server_build
      - build_tag_push:
          dockerfile: Dockerfile.migrations
          tag: ppp-migrations:dev
          repo: app-migrations
      - announce_failure

  # `build_tasks` builds the tasks containers and pushes them to the container repository
  build_tasks:
    executor: mymove_small
    steps:
      - checkout
      - setup_remote_docker:
          docker_layer_caching: true
      - restore_cache:
          keys:
            - go-mod-sources-v2-{{ checksum "go.sum" }}
      - run: make bin/chamber
      - run: make bin/rds-combined-ca-bundle.pem
      - run: make tasks_build
      - build_tag_push:
          dockerfile: Dockerfile.tasks
          tag: tasks:dev
          repo: app-tasks
      - announce_failure

  # `acceptance_tests_experimental` runs acceptance tests for the webserver against the experimental environment.
  acceptance_tests_experimental:
    executor: mymove_medium
    steps:
      - checkout
      - restore_cache:
          keys:
            - go-mod-sources-v2-{{ checksum "go.sum" }}
      - run: echo 'export PATH=${PATH}:~/go/bin:~/transcom/mymove/bin' >> $BASH_ENV
      - run:
          name: Run make server_generate mocks_generate
          command: make server_generate mocks_generate
      - run:
          name: Build Chamber
          command: make bin/chamber
      - run:
          name: Run acceptance tests
          command: make webserver_test
          environment:
            ENV: test
            ENVIRONMENT: experimental
            CHAMBER_RETRIES: 20
            PWD: /home/circleci/transcom/mymove
            DOD_CA_PACKAGE: /home/circleci/transcom/mymove/config/tls/Certificates_PKCS7_v5.4_DoD.der.p7b
            TEST_ACC_ENV: experimental
            NO_TLS_ENABLED: true
      - announce_failure

  # `deploy_experimental_migrations` deploys migrations to the experimental environment
  deploy_experimental_migrations:
    executor: mymove_small
    environment:
      - APP_ENVIRONMENT: 'experimental'
    steps:
      - deploy_migrations_steps

  # `deploy_experimental_tasks` deploys scheduled tasks to the experimental environment
  deploy_experimental_tasks:
    executor: mymove_small
    environment:
      - APP_ENVIRONMENT: 'experimental'
    steps:
      - deploy_tasks_steps

  # `deploy_experimental_app` updates the server-TLS app service in the experimental environment
  deploy_experimental_app:
    executor: mymove_small
    environment:
      - APP_ENVIRONMENT: 'experimental'
    steps:
      - deploy_app_steps:
          compare_host: "" # leave blank since we want experimental to be able to roll back
          health_check_hosts: my.experimental.move.mil,office.experimental.move.mil,tsp.experimental.move.mil

  # `deploy_experimental_app_client_tls` updates the mutual-TLS service in the experimental environment
  deploy_experimental_app_client_tls:
    executor: mymove_small
    environment:
      - APP_ENVIRONMENT: 'experimental'
    steps:
      - deploy_app_client_tls_steps:
          compare_host: "" # leave blank since we want experimental to be able to roll back
          health_check_hosts: gex.experimental.move.mil,dps.experimental.move.mil,orders.experimental.move.mil

  check_circle_against_staging_sha:
    executor: mymove_small
    steps:
      - checkout
      - run:
          name: Halt workflow to prevent old master deploying to staging
          command: scripts/compare-deployed-commit my.staging.move.mil $CIRCLE_SHA1

  # `acceptance_tests_staging` runs acceptance tests for the webserver against the staging environment.
  acceptance_tests_staging:
    executor: mymove_medium
    steps:
      - checkout
      - restore_cache:
          keys:
            - go-mod-sources-v2-{{ checksum "go.sum" }}
      - run: echo 'export PATH=${PATH}:~/go/bin:~/transcom/mymove/bin' >> $BASH_ENV
      - run:
          name: Run make server_generate mocks_generate
          command: make server_generate mocks_generate
      - run:
          name: Build Chamber
          command: make bin/chamber
      - run:
          name: Run acceptance tests
          command: make webserver_test
          environment:
            ENV: test
            ENVIRONMENT: staging
            CHAMBER_RETRIES: 20
            PWD: /home/circleci/transcom/mymove
            DOD_CA_PACKAGE: /home/circleci/transcom/mymove/config/tls/Certificates_PKCS7_v5.4_DoD.der.p7b
            TEST_ACC_ENV: staging
            NO_TLS_ENABLED: true
      - announce_failure

  # `deploy_staging_migrations` deploys migrations to the staging environment
  deploy_staging_migrations:
    executor: mymove_small
    environment:
      - APP_ENVIRONMENT: 'staging'
    steps:
      - deploy_migrations_steps

  # `deploy_staging_tasks` deploys scheduled tasks to the staging environment
  deploy_staging_tasks:
    executor: mymove_small
    environment:
      - APP_ENVIRONMENT: 'staging'
    steps:
      - deploy_tasks_steps

  # `deploy_staging_app` updates the server-TLS app service in staging environment
  deploy_staging_app:
    executor: mymove_small
    environment:
      - APP_ENVIRONMENT: 'staging'
    steps:
      - deploy_app_steps:
          compare_host: my.staging.move.mil
          health_check_hosts: my.staging.move.mil,office.staging.move.mil,tsp.staging.move.mil

  # `deploy_staging_app_client_tls` updates the mutual-TLS service in the staging environment
  deploy_staging_app_client_tls:
    executor: mymove_small
    environment:
      - APP_ENVIRONMENT: 'staging'
    steps:
      - deploy_app_client_tls_steps:
          compare_host: gex.staging.move.mil
          health_check_hosts: gex.staging.move.mil,dps.staging.move.mil,orders.staging.move.mil

  # `deploy_prod_migrations` deploys migrations to the staging environment
  deploy_prod_migrations:
    executor: mymove_small
    environment:
      - APP_ENVIRONMENT: 'prod'
    steps:
      - deploy_migrations_steps

  # `deploy_prod_tasks` deploys scheduled tasks to the prod environment
  deploy_prod_tasks:
    executor: mymove_small
    environment:
      - APP_ENVIRONMENT: 'prod'
    steps:
      - deploy_tasks_steps

  # `deploy_prod_app` updates the server-TLS app service in the prod environment
  deploy_prod_app:
    executor: mymove_small
    environment:
      - APP_ENVIRONMENT: 'prod'
    steps:
      - deploy_app_steps:
          compare_host: my.move.mil
          health_check_hosts: my.move.mil,office.move.mil,tsp.move.mil

  # `deploy_prod_app_client_tls` updates the mutual-TLS service in the prod environment
  deploy_prod_app_client_tls:
    executor: mymove_small
    environment:
      - APP_ENVIRONMENT: 'prod'
    steps:
      - deploy_app_client_tls_steps:
          compare_host: gex.move.mil
          health_check_hosts: gex.move.mil,dps.move.mil,orders.move.mil

  # `update_dependencies_go` periodically updates Go dependencies.
  # The changes are submitted as a pull request for review.
  update_dependencies_go:
    executor: mymove_small
    steps:
      - checkout
      - restore_cache:
          keys:
            - go-mod-sources-v2-{{ checksum "go.sum" }}
      - run:
          name: Add ~/go/bin to path for golint
          command: echo 'export PATH=${PATH}:~/go/bin' >> $BASH_ENV
      - run: make go_deps_update
      - run:
          name: Display changes
          command: |
            git --no-pager status
            git --no-pager diff --ignore-all-space --color
      - run:
          name: Push changes
          command: scripts/circleci-push-dependency-updates

  # `update_dependencies_js` periodically updates yarn dependencies.
  # The changes are submitted as a pull request for review.
  update_dependencies_js:
    executor: mymove_small
    steps:
      - checkout
      - restore_cache:
          keys:
            - v2-cache-yarn-v2-{{ checksum "yarn.lock" }}
      - restore_cache:
          keys:
            - v2-mymove-node-modules-{{ checksum "yarn.lock" }}
      - run: make client_deps_update
      - run:
          name: Display changes
          command: |
            git --no-pager status
            git --no-pager diff --ignore-all-space --color
      - run:
          name: Push changes
          command: scripts/circleci-push-dependency-updates

  # `update_dependencies_pre_commit` periodically updates pre-commit dependencies.
  # The changes are submitted as a pull request for review.
  update_dependencies_pre_commit:
    executor: mymove_small
    steps:
      - checkout
      - run: pre-commit autoupdate
      - run:
          name: Display changes
          command: |
            git --no-pager status
            git --no-pager diff --ignore-all-space --color
      - run:
          name: Push changes
          command: scripts/circleci-push-dependency-updates

workflows:
  version: 2

  app:
    jobs:
      - pre_deps_golang

      - pre_deps_yarn

      - pre_test:
          requires:
            - pre_deps_golang
            - pre_deps_yarn

      - acceptance_tests_local:
          requires:
            - pre_deps_golang
            - pre_deps_yarn

      - acceptance_tests_experimental:
          requires:
            - pre_deps_golang
            - pre_deps_yarn

      - acceptance_tests_staging:
          requires:
            - pre_deps_golang
            - pre_deps_yarn

      - integration_tests_mymove:
          requires:
            - pre_deps_golang
            - pre_deps_yarn
            - acceptance_tests_local
          # if testing on experimental, you can disable these tests by using the commented block below.
          # filters:
          #  branches:
          #    ignore: placeholder_branch_name

      - integration_tests_office:
          requires:
            - pre_deps_golang
            - pre_deps_yarn
            - acceptance_tests_local
          # if testing on experimental, you can disable these tests by using the commented block below.
          # filters:
          #   branches:
          #     ignore: placeholder_branch_name

      - integration_tests_tsp:
          requires:
            - pre_deps_golang
            - pre_deps_yarn
            - acceptance_tests_local
          # if testing on experimental, you can disable these tests by using the commented block below.
          # filters:
          #   branches:
          #     ignore: placeholder_branch_name

      - integration_tests_api:
          requires:
            - pre_deps_golang
            - pre_deps_yarn
            - acceptance_tests_local
          # if testing on experimental, you can disable these tests by using the commented block below.
          # filters:
          #   branches:
          #     ignore: placeholder_branch_name

      - client_test:
          requires:
            - pre_deps_yarn

      - server_test:
          requires:
            - pre_deps_golang

      - server_test_coverage:
          requires:
            - pre_deps_golang

      - build_app:
          requires:
            - pre_deps_golang
            - pre_deps_yarn
            - acceptance_tests_local # don't bother building and pushing the application if it won't even start properly

      - build_tools:
          requires:
            - pre_deps_golang

      - build_migrations:
          requires:
            - pre_deps_golang

      - build_tasks:
          requires:
            - build_tools

      - deploy_experimental_migrations:
          requires:
            - pre_test
            - client_test
            - server_test
            - acceptance_tests_local
            - acceptance_tests_experimental
            - build_app
            - build_tools
            - build_tasks
            - build_migrations
          filters:
            branches:
              only: placeholder_branch_name

      - deploy_experimental_tasks:
          requires:
            - deploy_experimental_migrations
          filters:
            branches:
              only: placeholder_branch_name

      - deploy_experimental_app:
          requires:
            - deploy_experimental_migrations
          filters:
            branches:
              only: placeholder_branch_name

      - deploy_experimental_app_client_tls:
          requires:
            - deploy_experimental_migrations
          filters:
            branches:
              only: placeholder_branch_name

      - check_circle_against_staging_sha:
          requires:
            - pre_test
            - client_test
            - server_test
            - build_app
            - build_tools
            - build_tasks
            - build_migrations
            - acceptance_tests_local
            - acceptance_tests_staging
            - integration_tests_mymove
            - integration_tests_office
            - integration_tests_tsp
            - integration_tests_api
          filters:
            branches:
              only: master

      - deploy_staging_migrations:
          requires:
            - check_circle_against_staging_sha
          filters:
            branches:
              only: master

      - deploy_staging_tasks:
          requires:
            - deploy_staging_migrations
          filters:
            branches:
              only: master

      - deploy_staging_app:
          requires:
            - deploy_staging_migrations
          filters:
            branches:
              only: master

      - deploy_staging_app_client_tls:
          requires:
            - deploy_staging_migrations
          filters:
            branches:
              only: master

      - approve_prod_deploy:
          type: approval
          requires:
            - deploy_staging_tasks
            - deploy_staging_app
            - deploy_staging_app_client_tls

      - deploy_prod_migrations:
          requires:
            - approve_prod_deploy
          filters:
            branches:
              only: master

      - deploy_prod_tasks:
          requires:
            - deploy_prod_migrations
          filters:
            branches:
              only: master

      - deploy_prod_app:
          requires:
            - deploy_prod_migrations
          filters:
            branches:
              only: master

      - deploy_prod_app_client_tls:
          requires:
            - deploy_prod_migrations
          filters:
            branches:
              only: master

  dependency_updater_go:
    triggers:
      - schedule:
          # Monday at 4am/7am PST/EST
          cron: '0 12 * * 1'
          filters:
            branches:
              only: master
    jobs:
      - update_dependencies_go

  dependency_updater_js:
    triggers:
      - schedule:
          # Monday at 4am/7am PST/EST
          cron: '0 12 * * 1'
          filters:
            branches:
              only: master
    jobs:
      - update_dependencies_js

  dependency_updater_pre_commit:
    triggers:
      - schedule:
          # Monday at 4am/7am PST/EST
          cron: '0 12 * * 1'
          filters:
            branches:
              only: master
    jobs:
      - update_dependencies_pre_commit

experimental:
  notify:
    branches:
      only:
        - master<|MERGE_RESOLUTION|>--- conflicted
+++ resolved
@@ -459,15 +459,8 @@
             EIA_KEY: db2522a43820268a41a802a16ae9fd26 # dummy key generated with openssl rand -hex 16
             ENV: test
             ENVIRONMENT: test
-<<<<<<< HEAD
             MIGRATION_PATH: "/home/circleci/transcom/mymove/local_migrations;/home/circleci/transcom/mymove/migrations"
             MIGRATION_MANIFEST: "/home/circleci/transcom/mymove/migrations_manifest.txt"
-=======
-            MIGRATION_PATH: /home/circleci/transcom/mymove/migrations
-            MIGRATION_MANIFEST: /home/circleci/transcom/mymove/migrations_manifest.txt
-            SECURE_MIGRATION_DIR: /home/circleci/transcom/mymove/local_migrations
-            SECURE_MIGRATION_SOURCE: local
->>>>>>> d8f72140
 
       - announce_failure
 
@@ -512,15 +505,8 @@
             EIA_KEY: db2522a43820268a41a802a16ae9fd26 # dummy key generated with openssl rand -hex 16
             ENV: test
             ENVIRONMENT: test
-<<<<<<< HEAD
             MIGRATION_PATH: "/home/circleci/transcom/mymove/local_migrations;/home/circleci/transcom/mymove/migrations"
             MIGRATION_MANIFEST: "/home/circleci/transcom/mymove/migrations_manifest.txt"
-=======
-            MIGRATION_PATH: /home/circleci/transcom/mymove/migrations
-            MIGRATION_MANIFEST: /home/circleci/transcom/mymove/migrations_manifest.txt
-            SECURE_MIGRATION_DIR: /home/circleci/transcom/mymove/local_migrations
-            SECURE_MIGRATION_SOURCE: local
->>>>>>> d8f72140
       - run:
           name: upload code coverage to codecov
           command: |
