--- conflicted
+++ resolved
@@ -860,12 +860,9 @@
             export HTTP_PRIME_SERVER_NAME=primelocal
             export ENVIRONMENT=test
             export FEATURE_FLAG_MULTI_MOVE=true
-<<<<<<< HEAD
-=======
             export FEATURE_FLAG_PPM=true
             export FEATURE_FLAG_NTS=true
             export FEATURE_FLAG_NTSR=true
->>>>>>> 1fe4f06d
 
             # disable for speed, playwright tests can fail otherwise
             export DB_DEBUG=false
@@ -889,16 +886,11 @@
             PLAYWRIGHT_MY_URL: http://milmovelocal:4000
             PLAYWRIGHT_ADMIN_URL: http://adminlocal:4000
             PLAYWRIGHT_OFFICE_URL: http://officelocal:4000
-<<<<<<< HEAD
-          # partially taken from https://playwright.dev/docs/ci#sharding-in-circleci
-            FEATURE_FLAG_MULTI_MOVE: 'true'
-=======
             # partially taken from https://playwright.dev/docs/ci#sharding-in-circleci
             FEATURE_FLAG_MULTI_MOVE: 'true'
             FEATURE_FLAG_PPM: 'true'
             FEATURE_FLAG_NTS: 'true'
             FEATURE_FLAG_NTSR: 'true'
->>>>>>> 1fe4f06d
           command: |
             SHARD=$((${CIRCLE_NODE_INDEX}+1))
             PLAYWRIGHT_JUNIT_OUTPUT_NAME=playwright-results.xml \
