# yaml-language-server: $schema=https://json.schemastore.org/circleciconfig.json
############
#
# Caches
#
# Caches may have a `v1-` prefix, since caches in CircleCI 2.0 are immutable.
# A prefix provides an easy way to invalidate a cache.  See https://circleci.com/docs/2.0/caching/#clearing-cache
#
# Please do not use docker_layer_caching! It costs too much money to run. Please set to `false`.
#
############

version: 2.1

# References for variables shared across the file
references:
  circleci-docker: &circleci-docker milmove/circleci-docker:milmove-app-726bfe44bd27d3b41da41acbe3eb231811a993f7

  # the playwright image to use
  playwright: &playwright cimg/node:18.13.0-browsers

  # the image to use for running load tests
  # see milmove_load_testing for the right config
  load_tester: &load_tester cimg/python:3.11.3

  postgres: &postgres cimg/postgres:12.11

  redis: &redis redis:5.0.6

  # base image that spins up quickly
  cimg_base: &cimg_base cimg/base:2022.12-22.04

  aws-otel-collector: &aws-otel-collector public.ecr.aws/aws-observability/aws-otel-collector:v0.31.0

  # To deploy to loadtest, demo or exp:
  # set dp3-branch to the branch you want to deploy to the env specifed
  # in dp3-env (loadtest, demo, exp), or
  # `placeholder_branch_name` if you don't want to deploy to dp3
  #

  # In addition, it's common practice to disable acceptance tests and
  # ignore tests for dp3 deploys. See the branch settings below.
  dp3-branch: &dp3-branch placeholder_branch_name
  # MUST BE ONE OF: loadtest, demo, exp.
  # These are used to pull in env vars so the spelling matters!
  dp3-env: &dp3-env placeholder_env

  # set integration-ignore-branch to the branch if you want to IGNORE
  # integration tests, or `placeholder_branch_name` if you do want to
  # run them
  integration-ignore-branch: &integration-ignore-branch placeholder_branch_name

  # set integration-mtls-ignore-branch to the branch if you want to
  # IGNORE mtls integration tests, or `placeholder_branch_name` if you
  # do want to run them
  integration-mtls-ignore-branch: &integration-mtls-ignore-branch placeholder_branch_name

  # set client-ignore-branch to the branch if you want to IGNORE
  # client tests, or `placeholder_branch_name` if you do want to run
  # them
  client-ignore-branch: &client-ignore-branch placeholder_branch_name

  # set server-ignore-branch to the branch if you want to IGNORE
  # server tests, or `placeholder_branch_name` if you do want to run
  # them
  server-ignore-branch: &server-ignore-branch placeholder_branch_name

executors:
  base_small:
    resource_class: small
    docker:
      - image: *cimg_base
        auth:
          username: $DOCKERHUB_USERNAME
          password: $DOCKERHUB_PASSWORD
  tls_small:
    resource_class: small
    working_directory: ~/transcom/mymove
    docker:
      - image: *circleci-docker
        auth:
          username: $DOCKERHUB_USERNAME
          password: $DOCKERHUB_PASSWORD
  av_medium:
    resource_class: medium
    working_directory: ~/transcom/mymove
    docker:
      - image: milmove/clamav-ci
        # Authenticate with Docker Hub to avoid rate limit problems beginning on Nov 1st, 2020.
        # See https://www.docker.com/blog/scaling-docker-to-serve-millions-more-developers-network-egress/ for details
        # We'll need this until CircleCI and Docker Hub work out a deal to prevent rate limiting errors from CircleCI
        # IPs.
        auth:
          username: $DOCKERHUB_USERNAME
          password: $DOCKERHUB_PASSWORD
  mymove_pusher:
    # needs to be medium+ so it can checkout and restore the workspace
    resource_class: medium+
    working_directory: /mnt/ramdisk
    docker:
      - image: *circleci-docker
        auth:
          username: $DOCKERHUB_USERNAME
          password: $DOCKERHUB_PASSWORD
  mymove_builder:
    resource_class: medium+
    working_directory: /mnt/ramdisk
    docker:
      - image: *circleci-docker
        auth:
          username: $DOCKERHUB_USERNAME
          password: $DOCKERHUB_PASSWORD
  mymove_compiler:
    # large and no ram disk
    resource_class: large
    working_directory: ~/transcom/mymove
    docker:
      - image: *circleci-docker
        auth:
          username: $DOCKERHUB_USERNAME
          password: $DOCKERHUB_PASSWORD
        environment:
          GOPATH: /home/circleci/go

  mymove_compiler_xlarge:
    # xlarge and no ram disk
    resource_class: xlarge
    working_directory: ~/transcom/mymove
    docker:
      - image: *circleci-docker
        auth:
          username: $DOCKERHUB_USERNAME
          password: $DOCKERHUB_PASSWORD
        environment:
          GOPATH: /home/circleci/go

  mymove_ramdisk_compiler:
    # large with ram disk
    resource_class: large
    working_directory: /mnt/ramdisk
    docker:
      - image: *circleci-docker
        auth:
          username: $DOCKERHUB_USERNAME
          password: $DOCKERHUB_PASSWORD
        environment:
          GOPATH: /home/circleci/go

  mymove_ramdisk_compiler_xlarge:
    # xlarge with ram disk
    resource_class: xlarge
    working_directory: /mnt/ramdisk
    docker:
      - image: *circleci-docker
        auth:
          username: $DOCKERHUB_USERNAME
          password: $DOCKERHUB_PASSWORD
        environment:
          GOPATH: /home/circleci/go

  mymove_tester:
    resource_class: xlarge
    working_directory: ~/transcom/mymove
    docker:
      - image: *circleci-docker
        auth:
          username: $DOCKERHUB_USERNAME
          password: $DOCKERHUB_PASSWORD
        environment:
          GOPATH: /home/circleci/go
      - image: *postgres
        auth:
          username: $DOCKERHUB_USERNAME
          password: $DOCKERHUB_PASSWORD
        environment:
          POSTGRES_PASSWORD: mysecretpassword
          POSTGRES_DB: test_db
          # use ramdisk for better performance
          # https://circleci.com/docs/databases/#optimizing-postgresql-images
          PGDATA: /dev/shm/pgdata/data
        # override entrypoint/command for ramdisk
        # this has been fixed in versions of postgres newer than 13.9
        # https://github.com/CircleCI-Public/cimg-postgres/commit/3b320e26e4f187d0cd144efea1bc26cf5a2b68b0
        # milmove is still on 12.11
        entrypoint: /bin/bash
        command: -c 'ln -s /dev/shm/pgdata/data /var/lib/postgresql/ && exec /usr/local/bin/docker-entrypoint.sh postgres'

      - image: *redis
        auth:
          username: $DOCKERHUB_USERNAME
          password: $DOCKERHUB_PASSWORD

  mymove_load_tester:
    resource_class: large
    working_directory: ~/project
    docker:
      - image: *load_tester
        auth:
          username: $DOCKERHUB_USERNAME
          password: $DOCKERHUB_PASSWORD
        environment:
          GOPATH: /home/circleci/go
      - image: *postgres
        auth:
          username: $DOCKERHUB_USERNAME
          password: $DOCKERHUB_PASSWORD
        environment:
          POSTGRES_PASSWORD: mysecretpassword
          POSTGRES_DB: test_db
          # use ramdisk for better performance
          # https://circleci.com/docs/databases/#optimizing-postgresql-images
          PGDATA: /dev/shm/pgdata/data
        # override entrypoint/command for ramdisk
        # this has been fixed in versions of postgres newer than 13.9
        # https://github.com/CircleCI-Public/cimg-postgres/commit/3b320e26e4f187d0cd144efea1bc26cf5a2b68b0
        # milmove is still on 12.11
        entrypoint: /bin/bash
        command: -c 'ln -s /dev/shm/pgdata/data /var/lib/postgresql/ && exec /usr/local/bin/docker-entrypoint.sh postgres'

      - image: *redis
        auth:
          username: $DOCKERHUB_USERNAME
          password: $DOCKERHUB_PASSWORD

  milmove_playwright_tester:
    # maybe don't need xlarge, but getting many timeouts with large
    # ahobson - 2023-02-07
    resource_class: xlarge
    # use ~/project as that already exists in cimg/node and is owned
    # by circleci
    working_directory: ~/project
    docker:
      - image: *playwright
        auth:
          username: $DOCKERHUB_USERNAME
          password: $DOCKERHUB_PASSWORD
        environment:
          GOPATH: /home/circleci/go
      - image: *postgres
        auth:
          username: $DOCKERHUB_USERNAME
          password: $DOCKERHUB_PASSWORD
        environment:
          POSTGRES_PASSWORD: mysecretpassword
          POSTGRES_DB: test_db
          # use ramdisk for better performance
          # https://circleci.com/docs/databases/#optimizing-postgresql-images
          PGDATA: /dev/shm/pgdata/data
        # override entrypoint/command for ramdisk
        # this has been fixed in versions of postgres newer than 13.9
        # https://github.com/CircleCI-Public/cimg-postgres/commit/3b320e26e4f187d0cd144efea1bc26cf5a2b68b0
        # milmove is still on 12.11
        entrypoint: /bin/bash
        command: -c 'ln -s /dev/shm/pgdata/data /var/lib/postgresql/ && exec /usr/local/bin/docker-entrypoint.sh postgres'
      - image: *redis
        auth:
          username: $DOCKERHUB_USERNAME
          password: $DOCKERHUB_PASSWORD

commands:
  create_dot_go_version:
    description: 'Creates a .go-version file (if needed) which can be used for cache keys specific to golang'
    steps:
      - run:
          name: Create a .go-version file
          command: |
            if [ -f ".go-version" ]; then
              echo ".go-version already exists, no need to re-create"
            else
              GO_VERSION=$(awk '/golang/ { print $2 }' .tool-versions)
              echo "Creating .go-version using version ${GO_VERSION}"
              echo $GO_VERSION > .go-version
            fi

  restore_cache_for_go:
    steps:
      - create_dot_go_version
      - restore_cache:
          keys:
            - go-mod-sources-v5-{{ checksum "go.sum" }}-{{ checksum ".go-version" }}

  save_cache_for_go:
    steps:
      - create_dot_go_version
      - save_cache:
          key: go-mod-sources-v5-{{ checksum "go.sum" }}-{{ checksum ".go-version" }}
          paths:
            - '~/go'
            - '~/transcom/mymove/bin/swagger'

  aws_vars_stg:
    steps:
      - run:
          name: 'Setting up AWS environment variables for stg env'
          command: |
            echo "export AWS_DEFAULT_REGION=$STG_REGION" >> $BASH_ENV
            echo "export AWS_ACCOUNT_ID=$STG_ACCOUNT_ID" >> $BASH_ENV
            echo "export AWS_ACCESS_KEY_ID=$STG_ACCESS_KEY_ID" >> $BASH_ENV
            echo "export AWS_SECRET_ACCESS_KEY=$STG_SECRET_ACCESS_KEY" >> $BASH_ENV
            # override default cpu/memory for staging
            echo "export SERVICE_RESERVATION_CPU=2048" >> $BASH_ENV
            echo "export SERVICE_RESERVATION_MEM=4096" >> $BASH_ENV
            source $BASH_ENV
  tls_vars_stg:
    steps:
      - run:
          name: 'Setting up TLS environment variables for stg env'
          command: |
            echo "export TLS_CERT=$STG_MOVE_MIL_DOD_TLS_CERT" >> $BASH_ENV
            echo "export TLS_KEY=$STG_MOVE_MIL_DOD_TLS_KEY" >> $BASH_ENV
            echo "export TLS_CA=$STG_MOVE_MIL_DOD_TLS_CA" >> $BASH_ENV
            source $BASH_ENV
  aws_vars_prd:
    steps:
      - run:
          name: 'Setting up AWS environment variables for prd env'
          command: |
            echo "export AWS_DEFAULT_REGION=$PRD_REGION" >> $BASH_ENV
            echo "export AWS_ACCOUNT_ID=$PRD_ACCOUNT_ID" >> $BASH_ENV
            echo "export AWS_ACCESS_KEY_ID=$PRD_ACCESS_KEY_ID" >> $BASH_ENV
            echo "export AWS_SECRET_ACCESS_KEY=$PRD_SECRET_ACCESS_KEY" >> $BASH_ENV
            # override default cpu/memory for production
            echo "export SERVICE_RESERVATION_CPU=2048" >> $BASH_ENV
            echo "export SERVICE_RESERVATION_MEM=4096" >> $BASH_ENV
            source $BASH_ENV
  tls_vars_prd:
    steps:
      - run:
          name: 'Setting up TLS environment variables for prd env'
          command: |
            echo "export TLS_CERT=$PRD_MOVE_MIL_DOD_TLS_CERT" >> $BASH_ENV
            echo "export TLS_KEY=$PRD_MOVE_MIL_DOD_TLS_KEY" >> $BASH_ENV
            echo "export TLS_CA=$PRD_MOVE_MIL_DOD_TLS_CA" >> $BASH_ENV
            source $BASH_ENV
  aws_vars_transcom_gov_dev:
    parameters:
      when:
        description: when to run
        type: string
        default: on_success
    steps:
      - run:
          name: 'Setting up AWS environment variables for gov-dev env'
          command: |
            echo "export AWS_DEFAULT_REGION=$GOV_DEV_REGION" >> $BASH_ENV
            echo "export AWS_ACCOUNT_ID=$GOV_DEV_ACCOUNT_ID" >> $BASH_ENV
            echo "export AWS_ACCESS_KEY_ID=$GOV_DEV_ACCESS_KEY_ID" >> $BASH_ENV
            echo "export AWS_SECRET_ACCESS_KEY=$GOV_DEV_SECRET_KEY" >> $BASH_ENV
            source $BASH_ENV
          when: << parameters.when >>
  tls_vars_gov_dev:
    steps:
      - run:
          name: 'Setting up TLS environment variables for gov-dev env'
          command: |
            echo "export TLS_CERT=$EXPERIMENTAL_MOVE_MIL_DOD_TLS_CERT" >> $BASH_ENV
            echo "export TLS_KEY=$EXPERIMENTAL_MOVE_MIL_DOD_TLS_KEY" >> $BASH_ENV
            echo "export TLS_CA=$EXPERIMENTAL_MOVE_MIL_DOD_TLS_CA" >> $BASH_ENV
            source $BASH_ENV
  aws_vars_transcom_com_dev:
    steps:
      - run:
          name: 'Setting up AWS environment variables for com-dev env'
          command: |
            echo "export AWS_DEFAULT_REGION=$COM_REGION" >> $BASH_ENV
            echo "export AWS_ACCOUNT_ID=$DEV_ACCOUNT_ID" >> $BASH_ENV
            echo "export AWS_ACCESS_KEY_ID=$DEV_ACCESS_KEY_ID" >> $BASH_ENV
            echo "export AWS_SECRET_ACCESS_KEY=$DEV_SECRET_KEY" >> $BASH_ENV
            source $BASH_ENV
  aws_vars_dp3:
    parameters:
      dp3-env:
        description: dp3 env to deploy to (exp, loadtest, demo)
        type: string
        default: *dp3-env
    steps:
      - run:
          name: 'Setting up AWS environment variables for dp3 env defined in &dp3-env'
          command: |
            echo "export AWS_DEFAULT_REGION=\$$(echo << parameters.dp3-env >> | tr 'a-z' 'A-Z')_REGION" >> $BASH_ENV
            echo "export AWS_ACCOUNT_ID=\$$(echo << parameters.dp3-env >> | tr 'a-z' 'A-Z')_ACCOUNT_ID" >> $BASH_ENV
            echo "export AWS_ACCESS_KEY_ID=\$$(echo << parameters.dp3-env >> | tr 'a-z' 'A-Z')_ACCESS_KEY_ID" >> $BASH_ENV
            echo "export AWS_SECRET_ACCESS_KEY=\$$(echo << parameters.dp3-env >> | tr 'a-z' 'A-Z')_SECRET_ACCESS_KEY" >> $BASH_ENV
      - when:
          condition:
            equal: [loadtest, << parameters.dp3-env >>]
          steps:
            - run:
                name: 'Increase cpu/memory reservation for loadtest'
                command: |
                  # override default cpu/memory
                  echo "export SERVICE_RESERVATION_CPU=2048" >> $BASH_ENV
                  echo "export SERVICE_RESERVATION_MEM=4096" >> $BASH_ENV
                  source $BASH_ENV
  tls_vars_dp3:
    parameters:
      dp3-env:
        description: dp3 env to deploy to (exp, loadtest, demo)
        type: string
        default: *dp3-env
    steps:
      - run:
          name: 'Setting up TLS environment variables for dp3 env defined in &dp3-env'
          command: |
            echo "export TLS_CERT=\$$(echo << parameters.dp3-env >> | tr 'a-z' 'A-Z')_DP3_CERT" >> $BASH_ENV
            echo "export TLS_KEY=\$$(echo << parameters.dp3-env >> | tr 'a-z' 'A-Z')_DP3_KEY" >> $BASH_ENV
            echo "export TLS_CA=\$$(echo << parameters.dp3-env >> | tr 'a-z' 'A-Z')_DP3_CA" >> $BASH_ENV
            source $BASH_ENV

  announce_failure:
    # parameters:
    steps:
      - run:
          name: Announce failure
          command: |
            [[ $CIRCLE_BRANCH = main ]] || exit 0
            scripts/circleci-announce-broken-branch
          when: on_fail

  deploy_migrations_steps:
    parameters:
      ecr_env:
        type: string
    steps:
      - attach_workspace:
          at: .
      - run:
          name: Get Digest from filesystem
          command: echo 'export ECR_DIGEST=$(cat images/sha/ECR_DIGEST_app-migrations_<< parameters.ecr_env >>)' | tee -a "${BASH_ENV}"
      - run:
          name: Snapshot database
          command: scripts/do-exclusively --job-name ${CIRCLE_JOB} scripts/rds-snapshot-app-db $APP_ENVIRONMENT
      - run:
          name: Run migrations
          command: scripts/do-exclusively --job-name ${CIRCLE_JOB} scripts/ecs-run-app-migrations-container ${AWS_ACCOUNT_ID}.dkr.ecr.${AWS_DEFAULT_REGION}.amazonaws.com/app-migrations@${ECR_DIGEST} $APP_ENVIRONMENT
          no_output_timeout: 60m
          environment:
            CHAMBER_RETRIES: 20
      - announce_failure
  deploy_tasks_steps:
    parameters:
      ecr_env:
        type: string
    steps:
      - attach_workspace:
          at: .
      - run:
          name: Get Digest from filesystem
          command: echo 'export ECR_DIGEST=$(cat images/sha/ECR_DIGEST_app-tasks_<< parameters.ecr_env >>)' | tee -a "${BASH_ENV}"
      - run:
          name: Deploy connect to GEX via SFTP service
          command: scripts/do-exclusively --job-name ${CIRCLE_JOB} scripts/ecs-deploy-task-container connect-to-gex-via-sftp "${AWS_ACCOUNT_ID}.dkr.ecr.${AWS_DEFAULT_REGION}.amazonaws.com/app-tasks@${ECR_DIGEST}" "${APP_ENVIRONMENT}"
          no_output_timeout: 20m
      - announce_failure
      - run:
          name: Deploy GHC fuel price data task service
          command: scripts/do-exclusively --job-name ${CIRCLE_JOB} scripts/ecs-deploy-task-container save-ghc-fuel-price-data "${AWS_ACCOUNT_ID}.dkr.ecr.${AWS_DEFAULT_REGION}.amazonaws.com/app-tasks@${ECR_DIGEST}" "${APP_ENVIRONMENT}"
          no_output_timeout: 20m
      - announce_failure
      - run:
          name: Deploy payment reminder email task service
          command: scripts/do-exclusively --job-name ${CIRCLE_JOB} scripts/ecs-deploy-task-container send-payment-reminder "${AWS_ACCOUNT_ID}.dkr.ecr.${AWS_DEFAULT_REGION}.amazonaws.com/app-tasks@${ECR_DIGEST}" "${APP_ENVIRONMENT}"
          no_output_timeout: 20m
      - announce_failure
      - run:
          name: Deploy post to GEX service
          command: scripts/do-exclusively --job-name ${CIRCLE_JOB} scripts/ecs-deploy-task-container post-file-to-gex "${AWS_ACCOUNT_ID}.dkr.ecr.${AWS_DEFAULT_REGION}.amazonaws.com/app-tasks@${ECR_DIGEST}" "${APP_ENVIRONMENT}"
          no_output_timeout: 20m
      - announce_failure
      - run:
          name: Deploy process EDIs service
          command: scripts/do-exclusively --job-name ${CIRCLE_JOB} scripts/ecs-deploy-task-container process-edis "${AWS_ACCOUNT_ID}.dkr.ecr.${AWS_DEFAULT_REGION}.amazonaws.com/app-tasks@${ECR_DIGEST}" "${APP_ENVIRONMENT}"
          no_output_timeout: 20m
      - announce_failure
  # Used for dp3 sites, which do not include gex/orders
  deploy_dp3_tasks_steps:
    parameters:
      ecr_env:
        type: string
        default: *dp3-env
    steps:
      - attach_workspace:
          at: .
      - run:
          name: Get Digest from filesystem
          command: echo 'export ECR_DIGEST=$(cat images/sha/ECR_DIGEST_app-tasks_<< parameters.ecr_env >>)' | tee -a "${BASH_ENV}"
      - run:
          name: Deploy GHC fuel price data task service
          command: scripts/do-exclusively --job-name ${CIRCLE_JOB} scripts/ecs-deploy-task-container save-ghc-fuel-price-data "${AWS_ACCOUNT_ID}.dkr.ecr.${AWS_DEFAULT_REGION}.amazonaws.com/app-tasks@${ECR_DIGEST}" "${APP_ENVIRONMENT}"
          no_output_timeout: 20m
      - announce_failure
      - run:
          name: Deploy payment reminder email task service
          command: scripts/do-exclusively --job-name ${CIRCLE_JOB} scripts/ecs-deploy-task-container send-payment-reminder "${AWS_ACCOUNT_ID}.dkr.ecr.${AWS_DEFAULT_REGION}.amazonaws.com/app-tasks@${ECR_DIGEST}" "${APP_ENVIRONMENT}"
          no_output_timeout: 20m
      - announce_failure
  deploy_app_steps:
    parameters:
      compare_host:
        type: string
      health_check_hosts:
        type: string
      ecr_env:
        type: string
    steps:
      - attach_workspace:
          at: .
      - run:
          name: Compare against deployed commit
          command: |
            [[ -z "<< parameters.compare_host >>" ]] || scripts/compare-deployed-commit "<< parameters.compare_host >>" $CIRCLE_SHA1
      - restore_cache_for_go
      - run:
          name: Get Digest from filesystem
          command: echo 'export ECR_DIGEST=$(cat images/sha/ECR_DIGEST_app_<< parameters.ecr_env >>)' | tee -a "${BASH_ENV}"
      - run:
          name: Get otel collector digest from filesystem
          command: |
            OTEL_ECR_DIGEST=$(cat images/sha/ECR_DIGEST_otel-collector_<< parameters.ecr_env >>)
            echo "export OTEL_ECR_DIGEST=${OTEL_ECR_DIGEST}" | tee -a "${BASH_ENV}"

            echo "export OTEL_COLLECTOR_IMAGE=${AWS_ACCOUNT_ID}.dkr.ecr.${AWS_DEFAULT_REGION}.amazonaws.com/otel-collector@${OTEL_ECR_DIGEST}" | tee -a "${BASH_ENV}"
      - run:
          name: Deploy app service
          command: scripts/do-exclusively --job-name ${CIRCLE_JOB} scripts/ecs-deploy-service-container app "${AWS_ACCOUNT_ID}.dkr.ecr.${AWS_DEFAULT_REGION}.amazonaws.com/app@${ECR_DIGEST}" "${APP_ENVIRONMENT}" "/bin/milmove serve"
          no_output_timeout: 20m
      - run:
          name: Health Check
          command: bin/health-checker --schemes https --hosts << parameters.health_check_hosts >> --tries 10 --backoff 3 --log-level info --timeout 5m
      - run:
          name: TLS Check
          command: bin/tls-checker --schemes https --hosts << parameters.health_check_hosts >> --log-level info --timeout 15m
      - run:
          name: Check deployed commits
          command: scripts/check-deployed-commit "<< parameters.health_check_hosts >>" "$CIRCLE_SHA1"
      - announce_failure
  deploy_app_client_tls_steps:
    parameters:
      compare_host:
        type: string
      health_check_hosts:
        type: string
      ecr_env:
        type: string
    steps:
      - attach_workspace:
          at: .
      - run:
          name: Compare against deployed commit
          command: |
            [[ -z "<< parameters.compare_host >>" ]] || scripts/compare-deployed-commit "<< parameters.compare_host >>" $CIRCLE_SHA1 ${TLS_KEY} ${TLS_CERT} ${TLS_CA}
      - run:
          name: Get Digest from filesystem
          command: echo 'export ECR_DIGEST=$(cat images/sha/ECR_DIGEST_app_<< parameters.ecr_env >>)' | tee -a "${BASH_ENV}"
      - run:
          name: Get otel collector digest from filesystem
          command: |
            OTEL_ECR_DIGEST=$(cat images/sha/ECR_DIGEST_otel-collector_<< parameters.ecr_env >>)
            echo "export OTEL_ECR_DIGEST=${OTEL_ECR_DIGEST}" | tee -a "${BASH_ENV}"

            echo "export OTEL_COLLECTOR_IMAGE=${AWS_ACCOUNT_ID}.dkr.ecr.${AWS_DEFAULT_REGION}.amazonaws.com/otel-collector@${OTEL_ECR_DIGEST}" | tee -a "${BASH_ENV}"
      - run:
          name: Deploy app-client-tls service
          command: scripts/do-exclusively --job-name ${CIRCLE_JOB} scripts/ecs-deploy-service-container app-client-tls "${AWS_ACCOUNT_ID}.dkr.ecr.${AWS_DEFAULT_REGION}.amazonaws.com/app@${ECR_DIGEST}" "${APP_ENVIRONMENT}" "/bin/milmove serve"
          no_output_timeout: 20m
      - run:
          name: Health Check
          command: |
            bin/health-checker --schemes https --hosts << parameters.health_check_hosts >> --key ${TLS_KEY} --cert ${TLS_CERT} --ca ${TLS_CA} --tries 10 --backoff 3 --log-level info --timeout 5m
      - run:
          name: TLS Check
          command: |
            bin/tls-checker --schemes https --hosts << parameters.health_check_hosts >> --key ${TLS_KEY} --cert ${TLS_CERT} --ca ${TLS_CA} --log-level info --timeout 15m
      - run:
          name: Check deployed commits
          command: scripts/check-deployed-commit "<< parameters.health_check_hosts >>" "$CIRCLE_SHA1" ${TLS_KEY} ${TLS_CERT} ${TLS_CA}
      - announce_failure

  deploy_app_storybook:
    parameters:
      s3_bucket:
        type: string
    steps:
      - attach_workspace:
          at: /tmp/storybook
      - checkout
      - run:
          name: Push Storybook build to S3
          command: scripts/push-storybook-assets "<< parameters.s3_bucket>>"

  build_image:
    parameters:
      dockerfile:
        type: string
      image_name:
        type: string
      tag:
        type: string
      working_dir:
        type: string
    steps:
      - attach_workspace:
          at: .
      - setup_remote_docker:
          docker_layer_caching: false
      - run:
          name: 'Build docker image'
          working_directory: << parameters.working_dir >>
          command: |
            docker build -f << parameters.dockerfile>> -t << parameters.image_name >>:<< parameters.tag >> .
            mkdir -p images
            docker save -o images/<< parameters.image_name >> << parameters.image_name >>:<< parameters.tag >>
      - persist_to_workspace:
          root: .
          paths:
            - images/<< parameters.image_name >>

  push_image:
    parameters:
      ecr_env:
        type: string
      image_name:
        type: string
      tag:
        type: string
      repo:
        type: string
    steps:
      - attach_workspace:
          at: .
      - setup_remote_docker:
          docker_layer_caching: false
      - run:
          name: 'Retrieve docker image from workspace'
          command: |
            docker load -i images/<< parameters.image_name >>
      - run:
          name: 'Tag and push docker image'

          command: |
            aws ecr get-login-password --region $AWS_DEFAULT_REGION | docker login --username AWS --password-stdin ${AWS_ACCOUNT_ID}.dkr.ecr.${AWS_DEFAULT_REGION}.amazonaws.com
            docker tag << parameters.image_name >>:<< parameters.tag >> ${AWS_ACCOUNT_ID}.dkr.ecr.${AWS_DEFAULT_REGION}.amazonaws.com/<< parameters.repo >>:git-${CIRCLE_SHA1}
            docker push ${AWS_ACCOUNT_ID}.dkr.ecr.${AWS_DEFAULT_REGION}.amazonaws.com/<< parameters.repo >>:git-${CIRCLE_SHA1}
            shopt -s extglob

            # README: We are going to replace any unwanted characters with dashes then truncate
            #         the tag name to 100 characters. Docker tags can be a maximum of 128 characters
            #         and this leaves some room for a prefix.
            docker_tag_from_branch_name=${CIRCLE_BRANCH//+([^A-Za-z0-9-.])/-}
            docker_tag_shortened_name=${docker_tag_from_branch_name:0:100}

            docker tag << parameters.image_name >>:<< parameters.tag >> ${AWS_ACCOUNT_ID}.dkr.ecr.${AWS_DEFAULT_REGION}.amazonaws.com/<< parameters.repo >>:git-branch-${docker_tag_shortened_name}
            docker push ${AWS_ACCOUNT_ID}.dkr.ecr.${AWS_DEFAULT_REGION}.amazonaws.com/<< parameters.repo >>:git-branch-${docker_tag_shortened_name}
      - run:
          name: 'Record ECR Image Digest'
          command: |
            mkdir -p images/sha
            echo $(aws ecr describe-images --repository-name << parameters.repo >> --image-ids imageTag=git-${CIRCLE_SHA1} | jq ".imageDetails[0] .imageDigest" -r) > images/sha/ECR_DIGEST_<< parameters.repo >>_<< parameters.ecr_env >>
            cat images/sha/ECR_DIGEST_<< parameters.repo >>_<< parameters.ecr_env >>
            sleep 60
      - run:
          name: 'Describe image scan findings'
          command: scripts/ecr-describe-image-scan-findings << parameters.repo >> $(cat images/sha/ECR_DIGEST_<< parameters.repo >>_<< parameters.ecr_env >>)
      - persist_to_workspace:
          root: .
          paths:
            - images/sha/ECR_DIGEST_<< parameters.repo >>_<< parameters.ecr_env >>

  # The ATO environments cannot pull from outside repositories
  # the error is: x509: certificate signed by unknown authority
  #
  # So pull the image and then push to our own ECR repo. For docker
  # STIG reasons, we need to do an image scan AND we need to expire
  # old images, so always create a new tag on each deployment
  push_otel_collector_image:
    parameters:
      ecr_env:
        type: string
      aws_otel_collector_image:
        type: string
      repo:
        type: string
        default: otel-collector
    steps:
      - setup_remote_docker:
          docker_layer_caching: false
      - attach_workspace:
          at: .
      - run:
          name: 'Tag and push docker image'
          command: |
            aws ecr get-login-password --region $AWS_DEFAULT_REGION | docker login --username AWS --password-stdin ${AWS_ACCOUNT_ID}.dkr.ecr.${AWS_DEFAULT_REGION}.amazonaws.com
            otel_image=$(echo << parameters.aws_otel_collector_image >>)
            docker pull "${otel_image}"
            shopt -s extglob
            # this removes everything before the colon, which separates the
            # image name from the image tag
            otel_image_tag=${otel_image#*:}
            repo_name=${AWS_ACCOUNT_ID}.dkr.ecr.${AWS_DEFAULT_REGION}.amazonaws.com/<< parameters.repo >>
            image_name="${repo_name}:${otel_image_tag}"
            docker pull "${otel_image}"
            # use git prefix for ECR expiration policy
            docker tag "${otel_image}" "${repo_name}:git-${otel_image_tag}-${CIRCLE_SHA1}"
            docker push "${repo_name}:git-${otel_image_tag}-${CIRCLE_SHA1}"

      - run:
          name: 'Record ECR Image Digest'
          command: |
            otel_image=$(echo << parameters.aws_otel_collector_image >>)
            shopt -s extglob
            # this removes everything before the colon, which separates the
            # image name from the image tag
            otel_image_tag=${otel_image#*:}
            mkdir -p images/sha
            echo $(aws ecr describe-images --repository-name << parameters.repo >> --image-ids imageTag=git-${otel_image_tag}-${CIRCLE_SHA1} | jq ".imageDetails[0] .imageDigest" -r) > images/sha/ECR_DIGEST_<< parameters.repo >>_<< parameters.ecr_env >>
            cat images/sha/ECR_DIGEST_<< parameters.repo >>_<< parameters.ecr_env >>
      # The scans of the upstream otel collector image result in
      #
      #   UnsupportedImageError: The operating system and/or package manager are not supported
      # The irony of the AWS open telemetry collector being built in a
      # way that is not compatible with AWS image scanning is not lost
      # on me
      # - run:
      #     name: 'Describe image scan findings'
      #     command: scripts/ecr-describe-image-scan-findings << parameters.repo >> $(cat images/sha/ECR_DIGEST_<< parameters.repo >>_<< parameters.ecr_env >>) || true
      - persist_to_workspace:
          root: .
          paths:
            - images/sha/ECR_DIGEST_<< parameters.repo >>_<< parameters.ecr_env >>

  server_tests_step:
    parameters:
      application:
        type: string
    steps:
      - run:
          name: make server_test_build for <<parameters.application>>
          command: |
            export LOGIN_GOV_SECRET_KEY=$(echo $E2E_LOGIN_GOV_SECRET_KEY | base64 --decode)
            export OKTA_CUST_CLIENT_ID=notrealkey
            export OKTA_OFFICE_CLIENT_ID=notrealkey1
            export OKTA_ADMIN_CLIENT_ID=notrealkey2
            export OKTA_CUSTOMER_SECRET_KEY=notrealkey
            export OKTA_OFFICE_SECRET_KEY=notrealkey1
            export OKTA_ADMIN_SECRET_KEY=notrealkey2
            export OKTA_TENANT_ORG_URL=test-milmove.okta.mil
            export OKTA_API_KEY=notrealapikey
            export OKTA_OFFICE_GROUP_ID=notrealgroupId
            export OKTA_CUSTOMER_GROUP_ID=notrealcustomergroupId


            make server_test
          no_output_timeout: 20m
          environment:
            APPLICATION: '<< parameters.application >>'
            # 8 since this runs on xlarge with 8 CPUs
            GOTEST_PARALLEL: 8
            DB_PASSWORD: mysecretpassword
            DB_USER_LOW_PRIV: crud
            DB_PASSWORD_LOW_PRIV: mysecretpassword
            DB_USER: postgres
            DB_HOST: localhost
            DB_PORT_TEST: 5433
            DB_PORT: 5432
            DB_NAME: test_db
            DB_NAME_TEST: test_db
            DTOD_USE_MOCK: 'true'
            MIGRATION_MANIFEST: '/home/circleci/transcom/mymove/migrations/<< parameters.application >>/migrations_manifest.txt'
            MIGRATION_PATH: 'file:///home/circleci/transcom/mymove/migrations/<< parameters.application >>/schema;file:///home/circleci/transcom/mymove/migrations/<< parameters.application >>/secure'
            EIA_KEY: db2522a43820268a41a802a16ae9fd26 # dummy key generated with openssl rand -hex 16
            ENV: test
            ENVIRONMENT: test
            SERVER_REPORT: 1
            COVERAGE: 1
            SERVE_API_INTERNAL: 'true'
            OKTA_CUSTOMER_CLIENT_ID: 1q2w3e4r5t6y7u8i9o
            OKTA_ADMIN_CLIENT_ID: AQ1SW2DE3FR4G5
            OKTA_OFFICE_CLIENT_ID: 9f9f9s8s90gig9
            OKTA_API_KEY: notrealapikey8675309
            OKTA_OFFICE_GROUP_ID: notrealgroupId
            OKTA_CUSTOMER_GROUP_ID: notrealcustomergroupId

  # run playwright tests without using setup_remote_docker
  # the remote docker resources are not configurable and thus are
  # SLOOOOOOW
  #
  # https://circleci.com/docs/building-docker-images/#specifications
  #
  # Run postgresql + redis in docker, but run the tests locally
  #
  e2e_tests_playwright:
    parameters:
      workers:
        type: integer
        # We tried this in an xlarge resource with 5 workers and still
        # had flaky tests because of pages being slow to load
        # Instead, we run in a large instance with 1 worker and
        # increased parallelism as needed
        default: 1
      path:
        type: string
    steps:
      - attach_workspace:
          at: .
      - restore_cache:
          keys:
            - v3-cache-yarn-v3-{{ checksum "yarn.lock" }}
      - run:
          name: setup hosts
          command: |
            # futz with /etc/hosts for running in circleci
            echo "127.0.0.1 milmovelocal" | sudo tee -a /etc/hosts
            echo "127.0.0.1 officelocal" | sudo tee -a /etc/hosts
            echo "127.0.0.1 adminlocal" | sudo tee -a /etc/hosts
            echo "127.0.0.1 primelocal" | sudo tee -a /etc/hosts
      - run:
          background: true
          name: run server
          environment:
            MIGRATION_MANIFEST: '/home/circleci/project/migrations/app/migrations_manifest.txt'
            MIGRATION_PATH: 'file:///home/circleci/project/migrations/app/schema;file:///home/circleci/project/migrations/app/secure'
          command: |
            export MOVE_MIL_DOD_CA_CERT=$(cat config/tls/devlocal-ca.pem)
            export MOVE_MIL_DOD_TLS_CERT=$(cat config/tls/devlocal-https.pem)
            export MOVE_MIL_DOD_TLS_KEY=$(cat config/tls/devlocal-https.key)
            export CLIENT_AUTH_SECRET_KEY=$(cat config/tls/devlocal-client_auth_secret.key)
            export LOGIN_GOV_SECRET_KEY=$(echo $E2E_LOGIN_GOV_SECRET_KEY | base64 --decode)
            export HERE_MAPS_APP_ID=$E2E_HERE_MAPS_APP_ID
            export HERE_MAPS_APP_CODE=$E2E_HERE_MAPS_APP_CODE
            # pull in review app settings here so we don't have to
            # reproduce them
            sed 's,^,export ,' config/env/review.app.env > server_env
            source server_env

            # now do a few overrides
            export HERE_MAPS_GEOCODE_ENDPOINT=https://geocoder.api.here.com/6.2/geocode.json
            export HERE_MAPS_ROUTING_ENDPOINT=https://route.api.here.com/routing/7.2/calculateroute.json
            export LOGIN_GOV_CALLBACK_PORT=4000
            export LOGIN_GOV_CALLBACK_PROTOCOL=http
            export OKTA_CUSTOMER_CLIENT_ID=1q2w3e4r5t6y7u8i9o
            export OKTA_ADMIN_CLIENT_ID=AQ1SW2DE3FR4G5
            export OKTA_OFFICE_CLIENT_ID=9f9f9s8s90gig9
            export OKTA_CUSTOMER_SECRET_KEY=notrealkey
            export OKTA_OFFICE_SECRET_KEY=notrealkey1
            export OKTA_ADMIN_SECRET_KEY=notrealkey2
            export OKTA_TENANT_CALLBACK_PORT=4000
            export OKTA_TENANT_CALLBACK_PROTOCOL=http
            export OKTA_TENANT_ORG_URL=test-milmove.okta.mil
            export OKTA_API_KEY=notrealapikey
            export OKTA_OFFICE_GROUP_ID=notrealgroupId
            export OKTA_CUSTOMER_GROUP_ID=notrealcustomergroupId

            export SERVE_API_PRIME=false
            export SERVE_API_SUPPORT=true
            export SERVE_PRIME_SIMULATOR=true
            export DEVLOCAL_CA=$PWD/config/tls/devlocal-ca.pem
            export DOD_CA_PACKAGE=$PWD/config/tls/milmove-cert-bundle.p7b
            export HTTP_ADMIN_SERVER_NAME=adminlocal
            export HTTP_MY_SERVER_NAME=milmovelocal
            export HTTP_OFFICE_SERVER_NAME=officelocal
            export HTTP_ORDERS_SERVER_NAME=orderslocal
            export HTTP_PRIME_SERVER_NAME=primelocal
            export ENVIRONMENT=test
            export FEATURE_FLAG_MULTI_MOVE=true
            export FEATURE_FLAG_PPM=true
            export FEATURE_FLAG_NTS=true
            export FEATURE_FLAG_NTSR=true
            export FEATURE_FLAG_CAC_VALIDATED_LOGIN=false
            export FEATURE_FLAG_VALIDATION_CODE_REQUIRED=false
            export FEATURE_FLAG_MOVE_LOCK=false

            # disable for speed, playwright tests can fail otherwise
            export DB_DEBUG=false

            make db_dev_create
            bin/milmove migrate
            # playwright tests DO NOT NEED SEED DATA
            bin/milmove serve 2>&1 | fmt
      - run:
          name: wait for server
          command: |
            # install yarn dependencies while waiting for the server
            # to start. This installs our pinned version of playwright
            yarn install --frozen-lockfile --cache-folder ~/.cache/yarn
            # install playwright browsers while waiting for the server to start
            ./node_modules/.bin/playwright install
            dockerize -wait http://milmovelocal:4000 -timeout 5m
      - run:
          name: run e2e_test playwright
          environment:
            PLAYWRIGHT_MY_URL: http://milmovelocal:4000
            PLAYWRIGHT_ADMIN_URL: http://adminlocal:4000
            PLAYWRIGHT_OFFICE_URL: http://officelocal:4000
            # partially taken from https://playwright.dev/docs/ci#sharding-in-circleci
            FEATURE_FLAG_MULTI_MOVE: 'true'
            FEATURE_FLAG_PPM: 'true'
            FEATURE_FLAG_NTS: 'true'
            FEATURE_FLAG_NTSR: 'true'
            FEATURE_FLAG_CAC_VALIDATED_LOGIN: 'false'
            FEATURE_FLAG_VALIDATION_CODE_REQUIRED: 'false'
            FEATURE_FLAG_MOVE_LOCK: 'false'
          command: |
            SHARD=$((${CIRCLE_NODE_INDEX}+1))
            PLAYWRIGHT_JUNIT_OUTPUT_NAME=playwright-results.xml \
            ./node_modules/.bin/playwright test \
            --reporter=html,junit \
            --trace=on \
            --workers << parameters.workers >> \
            --shard="${SHARD}/${CIRCLE_NODE_TOTAL}" \
            << parameters.path >>
          no_output_timeout: 60m
      - store_artifacts:
          path: playwright-report
      - run:
          name: create playwright report archive for download
          when: always
          command: |
            zip -r complete-playwright-report.zip playwright-report
      - store_artifacts:
          path: complete-playwright-report.zip
      - store_test_results:
          path: playwright-results.xml

  # this custom step has some duplication with
  # scripts/run-e2e-mtls-test-docker because we want to run some of the
  # steps below in parallel
  e2e_tests_mtls:
    steps:
      - attach_workspace:
          at: .
      - run:
          name: setup hosts
          command: |
            # futz with /etc/hosts for running in circleci
            echo "127.0.0.1 milmovelocal" | sudo tee -a /etc/hosts
            echo "127.0.0.1 officelocal" | sudo tee -a /etc/hosts
            echo "127.0.0.1 adminlocal" | sudo tee -a /etc/hosts
            echo "127.0.0.1 primelocal" | sudo tee -a /etc/hosts
      - run:
          background: true
          name: run server
          environment:
            MIGRATION_MANIFEST: '/home/circleci/transcom/mymove/migrations/app/migrations_manifest.txt'
            MIGRATION_PATH: 'file:///home/circleci/transcom/mymove/migrations/app/schema;file:///home/circleci/transcom/mymove/migrations/app/secure'
          command: |
            export MOVE_MIL_DOD_CA_CERT=$(cat config/tls/devlocal-ca.pem)
            export MOVE_MIL_DOD_TLS_CERT=$(cat config/tls/devlocal-https.pem)
            export MOVE_MIL_DOD_TLS_KEY=$(cat config/tls/devlocal-https.key)
            export CLIENT_AUTH_SECRET_KEY=$(cat config/tls/devlocal-client_auth_secret.key)
            export LOGIN_GOV_SECRET_KEY=$(echo $E2E_LOGIN_GOV_SECRET_KEY | base64 --decode)
            export HERE_MAPS_APP_ID=$E2E_HERE_MAPS_APP_ID
            export HERE_MAPS_APP_CODE=$E2E_HERE_MAPS_APP_CODE
            # pull in review app settings here so we don't have to
            # reproduce them
            sed 's,^,export ,' config/env/review.app.env > server_env
            source server_env

            # now do a few overrides
            export HERE_MAPS_GEOCODE_ENDPOINT=https://geocoder.api.here.com/6.2/geocode.json
            export HERE_MAPS_ROUTING_ENDPOINT=https://route.api.here.com/routing/7.2/calculateroute.json
            export LOGIN_GOV_CALLBACK_PORT=4000
            export LOGIN_GOV_CALLBACK_PROTOCOL=http
            export OKTA_CUSTOMER_CLIENT_ID=1q2w3e4r5t6y7u8i9o
            export OKTA_ADMIN_CLIENT_ID=AQ1SW2DE3FR4G5
            export OKTA_OFFICE_CLIENT_ID=9f9f9s8s90gig9
            export OKTA_CUSTOMER_SECRET_KEY=notrealkey
            export OKTA_OFFICE_SECRET_KEY=notrealkey1
            export OKTA_ADMIN_SECRET_KEY=notrealkey2
            export OKTA_TENANT_CALLBACK_PORT=4000
            export OKTA_TENANT_CALLBACK_PROTOCOL=http
            export OKTA_TENANT_ORG_URL=test-milmove.okta.mil
            export OKTA_API_KEY=notrealapikey
            export OKTA_OFFICE_GROUP_ID=notrealgroupId
            export OKTA_CUSTOMER_GROUP_ID=notrealcustomergroupId

            export SERVE_API_SUPPORT=true
            export SERVE_PRIME_SIMULATOR=true
            export DEVLOCAL_CA=$PWD/config/tls/devlocal-ca.pem
            export DOD_CA_PACKAGE=$PWD/config/tls/milmove-cert-bundle.p7b
            export HTTP_ADMIN_SERVER_NAME=adminlocal
            export HTTP_MY_SERVER_NAME=milmovelocal
            export HTTP_OFFICE_SERVER_NAME=officelocal
            export HTTP_ORDERS_SERVER_NAME=orderslocal
            export HTTP_PRIME_SERVER_NAME=primelocal
            export ENVIRONMENT=test
            export MUTUAL_TLS_ENABLED=true
            export MUTUAL_TLS_PORT=9443
            export SERVE_API_PRIME=true
            # disable for speed, tests can fail otherwise
            export DB_DEBUG=false

            make db_dev_create
            bin/milmove migrate
            # mtls tests do not need client
            mkdir -p build
            touch build/index.html
            # mtls tests DO NOT NEED SEED DATA
            bin/milmove serve 2>&1 | fmt
      - run:
          name: wait for server
          command: |
            dockerize -wait http://milmovelocal:4000 -timeout 5m
      - run:
          name: run e2e mtls tests
          command: |
            ./scripts/run-e2e-mtls-test

  e2e_tests_load:
    parameters:
      workers:
        type: integer
        # We tried this in an xlarge resource with 5 workers and still
        # had flaky tests because of pages being slow to load
        # Instead, we run in a large instance with 1 worker and
        # increased parallelism as needed
        default: 1
    steps:
      - attach_workspace:
          at: .
      - run:
          name: setup hosts
          command: |
            # futz with /etc/hosts for running in circleci
            echo "127.0.0.1 milmovelocal" | sudo tee -a /etc/hosts
            echo "127.0.0.1 officelocal" | sudo tee -a /etc/hosts
            echo "127.0.0.1 adminlocal" | sudo tee -a /etc/hosts
            echo "127.0.0.1 primelocal" | sudo tee -a /etc/hosts
      - run:
          background: true
          name: run server
          environment:
            MIGRATION_MANIFEST: '/home/circleci/project/migrations/app/migrations_manifest.txt'
            MIGRATION_PATH: 'file:///home/circleci/project/migrations/app/schema;file:///home/circleci/project/migrations/app/secure'
          command: |
            export MOVE_MIL_DOD_CA_CERT=$(cat config/tls/devlocal-ca.pem)
            export MOVE_MIL_DOD_TLS_CERT=$(cat config/tls/devlocal-https.pem)
            export MOVE_MIL_DOD_TLS_KEY=$(cat config/tls/devlocal-https.key)
            export CLIENT_AUTH_SECRET_KEY=$(cat config/tls/devlocal-client_auth_secret.key)
            export LOGIN_GOV_SECRET_KEY=$(echo $E2E_LOGIN_GOV_SECRET_KEY | base64 --decode)
            export HERE_MAPS_APP_ID=$E2E_HERE_MAPS_APP_ID
            export HERE_MAPS_APP_CODE=$E2E_HERE_MAPS_APP_CODE
            # pull in review app settings here so we don't have to
            # reproduce them
            sed 's,^,export ,' config/env/review.app.env > server_env
            source server_env

            # now do a few overrides
            export HERE_MAPS_GEOCODE_ENDPOINT=https://geocoder.api.here.com/6.2/geocode.json
            export HERE_MAPS_ROUTING_ENDPOINT=https://route.api.here.com/routing/7.2/calculateroute.json
            export LOGIN_GOV_CALLBACK_PORT=4000
            export LOGIN_GOV_CALLBACK_PROTOCOL=http
            export OKTA_CUSTOMER_CLIENT_ID=1q2w3e4r5t6y7u8i9o
            export OKTA_ADMIN_CLIENT_ID=AQ1SW2DE3FR4G5
            export OKTA_OFFICE_CLIENT_ID=9f9f9s8s90gig9
            export OKTA_CUSTOMER_SECRET_KEY=notrealkey
            export OKTA_OFFICE_SECRET_KEY=notrealkey1
            export OKTA_ADMIN_SECRET_KEY=notrealkey2
            export OKTA_TENANT_CALLBACK_PORT=4000
            export OKTA_TENANT_CALLBACK_PROTOCOL=http
            export OKTA_TENANT_ORG_URL=test-milmove.okta.mil
            export OKTA_API_KEY=notrealapikey
            export OKTA_OFFICE_GROUP_ID=notrealgroupId
            export OKTA_CUSTOMER_GROUP_ID=notrealcustomergroupId

            export SERVE_API_SUPPORT=true
            export MUTUAL_TLS_ENABLED=true
            export SERVE_PRIME_SIMULATOR=true
            export DEVLOCAL_CA=$PWD/config/tls/devlocal-ca.pem
            export DOD_CA_PACKAGE=$PWD/config/tls/milmove-cert-bundle.p7b
            export HTTP_ADMIN_SERVER_NAME=adminlocal
            export HTTP_MY_SERVER_NAME=milmovelocal
            export HTTP_OFFICE_SERVER_NAME=officelocal
            export HTTP_ORDERS_SERVER_NAME=orderslocal
            export HTTP_PRIME_SERVER_NAME=primelocal
            export ENVIRONMENT=test
            # disable for speed, tests can fail otherwise
            export DB_DEBUG=false
            export MUTUAL_TLS_ENABLED=true
            export MUTUAL_TLS_PORT=9443
            export SERVE_API_PRIME=true

            make db_dev_create
            bin/milmove migrate
            # load tests do not need client files
            mkdir -p build
            touch build/index.html
            bin/milmove serve 2>&1 | fmt
      - run:
          name: checkout load testing repo
          command: |
            mkdir -p tmp && cd tmp
            git clone https://github.com/transcom/milmove_load_testing.git
            # print out last git commit sha
            (cd milmove_load_testing && git rev-list -1 HEAD)
      - restore_cache:
          keys:
            # need milmove_load_testing repo checked out before cache check
            - v2-pipenv-{{ checksum "tmp/milmove_load_testing/Pipfile.lock" }}-{{ .Environment.PYTHON_VERSION }}
      - run:
          name: wait for server
          command: |
            # install python dependencies while waiting for the server
            # to start.
            cd tmp/milmove_load_testing
            pipenv sync -d
            dockerize -wait http://milmovelocal:4000 -timeout 5m
      - run:
          name: run load testing
          environment:
            LOCAL_PORT: 4000
          # If there's a breaking change in milmove or the load
          # testing app, we could check out a particular branch or sha
          # here as a workaround until the HEAD of both repos work
          # together again
          command: |
            cd tmp/milmove_load_testing
            pipenv run locust -f locustfiles/queue.py \
            --host local \
            -u 10 \
            --csv local_load_tests \
            --html local_load_tests.html \
            -t 60s \
            --headless
      - save_cache:
          key: v2-pipenv-{{ checksum "Pipfile.lock" }}-{{ .Environment.PYTHON_VERSION }}
          paths:
            - '~/transcom/mymove/tmp/milmove_load_testing/.venv'
      - run:
          name: extract results
          # always try to extract the artifacts so it can help us
          # figure out why a test is failing
          when: always
          command: |
            mkdir reports
            mv tmp/milmove_load_testing/local_load_tests* reports

jobs:
  base_noop:
    executor: base_small
    steps:
      - run: echo "noop"

  # `pre_deps_golang` is used for caching Go module sources
  pre_deps_golang:
    executor: mymove_compiler
    steps:
      - checkout
      - restore_cache_for_go
      - run: echo 'export PATH=${PATH}:${GOPATH}/bin:~/transcom/mymove/bin' >> $BASH_ENV
      - run:
          name: Install dependencies
          command: for i in $(seq 1 5); do go mod download && break || s=$? && sleep 5; done; (exit $s)
      - run: scripts/check-generated-code go.sum
      - run:
          name: Install go-swagger
          command: make bin/swagger
      - save_cache_for_go
      - announce_failure

  # `pre_deps_yarn` is used to cache yarn sources
  pre_deps_yarn:
    executor: mymove_compiler
    steps:
      - checkout
      - restore_cache:
          keys:
            - v3-cache-yarn-v3-{{ checksum "yarn.lock" }}
      - run:
          name: Install Frozen YARN dependencies
          command: yarn install --frozen-lockfile --cache-folder ~/.cache/yarn
      - run: scripts/check-generated-code yarn.lock
      # `v3-cache-yarn-v3-{{ checksum "yarn.lock" }}` is used to cache yarn sources
      - save_cache:
          key: v3-cache-yarn-v3-{{ checksum "yarn.lock" }}
          paths:
            - ~/.cache/yarn
      - announce_failure

  # `check_generated_code` is used to ensure generated code doesn't change
  check_generated_code:
    executor: mymove_compiler
    steps:
      - checkout
      - restore_cache_for_go
      - run: echo 'export PATH=${PATH}:${GOPATH}/bin:~/transcom/mymove/bin' >> $BASH_ENV
      - run: make server_generate mocks_generate
      - run: scripts/check-generated-code pkg/gen/ $(find . -type d -name "*mocks" -exec echo -n '{} ' \;)
      - announce_failure

  # `check_tls_certificate_env` is used to confirm that the certificate-key pair match
  check_tls_certificate_prd:
    executor: tls_small
    steps:
      - tls_vars_prd
      - run: /usr/local/bin/check-tls-pair ${TLS_KEY} ${TLS_CERT}
      - announce_failure

  check_tls_certificate_stg:
    executor: tls_small
    steps:
      - tls_vars_stg
      - run: /usr/local/bin/check-tls-pair ${TLS_KEY} ${TLS_CERT}
      - announce_failure

  check_tls_certificate_dp3:
    executor: tls_small
    parameters:
      dp3-env:
        type: string
        default: *dp3-env
    steps:
      - run:
          name: Check if we are using a dp3 environment at all
          command: |
            if [[ << parameters.dp3-env >> != "demo" && << parameters.dp3-env >> != "exp" && << parameters.dp3-env >> != "loadtest" ]]; then
              circleci-agent step halt
            fi
      - tls_vars_dp3
      - run: /usr/local/bin/check-tls-pair ${TLS_KEY} ${TLS_CERT}
      - announce_failure

  # `anti_virus` uses virus detection software to scan the source code
  anti_virus:
    executor: av_medium
    steps:
      - checkout
      - run: clamscan --version
      - run: cp -v ~/transcom/mymove/anti-virus/whitelist-*.{fp,ign2} /var/lib/clamav/
      - run: >
          clamscan \
            --recursive \
            --infected \
            --detect-pua=yes \
            --exclude-pua=NetTool \
            --exclude-pua=PWTool \
            --max-scansize=300M \
            --max-filesize=100M \
            --max-recursion=30 \
            --max-files=50000 \
            --tempdir=/tmp \
            ~/transcom/mymove
      - announce_failure

  # `pre_test` runs pre-commit against all files.
  pre_test:
    executor: mymove_compiler
    steps:
      - checkout
      - restore_cache_for_go
      - restore_cache:
          keys:
            - v3-cache-yarn-v3-{{ checksum "yarn.lock" }}
      - restore_cache:
          keys:
            - v1-pre-commit-dot-cache-{{ checksum ".pre-commit-config.yaml" }}
      - restore_cache:
          keys:
            #
            # https://circleci.com/docs/caching/#restoring-cache
            #
            # restore the latest version of the listing results in the
            # cache
            #
            # To manually reset counts increment the version number of
            # the cache e.g. go from v1-spectrial-lint- to
            # v2-spectral-lint-
            #
            # Make sure you also update the key in the save_cache below
            #
            # The trailing hyphen in restore_cache seems important
            # according to the page linked above
<<<<<<< HEAD
            - v17-spectral-lint-
=======
            - v19-spectral-lint-
>>>>>>> eae5bdfd
      - run:
          name: Save Baseline Spectral Lint
          command: |
            [ -d ~/transcom/mymove/spectral ] && cp -r ~/transcom/mymove/spectral /tmp/spectral_baseline || echo "Skipping saving baseline"
            rm -rf ~/transcom/mymove/spectral
      - run: echo 'export PATH=${PATH}:${GOPATH}/bin:~/transcom/mymove/bin' >> $BASH_ENV
      - run:
          name: Install Frozen YARN dependencies
          command: yarn install --frozen-lockfile --cache-folder ~/.cache/yarn
      # this is so we can avoid go mod downloading and resulting in an error on a false positive
      - run: scripts/pre-commit-go-mod || exit 0
      - run:
          name: Run pre-commit tests without golangci-lint, eslint, or prettier
          command: SKIP=golangci-lint,eslint,prettier pre-commit run --all-files
      # The output of golangci-lint is an artifact towards STIG compliance
      - run:
          name: Run pre-commit tests with golangci-lint only
          # CONCURRENCY=4 as this runs on a large instance with 4 CPUs
          command: |
            echo 'export GOLANGCI_LINT_CONCURRENCY=4' >> $BASH_ENV
            echo 'export GOLANGCI_LINT_VERBOSE=-v' >> $BASH_ENV
            source $BASH_ENV
            mkdir -p tmp/test-results/pretest
            pre-commit run -v --all-files golangci-lint | tee tmp/test-results/pretest/golangci-lint.out
      - run:
          name: Run prettier checks
          command: yarn prettier-ci
      - run:
          name: Run eslint checks
          command: yarn lint
      # Add DangerJS checks here since they are similar to our pre-commit hooks. This requires that
      # the DANGER_GITHUB_API_TOKEN environment variable is set in the project settings for
      # CircleCI. To generate a new token, log into the robot-mymove account and regenerate the
      # personal access token named "MyMove Report Danger bot".
      - run:
          name: Run DangerJS checks
          command: yarn danger ci --failOnErrors
      # `v1-pre-commit-dot-cache-{{ checksum ".pre-commit-config.yaml" }}` is used to cache pre-commit plugins.
      - run:
          name: Run spectral linter on all files
          command: |
            ./scripts/ensure-spectral-lint /tmp/spectral_baseline spectral
      - save_cache:
          key: v1-pre-commit-dot-cache-{{ checksum ".pre-commit-config.yaml" }}
          paths:
            - ~/.cache/pre-commit
      # only save the cache on default branch builds because we only want to
      # change the baseline of test results on main builds
      - when:
          condition:
            equal: [main, << pipeline.git.branch >>]
          steps:
            # Make sure this key prefix matches the one above in
            # restore_cache
            #
            # Use the BuildNum to update the cache key so that the
            # coverage cache is always updated
            - save_cache:
<<<<<<< HEAD
                key: v17-spectral-lint-{{ .BuildNum }}
=======
                key: v19-spectral-lint-{{ .BuildNum }}
>>>>>>> eae5bdfd
                paths:
                  - ~/transcom/mymove/spectral
      - store_artifacts:
          path: ~/transcom/mymove/spectral
      - announce_failure

  # separate the integration tests by site so that if there is a flaky
  # test, we only have to re-run part of the integration tests
  integration_tests_admin:
    executor: milmove_playwright_tester
    parallelism: 6
    steps:
      - e2e_tests_playwright:
          path: playwright/tests/admin
      - announce_failure

  integration_tests_office:
    executor: milmove_playwright_tester
    parallelism: 10
    steps:
      - e2e_tests_playwright:
          path: playwright/tests/office
      - announce_failure

  # reads integration tests in mymove dir, should eventually be removed when tests are in milmove dir
  integration_tests_my:
    executor: milmove_playwright_tester
    parallelism: 10
    steps:
      - e2e_tests_playwright:
          path: playwright/tests/my
      - announce_failure

  # `integration_tests_devseed` runs the devseed data generation
  integration_tests_devseed:
    executor: mymove_tester
    steps:
      - checkout
      - restore_cache_for_go
      - run: echo 'export PATH=${PATH}:${GOPATH}/bin:~/transcom/mymove/bin' >> $BASH_ENV
      - run:
          name: db_dev_fresh
          command: |
            echo 'export MOVE_MIL_DOD_CA_CERT=$(cat config/tls/devlocal-ca.pem)' >> $BASH_ENV
            echo 'export MOVE_MIL_DOD_TLS_CERT=$(cat config/tls/devlocal-https.pem)' >> $BASH_ENV
            echo 'export MOVE_MIL_DOD_TLS_KEY=$(cat config/tls/devlocal-https.key)' >> $BASH_ENV
            source $BASH_ENV
            make db_dev_fresh
          no_output_timeout: 60m
          environment:
            APPLICATION: app
            DB_PASSWORD: mysecretpassword
            DB_USER_LOW_PRIV: crud
            DB_PASSWORD_LOW_PRIV: mysecretpassword
            DB_USER: postgres
            DB_HOST: localhost
            DB_PORT: 5432
            DB_NAME: dev_db
            DB_NAME_DEV: dev_db
            MIGRATION_MANIFEST: '/home/circleci/transcom/mymove/migrations/app/migrations_manifest.txt'
            MIGRATION_PATH: 'file:///home/circleci/transcom/mymove/migrations/app/schema;file:///home/circleci/transcom/mymove/migrations/app/secure'
            EIA_KEY: db2522a43820268a41a802a16ae9fd26 # dummy key generated with openssl rand -hex 16
            ENVIRONMENT: development
            DOD_CA_PACKAGE: /home/circleci/transcom/mymove/config/tls/milmove-cert-bundle.p7b
      - announce_failure

  # `integration_tests` is just a fake step so that we don't have to
  # keep track of the manual splitting of the integration_tests when
  # specifying dependencies
  integration_tests:
    executor: base_small
    steps:
      - run: echo "integration_tests done"

  # `integration_tests_mtls` runs integration tests using
  # prime-api-client.
  #
  integration_tests_mtls:
    executor: mymove_tester
    steps:
      - attach_workspace:
          at: .
      - e2e_tests_mtls
      - announce_failure

  integration_tests_load:
    executor: mymove_load_tester
    steps:
      - attach_workspace:
          at: .
      - e2e_tests_load
      - store_artifacts:
          path: reports
          destination: reports

  # `server_test` runs the server side Go tests
  server_test:
    executor: mymove_tester
    steps:
      - checkout
      - restore_cache_for_go
      - run: echo 'export PATH=${PATH}:${GOPATH}/bin:~/transcom/mymove/bin' >> $BASH_ENV
      - run:
          # https://support.circleci.com/hc/en-us/articles/10816400480411-How-to-pass-environment-variables-between-jobs
          name: Copy Workflow Job ID to file
          command: |
            echo "export SERVER_TEST_JOB_ID=$CIRCLE_WORKFLOW_JOB_ID" >> server_test_job_id.env
      - persist_to_workspace:
          root: .
          paths:
            - server_test_job_id.env
      # make -j 2 tells make to run 2 simultaneous builds
      - run: make -j 2 bin/milmove bin/gotestsum
      - server_tests_step:
          application: app
      - store_artifacts:
          path: ~/transcom/mymove/tmp/test-results
          destination: test-results
      - store_test_results:
          path: ~/transcom/mymove/tmp/test-results
      - persist_to_workspace:
          root: .
          paths:
            - tmp/test-results/gotest
      - announce_failure

  server_test_coverage:
    executor: tls_small
    steps:
      - checkout
      - attach_workspace:
          at: .
      - restore_cache:
          keys:
            #
            # https://circleci.com/docs/caching/#restoring-cache
            #
            # restore the latest version of the test coverage in the
            # cache
            #
            # To manually reset test coverage (e.g. a refactor or
            # deleting code means coverage has gone down and we are ok
            # with it), increment the version number of the cache
            # e.g. go from v1-server-tests-coverage- to
            # v2-server-tests-coverage-
            #
            # ##### NOTE: Make sure you also update the key in the
            # ##### save_cache below
            #
            # The trailing hyphen in restore_cache seems important
            # according to the page linked above
            - v8-server-tests-coverage-
      - run:
          name: Ensure Test Coverage Increasing
          command: |
            ./scripts/ensure-go-test-coverage \
            tmp/baseline-go-coverage/go-coverage.txt \
            tmp/test-results/gotest/app/go-coverage.txt
      - run:
          # on failure, post a comment to the PR with a link to the report
          when: on_fail
          name: 'Post server coverage failure comment to GitHub'
          command: |
            source server_test_job_id.env
            ./scripts/handle-pr-comment \
            $CIRCLE_BRANCH \
            https://output.circle-artifacts.com/output/job/${SERVER_TEST_JOB_ID}/artifacts/${CIRCLE_NODE_INDEX}/test-results/gotest/app/go-coverage.html \
            "server" \
            "failure"
      - run:
          # on success, check for an existing PR comment and remove it
          when: on_success
          name: 'Delete server coverage failure comment on PR if present'
          command: |
            ./scripts/handle-pr-comment \
            $CIRCLE_BRANCH \
            "" \
            "server" \
            "success"

      # only save the cache on default branch builds because we only want to
      # change the baseline of test results on main builds
      #
      # Save the new baseline regardless of if the coverage succeeds
      # or fails as a merge to main means we have a new baseline. We
      # will use other means to measure if our coverage is increasing
      # or decreasing
      - when:
          condition:
            and:
              - equal: [main, << pipeline.git.branch >>]
              - when: always
          steps:
            - run:
                name: 'Copy coverage to baseline'
                command: |
                  mkdir -p ~/transcom/mymove/tmp/baseline-go-coverage
                  cp ~/transcom/mymove/tmp/test-results/gotest/app/go-coverage.txt \
                        ~/transcom/mymove/tmp/baseline-go-coverage/go-coverage.txt

                when: always
            # ##### NOTE: Make sure this key prefix matches the one
            # ##### below above
            #
            # Use the BuildNum to update the cache key so that the
            # coverage cache is always updated
            - save_cache:
                key: v7-server-tests-coverage-{{ .BuildNum }}
                paths:
                  - ~/transcom/mymove/tmp/baseline-go-coverage
                when: always
            - aws_vars_transcom_gov_dev:
                when: always
            - run:
                name: 'Record server coverage stats'
                command: |
                  timestamp=$(date +"%Y-%m-%dT%H:%M:%SZ")
                  coverage=$(grep statements tmp/test-results/gotest/app/go-coverage.txt | grep -o '[0-9.]*')
                  aws cloudwatch put-metric-data \
                  --metric-name server_test_coverage \
                  --namespace circleci \
                  --value "${coverage}" \
                  --timestamp "${timestamp}"
                when: always

  # `client_test` runs the client side Javascript tests
  client_test:
    executor: mymove_compiler_xlarge
    steps:
      - checkout
      - restore_cache:
          keys:
            - v3-cache-yarn-v3-{{ checksum "yarn.lock" }}
      - run:
          name: Install Frozen YARN dependencies
          command: yarn install --frozen-lockfile --cache-folder ~/.cache/yarn
      - run:
          name: client test coverage
          command: JEST_JUNIT_OUTPUT_DIR=jest-junit-reports make client_test_coverage
      - run:
          # https://support.circleci.com/hc/en-us/articles/10816400480411-How-to-pass-environment-variables-between-jobs
          name: Copy Workflow Job ID to file
          command: |
            echo "export CLIENT_TEST_JOB_ID=$CIRCLE_WORKFLOW_JOB_ID" >> client_test_job_id.env
      - persist_to_workspace:
          root: .
          paths:
            - client_test_job_id.env

      - store_artifacts:
          path: ~/transcom/mymove/coverage
          destination: coverage
      - store_test_results:
          path: ~/transcom/mymove/jest-junit-reports
      - persist_to_workspace:
          root: .
          paths:
            - coverage
      - announce_failure

  client_test_coverage:
    executor: tls_small
    steps:
      - checkout
      - attach_workspace:
          at: .
      - restore_cache:
          #
          # https://circleci.com/docs/caching/#restoring-cache
          #
          # restore the latest version of the test coverage in the
          # cache
          #
          # To manually reset test coverage (e.g. a refactor or
          # deleting code means coverage has gone down and we are ok
          # with it), increment the version number of the cache
          # e.g. go from v1-client-tests-coverage- to
          # v2-client-tests-coverage-
          #
          # ##### NOTE: Make sure you also update the key in the
          # ##### save_cache below
          #
          # The trailing hyphen in restore_cache seems important
          # according to the page linked above
          keys:
            - v6-client-tests-coverage-
      - run:
          name: Ensure Test Coverage Increasing
          command: |
            ./scripts/ensure-js-test-coverage \
            tmp/baseline-jest-coverage/clover.xml \
            coverage/clover.xml
      - run:
          # on failure, post a comment to the PR with a link to the report
          when: on_fail
          name: 'Post client coverage failure comment to GitHub'
          command: |
            source client_test_job_id.env
            ./scripts/handle-pr-comment \
            $CIRCLE_BRANCH \
            "https://output.circle-artifacts.com/output/job/${CLIENT_TEST_JOB_ID}/artifacts/${CIRCLE_NODE_INDEX}/coverage/lcov-report/index.html" \
            "client" \
            "failure"
      - run:
          # on success, check for an existing PR comment and remove it
          when: on_success
          name: 'Delete client coverage failure comment on PR if present'
          command: |
            ./scripts/handle-pr-comment \
            $CIRCLE_BRANCH \
            "" \
            "client" \
            "success"
      # only save the cache on default branch builds because we only want to
      # change the baseline of test results on main builds
      # Save the new baseline regardless of if the coverage succeeds
      # or fails as a merge to main means we have a new baseline. We
      # will use other means to measure if our coverage is increasing
      # or decreasing
      - when:
          condition:
            and:
              - equal: [main, << pipeline.git.branch >>]
          steps:
            - run:
                name: 'Copy coverage to baseline'
                command: |
                  mkdir -p ~/transcom/mymove/tmp/baseline-jest-coverage
                  cp ~/transcom/mymove/coverage/clover.xml \
                        ~/transcom/mymove/tmp/baseline-jest-coverage/clover.xml
                when: always
            # ##### NOTE: Make sure this key prefix matches the one
            # ##### above
            #
            # Use the BuildNum to update the cache key so that the
            # coverage cache is always updated
            - save_cache:
                key: v5-client-tests-coverage-{{ .BuildNum }}
                paths:
                  - ~/transcom/mymove/tmp/baseline-jest-coverage
                when: always
            - aws_vars_transcom_gov_dev:
                when: always
            - run:
                name: 'Record client coverage stats'
                command: |
                  timestamp=$(date +"%Y-%m-%dT%H:%M:%SZ")
                  coverage=$(grep -B 1 'span.*Statements' coverage/lcov-report/index.html | grep -o '[0-9.]*')
                  aws cloudwatch put-metric-data \
                  --metric-name client_test_coverage \
                  --namespace circleci \
                  --value "${coverage}" \
                  --timestamp "${timestamp}"
                when: always

  # Compile the server side of the app once and persist the relevant
  # build artifacts to the workspace.
  # This way we don't have to re-run the build and since all necessary
  # items are in the workspace, we don't even have to checkout the
  # code again
  compile_app_server:
    executor: mymove_compiler
    steps:
      - checkout
      - restore_cache_for_go
      # make -j 4 tells make to run 4 simultaneous builds
      - run: make -j 4 server_build build_tools
      - persist_to_workspace:
          root: .
          paths:
            # Makefile for integration tests
            - Makefile
            # all the Dockerfiles
            - Dockerfile
            - Dockerfile.dp3
            - Dockerfile.e2e
            - Dockerfile.migrations
            - Dockerfile.tasks
            - Dockerfile.tasks_dp3
            - Dockerfile.tools
            - bin
            - config
            - migrations
            # save scripts for deploy
            - scripts
            - swagger
            - pkg/testdatagen/testdata
      - announce_failure

  # Compile the client side of the app once and persist the relevant
  # build artifacts to the workspace.
  # This way we don't have to re-run the build and since all necessary
  # items are in the workspace, we don't even have to checkout the
  # code again
  #
  # the babel/terser cache below takes the compile step from ~6-7m to ~4-5m !!
  compile_app_client:
    # ahobson tested this and saw 75% of the 16GB being used
    # (according to the resources tab on CircleCI)
    # if it starts running out of memory, we should move away from
    # using a ramdisk
    #
    # This entire step takes ~6 minutes with xlarge ramdisk
    # This entire step takes ~7 minutes without xlarge ramdisk
    executor: mymove_ramdisk_compiler_xlarge
    steps:
      - checkout
      - restore_cache:
          keys:
            - v3-cache-yarn-v3-{{ checksum "yarn.lock" }}
      - run:
          name: Install Frozen YARN dependencies
          command: yarn install --frozen-lockfile --cache-folder ~/.cache/yarn

      # babel and terser both have a cache
      #
      # see https://webpack.js.org/loaders/babel-loader/ and look for
      # cacheDirectory
      #
      # see https://www.npmjs.com/package/terser-webpack-plugin/v/1.4.4#cache
      #
      # use the yarn.lock as a key so that PRs with the same
      # dependencies will use the same cache
      - restore_cache:
          keys:
            - v2-node-modules-cache-{{ checksum "yarn.lock" }}
      - run:
          name: make client_build
          command: |
            export REACT_APP_ERROR_LOGGING=otel
            make client_build
          no_output_timeout: 20m
      # only save the cache on default branch builds so that PRs don't pollute
      # the cache
      - when:
          condition:
            equal: [main, << pipeline.git.branch >>]
          steps:
            - save_cache:
                key: v2-node-modules-cache-{{ checksum "yarn.lock" }}
                paths:
                  - ./node_modules/.cache
      - persist_to_workspace:
          root: .
          # Need build for integration tests
          # Need playwright, playwright.config.js, package.json, and
          # yarn.lock for playwright
          # Need eslint-plugin-ato as referenced by package.json/yarn.lock
          paths:
            - build
            - playwright
            - playwright.config.js
            - package.json
            - yarn.lock
            - eslint-plugin-ato
      - announce_failure

  # `build_app` builds the application container
  build_app:
    executor: mymove_builder
    steps:
      - build_image:
          dockerfile: Dockerfile
          image_name: app
          tag: web-dev
          working_dir: /mnt/ramdisk
      - announce_failure

  # `build_dp3_app` builds the application container, replacing DoD chain/certs with non-ato version
  build_dp3_app:
    executor: mymove_builder
    steps:
      - build_image:
          dockerfile: Dockerfile.dp3
          image_name: app
          tag: web-dev
          working_dir: /mnt/ramdisk
      - announce_failure

  # `push_otel_collector_image_dp3` pushes the aws otel collector image
  # to the milmove-<dp3-env> container repository
  push_otel_collector_image_dp3:
    executor: mymove_pusher
    steps:
      - aws_vars_dp3
      - push_otel_collector_image:
          ecr_env: *dp3-env
          aws_otel_collector_image: *aws-otel-collector
      - announce_failure

  # `push_otel_collector_image_stg` pushes the aws otel collector image
  # to the milmove-stg container repository
  push_otel_collector_image_stg:
    executor: mymove_pusher
    steps:
      - aws_vars_stg
      - push_otel_collector_image:
          ecr_env: stg
          aws_otel_collector_image: *aws-otel-collector
      - announce_failure

  # `push_otel_collector_image_stg` pushes the aws otel collector image
  # to the milmove-stg container repository
  push_otel_collector_image_prd:
    executor: mymove_pusher
    steps:
      - aws_vars_prd
      - push_otel_collector_image:
          ecr_env: prd
          aws_otel_collector_image: *aws-otel-collector
      - announce_failure

  # `push_app_gov_dev` pushes the app container to the gov_dev container repository
  push_app_gov_dev:
    executor: mymove_pusher
    steps:
      - aws_vars_transcom_gov_dev
      - push_image:
          ecr_env: gov_dev
          image_name: app
          tag: web-dev
          repo: app
      - announce_failure

  # `push_app_dp3` pushes the app container to the milmove-<dp3-env> container repository
  push_app_dp3:
    executor: mymove_pusher
    steps:
      - aws_vars_dp3
      - push_image:
          ecr_env: *dp3-env
          image_name: app
          tag: web-dev
          repo: app
      - announce_failure

  # `push_app_stg` pushes the app container to the milmove-stg container repository
  push_app_stg:
    executor: mymove_pusher
    steps:
      - aws_vars_stg
      - push_image:
          ecr_env: stg
          image_name: app
          tag: web-dev
          repo: app
      - announce_failure

  # `push_app_prd` pushes the app container to the milmove-prd container repository
  push_app_prd:
    executor: mymove_pusher
    steps:
      - aws_vars_prd
      - push_image:
          ecr_env: prd
          image_name: app
          tag: web-dev
          repo: app
      - announce_failure

  # `build_storybook` builds static storybook assets for deploy
  build_storybook:
    executor: mymove_compiler
    steps:
      - checkout
      - restore_cache:
          keys:
            - v3-cache-yarn-v3-{{ checksum "yarn.lock" }}
      - run:
          name: Install Frozen YARN dependencies
          command: yarn install --frozen-lockfile
      - restore_cache:
          keys:
            - v1-node-modules-cache
      - run:
          name: Build Storybook
          command: yarn build-storybook
      - persist_to_workspace:
          root: .
          paths:
            - storybook-static
      - store_artifacts:
          path: ~/transcom/mymove/storybook-static
          destination: storybook
      - announce_failure

  # `build_migrations` builds the migrations container
  build_migrations:
    executor: mymove_builder
    steps:
      - build_image:
          dockerfile: Dockerfile.migrations
          image_name: app-migrations
          tag: dev
          working_dir: /mnt/ramdisk
      - announce_failure

  # `push_migrations_gov_dev` pushes the migrations container to the gov_dev container repository
  push_migrations_gov_dev:
    executor: mymove_pusher
    steps:
      - aws_vars_transcom_gov_dev
      - push_image:
          ecr_env: gov_dev
          image_name: app-migrations
          tag: dev
          repo: app-migrations
      - announce_failure

  # `push_migrations_dp3` pushes the migrations container to the milmove-dp3 container repository
  push_migrations_dp3:
    executor: mymove_pusher
    steps:
      - aws_vars_dp3
      - push_image:
          ecr_env: *dp3-env
          image_name: app-migrations
          tag: dev
          repo: app-migrations
      - announce_failure

  # `push_migrations_stg` pushes the migrations container to the milmove-stg container repository
  push_migrations_stg:
    executor: mymove_pusher
    steps:
      - aws_vars_stg
      - push_image:
          ecr_env: stg
          image_name: app-migrations
          tag: dev
          repo: app-migrations
      - announce_failure

  # `push_migrations_prd` pushes the migrations container to the milmove-prd container repository
  push_migrations_prd:
    executor: mymove_pusher
    steps:
      - aws_vars_prd
      - push_image:
          ecr_env: prd
          image_name: app-migrations
          tag: dev
          repo: app-migrations
      - announce_failure

  # `build_tasks` builds the tasks containers
  build_tasks:
    executor: mymove_builder
    steps:
      - build_image:
          dockerfile: Dockerfile.tasks
          image_name: tasks
          tag: dev
          working_dir: /mnt/ramdisk
      - announce_failure

  #`build_dp3_tasks` builds the task container, replacing DoD chain/certs with non-ato version
  build_dp3_tasks:
    executor: mymove_builder
    steps:
      - build_image:
          dockerfile: Dockerfile.tasks_dp3
          image_name: tasks
          tag: dev
          working_dir: /mnt/ramdisk
      - announce_failure

  # `push_tasks_gov_dev` pushes the tasks containers to the gov_dev container repository
  push_tasks_gov_dev:
    executor: mymove_pusher
    steps:
      - aws_vars_transcom_gov_dev
      - push_image:
          ecr_env: gov_dev
          image_name: tasks
          tag: dev
          repo: app-tasks
      - announce_failure

  # `push_tasks_dp3` pushes the tasks containers to the milmove-dp3 container repository
  push_tasks_dp3:
    executor: mymove_pusher
    steps:
      - aws_vars_dp3
      - push_image:
          ecr_env: *dp3-env
          image_name: tasks
          tag: dev
          repo: app-tasks
      - announce_failure

  # `push_tasks_stg` pushes the tasks containers to the milmove-stg container repository
  push_tasks_stg:
    executor: mymove_pusher
    steps:
      - aws_vars_stg
      - push_image:
          ecr_env: stg
          image_name: tasks
          tag: dev
          repo: app-tasks
      - announce_failure

  # `push_tasks_prd` pushes the tasks containers to the milmove-prd container repository
  push_tasks_prd:
    executor: mymove_pusher
    steps:
      - aws_vars_prd
      - push_image:
          ecr_env: prd
          image_name: tasks
          tag: dev
          repo: app-tasks
      - announce_failure

  # `prod_auth_check` checks if approved before going to prod
  prod_auth_check:
    executor: tls_small
    steps:
      - run: echo "build approved by $CIRCLE_USERNAME"
      - run:
          name: Check if Prod approval has rights
          command: |
            if [[ $CIRCLE_USERNAME != "josiahzimmerman-caci" && $CIRCLE_USERNAME != "deandreJones" && $CIRCLE_USERNAME != "cameroncaci" ]]; then
               exit 1
            fi
      - announce_failure
  # All of the deploy tasks need to checkout the code so they can run the `scripts/do-exclusively` script

  # `deploy_dp3_migrations` deploys migrations to the dp3 environment
  deploy_dp3_migrations:
    executor: mymove_pusher
    environment:
      APP_ENVIRONMENT: *dp3-env
    steps:
      - checkout
      - aws_vars_dp3
      - deploy_migrations_steps:
          ecr_env: *dp3-env

  # `deploy_dp3_tasks` deploys scheduled tasks to the dp3 environment
  deploy_dp3_tasks:
    executor: mymove_pusher
    environment:
      APP_ENVIRONMENT: *dp3-env
    steps:
      - checkout
      - aws_vars_dp3
      - deploy_dp3_tasks_steps:
          ecr_env: *dp3-env

  # `deploy_dp3_app` updates the server-TLS app service in the dp3 environment
  deploy_dp3_app:
    executor: mymove_pusher
    parameters:
      dp3-env:
        type: string
        default: *dp3-env

    environment:
      APP_ENVIRONMENT: *dp3-env
      OPEN_TELEMETRY_SIDECAR: 'true'
      HEALTH_CHECK: 'true'
    steps:
      - checkout
      - aws_vars_dp3
      - deploy_app_steps:
          compare_host: '' # leave blank since we want dp3 to be able to roll back
          health_check_hosts: my.<< parameters.dp3-env >>.dp3.us,office.<< parameters.dp3-env >>.dp3.us,admin.<< parameters.dp3-env >>.dp3.us
          ecr_env: *dp3-env

  # `deploy_dp3_app_client_tls` updates the mutual-TLS service in the dp3 environment
  deploy_dp3_app_client_tls:
    executor: mymove_pusher
    parameters:
      dp3-env:
        type: string
        default: *dp3-env
    environment:
      APP_ENVIRONMENT: *dp3-env
      OPEN_TELEMETRY_SIDECAR: 'true'
      HEALTH_CHECK: 'true'
    steps:
      - checkout
      - aws_vars_dp3
      - tls_vars_dp3
      - deploy_app_client_tls_steps:
          compare_host: '' # leave blank since we want dp3 to be able to roll back
          health_check_hosts: api.<< parameters.dp3-env >>.dp3.us
          ecr_env: *dp3-env

  check_circle_against_stg_sha:
    executor: mymove_pusher
    steps:
      - checkout
      - run:
          name: Halt workflow to prevent old default branch deploying to staging
          command: scripts/compare-deployed-commit my.stg.move.mil $CIRCLE_SHA1

  # `deploy_stg_migrations` deploys migrations to the stg environment
  deploy_stg_migrations:
    executor: mymove_pusher
    environment:
      APP_ENVIRONMENT: 'stg'
    steps:
      - checkout
      - aws_vars_stg
      - deploy_migrations_steps:
          ecr_env: stg

  # `deploy_stg_tasks` deploys scheduled tasks to the stg environment
  deploy_stg_tasks:
    executor: mymove_pusher
    environment:
      APP_ENVIRONMENT: 'stg'
    steps:
      - checkout
      - aws_vars_stg
      - deploy_tasks_steps:
          ecr_env: stg

  # `deploy_stg_app` updates the server-TLS app service in stg environment
  deploy_stg_app:
    executor: mymove_pusher
    environment:
      APP_ENVIRONMENT: 'stg'
      OPEN_TELEMETRY_SIDECAR: 'true'
      HEALTH_CHECK: 'true'
    steps:
      - checkout
      - aws_vars_stg
      - deploy_app_steps:
          compare_host: my.stg.move.mil
          health_check_hosts: my.stg.move.mil,office.stg.move.mil,admin.stg.move.mil
          ecr_env: stg

  # `deploy_stg_app_client_tls` updates the mutual-TLS service in the stg environment
  deploy_stg_app_client_tls:
    executor: mymove_pusher
    # use dockerhub otel collector image as govcloud does not have the
    # right certs for pulling from public.ecr.aws
    environment:
      APP_ENVIRONMENT: 'stg'
      OPEN_TELEMETRY_SIDECAR: 'true'
      HEALTH_CHECK: 'true'
    steps:
      - checkout
      - aws_vars_stg
      - tls_vars_stg
      - deploy_app_client_tls_steps:
          compare_host: gex.stg.move.mil
          health_check_hosts: gex.stg.move.mil
          ecr_env: stg

  deploy_storybook_dp3:
    executor: mymove_pusher
    steps:
      - checkout
      - aws_vars_transcom_com_dev
      - deploy_app_storybook:
          s3_bucket: storybook.dp3.us

  # `deploy_prd_migrations` deploys migrations to the milmove-prd environment
  deploy_prd_migrations:
    executor: mymove_pusher
    environment:
      APP_ENVIRONMENT: 'prd'
    steps:
      - checkout
      - aws_vars_prd
      - deploy_migrations_steps:
          ecr_env: prd

  # `deploy_prd_tasks` deploys ECS tasks in the milmove-prd environment
  deploy_prd_tasks:
    executor: mymove_pusher
    environment:
      APP_ENVIRONMENT: 'prd'
    steps:
      - checkout
      - aws_vars_prd
      - deploy_tasks_steps:
          ecr_env: prd

  # `deploy_prd_app` updates the server-TLS app service in the milmove-prd environment
  deploy_prd_app:
    executor: mymove_pusher
    environment:
      APP_ENVIRONMENT: 'prd'
      OPEN_TELEMETRY_SIDECAR: 'true'
      HEALTH_CHECK: 'true'
    steps:
      - checkout
      - aws_vars_prd
      - deploy_app_steps:
          compare_host: my.move.mil
          health_check_hosts: my.move.mil,office.move.mil,admin.move.mil
          ecr_env: prd

  # `deploy_prd_app_client_tls` updates the mutual-TLS service in the milmove-prd environment
  deploy_prd_app_client_tls:
    executor: mymove_pusher
    environment:
      APP_ENVIRONMENT: 'prd'
      OPEN_TELEMETRY_SIDECAR: 'true'
      HEALTH_CHECK: 'true'
    steps:
      - checkout
      - aws_vars_prd
      - tls_vars_prd
      - deploy_app_client_tls_steps:
          compare_host: gex.move.mil
          health_check_hosts: gex.move.mil
          ecr_env: prd

workflows:
  version: 2

  app:
    jobs:
      - check_tls_certificate_dp3

      - check_tls_certificate_stg

      - check_tls_certificate_prd

      - pre_deps_golang

      - pre_deps_yarn

      - base_noop

      - anti_virus:
          filters:
            branches:
              only: main

      # compile_app_client does not rely on pre_deps_yarn
      # anymore so that it can start sooner. This helps the
      # overall build time since the compile is so slow. It does
      # the same steps as pre_deps_yarn, it just doesn't cache
      # the yarn downloads, so compile_app_client and
      # pre_deps_yarn might both wind up downloading packages,
      # but the speedup is worth the duplicate work
      #
      # CircleCI has a "feature" where if all dependencies are
      # filtered, the job is not run, so add a base_noop step that
      # should complete very quickly
      # See workflows -> jobs -> requires at
      #
      # https://circleci.com/docs/configuration-reference/
      - compile_app_client:
          requires:
            - base_noop
            - anti_virus

      - check_generated_code:
          requires:
            - pre_deps_golang
          filters:
            branches:
              ignore: [*integration-mtls-ignore-branch, *integration-ignore-branch]

      - pre_test:
          requires:
            - pre_deps_golang
            - pre_deps_yarn
            - check_tls_certificate_dp3
            - check_tls_certificate_stg
            - check_tls_certificate_prd

      - integration_tests_admin:
          requires:
            - compile_app_server
            - compile_app_client
          # See comments at the top of this file for configuring/using
          # this branch config
          filters:
            branches:
              ignore: *integration-ignore-branch

      - integration_tests_office:
          requires:
            - compile_app_server
            - compile_app_client
          # See comments at the top of this file for configuring/using
          # this branch config
          filters:
            branches:
              ignore: *integration-ignore-branch

      - integration_tests_my:
          requires:
            - compile_app_server
            - compile_app_client
          # See comments at the top of this file for configuring/using
          # this branch config
          filters:
            branches:
              ignore: *integration-ignore-branch

      - integration_tests_devseed:
          requires:
            - pre_deps_golang
          # See comments at the top of this file for configuring/using
          # this branch config
          filters:
            branches:
              ignore: *integration-ignore-branch

      - integration_tests:
          requires:
            - integration_tests_admin
            - integration_tests_office
            - integration_tests_my
            - integration_tests_devseed
            - integration_tests_mtls
          # See comments at the top of this file for configuring/using
          # this branch config
          filters:
            branches:
              ignore: *integration-ignore-branch

      - integration_tests_mtls:
          # mtls integration tests use the same server image as the
          # e2e playwright tests and so needs the client build
          requires:
            - compile_app_server
          # See comments at the top of this file for configuring/using
          # this branch config
          filters:
            branches:
              ignore: *integration-mtls-ignore-branch

      - integration_tests_load:
          requires:
            - compile_app_server
            # limiting this run to integrationBranch only due to multiple branch pipeline
          filters:
            branches:
              only: integrationTesting

      - client_test:
          requires:
            - pre_deps_yarn
          # See comments at the top of this file for configuring/using
          # this branch config
          filters:
            branches:
              ignore: *client-ignore-branch

      - client_test_coverage:
          requires:
            - client_test
          # See comments at the top of this file for configuring/using
          # this branch config
          filters:
            branches:
              ignore: *client-ignore-branch

      - server_test:
          requires:
            - pre_deps_golang
          # See comments at the top of this file for configuring/using
          # this branch config
          filters:
            branches:
              ignore: *server-ignore-branch

      - server_test_coverage:
          requires:
            - server_test
          # See comments at the top of this file for configuring/using
          # this branch config
          filters:
            branches:
              ignore: *server-ignore-branch

      - compile_app_server:
          requires:
            - anti_virus
            - pre_deps_golang

      - build_app:
          requires:
            - compile_app_server
            - compile_app_client
          filters:
            branches:
              ignore: *dp3-branch

      - push_app_gov_dev:
          requires:
            - build_app

      - build_migrations:
          requires:
            - compile_app_server
            - compile_app_client

      - push_migrations_gov_dev:
          requires:
            - build_migrations
          filters:
            branches:
              ignore: [*integration-mtls-ignore-branch, *integration-ignore-branch]

      - build_tasks:
          requires:
            - compile_app_server
            - compile_app_client
          filters:
            branches:
              ignore: *dp3-branch

      - push_tasks_gov_dev:
          requires:
            - build_tasks

      - build_dp3_app:
          requires:
            - compile_app_server
            - compile_app_client
          filters:
            branches:
              only: *dp3-branch

      - build_dp3_tasks:
          requires:
            - compile_app_server
            - compile_app_client
          filters:
            branches:
              only: *dp3-branch

      - push_otel_collector_image_dp3:
          requires:
            - compile_app_server
          filters:
            branches:
              only: *dp3-branch

      - push_app_dp3:
          requires:
            - build_dp3_app
          filters:
            branches:
              only: *dp3-branch

      - push_migrations_dp3:
          requires:
            - build_migrations
          filters:
            branches:
              only: *dp3-branch

      - push_tasks_dp3:
          requires:
            - build_dp3_tasks
          filters:
            branches:
              only: *dp3-branch

      - deploy_dp3_migrations:
          requires:
            - pre_deps_golang
            - pre_test
            - client_test
            - server_test
            - push_app_dp3
            - push_otel_collector_image_dp3
            - compile_app_server
            - compile_app_client
            - push_tasks_dp3
            - push_migrations_dp3
          filters:
            branches:
              only: *dp3-branch

      - deploy_dp3_tasks:
          requires:
            - deploy_dp3_migrations
          filters:
            branches:
              only: *dp3-branch

      - deploy_dp3_app:
          requires:
            - deploy_dp3_migrations
          filters:
            branches:
              only: *dp3-branch

      - deploy_dp3_app_client_tls:
          requires:
            - deploy_dp3_migrations
          filters:
            branches:
              only: *dp3-branch

      - push_otel_collector_image_stg:
          requires:
            - compile_app_server
          filters:
            branches:
              only: main

      - push_app_stg:
          requires:
            - build_app
          filters:
            branches:
              only: main

      - push_migrations_stg:
          requires:
            - build_migrations
          filters:
            branches:
              only: main

      - push_tasks_stg:
          requires:
            - build_tasks
          filters:
            branches:
              only: main

      - check_circle_against_stg_sha:
          requires:
            - pre_deps_golang
            - pre_test
            - client_test
            - server_test
            - push_app_stg
            - push_otel_collector_image_stg
            - compile_app_server
            - compile_app_client
            - push_migrations_stg
            - push_tasks_stg
            - integration_tests
            - integration_tests_mtls
          filters:
            branches:
              only: main

      - deploy_stg_migrations:
          requires:
            - check_circle_against_stg_sha
          filters:
            branches:
              only: main

      - deploy_stg_tasks:
          requires:
            - deploy_stg_migrations
          filters:
            branches:
              only: main

      - deploy_stg_app:
          requires:
            - deploy_stg_migrations
          filters:
            branches:
              only: main

      - deploy_stg_app_client_tls:
          requires:
            - deploy_stg_migrations
          filters:
            branches:
              only: main

      - approve_prd_deploy:
          type: approval
          context:
            - Production Workflow Approvers
          requires:
            - deploy_stg_tasks
            - deploy_stg_app
            - deploy_stg_app_client_tls

      - prod_auth_check:
          requires:
            - approve_prd_deploy
          filters:
            branches:
              only: main

      - deploy_storybook_dp3:
          requires:
            - build_storybook
          filters:
            branches:
              only: main

      - build_storybook:
          requires:
            - anti_virus
            - pre_deps_yarn

      - push_otel_collector_image_prd:
          requires:
            - prod_auth_check
          filters:
            branches:
              only: main

      - push_app_prd:
          requires:
            - prod_auth_check
          filters:
            branches:
              only: main

      - push_migrations_prd:
          requires:
            - prod_auth_check
          filters:
            branches:
              only: main

      - push_tasks_prd:
          requires:
            - prod_auth_check
          filters:
            branches:
              only: main

      - deploy_prd_migrations:
          requires:
            - push_migrations_prd
            - push_app_prd
            - push_tasks_prd
            - push_otel_collector_image_prd
          filters:
            branches:
              only: main

      - deploy_prd_tasks:
          requires:
            - deploy_prd_migrations
            - push_tasks_prd
          filters:
            branches:
              only: main

      - deploy_prd_app:
          requires:
            - deploy_prd_migrations
            - push_app_prd
          filters:
            branches:
              only: main

      - deploy_prd_app_client_tls:
          requires:
            - deploy_prd_migrations
            - push_app_prd
          filters:
            branches:
              only: main

experimental:
  notify:
    branches:
      only:
        - main<|MERGE_RESOLUTION|>--- conflicted
+++ resolved
@@ -1269,11 +1269,7 @@
             #
             # The trailing hyphen in restore_cache seems important
             # according to the page linked above
-<<<<<<< HEAD
-            - v17-spectral-lint-
-=======
             - v19-spectral-lint-
->>>>>>> eae5bdfd
       - run:
           name: Save Baseline Spectral Lint
           command: |
@@ -1332,11 +1328,7 @@
             # Use the BuildNum to update the cache key so that the
             # coverage cache is always updated
             - save_cache:
-<<<<<<< HEAD
-                key: v17-spectral-lint-{{ .BuildNum }}
-=======
                 key: v19-spectral-lint-{{ .BuildNum }}
->>>>>>> eae5bdfd
                 paths:
                   - ~/transcom/mymove/spectral
       - store_artifacts:
