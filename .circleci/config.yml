############
#
# Caches
#
# Caches may have a `v1-` prefix, since caches in CircleCI 2.0 are immutable.
# A prefix provides an easy way to invalidate a cache.  See https://circleci.com/docs/2.0/caching/#clearing-cache
#
############

version: '2.1'

executors:
  # `mymove_small` and `mymove_medium` use the `trussworks/circleci-docker-primary` docker image with a checkout of the mymove code
  mymove_small:
    resource_class: small
    working_directory: ~/go/src/github.com/transcom/mymove
    docker:
      - image: trussworks/circleci-docker-primary:9ad70927655a601580c036d53456c70061c76cba
        environment:
            GO111MODULE: "on"
  mymove_medium:
    resource_class: medium
    working_directory: ~/go/src/github.com/transcom/mymove
    docker:
      - image: trussworks/circleci-docker-primary:9ad70927655a601580c036d53456c70061c76cba
        environment:
          GO111MODULE: "on"
  mymove_large:
    resource_class: large
    working_directory: ~/go/src/github.com/transcom/mymove
    docker:
      - image: trussworks/circleci-docker-primary:9ad70927655a601580c036d53456c70061c76cba
        environment:
          GO111MODULE: "on"
  # `mymove_and_postgres_medium` adds a secondary postgres container to be used during testing.
  mymove_and_postgres_medium:
    resource_class: medium
    working_directory: ~/go/src/github.com/transcom/mymove
    docker:
      - image: trussworks/circleci-docker-primary:9ad70927655a601580c036d53456c70061c76cba
        environment:
          GO111MODULE: "on"
      - image: postgres:10.6
        environment:
          - POSTGRES_PASSWORD: mysecretpassword
          - POSTGRES_DB: test_db

commands:
  announce_failure:
    parameters:
    steps:
      - run:
          name: Announce failure
          command: |
            [[ $CIRCLE_BRANCH = master ]] || exit 0
            scripts/circleci-announce-broken-branch
          when: on_fail
  deploy_migrations_steps:
    steps:
      - checkout
      - run:
          name: Snapshot database
          command: scripts/do-exclusively --job-name ${CIRCLE_JOB} scripts/rds-snapshot-app-db $APP_ENVIRONMENT
      - run:
          name: Run migrations
          command: scripts/do-exclusively --job-name ${CIRCLE_JOB} scripts/ecs-run-app-migrations-container config/app-migrations.container-definition.json ${AWS_ACCOUNT_ID}.dkr.ecr.${AWS_DEFAULT_REGION}.amazonaws.com/app-migrations:git-${CIRCLE_SHA1} $APP_ENVIRONMENT
          environment:
            CHAMBER_RETRIES: 20
      - announce_failure
  deploy_tasks_steps:
    steps:
      - checkout
      - setup_remote_docker:
          docker_layer_caching: true
      - restore_cache:
          keys:
            - go-mod-souces-v1-{{ checksum "go.sum" }}
      - run: make bin/ecs-deploy-task-container
      - deploy:
          name: Deploy task service
          command: scripts/do-exclusively --job-name ${CIRCLE_JOB} bin/ecs-deploy-task-container --aws-region ${AWS_DEFAULT_REGION} --service app --environment experimental --repository-name app-tasks --image-tag git-${CIRCLE_SHA1} --rule save_fuel_price_data
          no_output_timeout: 20m
      - announce_failure
  deploy_app_steps:
    parameters:
      compare_host:
        type: string
      health_check_hosts:
        type: string
    steps:
      - checkout
      - run:
          name: Compare against deployed commit
          command: |
            [[ -z "<< parameters.compare_host >>" ]] || scripts/compare-deployed-commit "<< parameters.compare_host >>" $CIRCLE_SHA1
      - restore_cache:
          keys:
            - go-mod-souces-v1-{{ checksum "go.sum" }}
      - setup_remote_docker:
          docker_layer_caching: true
      - deploy:
          name: Deploy app service
          command: scripts/do-exclusively --job-name ${CIRCLE_JOB} scripts/ecs-deploy-service-container app config/app.container-definition.json ${AWS_ACCOUNT_ID}.dkr.ecr.${AWS_DEFAULT_REGION}.amazonaws.com/app:git-${CIRCLE_SHA1} $APP_ENVIRONMENT FARGATE
          no_output_timeout: 20m
      - run:
          name: Health Check
          command: go run cmd/health_checker/main.go --schemes http,https --hosts << parameters.health_check_hosts >> --tries 10 --backoff 3 --log-level info --timeout 15m
      - run:
          name: Check deployed commits
          command: scripts/check-deployed-commit "<< parameters.health_check_hosts >>" "$CIRCLE_SHA1"
      - announce_failure
  deploy_app_client_tls_steps:
    parameters:
      compare_host:
        type: string
      health_check_hosts:
        type: string
    steps:
      - checkout
      - run:
          name: Compare against deployed commit
          command: |
            [[ -z "<< parameters.compare_host >>" ]] || scripts/compare-deployed-commit "<< parameters.compare_host >>" $CIRCLE_SHA1 ${EXPERIMENTAL_MOVE_MIL_DOD_TLS_KEY} ${EXPERIMENTAL_MOVE_MIL_DOD_TLS_CERT} ${EXPERIMENTAL_MOVE_MIL_DOD_TLS_CA}
      - restore_cache:
          keys:
            - go-mod-souces-v1-{{ checksum "go.sum" }}
      - setup_remote_docker:
          docker_layer_caching: true
      - deploy:
          name: Deploy app-client-tls service
          command: scripts/do-exclusively --job-name ${CIRCLE_JOB} scripts/ecs-deploy-service-container app-client-tls config/app-client-tls.container-definition.json ${AWS_ACCOUNT_ID}.dkr.ecr.${AWS_DEFAULT_REGION}.amazonaws.com/app:git-${CIRCLE_SHA1} $APP_ENVIRONMENT FARGATE
          no_output_timeout: 20m
      - run:
          name: Health Check
          command: |
            go run cmd/health_checker/main.go --schemes https --hosts << parameters.health_check_hosts >> --key ${EXPERIMENTAL_MOVE_MIL_DOD_TLS_KEY} --cert ${EXPERIMENTAL_MOVE_MIL_DOD_TLS_CERT} --ca ${EXPERIMENTAL_MOVE_MIL_DOD_TLS_CA} --tries 10 --backoff 3 --log-level info --timeout 15m
      - run:
          name: Check deployed commits
          command: scripts/check-deployed-commit "<< parameters.health_check_hosts >>" "$CIRCLE_SHA1" ${EXPERIMENTAL_MOVE_MIL_DOD_TLS_KEY} ${EXPERIMENTAL_MOVE_MIL_DOD_TLS_CERT} ${EXPERIMENTAL_MOVE_MIL_DOD_TLS_CA}
      - announce_failure
  build_tag_push:
    parameters:
      dockerfile:
        type: string
      tag:
        type: string
      repo:
        type: string
    steps:
      - run:
          name: 'Build, tag, and push docker image << parameters.tag >> from Dockerfile << parameters.dockerfile >>'
          command: |
            docker build -f << parameters.dockerfile >> -t << parameters.tag >> .
            bash -c "$(aws ecr get-login --no-include-email --region $AWS_DEFAULT_REGION)"
            docker tag << parameters.tag >> ${AWS_ACCOUNT_ID}.dkr.ecr.${AWS_DEFAULT_REGION}.amazonaws.com/<< parameters.repo >>:git-${CIRCLE_SHA1}
            docker push ${AWS_ACCOUNT_ID}.dkr.ecr.${AWS_DEFAULT_REGION}.amazonaws.com/<< parameters.repo >>:git-${CIRCLE_SHA1}
  e2e_tests:
    parameters:
      spec:
        type: string
    steps:
      - run:
          name: make e2e_test_docker
          command: |
            echo 'export MOVE_MIL_DOD_CA_CERT=$(cat /home/circleci/go/src/github.com/transcom/mymove/config/tls/devlocal-ca.pem)' >> $BASH_ENV
            echo 'export MOVE_MIL_DOD_TLS_CERT=$(cat /home/circleci/go/src/github.com/transcom/mymove/config/tls/devlocal-https.pem)' >> $BASH_ENV
            echo 'export MOVE_MIL_DOD_TLS_KEY=$(cat /home/circleci/go/src/github.com/transcom/mymove/config/tls/devlocal-https.key)' >> $BASH_ENV
            echo 'export CLIENT_AUTH_SECRET_KEY=$(cat /home/circleci/go/src/github.com/transcom/mymove/config/tls/devlocal-client_auth_secret.key)' >> $BASH_ENV
            echo 'export LOGIN_GOV_SECRET_KEY=$(echo $E2E_LOGIN_GOV_SECRET_KEY | base64 --decode)' >> $BASH_ENV
            echo 'export LOGIN_GOV_HOSTNAME=$E2E_LOGIN_GOV_HOSTNAME' >> $BASH_ENV
            echo 'export HERE_MAPS_APP_ID=$E2E_HERE_MAPS_APP_ID' >> $BASH_ENV
            echo 'export HERE_MAPS_APP_CODE=$E2E_HERE_MAPS_APP_CODE' >> $BASH_ENV
            echo 'export SPEC=<< parameters.spec>>' >> $BASH_ENV
            source $BASH_ENV
            make e2e_test_docker
          environment:
            # Env vars needed by the `scripts/apply-secure-migration.sh` script
            DB_PASSWORD: mysecretpassword
            DB_USER: postgres
            DB_HOST: localhost
            DB_PORT: 5432
            DB_NAME: test_db
            # Env vars needed for the webserver to run inside docker
            SECURE_MIGRATION_DIR: /home/circleci/go/src/github.com/transcom/mymove/local_migrations
            SECURE_MIGRATION_SOURCE: local
            LOGIN_GOV_CALLBACK_PROTOCOL: http
            LOGIN_GOV_MY_CLIENT_ID: urn:gov:gsa:openidconnect.profiles:sp:sso:dod:mymovemillocal
            LOGIN_GOV_OFFICE_CLIENT_ID: urn:gov:gsa:openidconnect.profiles:sp:sso:dod:officemovemillocal
            LOGIN_GOV_TSP_CLIENT_ID: urn:gov:gsa:openidconnect.profiles:sp:sso:dod:tspmovemillocal
            LOGIN_GOV_HOSTNAME: idp.int.identitysandbox.gov
            HERE_MAPS_GEOCODE_ENDPOINT: https://geocoder.cit.api.here.com/6.2/geocode.json
            HERE_MAPS_ROUTING_ENDPOINT: https://route.cit.api.here.com/routing/7.2/calculateroute.json
            DOD_CA_PACKAGE: /home/circleci/go/src/github.com/transcom/mymove/config/tls/Certificates_PKCS7_v5.4_DoD.der.p7b

jobs:
  # `pre_deps_golang` is used for caching Go module sources
  pre_deps_golang:
    executor: mymove_small
    steps:
      - checkout
      - restore_cache:
          keys:
            - go-mod-souces-v1-{{ checksum "go.sum" }}
      - run:
          name: Install dependencies
          command: go get
      - save_cache:
          key: go-mod-souces-v1-{{ checksum "go.sum" }}
          paths:
            - "/go/pkg/mod"
      - announce_failure

  # `pre_deps_yarn` is used to cache yarn sources and installed node modules.
  pre_deps_yarn:
    executor: mymove_small
    steps:
      - checkout
      - restore_cache:
          keys:
            - v1-cache-yarn-v2-{{ checksum "yarn.lock" }}
      - restore_cache:
          keys:
            - v1-mymove-node-modules-{{ checksum "yarn.lock" }}
      - run:
          name: Install YARN dependencies
          command: yarn install
      # `v1-cache-yarn-v2-{{ checksum "yarn.lock" }}` is used to cache yarn sources
      - save_cache:
          key: v1-cache-yarn-v2-{{ checksum "yarn.lock" }}
          paths:
            - ~/.cache/yarn/v2
      # `v1-mymove-node-modules-{{ checksum "yarn.lock" }}` is used to cache installed node modules
      - save_cache:
          key: v1-mymove-node-modules-{{ checksum "yarn.lock" }}
          paths:
            - ~/go/src/github.com/transcom/mymove/node_modules
      - announce_failure

  # `pre_test` runs pre-commit against all files.
  pre_test:
    executor: mymove_medium
    steps:
      - checkout
      - restore_cache:
          keys:
            - go-mod-souces-v1-{{ checksum "go.sum" }}
      - restore_cache:
          keys:
            - v1-cache-yarn-v2-{{ checksum "yarn.lock" }}
      - restore_cache:
          keys:
            - v1-mymove-node-modules-{{ checksum "yarn.lock" }}
      - restore_cache:
          keys:
            - pre-commit-dot-cache-{{ checksum ".pre-commit-config.yaml" }}
      - run: echo 'export PATH=${PATH}:~/go/bin' >> $BASH_ENV
      - run: make server_generate
      - run: make build_callgraph
      - run:
          name: Run pre-commit tests
          command: pre-commit run --all-files
      # `pre-commit-dot-cache-{{ checksum ".pre-commit-config.yaml" }}` is used to cache pre-commit plugins.
      - save_cache:
          key: pre-commit-dot-cache-{{ checksum ".pre-commit-config.yaml" }}
          paths:
            - ~/.cache/pre-commit
      - announce_failure

  # `acceptance_tests_local` runs acceptance tests for the webserver against a local environment.
  acceptance_tests_local:
    executor: mymove_medium
    steps:
      - checkout
      - restore_cache:
          keys:
            - go-mod-souces-v1-{{ checksum "go.sum" }}
      - run:
          name: Run make server_generate
          command: make server_generate
      - run:
          name: Run acceptance tests
          command: make webserver_test
          environment:
            PWD: /home/circleci/go/src/github.com/transcom/mymove
            LOGIN_GOV_HOSTNAME: idp.int.identitysandbox.gov
            DOD_CA_PACKAGE: /home/circleci/go/src/github.com/transcom/mymove/config/tls/Certificates_PKCS7_v5.4_DoD.der.p7b
      - announce_failure

  # `integration_tests_mymove` runs integration tests using Cypress.  https://www.cypress.io/
  integration_tests_mymove:
    executor: mymove_medium
    steps:
      - checkout
      - setup_remote_docker:
          docker_layer_caching: true
      - restore_cache:
          keys:
            - go-mod-souces-v1-{{ checksum "go.sum" }}
      - restore_cache:
          keys:
            - v1-cache-yarn-v2-{{ checksum "yarn.lock" }}
      - restore_cache:
          keys:
            - v1-mymove-node-modules-{{ checksum "yarn.lock" }}
      - e2e_tests:
          spec: 'cypress/integration/mymove/**/*'
      - store_artifacts:
          path: cypress/videos
          destination: videos
      - store_artifacts:
          path: cypress/screenshots
          destination: screenshots
      - store_test_results:
          path: cypress/results
      - announce_failure

  # `integration_tests_office` runs integration tests using Cypress.  https://www.cypress.io/
  integration_tests_office:
    executor: mymove_medium
    steps:
      - checkout
      - setup_remote_docker:
          docker_layer_caching: true
      - restore_cache:
          keys:
            - go-mod-souces-v1-{{ checksum "go.sum" }}
      - restore_cache:
          keys:
            - v1-cache-yarn-v2-{{ checksum "yarn.lock" }}
      - restore_cache:
          keys:
            - v1-mymove-node-modules-{{ checksum "yarn.lock" }}
      - e2e_tests:
          spec: 'cypress/integration/office/**/*'
      - store_artifacts:
          path: cypress/videos
          destination: videos
      - store_artifacts:
          path: cypress/screenshots
          destination: screenshots
      - store_test_results:
          path: cypress/results
      - announce_failure

  # `integration_tests_tsp` runs integration tests using Cypress.  https://www.cypress.io/
  integration_tests_tsp:
    executor: mymove_medium
    steps:
      - checkout
      - setup_remote_docker:
          docker_layer_caching: true
      - restore_cache:
          keys:
            - go-mod-souces-v1-{{ checksum "go.sum" }}
      - restore_cache:
          keys:
            - v1-cache-yarn-v2-{{ checksum "yarn.lock" }}
      - restore_cache:
          keys:
            - v1-mymove-node-modules-{{ checksum "yarn.lock" }}
      - e2e_tests:
          spec: 'cypress/integration/tsp/**/*'
      - store_artifacts:
          path: cypress/videos
          destination: videos
      - store_artifacts:
          path: cypress/screenshots
          destination: screenshots
      - store_test_results:
          path: cypress/results
      - announce_failure

  # `integration_tests_api` runs integration tests using Cypress.  https://www.cypress.io/
  integration_tests_api:
    executor: mymove_medium
    steps:
      - checkout
      - setup_remote_docker:
          docker_layer_caching: true
      - restore_cache:
          keys:
            - go-mod-souces-v1-{{ checksum "go.sum" }}
      - restore_cache:
          keys:
            - v1-cache-yarn-v2-{{ checksum "yarn.lock" }}
      - restore_cache:
          keys:
            - v1-mymove-node-modules-{{ checksum "yarn.lock" }}
      - e2e_tests:
          spec: 'cypress/integration/api/**/*'
      - store_artifacts:
          path: cypress/videos
          destination: videos
      - store_artifacts:
          path: cypress/screenshots
          destination: screenshots
      - store_test_results:
          path: cypress/results
      - announce_failure

  # `server_test` runs the server side Go tests
  server_test:
    executor: mymove_and_postgres_medium
    steps:
      - checkout
      - setup_remote_docker:
          docker_layer_caching: true
      - restore_cache:
          keys:
            - go-mod-souces-v1-{{ checksum "go.sum" }}
      - run:
          # This is needed to use `psql` to test DB connectivity, until the app
          # itself starts making database connections.
          name: Install postgres client
          command: |
            sudo apt-get -qq update
            # Debian stretch only supports 9.6 client
            sudo apt-get -qq -y install postgresql-client-9.6
      - run: echo 'export PATH=${PATH}:~/go/bin' >> $BASH_ENV
      - run:
          name: make server_test
          command: make server_test
          environment:
            # Env vars needed by the `scripts/apply-secure-migration.sh` script
            DB_PASSWORD: mysecretpassword
            DB_USER: postgres
            DB_HOST: localhost
            DB_PORT: 5432
            DB_NAME: test_db
            SECURE_MIGRATION_DIR: /home/circleci/go/src/github.com/transcom/mymove/local_migrations
            SECURE_MIGRATION_SOURCE: local
      - announce_failure

  # `server_test_coverage` runs code coverage and submits it to CodeClimate
  server_test_coverage:
    executor: mymove_and_postgres_medium
    steps:
      - checkout
      - setup_remote_docker:
          docker_layer_caching: true
      - restore_cache:
          keys:
            - go-mod-souces-v1-{{ checksum "go.sum" }}
      - run:
          # This is needed to use `psql` to test DB connectivity, until the app
          # itself starts making database connections.
          name: Install postgres client
          command: |
            sudo apt-get -qq update
            # Debian stretch only supports 9.6 client
            sudo apt-get -qq -y install postgresql-client-9.6
      - run: echo 'export PATH=${PATH}:~/go/bin' >> $BASH_ENV
      - run:
          name: Setup Code Climate test-reporter
          command: |
            # download test reporter as a static binary
            curl -L https://codeclimate.com/downloads/test-reporter/test-reporter-latest-linux-amd64 > ./cc-test-reporter
            chmod +x ./cc-test-reporter
            ./cc-test-reporter before-build -d
          working_directory: /home/circleci/go/src
      - run:
          name: make server_test_coverage_generate
          command: |
            make server_test_coverage_generate
          environment:
            # Env vars needed by the `scripts/apply-secure-migration.sh` script
            DB_PASSWORD: mysecretpassword
            DB_USER: postgres
            DB_HOST: localhost
            DB_PORT: 5432
            DB_NAME: test_db
            SECURE_MIGRATION_DIR: /home/circleci/go/src/github.com/transcom/mymove/local_migrations
            SECURE_MIGRATION_SOURCE: local
          working_directory: /home/circleci/go/src/github.com/transcom/mymove
      - run:
          name: upload code coverage to codecov
          command: |
            curl -s https://codecov.io/bash > codecov
            chmod +x codecov
            ./codecov -F go -f coverage.out
          working_directory: /home/circleci/go/src/github.com/transcom/mymove
      - run:
          name: upload code coverage to code climate
          command: |
            export GIT_COMMITTED_AT=`git -C "github.com/transcom/mymove" log -1 --pretty=format:%ct`
            ./cc-test-reporter format-coverage github.com/transcom/mymove/coverage.out -t gocov -d
            ./cc-test-reporter upload-coverage -d
          # needs to run from this directory so that it can find the source code.
          working_directory: /home/circleci/go/src

  # `client_test` runs the client side Javascript tests
  client_test:
    executor: mymove_large
    steps:
      - checkout
      - setup_remote_docker:
          docker_layer_caching: true
      - restore_cache:
          keys:
            - v1-cache-yarn-v2-{{ checksum "yarn.lock" }}
      - restore_cache:
          keys:
            - v1-mymove-node-modules-{{ checksum "yarn.lock" }}
      - run: make client_test
      - announce_failure

  # `build_tools` builds the mymove-specific CLI tools in `mymove/cmd`
  build_tools:
    executor: mymove_small
    steps:
      - checkout
      - restore_cache:
          keys:
            - go-mod-souces-v1-{{ checksum "go.sum" }}
      - run: make build_tools
      - announce_failure

  # `build_app` builds the application container and pushes to the container repository
  build_app:
    executor: mymove_medium
    steps:
      - checkout
      - setup_remote_docker:
          docker_layer_caching: true
      - restore_cache:
          keys:
            - go-mod-souces-v1-{{ checksum "go.sum" }}
      - restore_cache:
          keys:
            - v1-cache-yarn-v2-{{ checksum "yarn.lock" }}
      - restore_cache:
          keys:
            - v1-mymove-node-modules-{{ checksum "yarn.lock" }}
<<<<<<< HEAD
      - run: make bin/chamber
      - run: make download_rds_certs
=======
      - run: make build_chamber
      - run: make bin/rds-combined-ca-bundle.pem
>>>>>>> b8dc0766
      - run: make build
      - build_tag_push:
          dockerfile: Dockerfile
          tag: ppp:web-dev
          repo: app
      - announce_failure

  # `build_migrations` builds the migrations container and pushes to the container repository
  build_migrations:
    executor: mymove_small
    steps:
      - checkout
      - setup_remote_docker:
          docker_layer_caching: true
      - run: make bin/chamber
      - run: make build_soda
      - build_tag_push:
          dockerfile: Dockerfile.migrations
          tag: ppp-migrations:dev
          repo: app-migrations
      - announce_failure

  # `build_tasks` builds the tasks containers and pushes them to the container repository
  build_tasks:
    executor: mymove_small
    steps:
      - checkout
      - setup_remote_docker:
          docker_layer_caching: true
      - restore_cache:
          keys:
            - go-mod-souces-v1-{{ checksum "go.sum" }}
      - run: make tasks_build
      - build_tag_push:
          dockerfile: Dockerfile.tasks
          tag: tasks:dev
          repo: app-tasks
      - announce_failure

  # `acceptance_tests_experimental` runs acceptance tests for the webserver against the experimental environment.
  acceptance_tests_experimental:
    executor: mymove_medium
    steps:
      - checkout
      - restore_cache:
          keys:
            - go-mod-souces-v1-{{ checksum "go.sum" }}
      - run:
          name: Run make server_generate
          command: make server_generate
      - run:
          name: Build Chamber
          command: make bin/chamber
      - run:
          name: Run acceptance tests
          command: make webserver_test
          environment:
            CHAMBER_RETRIES: 20
            PWD: /home/circleci/go/src/github.com/transcom/mymove
            DOD_CA_PACKAGE: /home/circleci/go/src/github.com/transcom/mymove/config/tls/Certificates_PKCS7_v5.4_DoD.der.p7b
            TEST_ACC_ENV: experimental
      - announce_failure

  # `deploy_experimental_migrations` deploys migrations to the experimental environment
  deploy_experimental_migrations:
    executor: mymove_small
    environment:
      - APP_ENVIRONMENT: 'experimental'
    steps:
      - deploy_migrations_steps

  # `deploy_experimental_tasks` deploys scheduled tasks to the experimental environment
  deploy_experimental_tasks:
    executor: mymove_small
    environment:
      - APP_ENVIRONMENT: 'experimental'
    steps:
      - deploy_tasks_steps

  # `deploy_experimental_app` updates the server-TLS app service in the experimental environment
  deploy_experimental_app:
    executor: mymove_small
    environment:
      - APP_ENVIRONMENT: 'experimental'
    steps:
      - deploy_app_steps:
          compare_host: "" # leave blank since we want experimental to be able to roll back
          health_check_hosts: my.experimental.move.mil,office.experimental.move.mil,tsp.experimental.move.mil

  # `deploy_experimental_app_client_tls` updates the mutual-TLS service in the experimental environment
  deploy_experimental_app_client_tls:
    executor: mymove_small
    environment:
      - APP_ENVIRONMENT: 'experimental'
    steps:
      - deploy_app_client_tls_steps:
          compare_host: "" # leave blank since we want experimental to be able to roll back
          health_check_hosts: gex.experimental.move.mil,dps.experimental.move.mil,orders.experimental.move.mil

  check_circle_against_staging_sha:
    executor: mymove_small
    steps:
      - checkout
      - run:
          name: Halt workflow to prevent old master deploying to staging
          command: scripts/compare-deployed-commit my.staging.move.mil $CIRCLE_SHA1

  # `acceptance_tests_staging` runs acceptance tests for the webserver against the staging environment.
  acceptance_tests_staging:
    executor: mymove_medium
    steps:
      - checkout
      - restore_cache:
          keys:
            - go-mod-souces-v1-{{ checksum "go.sum" }}
      - run:
          name: Run make server_generate
          command: make server_generate
      - run:
          name: Build Chamber
          command: make bin/chamber
      - run:
          name: Run acceptance tests
          command: make webserver_test
          environment:
            CHAMBER_RETRIES: 20
            PWD: /home/circleci/go/src/github.com/transcom/mymove
            DOD_CA_PACKAGE: /home/circleci/go/src/github.com/transcom/mymove/config/tls/Certificates_PKCS7_v5.4_DoD.der.p7b
            TEST_ACC_ENV: staging
      - announce_failure

  # `deploy_staging_migrations` deploys migrations to the staging environment
  deploy_staging_migrations:
    executor: mymove_small
    environment:
      - APP_ENVIRONMENT: 'staging'
    steps:
      - deploy_migrations_steps

  # `deploy_staging_app` updates the server-TLS app service in staging environment
  deploy_staging_app:
    executor: mymove_small
    environment:
      - APP_ENVIRONMENT: 'staging'
    steps:
      - deploy_app_steps:
          compare_host: my.staging.move.mil
          health_check_hosts: my.staging.move.mil,office.staging.move.mil,tsp.staging.move.mil

  # `deploy_staging_app_client_tls` updates the mutual-TLS service in the staging environment
  deploy_staging_app_client_tls:
    executor: mymove_small
    environment:
      - APP_ENVIRONMENT: 'staging'
    steps:
      - deploy_app_client_tls_steps:
          compare_host: gex.staging.move.mil
          health_check_hosts: gex.staging.move.mil,dps.staging.move.mil,orders.staging.move.mil

  # `deploy_prod_migrations` deploys migrations to the staging environment
  deploy_prod_migrations:
    executor: mymove_small
    environment:
      - APP_ENVIRONMENT: 'prod'
    steps:
      - deploy_migrations_steps

  # `deploy_prod_app` updates the server-TLS app service in the prod environment
  deploy_prod_app:
    executor: mymove_small
    environment:
      - APP_ENVIRONMENT: 'prod'
    steps:
      - deploy_app_steps:
          compare_host: my.move.mil
          health_check_hosts: my.move.mil,office.move.mil,tsp.move.mil

  # `deploy_prod_app_client_tls` updates the mutual-TLS service in the prod environment
  deploy_prod_app_client_tls:
    executor: mymove_small
    environment:
      - APP_ENVIRONMENT: 'prod'
    steps:
      - deploy_app_client_tls_steps:
          compare_host: gex.move.mil
          health_check_hosts: gex.move.mil,dps.move.mil,orders.move.mil

  # `update_dependencies` periodically updates pre-commit, yarn, and Go dependencies.
  # The changes are submitted as a pull request for review.
  update_dependencies:
    executor: mymove_small
    steps:
      - checkout
      - restore_cache:
          keys:
            - go-mod-souces-v1-{{ checksum "go.sum" }}
      - run:
          name: Add ~/go/bin to path for golint
          command: echo 'export PATH=${PATH}:~/go/bin' >> $BASH_ENV
      - run: pre-commit autoupdate
      - run: make go_deps_update
      - run: make client_deps_update
      - run:
          name: Display changes
          command: |
            git --no-pager status
            git --no-pager diff --ignore-all-space --color
      - run:
          name: Push changes
          command: scripts/circleci-push-dependency-updates

workflows:
  version: 2

  app:
    jobs:
      - pre_deps_golang

      - pre_deps_yarn

      - pre_test:
          requires:
            - pre_deps_golang
            - pre_deps_yarn

      - acceptance_tests_local:
          requires:
            - pre_deps_golang
            - pre_deps_yarn

      - acceptance_tests_experimental:
          requires:
            - pre_deps_golang
            - pre_deps_yarn

      - acceptance_tests_staging:
          requires:
            - pre_deps_golang
            - pre_deps_yarn

      - integration_tests_mymove:
          requires:
            - pre_deps_golang
            - pre_deps_yarn
            - acceptance_tests_local
          # if testing on experimental, you can disable these tests by using the commented block below.
          filters:
           branches:
             ignore: cg_163909133_ecs_scheduled_tasks

      - integration_tests_office:
          requires:
            - pre_deps_golang
            - pre_deps_yarn
            - acceptance_tests_local
          # if testing on experimental, you can disable these tests by using the commented block below.
          filters:
            branches:
              ignore: cg_163909133_ecs_scheduled_tasks

      - integration_tests_tsp:
          requires:
            - pre_deps_golang
            - pre_deps_yarn
            - acceptance_tests_local
          # if testing on experimental, you can disable these tests by using the commented block below.
          filters:
            branches:
              ignore: cg_163909133_ecs_scheduled_tasks

      - integration_tests_api:
          requires:
            - pre_deps_golang
            - pre_deps_yarn
            - acceptance_tests_local
          # if testing on experimental, you can disable these tests by using the commented block below.
          filters:
            branches:
              ignore: cg_163909133_ecs_scheduled_tasks

      - client_test:
          requires:
            - pre_deps_yarn

      - server_test:
          requires:
            - pre_deps_golang

      - server_test_coverage:
          requires:
            - pre_deps_golang

      - build_app:
          requires:
            - pre_deps_golang
            - pre_deps_yarn
            - acceptance_tests_local # don't bother building and pushing the application if it won't even start properly

      - build_tools:
          requires:
            - pre_deps_golang

      - build_migrations:
          requires:
            - pre_deps_golang

      - build_tasks:
          requires:
            - build_tools

      - deploy_experimental_migrations:
          requires:
            - pre_test
            - client_test
            - server_test
            - acceptance_tests_local
            - acceptance_tests_experimental
            - build_app
            # - build_tools # tools don't need to build to deploy to experimental
            - build_tasks
            - build_migrations
          filters:
            branches:
              only: placeholder_branch_name

      - deploy_experimental_tasks:
          requires:
            - build_tasks
            # - deploy_experimental_migrations # TODO: Before merge this needs to be the blocker
          filters:
            branches:
              only: cg_163909133_ecs_scheduled_tasks

      - deploy_experimental_app:
          requires:
            - deploy_experimental_migrations
          filters:
            branches:
              only: placeholder_branch_name

      - deploy_experimental_app_client_tls:
          requires:
            - deploy_experimental_migrations
          filters:
            branches:
              only: placeholder_branch_name

      - check_circle_against_staging_sha:
          requires:
            - pre_test
            - client_test
            - server_test
            - build_app
            - build_tools
            - build_migrations
            - build_tasks
            - acceptance_tests_local
            - acceptance_tests_staging
            - integration_tests_mymove
            - integration_tests_office
            - integration_tests_tsp
            - integration_tests_api
          filters:
            branches:
              only: master

      - deploy_staging_migrations:
          requires:
            - check_circle_against_staging_sha
          filters:
            branches:
              only: master

      - deploy_staging_app:
          requires:
            - deploy_staging_migrations
          filters:
            branches:
              only: master

      - deploy_staging_app_client_tls:
          requires:
            - deploy_staging_migrations
          filters:
            branches:
              only: master

      - approve_prod_deploy:
          type: approval
          requires:
            - deploy_staging_app
            - deploy_staging_app_client_tls

      - deploy_prod_migrations:
          requires:
            - approve_prod_deploy
          filters:
            branches:
              only: master

      - deploy_prod_app:
          requires:
            - deploy_prod_migrations
          filters:
            branches:
              only: master

      - deploy_prod_app_client_tls:
          requires:
            - deploy_prod_migrations
          filters:
            branches:
              only: master

  dependency_updater:
    triggers:
      - schedule:
          # Monday at 4am/7am PST/EST
          cron: '0 12 * * 1'
          filters:
            branches:
              only: master
    jobs:
      - update_dependencies

experimental:
  notify:
    branches:
      only:
        - master<|MERGE_RESOLUTION|>--- conflicted
+++ resolved
@@ -531,13 +531,9 @@
       - restore_cache:
           keys:
             - v1-mymove-node-modules-{{ checksum "yarn.lock" }}
-<<<<<<< HEAD
       - run: make bin/chamber
       - run: make download_rds_certs
-=======
-      - run: make build_chamber
       - run: make bin/rds-combined-ca-bundle.pem
->>>>>>> b8dc0766
       - run: make build
       - build_tag_push:
           dockerfile: Dockerfile
