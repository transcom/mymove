# yaml-language-server: $schema=https://json.schemastore.org/circleciconfig.json
############
#
# Caches
#
# Caches may have a `v1-` prefix, since caches in CircleCI 2.0 are immutable.
# A prefix provides an easy way to invalidate a cache.  See https://circleci.com/docs/2.0/caching/#clearing-cache
#
# Please do not use docker_layer_caching! It costs too much money to run. Please set to `false`.
#
############

version: 2.1

# References for variables shared across the file
references:
  circleci-docker: &circleci-docker milmove/circleci-docker:milmove-app-ab729849a08a773ea2557b19b67f378551d1ad3d

  # the playwright image to use
  playwright: &playwright cimg/node:18.13.0-browsers

  # the image to use for running load tests
  # see milmove_load_testing for the right config
  load_tester: &load_tester cimg/python:3.11.3

  postgres: &postgres cimg/postgres:12.11

  redis: &redis redis:5.0.6

  # base image that spins up quickly
  cimg_base: &cimg_base cimg/base:2022.12-22.04

  aws-otel-collector: &aws-otel-collector public.ecr.aws/aws-observability/aws-otel-collector:v0.31.0

  # To deploy to loadtest, demo or exp:
  # set dp3-branch to the branch you want to deploy to the env specifed
  # in dp3-env (loadtest, demo, exp), or
  # `placeholder_branch_name` if you don't want to deploy to dp3
  #

  # In addition, it's common practice to disable acceptance tests and
  # ignore tests for dp3 deploys. See the branch settings below.
  # MUST BE ONE OF: loadtest, demo, exp.
  # These are used to pull in env vars so the spelling matters!
  dp3-branch: &dp3-branch integrationTesting
  # MUST BE ONE OF: loadtest, demo, exp.
  # These are used to pull in env vars so the spelling matters!
  dp3-env: &dp3-env loadtest
  # set integration-ignore-branch to the branch if you want to IGNORE
  # integration tests, or `placeholder_branch_name` if you do want to
  # run them
  integration-ignore-branch: &integration-ignore-branch placeholder_branch_name

  # set integration-mtls-ignore-branch to the branch if you want to
  # IGNORE mtls integration tests, or `placeholder_branch_name` if you
  # do want to run them

  integration-mtls-ignore-branch: &integration-mtls-ignore-branch integrationTesting

  # set client-ignore-branch to the branch if you want to IGNORE
  # client tests, or `placeholder_branch_name` if you do want to run
  # them
  client-ignore-branch: &client-ignore-branch integrationTesting

  # set server-ignore-branch to the branch if you want to IGNORE
  # server tests, or `placeholder_branch_name` if you do want to run
  # them

  server-ignore-branch: &server-ignore-branch integrationTesting

executors:
  base_small:
    resource_class: small
    docker:
      - image: *cimg_base
        auth:
          username: $DOCKERHUB_USERNAME
          password: $DOCKERHUB_PASSWORD
  tls_small:
    resource_class: small
    working_directory: ~/transcom/mymove
    docker:
      - image: *circleci-docker
        auth:
          username: $DOCKERHUB_USERNAME
          password: $DOCKERHUB_PASSWORD
  av_medium:
    resource_class: medium
    working_directory: ~/transcom/mymove
    docker:
      - image: milmove/clamav-ci
        # Authenticate with Docker Hub to avoid rate limit problems beginning on Nov 1st, 2020.
        # See https://www.docker.com/blog/scaling-docker-to-serve-millions-more-developers-network-egress/ for details
        # We'll need this until CircleCI and Docker Hub work out a deal to prevent rate limiting errors from CircleCI
        # IPs.
        auth:
          username: $DOCKERHUB_USERNAME
          password: $DOCKERHUB_PASSWORD
  mymove_pusher:
    # needs to be medium+ so it can checkout and restore the workspace
    resource_class: medium+
    working_directory: /mnt/ramdisk
    docker:
      - image: *circleci-docker
        auth:
          username: $DOCKERHUB_USERNAME
          password: $DOCKERHUB_PASSWORD
  mymove_builder:
    resource_class: medium+
    working_directory: /mnt/ramdisk
    docker:
      - image: *circleci-docker
        auth:
          username: $DOCKERHUB_USERNAME
          password: $DOCKERHUB_PASSWORD
  mymove_compiler:
    # large and no ram disk
    resource_class: large
    working_directory: ~/transcom/mymove
    docker:
      - image: *circleci-docker
        auth:
          username: $DOCKERHUB_USERNAME
          password: $DOCKERHUB_PASSWORD
        environment:
          GOPATH: /home/circleci/go

  mymove_compiler_xlarge:
    # xlarge and no ram disk
    resource_class: xlarge
    working_directory: ~/transcom/mymove
    docker:
      - image: *circleci-docker
        auth:
          username: $DOCKERHUB_USERNAME
          password: $DOCKERHUB_PASSWORD
        environment:
          GOPATH: /home/circleci/go

  mymove_ramdisk_compiler:
    # large with ram disk
    resource_class: large
    working_directory: /mnt/ramdisk
    docker:
      - image: *circleci-docker
        auth:
          username: $DOCKERHUB_USERNAME
          password: $DOCKERHUB_PASSWORD
        environment:
          GOPATH: /home/circleci/go

  mymove_ramdisk_compiler_xlarge:
    # xlarge with ram disk
    resource_class: xlarge
    working_directory: /mnt/ramdisk
    docker:
      - image: *circleci-docker
        auth:
          username: $DOCKERHUB_USERNAME
          password: $DOCKERHUB_PASSWORD
        environment:
          GOPATH: /home/circleci/go

  mymove_tester:
    resource_class: xlarge
    working_directory: ~/transcom/mymove
    docker:
      - image: *circleci-docker
        auth:
          username: $DOCKERHUB_USERNAME
          password: $DOCKERHUB_PASSWORD
        environment:
          GOPATH: /home/circleci/go
      - image: *postgres
        auth:
          username: $DOCKERHUB_USERNAME
          password: $DOCKERHUB_PASSWORD
        environment:
          POSTGRES_PASSWORD: mysecretpassword
          POSTGRES_DB: test_db
          # use ramdisk for better performance
          # https://circleci.com/docs/databases/#optimizing-postgresql-images
          PGDATA: /dev/shm/pgdata/data
        # override entrypoint/command for ramdisk
        # this has been fixed in versions of postgres newer than 13.9
        # https://github.com/CircleCI-Public/cimg-postgres/commit/3b320e26e4f187d0cd144efea1bc26cf5a2b68b0
        # milmove is still on 12.11
        entrypoint: /bin/bash
        command: -c 'ln -s /dev/shm/pgdata/data /var/lib/postgresql/ && exec /usr/local/bin/docker-entrypoint.sh postgres'

      - image: *redis
        auth:
          username: $DOCKERHUB_USERNAME
          password: $DOCKERHUB_PASSWORD

  mymove_load_tester:
    resource_class: large
    working_directory: ~/project
    docker:
      - image: *load_tester
        auth:
          username: $DOCKERHUB_USERNAME
          password: $DOCKERHUB_PASSWORD
        environment:
          GOPATH: /home/circleci/go
      - image: *postgres
        auth:
          username: $DOCKERHUB_USERNAME
          password: $DOCKERHUB_PASSWORD
        environment:
          POSTGRES_PASSWORD: mysecretpassword
          POSTGRES_DB: test_db
          # use ramdisk for better performance
          # https://circleci.com/docs/databases/#optimizing-postgresql-images
          PGDATA: /dev/shm/pgdata/data
        # override entrypoint/command for ramdisk
        # this has been fixed in versions of postgres newer than 13.9
        # https://github.com/CircleCI-Public/cimg-postgres/commit/3b320e26e4f187d0cd144efea1bc26cf5a2b68b0
        # milmove is still on 12.11
        entrypoint: /bin/bash
        command: -c 'ln -s /dev/shm/pgdata/data /var/lib/postgresql/ && exec /usr/local/bin/docker-entrypoint.sh postgres'

      - image: *redis
        auth:
          username: $DOCKERHUB_USERNAME
          password: $DOCKERHUB_PASSWORD

  milmove_playwright_tester:
    # maybe don't need xlarge, but getting many timeouts with large
    # ahobson - 2023-02-07
    resource_class: xlarge
    # use ~/project as that already exists in cimg/node and is owned
    # by circleci
    working_directory: ~/project
    docker:
      - image: *playwright
        auth:
          username: $DOCKERHUB_USERNAME
          password: $DOCKERHUB_PASSWORD
        environment:
          GOPATH: /home/circleci/go
      - image: *postgres
        auth:
          username: $DOCKERHUB_USERNAME
          password: $DOCKERHUB_PASSWORD
        environment:
          POSTGRES_PASSWORD: mysecretpassword
          POSTGRES_DB: test_db
          # use ramdisk for better performance
          # https://circleci.com/docs/databases/#optimizing-postgresql-images
          PGDATA: /dev/shm/pgdata/data
        # override entrypoint/command for ramdisk
        # this has been fixed in versions of postgres newer than 13.9
        # https://github.com/CircleCI-Public/cimg-postgres/commit/3b320e26e4f187d0cd144efea1bc26cf5a2b68b0
        # milmove is still on 12.11
        entrypoint: /bin/bash
        command: -c 'ln -s /dev/shm/pgdata/data /var/lib/postgresql/ && exec /usr/local/bin/docker-entrypoint.sh postgres'
      - image: *redis
        auth:
          username: $DOCKERHUB_USERNAME
          password: $DOCKERHUB_PASSWORD

commands:
  create_dot_go_version:
    description: 'Creates a .go-version file (if needed) which can be used for cache keys specific to golang'
    steps:
      - run:
          name: Create a .go-version file
          command: |
            if [ -f ".go-version" ]; then
              echo ".go-version already exists, no need to re-create"
            else
              GO_VERSION=$(awk '/golang/ { print $2 }' .tool-versions)
              echo "Creating .go-version using version ${GO_VERSION}"
              echo $GO_VERSION > .go-version
            fi

  restore_cache_for_go:
    steps:
      - create_dot_go_version
      - restore_cache:
          keys:
            - go-mod-sources-v7-{{ checksum "go.sum" }}-{{ checksum ".go-version" }}

  save_cache_for_go:
    steps:
      - create_dot_go_version
      - save_cache:
          key: go-mod-sources-v7-{{ checksum "go.sum" }}-{{ checksum ".go-version" }}
          paths:
            - '~/go'
            - '~/transcom/mymove/bin/swagger'

  aws_vars_stg:
    steps:
      - run:
          name: 'Setting up AWS environment variables for stg env'
          command: |
            echo "export AWS_DEFAULT_REGION=$STG_REGION" >> $BASH_ENV
            echo "export AWS_ACCOUNT_ID=$STG_ACCOUNT_ID" >> $BASH_ENV
            echo "export AWS_ACCESS_KEY_ID=$STG_ACCESS_KEY_ID" >> $BASH_ENV
            echo "export AWS_SECRET_ACCESS_KEY=$STG_SECRET_ACCESS_KEY" >> $BASH_ENV
            # override default cpu/memory for staging
            echo "export SERVICE_RESERVATION_CPU=2048" >> $BASH_ENV
            echo "export SERVICE_RESERVATION_MEM=4096" >> $BASH_ENV
            source $BASH_ENV
  tls_vars_stg:
    steps:
      - run:
          name: 'Setting up TLS environment variables for stg env'
          command: |
            echo "export TLS_CERT=$STG_MOVE_MIL_DOD_TLS_CERT" >> $BASH_ENV
            echo "export TLS_KEY=$STG_MOVE_MIL_DOD_TLS_KEY" >> $BASH_ENV
            echo "export TLS_CA=$STG_MOVE_MIL_DOD_TLS_CA" >> $BASH_ENV
            source $BASH_ENV
  aws_vars_prd:
    steps:
      - run:
          name: 'Setting up AWS environment variables for prd env'
          command: |
            echo "export AWS_DEFAULT_REGION=$PRD_REGION" >> $BASH_ENV
            echo "export AWS_ACCOUNT_ID=$PRD_ACCOUNT_ID" >> $BASH_ENV
            echo "export AWS_ACCESS_KEY_ID=$PRD_ACCESS_KEY_ID" >> $BASH_ENV
            echo "export AWS_SECRET_ACCESS_KEY=$PRD_SECRET_ACCESS_KEY" >> $BASH_ENV
            # override default cpu/memory for production
            echo "export SERVICE_RESERVATION_CPU=2048" >> $BASH_ENV
            echo "export SERVICE_RESERVATION_MEM=4096" >> $BASH_ENV
            source $BASH_ENV
  tls_vars_prd:
    steps:
      - run:
          name: 'Setting up TLS environment variables for prd env'
          command: |
            echo "export TLS_CERT=$PRD_MOVE_MIL_DOD_TLS_CERT" >> $BASH_ENV
            echo "export TLS_KEY=$PRD_MOVE_MIL_DOD_TLS_KEY" >> $BASH_ENV
            echo "export TLS_CA=$PRD_MOVE_MIL_DOD_TLS_CA" >> $BASH_ENV
            source $BASH_ENV
  aws_vars_transcom_gov_dev:
    parameters:
      when:
        description: when to run
        type: string
        default: on_success
    steps:
      - run:
          name: 'Setting up AWS environment variables for gov-dev env'
          command: |
            echo "export AWS_DEFAULT_REGION=$GOV_DEV_REGION" >> $BASH_ENV
            echo "export AWS_ACCOUNT_ID=$GOV_DEV_ACCOUNT_ID" >> $BASH_ENV
            echo "export AWS_ACCESS_KEY_ID=$GOV_DEV_ACCESS_KEY_ID" >> $BASH_ENV
            echo "export AWS_SECRET_ACCESS_KEY=$GOV_DEV_SECRET_KEY" >> $BASH_ENV
            source $BASH_ENV
          when: << parameters.when >>
  tls_vars_gov_dev:
    steps:
      - run:
          name: 'Setting up TLS environment variables for gov-dev env'
          command: |
            echo "export TLS_CERT=$EXPERIMENTAL_MOVE_MIL_DOD_TLS_CERT" >> $BASH_ENV
            echo "export TLS_KEY=$EXPERIMENTAL_MOVE_MIL_DOD_TLS_KEY" >> $BASH_ENV
            echo "export TLS_CA=$EXPERIMENTAL_MOVE_MIL_DOD_TLS_CA" >> $BASH_ENV
            source $BASH_ENV
  aws_vars_transcom_com_dev:
    steps:
      - run:
          name: 'Setting up AWS environment variables for com-dev env'
          command: |
            echo "export AWS_DEFAULT_REGION=$COM_REGION" >> $BASH_ENV
            echo "export AWS_ACCOUNT_ID=$DEV_ACCOUNT_ID" >> $BASH_ENV
            echo "export AWS_ACCESS_KEY_ID=$DEV_ACCESS_KEY_ID" >> $BASH_ENV
            echo "export AWS_SECRET_ACCESS_KEY=$DEV_SECRET_KEY" >> $BASH_ENV
            source $BASH_ENV
  aws_vars_dp3:
    parameters:
      dp3-env:
        description: dp3 env to deploy to (exp, loadtest, demo)
        type: string
        default: *dp3-env
    steps:
      - run:
          name: 'Setting up AWS environment variables for dp3 env defined in &dp3-env'
          command: |
            echo "export AWS_DEFAULT_REGION=\$$(echo << parameters.dp3-env >> | tr 'a-z' 'A-Z')_REGION" >> $BASH_ENV
            echo "export AWS_ACCOUNT_ID=\$$(echo << parameters.dp3-env >> | tr 'a-z' 'A-Z')_ACCOUNT_ID" >> $BASH_ENV
            echo "export AWS_ACCESS_KEY_ID=\$$(echo << parameters.dp3-env >> | tr 'a-z' 'A-Z')_ACCESS_KEY_ID" >> $BASH_ENV
            echo "export AWS_SECRET_ACCESS_KEY=\$$(echo << parameters.dp3-env >> | tr 'a-z' 'A-Z')_SECRET_ACCESS_KEY" >> $BASH_ENV
      - when:
          condition:
            equal: [loadtest, << parameters.dp3-env >>]
          steps:
            - run:
                name: 'Increase cpu/memory reservation for loadtest'
                command: |
                  # override default cpu/memory
                  echo "export SERVICE_RESERVATION_CPU=2048" >> $BASH_ENV
                  echo "export SERVICE_RESERVATION_MEM=4096" >> $BASH_ENV
                  source $BASH_ENV
  tls_vars_dp3:
    parameters:
      dp3-env:
        description: dp3 env to deploy to (exp, loadtest, demo)
        type: string
        default: *dp3-env
    steps:
      - run:
          name: 'Setting up TLS environment variables for dp3 env defined in &dp3-env'
          command: |
            echo "export TLS_CERT=\$$(echo << parameters.dp3-env >> | tr 'a-z' 'A-Z')_DP3_CERT" >> $BASH_ENV
            echo "export TLS_KEY=\$$(echo << parameters.dp3-env >> | tr 'a-z' 'A-Z')_DP3_KEY" >> $BASH_ENV
            echo "export TLS_CA=\$$(echo << parameters.dp3-env >> | tr 'a-z' 'A-Z')_DP3_CA" >> $BASH_ENV
            source $BASH_ENV

  announce_failure:
    # parameters:
    steps:
      - run:
          name: Announce failure
          command: |
            [[ $CIRCLE_BRANCH = main ]] || exit 0
            scripts/circleci-announce-broken-branch
          when: on_fail

  deploy_migrations_steps:
    parameters:
      ecr_env:
        type: string
    steps:
      - attach_workspace:
          at: .
      - run:
          name: Get Digest from filesystem
          command: echo 'export ECR_DIGEST=$(cat images/sha/ECR_DIGEST_app-migrations_<< parameters.ecr_env >>)' | tee -a "${BASH_ENV}"
      - run:
          name: Snapshot database
          command: scripts/do-exclusively --job-name ${CIRCLE_JOB} scripts/rds-snapshot-app-db $APP_ENVIRONMENT
      - run:
          name: Run migrations
          command: scripts/do-exclusively --job-name ${CIRCLE_JOB} scripts/ecs-run-app-migrations-container ${AWS_ACCOUNT_ID}.dkr.ecr.${AWS_DEFAULT_REGION}.amazonaws.com/app-migrations@${ECR_DIGEST} $APP_ENVIRONMENT
          no_output_timeout: 60m
          environment:
            CHAMBER_RETRIES: 20
      - announce_failure
  deploy_tasks_steps:
    parameters:
      ecr_env:
        type: string
    steps:
      - attach_workspace:
          at: .
      - run:
          name: Get Digest from filesystem
          command: echo 'export ECR_DIGEST=$(cat images/sha/ECR_DIGEST_app-tasks_<< parameters.ecr_env >>)' | tee -a "${BASH_ENV}"
      - run:
          name: Deploy connect to GEX via SFTP service
          command: scripts/do-exclusively --job-name ${CIRCLE_JOB} scripts/ecs-deploy-task-container connect-to-gex-via-sftp "${AWS_ACCOUNT_ID}.dkr.ecr.${AWS_DEFAULT_REGION}.amazonaws.com/app-tasks@${ECR_DIGEST}" "${APP_ENVIRONMENT}"
          no_output_timeout: 20m
      - announce_failure
      - run:
          name: Deploy GHC fuel price data task service
          command: scripts/do-exclusively --job-name ${CIRCLE_JOB} scripts/ecs-deploy-task-container save-ghc-fuel-price-data "${AWS_ACCOUNT_ID}.dkr.ecr.${AWS_DEFAULT_REGION}.amazonaws.com/app-tasks@${ECR_DIGEST}" "${APP_ENVIRONMENT}"
          no_output_timeout: 20m
      - announce_failure
      - run:
          name: Deploy payment reminder email task service
          command: scripts/do-exclusively --job-name ${CIRCLE_JOB} scripts/ecs-deploy-task-container send-payment-reminder "${AWS_ACCOUNT_ID}.dkr.ecr.${AWS_DEFAULT_REGION}.amazonaws.com/app-tasks@${ECR_DIGEST}" "${APP_ENVIRONMENT}"
          no_output_timeout: 20m
      - announce_failure
      - run:
          name: Deploy post to GEX service
          command: scripts/do-exclusively --job-name ${CIRCLE_JOB} scripts/ecs-deploy-task-container post-file-to-gex "${AWS_ACCOUNT_ID}.dkr.ecr.${AWS_DEFAULT_REGION}.amazonaws.com/app-tasks@${ECR_DIGEST}" "${APP_ENVIRONMENT}"
          no_output_timeout: 20m
      - announce_failure
      - run:
          name: Deploy process EDIs service
          command: scripts/do-exclusively --job-name ${CIRCLE_JOB} scripts/ecs-deploy-task-container process-edis "${AWS_ACCOUNT_ID}.dkr.ecr.${AWS_DEFAULT_REGION}.amazonaws.com/app-tasks@${ECR_DIGEST}" "${APP_ENVIRONMENT}"
          no_output_timeout: 20m
      - announce_failure
  # Used for dp3 sites, which do not include gex/orders
  deploy_dp3_tasks_steps:
    parameters:
      ecr_env:
        type: string
        default: *dp3-env
    steps:
      - attach_workspace:
          at: .
      - run:
          name: Get Digest from filesystem
          command: echo 'export ECR_DIGEST=$(cat images/sha/ECR_DIGEST_app-tasks_<< parameters.ecr_env >>)' | tee -a "${BASH_ENV}"
      - run:
          name: Deploy GHC fuel price data task service
          command: scripts/do-exclusively --job-name ${CIRCLE_JOB} scripts/ecs-deploy-task-container save-ghc-fuel-price-data "${AWS_ACCOUNT_ID}.dkr.ecr.${AWS_DEFAULT_REGION}.amazonaws.com/app-tasks@${ECR_DIGEST}" "${APP_ENVIRONMENT}"
          no_output_timeout: 20m
      - announce_failure
      - run:
          name: Deploy payment reminder email task service
          command: scripts/do-exclusively --job-name ${CIRCLE_JOB} scripts/ecs-deploy-task-container send-payment-reminder "${AWS_ACCOUNT_ID}.dkr.ecr.${AWS_DEFAULT_REGION}.amazonaws.com/app-tasks@${ECR_DIGEST}" "${APP_ENVIRONMENT}"
          no_output_timeout: 20m
      - announce_failure
  deploy_app_steps:
    parameters:
      compare_host:
        type: string
      health_check_hosts:
        type: string
      ecr_env:
        type: string
    steps:
      - attach_workspace:
          at: .
      - run:
          name: Compare against deployed commit
          command: |
            [[ -z "<< parameters.compare_host >>" ]] || scripts/compare-deployed-commit "<< parameters.compare_host >>" $CIRCLE_SHA1
      - restore_cache_for_go
      - run:
          name: Get Digest from filesystem
          command: echo 'export ECR_DIGEST=$(cat images/sha/ECR_DIGEST_app_<< parameters.ecr_env >>)' | tee -a "${BASH_ENV}"
      - run:
          name: Get otel collector digest from filesystem
          command: |
            OTEL_ECR_DIGEST=$(cat images/sha/ECR_DIGEST_otel-collector_<< parameters.ecr_env >>)
            echo "export OTEL_ECR_DIGEST=${OTEL_ECR_DIGEST}" | tee -a "${BASH_ENV}"

            echo "export OTEL_COLLECTOR_IMAGE=${AWS_ACCOUNT_ID}.dkr.ecr.${AWS_DEFAULT_REGION}.amazonaws.com/otel-collector@${OTEL_ECR_DIGEST}" | tee -a "${BASH_ENV}"
      - run:
          name: Deploy app service
          command: scripts/do-exclusively --job-name ${CIRCLE_JOB} scripts/ecs-deploy-service-container app "${AWS_ACCOUNT_ID}.dkr.ecr.${AWS_DEFAULT_REGION}.amazonaws.com/app@${ECR_DIGEST}" "${APP_ENVIRONMENT}" "/bin/milmove serve"
          no_output_timeout: 20m
      - run:
          name: Health Check
          command: bin/health-checker --schemes https --hosts << parameters.health_check_hosts >> --tries 10 --backoff 3 --log-level info --timeout 5m
      - run:
          name: TLS Check
          command: bin/tls-checker --schemes https --hosts << parameters.health_check_hosts >> --log-level info --timeout 15m
      - run:
          name: Check deployed commits
          command: scripts/check-deployed-commit "<< parameters.health_check_hosts >>" "$CIRCLE_SHA1"
      - announce_failure
  deploy_app_client_tls_steps:
    parameters:
      compare_host:
        type: string
      health_check_hosts:
        type: string
      ecr_env:
        type: string
    steps:
      - attach_workspace:
          at: .
      - run:
          name: Compare against deployed commit
          command: |
            [[ -z "<< parameters.compare_host >>" ]] || scripts/compare-deployed-commit "<< parameters.compare_host >>" $CIRCLE_SHA1 ${TLS_KEY} ${TLS_CERT} ${TLS_CA}
      - run:
          name: Get Digest from filesystem
          command: echo 'export ECR_DIGEST=$(cat images/sha/ECR_DIGEST_app_<< parameters.ecr_env >>)' | tee -a "${BASH_ENV}"
      - run:
          name: Get otel collector digest from filesystem
          command: |
            OTEL_ECR_DIGEST=$(cat images/sha/ECR_DIGEST_otel-collector_<< parameters.ecr_env >>)
            echo "export OTEL_ECR_DIGEST=${OTEL_ECR_DIGEST}" | tee -a "${BASH_ENV}"

            echo "export OTEL_COLLECTOR_IMAGE=${AWS_ACCOUNT_ID}.dkr.ecr.${AWS_DEFAULT_REGION}.amazonaws.com/otel-collector@${OTEL_ECR_DIGEST}" | tee -a "${BASH_ENV}"
      - run:
          name: Deploy app-client-tls service
          command: scripts/do-exclusively --job-name ${CIRCLE_JOB} scripts/ecs-deploy-service-container app-client-tls "${AWS_ACCOUNT_ID}.dkr.ecr.${AWS_DEFAULT_REGION}.amazonaws.com/app@${ECR_DIGEST}" "${APP_ENVIRONMENT}" "/bin/milmove serve"
          no_output_timeout: 20m
      - run:
          name: Health Check
          command: |
            bin/health-checker --schemes https --hosts << parameters.health_check_hosts >> --key ${TLS_KEY} --cert ${TLS_CERT} --ca ${TLS_CA} --tries 10 --backoff 3 --log-level info --timeout 5m
      - run:
          name: TLS Check
          command: |
            bin/tls-checker --schemes https --hosts << parameters.health_check_hosts >> --key ${TLS_KEY} --cert ${TLS_CERT} --ca ${TLS_CA} --log-level info --timeout 15m
      - run:
          name: Check deployed commits
          command: scripts/check-deployed-commit "<< parameters.health_check_hosts >>" "$CIRCLE_SHA1" ${TLS_KEY} ${TLS_CERT} ${TLS_CA}
      - announce_failure

  deploy_app_storybook:
    parameters:
      s3_bucket:
        type: string
    steps:
      - attach_workspace:
          at: /tmp/storybook
      - checkout
      - run:
          name: Push Storybook build to S3
          command: scripts/push-storybook-assets "<< parameters.s3_bucket>>"

  build_image:
    parameters:
      dockerfile:
        type: string
      image_name:
        type: string
      tag:
        type: string
      working_dir:
        type: string
    steps:
      - attach_workspace:
          at: .
      - setup_remote_docker:
          docker_layer_caching: false
      - run:
          name: 'Build docker image'
          working_directory: << parameters.working_dir >>
          command: |
            docker build -f << parameters.dockerfile>> -t << parameters.image_name >>:<< parameters.tag >> .
            mkdir -p images
            docker save -o images/<< parameters.image_name >> << parameters.image_name >>:<< parameters.tag >>
      - persist_to_workspace:
          root: .
          paths:
            - images/<< parameters.image_name >>

  push_image:
    parameters:
      ecr_env:
        type: string
      image_name:
        type: string
      tag:
        type: string
      repo:
        type: string
    steps:
      - attach_workspace:
          at: .
      - setup_remote_docker:
          docker_layer_caching: false
      - run:
          name: 'Retrieve docker image from workspace'
          command: |
            docker load -i images/<< parameters.image_name >>
      - run:
          name: 'Tag and push docker image'

          command: |
            aws ecr get-login-password --region $AWS_DEFAULT_REGION | docker login --username AWS --password-stdin ${AWS_ACCOUNT_ID}.dkr.ecr.${AWS_DEFAULT_REGION}.amazonaws.com
            docker tag << parameters.image_name >>:<< parameters.tag >> ${AWS_ACCOUNT_ID}.dkr.ecr.${AWS_DEFAULT_REGION}.amazonaws.com/<< parameters.repo >>:git-${CIRCLE_SHA1}
            docker push ${AWS_ACCOUNT_ID}.dkr.ecr.${AWS_DEFAULT_REGION}.amazonaws.com/<< parameters.repo >>:git-${CIRCLE_SHA1}
            shopt -s extglob

            # README: We are going to replace any unwanted characters with dashes then truncate
            #         the tag name to 100 characters. Docker tags can be a maximum of 128 characters
            #         and this leaves some room for a prefix.
            docker_tag_from_branch_name=${CIRCLE_BRANCH//+([^A-Za-z0-9-.])/-}
            docker_tag_shortened_name=${docker_tag_from_branch_name:0:100}

            docker tag << parameters.image_name >>:<< parameters.tag >> ${AWS_ACCOUNT_ID}.dkr.ecr.${AWS_DEFAULT_REGION}.amazonaws.com/<< parameters.repo >>:git-branch-${docker_tag_shortened_name}
            docker push ${AWS_ACCOUNT_ID}.dkr.ecr.${AWS_DEFAULT_REGION}.amazonaws.com/<< parameters.repo >>:git-branch-${docker_tag_shortened_name}
      - run:
          name: 'Record ECR Image Digest'
          command: |
            mkdir -p images/sha
            echo $(aws ecr describe-images --repository-name << parameters.repo >> --image-ids imageTag=git-${CIRCLE_SHA1} | jq ".imageDetails[0] .imageDigest" -r) > images/sha/ECR_DIGEST_<< parameters.repo >>_<< parameters.ecr_env >>
            cat images/sha/ECR_DIGEST_<< parameters.repo >>_<< parameters.ecr_env >>
            sleep 60
      - run:
          name: 'Describe image scan findings'
          command: scripts/ecr-describe-image-scan-findings << parameters.repo >> $(cat images/sha/ECR_DIGEST_<< parameters.repo >>_<< parameters.ecr_env >>)
      - persist_to_workspace:
          root: .
          paths:
            - images/sha/ECR_DIGEST_<< parameters.repo >>_<< parameters.ecr_env >>

  # The ATO environments cannot pull from outside repositories
  # the error is: x509: certificate signed by unknown authority
  #
  # So pull the image and then push to our own ECR repo. For docker
  # STIG reasons, we need to do an image scan AND we need to expire
  # old images, so always create a new tag on each deployment
  push_otel_collector_image:
    parameters:
      ecr_env:
        type: string
      aws_otel_collector_image:
        type: string
      repo:
        type: string
        default: otel-collector
    steps:
      - setup_remote_docker:
          docker_layer_caching: false
      - attach_workspace:
          at: .
      - run:
          name: 'Tag and push docker image'
          command: |
            aws ecr get-login-password --region $AWS_DEFAULT_REGION | docker login --username AWS --password-stdin ${AWS_ACCOUNT_ID}.dkr.ecr.${AWS_DEFAULT_REGION}.amazonaws.com
            otel_image=$(echo << parameters.aws_otel_collector_image >>)
            docker pull "${otel_image}"
            shopt -s extglob
            # this removes everything before the colon, which separates the
            # image name from the image tag
            otel_image_tag=${otel_image#*:}
            repo_name=${AWS_ACCOUNT_ID}.dkr.ecr.${AWS_DEFAULT_REGION}.amazonaws.com/<< parameters.repo >>
            image_name="${repo_name}:${otel_image_tag}"
            docker pull "${otel_image}"
            # use git prefix for ECR expiration policy
            docker tag "${otel_image}" "${repo_name}:git-${otel_image_tag}-${CIRCLE_SHA1}"
            docker push "${repo_name}:git-${otel_image_tag}-${CIRCLE_SHA1}"

      - run:
          name: 'Record ECR Image Digest'
          command: |
            otel_image=$(echo << parameters.aws_otel_collector_image >>)
            shopt -s extglob
            # this removes everything before the colon, which separates the
            # image name from the image tag
            otel_image_tag=${otel_image#*:}
            mkdir -p images/sha
            echo $(aws ecr describe-images --repository-name << parameters.repo >> --image-ids imageTag=git-${otel_image_tag}-${CIRCLE_SHA1} | jq ".imageDetails[0] .imageDigest" -r) > images/sha/ECR_DIGEST_<< parameters.repo >>_<< parameters.ecr_env >>
            cat images/sha/ECR_DIGEST_<< parameters.repo >>_<< parameters.ecr_env >>
      # The scans of the upstream otel collector image result in
      #
      #   UnsupportedImageError: The operating system and/or package manager are not supported
      # The irony of the AWS open telemetry collector being built in a
      # way that is not compatible with AWS image scanning is not lost
      # on me
      # - run:
      #     name: 'Describe image scan findings'
      #     command: scripts/ecr-describe-image-scan-findings << parameters.repo >> $(cat images/sha/ECR_DIGEST_<< parameters.repo >>_<< parameters.ecr_env >>) || true
      - persist_to_workspace:
          root: .
          paths:
            - images/sha/ECR_DIGEST_<< parameters.repo >>_<< parameters.ecr_env >>

  server_tests_step:
    parameters:
      application:
        type: string
    steps:
      - run:
          name: make server_test_build for <<parameters.application>>
          command: |
            export LOGIN_GOV_SECRET_KEY=$(echo $E2E_LOGIN_GOV_SECRET_KEY | base64 --decode)
            export OKTA_CUST_CLIENT_ID=notrealkey
            export OKTA_OFFICE_CLIENT_ID=notrealkey1
            export OKTA_ADMIN_CLIENT_ID=notrealkey2
            export OKTA_CUSTOMER_SECRET_KEY=notrealkey
            export OKTA_OFFICE_SECRET_KEY=notrealkey1
            export OKTA_ADMIN_SECRET_KEY=notrealkey2
            export OKTA_TENANT_ORG_URL=test-milmove.okta.mil
            export OKTA_API_KEY=notrealapikey
            export OKTA_OFFICE_GROUP_ID=notrealgroupId
            export OKTA_CUSTOMER_GROUP_ID=notrealcustomergroupId


            make server_test
          no_output_timeout: 20m
          environment:
            APPLICATION: '<< parameters.application >>'
            # 8 since this runs on xlarge with 8 CPUs
            GOTEST_PARALLEL: 8
            DB_PASSWORD: mysecretpassword
            DB_USER_LOW_PRIV: crud
            DB_PASSWORD_LOW_PRIV: mysecretpassword
            DB_USER: postgres
            DB_HOST: localhost
            DB_PORT_TEST: 5433
            DB_PORT: 5432
            DB_NAME: test_db
            DB_NAME_TEST: test_db
            DTOD_USE_MOCK: 'true'
            MIGRATION_MANIFEST: '/home/circleci/transcom/mymove/migrations/<< parameters.application >>/migrations_manifest.txt'
            MIGRATION_PATH: 'file:///home/circleci/transcom/mymove/migrations/<< parameters.application >>/schema;file:///home/circleci/transcom/mymove/migrations/<< parameters.application >>/secure'
            EIA_KEY: db2522a43820268a41a802a16ae9fd26 # dummy key generated with openssl rand -hex 16
            ENV: test
            ENVIRONMENT: test
            SERVER_REPORT: 1
            COVERAGE: 1
            SERVE_API_INTERNAL: 'true'
            OKTA_CUSTOMER_CLIENT_ID: 1q2w3e4r5t6y7u8i9o
            OKTA_ADMIN_CLIENT_ID: AQ1SW2DE3FR4G5
            OKTA_OFFICE_CLIENT_ID: 9f9f9s8s90gig9
            OKTA_API_KEY: notrealapikey8675309
            OKTA_OFFICE_GROUP_ID: notrealgroupId
            OKTA_CUSTOMER_GROUP_ID: notrealcustomergroupId
  # run playwright tests without using setup_remote_docker
  # the remote docker resources are not configurable and thus are
  # SLOOOOOOW
  #
  # https://circleci.com/docs/building-docker-images/#specifications
  #
  # Run postgresql + redis in docker, but run the tests locally
  #
  e2e_tests_playwright:
    parameters:
      workers:
        type: integer
        # We tried this in an xlarge resource with 5 workers and still
        # had flaky tests because of pages being slow to load
        # Instead, we run in a large instance with 1 worker and
        # increased parallelism as needed
        default: 1
      path:
        type: string
    steps:
      - attach_workspace:
          at: .
      - restore_cache:
          keys:
            - v3-cache-yarn-v3-{{ checksum "yarn.lock" }}
      - run:
          name: setup hosts
          command: |
            # futz with /etc/hosts for running in circleci
            echo "127.0.0.1 milmovelocal" | sudo tee -a /etc/hosts
            echo "127.0.0.1 officelocal" | sudo tee -a /etc/hosts
            echo "127.0.0.1 adminlocal" | sudo tee -a /etc/hosts
            echo "127.0.0.1 primelocal" | sudo tee -a /etc/hosts
      - run:
          background: true
          name: run server
          environment:
            MIGRATION_MANIFEST: '/home/circleci/project/migrations/app/migrations_manifest.txt'
            MIGRATION_PATH: 'file:///home/circleci/project/migrations/app/schema;file:///home/circleci/project/migrations/app/secure'
          command: |
            export MOVE_MIL_DOD_CA_CERT=$(cat config/tls/devlocal-ca.pem)
            export MOVE_MIL_DOD_TLS_CERT=$(cat config/tls/devlocal-https.pem)
            export MOVE_MIL_DOD_TLS_KEY=$(cat config/tls/devlocal-https.key)
            export CLIENT_AUTH_SECRET_KEY=$(cat config/tls/devlocal-client_auth_secret.key)
            export LOGIN_GOV_SECRET_KEY=$(echo $E2E_LOGIN_GOV_SECRET_KEY | base64 --decode)
            export HERE_MAPS_APP_ID=$E2E_HERE_MAPS_APP_ID
            export HERE_MAPS_APP_CODE=$E2E_HERE_MAPS_APP_CODE
            # pull in review app settings here so we don't have to
            # reproduce them
            sed 's,^,export ,' config/env/review.app.env > server_env
            source server_env

            # now do a few overrides
            export HERE_MAPS_GEOCODE_ENDPOINT=https://geocoder.api.here.com/6.2/geocode.json
            export HERE_MAPS_ROUTING_ENDPOINT=https://route.api.here.com/routing/7.2/calculateroute.json
            export LOGIN_GOV_CALLBACK_PORT=4000
            export LOGIN_GOV_CALLBACK_PROTOCOL=http
            export OKTA_CUSTOMER_CLIENT_ID=1q2w3e4r5t6y7u8i9o
            export OKTA_ADMIN_CLIENT_ID=AQ1SW2DE3FR4G5
            export OKTA_OFFICE_CLIENT_ID=9f9f9s8s90gig9
            export OKTA_CUSTOMER_SECRET_KEY=notrealkey
            export OKTA_OFFICE_SECRET_KEY=notrealkey1
            export OKTA_ADMIN_SECRET_KEY=notrealkey2
            export OKTA_TENANT_CALLBACK_PORT=4000
            export OKTA_TENANT_CALLBACK_PROTOCOL=http
            export OKTA_TENANT_ORG_URL=test-milmove.okta.mil
            export OKTA_API_KEY=notrealapikey
            export OKTA_OFFICE_GROUP_ID=notrealgroupId
            export OKTA_CUSTOMER_GROUP_ID=notrealcustomergroupId
            export SERVE_API_PRIME=false
            export SERVE_API_SUPPORT=true
            export SERVE_PRIME_SIMULATOR=true
            export DEVLOCAL_CA=$PWD/config/tls/devlocal-ca.pem
            export DOD_CA_PACKAGE=$PWD/config/tls/milmove-cert-bundle.p7b
            export HTTP_ADMIN_SERVER_NAME=adminlocal
            export HTTP_MY_SERVER_NAME=milmovelocal
            export HTTP_OFFICE_SERVER_NAME=officelocal
            export HTTP_ORDERS_SERVER_NAME=orderslocal
            export HTTP_PRIME_SERVER_NAME=primelocal
            export ENVIRONMENT=test
            export FEATURE_FLAG_MULTI_MOVE=true
            export FEATURE_FLAG_PPM=true
            export FEATURE_FLAG_NTS=true
            export FEATURE_FLAG_NTSR=true
            export FEATURE_FLAG_CAC_VALIDATED_LOGIN=false
            export FEATURE_FLAG_VALIDATION_CODE_REQUIRED=false
            export FEATURE_FLAG_MOVE_LOCK=false
            export FEATURE_FLAG_COAST_GUARD_EMPLID=true
            export FEATURE_FLAG_OKTA_DODID_INPUT=false
<<<<<<< HEAD
            export FEATURE_FLAG_MOVE_LOCK=false
=======
>>>>>>> 36e7c930
            export FEATURE_FLAG_SAFETY_MOVE=false

            # disable for speed, playwright tests can fail otherwise
            export DB_DEBUG=false

            make db_dev_create
            bin/milmove migrate
            # playwright tests DO NOT NEED SEED DATA
            bin/milmove serve 2>&1 | fmt
      - run:
          name: wait for server
          command: |
            # install yarn dependencies while waiting for the server
            # to start. This installs our pinned version of playwright
            yarn install --frozen-lockfile --cache-folder ~/.cache/yarn
            # install playwright browsers while waiting for the server to start
            ./node_modules/.bin/playwright install
            dockerize -wait http://milmovelocal:4000 -timeout 5m
      - run:
          name: run e2e_test playwright
          environment:
            PLAYWRIGHT_MY_URL: http://milmovelocal:4000
            PLAYWRIGHT_ADMIN_URL: http://adminlocal:4000
            PLAYWRIGHT_OFFICE_URL: http://officelocal:4000
            # partially taken from https://playwright.dev/docs/ci#sharding-in-circleci
            FEATURE_FLAG_MULTI_MOVE: 'true'
            FEATURE_FLAG_PPM: 'true'
            FEATURE_FLAG_NTS: 'true'
            FEATURE_FLAG_NTSR: 'true'
            FEATURE_FLAG_CAC_VALIDATED_LOGIN: 'false'
            FEATURE_FLAG_VALIDATION_CODE_REQUIRED: 'false'
            FEATURE_FLAG_MOVE_LOCK: 'false'
            FEATURE_FLAG_COAST_GUARD_EMPLID: 'true'
            FEATURE_FLAG_OKTA_DODID_INPUT: 'false'
            FEATURE_FLAG_SAFETY_MOVE: 'false'
          command: |
            SHARD=$((${CIRCLE_NODE_INDEX}+1))
            PLAYWRIGHT_JUNIT_OUTPUT_NAME=playwright-results.xml \
            ./node_modules/.bin/playwright test \
            --reporter=html,junit \
            --trace=on \
            --workers << parameters.workers >> \
            --shard="${SHARD}/${CIRCLE_NODE_TOTAL}" \
            << parameters.path >>
          no_output_timeout: 60m
      - store_artifacts:
          path: playwright-report
      - run:
          name: create playwright report archive for download
          when: always
          command: |
            zip -r complete-playwright-report.zip playwright-report
      - store_artifacts:
          path: complete-playwright-report.zip
      - store_test_results:
          path: playwright-results.xml

  # this custom step has some duplication with
  # scripts/run-e2e-mtls-test-docker because we want to run some of the
  # steps below in parallel
  e2e_tests_mtls:
    steps:
      - attach_workspace:
          at: .
      - run:
          name: setup hosts
          command: |
            # futz with /etc/hosts for running in circleci
            echo "127.0.0.1 milmovelocal" | sudo tee -a /etc/hosts
            echo "127.0.0.1 officelocal" | sudo tee -a /etc/hosts
            echo "127.0.0.1 adminlocal" | sudo tee -a /etc/hosts
            echo "127.0.0.1 primelocal" | sudo tee -a /etc/hosts
      - run:
          background: true
          name: run server
          environment:
            MIGRATION_MANIFEST: '/home/circleci/transcom/mymove/migrations/app/migrations_manifest.txt'
            MIGRATION_PATH: 'file:///home/circleci/transcom/mymove/migrations/app/schema;file:///home/circleci/transcom/mymove/migrations/app/secure'
          command: |
            export MOVE_MIL_DOD_CA_CERT=$(cat config/tls/devlocal-ca.pem)
            export MOVE_MIL_DOD_TLS_CERT=$(cat config/tls/devlocal-https.pem)
            export MOVE_MIL_DOD_TLS_KEY=$(cat config/tls/devlocal-https.key)
            export CLIENT_AUTH_SECRET_KEY=$(cat config/tls/devlocal-client_auth_secret.key)
            export LOGIN_GOV_SECRET_KEY=$(echo $E2E_LOGIN_GOV_SECRET_KEY | base64 --decode)
            export HERE_MAPS_APP_ID=$E2E_HERE_MAPS_APP_ID
            export HERE_MAPS_APP_CODE=$E2E_HERE_MAPS_APP_CODE
            # pull in review app settings here so we don't have to
            # reproduce them
            sed 's,^,export ,' config/env/review.app.env > server_env
            source server_env

            # now do a few overrides
            export HERE_MAPS_GEOCODE_ENDPOINT=https://geocoder.api.here.com/6.2/geocode.json
            export HERE_MAPS_ROUTING_ENDPOINT=https://route.api.here.com/routing/7.2/calculateroute.json
            export LOGIN_GOV_CALLBACK_PORT=4000
            export LOGIN_GOV_CALLBACK_PROTOCOL=http
            export OKTA_CUSTOMER_CLIENT_ID=1q2w3e4r5t6y7u8i9o
            export OKTA_ADMIN_CLIENT_ID=AQ1SW2DE3FR4G5
            export OKTA_OFFICE_CLIENT_ID=9f9f9s8s90gig9
            export OKTA_CUSTOMER_SECRET_KEY=notrealkey
            export OKTA_OFFICE_SECRET_KEY=notrealkey1
            export OKTA_ADMIN_SECRET_KEY=notrealkey2
            export OKTA_TENANT_CALLBACK_PORT=4000
            export OKTA_TENANT_CALLBACK_PROTOCOL=http
            export OKTA_TENANT_ORG_URL=test-milmove.okta.mil
            export OKTA_API_KEY=notrealapikey
            export OKTA_OFFICE_GROUP_ID=notrealgroupId
            export OKTA_CUSTOMER_GROUP_ID=notrealcustomergroupId
            export SERVE_API_SUPPORT=true
            export SERVE_PRIME_SIMULATOR=true
            export DEVLOCAL_CA=$PWD/config/tls/devlocal-ca.pem
            export DOD_CA_PACKAGE=$PWD/config/tls/milmove-cert-bundle.p7b
            export HTTP_ADMIN_SERVER_NAME=adminlocal
            export HTTP_MY_SERVER_NAME=milmovelocal
            export HTTP_OFFICE_SERVER_NAME=officelocal
            export HTTP_ORDERS_SERVER_NAME=orderslocal
            export HTTP_PRIME_SERVER_NAME=primelocal
            export ENVIRONMENT=test
            export MUTUAL_TLS_ENABLED=true
            export MUTUAL_TLS_PORT=9443
            export SERVE_API_PRIME=true
            # disable for speed, tests can fail otherwise
            export DB_DEBUG=false

            make db_dev_create
            bin/milmove migrate
            # mtls tests do not need client
            mkdir -p build
            touch build/index.html
            # mtls tests DO NOT NEED SEED DATA
            bin/milmove serve 2>&1 | fmt
      - run:
          name: wait for server
          command: |
            dockerize -wait http://milmovelocal:4000 -timeout 5m
      - run:
          name: run e2e mtls tests
          command: |
            ./scripts/run-e2e-mtls-test

  e2e_tests_load:
    parameters:
      workers:
        type: integer
        # We tried this in an xlarge resource with 5 workers and still
        # had flaky tests because of pages being slow to load
        # Instead, we run in a large instance with 1 worker and
        # increased parallelism as needed
        default: 1
    steps:
      - attach_workspace:
          at: .
      - run:
          name: setup hosts
          command: |
            # futz with /etc/hosts for running in circleci
            echo "127.0.0.1 milmovelocal" | sudo tee -a /etc/hosts
            echo "127.0.0.1 officelocal" | sudo tee -a /etc/hosts
            echo "127.0.0.1 adminlocal" | sudo tee -a /etc/hosts
            echo "127.0.0.1 primelocal" | sudo tee -a /etc/hosts
      - run:
          background: true
          name: run server
          environment:
            MIGRATION_MANIFEST: '/home/circleci/project/migrations/app/migrations_manifest.txt'
            MIGRATION_PATH: 'file:///home/circleci/project/migrations/app/schema;file:///home/circleci/project/migrations/app/secure'
          command: |
            export MOVE_MIL_DOD_CA_CERT=$(cat config/tls/devlocal-ca.pem)
            export MOVE_MIL_DOD_TLS_CERT=$(cat config/tls/devlocal-https.pem)
            export MOVE_MIL_DOD_TLS_KEY=$(cat config/tls/devlocal-https.key)
            export CLIENT_AUTH_SECRET_KEY=$(cat config/tls/devlocal-client_auth_secret.key)
            export LOGIN_GOV_SECRET_KEY=$(echo $E2E_LOGIN_GOV_SECRET_KEY | base64 --decode)
            export HERE_MAPS_APP_ID=$E2E_HERE_MAPS_APP_ID
            export HERE_MAPS_APP_CODE=$E2E_HERE_MAPS_APP_CODE
            # pull in review app settings here so we don't have to
            # reproduce them
            sed 's,^,export ,' config/env/review.app.env > server_env
            source server_env

            # now do a few overrides
            export HERE_MAPS_GEOCODE_ENDPOINT=https://geocoder.api.here.com/6.2/geocode.json
            export HERE_MAPS_ROUTING_ENDPOINT=https://route.api.here.com/routing/7.2/calculateroute.json
            export LOGIN_GOV_CALLBACK_PORT=4000
            export LOGIN_GOV_CALLBACK_PROTOCOL=http
            export OKTA_CUSTOMER_CLIENT_ID=1q2w3e4r5t6y7u8i9o
            export OKTA_ADMIN_CLIENT_ID=AQ1SW2DE3FR4G5
            export OKTA_OFFICE_CLIENT_ID=9f9f9s8s90gig9
            export OKTA_CUSTOMER_SECRET_KEY=notrealkey
            export OKTA_OFFICE_SECRET_KEY=notrealkey1
            export OKTA_ADMIN_SECRET_KEY=notrealkey2
            export OKTA_TENANT_CALLBACK_PORT=4000
            export OKTA_TENANT_CALLBACK_PROTOCOL=http
            export OKTA_TENANT_ORG_URL=test-milmove.okta.mil
            export OKTA_API_KEY=notrealapikey
            export OKTA_OFFICE_GROUP_ID=notrealgroupId
            export OKTA_CUSTOMER_GROUP_ID=notrealcustomergroupId
            export SERVE_API_SUPPORT=true
            export MUTUAL_TLS_ENABLED=true
            export SERVE_PRIME_SIMULATOR=true
            export DEVLOCAL_CA=$PWD/config/tls/devlocal-ca.pem
            export DOD_CA_PACKAGE=$PWD/config/tls/milmove-cert-bundle.p7b
            export HTTP_ADMIN_SERVER_NAME=adminlocal
            export HTTP_MY_SERVER_NAME=milmovelocal
            export HTTP_OFFICE_SERVER_NAME=officelocal
            export HTTP_ORDERS_SERVER_NAME=orderslocal
            export HTTP_PRIME_SERVER_NAME=primelocal
            export ENVIRONMENT=test
            # disable for speed, tests can fail otherwise
            export DB_DEBUG=false
            export MUTUAL_TLS_ENABLED=true
            export MUTUAL_TLS_PORT=9443
            export SERVE_API_PRIME=true

            make db_dev_create
            bin/milmove migrate
            # load tests do not need client files
            mkdir -p build
            touch build/index.html
            bin/milmove serve 2>&1 | fmt
      - run:
          name: checkout load testing repo
          command: |
            mkdir -p tmp && cd tmp
            git clone https://github.com/transcom/milmove_load_testing.git
            # print out last git commit sha
            (cd milmove_load_testing && git rev-list -1 HEAD)
      - restore_cache:
          keys:
            # need milmove_load_testing repo checked out before cache check
            - v2-pipenv-{{ checksum "tmp/milmove_load_testing/Pipfile.lock" }}-{{ .Environment.PYTHON_VERSION }}
      - run:
          name: wait for server
          command: |
            # install python dependencies while waiting for the server
            # to start.
            cd tmp/milmove_load_testing
            pipenv sync -d
            dockerize -wait http://milmovelocal:4000 -timeout 5m
      - run:
          name: run load testing
          environment:
            LOCAL_PORT: 4000
          # If there's a breaking change in milmove or the load
          # testing app, we could check out a particular branch or sha
          # here as a workaround until the HEAD of both repos work
          # together again
          command: |
            cd tmp/milmove_load_testing
            pipenv run locust -f locustfiles/queue.py \
            --host local \
            -u 10 \
            --csv local_load_tests \
            --html local_load_tests.html \
            -t 60s \
            --headless
      - save_cache:
          key: v2-pipenv-{{ checksum "Pipfile.lock" }}-{{ .Environment.PYTHON_VERSION }}
          paths:
            - '~/transcom/mymove/tmp/milmove_load_testing/.venv'
      - run:
          name: extract results
          # always try to extract the artifacts so it can help us
          # figure out why a test is failing
          when: always
          command: |
            mkdir reports
            mv tmp/milmove_load_testing/local_load_tests* reports

jobs:
  base_noop:
    executor: base_small
    steps:
      - run: echo "noop"

  # `pre_deps_golang` is used for caching Go module sources
  pre_deps_golang:
    executor: mymove_compiler
    steps:
      - checkout
      - restore_cache_for_go
      - run: echo 'export PATH=${PATH}:${GOPATH}/bin:~/transcom/mymove/bin' >> $BASH_ENV
      - run:
          name: Install dependencies
          command: for i in $(seq 1 5); do go mod download && break || s=$? && sleep 5; done; (exit $s)
      - run: scripts/check-generated-code go.sum
      - run:
          name: Install go-swagger
          command: make bin/swagger
      - save_cache_for_go
      - announce_failure

  # `pre_deps_yarn` is used to cache yarn sources
  pre_deps_yarn:
    executor: mymove_compiler
    steps:
      - checkout
      - restore_cache:
          keys:
            - v3-cache-yarn-v3-{{ checksum "yarn.lock" }}
      - run:
          name: Install Frozen YARN dependencies
          command: yarn install --frozen-lockfile --cache-folder ~/.cache/yarn
      - run: scripts/check-generated-code yarn.lock
      # `v3-cache-yarn-v3-{{ checksum "yarn.lock" }}` is used to cache yarn sources
      - save_cache:
          key: v3-cache-yarn-v3-{{ checksum "yarn.lock" }}
          paths:
            - ~/.cache/yarn
      - announce_failure

  # `check_generated_code` is used to ensure generated code doesn't change
  check_generated_code:
    executor: mymove_compiler
    steps:
      - checkout
      - restore_cache_for_go
      - run: echo 'export PATH=${PATH}:${GOPATH}/bin:~/transcom/mymove/bin' >> $BASH_ENV
      - run: make server_generate mocks_generate
      - run: scripts/check-generated-code pkg/gen/ $(find . -type d -name "*mocks" -exec echo -n '{} ' \;)
      - announce_failure

  # `check_tls_certificate_env` is used to confirm that the certificate-key pair match
  check_tls_certificate_prd:
    executor: tls_small
    steps:
      - tls_vars_prd
      - run: /usr/local/bin/check-tls-pair ${TLS_KEY} ${TLS_CERT}
      - announce_failure

  check_tls_certificate_stg:
    executor: tls_small
    steps:
      - tls_vars_stg
      - run: /usr/local/bin/check-tls-pair ${TLS_KEY} ${TLS_CERT}
      - announce_failure

  check_tls_certificate_dp3:
    executor: tls_small
    parameters:
      dp3-env:
        type: string
        default: *dp3-env
    steps:
      - run:
          name: Check if we are using a dp3 environment at all
          command: |
            if [[ << parameters.dp3-env >> != "demo" && << parameters.dp3-env >> != "exp" && << parameters.dp3-env >> != "loadtest" ]]; then
              circleci-agent step halt
            fi
      - tls_vars_dp3
      - run: /usr/local/bin/check-tls-pair ${TLS_KEY} ${TLS_CERT}
      - announce_failure

  # `anti_virus` uses virus detection software to scan the source code
  anti_virus:
    executor: av_medium
    steps:
      - checkout
      - run: clamscan --version
      - run: cp -v ~/transcom/mymove/anti-virus/whitelist-*.{fp,ign2} /var/lib/clamav/
      - run: >
          clamscan \
            --recursive \
            --infected \
            --detect-pua=yes \
            --exclude-pua=NetTool \
            --exclude-pua=PWTool \
            --max-scansize=300M \
            --max-filesize=100M \
            --max-recursion=30 \
            --max-files=50000 \
            --tempdir=/tmp \
            ~/transcom/mymove
      - announce_failure

  # `pre_test` runs pre-commit against all files.
  pre_test:
    executor: mymove_compiler
    steps:
      - checkout
      - restore_cache_for_go
      - restore_cache:
          keys:
            - v3-cache-yarn-v3-{{ checksum "yarn.lock" }}
      - restore_cache:
          keys:
            - v1-pre-commit-dot-cache-{{ checksum ".pre-commit-config.yaml" }}
      - restore_cache:
          keys:
            #
            # https://circleci.com/docs/caching/#restoring-cache
            #
            # restore the latest version of the listing results in the
            # cache
            #
            # To manually reset counts increment the version number of
            # the cache e.g. go from v1-spectrial-lint- to
            # v2-spectral-lint-
            #
            # Make sure you also update the key in the save_cache below
            #
            # The trailing hyphen in restore_cache seems important
            # according to the page linked above
            - v20-spectral-lint-
      - run:
          name: Save Baseline Spectral Lint
          command: |
            [ -d ~/transcom/mymove/spectral ] && cp -r ~/transcom/mymove/spectral /tmp/spectral_baseline || echo "Skipping saving baseline"
            rm -rf ~/transcom/mymove/spectral
      - run: echo 'export PATH=${PATH}:${GOPATH}/bin:~/transcom/mymove/bin' >> $BASH_ENV
      - run:
          name: Install Frozen YARN dependencies
          command: yarn install --frozen-lockfile --cache-folder ~/.cache/yarn
      # this is so we can avoid go mod downloading and resulting in an error on a false positive
      - run: scripts/pre-commit-go-mod || exit 0
      - run:
          name: Run pre-commit tests without golangci-lint, eslint, or prettier
          command: SKIP=golangci-lint,eslint,prettier pre-commit run --all-files
      # The output of golangci-lint is an artifact towards STIG compliance
      - run:
          name: Run pre-commit tests with golangci-lint only
          # CONCURRENCY=4 as this runs on a large instance with 4 CPUs
          command: |
            echo 'export GOLANGCI_LINT_CONCURRENCY=4' >> $BASH_ENV
            echo 'export GOLANGCI_LINT_VERBOSE=-v' >> $BASH_ENV
            source $BASH_ENV
            mkdir -p tmp/test-results/pretest
            pre-commit run -v --all-files golangci-lint | tee tmp/test-results/pretest/golangci-lint.out
      - run:
          name: Run prettier checks
          command: yarn prettier-ci
      - run:
          name: Run eslint checks
          command: yarn lint
      # Add DangerJS checks here since they are similar to our pre-commit hooks. This requires that
      # the DANGER_GITHUB_API_TOKEN environment variable is set in the project settings for
      # CircleCI. To generate a new token, log into the robot-mymove account and regenerate the
      # personal access token named "MyMove Report Danger bot".
      - run:
          name: Run DangerJS checks
          command: yarn danger ci --failOnErrors
      # `v1-pre-commit-dot-cache-{{ checksum ".pre-commit-config.yaml" }}` is used to cache pre-commit plugins.
      - run:
          name: Run spectral linter on all files
          command: |
            ./scripts/ensure-spectral-lint /tmp/spectral_baseline spectral
      - save_cache:
          key: v1-pre-commit-dot-cache-{{ checksum ".pre-commit-config.yaml" }}
          paths:
            - ~/.cache/pre-commit
      # only save the cache on default branch builds because we only want to
      # change the baseline of test results on main builds
      - when:
          condition:
            equal: [main, << pipeline.git.branch >>]
          steps:
            # Make sure this key prefix matches the one above in
            # restore_cache
            #
            # Use the BuildNum to update the cache key so that the
            # coverage cache is always updated
            - save_cache:
                key: v20-spectral-lint-{{ .BuildNum }}
                paths:
                  - ~/transcom/mymove/spectral
      - store_artifacts:
          path: ~/transcom/mymove/spectral
      - announce_failure

  # separate the integration tests by site so that if there is a flaky
  # test, we only have to re-run part of the integration tests
  integration_tests_admin:
    executor: milmove_playwright_tester
    parallelism: 6
    steps:
      - e2e_tests_playwright:
          path: playwright/tests/admin
      - announce_failure

  integration_tests_office:
    executor: milmove_playwright_tester
    parallelism: 10
    steps:
      - e2e_tests_playwright:
          path: playwright/tests/office
      - announce_failure

  # reads integration tests in mymove dir, should eventually be removed when tests are in milmove dir
  integration_tests_my:
    executor: milmove_playwright_tester
    parallelism: 10
    steps:
      - e2e_tests_playwright:
          path: playwright/tests/my
      - announce_failure

  # `integration_tests_devseed` runs the devseed data generation
  integration_tests_devseed:
    executor: mymove_tester
    steps:
      - checkout
      - restore_cache_for_go
      - run: echo 'export PATH=${PATH}:${GOPATH}/bin:~/transcom/mymove/bin' >> $BASH_ENV
      - run:
          name: db_dev_fresh
          command: |
            echo 'export MOVE_MIL_DOD_CA_CERT=$(cat config/tls/devlocal-ca.pem)' >> $BASH_ENV
            echo 'export MOVE_MIL_DOD_TLS_CERT=$(cat config/tls/devlocal-https.pem)' >> $BASH_ENV
            echo 'export MOVE_MIL_DOD_TLS_KEY=$(cat config/tls/devlocal-https.key)' >> $BASH_ENV
            source $BASH_ENV
            make db_dev_fresh
          no_output_timeout: 60m
          environment:
            APPLICATION: app
            DB_PASSWORD: mysecretpassword
            DB_USER_LOW_PRIV: crud
            DB_PASSWORD_LOW_PRIV: mysecretpassword
            DB_USER: postgres
            DB_HOST: localhost
            DB_PORT: 5432
            DB_NAME: dev_db
            DB_NAME_DEV: dev_db
            MIGRATION_MANIFEST: '/home/circleci/transcom/mymove/migrations/app/migrations_manifest.txt'
            MIGRATION_PATH: 'file:///home/circleci/transcom/mymove/migrations/app/schema;file:///home/circleci/transcom/mymove/migrations/app/secure'
            EIA_KEY: db2522a43820268a41a802a16ae9fd26 # dummy key generated with openssl rand -hex 16
            ENVIRONMENT: development
            DOD_CA_PACKAGE: /home/circleci/transcom/mymove/config/tls/milmove-cert-bundle.p7b
      - announce_failure

  # `integration_tests` is just a fake step so that we don't have to
  # keep track of the manual splitting of the integration_tests when
  # specifying dependencies
  integration_tests:
    executor: base_small
    steps:
      - run: echo "integration_tests done"

  # `integration_tests_mtls` runs integration tests using
  # prime-api-client.
  #
  integration_tests_mtls:
    executor: mymove_tester
    steps:
      - attach_workspace:
          at: .
      - e2e_tests_mtls
      - announce_failure

  integration_tests_load:
    executor: mymove_load_tester
    steps:
      - attach_workspace:
          at: .
      - e2e_tests_load
      - store_artifacts:
          path: reports
          destination: reports

  # `server_test` runs the server side Go tests
  server_test:
    executor: mymove_tester
    steps:
      - checkout
      - restore_cache_for_go
      - run: echo 'export PATH=${PATH}:${GOPATH}/bin:~/transcom/mymove/bin' >> $BASH_ENV
      - run:
          # https://support.circleci.com/hc/en-us/articles/10816400480411-How-to-pass-environment-variables-between-jobs
          name: Copy Workflow Job ID to file
          command: |
            echo "export SERVER_TEST_JOB_ID=$CIRCLE_WORKFLOW_JOB_ID" >> server_test_job_id.env
      - persist_to_workspace:
          root: .
          paths:
            - server_test_job_id.env
      # make -j 2 tells make to run 2 simultaneous builds
      - run: make -j 2 bin/milmove bin/gotestsum
      - server_tests_step:
          application: app
      - store_artifacts:
          path: ~/transcom/mymove/tmp/test-results
          destination: test-results
      - store_test_results:
          path: ~/transcom/mymove/tmp/test-results
      - persist_to_workspace:
          root: .
          paths:
            - tmp/test-results/gotest
      - announce_failure

  server_test_coverage:
    executor: tls_small
    steps:
      - checkout
      - attach_workspace:
          at: .
      - restore_cache:
          keys:
            #
            # https://circleci.com/docs/caching/#restoring-cache
            #
            # restore the latest version of the test coverage in the
            # cache
            #
            # To manually reset test coverage (e.g. a refactor or
            # deleting code means coverage has gone down and we are ok
            # with it), increment the version number of the cache
            # e.g. go from v1-server-tests-coverage- to
            # v2-server-tests-coverage-
            #
            # ##### NOTE: Make sure you also update the key in the
            # ##### save_cache below
            #
            # The trailing hyphen in restore_cache seems important
            # according to the page linked above
            - v8-server-tests-coverage-
      - run:
          name: Ensure Test Coverage Increasing
          command: |
            ./scripts/ensure-go-test-coverage \
            tmp/baseline-go-coverage/go-coverage.txt \
            tmp/test-results/gotest/app/go-coverage.txt
      - run:
          # on failure, post a comment to the PR with a link to the report
          when: on_fail
          name: 'Post server coverage failure comment to GitHub'
          command: |
            source server_test_job_id.env
            ./scripts/handle-pr-comment \
            $CIRCLE_BRANCH \
            https://output.circle-artifacts.com/output/job/${SERVER_TEST_JOB_ID}/artifacts/${CIRCLE_NODE_INDEX}/test-results/gotest/app/go-coverage.html \
            "server" \
            "failure"
      - run:
          # on success, check for an existing PR comment and remove it
          when: on_success
          name: 'Delete server coverage failure comment on PR if present'
          command: |
            ./scripts/handle-pr-comment \
            $CIRCLE_BRANCH \
            "" \
            "server" \
            "success"

      # only save the cache on default branch builds because we only want to
      # change the baseline of test results on main builds
      #
      # Save the new baseline regardless of if the coverage succeeds
      # or fails as a merge to main means we have a new baseline. We
      # will use other means to measure if our coverage is increasing
      # or decreasing
      - when:
          condition:
            and:
              - equal: [main, << pipeline.git.branch >>]
              - when: always
          steps:
            - run:
                name: 'Copy coverage to baseline'
                command: |
                  mkdir -p ~/transcom/mymove/tmp/baseline-go-coverage
                  cp ~/transcom/mymove/tmp/test-results/gotest/app/go-coverage.txt \
                        ~/transcom/mymove/tmp/baseline-go-coverage/go-coverage.txt

                when: always
            # ##### NOTE: Make sure this key prefix matches the one
            # ##### below above
            #
            # Use the BuildNum to update the cache key so that the
            # coverage cache is always updated
            - save_cache:
                key: v7-server-tests-coverage-{{ .BuildNum }}
                paths:
                  - ~/transcom/mymove/tmp/baseline-go-coverage
                when: always
            - aws_vars_transcom_gov_dev:
                when: always
            - run:
                name: 'Record server coverage stats'
                command: |
                  timestamp=$(date +"%Y-%m-%dT%H:%M:%SZ")
                  coverage=$(grep statements tmp/test-results/gotest/app/go-coverage.txt | grep -o '[0-9.]*')
                  aws cloudwatch put-metric-data \
                  --metric-name server_test_coverage \
                  --namespace circleci \
                  --value "${coverage}" \
                  --timestamp "${timestamp}"
                when: always

  # `client_test` runs the client side Javascript tests
  client_test:
    executor: mymove_compiler_xlarge
    steps:
      - checkout
      - restore_cache:
          keys:
            - v3-cache-yarn-v3-{{ checksum "yarn.lock" }}
      - run:
          name: Install Frozen YARN dependencies
          command: yarn install --frozen-lockfile --cache-folder ~/.cache/yarn
      - run:
          name: client test coverage
          command: JEST_JUNIT_OUTPUT_DIR=jest-junit-reports make client_test_coverage
      - run:
          # https://support.circleci.com/hc/en-us/articles/10816400480411-How-to-pass-environment-variables-between-jobs
          name: Copy Workflow Job ID to file
          command: |
            echo "export CLIENT_TEST_JOB_ID=$CIRCLE_WORKFLOW_JOB_ID" >> client_test_job_id.env
      - persist_to_workspace:
          root: .
          paths:
            - client_test_job_id.env

      - store_artifacts:
          path: ~/transcom/mymove/coverage
          destination: coverage
      - store_test_results:
          path: ~/transcom/mymove/jest-junit-reports
      - persist_to_workspace:
          root: .
          paths:
            - coverage
      - announce_failure

  client_test_coverage:
    executor: tls_small
    steps:
      - checkout
      - attach_workspace:
          at: .
      - restore_cache:
          #
          # https://circleci.com/docs/caching/#restoring-cache
          #
          # restore the latest version of the test coverage in the
          # cache
          #
          # To manually reset test coverage (e.g. a refactor or
          # deleting code means coverage has gone down and we are ok
          # with it), increment the version number of the cache
          # e.g. go from v1-client-tests-coverage- to
          # v2-client-tests-coverage-
          #
          # ##### NOTE: Make sure you also update the key in the
          # ##### save_cache below
          #
          # The trailing hyphen in restore_cache seems important
          # according to the page linked above
          keys:
            - v6-client-tests-coverage-
      - run:
          name: Ensure Test Coverage Increasing
          command: |
            ./scripts/ensure-js-test-coverage \
            tmp/baseline-jest-coverage/clover.xml \
            coverage/clover.xml
      - run:
          # on failure, post a comment to the PR with a link to the report
          when: on_fail
          name: 'Post client coverage failure comment to GitHub'
          command: |
            source client_test_job_id.env
            ./scripts/handle-pr-comment \
            $CIRCLE_BRANCH \
            "https://output.circle-artifacts.com/output/job/${CLIENT_TEST_JOB_ID}/artifacts/${CIRCLE_NODE_INDEX}/coverage/lcov-report/index.html" \
            "client" \
            "failure"
      - run:
          # on success, check for an existing PR comment and remove it
          when: on_success
          name: 'Delete client coverage failure comment on PR if present'
          command: |
            ./scripts/handle-pr-comment \
            $CIRCLE_BRANCH \
            "" \
            "client" \
            "success"
      # only save the cache on default branch builds because we only want to
      # change the baseline of test results on main builds
      # Save the new baseline regardless of if the coverage succeeds
      # or fails as a merge to main means we have a new baseline. We
      # will use other means to measure if our coverage is increasing
      # or decreasing
      - when:
          condition:
            and:
              - equal: [main, << pipeline.git.branch >>]
          steps:
            - run:
                name: 'Copy coverage to baseline'
                command: |
                  mkdir -p ~/transcom/mymove/tmp/baseline-jest-coverage
                  cp ~/transcom/mymove/coverage/clover.xml \
                        ~/transcom/mymove/tmp/baseline-jest-coverage/clover.xml
                when: always
            # ##### NOTE: Make sure this key prefix matches the one
            # ##### above
            #
            # Use the BuildNum to update the cache key so that the
            # coverage cache is always updated
            - save_cache:
                key: v5-client-tests-coverage-{{ .BuildNum }}
                paths:
                  - ~/transcom/mymove/tmp/baseline-jest-coverage
                when: always
            - aws_vars_transcom_gov_dev:
                when: always
            - run:
                name: 'Record client coverage stats'
                command: |
                  timestamp=$(date +"%Y-%m-%dT%H:%M:%SZ")
                  coverage=$(grep -B 1 'span.*Statements' coverage/lcov-report/index.html | grep -o '[0-9.]*')
                  aws cloudwatch put-metric-data \
                  --metric-name client_test_coverage \
                  --namespace circleci \
                  --value "${coverage}" \
                  --timestamp "${timestamp}"
                when: always

  # Compile the server side of the app once and persist the relevant
  # build artifacts to the workspace.
  # This way we don't have to re-run the build and since all necessary
  # items are in the workspace, we don't even have to checkout the
  # code again
  compile_app_server:
    executor: mymove_compiler
    steps:
      - checkout
      - restore_cache_for_go
      # make -j 4 tells make to run 4 simultaneous builds
      - run: make -j 4 server_build build_tools
      - persist_to_workspace:
          root: .
          paths:
            # Makefile for integration tests
            - Makefile
            # all the Dockerfiles
            - Dockerfile
            - Dockerfile.dp3
            - Dockerfile.e2e
            - Dockerfile.migrations
            - Dockerfile.tasks
            - Dockerfile.tasks_dp3
            - Dockerfile.tools
            - bin
            - config
            - migrations
            # save scripts for deploy
            - scripts
            - swagger
            - pkg/testdatagen/testdata
      - announce_failure

  # Compile the client side of the app once and persist the relevant
  # build artifacts to the workspace.
  # This way we don't have to re-run the build and since all necessary
  # items are in the workspace, we don't even have to checkout the
  # code again
  #
  # the babel/terser cache below takes the compile step from ~6-7m to ~4-5m !!
  compile_app_client:
    # ahobson tested this and saw 75% of the 16GB being used
    # (according to the resources tab on CircleCI)
    # if it starts running out of memory, we should move away from
    # using a ramdisk
    #
    # This entire step takes ~6 minutes with xlarge ramdisk
    # This entire step takes ~7 minutes without xlarge ramdisk
    executor: mymove_ramdisk_compiler_xlarge
    steps:
      - checkout
      - restore_cache:
          keys:
            - v3-cache-yarn-v3-{{ checksum "yarn.lock" }}
      - run:
          name: Install Frozen YARN dependencies
          command: yarn install --frozen-lockfile --cache-folder ~/.cache/yarn

      # babel and terser both have a cache
      #
      # see https://webpack.js.org/loaders/babel-loader/ and look for
      # cacheDirectory
      #
      # see https://www.npmjs.com/package/terser-webpack-plugin/v/1.4.4#cache
      #
      # use the yarn.lock as a key so that PRs with the same
      # dependencies will use the same cache
      - restore_cache:
          keys:
            - v2-node-modules-cache-{{ checksum "yarn.lock" }}
      - run:
          name: make client_build
          command: |
            export REACT_APP_ERROR_LOGGING=otel
            make client_build
          no_output_timeout: 20m
      # only save the cache on default branch builds so that PRs don't pollute
      # the cache
      - when:
          condition:
            equal: [main, << pipeline.git.branch >>]
          steps:
            - save_cache:
                key: v2-node-modules-cache-{{ checksum "yarn.lock" }}
                paths:
                  - ./node_modules/.cache
      - persist_to_workspace:
          root: .
          # Need build for integration tests
          # Need playwright, playwright.config.js, package.json, and
          # yarn.lock for playwright
          # Need eslint-plugin-ato as referenced by package.json/yarn.lock
          paths:
            - build
            - playwright
            - playwright.config.js
            - package.json
            - yarn.lock
            - eslint-plugin-ato
      - announce_failure

  # `build_app` builds the application container
  build_app:
    executor: mymove_builder
    steps:
      - build_image:
          dockerfile: Dockerfile
          image_name: app
          tag: web-dev
          working_dir: /mnt/ramdisk
      - announce_failure

  # `build_dp3_app` builds the application container, replacing DoD chain/certs with non-ato version
  build_dp3_app:
    executor: mymove_builder
    steps:
      - build_image:
          dockerfile: Dockerfile.dp3
          image_name: app
          tag: web-dev
          working_dir: /mnt/ramdisk
      - announce_failure

  # `push_otel_collector_image_dp3` pushes the aws otel collector image
  # to the milmove-<dp3-env> container repository
  push_otel_collector_image_dp3:
    executor: mymove_pusher
    steps:
      - aws_vars_dp3
      - push_otel_collector_image:
          ecr_env: *dp3-env
          aws_otel_collector_image: *aws-otel-collector
      - announce_failure

  # `push_otel_collector_image_stg` pushes the aws otel collector image
  # to the milmove-stg container repository
  push_otel_collector_image_stg:
    executor: mymove_pusher
    steps:
      - aws_vars_stg
      - push_otel_collector_image:
          ecr_env: stg
          aws_otel_collector_image: *aws-otel-collector
      - announce_failure

  # `push_otel_collector_image_stg` pushes the aws otel collector image
  # to the milmove-stg container repository
  push_otel_collector_image_prd:
    executor: mymove_pusher
    steps:
      - aws_vars_prd
      - push_otel_collector_image:
          ecr_env: prd
          aws_otel_collector_image: *aws-otel-collector
      - announce_failure

  # `push_app_gov_dev` pushes the app container to the gov_dev container repository
  push_app_gov_dev:
    executor: mymove_pusher
    steps:
      - aws_vars_transcom_gov_dev
      - push_image:
          ecr_env: gov_dev
          image_name: app
          tag: web-dev
          repo: app
      - announce_failure

  # `push_app_dp3` pushes the app container to the milmove-<dp3-env> container repository
  push_app_dp3:
    executor: mymove_pusher
    steps:
      - aws_vars_dp3
      - push_image:
          ecr_env: *dp3-env
          image_name: app
          tag: web-dev
          repo: app
      - announce_failure

  # `push_app_stg` pushes the app container to the milmove-stg container repository
  push_app_stg:
    executor: mymove_pusher
    steps:
      - aws_vars_stg
      - push_image:
          ecr_env: stg
          image_name: app
          tag: web-dev
          repo: app
      - announce_failure

  # `push_app_prd` pushes the app container to the milmove-prd container repository
  push_app_prd:
    executor: mymove_pusher
    steps:
      - aws_vars_prd
      - push_image:
          ecr_env: prd
          image_name: app
          tag: web-dev
          repo: app
      - announce_failure

  # `build_storybook` builds static storybook assets for deploy
  build_storybook:
    executor: mymove_compiler
    steps:
      - checkout
      - restore_cache:
          keys:
            - v3-cache-yarn-v3-{{ checksum "yarn.lock" }}
      - run:
          name: Install Frozen YARN dependencies
          command: yarn install --frozen-lockfile
      - restore_cache:
          keys:
            - v1-node-modules-cache
      - run:
          name: Build Storybook
          command: yarn build-storybook
      - persist_to_workspace:
          root: .
          paths:
            - storybook-static
      - store_artifacts:
          path: ~/transcom/mymove/storybook-static
          destination: storybook
      - announce_failure

  # `build_migrations` builds the migrations container
  build_migrations:
    executor: mymove_builder
    steps:
      - build_image:
          dockerfile: Dockerfile.migrations
          image_name: app-migrations
          tag: dev
          working_dir: /mnt/ramdisk
      - announce_failure

  # `push_migrations_gov_dev` pushes the migrations container to the gov_dev container repository
  push_migrations_gov_dev:
    executor: mymove_pusher
    steps:
      - aws_vars_transcom_gov_dev
      - push_image:
          ecr_env: gov_dev
          image_name: app-migrations
          tag: dev
          repo: app-migrations
      - announce_failure

  # `push_migrations_dp3` pushes the migrations container to the milmove-dp3 container repository
  push_migrations_dp3:
    executor: mymove_pusher
    steps:
      - aws_vars_dp3
      - push_image:
          ecr_env: *dp3-env
          image_name: app-migrations
          tag: dev
          repo: app-migrations
      - announce_failure

  # `push_migrations_stg` pushes the migrations container to the milmove-stg container repository
  push_migrations_stg:
    executor: mymove_pusher
    steps:
      - aws_vars_stg
      - push_image:
          ecr_env: stg
          image_name: app-migrations
          tag: dev
          repo: app-migrations
      - announce_failure

  # `push_migrations_prd` pushes the migrations container to the milmove-prd container repository
  push_migrations_prd:
    executor: mymove_pusher
    steps:
      - aws_vars_prd
      - push_image:
          ecr_env: prd
          image_name: app-migrations
          tag: dev
          repo: app-migrations
      - announce_failure

  # `build_tasks` builds the tasks containers
  build_tasks:
    executor: mymove_builder
    steps:
      - build_image:
          dockerfile: Dockerfile.tasks
          image_name: tasks
          tag: dev
          working_dir: /mnt/ramdisk
      - announce_failure

  #`build_dp3_tasks` builds the task container, replacing DoD chain/certs with non-ato version
  build_dp3_tasks:
    executor: mymove_builder
    steps:
      - build_image:
          dockerfile: Dockerfile.tasks_dp3
          image_name: tasks
          tag: dev
          working_dir: /mnt/ramdisk
      - announce_failure

  # `push_tasks_gov_dev` pushes the tasks containers to the gov_dev container repository
  push_tasks_gov_dev:
    executor: mymove_pusher
    steps:
      - aws_vars_transcom_gov_dev
      - push_image:
          ecr_env: gov_dev
          image_name: tasks
          tag: dev
          repo: app-tasks
      - announce_failure

  # `push_tasks_dp3` pushes the tasks containers to the milmove-dp3 container repository
  push_tasks_dp3:
    executor: mymove_pusher
    steps:
      - aws_vars_dp3
      - push_image:
          ecr_env: *dp3-env
          image_name: tasks
          tag: dev
          repo: app-tasks
      - announce_failure

  # `push_tasks_stg` pushes the tasks containers to the milmove-stg container repository
  push_tasks_stg:
    executor: mymove_pusher
    steps:
      - aws_vars_stg
      - push_image:
          ecr_env: stg
          image_name: tasks
          tag: dev
          repo: app-tasks
      - announce_failure

  # `push_tasks_prd` pushes the tasks containers to the milmove-prd container repository
  push_tasks_prd:
    executor: mymove_pusher
    steps:
      - aws_vars_prd
      - push_image:
          ecr_env: prd
          image_name: tasks
          tag: dev
          repo: app-tasks
      - announce_failure

  # `prod_auth_check` checks if approved before going to prod
  prod_auth_check:
    executor: tls_small
    steps:
      - run: echo "build approved by $CIRCLE_USERNAME"
      - run:
          name: Check if Prod approval has rights
          command: |
            if [[ $CIRCLE_USERNAME != "josiahzimmerman-caci" && $CIRCLE_USERNAME != "deandreJones" && $CIRCLE_USERNAME != "cameroncaci" ]]; then
               exit 1
            fi
      - announce_failure
  # All of the deploy tasks need to checkout the code so they can run the `scripts/do-exclusively` script

  # `deploy_dp3_migrations` deploys migrations to the dp3 environment
  deploy_dp3_migrations:
    executor: mymove_pusher
    environment:
      APP_ENVIRONMENT: *dp3-env
    steps:
      - checkout
      - aws_vars_dp3
      - deploy_migrations_steps:
          ecr_env: *dp3-env

  # `deploy_dp3_tasks` deploys scheduled tasks to the dp3 environment
  deploy_dp3_tasks:
    executor: mymove_pusher
    environment:
      APP_ENVIRONMENT: *dp3-env
    steps:
      - checkout
      - aws_vars_dp3
      - deploy_dp3_tasks_steps:
          ecr_env: *dp3-env

  # `deploy_dp3_app` updates the server-TLS app service in the dp3 environment
  deploy_dp3_app:
    executor: mymove_pusher
    parameters:
      dp3-env:
        type: string
        default: *dp3-env

    environment:
      APP_ENVIRONMENT: *dp3-env
      OPEN_TELEMETRY_SIDECAR: 'true'
      HEALTH_CHECK: 'true'
    steps:
      - checkout
      - aws_vars_dp3
      - deploy_app_steps:
          compare_host: '' # leave blank since we want dp3 to be able to roll back
          health_check_hosts: my.<< parameters.dp3-env >>.dp3.us,office.<< parameters.dp3-env >>.dp3.us,admin.<< parameters.dp3-env >>.dp3.us
          ecr_env: *dp3-env

  # `deploy_dp3_app_client_tls` updates the mutual-TLS service in the dp3 environment
  deploy_dp3_app_client_tls:
    executor: mymove_pusher
    parameters:
      dp3-env:
        type: string
        default: *dp3-env
    environment:
      APP_ENVIRONMENT: *dp3-env
      OPEN_TELEMETRY_SIDECAR: 'true'
      HEALTH_CHECK: 'true'
    steps:
      - checkout
      - aws_vars_dp3
      - tls_vars_dp3
      - deploy_app_client_tls_steps:
          compare_host: '' # leave blank since we want dp3 to be able to roll back
          health_check_hosts: api.<< parameters.dp3-env >>.dp3.us
          ecr_env: *dp3-env

  check_circle_against_stg_sha:
    executor: mymove_pusher
    steps:
      - checkout
      - run:
          name: Halt workflow to prevent old default branch deploying to staging
          command: scripts/compare-deployed-commit my.stg.move.mil $CIRCLE_SHA1

  # `deploy_stg_migrations` deploys migrations to the stg environment
  deploy_stg_migrations:
    executor: mymove_pusher
    environment:
      APP_ENVIRONMENT: 'stg'
    steps:
      - checkout
      - aws_vars_stg
      - deploy_migrations_steps:
          ecr_env: stg

  # `deploy_stg_tasks` deploys scheduled tasks to the stg environment
  deploy_stg_tasks:
    executor: mymove_pusher
    environment:
      APP_ENVIRONMENT: 'stg'
    steps:
      - checkout
      - aws_vars_stg
      - deploy_tasks_steps:
          ecr_env: stg

  # `deploy_stg_app` updates the server-TLS app service in stg environment
  deploy_stg_app:
    executor: mymove_pusher
    environment:
      APP_ENVIRONMENT: 'stg'
      OPEN_TELEMETRY_SIDECAR: 'true'
      HEALTH_CHECK: 'true'
    steps:
      - checkout
      - aws_vars_stg
      - deploy_app_steps:
          compare_host: my.stg.move.mil
          health_check_hosts: my.stg.move.mil,office.stg.move.mil,admin.stg.move.mil
          ecr_env: stg

  # `deploy_stg_app_client_tls` updates the mutual-TLS service in the stg environment
  deploy_stg_app_client_tls:
    executor: mymove_pusher
    # use dockerhub otel collector image as govcloud does not have the
    # right certs for pulling from public.ecr.aws
    environment:
      APP_ENVIRONMENT: 'stg'
      OPEN_TELEMETRY_SIDECAR: 'true'
      HEALTH_CHECK: 'true'
    steps:
      - checkout
      - aws_vars_stg
      - tls_vars_stg
      - deploy_app_client_tls_steps:
          compare_host: gex.stg.move.mil
          health_check_hosts: gex.stg.move.mil
          ecr_env: stg

  deploy_storybook_dp3:
    executor: mymove_pusher
    steps:
      - checkout
      - aws_vars_transcom_com_dev
      - deploy_app_storybook:
          s3_bucket: storybook.dp3.us

  # `deploy_prd_migrations` deploys migrations to the milmove-prd environment
  deploy_prd_migrations:
    executor: mymove_pusher
    environment:
      APP_ENVIRONMENT: 'prd'
    steps:
      - checkout
      - aws_vars_prd
      - deploy_migrations_steps:
          ecr_env: prd

  # `deploy_prd_tasks` deploys ECS tasks in the milmove-prd environment
  deploy_prd_tasks:
    executor: mymove_pusher
    environment:
      APP_ENVIRONMENT: 'prd'
    steps:
      - checkout
      - aws_vars_prd
      - deploy_tasks_steps:
          ecr_env: prd

  # `deploy_prd_app` updates the server-TLS app service in the milmove-prd environment
  deploy_prd_app:
    executor: mymove_pusher
    environment:
      APP_ENVIRONMENT: 'prd'
      OPEN_TELEMETRY_SIDECAR: 'true'
      HEALTH_CHECK: 'true'
    steps:
      - checkout
      - aws_vars_prd
      - deploy_app_steps:
          compare_host: my.move.mil
          health_check_hosts: my.move.mil,office.move.mil,admin.move.mil
          ecr_env: prd

  # `deploy_prd_app_client_tls` updates the mutual-TLS service in the milmove-prd environment
  deploy_prd_app_client_tls:
    executor: mymove_pusher
    environment:
      APP_ENVIRONMENT: 'prd'
      OPEN_TELEMETRY_SIDECAR: 'true'
      HEALTH_CHECK: 'true'
    steps:
      - checkout
      - aws_vars_prd
      - tls_vars_prd
      - deploy_app_client_tls_steps:
          compare_host: gex.move.mil
          health_check_hosts: gex.move.mil
          ecr_env: prd

workflows:
  version: 2

  app:
    jobs:
      - check_tls_certificate_dp3

      - check_tls_certificate_stg

      - check_tls_certificate_prd

      - pre_deps_golang

      - pre_deps_yarn

      - base_noop

      - anti_virus:
          filters:
            branches:
              only: main

      # compile_app_client does not rely on pre_deps_yarn
      # anymore so that it can start sooner. This helps the
      # overall build time since the compile is so slow. It does
      # the same steps as pre_deps_yarn, it just doesn't cache
      # the yarn downloads, so compile_app_client and
      # pre_deps_yarn might both wind up downloading packages,
      # but the speedup is worth the duplicate work
      #
      # CircleCI has a "feature" where if all dependencies are
      # filtered, the job is not run, so add a base_noop step that
      # should complete very quickly
      # See workflows -> jobs -> requires at
      #
      # https://circleci.com/docs/configuration-reference/
      - compile_app_client:
          requires:
            - base_noop
            - anti_virus

      - check_generated_code:
          requires:
            - pre_deps_golang
          filters:
            branches:
              ignore: [*integration-mtls-ignore-branch, *integration-ignore-branch]

      - pre_test:
          requires:
            - pre_deps_golang
            - pre_deps_yarn
            - check_tls_certificate_dp3
            - check_tls_certificate_stg
            - check_tls_certificate_prd

      - integration_tests_admin:
          requires:
            - compile_app_server
            - compile_app_client
          # See comments at the top of this file for configuring/using
          # this branch config
          filters:
            branches:
              ignore: *integration-ignore-branch

      - integration_tests_office:
          requires:
            - compile_app_server
            - compile_app_client
          # See comments at the top of this file for configuring/using
          # this branch config
          filters:
            branches:
              ignore: *integration-ignore-branch

      - integration_tests_my:
          requires:
            - compile_app_server
            - compile_app_client
          # See comments at the top of this file for configuring/using
          # this branch config
          filters:
            branches:
              ignore: *integration-ignore-branch

      - integration_tests_devseed:
          requires:
            - pre_deps_golang
          # See comments at the top of this file for configuring/using
          # this branch config
          filters:
            branches:
              ignore: *integration-ignore-branch

      - integration_tests:
          requires:
            - integration_tests_admin
            - integration_tests_office
            - integration_tests_my
            - integration_tests_devseed
            - integration_tests_mtls
          # See comments at the top of this file for configuring/using
          # this branch config
          filters:
            branches:
              ignore: *integration-ignore-branch

      - integration_tests_mtls:
          # mtls integration tests use the same server image as the
          # e2e playwright tests and so needs the client build
          requires:
            - compile_app_server
          # See comments at the top of this file for configuring/using
          # this branch config
          filters:
            branches:
              ignore: *integration-mtls-ignore-branch

      - integration_tests_load:
          requires:
            - compile_app_server
            # limiting this run to integrationBranch only due to multiple branch pipeline
          filters:
            branches:
              only: integrationTesting

      - client_test:
          requires:
            - pre_deps_yarn
          # See comments at the top of this file for configuring/using
          # this branch config
          filters:
            branches:
              ignore: *client-ignore-branch

      - client_test_coverage:
          requires:
            - client_test
          # See comments at the top of this file for configuring/using
          # this branch config
          filters:
            branches:
              ignore: *client-ignore-branch

      - server_test:
          requires:
            - pre_deps_golang
          # See comments at the top of this file for configuring/using
          # this branch config
          filters:
            branches:
              ignore: *server-ignore-branch

      - server_test_coverage:
          requires:
            - server_test
          # See comments at the top of this file for configuring/using
          # this branch config
          filters:
            branches:
              ignore: *server-ignore-branch

      - compile_app_server:
          requires:
            - anti_virus
            - pre_deps_golang

      - build_app:
          requires:
            - compile_app_server
            - compile_app_client
          filters:
            branches:
              ignore: *dp3-branch

      - push_app_gov_dev:
          requires:
            - build_app

      - build_migrations:
          requires:
            - compile_app_server
            - compile_app_client

      - push_migrations_gov_dev:
          requires:
            - build_migrations
          filters:
            branches:
              ignore: [*integration-mtls-ignore-branch, *integration-ignore-branch]

      - build_tasks:
          requires:
            - compile_app_server
            - compile_app_client
          filters:
            branches:
              ignore: *dp3-branch

      - push_tasks_gov_dev:
          requires:
            - build_tasks

      - build_dp3_app:
          requires:
            - compile_app_server
            - compile_app_client
          filters:
            branches:
              only: *dp3-branch

      - build_dp3_tasks:
          requires:
            - compile_app_server
            - compile_app_client
          filters:
            branches:
              only: *dp3-branch

      - push_otel_collector_image_dp3:
          requires:
            - compile_app_server
          filters:
            branches:
              only: *dp3-branch

      - push_app_dp3:
          requires:
            - build_dp3_app
          filters:
            branches:
              only: *dp3-branch

      - push_migrations_dp3:
          requires:
            - build_migrations
          filters:
            branches:
              only: *dp3-branch

      - push_tasks_dp3:
          requires:
            - build_dp3_tasks
          filters:
            branches:
              only: *dp3-branch

      - deploy_dp3_migrations:
          requires:
            - pre_deps_golang
            - pre_test
            - client_test
            - server_test
            - push_app_dp3
            - push_otel_collector_image_dp3
            - compile_app_server
            - compile_app_client
            - push_tasks_dp3
            - push_migrations_dp3
          filters:
            branches:
              only: *dp3-branch

      - deploy_dp3_tasks:
          requires:
            - deploy_dp3_migrations
          filters:
            branches:
              only: *dp3-branch

      - deploy_dp3_app:
          requires:
            - deploy_dp3_migrations
          filters:
            branches:
              only: *dp3-branch

      - deploy_dp3_app_client_tls:
          requires:
            - deploy_dp3_migrations
          filters:
            branches:
              only: *dp3-branch

      - push_otel_collector_image_stg:
          requires:
            - compile_app_server
          filters:
            branches:
              only: main

      - push_app_stg:
          requires:
            - build_app
          filters:
            branches:
              only: main

      - push_migrations_stg:
          requires:
            - build_migrations
          filters:
            branches:
              only: main

      - push_tasks_stg:
          requires:
            - build_tasks
          filters:
            branches:
              only: main

      - check_circle_against_stg_sha:
          requires:
            - pre_deps_golang
            - pre_test
            - client_test
            - server_test
            - push_app_stg
            - push_otel_collector_image_stg
            - compile_app_server
            - compile_app_client
            - push_migrations_stg
            - push_tasks_stg
            - integration_tests
            - integration_tests_mtls
          filters:
            branches:
              only: main

      - deploy_stg_migrations:
          requires:
            - check_circle_against_stg_sha
          filters:
            branches:
              only: main

      - deploy_stg_tasks:
          requires:
            - deploy_stg_migrations
          filters:
            branches:
              only: main

      - deploy_stg_app:
          requires:
            - deploy_stg_migrations
          filters:
            branches:
              only: main

      - deploy_stg_app_client_tls:
          requires:
            - deploy_stg_migrations
          filters:
            branches:
              only: main

      - approve_prd_deploy:
          type: approval
          context:
            - Production Workflow Approvers
          requires:
            - deploy_stg_tasks
            - deploy_stg_app
            - deploy_stg_app_client_tls

      - prod_auth_check:
          requires:
            - approve_prd_deploy
          filters:
            branches:
              only: main

      - deploy_storybook_dp3:
          requires:
            - build_storybook
          filters:
            branches:
              only: main

      - build_storybook:
          requires:
            - anti_virus
            - pre_deps_yarn

      - push_otel_collector_image_prd:
          requires:
            - prod_auth_check
          filters:
            branches:
              only: main

      - push_app_prd:
          requires:
            - prod_auth_check
          filters:
            branches:
              only: main

      - push_migrations_prd:
          requires:
            - prod_auth_check
          filters:
            branches:
              only: main

      - push_tasks_prd:
          requires:
            - prod_auth_check
          filters:
            branches:
              only: main

      - deploy_prd_migrations:
          requires:
            - push_migrations_prd
            - push_app_prd
            - push_tasks_prd
            - push_otel_collector_image_prd
          filters:
            branches:
              only: main

      - deploy_prd_tasks:
          requires:
            - deploy_prd_migrations
            - push_tasks_prd
          filters:
            branches:
              only: main

      - deploy_prd_app:
          requires:
            - deploy_prd_migrations
            - push_app_prd
          filters:
            branches:
              only: main

      - deploy_prd_app_client_tls:
          requires:
            - deploy_prd_migrations
            - push_app_prd
          filters:
            branches:
              only: main

experimental:
  notify:
    branches:
      only:
        - main<|MERGE_RESOLUTION|>--- conflicted
+++ resolved
@@ -868,13 +868,9 @@
             export FEATURE_FLAG_NTSR=true
             export FEATURE_FLAG_CAC_VALIDATED_LOGIN=false
             export FEATURE_FLAG_VALIDATION_CODE_REQUIRED=false
+            export FEATURE_FLAG_COAST_GUARD_EMPLID=true
             export FEATURE_FLAG_MOVE_LOCK=false
-            export FEATURE_FLAG_COAST_GUARD_EMPLID=true
             export FEATURE_FLAG_OKTA_DODID_INPUT=false
-<<<<<<< HEAD
-            export FEATURE_FLAG_MOVE_LOCK=false
-=======
->>>>>>> 36e7c930
             export FEATURE_FLAG_SAFETY_MOVE=false
 
             # disable for speed, playwright tests can fail otherwise
@@ -906,8 +902,8 @@
             FEATURE_FLAG_NTSR: 'true'
             FEATURE_FLAG_CAC_VALIDATED_LOGIN: 'false'
             FEATURE_FLAG_VALIDATION_CODE_REQUIRED: 'false'
+            FEATURE_FLAG_COAST_GUARD_EMPLID: 'true'
             FEATURE_FLAG_MOVE_LOCK: 'false'
-            FEATURE_FLAG_COAST_GUARD_EMPLID: 'true'
             FEATURE_FLAG_OKTA_DODID_INPUT: 'false'
             FEATURE_FLAG_SAFETY_MOVE: 'false'
           command: |
