# yaml-language-server: $schema=https://json.schemastore.org/circleciconfig.json
############
#
# Caches
#
# Caches may have a `v1-` prefix, since caches in CircleCI 2.0 are immutable.
# A prefix provides an easy way to invalidate a cache.  See https://circleci.com/docs/2.0/caching/#clearing-cache
#
# Please do not use docker_layer_caching! It costs too much money to run. Please set to `false`.
#
############

version: 2.1

# References for variables shared across the file
references:
  circleci-docker: &circleci-docker milmove/circleci-docker:milmove-app-3d9acdaa37c81a87b5fc1c6193a8e528dd56e4ed

  # the playwright image to use
  playwright: &playwright cimg/node:18.13.0-browsers

  # the image to use for running load tests
  # see milmove_load_testing for the right config
  load_tester: &load_tester cimg/python:3.11.3

  postgres: &postgres cimg/postgres:12.11

  redis: &redis redis:5.0.6

  # base image that spins up quickly
  cimg_base: &cimg_base cimg/base:2022.12-22.04

  aws-otel-collector: &aws-otel-collector public.ecr.aws/aws-observability/aws-otel-collector:v0.31.0

  # To deploy to loadtest, demo or exp:
  # set dp3-branch to the branch you want to deploy to the env specifed
  # in dp3-env (loadtest, demo, exp), or
  # `placeholder_branch_name` if you don't want to deploy to dp3
  #

  # In addition, it's common practice to disable acceptance tests and
  # ignore tests for dp3 deploys. See the branch settings below.
  dp3-branch: &dp3-branch placeholder_branch_name
  # MUST BE ONE OF: loadtest, demo, exp.
  # These are used to pull in env vars so the spelling matters!
  dp3-env: &dp3-env placeholder_env

  # set integration-ignore-branch to the branch if you want to IGNORE
  # integration tests, or `placeholder_branch_name` if you do want to
  # run them
  integration-ignore-branch: &integration-ignore-branch placeholder_branch_name

  # set integration-mtls-ignore-branch to the branch if you want to
  # IGNORE mtls integration tests, or `placeholder_branch_name` if you
  # do want to run them
  integration-mtls-ignore-branch: &integration-mtls-ignore-branch placeholder_branch_name

  # set client-ignore-branch to the branch if you want to IGNORE
  # client tests, or `placeholder_branch_name` if you do want to run
  # them
  client-ignore-branch: &client-ignore-branch placeholder_branch_name

  # set server-ignore-branch to the branch if you want to IGNORE
  # server tests, or `placeholder_branch_name` if you do want to run
  # them
  server-ignore-branch: &server-ignore-branch placeholder_branch_name

executors:
  base_small:
    resource_class: small
    docker:
      - image: *cimg_base
        auth:
          username: $DOCKERHUB_USERNAME
          password: $DOCKERHUB_PASSWORD
  tls_small:
    resource_class: small
    working_directory: ~/transcom/mymove
    docker:
      - image: *circleci-docker
        auth:
          username: $DOCKERHUB_USERNAME
          password: $DOCKERHUB_PASSWORD
  av_medium:
    resource_class: medium
    working_directory: ~/transcom/mymove
    docker:
      - image: milmove/clamav-ci
        # Authenticate with Docker Hub to avoid rate limit problems beginning on Nov 1st, 2020.
        # See https://www.docker.com/blog/scaling-docker-to-serve-millions-more-developers-network-egress/ for details
        # We'll need this until CircleCI and Docker Hub work out a deal to prevent rate limiting errors from CircleCI
        # IPs.
        auth:
          username: $DOCKERHUB_USERNAME
          password: $DOCKERHUB_PASSWORD
  mymove_pusher:
    # needs to be medium+ so it can checkout and restore the workspace
    resource_class: medium+
    working_directory: /mnt/ramdisk
    docker:
      - image: *circleci-docker
        auth:
          username: $DOCKERHUB_USERNAME
          password: $DOCKERHUB_PASSWORD
  mymove_builder:
    resource_class: medium+
    working_directory: /mnt/ramdisk
    docker:
      - image: *circleci-docker
        auth:
          username: $DOCKERHUB_USERNAME
          password: $DOCKERHUB_PASSWORD
  mymove_compiler:
    # large and no ram disk
    resource_class: large
    working_directory: ~/transcom/mymove
    docker:
      - image: *circleci-docker
        auth:
          username: $DOCKERHUB_USERNAME
          password: $DOCKERHUB_PASSWORD
        environment:
          GOPATH: /home/circleci/go

  mymove_compiler_xlarge:
    # xlarge and no ram disk
    resource_class: xlarge
    working_directory: ~/transcom/mymove
    docker:
      - image: *circleci-docker
        auth:
          username: $DOCKERHUB_USERNAME
          password: $DOCKERHUB_PASSWORD
        environment:
          GOPATH: /home/circleci/go

  mymove_ramdisk_compiler:
    # large with ram disk
    resource_class: large
    working_directory: /mnt/ramdisk
    docker:
      - image: *circleci-docker
        auth:
          username: $DOCKERHUB_USERNAME
          password: $DOCKERHUB_PASSWORD
        environment:
          GOPATH: /home/circleci/go

  mymove_ramdisk_compiler_xlarge:
    # xlarge with ram disk
    resource_class: xlarge
    working_directory: /mnt/ramdisk
    docker:
      - image: *circleci-docker
        auth:
          username: $DOCKERHUB_USERNAME
          password: $DOCKERHUB_PASSWORD
        environment:
          GOPATH: /home/circleci/go

  mymove_tester:
    resource_class: xlarge
    working_directory: ~/transcom/mymove
    docker:
      - image: *circleci-docker
        auth:
          username: $DOCKERHUB_USERNAME
          password: $DOCKERHUB_PASSWORD
        environment:
          GOPATH: /home/circleci/go
      - image: *postgres
        auth:
          username: $DOCKERHUB_USERNAME
          password: $DOCKERHUB_PASSWORD
        environment:
          POSTGRES_PASSWORD: mysecretpassword
          POSTGRES_DB: test_db
          # use ramdisk for better performance
          # https://circleci.com/docs/databases/#optimizing-postgresql-images
          PGDATA: /dev/shm/pgdata/data
        # override entrypoint/command for ramdisk
        # this has been fixed in versions of postgres newer than 13.9
        # https://github.com/CircleCI-Public/cimg-postgres/commit/3b320e26e4f187d0cd144efea1bc26cf5a2b68b0
        # milmove is still on 12.11
        entrypoint: /bin/bash
        command: -c 'ln -s /dev/shm/pgdata/data /var/lib/postgresql/ && exec /usr/local/bin/docker-entrypoint.sh postgres'

      - image: *redis
        auth:
          username: $DOCKERHUB_USERNAME
          password: $DOCKERHUB_PASSWORD

  mymove_load_tester:
    resource_class: large
    working_directory: ~/project
    docker:
      - image: *load_tester
        auth:
          username: $DOCKERHUB_USERNAME
          password: $DOCKERHUB_PASSWORD
        environment:
          GOPATH: /home/circleci/go
      - image: *postgres
        auth:
          username: $DOCKERHUB_USERNAME
          password: $DOCKERHUB_PASSWORD
        environment:
          POSTGRES_PASSWORD: mysecretpassword
          POSTGRES_DB: test_db
          # use ramdisk for better performance
          # https://circleci.com/docs/databases/#optimizing-postgresql-images
          PGDATA: /dev/shm/pgdata/data
        # override entrypoint/command for ramdisk
        # this has been fixed in versions of postgres newer than 13.9
        # https://github.com/CircleCI-Public/cimg-postgres/commit/3b320e26e4f187d0cd144efea1bc26cf5a2b68b0
        # milmove is still on 12.11
        entrypoint: /bin/bash
        command: -c 'ln -s /dev/shm/pgdata/data /var/lib/postgresql/ && exec /usr/local/bin/docker-entrypoint.sh postgres'

      - image: *redis
        auth:
          username: $DOCKERHUB_USERNAME
          password: $DOCKERHUB_PASSWORD

  milmove_playwright_tester:
    # maybe don't need xlarge, but getting many timeouts with large
    # ahobson - 2023-02-07
    resource_class: xlarge
    # use ~/project as that already exists in cimg/node and is owned
    # by circleci
    working_directory: ~/project
    docker:
      - image: *playwright
        auth:
          username: $DOCKERHUB_USERNAME
          password: $DOCKERHUB_PASSWORD
        environment:
          GOPATH: /home/circleci/go
      - image: *postgres
        auth:
          username: $DOCKERHUB_USERNAME
          password: $DOCKERHUB_PASSWORD
        environment:
          POSTGRES_PASSWORD: mysecretpassword
          POSTGRES_DB: test_db
          # use ramdisk for better performance
          # https://circleci.com/docs/databases/#optimizing-postgresql-images
          PGDATA: /dev/shm/pgdata/data
        # override entrypoint/command for ramdisk
        # this has been fixed in versions of postgres newer than 13.9
        # https://github.com/CircleCI-Public/cimg-postgres/commit/3b320e26e4f187d0cd144efea1bc26cf5a2b68b0
        # milmove is still on 12.11
        entrypoint: /bin/bash
        command: -c 'ln -s /dev/shm/pgdata/data /var/lib/postgresql/ && exec /usr/local/bin/docker-entrypoint.sh postgres'
      - image: *redis
        auth:
          username: $DOCKERHUB_USERNAME
          password: $DOCKERHUB_PASSWORD

commands:
  create_dot_go_version:
    description: 'Creates a .go-version file (if needed) which can be used for cache keys specific to golang'
    steps:
      - run:
          name: Create a .go-version file
          command: |
            if [ -f ".go-version" ]; then
              echo ".go-version already exists, no need to re-create"
            else
              GO_VERSION=$(awk '/golang/ { print $2 }' .tool-versions)
              echo "Creating .go-version using version ${GO_VERSION}"
              echo $GO_VERSION > .go-version
            fi

  restore_cache_for_go:
    steps:
      - create_dot_go_version
      - restore_cache:
          keys:
            - go-mod-sources-v8-{{ checksum "go.sum" }}-{{ checksum ".go-version" }}

  save_cache_for_go:
    steps:
      - create_dot_go_version
      - save_cache:
          key: go-mod-sources-v8-{{ checksum "go.sum" }}-{{ checksum ".go-version" }}
          paths:
            - '~/go'
            - '~/transcom/mymove/bin/swagger'

  aws_vars_stg:
    steps:
      - run:
          name: 'Setting up AWS environment variables for stg env'
          command: |
            echo "export AWS_DEFAULT_REGION=$STG_REGION" >> $BASH_ENV
            echo "export AWS_ACCOUNT_ID=$STG_ACCOUNT_ID" >> $BASH_ENV
            echo "export AWS_ACCESS_KEY_ID=$STG_ACCESS_KEY_ID" >> $BASH_ENV
            echo "export AWS_SECRET_ACCESS_KEY=$STG_SECRET_ACCESS_KEY" >> $BASH_ENV
            # override default cpu/memory for staging
            echo "export SERVICE_RESERVATION_CPU=2048" >> $BASH_ENV
            echo "export SERVICE_RESERVATION_MEM=4096" >> $BASH_ENV
            source $BASH_ENV
  tls_vars_stg:
    steps:
      - run:
          name: 'Setting up TLS environment variables for stg env'
          command: |
            echo "export TLS_CERT=$STG_MOVE_MIL_DOD_TLS_CERT" >> $BASH_ENV
            echo "export TLS_KEY=$STG_MOVE_MIL_DOD_TLS_KEY" >> $BASH_ENV
            echo "export TLS_CA=$STG_MOVE_MIL_DOD_TLS_CA" >> $BASH_ENV
            source $BASH_ENV
  aws_vars_prd:
    steps:
      - run:
          name: 'Setting up AWS environment variables for prd env'
          command: |
            echo "export AWS_DEFAULT_REGION=$PRD_REGION" >> $BASH_ENV
            echo "export AWS_ACCOUNT_ID=$PRD_ACCOUNT_ID" >> $BASH_ENV
            echo "export AWS_ACCESS_KEY_ID=$PRD_ACCESS_KEY_ID" >> $BASH_ENV
            echo "export AWS_SECRET_ACCESS_KEY=$PRD_SECRET_ACCESS_KEY" >> $BASH_ENV
            # override default cpu/memory for production
            echo "export SERVICE_RESERVATION_CPU=2048" >> $BASH_ENV
            echo "export SERVICE_RESERVATION_MEM=4096" >> $BASH_ENV
            source $BASH_ENV
  tls_vars_prd:
    steps:
      - run:
          name: 'Setting up TLS environment variables for prd env'
          command: |
            echo "export TLS_CERT=$PRD_MOVE_MIL_DOD_TLS_CERT" >> $BASH_ENV
            echo "export TLS_KEY=$PRD_MOVE_MIL_DOD_TLS_KEY" >> $BASH_ENV
            echo "export TLS_CA=$PRD_MOVE_MIL_DOD_TLS_CA" >> $BASH_ENV
            source $BASH_ENV
  aws_vars_transcom_gov_dev:
    parameters:
      when:
        description: when to run
        type: string
        default: on_success
    steps:
      - run:
          name: 'Setting up AWS environment variables for gov-dev env'
          command: |
            echo "export AWS_DEFAULT_REGION=$GOV_DEV_REGION" >> $BASH_ENV
            echo "export AWS_ACCOUNT_ID=$GOV_DEV_ACCOUNT_ID" >> $BASH_ENV
            echo "export AWS_ACCESS_KEY_ID=$GOV_DEV_ACCESS_KEY_ID" >> $BASH_ENV
            echo "export AWS_SECRET_ACCESS_KEY=$GOV_DEV_SECRET_KEY" >> $BASH_ENV
            source $BASH_ENV
          when: << parameters.when >>
  tls_vars_gov_dev:
    steps:
      - run:
          name: 'Setting up TLS environment variables for gov-dev env'
          command: |
            echo "export TLS_CERT=$EXPERIMENTAL_MOVE_MIL_DOD_TLS_CERT" >> $BASH_ENV
            echo "export TLS_KEY=$EXPERIMENTAL_MOVE_MIL_DOD_TLS_KEY" >> $BASH_ENV
            echo "export TLS_CA=$EXPERIMENTAL_MOVE_MIL_DOD_TLS_CA" >> $BASH_ENV
            source $BASH_ENV
  aws_vars_transcom_com_dev:
    steps:
      - run:
          name: 'Setting up AWS environment variables for com-dev env'
          command: |
            echo "export AWS_DEFAULT_REGION=$COM_REGION" >> $BASH_ENV
            echo "export AWS_ACCOUNT_ID=$DEV_ACCOUNT_ID" >> $BASH_ENV
            echo "export AWS_ACCESS_KEY_ID=$DEV_ACCESS_KEY_ID" >> $BASH_ENV
            echo "export AWS_SECRET_ACCESS_KEY=$DEV_SECRET_KEY" >> $BASH_ENV
            source $BASH_ENV
  aws_vars_dp3:
    parameters:
      dp3-env:
        description: dp3 env to deploy to (exp, loadtest, demo)
        type: string
        default: *dp3-env
    steps:
      - run:
          name: 'Setting up AWS environment variables for dp3 env defined in &dp3-env'
          command: |
            echo "export AWS_DEFAULT_REGION=\$$(echo << parameters.dp3-env >> | tr 'a-z' 'A-Z')_REGION" >> $BASH_ENV
            echo "export AWS_ACCOUNT_ID=\$$(echo << parameters.dp3-env >> | tr 'a-z' 'A-Z')_ACCOUNT_ID" >> $BASH_ENV
            echo "export AWS_ACCESS_KEY_ID=\$$(echo << parameters.dp3-env >> | tr 'a-z' 'A-Z')_ACCESS_KEY_ID" >> $BASH_ENV
            echo "export AWS_SECRET_ACCESS_KEY=\$$(echo << parameters.dp3-env >> | tr 'a-z' 'A-Z')_SECRET_ACCESS_KEY" >> $BASH_ENV
      - when:
          condition:
            equal: [loadtest, << parameters.dp3-env >>]
          steps:
            - run:
                name: 'Increase cpu/memory reservation for loadtest'
                command: |
                  # override default cpu/memory
                  echo "export SERVICE_RESERVATION_CPU=2048" >> $BASH_ENV
                  echo "export SERVICE_RESERVATION_MEM=4096" >> $BASH_ENV
                  source $BASH_ENV
  tls_vars_dp3:
    parameters:
      dp3-env:
        description: dp3 env to deploy to (exp, loadtest, demo)
        type: string
        default: *dp3-env
    steps:
      - run:
          name: 'Setting up TLS environment variables for dp3 env defined in &dp3-env'
          command: |
            echo "export TLS_CERT=\$$(echo << parameters.dp3-env >> | tr 'a-z' 'A-Z')_DP3_CERT" >> $BASH_ENV
            echo "export TLS_KEY=\$$(echo << parameters.dp3-env >> | tr 'a-z' 'A-Z')_DP3_KEY" >> $BASH_ENV
            echo "export TLS_CA=\$$(echo << parameters.dp3-env >> | tr 'a-z' 'A-Z')_DP3_CA" >> $BASH_ENV
            source $BASH_ENV

  announce_failure:
    # parameters:
    steps:
      - run:
          name: Announce failure
          command: |
            [[ $CIRCLE_BRANCH = main ]] || exit 0
            scripts/circleci-announce-broken-branch
          when: on_fail

  deploy_migrations_steps:
    parameters:
      ecr_env:
        type: string
    steps:
      - attach_workspace:
          at: .
      - run:
          name: Get Digest from filesystem
          command: echo 'export ECR_DIGEST=$(cat images/sha/ECR_DIGEST_app-migrations_<< parameters.ecr_env >>)' | tee -a "${BASH_ENV}"
      - run:
          name: Snapshot database
          command: scripts/do-exclusively --job-name ${CIRCLE_JOB} scripts/rds-snapshot-app-db $APP_ENVIRONMENT
      - run:
          name: Run migrations
          command: scripts/do-exclusively --job-name ${CIRCLE_JOB} scripts/ecs-run-app-migrations-container ${AWS_ACCOUNT_ID}.dkr.ecr.${AWS_DEFAULT_REGION}.amazonaws.com/app-migrations@${ECR_DIGEST} $APP_ENVIRONMENT
          no_output_timeout: 60m
          environment:
            CHAMBER_RETRIES: 20
      - announce_failure
  deploy_tasks_steps:
    parameters:
      ecr_env:
        type: string
    steps:
      - attach_workspace:
          at: .
      - run:
          name: Get Digest from filesystem
          command: echo 'export ECR_DIGEST=$(cat images/sha/ECR_DIGEST_app-tasks_<< parameters.ecr_env >>)' | tee -a "${BASH_ENV}"
      - run:
          name: Deploy connect to GEX via SFTP service
          command: scripts/do-exclusively --job-name ${CIRCLE_JOB} scripts/ecs-deploy-task-container connect-to-gex-via-sftp "${AWS_ACCOUNT_ID}.dkr.ecr.${AWS_DEFAULT_REGION}.amazonaws.com/app-tasks@${ECR_DIGEST}" "${APP_ENVIRONMENT}"
          no_output_timeout: 20m
      - announce_failure
      - run:
          name: Deploy GHC fuel price data task service
          command: scripts/do-exclusively --job-name ${CIRCLE_JOB} scripts/ecs-deploy-task-container save-ghc-fuel-price-data "${AWS_ACCOUNT_ID}.dkr.ecr.${AWS_DEFAULT_REGION}.amazonaws.com/app-tasks@${ECR_DIGEST}" "${APP_ENVIRONMENT}"
          no_output_timeout: 20m
      - announce_failure
      - run:
          name: Deploy payment reminder email task service
          command: scripts/do-exclusively --job-name ${CIRCLE_JOB} scripts/ecs-deploy-task-container send-payment-reminder "${AWS_ACCOUNT_ID}.dkr.ecr.${AWS_DEFAULT_REGION}.amazonaws.com/app-tasks@${ECR_DIGEST}" "${APP_ENVIRONMENT}"
          no_output_timeout: 20m
      - announce_failure
      - run:
          name: Deploy post to GEX service
          command: scripts/do-exclusively --job-name ${CIRCLE_JOB} scripts/ecs-deploy-task-container post-file-to-gex "${AWS_ACCOUNT_ID}.dkr.ecr.${AWS_DEFAULT_REGION}.amazonaws.com/app-tasks@${ECR_DIGEST}" "${APP_ENVIRONMENT}"
          no_output_timeout: 20m
      - announce_failure
      - run:
          name: Deploy process EDIs service
          command: scripts/do-exclusively --job-name ${CIRCLE_JOB} scripts/ecs-deploy-task-container process-edis "${AWS_ACCOUNT_ID}.dkr.ecr.${AWS_DEFAULT_REGION}.amazonaws.com/app-tasks@${ECR_DIGEST}" "${APP_ENVIRONMENT}"
          no_output_timeout: 20m
      - announce_failure
  # Used for dp3 sites, which do not include gex/orders
  deploy_dp3_tasks_steps:
    parameters:
      ecr_env:
        type: string
        default: *dp3-env
    steps:
      - attach_workspace:
          at: .
      - run:
          name: Get Digest from filesystem
          command: echo 'export ECR_DIGEST=$(cat images/sha/ECR_DIGEST_app-tasks_<< parameters.ecr_env >>)' | tee -a "${BASH_ENV}"
      - run:
          name: Deploy GHC fuel price data task service
          command: scripts/do-exclusively --job-name ${CIRCLE_JOB} scripts/ecs-deploy-task-container save-ghc-fuel-price-data "${AWS_ACCOUNT_ID}.dkr.ecr.${AWS_DEFAULT_REGION}.amazonaws.com/app-tasks@${ECR_DIGEST}" "${APP_ENVIRONMENT}"
          no_output_timeout: 20m
      - announce_failure
      - run:
          name: Deploy payment reminder email task service
          command: scripts/do-exclusively --job-name ${CIRCLE_JOB} scripts/ecs-deploy-task-container send-payment-reminder "${AWS_ACCOUNT_ID}.dkr.ecr.${AWS_DEFAULT_REGION}.amazonaws.com/app-tasks@${ECR_DIGEST}" "${APP_ENVIRONMENT}"
          no_output_timeout: 20m
      - announce_failure
  deploy_app_steps:
    parameters:
      compare_host:
        type: string
      health_check_hosts:
        type: string
      ecr_env:
        type: string
    steps:
      - attach_workspace:
          at: .
      - run:
          name: Compare against deployed commit
          command: |
            [[ -z "<< parameters.compare_host >>" ]] || scripts/compare-deployed-commit "<< parameters.compare_host >>" $CIRCLE_SHA1
      - restore_cache_for_go
      - run:
          name: Get Digest from filesystem
          command: echo 'export ECR_DIGEST=$(cat images/sha/ECR_DIGEST_app_<< parameters.ecr_env >>)' | tee -a "${BASH_ENV}"
      - run:
          name: Get otel collector digest from filesystem
          command: |
            OTEL_ECR_DIGEST=$(cat images/sha/ECR_DIGEST_otel-collector_<< parameters.ecr_env >>)
            echo "export OTEL_ECR_DIGEST=${OTEL_ECR_DIGEST}" | tee -a "${BASH_ENV}"

            echo "export OTEL_COLLECTOR_IMAGE=${AWS_ACCOUNT_ID}.dkr.ecr.${AWS_DEFAULT_REGION}.amazonaws.com/otel-collector@${OTEL_ECR_DIGEST}" | tee -a "${BASH_ENV}"
      - run:
          name: Deploy app service
          command: scripts/do-exclusively --job-name ${CIRCLE_JOB} scripts/ecs-deploy-service-container app "${AWS_ACCOUNT_ID}.dkr.ecr.${AWS_DEFAULT_REGION}.amazonaws.com/app@${ECR_DIGEST}" "${APP_ENVIRONMENT}" "/bin/milmove serve"
          no_output_timeout: 20m
      - run:
          name: Health Check
          command: bin/health-checker --schemes https --hosts << parameters.health_check_hosts >> --tries 10 --backoff 3 --log-level info --timeout 5m
      - run:
          name: TLS Check
          command: bin/tls-checker --schemes https --hosts << parameters.health_check_hosts >> --log-level info --timeout 15m
      - run:
          name: Check deployed commits
          command: scripts/check-deployed-commit "<< parameters.health_check_hosts >>" "$CIRCLE_SHA1"
      - announce_failure
  deploy_app_client_tls_steps:
    parameters:
      compare_host:
        type: string
      health_check_hosts:
        type: string
      ecr_env:
        type: string
    steps:
      - attach_workspace:
          at: .
      - run:
          name: Compare against deployed commit
          command: |
            [[ -z "<< parameters.compare_host >>" ]] || scripts/compare-deployed-commit "<< parameters.compare_host >>" $CIRCLE_SHA1 ${TLS_KEY} ${TLS_CERT} ${TLS_CA}
      - run:
          name: Get Digest from filesystem
          command: echo 'export ECR_DIGEST=$(cat images/sha/ECR_DIGEST_app_<< parameters.ecr_env >>)' | tee -a "${BASH_ENV}"
      - run:
          name: Get otel collector digest from filesystem
          command: |
            OTEL_ECR_DIGEST=$(cat images/sha/ECR_DIGEST_otel-collector_<< parameters.ecr_env >>)
            echo "export OTEL_ECR_DIGEST=${OTEL_ECR_DIGEST}" | tee -a "${BASH_ENV}"

            echo "export OTEL_COLLECTOR_IMAGE=${AWS_ACCOUNT_ID}.dkr.ecr.${AWS_DEFAULT_REGION}.amazonaws.com/otel-collector@${OTEL_ECR_DIGEST}" | tee -a "${BASH_ENV}"
      - run:
          name: Deploy app-client-tls service
          command: scripts/do-exclusively --job-name ${CIRCLE_JOB} scripts/ecs-deploy-service-container app-client-tls "${AWS_ACCOUNT_ID}.dkr.ecr.${AWS_DEFAULT_REGION}.amazonaws.com/app@${ECR_DIGEST}" "${APP_ENVIRONMENT}" "/bin/milmove serve"
          no_output_timeout: 20m
      - run:
          name: Health Check
          command: |
            bin/health-checker --schemes https --hosts << parameters.health_check_hosts >> --key ${TLS_KEY} --cert ${TLS_CERT} --ca ${TLS_CA} --tries 10 --backoff 3 --log-level info --timeout 5m
      - run:
          name: TLS Check
          command: |
            bin/tls-checker --schemes https --hosts << parameters.health_check_hosts >> --key ${TLS_KEY} --cert ${TLS_CERT} --ca ${TLS_CA} --log-level info --timeout 15m
      - run:
          name: Check deployed commits
          command: scripts/check-deployed-commit "<< parameters.health_check_hosts >>" "$CIRCLE_SHA1" ${TLS_KEY} ${TLS_CERT} ${TLS_CA}
      - announce_failure

  deploy_app_storybook:
    parameters:
      s3_bucket:
        type: string
    steps:
      - attach_workspace:
          at: /tmp/storybook
      - checkout
      - run:
          name: Push Storybook build to S3
          command: scripts/push-storybook-assets "<< parameters.s3_bucket>>"

  build_image:
    parameters:
      dockerfile:
        type: string
      image_name:
        type: string
      tag:
        type: string
      working_dir:
        type: string
    steps:
      - attach_workspace:
          at: .
      - setup_remote_docker:
          docker_layer_caching: false
      - run:
          name: 'Build docker image'
          working_directory: << parameters.working_dir >>
          command: |
            docker build -f << parameters.dockerfile>> -t << parameters.image_name >>:<< parameters.tag >> .
            mkdir -p images
            docker save -o images/<< parameters.image_name >> << parameters.image_name >>:<< parameters.tag >>
      - persist_to_workspace:
          root: .
          paths:
            - images/<< parameters.image_name >>

  push_image:
    parameters:
      ecr_env:
        type: string
      image_name:
        type: string
      tag:
        type: string
      repo:
        type: string
    steps:
      - attach_workspace:
          at: .
      - setup_remote_docker:
          docker_layer_caching: false
      - run:
          name: 'Retrieve docker image from workspace'
          command: |
            docker load -i images/<< parameters.image_name >>
      - run:
          name: 'Tag and push docker image'

          command: |
            aws ecr get-login-password --region $AWS_DEFAULT_REGION | docker login --username AWS --password-stdin ${AWS_ACCOUNT_ID}.dkr.ecr.${AWS_DEFAULT_REGION}.amazonaws.com
            docker tag << parameters.image_name >>:<< parameters.tag >> ${AWS_ACCOUNT_ID}.dkr.ecr.${AWS_DEFAULT_REGION}.amazonaws.com/<< parameters.repo >>:git-${CIRCLE_SHA1}
            docker push ${AWS_ACCOUNT_ID}.dkr.ecr.${AWS_DEFAULT_REGION}.amazonaws.com/<< parameters.repo >>:git-${CIRCLE_SHA1}
            shopt -s extglob

            # README: We are going to replace any unwanted characters with dashes then truncate
            #         the tag name to 100 characters. Docker tags can be a maximum of 128 characters
            #         and this leaves some room for a prefix.
            docker_tag_from_branch_name=${CIRCLE_BRANCH//+([^A-Za-z0-9-.])/-}
            docker_tag_shortened_name=${docker_tag_from_branch_name:0:100}

            docker tag << parameters.image_name >>:<< parameters.tag >> ${AWS_ACCOUNT_ID}.dkr.ecr.${AWS_DEFAULT_REGION}.amazonaws.com/<< parameters.repo >>:git-branch-${docker_tag_shortened_name}
            docker push ${AWS_ACCOUNT_ID}.dkr.ecr.${AWS_DEFAULT_REGION}.amazonaws.com/<< parameters.repo >>:git-branch-${docker_tag_shortened_name}
      - run:
          name: 'Record ECR Image Digest'
          command: |
            mkdir -p images/sha
            echo $(aws ecr describe-images --repository-name << parameters.repo >> --image-ids imageTag=git-${CIRCLE_SHA1} | jq ".imageDetails[0] .imageDigest" -r) > images/sha/ECR_DIGEST_<< parameters.repo >>_<< parameters.ecr_env >>
            cat images/sha/ECR_DIGEST_<< parameters.repo >>_<< parameters.ecr_env >>
            sleep 60
      - run:
          name: 'Describe image scan findings'
          command: scripts/ecr-describe-image-scan-findings << parameters.repo >> $(cat images/sha/ECR_DIGEST_<< parameters.repo >>_<< parameters.ecr_env >>)
      - persist_to_workspace:
          root: .
          paths:
            - images/sha/ECR_DIGEST_<< parameters.repo >>_<< parameters.ecr_env >>

  # The ATO environments cannot pull from outside repositories
  # the error is: x509: certificate signed by unknown authority
  #
  # So pull the image and then push to our own ECR repo. For docker
  # STIG reasons, we need to do an image scan AND we need to expire
  # old images, so always create a new tag on each deployment
  push_otel_collector_image:
    parameters:
      ecr_env:
        type: string
      aws_otel_collector_image:
        type: string
      repo:
        type: string
        default: otel-collector
    steps:
      - setup_remote_docker:
          docker_layer_caching: false
      - attach_workspace:
          at: .
      - run:
          name: 'Tag and push docker image'
          command: |
            aws ecr get-login-password --region $AWS_DEFAULT_REGION | docker login --username AWS --password-stdin ${AWS_ACCOUNT_ID}.dkr.ecr.${AWS_DEFAULT_REGION}.amazonaws.com
            otel_image=$(echo << parameters.aws_otel_collector_image >>)
            docker pull "${otel_image}"
            shopt -s extglob
            # this removes everything before the colon, which separates the
            # image name from the image tag
            otel_image_tag=${otel_image#*:}
            repo_name=${AWS_ACCOUNT_ID}.dkr.ecr.${AWS_DEFAULT_REGION}.amazonaws.com/<< parameters.repo >>
            image_name="${repo_name}:${otel_image_tag}"
            docker pull "${otel_image}"
            # use git prefix for ECR expiration policy
            docker tag "${otel_image}" "${repo_name}:git-${otel_image_tag}-${CIRCLE_SHA1}"
            docker push "${repo_name}:git-${otel_image_tag}-${CIRCLE_SHA1}"

      - run:
          name: 'Record ECR Image Digest'
          command: |
            otel_image=$(echo << parameters.aws_otel_collector_image >>)
            shopt -s extglob
            # this removes everything before the colon, which separates the
            # image name from the image tag
            otel_image_tag=${otel_image#*:}
            mkdir -p images/sha
            echo $(aws ecr describe-images --repository-name << parameters.repo >> --image-ids imageTag=git-${otel_image_tag}-${CIRCLE_SHA1} | jq ".imageDetails[0] .imageDigest" -r) > images/sha/ECR_DIGEST_<< parameters.repo >>_<< parameters.ecr_env >>
            cat images/sha/ECR_DIGEST_<< parameters.repo >>_<< parameters.ecr_env >>
      # The scans of the upstream otel collector image result in
      #
      #   UnsupportedImageError: The operating system and/or package manager are not supported
      # The irony of the AWS open telemetry collector being built in a
      # way that is not compatible with AWS image scanning is not lost
      # on me
      # - run:
      #     name: 'Describe image scan findings'
      #     command: scripts/ecr-describe-image-scan-findings << parameters.repo >> $(cat images/sha/ECR_DIGEST_<< parameters.repo >>_<< parameters.ecr_env >>) || true
      - persist_to_workspace:
          root: .
          paths:
            - images/sha/ECR_DIGEST_<< parameters.repo >>_<< parameters.ecr_env >>

  server_tests_step:
    parameters:
      application:
        type: string
    steps:
      - run:
          name: make server_test_build for <<parameters.application>>
          command: |
            export LOGIN_GOV_SECRET_KEY=$(echo $E2E_LOGIN_GOV_SECRET_KEY | base64 --decode)
            export OKTA_CUST_CLIENT_ID=notrealkey
            export OKTA_OFFICE_CLIENT_ID=notrealkey1
            export OKTA_ADMIN_CLIENT_ID=notrealkey2
            export OKTA_CUSTOMER_SECRET_KEY=notrealkey
            export OKTA_OFFICE_SECRET_KEY=notrealkey1
            export OKTA_ADMIN_SECRET_KEY=notrealkey2
            export OKTA_TENANT_ORG_URL=test-milmove.okta.mil
            export OKTA_API_KEY=notrealapikey
            export OKTA_OFFICE_GROUP_ID=notrealgroupId
            export OKTA_CUSTOMER_GROUP_ID=notrealcustomergroupId


            make server_test
          no_output_timeout: 20m
          environment:
            APPLICATION: '<< parameters.application >>'
            # 8 since this runs on xlarge with 8 CPUs
            GOTEST_PARALLEL: 8
            DB_PASSWORD: mysecretpassword
            DB_USER_LOW_PRIV: crud
            DB_PASSWORD_LOW_PRIV: mysecretpassword
            DB_USER: postgres
            DB_HOST: localhost
            DB_PORT_TEST: 5433
            DB_PORT: 5432
            DB_NAME: test_db
            DB_NAME_TEST: test_db
            DTOD_USE_MOCK: 'true'
            MIGRATION_MANIFEST: '/home/circleci/transcom/mymove/migrations/<< parameters.application >>/migrations_manifest.txt'
            MIGRATION_PATH: 'file:///home/circleci/transcom/mymove/migrations/<< parameters.application >>/schema;file:///home/circleci/transcom/mymove/migrations/<< parameters.application >>/secure'
            EIA_KEY: db2522a43820268a41a802a16ae9fd26 # dummy key generated with openssl rand -hex 16
            ENV: test
            ENVIRONMENT: test
            SERVER_REPORT: 1
            COVERAGE: 1
            SERVE_API_INTERNAL: 'true'
            OKTA_CUSTOMER_CLIENT_ID: 1q2w3e4r5t6y7u8i9o
            OKTA_ADMIN_CLIENT_ID: AQ1SW2DE3FR4G5
            OKTA_OFFICE_CLIENT_ID: 9f9f9s8s90gig9
            OKTA_API_KEY: notrealapikey8675309
            OKTA_OFFICE_GROUP_ID: notrealgroupId
            OKTA_CUSTOMER_GROUP_ID: notrealcustomergroupId

  # run playwright tests without using setup_remote_docker
  # the remote docker resources are not configurable and thus are
  # SLOOOOOOW
  #
  # https://circleci.com/docs/building-docker-images/#specifications
  #
  # Run postgresql + redis in docker, but run the tests locally
  #
  e2e_tests_playwright:
    parameters:
      workers:
        type: integer
        # We tried this in an xlarge resource with 5 workers and still
        # had flaky tests because of pages being slow to load
        # Instead, we run in a large instance with 1 worker and
        # increased parallelism as needed
        default: 1
      path:
        type: string
    steps:
      - attach_workspace:
          at: .
      - restore_cache:
          keys:
            - v4-cache-yarn-v4-{{ checksum "yarn.lock" }}
      - run:
          name: setup hosts
          command: |
            # futz with /etc/hosts for running in circleci
            echo "127.0.0.1 milmovelocal" | sudo tee -a /etc/hosts
            echo "127.0.0.1 officelocal" | sudo tee -a /etc/hosts
            echo "127.0.0.1 adminlocal" | sudo tee -a /etc/hosts
            echo "127.0.0.1 primelocal" | sudo tee -a /etc/hosts
      - run:
          background: true
          name: run server
          environment:
            MIGRATION_MANIFEST: '/home/circleci/project/migrations/app/migrations_manifest.txt'
            MIGRATION_PATH: 'file:///home/circleci/project/migrations/app/schema;file:///home/circleci/project/migrations/app/secure'
          command: |
            export MOVE_MIL_DOD_CA_CERT=$(cat config/tls/devlocal-ca.pem)
            export MOVE_MIL_DOD_TLS_CERT=$(cat config/tls/devlocal-https.pem)
            export MOVE_MIL_DOD_TLS_KEY=$(cat config/tls/devlocal-https.key)
            export CLIENT_AUTH_SECRET_KEY=$(cat config/tls/devlocal-client_auth_secret.key)
            export LOGIN_GOV_SECRET_KEY=$(echo $E2E_LOGIN_GOV_SECRET_KEY | base64 --decode)
            export HERE_MAPS_APP_ID=$E2E_HERE_MAPS_APP_ID
            export HERE_MAPS_APP_CODE=$E2E_HERE_MAPS_APP_CODE
            # pull in review app settings here so we don't have to
            # reproduce them
            sed 's,^,export ,' config/env/review.app.env > server_env
            source server_env

            # now do a few overrides
            export HERE_MAPS_GEOCODE_ENDPOINT=https://geocoder.api.here.com/6.2/geocode.json
            export HERE_MAPS_ROUTING_ENDPOINT=https://route.api.here.com/routing/7.2/calculateroute.json
            export LOGIN_GOV_CALLBACK_PORT=4000
            export LOGIN_GOV_CALLBACK_PROTOCOL=http
            export OKTA_CUSTOMER_CLIENT_ID=1q2w3e4r5t6y7u8i9o
            export OKTA_ADMIN_CLIENT_ID=AQ1SW2DE3FR4G5
            export OKTA_OFFICE_CLIENT_ID=9f9f9s8s90gig9
            export OKTA_CUSTOMER_SECRET_KEY=notrealkey
            export OKTA_OFFICE_SECRET_KEY=notrealkey1
            export OKTA_ADMIN_SECRET_KEY=notrealkey2
            export OKTA_TENANT_CALLBACK_PORT=4000
            export OKTA_TENANT_CALLBACK_PROTOCOL=http
            export OKTA_TENANT_ORG_URL=test-milmove.okta.mil
            export OKTA_API_KEY=notrealapikey
            export OKTA_OFFICE_GROUP_ID=notrealgroupId
            export OKTA_CUSTOMER_GROUP_ID=notrealcustomergroupId

            export SERVE_API_PRIME=false
            export SERVE_API_SUPPORT=true
            export SERVE_PRIME_SIMULATOR=true
            export DEVLOCAL_CA=$PWD/config/tls/devlocal-ca.pem
            export DOD_CA_PACKAGE=$PWD/config/tls/milmove-cert-bundle.p7b
            export HTTP_ADMIN_SERVER_NAME=adminlocal
            export HTTP_MY_SERVER_NAME=milmovelocal
            export HTTP_OFFICE_SERVER_NAME=officelocal
            export HTTP_ORDERS_SERVER_NAME=orderslocal
            export HTTP_PRIME_SERVER_NAME=primelocal
            export ENVIRONMENT=test
            export FEATURE_FLAG_MULTI_MOVE=true
            export FEATURE_FLAG_PPM=true
            export FEATURE_FLAG_NTS=true
            export FEATURE_FLAG_NTSR=true
            export FEATURE_FLAG_BOAT=true
            export FEATURE_FLAG_MOBILE_HOME=true
            export FEATURE_FLAG_CAC_VALIDATED_LOGIN=false
            export FEATURE_FLAG_VALIDATION_CODE_REQUIRED=false
            export FEATURE_FLAG_MOVE_LOCK=false
            export FEATURE_FLAG_OKTA_DODID_INPUT=false
            export FEATURE_FLAG_HEADQUARTERS_ROLE=false
            export FEATURE_FLAG_GSR_ROLE=false
            export FEATURE_FLAG_SAFETY_MOVE=false
            export FEATURE_FLAG_MANAGE_SUPPORTING_DOCS=false
            export FEATURE_FLAG_THIRD_ADDRESS_AVAILABLE=false
            export FEATURE_FLAG_QUEUE_MANAGEMENT=false
            export FEATURE_FLAG_UNACCOMPANIED_BAGGAGE=false
            export FEATURE_FLAG_ENABLE_ALASKA=false
            export FEATURE_FLAG_UNACCOMPANIED_BAGGAGE=false

            # disable for speed, playwright tests can fail otherwise
            export DB_DEBUG=false

            make db_dev_create
            bin/milmove migrate
            # playwright tests DO NOT NEED SEED DATA
            bin/milmove serve 2>&1 | fmt
      - run:
          name: wait for server
          command: |
            # install yarn dependencies while waiting for the server
            # to start. This installs our pinned version of playwright
            yarn install --frozen-lockfile --cache-folder ~/.cache/yarn
            # install playwright browsers while waiting for the server to start
            ./node_modules/.bin/playwright install
            dockerize -wait http://milmovelocal:4000 -timeout 5m
      - run:
          name: run e2e_test playwright
          environment:
            PLAYWRIGHT_MY_URL: http://milmovelocal:4000
            PLAYWRIGHT_ADMIN_URL: http://adminlocal:4000
            PLAYWRIGHT_OFFICE_URL: http://officelocal:4000
            # partially taken from https://playwright.dev/docs/ci#sharding-in-circleci
            FEATURE_FLAG_MULTI_MOVE: 'true'
            FEATURE_FLAG_PPM: 'true'
            FEATURE_FLAG_NTS: 'true'
            FEATURE_FLAG_NTSR: 'true'
            FEATURE_FLAG_BOAT: 'true'
            FEATURE_FLAG_MOBILE_HOME: 'true'
            FEATURE_FLAG_CAC_VALIDATED_LOGIN: 'false'
            FEATURE_FLAG_VALIDATION_CODE_REQUIRED: 'false'
            FEATURE_FLAG_MOVE_LOCK: 'false'
            FEATURE_FLAG_OKTA_DODID_INPUT: 'false'
            FEATURE_FLAG_HEADQUARTERS_ROLE: 'false'
            FEATURE_FLAG_GSR_ROLE: 'false'
            FEATURE_FLAG_SAFETY_MOVE: 'false'
            FEATURE_FLAG_MANAGE_SUPPORTING_DOCS: 'false'
            FEATURE_FLAG_THIRD_ADDRESS_AVAILABLE: 'false'
            FEATURE_FLAG_QUEUE_MANAGEMENT: 'false'
            FEATURE_FLAG_UNACCOMPANIED_BAGGAGE: 'false'
<<<<<<< HEAD
=======
            FEATURE_FLAG_ENABLE_ALASKA: 'false'
>>>>>>> 21cd8c81
          command: |
            SHARD=$((${CIRCLE_NODE_INDEX}+1))
            PLAYWRIGHT_JUNIT_OUTPUT_NAME=playwright-results.xml \
            ./node_modules/.bin/playwright test \
            --reporter=html,junit \
            --trace=on \
            --workers << parameters.workers >> \
            --shard="${SHARD}/${CIRCLE_NODE_TOTAL}" \
            << parameters.path >>
          no_output_timeout: 60m
      - store_artifacts:
          path: playwright-report
      - run:
          name: create playwright report archive for download
          when: always
          command: |
            zip -r complete-playwright-report.zip playwright-report
      - store_artifacts:
          path: complete-playwright-report.zip
      - store_test_results:
          path: playwright-results.xml

  # this custom step has some duplication with
  # scripts/run-e2e-mtls-test-docker because we want to run some of the
  # steps below in parallel
  e2e_tests_mtls:
    steps:
      - attach_workspace:
          at: .
      - run:
          name: setup hosts
          command: |
            # futz with /etc/hosts for running in circleci
            echo "127.0.0.1 milmovelocal" | sudo tee -a /etc/hosts
            echo "127.0.0.1 officelocal" | sudo tee -a /etc/hosts
            echo "127.0.0.1 adminlocal" | sudo tee -a /etc/hosts
            echo "127.0.0.1 primelocal" | sudo tee -a /etc/hosts
      - run:
          background: true
          name: run server
          environment:
            MIGRATION_MANIFEST: '/home/circleci/transcom/mymove/migrations/app/migrations_manifest.txt'
            MIGRATION_PATH: 'file:///home/circleci/transcom/mymove/migrations/app/schema;file:///home/circleci/transcom/mymove/migrations/app/secure'
          command: |
            export MOVE_MIL_DOD_CA_CERT=$(cat config/tls/devlocal-ca.pem)
            export MOVE_MIL_DOD_TLS_CERT=$(cat config/tls/devlocal-https.pem)
            export MOVE_MIL_DOD_TLS_KEY=$(cat config/tls/devlocal-https.key)
            export CLIENT_AUTH_SECRET_KEY=$(cat config/tls/devlocal-client_auth_secret.key)
            export LOGIN_GOV_SECRET_KEY=$(echo $E2E_LOGIN_GOV_SECRET_KEY | base64 --decode)
            export HERE_MAPS_APP_ID=$E2E_HERE_MAPS_APP_ID
            export HERE_MAPS_APP_CODE=$E2E_HERE_MAPS_APP_CODE
            # pull in review app settings here so we don't have to
            # reproduce them
            sed 's,^,export ,' config/env/review.app.env > server_env
            source server_env

            # now do a few overrides
            export HERE_MAPS_GEOCODE_ENDPOINT=https://geocoder.api.here.com/6.2/geocode.json
            export HERE_MAPS_ROUTING_ENDPOINT=https://route.api.here.com/routing/7.2/calculateroute.json
            export LOGIN_GOV_CALLBACK_PORT=4000
            export LOGIN_GOV_CALLBACK_PROTOCOL=http
            export OKTA_CUSTOMER_CLIENT_ID=1q2w3e4r5t6y7u8i9o
            export OKTA_ADMIN_CLIENT_ID=AQ1SW2DE3FR4G5
            export OKTA_OFFICE_CLIENT_ID=9f9f9s8s90gig9
            export OKTA_CUSTOMER_SECRET_KEY=notrealkey
            export OKTA_OFFICE_SECRET_KEY=notrealkey1
            export OKTA_ADMIN_SECRET_KEY=notrealkey2
            export OKTA_TENANT_CALLBACK_PORT=4000
            export OKTA_TENANT_CALLBACK_PROTOCOL=http
            export OKTA_TENANT_ORG_URL=test-milmove.okta.mil
            export OKTA_API_KEY=notrealapikey
            export OKTA_OFFICE_GROUP_ID=notrealgroupId
            export OKTA_CUSTOMER_GROUP_ID=notrealcustomergroupId

            export SERVE_API_SUPPORT=true
            export SERVE_PRIME_SIMULATOR=true
            export DEVLOCAL_CA=$PWD/config/tls/devlocal-ca.pem
            export DOD_CA_PACKAGE=$PWD/config/tls/milmove-cert-bundle.p7b
            export HTTP_ADMIN_SERVER_NAME=adminlocal
            export HTTP_MY_SERVER_NAME=milmovelocal
            export HTTP_OFFICE_SERVER_NAME=officelocal
            export HTTP_ORDERS_SERVER_NAME=orderslocal
            export HTTP_PRIME_SERVER_NAME=primelocal
            export ENVIRONMENT=test
            export MUTUAL_TLS_ENABLED=true
            export MUTUAL_TLS_PORT=9443
            export SERVE_API_PRIME=true
            # disable for speed, tests can fail otherwise
            export DB_DEBUG=false

            make db_dev_create
            bin/milmove migrate
            # mtls tests do not need client
            mkdir -p build
            touch build/index.html
            # mtls tests DO NOT NEED SEED DATA
            bin/milmove serve 2>&1 | fmt
      - run:
          name: wait for server
          command: |
            dockerize -wait http://milmovelocal:4000 -timeout 5m
      - run:
          name: run e2e mtls tests
          command: |
            ./scripts/run-e2e-mtls-test

  e2e_tests_load:
    parameters:
      workers:
        type: integer
        # We tried this in an xlarge resource with 5 workers and still
        # had flaky tests because of pages being slow to load
        # Instead, we run in a large instance with 1 worker and
        # increased parallelism as needed
        default: 1
    steps:
      - attach_workspace:
          at: .
      - run:
          name: setup hosts
          command: |
            # futz with /etc/hosts for running in circleci
            echo "127.0.0.1 milmovelocal" | sudo tee -a /etc/hosts
            echo "127.0.0.1 officelocal" | sudo tee -a /etc/hosts
            echo "127.0.0.1 adminlocal" | sudo tee -a /etc/hosts
            echo "127.0.0.1 primelocal" | sudo tee -a /etc/hosts
      - run:
          background: true
          name: run server
          environment:
            MIGRATION_MANIFEST: '/home/circleci/project/migrations/app/migrations_manifest.txt'
            MIGRATION_PATH: 'file:///home/circleci/project/migrations/app/schema;file:///home/circleci/project/migrations/app/secure'
          command: |
            export MOVE_MIL_DOD_CA_CERT=$(cat config/tls/devlocal-ca.pem)
            export MOVE_MIL_DOD_TLS_CERT=$(cat config/tls/devlocal-https.pem)
            export MOVE_MIL_DOD_TLS_KEY=$(cat config/tls/devlocal-https.key)
            export CLIENT_AUTH_SECRET_KEY=$(cat config/tls/devlocal-client_auth_secret.key)
            export LOGIN_GOV_SECRET_KEY=$(echo $E2E_LOGIN_GOV_SECRET_KEY | base64 --decode)
            export HERE_MAPS_APP_ID=$E2E_HERE_MAPS_APP_ID
            export HERE_MAPS_APP_CODE=$E2E_HERE_MAPS_APP_CODE
            # pull in review app settings here so we don't have to
            # reproduce them
            sed 's,^,export ,' config/env/review.app.env > server_env
            source server_env

            # now do a few overrides
            export HERE_MAPS_GEOCODE_ENDPOINT=https://geocoder.api.here.com/6.2/geocode.json
            export HERE_MAPS_ROUTING_ENDPOINT=https://route.api.here.com/routing/7.2/calculateroute.json
            export LOGIN_GOV_CALLBACK_PORT=4000
            export LOGIN_GOV_CALLBACK_PROTOCOL=http
            export OKTA_CUSTOMER_CLIENT_ID=1q2w3e4r5t6y7u8i9o
            export OKTA_ADMIN_CLIENT_ID=AQ1SW2DE3FR4G5
            export OKTA_OFFICE_CLIENT_ID=9f9f9s8s90gig9
            export OKTA_CUSTOMER_SECRET_KEY=notrealkey
            export OKTA_OFFICE_SECRET_KEY=notrealkey1
            export OKTA_ADMIN_SECRET_KEY=notrealkey2
            export OKTA_TENANT_CALLBACK_PORT=4000
            export OKTA_TENANT_CALLBACK_PROTOCOL=http
            export OKTA_TENANT_ORG_URL=test-milmove.okta.mil
            export OKTA_API_KEY=notrealapikey
            export OKTA_OFFICE_GROUP_ID=notrealgroupId
            export OKTA_CUSTOMER_GROUP_ID=notrealcustomergroupId

            export SERVE_API_SUPPORT=true
            export MUTUAL_TLS_ENABLED=true
            export SERVE_PRIME_SIMULATOR=true
            export DEVLOCAL_CA=$PWD/config/tls/devlocal-ca.pem
            export DOD_CA_PACKAGE=$PWD/config/tls/milmove-cert-bundle.p7b
            export HTTP_ADMIN_SERVER_NAME=adminlocal
            export HTTP_MY_SERVER_NAME=milmovelocal
            export HTTP_OFFICE_SERVER_NAME=officelocal
            export HTTP_ORDERS_SERVER_NAME=orderslocal
            export HTTP_PRIME_SERVER_NAME=primelocal
            export ENVIRONMENT=test
            # disable for speed, tests can fail otherwise
            export DB_DEBUG=false
            export MUTUAL_TLS_ENABLED=true
            export MUTUAL_TLS_PORT=9443
            export SERVE_API_PRIME=true
            export SERVE_API_PPTAS=true
            make db_dev_create
            bin/milmove migrate
            # load tests do not need client files
            mkdir -p build
            touch build/index.html
            bin/milmove serve 2>&1 | fmt
      - run:
          name: checkout load testing repo
          command: |
            mkdir -p tmp && cd tmp
            git clone https://github.com/transcom/milmove_load_testing.git
            # print out last git commit sha
            (cd milmove_load_testing && git rev-list -1 HEAD)
      - restore_cache:
          keys:
            # need milmove_load_testing repo checked out before cache check
            - v2-pipenv-{{ checksum "tmp/milmove_load_testing/Pipfile.lock" }}-{{ .Environment.PYTHON_VERSION }}
      - run:
          name: wait for server
          command: |
            # install python dependencies while waiting for the server
            # to start.
            cd tmp/milmove_load_testing
            pipenv sync -d
            dockerize -wait http://milmovelocal:4000 -timeout 5m
      - run:
          name: run load testing
          environment:
            LOCAL_PORT: 4000
          # If there's a breaking change in milmove or the load
          # testing app, we could check out a particular branch or sha
          # here as a workaround until the HEAD of both repos work
          # together again
          command: |
            cd tmp/milmove_load_testing
            pipenv run locust -f locustfiles/queue.py \
            --host local \
            -u 10 \
            --csv local_load_tests \
            --html local_load_tests.html \
            -t 60s \
            --headless
      - save_cache:
          key: v2-pipenv-{{ checksum "Pipfile.lock" }}-{{ .Environment.PYTHON_VERSION }}
          paths:
            - '~/transcom/mymove/tmp/milmove_load_testing/.venv'
      - run:
          name: extract results
          # always try to extract the artifacts so it can help us
          # figure out why a test is failing
          when: always
          command: |
            mkdir reports
            mv tmp/milmove_load_testing/local_load_tests* reports

jobs:
  base_noop:
    executor: base_small
    steps:
      - run: echo "noop"

  # `pre_deps_golang` is used for caching Go module sources
  pre_deps_golang:
    executor: mymove_compiler
    steps:
      - checkout
      - restore_cache_for_go
      - run: echo 'export PATH=${PATH}:${GOPATH}/bin:~/transcom/mymove/bin' >> $BASH_ENV
      - run:
          name: Install dependencies
          command: for i in $(seq 1 5); do go mod download && break || s=$? && sleep 5; done; (exit $s)
      - run: scripts/check-generated-code go.sum
      - run:
          name: Install go-swagger
          command: make bin/swagger
      - save_cache_for_go
      - announce_failure

  # `pre_deps_yarn` is used to cache yarn sources
  pre_deps_yarn:
    executor: mymove_compiler
    steps:
      - checkout
      - restore_cache:
          keys:
            - v4-cache-yarn-v4-{{ checksum "yarn.lock" }}
      - run:
          name: Install Frozen YARN dependencies
          command: yarn install --frozen-lockfile --cache-folder ~/.cache/yarn
      - run: scripts/check-generated-code yarn.lock
      # `v4-cache-yarn-v4-{{ checksum "yarn.lock" }}` is used to cache yarn sources
      - save_cache:
          key: v4-cache-yarn-v4-{{ checksum "yarn.lock" }}
          paths:
            - ~/.cache/yarn
      - announce_failure

  # `check_generated_code` is used to ensure generated code doesn't change
  check_generated_code:
    executor: mymove_compiler
    steps:
      - checkout
      - restore_cache_for_go
      - run: echo 'export PATH=${PATH}:${GOPATH}/bin:~/transcom/mymove/bin' >> $BASH_ENV
      - run: make server_generate mocks_generate
      - run: scripts/check-generated-code pkg/gen/ $(find . -type d -name "*mocks" -exec echo -n '{} ' \;)
      - announce_failure

  # `check_tls_certificate_env` is used to confirm that the certificate-key pair match
  check_tls_certificate_prd:
    executor: tls_small
    steps:
      - tls_vars_prd
      - run: /usr/local/bin/check-tls-pair ${TLS_KEY} ${TLS_CERT}
      - announce_failure

  check_tls_certificate_stg:
    executor: tls_small
    steps:
      - tls_vars_stg
      - run: /usr/local/bin/check-tls-pair ${TLS_KEY} ${TLS_CERT}
      - announce_failure

  check_tls_certificate_dp3:
    executor: tls_small
    parameters:
      dp3-env:
        type: string
        default: *dp3-env
    steps:
      - run:
          name: Check if we are using a dp3 environment at all
          command: |
            if [[ << parameters.dp3-env >> != "demo" && << parameters.dp3-env >> != "exp" && << parameters.dp3-env >> != "loadtest" ]]; then
              circleci-agent step halt
            fi
      - tls_vars_dp3
      - run: /usr/local/bin/check-tls-pair ${TLS_KEY} ${TLS_CERT}
      - announce_failure

  # `anti_virus` uses virus detection software to scan the source code
  anti_virus:
    executor: av_medium
    steps:
      - checkout
      - run: clamscan --version
      - run: cp -v ~/transcom/mymove/anti-virus/whitelist-*.{fp,ign2} /var/lib/clamav/
      - run: >
          clamscan \
            --recursive \
            --infected \
            --detect-pua=yes \
            --exclude-pua=NetTool \
            --exclude-pua=PWTool \
            --max-scansize=300M \
            --max-filesize=100M \
            --max-recursion=30 \
            --max-files=50000 \
            --tempdir=/tmp \
            ~/transcom/mymove
      - announce_failure

  # `pre_test` runs pre-commit against all files.
  pre_test:
    executor: mymove_compiler
    steps:
      - checkout
      - restore_cache_for_go
      - restore_cache:
          keys:
            - v4-cache-yarn-v4-{{ checksum "yarn.lock" }}
      - restore_cache:
          keys:
            - v1-pre-commit-dot-cache-{{ checksum ".pre-commit-config.yaml" }}
      - restore_cache:
          keys:
            #
            # https://circleci.com/docs/caching/#restoring-cache
            #
            # restore the latest version of the listing results in the
            # cache
            #
            # To manually reset counts increment the version number of
            # the cache e.g. go from v1-spectrial-lint- to
            # v2-spectral-lint-
            #
            # Make sure you also update the key in the save_cache below
            #
            # The trailing hyphen in restore_cache seems important
            # according to the page linked above
            - v20-spectral-lint-
      - run:
          name: Save Baseline Spectral Lint
          command: |
            [ -d ~/transcom/mymove/spectral ] && cp -r ~/transcom/mymove/spectral /tmp/spectral_baseline || echo "Skipping saving baseline"
            rm -rf ~/transcom/mymove/spectral
      - run: echo 'export PATH=${PATH}:${GOPATH}/bin:~/transcom/mymove/bin' >> $BASH_ENV
      - run:
          name: Install Frozen YARN dependencies
          command: yarn install --frozen-lockfile --cache-folder ~/.cache/yarn
      # this is so we can avoid go mod downloading and resulting in an error on a false positive
      - run: scripts/pre-commit-go-mod || exit 0
      - run:
          name: Run pre-commit tests without golangci-lint, eslint, or prettier
          command: SKIP=golangci-lint,eslint,prettier pre-commit run --all-files
      # The output of golangci-lint is an artifact towards STIG compliance
      - run:
          name: Run pre-commit tests with golangci-lint only
          # CONCURRENCY=4 as this runs on a large instance with 4 CPUs
          command: |
            echo 'export GOLANGCI_LINT_CONCURRENCY=4' >> $BASH_ENV
            echo 'export GOLANGCI_LINT_VERBOSE=-v' >> $BASH_ENV
            source $BASH_ENV
            mkdir -p tmp/test-results/pretest
            pre-commit run -v --all-files golangci-lint | tee tmp/test-results/pretest/golangci-lint.out
      - run:
          name: Run prettier checks
          command: yarn prettier-ci
      - run:
          name: Run eslint checks
          command: yarn lint
      # Add DangerJS checks here since they are similar to our pre-commit hooks. This requires that
      # the DANGER_GITHUB_API_TOKEN environment variable is set in the project settings for
      # CircleCI. To generate a new token, log into the robot-mymove account and regenerate the
      # personal access token named "MyMove Report Danger bot".
      - run:
          name: Run DangerJS checks
          command: yarn danger ci --failOnErrors
      # `v1-pre-commit-dot-cache-{{ checksum ".pre-commit-config.yaml" }}` is used to cache pre-commit plugins.
      - run:
          name: Run spectral linter on all files
          command: |
            ./scripts/ensure-spectral-lint /tmp/spectral_baseline spectral
      - save_cache:
          key: v1-pre-commit-dot-cache-{{ checksum ".pre-commit-config.yaml" }}
          paths:
            - ~/.cache/pre-commit
      # only save the cache on default branch builds because we only want to
      # change the baseline of test results on main builds
      - when:
          condition:
            equal: [main, << pipeline.git.branch >>]
          steps:
            # Make sure this key prefix matches the one above in
            # restore_cache
            #
            # Use the BuildNum to update the cache key so that the
            # coverage cache is always updated
            - save_cache:
                key: v20-spectral-lint-{{ .BuildNum }}
                paths:
                  - ~/transcom/mymove/spectral
      - store_artifacts:
          path: ~/transcom/mymove/spectral
      - announce_failure

  # separate the integration tests by site so that if there is a flaky
  # test, we only have to re-run part of the integration tests
  integration_tests_admin:
    executor: milmove_playwright_tester
    parallelism: 6
    steps:
      - e2e_tests_playwright:
          path: playwright/tests/admin
      - announce_failure

  integration_tests_office:
    executor: milmove_playwright_tester
    parallelism: 10
    steps:
      - e2e_tests_playwright:
          path: playwright/tests/office
      - announce_failure

  # reads integration tests in mymove dir, should eventually be removed when tests are in milmove dir
  integration_tests_my:
    executor: milmove_playwright_tester
    parallelism: 10
    steps:
      - e2e_tests_playwright:
          path: playwright/tests/my
      - announce_failure

  # `integration_tests_devseed` runs the devseed data generation
  integration_tests_devseed:
    executor: mymove_tester
    steps:
      - checkout
      - restore_cache_for_go
      - run: echo 'export PATH=${PATH}:${GOPATH}/bin:~/transcom/mymove/bin' >> $BASH_ENV
      - run:
          name: db_dev_fresh
          command: |
            echo 'export MOVE_MIL_DOD_CA_CERT=$(cat config/tls/devlocal-ca.pem)' >> $BASH_ENV
            echo 'export MOVE_MIL_DOD_TLS_CERT=$(cat config/tls/devlocal-https.pem)' >> $BASH_ENV
            echo 'export MOVE_MIL_DOD_TLS_KEY=$(cat config/tls/devlocal-https.key)' >> $BASH_ENV
            source $BASH_ENV
            make db_dev_fresh
          no_output_timeout: 60m
          environment:
            APPLICATION: app
            DB_PASSWORD: mysecretpassword
            DB_USER_LOW_PRIV: crud
            DB_PASSWORD_LOW_PRIV: mysecretpassword
            DB_USER: postgres
            DB_HOST: localhost
            DB_PORT: 5432
            DB_NAME: dev_db
            DB_NAME_DEV: dev_db
            MIGRATION_MANIFEST: '/home/circleci/transcom/mymove/migrations/app/migrations_manifest.txt'
            MIGRATION_PATH: 'file:///home/circleci/transcom/mymove/migrations/app/schema;file:///home/circleci/transcom/mymove/migrations/app/secure'
            EIA_KEY: db2522a43820268a41a802a16ae9fd26 # dummy key generated with openssl rand -hex 16
            ENVIRONMENT: development
            DOD_CA_PACKAGE: /home/circleci/transcom/mymove/config/tls/milmove-cert-bundle.p7b
      - announce_failure

  # `integration_tests` is just a fake step so that we don't have to
  # keep track of the manual splitting of the integration_tests when
  # specifying dependencies
  integration_tests:
    executor: base_small
    steps:
      - run: echo "integration_tests done"

  # `integration_tests_mtls` runs integration tests using
  # prime-api-client.
  #
  integration_tests_mtls:
    executor: mymove_tester
    steps:
      - attach_workspace:
          at: .
      - e2e_tests_mtls
      - announce_failure

  integration_tests_load:
    executor: mymove_load_tester
    steps:
      - attach_workspace:
          at: .
      - e2e_tests_load
      - store_artifacts:
          path: reports
          destination: reports

  # `server_test` runs the server side Go tests
  server_test:
    executor: mymove_tester
    steps:
      - checkout
      - restore_cache_for_go
      - run: echo 'export PATH=${PATH}:${GOPATH}/bin:~/transcom/mymove/bin' >> $BASH_ENV
      - run:
          # https://support.circleci.com/hc/en-us/articles/10816400480411-How-to-pass-environment-variables-between-jobs
          name: Copy Workflow Job ID to file
          command: |
            echo "export SERVER_TEST_JOB_ID=$CIRCLE_WORKFLOW_JOB_ID" >> server_test_job_id.env
      - persist_to_workspace:
          root: .
          paths:
            - server_test_job_id.env
      # make -j 2 tells make to run 2 simultaneous builds
      - run: make -j 2 bin/milmove bin/gotestsum
      - server_tests_step:
          application: app
      - store_artifacts:
          path: ~/transcom/mymove/tmp/test-results
          destination: test-results
      - store_test_results:
          path: ~/transcom/mymove/tmp/test-results
      - persist_to_workspace:
          root: .
          paths:
            - tmp/test-results/gotest
      - announce_failure

  server_test_coverage:
    executor: tls_small
    steps:
      - checkout
      - attach_workspace:
          at: .
      - restore_cache:
          keys:
            #
            # https://circleci.com/docs/caching/#restoring-cache
            #
            # restore the latest version of the test coverage in the
            # cache
            #
            # To manually reset test coverage (e.g. a refactor or
            # deleting code means coverage has gone down and we are ok
            # with it), increment the version number of the cache
            # e.g. go from v1-server-tests-coverage- to
            # v2-server-tests-coverage-
            #
            # ##### NOTE: Make sure you also update the key in the
            # ##### save_cache below
            #
            # The trailing hyphen in restore_cache seems important
            # according to the page linked above
            - v10-server-tests-coverage-
      - run:
          name: Ensure Test Coverage Increasing
          command: |
            ./scripts/ensure-go-test-coverage \
            tmp/baseline-go-coverage/go-coverage.txt \
            tmp/test-results/gotest/app/go-coverage.txt
      - run:
          # on failure, post a comment to the PR with a link to the report
          when: on_fail
          name: 'Post server coverage failure comment to GitHub'
          command: |
            source server_test_job_id.env
            ./scripts/handle-pr-comment \
            $CIRCLE_BRANCH \
            https://output.circle-artifacts.com/output/job/${SERVER_TEST_JOB_ID}/artifacts/${CIRCLE_NODE_INDEX}/test-results/gotest/app/go-coverage.html \
            "server" \
            "failure"
      - run:
          # on success, check for an existing PR comment and remove it
          when: on_success
          name: 'Delete server coverage failure comment on PR if present'
          command: |
            ./scripts/handle-pr-comment \
            $CIRCLE_BRANCH \
            "" \
            "server" \
            "success"

      # only save the cache on default branch builds because we only want to
      # change the baseline of test results on main builds
      #
      # Save the new baseline regardless of if the coverage succeeds
      # or fails as a merge to main means we have a new baseline. We
      # will use other means to measure if our coverage is increasing
      # or decreasing
      - when:
          condition:
            and:
              - equal: [main, << pipeline.git.branch >>]
              - when: always
          steps:
            - run:
                name: 'Copy coverage to baseline'
                command: |
                  mkdir -p ~/transcom/mymove/tmp/baseline-go-coverage
                  cp ~/transcom/mymove/tmp/test-results/gotest/app/go-coverage.txt \
                        ~/transcom/mymove/tmp/baseline-go-coverage/go-coverage.txt

                when: always
            # ##### NOTE: Make sure this key prefix matches the one
            # ##### below above
            #
            # Use the BuildNum to update the cache key so that the
            # coverage cache is always updated
            - save_cache:
                key: v10-server-tests-coverage-{{ .BuildNum }}
                paths:
                  - ~/transcom/mymove/tmp/baseline-go-coverage
                when: always
            - aws_vars_transcom_gov_dev:
                when: always
            - run:
                name: 'Record server coverage stats'
                command: |
                  timestamp=$(date +"%Y-%m-%dT%H:%M:%SZ")
                  coverage=$(grep statements tmp/test-results/gotest/app/go-coverage.txt | grep -o '[0-9.]*')
                  aws cloudwatch put-metric-data \
                  --metric-name server_test_coverage \
                  --namespace circleci \
                  --value "${coverage}" \
                  --timestamp "${timestamp}"
                when: always

  # `client_test` runs the client side Javascript tests
  client_test:
    executor: mymove_compiler_xlarge
    steps:
      - checkout
      - restore_cache:
          keys:
            - v4-cache-yarn-v4-{{ checksum "yarn.lock" }}
      - run:
          name: Install Frozen YARN dependencies
          command: yarn install --frozen-lockfile --cache-folder ~/.cache/yarn
      - run:
          name: client test coverage
          command: JEST_JUNIT_OUTPUT_DIR=jest-junit-reports make client_test_coverage
      - run:
          # https://support.circleci.com/hc/en-us/articles/10816400480411-How-to-pass-environment-variables-between-jobs
          name: Copy Workflow Job ID to file
          command: |
            echo "export CLIENT_TEST_JOB_ID=$CIRCLE_WORKFLOW_JOB_ID" >> client_test_job_id.env
      - persist_to_workspace:
          root: .
          paths:
            - client_test_job_id.env

      - store_artifacts:
          path: ~/transcom/mymove/coverage
          destination: coverage
      - store_test_results:
          path: ~/transcom/mymove/jest-junit-reports
      - persist_to_workspace:
          root: .
          paths:
            - coverage
      - announce_failure

  client_test_coverage:
    executor: tls_small
    steps:
      - checkout
      - attach_workspace:
          at: .
      - restore_cache:
          #
          # https://circleci.com/docs/caching/#restoring-cache
          #
          # restore the latest version of the test coverage in the
          # cache
          #
          # To manually reset test coverage (e.g. a refactor or
          # deleting code means coverage has gone down and we are ok
          # with it), increment the version number of the cache
          # e.g. go from v1-client-tests-coverage- to
          # v2-client-tests-coverage-
          #
          # ##### NOTE: Make sure you also update the key in the
          # ##### save_cache below
          #
          # The trailing hyphen in restore_cache seems important
          # according to the page linked above
          keys:
            - v8-client-tests-coverage-
      - run:
          name: Ensure Test Coverage Increasing
          command: |
            ./scripts/ensure-js-test-coverage \
            tmp/baseline-jest-coverage/clover.xml \
            coverage/clover.xml
      - run:
          # on failure, post a comment to the PR with a link to the report
          when: on_fail
          name: 'Post client coverage failure comment to GitHub'
          command: |
            source client_test_job_id.env
            ./scripts/handle-pr-comment \
            $CIRCLE_BRANCH \
            "https://output.circle-artifacts.com/output/job/${CLIENT_TEST_JOB_ID}/artifacts/${CIRCLE_NODE_INDEX}/coverage/lcov-report/index.html" \
            "client" \
            "failure"
      - run:
          # on success, check for an existing PR comment and remove it
          when: on_success
          name: 'Delete client coverage failure comment on PR if present'
          command: |
            ./scripts/handle-pr-comment \
            $CIRCLE_BRANCH \
            "" \
            "client" \
            "success"
      # only save the cache on default branch builds because we only want to
      # change the baseline of test results on main builds
      # Save the new baseline regardless of if the coverage succeeds
      # or fails as a merge to main means we have a new baseline. We
      # will use other means to measure if our coverage is increasing
      # or decreasing
      - when:
          condition:
            and:
              - equal: [main, << pipeline.git.branch >>]
          steps:
            - run:
                name: 'Copy coverage to baseline'
                command: |
                  mkdir -p ~/transcom/mymove/tmp/baseline-jest-coverage
                  cp ~/transcom/mymove/coverage/clover.xml \
                        ~/transcom/mymove/tmp/baseline-jest-coverage/clover.xml
                when: always
            # ##### NOTE: Make sure this key prefix matches the one
            # ##### above
            #
            # Use the BuildNum to update the cache key so that the
            # coverage cache is always updated
            - save_cache:
                key: v8-client-tests-coverage-{{ .BuildNum }}
                paths:
                  - ~/transcom/mymove/tmp/baseline-jest-coverage
                when: always
            - aws_vars_transcom_gov_dev:
                when: always
            - run:
                name: 'Record client coverage stats'
                command: |
                  timestamp=$(date +"%Y-%m-%dT%H:%M:%SZ")
                  coverage=$(grep -B 1 'span.*Statements' coverage/lcov-report/index.html | grep -o '[0-9.]*')
                  aws cloudwatch put-metric-data \
                  --metric-name client_test_coverage \
                  --namespace circleci \
                  --value "${coverage}" \
                  --timestamp "${timestamp}"
                when: always

  # Compile the server side of the app once and persist the relevant
  # build artifacts to the workspace.
  # This way we don't have to re-run the build and since all necessary
  # items are in the workspace, we don't even have to checkout the
  # code again
  compile_app_server:
    executor: mymove_compiler
    steps:
      - checkout
      - restore_cache_for_go
      # make -j 4 tells make to run 4 simultaneous builds
      - run: make -j 4 server_build build_tools
      - persist_to_workspace:
          root: .
          paths:
            # Makefile for integration tests
            - Makefile
            # all the Dockerfiles
            - Dockerfile
            - Dockerfile.dp3
            - Dockerfile.e2e
            - Dockerfile.migrations
            - Dockerfile.tasks
            - Dockerfile.tasks_dp3
            - Dockerfile.tools
            - bin
            - config
            - migrations
            # save scripts for deploy
            - scripts
            - swagger
            - pkg/testdatagen/testdata
      - announce_failure

  # Compile the client side of the app once and persist the relevant
  # build artifacts to the workspace.
  # This way we don't have to re-run the build and since all necessary
  # items are in the workspace, we don't even have to checkout the
  # code again
  #
  # the babel/terser cache below takes the compile step from ~6-7m to ~4-5m !!
  compile_app_client:
    # ahobson tested this and saw 75% of the 16GB being used
    # (according to the resources tab on CircleCI)
    # if it starts running out of memory, we should move away from
    # using a ramdisk
    #
    # This entire step takes ~6 minutes with xlarge ramdisk
    # This entire step takes ~7 minutes without xlarge ramdisk
    executor: mymove_ramdisk_compiler_xlarge
    steps:
      - checkout
      - restore_cache:
          keys:
            - v4-cache-yarn-v4-{{ checksum "yarn.lock" }}
      - run:
          name: Install Frozen YARN dependencies
          command: yarn install --frozen-lockfile --cache-folder ~/.cache/yarn

      # babel and terser both have a cache
      #
      # see https://webpack.js.org/loaders/babel-loader/ and look for
      # cacheDirectory
      #
      # see https://www.npmjs.com/package/terser-webpack-plugin/v/1.4.4#cache
      #
      # use the yarn.lock as a key so that PRs with the same
      # dependencies will use the same cache
      - restore_cache:
          keys:
            - v2-node-modules-cache-{{ checksum "yarn.lock" }}
      - run:
          name: make client_build
          command: |
            export REACT_APP_ERROR_LOGGING=otel
            make client_build
          no_output_timeout: 20m
      # only save the cache on default branch builds so that PRs don't pollute
      # the cache
      - when:
          condition:
            equal: [main, << pipeline.git.branch >>]
          steps:
            - save_cache:
                key: v2-node-modules-cache-{{ checksum "yarn.lock" }}
                paths:
                  - ./node_modules/.cache
      - persist_to_workspace:
          root: .
          # Need build for integration tests
          # Need playwright, playwright.config.js, package.json, and
          # yarn.lock for playwright
          # Need eslint-plugin-ato as referenced by package.json/yarn.lock
          paths:
            - build
            - playwright
            - playwright.config.js
            - package.json
            - yarn.lock
            - eslint-plugin-ato
      - announce_failure

  # `build_app` builds the application container
  build_app:
    executor: mymove_builder
    steps:
      - build_image:
          dockerfile: Dockerfile
          image_name: app
          tag: web-dev
          working_dir: /mnt/ramdisk
      - announce_failure

  # `build_dp3_app` builds the application container, replacing DoD chain/certs with non-ato version
  build_dp3_app:
    executor: mymove_builder
    steps:
      - build_image:
          dockerfile: Dockerfile.dp3
          image_name: app
          tag: web-dev
          working_dir: /mnt/ramdisk
      - announce_failure

  # `push_otel_collector_image_dp3` pushes the aws otel collector image
  # to the milmove-<dp3-env> container repository
  push_otel_collector_image_dp3:
    executor: mymove_pusher
    steps:
      - aws_vars_dp3
      - push_otel_collector_image:
          ecr_env: *dp3-env
          aws_otel_collector_image: *aws-otel-collector
      - announce_failure

  # `push_otel_collector_image_stg` pushes the aws otel collector image
  # to the milmove-stg container repository
  push_otel_collector_image_stg:
    executor: mymove_pusher
    steps:
      - aws_vars_stg
      - push_otel_collector_image:
          ecr_env: stg
          aws_otel_collector_image: *aws-otel-collector
      - announce_failure

  # `push_otel_collector_image_stg` pushes the aws otel collector image
  # to the milmove-stg container repository
  push_otel_collector_image_prd:
    executor: mymove_pusher
    steps:
      - aws_vars_prd
      - push_otel_collector_image:
          ecr_env: prd
          aws_otel_collector_image: *aws-otel-collector
      - announce_failure

  # `push_app_gov_dev` pushes the app container to the gov_dev container repository
  push_app_gov_dev:
    executor: mymove_pusher
    steps:
      - aws_vars_transcom_gov_dev
      - push_image:
          ecr_env: gov_dev
          image_name: app
          tag: web-dev
          repo: app
      - announce_failure

  # `push_app_dp3` pushes the app container to the milmove-<dp3-env> container repository
  push_app_dp3:
    executor: mymove_pusher
    steps:
      - aws_vars_dp3
      - push_image:
          ecr_env: *dp3-env
          image_name: app
          tag: web-dev
          repo: app
      - announce_failure

  # `push_app_stg` pushes the app container to the milmove-stg container repository
  push_app_stg:
    executor: mymove_pusher
    steps:
      - aws_vars_stg
      - push_image:
          ecr_env: stg
          image_name: app
          tag: web-dev
          repo: app
      - announce_failure

  # `push_app_prd` pushes the app container to the milmove-prd container repository
  push_app_prd:
    executor: mymove_pusher
    steps:
      - aws_vars_prd
      - push_image:
          ecr_env: prd
          image_name: app
          tag: web-dev
          repo: app
      - announce_failure

  # `build_storybook` builds static storybook assets for deploy
  build_storybook:
    executor: mymove_compiler
    steps:
      - checkout
      - restore_cache:
          keys:
            - v4-cache-yarn-v4-{{ checksum "yarn.lock" }}
      - run:
          name: Install Frozen YARN dependencies
          command: yarn install --frozen-lockfile
      - restore_cache:
          keys:
            - v1-node-modules-cache
      - run:
          name: Build Storybook
          command: yarn build-storybook
      - persist_to_workspace:
          root: .
          paths:
            - storybook-static
      - store_artifacts:
          path: ~/transcom/mymove/storybook-static
          destination: storybook
      - announce_failure

  # `build_migrations` builds the migrations container
  build_migrations:
    executor: mymove_builder
    steps:
      - build_image:
          dockerfile: Dockerfile.migrations
          image_name: app-migrations
          tag: dev
          working_dir: /mnt/ramdisk
      - announce_failure

  # `push_migrations_gov_dev` pushes the migrations container to the gov_dev container repository
  push_migrations_gov_dev:
    executor: mymove_pusher
    steps:
      - aws_vars_transcom_gov_dev
      - push_image:
          ecr_env: gov_dev
          image_name: app-migrations
          tag: dev
          repo: app-migrations
      - announce_failure

  # `push_migrations_dp3` pushes the migrations container to the milmove-dp3 container repository
  push_migrations_dp3:
    executor: mymove_pusher
    steps:
      - aws_vars_dp3
      - push_image:
          ecr_env: *dp3-env
          image_name: app-migrations
          tag: dev
          repo: app-migrations
      - announce_failure

  # `push_migrations_stg` pushes the migrations container to the milmove-stg container repository
  push_migrations_stg:
    executor: mymove_pusher
    steps:
      - aws_vars_stg
      - push_image:
          ecr_env: stg
          image_name: app-migrations
          tag: dev
          repo: app-migrations
      - announce_failure

  # `push_migrations_prd` pushes the migrations container to the milmove-prd container repository
  push_migrations_prd:
    executor: mymove_pusher
    steps:
      - aws_vars_prd
      - push_image:
          ecr_env: prd
          image_name: app-migrations
          tag: dev
          repo: app-migrations
      - announce_failure

  # `build_tasks` builds the tasks containers
  build_tasks:
    executor: mymove_builder
    steps:
      - build_image:
          dockerfile: Dockerfile.tasks
          image_name: tasks
          tag: dev
          working_dir: /mnt/ramdisk
      - announce_failure

  #`build_dp3_tasks` builds the task container, replacing DoD chain/certs with non-ato version
  build_dp3_tasks:
    executor: mymove_builder
    steps:
      - build_image:
          dockerfile: Dockerfile.tasks_dp3
          image_name: tasks
          tag: dev
          working_dir: /mnt/ramdisk
      - announce_failure

  # `push_tasks_gov_dev` pushes the tasks containers to the gov_dev container repository
  push_tasks_gov_dev:
    executor: mymove_pusher
    steps:
      - aws_vars_transcom_gov_dev
      - push_image:
          ecr_env: gov_dev
          image_name: tasks
          tag: dev
          repo: app-tasks
      - announce_failure

  # `push_tasks_dp3` pushes the tasks containers to the milmove-dp3 container repository
  push_tasks_dp3:
    executor: mymove_pusher
    steps:
      - aws_vars_dp3
      - push_image:
          ecr_env: *dp3-env
          image_name: tasks
          tag: dev
          repo: app-tasks
      - announce_failure

  # `push_tasks_stg` pushes the tasks containers to the milmove-stg container repository
  push_tasks_stg:
    executor: mymove_pusher
    steps:
      - aws_vars_stg
      - push_image:
          ecr_env: stg
          image_name: tasks
          tag: dev
          repo: app-tasks
      - announce_failure

  # `push_tasks_prd` pushes the tasks containers to the milmove-prd container repository
  push_tasks_prd:
    executor: mymove_pusher
    steps:
      - aws_vars_prd
      - push_image:
          ecr_env: prd
          image_name: tasks
          tag: dev
          repo: app-tasks
      - announce_failure

  # `prod_auth_check` checks if approved before going to prod
  prod_auth_check:
    executor: tls_small
    steps:
      - run: echo "build approved by $CIRCLE_USERNAME"
      - run:
          name: Check if Prod approval has rights
          command: |
            if [[ $CIRCLE_USERNAME != "josiahzimmerman-caci" && $CIRCLE_USERNAME != "deandreJones" && $CIRCLE_USERNAME != "cameroncaci" ]]; then
               exit 1
            fi
      - announce_failure
  # All of the deploy tasks need to checkout the code so they can run the `scripts/do-exclusively` script

  # `deploy_dp3_migrations` deploys migrations to the dp3 environment
  deploy_dp3_migrations:
    executor: mymove_pusher
    environment:
      APP_ENVIRONMENT: *dp3-env
    steps:
      - checkout
      - aws_vars_dp3
      - deploy_migrations_steps:
          ecr_env: *dp3-env

  # `deploy_dp3_tasks` deploys scheduled tasks to the dp3 environment
  deploy_dp3_tasks:
    executor: mymove_pusher
    environment:
      APP_ENVIRONMENT: *dp3-env
    steps:
      - checkout
      - aws_vars_dp3
      - deploy_dp3_tasks_steps:
          ecr_env: *dp3-env

  # `deploy_dp3_app` updates the server-TLS app service in the dp3 environment
  deploy_dp3_app:
    executor: mymove_pusher
    parameters:
      dp3-env:
        type: string
        default: *dp3-env

    environment:
      APP_ENVIRONMENT: *dp3-env
      OPEN_TELEMETRY_SIDECAR: 'true'
      HEALTH_CHECK: 'true'
    steps:
      - checkout
      - aws_vars_dp3
      - deploy_app_steps:
          compare_host: '' # leave blank since we want dp3 to be able to roll back
          health_check_hosts: my.<< parameters.dp3-env >>.dp3.us,office.<< parameters.dp3-env >>.dp3.us,admin.<< parameters.dp3-env >>.dp3.us
          ecr_env: *dp3-env

  # `deploy_dp3_app_client_tls` updates the mutual-TLS service in the dp3 environment
  deploy_dp3_app_client_tls:
    executor: mymove_pusher
    parameters:
      dp3-env:
        type: string
        default: *dp3-env
    environment:
      APP_ENVIRONMENT: *dp3-env
      OPEN_TELEMETRY_SIDECAR: 'true'
      HEALTH_CHECK: 'true'
    steps:
      - checkout
      - aws_vars_dp3
      - tls_vars_dp3
      - deploy_app_client_tls_steps:
          compare_host: '' # leave blank since we want dp3 to be able to roll back
          health_check_hosts: api.<< parameters.dp3-env >>.dp3.us
          ecr_env: *dp3-env

  check_circle_against_stg_sha:
    executor: mymove_pusher
    steps:
      - checkout
      - run:
          name: Halt workflow to prevent old default branch deploying to staging
          command: scripts/compare-deployed-commit my.stg.move.mil $CIRCLE_SHA1

  # `deploy_stg_migrations` deploys migrations to the stg environment
  deploy_stg_migrations:
    executor: mymove_pusher
    environment:
      APP_ENVIRONMENT: 'stg'
    steps:
      - checkout
      - aws_vars_stg
      - deploy_migrations_steps:
          ecr_env: stg

  # `deploy_stg_tasks` deploys scheduled tasks to the stg environment
  deploy_stg_tasks:
    executor: mymove_pusher
    environment:
      APP_ENVIRONMENT: 'stg'
    steps:
      - checkout
      - aws_vars_stg
      - deploy_tasks_steps:
          ecr_env: stg

  # `deploy_stg_app` updates the server-TLS app service in stg environment
  deploy_stg_app:
    executor: mymove_pusher
    environment:
      APP_ENVIRONMENT: 'stg'
      OPEN_TELEMETRY_SIDECAR: 'true'
      HEALTH_CHECK: 'true'
    steps:
      - checkout
      - aws_vars_stg
      - deploy_app_steps:
          compare_host: my.stg.move.mil
          health_check_hosts: my.stg.move.mil,office.stg.move.mil,admin.stg.move.mil
          ecr_env: stg

  # `deploy_stg_app_client_tls` updates the mutual-TLS service in the stg environment
  deploy_stg_app_client_tls:
    executor: mymove_pusher
    # use dockerhub otel collector image as govcloud does not have the
    # right certs for pulling from public.ecr.aws
    environment:
      APP_ENVIRONMENT: 'stg'
      OPEN_TELEMETRY_SIDECAR: 'true'
      HEALTH_CHECK: 'true'
    steps:
      - checkout
      - aws_vars_stg
      - tls_vars_stg
      - deploy_app_client_tls_steps:
          compare_host: gex.stg.move.mil
          health_check_hosts: gex.stg.move.mil
          ecr_env: stg

  deploy_storybook_dp3:
    executor: mymove_pusher
    steps:
      - checkout
      - aws_vars_transcom_com_dev
      - deploy_app_storybook:
          s3_bucket: storybook.dp3.us

  # `deploy_prd_migrations` deploys migrations to the milmove-prd environment
  deploy_prd_migrations:
    executor: mymove_pusher
    environment:
      APP_ENVIRONMENT: 'prd'
    steps:
      - checkout
      - aws_vars_prd
      - deploy_migrations_steps:
          ecr_env: prd

  # `deploy_prd_tasks` deploys ECS tasks in the milmove-prd environment
  deploy_prd_tasks:
    executor: mymove_pusher
    environment:
      APP_ENVIRONMENT: 'prd'
    steps:
      - checkout
      - aws_vars_prd
      - deploy_tasks_steps:
          ecr_env: prd

  # `deploy_prd_app` updates the server-TLS app service in the milmove-prd environment
  deploy_prd_app:
    executor: mymove_pusher
    environment:
      APP_ENVIRONMENT: 'prd'
      OPEN_TELEMETRY_SIDECAR: 'true'
      HEALTH_CHECK: 'true'
    steps:
      - checkout
      - aws_vars_prd
      - deploy_app_steps:
          compare_host: my.move.mil
          health_check_hosts: my.move.mil,office.move.mil,admin.move.mil
          ecr_env: prd

  # `deploy_prd_app_client_tls` updates the mutual-TLS service in the milmove-prd environment
  deploy_prd_app_client_tls:
    executor: mymove_pusher
    environment:
      APP_ENVIRONMENT: 'prd'
      OPEN_TELEMETRY_SIDECAR: 'true'
      HEALTH_CHECK: 'true'
    steps:
      - checkout
      - aws_vars_prd
      - tls_vars_prd
      - deploy_app_client_tls_steps:
          compare_host: gex.move.mil
          health_check_hosts: gex.move.mil
          ecr_env: prd

workflows:
  version: 2

  app:
    jobs:
      - check_tls_certificate_dp3

      - check_tls_certificate_stg

      - check_tls_certificate_prd

      - pre_deps_golang

      - pre_deps_yarn

      - base_noop

      - anti_virus:
          filters:
            branches:
              only: main

      # compile_app_client does not rely on pre_deps_yarn
      # anymore so that it can start sooner. This helps the
      # overall build time since the compile is so slow. It does
      # the same steps as pre_deps_yarn, it just doesn't cache
      # the yarn downloads, so compile_app_client and
      # pre_deps_yarn might both wind up downloading packages,
      # but the speedup is worth the duplicate work
      #
      # CircleCI has a "feature" where if all dependencies are
      # filtered, the job is not run, so add a base_noop step that
      # should complete very quickly
      # See workflows -> jobs -> requires at
      #
      # https://circleci.com/docs/configuration-reference/
      - compile_app_client:
          requires:
            - base_noop
            - anti_virus

      - check_generated_code:
          requires:
            - pre_deps_golang
          filters:
            branches:
              ignore: [*integration-mtls-ignore-branch, *integration-ignore-branch]

      - pre_test:
          requires:
            - pre_deps_golang
            - pre_deps_yarn
            - check_tls_certificate_dp3
            - check_tls_certificate_stg
            - check_tls_certificate_prd

      - integration_tests_admin:
          requires:
            - compile_app_server
            - compile_app_client
          # See comments at the top of this file for configuring/using
          # this branch config
          filters:
            branches:
              ignore: *integration-ignore-branch

      - integration_tests_office:
          requires:
            - compile_app_server
            - compile_app_client
          # See comments at the top of this file for configuring/using
          # this branch config
          filters:
            branches:
              ignore: *integration-ignore-branch

      - integration_tests_my:
          requires:
            - compile_app_server
            - compile_app_client
          # See comments at the top of this file for configuring/using
          # this branch config
          filters:
            branches:
              ignore: *integration-ignore-branch

      - integration_tests_devseed:
          requires:
            - pre_deps_golang
          # See comments at the top of this file for configuring/using
          # this branch config
          filters:
            branches:
              ignore: *integration-ignore-branch

      - integration_tests:
          requires:
            - integration_tests_admin
            - integration_tests_office
            - integration_tests_my
            - integration_tests_devseed
            - integration_tests_mtls
          # See comments at the top of this file for configuring/using
          # this branch config
          filters:
            branches:
              ignore: *integration-ignore-branch

      - integration_tests_mtls:
          # mtls integration tests use the same server image as the
          # e2e playwright tests and so needs the client build
          requires:
            - compile_app_server
          # See comments at the top of this file for configuring/using
          # this branch config
          filters:
            branches:
              ignore: *integration-mtls-ignore-branch

      - integration_tests_load:
          requires:
            - compile_app_server
            # limiting this run to integrationBranch only due to multiple branch pipeline
          filters:
            branches:
              only: integrationTesting

      - client_test:
          requires:
            - pre_deps_yarn
          # See comments at the top of this file for configuring/using
          # this branch config
          filters:
            branches:
              ignore: *client-ignore-branch

      - client_test_coverage:
          requires:
            - client_test
          # See comments at the top of this file for configuring/using
          # this branch config
          filters:
            branches:
              ignore: *client-ignore-branch

      - server_test:
          requires:
            - pre_deps_golang
          # See comments at the top of this file for configuring/using
          # this branch config
          filters:
            branches:
              ignore: *server-ignore-branch

      - server_test_coverage:
          requires:
            - server_test
          # See comments at the top of this file for configuring/using
          # this branch config
          filters:
            branches:
              ignore: *server-ignore-branch

      - compile_app_server:
          requires:
            - anti_virus
            - pre_deps_golang

      - build_app:
          requires:
            - compile_app_server
            - compile_app_client
          filters:
            branches:
              ignore: *dp3-branch

      - push_app_gov_dev:
          requires:
            - build_app

      - build_migrations:
          requires:
            - compile_app_server
            - compile_app_client

      - push_migrations_gov_dev:
          requires:
            - build_migrations
          filters:
            branches:
              ignore: [*integration-mtls-ignore-branch, *integration-ignore-branch]

      - build_tasks:
          requires:
            - compile_app_server
            - compile_app_client
          filters:
            branches:
              ignore: *dp3-branch

      - push_tasks_gov_dev:
          requires:
            - build_tasks

      - build_dp3_app:
          requires:
            - compile_app_server
            - compile_app_client
          filters:
            branches:
              only: *dp3-branch

      - build_dp3_tasks:
          requires:
            - compile_app_server
            - compile_app_client
          filters:
            branches:
              only: *dp3-branch

      - push_otel_collector_image_dp3:
          requires:
            - compile_app_server
          filters:
            branches:
              only: *dp3-branch

      - push_app_dp3:
          requires:
            - build_dp3_app
          filters:
            branches:
              only: *dp3-branch

      - push_migrations_dp3:
          requires:
            - build_migrations
          filters:
            branches:
              only: *dp3-branch

      - push_tasks_dp3:
          requires:
            - build_dp3_tasks
          filters:
            branches:
              only: *dp3-branch

      - deploy_dp3_migrations:
          requires:
            - pre_deps_golang
            - pre_test
            - client_test
            - server_test
            - push_app_dp3
            - push_otel_collector_image_dp3
            - compile_app_server
            - compile_app_client
            - push_tasks_dp3
            - push_migrations_dp3
          filters:
            branches:
              only: *dp3-branch

      - deploy_dp3_tasks:
          requires:
            - deploy_dp3_migrations
          filters:
            branches:
              only: *dp3-branch

      - deploy_dp3_app:
          requires:
            - deploy_dp3_migrations
          filters:
            branches:
              only: *dp3-branch

      - deploy_dp3_app_client_tls:
          requires:
            - deploy_dp3_migrations
          filters:
            branches:
              only: *dp3-branch

      - push_otel_collector_image_stg:
          requires:
            - compile_app_server
          filters:
            branches:
              only: main

      - push_app_stg:
          requires:
            - build_app
          filters:
            branches:
              only: main

      - push_migrations_stg:
          requires:
            - build_migrations
          filters:
            branches:
              only: main

      - push_tasks_stg:
          requires:
            - build_tasks
          filters:
            branches:
              only: main

      - check_circle_against_stg_sha:
          requires:
            - pre_deps_golang
            - pre_test
            - client_test
            - server_test
            - push_app_stg
            - push_otel_collector_image_stg
            - compile_app_server
            - compile_app_client
            - push_migrations_stg
            - push_tasks_stg
            - integration_tests
            - integration_tests_mtls
          filters:
            branches:
              only: main

      - deploy_stg_migrations:
          requires:
            - check_circle_against_stg_sha
          filters:
            branches:
              only: main

      - deploy_stg_tasks:
          requires:
            - deploy_stg_migrations
          filters:
            branches:
              only: main

      - deploy_stg_app:
          requires:
            - deploy_stg_migrations
          filters:
            branches:
              only: main

      - deploy_stg_app_client_tls:
          requires:
            - deploy_stg_migrations
          filters:
            branches:
              only: main

      - approve_prd_deploy:
          type: approval
          context:
            - Production Workflow Approvers
          requires:
            - deploy_stg_tasks
            - deploy_stg_app
            - deploy_stg_app_client_tls

      - prod_auth_check:
          requires:
            - approve_prd_deploy
          filters:
            branches:
              only: main

      - deploy_storybook_dp3:
          requires:
            - build_storybook
          filters:
            branches:
              only: main

      - build_storybook:
          requires:
            - anti_virus
            - pre_deps_yarn

      - push_otel_collector_image_prd:
          requires:
            - prod_auth_check
          filters:
            branches:
              only: main

      - push_app_prd:
          requires:
            - prod_auth_check
          filters:
            branches:
              only: main

      - push_migrations_prd:
          requires:
            - prod_auth_check
          filters:
            branches:
              only: main

      - push_tasks_prd:
          requires:
            - prod_auth_check
          filters:
            branches:
              only: main

      - deploy_prd_migrations:
          requires:
            - push_migrations_prd
            - push_app_prd
            - push_tasks_prd
            - push_otel_collector_image_prd
          filters:
            branches:
              only: main

      - deploy_prd_tasks:
          requires:
            - deploy_prd_migrations
            - push_tasks_prd
          filters:
            branches:
              only: main

      - deploy_prd_app:
          requires:
            - deploy_prd_migrations
            - push_app_prd
          filters:
            branches:
              only: main

      - deploy_prd_app_client_tls:
          requires:
            - deploy_prd_migrations
            - push_app_prd
          filters:
            branches:
              only: main

experimental:
  notify:
    branches:
      only:
        - main<|MERGE_RESOLUTION|>--- conflicted
+++ resolved
@@ -879,7 +879,6 @@
             export FEATURE_FLAG_QUEUE_MANAGEMENT=false
             export FEATURE_FLAG_UNACCOMPANIED_BAGGAGE=false
             export FEATURE_FLAG_ENABLE_ALASKA=false
-            export FEATURE_FLAG_UNACCOMPANIED_BAGGAGE=false
 
             # disable for speed, playwright tests can fail otherwise
             export DB_DEBUG=false
@@ -921,10 +920,7 @@
             FEATURE_FLAG_THIRD_ADDRESS_AVAILABLE: 'false'
             FEATURE_FLAG_QUEUE_MANAGEMENT: 'false'
             FEATURE_FLAG_UNACCOMPANIED_BAGGAGE: 'false'
-<<<<<<< HEAD
-=======
             FEATURE_FLAG_ENABLE_ALASKA: 'false'
->>>>>>> 21cd8c81
           command: |
             SHARD=$((${CIRCLE_NODE_INDEX}+1))
             PLAYWRIGHT_JUNIT_OUTPUT_NAME=playwright-results.xml \
