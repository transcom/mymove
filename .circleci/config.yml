############
#
# Caches
#
# Caches may have a `v1-` prefix, since caches in CircleCI 2.0 are immutable.
# A prefix provides an easy way to invalidate a cache.  See https://circleci.com/docs/2.0/caching/#clearing-cache
#
############

version: '2.1'

executors:
  # `mymove_small` and `mymove_medium` use the `trussworks/circleci-docker-primary` docker image with a checkout of the mymove code
  mymove_small:
    resource_class: small
    working_directory: ~/go/src/github.com/transcom/mymove
    docker:
      - image: trussworks/circleci-docker-primary:9ad70927655a601580c036d53456c70061c76cba
        environment:
            GO111MODULE: "on"
  mymove_medium:
    resource_class: medium
    working_directory: ~/go/src/github.com/transcom/mymove
    docker:
      - image: trussworks/circleci-docker-primary:9ad70927655a601580c036d53456c70061c76cba
        environment:
          GO111MODULE: "on"
  mymove_large:
    resource_class: large
    working_directory: ~/go/src/github.com/transcom/mymove
    docker:
      - image: trussworks/circleci-docker-primary:9ad70927655a601580c036d53456c70061c76cba
        environment:
          GO111MODULE: "on"
  # `mymove_and_postgres_medium` adds a secondary postgres container to be used during testing.
  mymove_and_postgres_medium:
    resource_class: medium
    working_directory: ~/go/src/github.com/transcom/mymove
    docker:
      - image: trussworks/circleci-docker-primary:9ad70927655a601580c036d53456c70061c76cba
        environment:
          GO111MODULE: "on"
      - image: postgres:10.6
        environment:
          - POSTGRES_PASSWORD: mysecretpassword
          - POSTGRES_DB: test_db

commands:
  announce_failure:
    parameters:
    steps:
      - run:
          name: Announce failure
          command: |
            [[ $CIRCLE_BRANCH = master ]] || exit 0
            scripts/circleci-announce-broken-branch
          when: on_fail
  deploy_migrations_steps:
    steps:
      - checkout
      - attach_workspace:
          at: bin
      - run:
          name: Snapshot database
          command: scripts/do-exclusively --job-name ${CIRCLE_JOB} scripts/rds-snapshot-app-db $APP_ENVIRONMENT
      - run:
          name: Run migrations
          command: scripts/do-exclusively --job-name ${CIRCLE_JOB} scripts/ecs-run-app-migrations-container config/app-migrations.container-definition.json ${AWS_ACCOUNT_ID}.dkr.ecr.${AWS_DEFAULT_REGION}.amazonaws.com/app-migrations:git-${CIRCLE_SHA1} $APP_ENVIRONMENT
          environment:
            CHAMBER_RETRIES: 20
      - announce_failure
  deploy_tasks_steps:
    steps:
      - checkout
      - setup_remote_docker:
          docker_layer_caching: true
      - restore_cache:
          keys:
            - go-mod-souces-v1-{{ checksum "go.sum" }}
      - attach_workspace:
          at: bin
      - deploy:
          name: Deploy task service
          command: scripts/do-exclusively --job-name ${CIRCLE_JOB} bin/ecs-deploy-task-container --aws-account-id ${AWS_ACCOUNT_ID} --aws-region ${AWS_DEFAULT_REGION} --service app --environment ${APP_ENVIRONMENT} --repository-name app-tasks --image-tag git-${CIRCLE_SHA1} --command save-fuel-price-data
          no_output_timeout: 20m
      - announce_failure
  deploy_app_steps:
    parameters:
      compare_host:
        type: string
      health_check_hosts:
        type: string
    steps:
      - checkout
      - run:
          name: Compare against deployed commit
          command: |
            [[ -z "<< parameters.compare_host >>" ]] || scripts/compare-deployed-commit "<< parameters.compare_host >>" $CIRCLE_SHA1
      - restore_cache:
          keys:
            - go-mod-souces-v1-{{ checksum "go.sum" }}
      - attach_workspace:
          at: bin
      - setup_remote_docker:
          docker_layer_caching: true
      - deploy:
          name: Deploy app service
          command: scripts/do-exclusively --job-name ${CIRCLE_JOB} scripts/ecs-deploy-service-container app config/app.container-definition.json ${AWS_ACCOUNT_ID}.dkr.ecr.${AWS_DEFAULT_REGION}.amazonaws.com/app:git-${CIRCLE_SHA1} $APP_ENVIRONMENT FARGATE
          no_output_timeout: 20m
      - run:
          name: Health Check
          command: bin/health-checker --schemes http,https --hosts << parameters.health_check_hosts >> --tries 10 --backoff 3 --log-level info --timeout 15m
      - run:
          name: Check deployed commits
          command: scripts/check-deployed-commit "<< parameters.health_check_hosts >>" "$CIRCLE_SHA1"
      - announce_failure
  deploy_app_client_tls_steps:
    parameters:
      compare_host:
        type: string
      health_check_hosts:
        type: string
    steps:
      - checkout
      - run:
          name: Compare against deployed commit
          command: |
            [[ -z "<< parameters.compare_host >>" ]] || scripts/compare-deployed-commit "<< parameters.compare_host >>" $CIRCLE_SHA1 ${EXPERIMENTAL_MOVE_MIL_DOD_TLS_KEY} ${EXPERIMENTAL_MOVE_MIL_DOD_TLS_CERT} ${EXPERIMENTAL_MOVE_MIL_DOD_TLS_CA}
      - restore_cache:
          keys:
            - go-mod-souces-v1-{{ checksum "go.sum" }}
      - setup_remote_docker:
          docker_layer_caching: true
      - attach_workspace:
          at: bin
      - deploy:
          name: Deploy app-client-tls service
          command: scripts/do-exclusively --job-name ${CIRCLE_JOB} scripts/ecs-deploy-service-container app-client-tls config/app-client-tls.container-definition.json ${AWS_ACCOUNT_ID}.dkr.ecr.${AWS_DEFAULT_REGION}.amazonaws.com/app:git-${CIRCLE_SHA1} $APP_ENVIRONMENT FARGATE
          no_output_timeout: 20m
      - run:
          name: Health Check
          command: |
            bin/health-checker --schemes https --hosts << parameters.health_check_hosts >> --key ${EXPERIMENTAL_MOVE_MIL_DOD_TLS_KEY} --cert ${EXPERIMENTAL_MOVE_MIL_DOD_TLS_CERT} --ca ${EXPERIMENTAL_MOVE_MIL_DOD_TLS_CA} --tries 10 --backoff 3 --log-level info --timeout 15m
      - run:
          name: Check deployed commits
          command: scripts/check-deployed-commit "<< parameters.health_check_hosts >>" "$CIRCLE_SHA1" ${EXPERIMENTAL_MOVE_MIL_DOD_TLS_KEY} ${EXPERIMENTAL_MOVE_MIL_DOD_TLS_CERT} ${EXPERIMENTAL_MOVE_MIL_DOD_TLS_CA}
      - announce_failure
  build_tag_push:
    parameters:
      dockerfile:
        type: string
      tag:
        type: string
      repo:
        type: string
    steps:
      - run:
          name: 'Build, tag, and push docker image << parameters.tag >> from Dockerfile << parameters.dockerfile >>'
          command: |
            docker build -f << parameters.dockerfile >> -t << parameters.tag >> .
            bash -c "$(aws ecr get-login --no-include-email --region $AWS_DEFAULT_REGION)"
            docker tag << parameters.tag >> ${AWS_ACCOUNT_ID}.dkr.ecr.${AWS_DEFAULT_REGION}.amazonaws.com/<< parameters.repo >>:git-${CIRCLE_SHA1}
            docker push ${AWS_ACCOUNT_ID}.dkr.ecr.${AWS_DEFAULT_REGION}.amazonaws.com/<< parameters.repo >>:git-${CIRCLE_SHA1}
  e2e_tests:
    parameters:
      spec:
        type: string
    steps:
      - run:
          name: make e2e_test_docker
          command: |
            echo 'export MOVE_MIL_DOD_CA_CERT=$(cat /home/circleci/go/src/github.com/transcom/mymove/config/tls/devlocal-ca.pem)' >> $BASH_ENV
            echo 'export MOVE_MIL_DOD_TLS_CERT=$(cat /home/circleci/go/src/github.com/transcom/mymove/config/tls/devlocal-https.pem)' >> $BASH_ENV
            echo 'export MOVE_MIL_DOD_TLS_KEY=$(cat /home/circleci/go/src/github.com/transcom/mymove/config/tls/devlocal-https.key)' >> $BASH_ENV
            echo 'export CLIENT_AUTH_SECRET_KEY=$(cat /home/circleci/go/src/github.com/transcom/mymove/config/tls/devlocal-client_auth_secret.key)' >> $BASH_ENV
            echo 'export LOGIN_GOV_SECRET_KEY=$(echo $E2E_LOGIN_GOV_SECRET_KEY | base64 --decode)' >> $BASH_ENV
            echo 'export LOGIN_GOV_HOSTNAME=$E2E_LOGIN_GOV_HOSTNAME' >> $BASH_ENV
            echo 'export HERE_MAPS_APP_ID=$E2E_HERE_MAPS_APP_ID' >> $BASH_ENV
            echo 'export HERE_MAPS_APP_CODE=$E2E_HERE_MAPS_APP_CODE' >> $BASH_ENV
            echo 'export SPEC=<< parameters.spec>>' >> $BASH_ENV
            source $BASH_ENV
            make e2e_test_docker
          environment:
            # Env vars needed by the `scripts/apply-secure-migration.sh` script
            DB_PASSWORD: mysecretpassword
            DB_USER: postgres
            DB_HOST: localhost
            DB_PORT: 5432
            DB_NAME: test_db
            # Env vars needed for the webserver to run inside docker
            SECURE_MIGRATION_DIR: /home/circleci/go/src/github.com/transcom/mymove/local_migrations
            SECURE_MIGRATION_SOURCE: local
            LOGIN_GOV_CALLBACK_PROTOCOL: http
            LOGIN_GOV_MY_CLIENT_ID: urn:gov:gsa:openidconnect.profiles:sp:sso:dod:mymovemillocal
            LOGIN_GOV_OFFICE_CLIENT_ID: urn:gov:gsa:openidconnect.profiles:sp:sso:dod:officemovemillocal
            LOGIN_GOV_TSP_CLIENT_ID: urn:gov:gsa:openidconnect.profiles:sp:sso:dod:tspmovemillocal
            LOGIN_GOV_ADMIN_CLIENT_ID: urn:gov:gsa:openidconnect.profiles:sp:sso:dod:adminmovemillocal
            LOGIN_GOV_HOSTNAME: idp.int.identitysandbox.gov
            HERE_MAPS_GEOCODE_ENDPOINT: https://geocoder.cit.api.here.com/6.2/geocode.json
            HERE_MAPS_ROUTING_ENDPOINT: https://route.cit.api.here.com/routing/7.2/calculateroute.json
            DOD_CA_PACKAGE: /home/circleci/go/src/github.com/transcom/mymove/config/tls/Certificates_PKCS7_v5.4_DoD.der.p7b

jobs:
  # `pre_deps_golang` is used for caching Go module sources
  pre_deps_golang:
    executor: mymove_small
    steps:
      - checkout
      - restore_cache:
          keys:
            - go-mod-souces-v1-{{ checksum "go.sum" }}
      - run:
          name: Install dependencies
          command: go get
      - save_cache:
          key: go-mod-souces-v1-{{ checksum "go.sum" }}
          paths:
            - "/go/pkg/mod"
      - announce_failure

  # `pre_deps_yarn` is used to cache yarn sources and installed node modules.
  pre_deps_yarn:
    executor: mymove_small
    steps:
      - checkout
      - restore_cache:
          keys:
            - v1-cache-yarn-v2-{{ checksum "yarn.lock" }}
      - restore_cache:
          keys:
            - v1-mymove-node-modules-{{ checksum "yarn.lock" }}
      - run:
          name: Install YARN dependencies
          command: yarn install
      # `v1-cache-yarn-v2-{{ checksum "yarn.lock" }}` is used to cache yarn sources
      - save_cache:
          key: v1-cache-yarn-v2-{{ checksum "yarn.lock" }}
          paths:
            - ~/.cache/yarn/v2
      # `v1-mymove-node-modules-{{ checksum "yarn.lock" }}` is used to cache installed node modules
      - save_cache:
          key: v1-mymove-node-modules-{{ checksum "yarn.lock" }}
          paths:
            - ~/go/src/github.com/transcom/mymove/node_modules
      - announce_failure

  # `pre_test` runs pre-commit against all files.
  pre_test:
    executor: mymove_medium
    steps:
      - checkout
      - restore_cache:
          keys:
            - go-mod-souces-v1-{{ checksum "go.sum" }}
      - restore_cache:
          keys:
            - v1-cache-yarn-v2-{{ checksum "yarn.lock" }}
      - restore_cache:
          keys:
            - v1-mymove-node-modules-{{ checksum "yarn.lock" }}
      - restore_cache:
          keys:
            - pre-commit-dot-cache-{{ checksum ".pre-commit-config.yaml" }}
      - run: echo 'export PATH=${PATH}:~/go/bin' >> $BASH_ENV
      - run: make get_gotools
      - run: make bin/callgraph
      - run: make server_generate
      - run:
          name: Run pre-commit tests
          command: pre-commit run --all-files
      # `pre-commit-dot-cache-{{ checksum ".pre-commit-config.yaml" }}` is used to cache pre-commit plugins.
      - save_cache:
          key: pre-commit-dot-cache-{{ checksum ".pre-commit-config.yaml" }}
          paths:
            - ~/.cache/pre-commit
      - announce_failure

  # `acceptance_tests_local` runs acceptance tests for the webserver against a local environment.
  acceptance_tests_local:
    executor: mymove_medium
    steps:
      - checkout
      - restore_cache:
          keys:
            - go-mod-souces-v1-{{ checksum "go.sum" }}
      - run:
          name: Run make server_generate
          command: make server_generate
      - run:
          name: Run acceptance tests
          command: |
            echo 'export MOVE_MIL_DOD_CA_CERT=$(cat /home/circleci/go/src/github.com/transcom/mymove/config/tls/devlocal-ca.pem)' >> $BASH_ENV
            echo 'export MOVE_MIL_DOD_TLS_CERT=$(cat /home/circleci/go/src/github.com/transcom/mymove/config/tls/devlocal-https.pem)' >> $BASH_ENV
            echo 'export MOVE_MIL_DOD_TLS_KEY=$(cat /home/circleci/go/src/github.com/transcom/mymove/config/tls/devlocal-https.key)' >> $BASH_ENV
            echo 'export CLIENT_AUTH_SECRET_KEY=$(cat /home/circleci/go/src/github.com/transcom/mymove/config/tls/devlocal-client_auth_secret.key)' >> $BASH_ENV
            echo 'export LOGIN_GOV_SECRET_KEY=$(echo $E2E_LOGIN_GOV_SECRET_KEY | base64 --decode)' >> $BASH_ENV
            echo 'export LOGIN_GOV_HOSTNAME=$E2E_LOGIN_GOV_HOSTNAME' >> $BASH_ENV
            echo 'export HERE_MAPS_APP_ID=$E2E_HERE_MAPS_APP_ID' >> $BASH_ENV
            echo 'export HERE_MAPS_APP_CODE=$E2E_HERE_MAPS_APP_CODE' >> $BASH_ENV
            source $BASH_ENV
            make webserver_test
          environment:
            ENV: test
            ENVIRONMENT: test
            PWD: /home/circleci/go/src/github.com/transcom/mymove
            LOGIN_GOV_HOSTNAME: idp.int.identitysandbox.gov
            DOD_CA_PACKAGE: /home/circleci/go/src/github.com/transcom/mymove/config/tls/Certificates_PKCS7_v5.4_DoD.der.p7b
            DEVLOCAL_CA: /home/circleci/go/src/github.com/transcom/mymove/config/tls/devlocal-ca.pem
            NO_TLS_ENABLED: true
      - announce_failure

  # `integration_tests_mymove` runs integration tests using Cypress.  https://www.cypress.io/
  integration_tests_mymove:
    executor: mymove_medium
    steps:
      - checkout
      - setup_remote_docker:
          docker_layer_caching: true
      - restore_cache:
          keys:
            - go-mod-souces-v1-{{ checksum "go.sum" }}
      - restore_cache:
          keys:
            - v1-cache-yarn-v2-{{ checksum "yarn.lock" }}
      - restore_cache:
          keys:
            - v1-mymove-node-modules-{{ checksum "yarn.lock" }}
      - e2e_tests:
          spec: 'cypress/integration/mymove/**/*'
      - store_artifacts:
          path: cypress/videos
          destination: videos
      - store_artifacts:
          path: cypress/screenshots
          destination: screenshots
      - store_test_results:
          path: cypress/results
      - announce_failure

  # `integration_tests_office` runs integration tests using Cypress.  https://www.cypress.io/
  integration_tests_office:
    executor: mymove_medium
    steps:
      - checkout
      - setup_remote_docker:
          docker_layer_caching: true
      - restore_cache:
          keys:
            - go-mod-souces-v1-{{ checksum "go.sum" }}
      - restore_cache:
          keys:
            - v1-cache-yarn-v2-{{ checksum "yarn.lock" }}
      - restore_cache:
          keys:
            - v1-mymove-node-modules-{{ checksum "yarn.lock" }}
      - e2e_tests:
          spec: 'cypress/integration/office/**/*'
      - store_artifacts:
          path: cypress/videos
          destination: videos
      - store_artifacts:
          path: cypress/screenshots
          destination: screenshots
      - store_test_results:
          path: cypress/results
      - announce_failure

  # `integration_tests_tsp` runs integration tests using Cypress.  https://www.cypress.io/
  integration_tests_tsp:
    executor: mymove_medium
    steps:
      - checkout
      - setup_remote_docker:
          docker_layer_caching: true
      - restore_cache:
          keys:
            - go-mod-souces-v1-{{ checksum "go.sum" }}
      - restore_cache:
          keys:
            - v1-cache-yarn-v2-{{ checksum "yarn.lock" }}
      - restore_cache:
          keys:
            - v1-mymove-node-modules-{{ checksum "yarn.lock" }}
      - e2e_tests:
          spec: 'cypress/integration/tsp/**/*'
      - store_artifacts:
          path: cypress/videos
          destination: videos
      - store_artifacts:
          path: cypress/screenshots
          destination: screenshots
      - store_test_results:
          path: cypress/results
      - announce_failure

  # `integration_tests_api` runs integration tests using Cypress.  https://www.cypress.io/
  integration_tests_api:
    executor: mymove_medium
    steps:
      - checkout
      - setup_remote_docker:
          docker_layer_caching: true
      - restore_cache:
          keys:
            - go-mod-souces-v1-{{ checksum "go.sum" }}
      - restore_cache:
          keys:
            - v1-cache-yarn-v2-{{ checksum "yarn.lock" }}
      - restore_cache:
          keys:
            - v1-mymove-node-modules-{{ checksum "yarn.lock" }}
      - e2e_tests:
          spec: 'cypress/integration/api/**/*'
      - store_artifacts:
          path: cypress/videos
          destination: videos
      - store_artifacts:
          path: cypress/screenshots
          destination: screenshots
      - store_test_results:
          path: cypress/results
      - announce_failure

  # `server_test` runs the server side Go tests
  server_test:
    executor: mymove_and_postgres_medium
    steps:
      - checkout
      - setup_remote_docker:
          docker_layer_caching: true
      - restore_cache:
          keys:
            - go-mod-souces-v1-{{ checksum "go.sum" }}
      - run:
          # This is needed to use `psql` to test DB connectivity, until the app
          # itself starts making database connections.
          name: Install postgres client
          command: |
            sudo apt-get -qq update
            # Debian stretch only supports 9.6 client
            sudo apt-get -qq -y install postgresql-client-9.6
      - run: echo 'export PATH=${PATH}:~/go/bin' >> $BASH_ENV
      - run:
          name: make server_test
          command: |
            echo 'export LOGIN_GOV_SECRET_KEY=$(echo $E2E_LOGIN_GOV_SECRET_KEY | base64 --decode)' >> $BASH_ENV
            source $BASH_ENV
            make server_test
          environment:
            # Env vars needed by the `scripts/apply-secure-migration.sh` script
            DB_PASSWORD: mysecretpassword
            DB_USER: postgres
            DB_HOST: localhost
            DB_PORT: 5432
            DB_NAME: test_db
<<<<<<< HEAD
            MIGRATION_PATH: /home/circleci/go/src/github.com/transcom/mymove/migrations
=======
            ENV: test
            ENVIRONMENT: test
>>>>>>> a548f294
            SECURE_MIGRATION_DIR: /home/circleci/go/src/github.com/transcom/mymove/local_migrations
            SECURE_MIGRATION_SOURCE: local
      - announce_failure

  # `server_test_coverage` runs code coverage and submits it to CodeClimate
  server_test_coverage:
    executor: mymove_and_postgres_medium
    steps:
      - checkout
      - setup_remote_docker:
          docker_layer_caching: true
      - restore_cache:
          keys:
            - go-mod-souces-v1-{{ checksum "go.sum" }}
      - run:
          # This is needed to use `psql` to test DB connectivity, until the app
          # itself starts making database connections.
          name: Install postgres client
          command: |
            sudo apt-get -qq update
            # Debian stretch only supports 9.6 client
            sudo apt-get -qq -y install postgresql-client-9.6
      - run: echo 'export PATH=${PATH}:~/go/bin' >> $BASH_ENV
      - run:
          name: Setup Code Climate test-reporter
          command: |
            # download test reporter as a static binary
            curl -L https://codeclimate.com/downloads/test-reporter/test-reporter-latest-linux-amd64 > ./cc-test-reporter
            chmod +x ./cc-test-reporter
            ./cc-test-reporter before-build -d
          working_directory: /home/circleci/go/src
      - run:
          name: make server_test_coverage_generate
          command: |
            echo 'export LOGIN_GOV_SECRET_KEY=$(echo $E2E_LOGIN_GOV_SECRET_KEY | base64 --decode)' >> $BASH_ENV
            source $BASH_ENV
            make server_test_coverage_generate
          environment:
            # Env vars needed by the `scripts/apply-secure-migration.sh` script
            DB_PASSWORD: mysecretpassword
            DB_USER: postgres
            DB_HOST: localhost
            DB_PORT: 5432
            DB_NAME: test_db
<<<<<<< HEAD
            MIGRATION_PATH: /home/circleci/go/src/github.com/transcom/mymove/migrations
=======
            ENV: test
            ENVIRONMENT: test
>>>>>>> a548f294
            SECURE_MIGRATION_DIR: /home/circleci/go/src/github.com/transcom/mymove/local_migrations
            SECURE_MIGRATION_SOURCE: local
          working_directory: /home/circleci/go/src/github.com/transcom/mymove
      - run:
          name: upload code coverage to codecov
          command: |
            curl -s https://codecov.io/bash > codecov
            chmod +x codecov
            ./codecov -F go -f coverage.out
          working_directory: /home/circleci/go/src/github.com/transcom/mymove
      - run:
          name: upload code coverage to code climate
          command: |
            export GIT_COMMITTED_AT=`git -C "github.com/transcom/mymove" log -1 --pretty=format:%ct`
            ./cc-test-reporter format-coverage github.com/transcom/mymove/coverage.out -t gocov -d
            ./cc-test-reporter upload-coverage -d
          # needs to run from this directory so that it can find the source code.
          working_directory: /home/circleci/go/src

  # `client_test` runs the client side Javascript tests
  client_test:
    executor: mymove_large
    steps:
      - checkout
      - setup_remote_docker:
          docker_layer_caching: true
      - restore_cache:
          keys:
            - v1-cache-yarn-v2-{{ checksum "yarn.lock" }}
      - restore_cache:
          keys:
            - v1-mymove-node-modules-{{ checksum "yarn.lock" }}
      - run: make client_test
      - announce_failure

  # `build_tools` builds the mymove-specific CLI tools in `mymove/cmd`
  build_tools:
    executor: mymove_small
    steps:
      - checkout
      - restore_cache:
          keys:
            - go-mod-souces-v1-{{ checksum "go.sum" }}
      - run: make build_tools
      - persist_to_workspace:
          root: bin
          paths:
            - renderer # for rendering ECS task definition
            - health-checker # for confirming deploy success.
            - ecs-service-logs # for showing logs on failed deploy
            - ecs-deploy-task-container # for deploying task container
      - announce_failure

  # `build_app` builds the application container and pushes to the container repository
  build_app:
    executor: mymove_medium
    steps:
      - checkout
      - setup_remote_docker:
          docker_layer_caching: true
      - restore_cache:
          keys:
            - go-mod-souces-v1-{{ checksum "go.sum" }}
      - restore_cache:
          keys:
            - v1-cache-yarn-v2-{{ checksum "yarn.lock" }}
      - restore_cache:
          keys:
            - v1-mymove-node-modules-{{ checksum "yarn.lock" }}
      - run: make bin/chamber
      - run: make bin/rds-combined-ca-bundle.pem
      - run: make build
      - build_tag_push:
          dockerfile: Dockerfile
          tag: ppp:web-dev
          repo: app
      - announce_failure

  # `build_migrations` builds the migrations container and pushes to the container repository
  build_migrations:
    executor: mymove_small
    steps:
      - checkout
      - setup_remote_docker:
          docker_layer_caching: true
      - run: make bin/chamber
      - run: make bin/rds-combined-ca-bundle.pem
      - run: make bin/milmove
      - build_tag_push:
          dockerfile: Dockerfile.migrations
          tag: ppp-migrations:dev
          repo: app-migrations
      - announce_failure

  # `build_tasks` builds the tasks containers and pushes them to the container repository
  build_tasks:
    executor: mymove_small
    steps:
      - checkout
      - setup_remote_docker:
          docker_layer_caching: true
      - restore_cache:
          keys:
            - go-mod-souces-v1-{{ checksum "go.sum" }}
      - run: make bin/chamber
      - run: make bin/rds-combined-ca-bundle.pem
      - run: make tasks_build
      - build_tag_push:
          dockerfile: Dockerfile.tasks
          tag: tasks:dev
          repo: app-tasks
      - announce_failure

  # `acceptance_tests_experimental` runs acceptance tests for the webserver against the experimental environment.
  acceptance_tests_experimental:
    executor: mymove_medium
    steps:
      - checkout
      - restore_cache:
          keys:
            - go-mod-souces-v1-{{ checksum "go.sum" }}
      - run:
          name: Run make server_generate
          command: make server_generate
      - run:
          name: Build Chamber
          command: make bin/chamber
      - run:
          name: Run acceptance tests
          command: make webserver_test
          environment:
            ENV: test
            ENVIRONMENT: experimental
            CHAMBER_RETRIES: 20
            PWD: /home/circleci/go/src/github.com/transcom/mymove
            DOD_CA_PACKAGE: /home/circleci/go/src/github.com/transcom/mymove/config/tls/Certificates_PKCS7_v5.4_DoD.der.p7b
            TEST_ACC_ENV: experimental
            NO_TLS_ENABLED: true
      - announce_failure

  # `deploy_experimental_migrations` deploys migrations to the experimental environment
  deploy_experimental_migrations:
    executor: mymove_small
    environment:
      - APP_ENVIRONMENT: 'experimental'
    steps:
      - deploy_migrations_steps

  # `deploy_experimental_tasks` deploys scheduled tasks to the experimental environment
  deploy_experimental_tasks:
    executor: mymove_small
    environment:
      - APP_ENVIRONMENT: 'experimental'
    steps:
      - deploy_tasks_steps

  # `deploy_experimental_app` updates the server-TLS app service in the experimental environment
  deploy_experimental_app:
    executor: mymove_small
    environment:
      - APP_ENVIRONMENT: 'experimental'
    steps:
      - deploy_app_steps:
          compare_host: "" # leave blank since we want experimental to be able to roll back
          health_check_hosts: my.experimental.move.mil,office.experimental.move.mil,tsp.experimental.move.mil

  # `deploy_experimental_app_client_tls` updates the mutual-TLS service in the experimental environment
  deploy_experimental_app_client_tls:
    executor: mymove_small
    environment:
      - APP_ENVIRONMENT: 'experimental'
    steps:
      - deploy_app_client_tls_steps:
          compare_host: "" # leave blank since we want experimental to be able to roll back
          health_check_hosts: gex.experimental.move.mil,dps.experimental.move.mil,orders.experimental.move.mil

  check_circle_against_staging_sha:
    executor: mymove_small
    steps:
      - checkout
      - run:
          name: Halt workflow to prevent old master deploying to staging
          command: scripts/compare-deployed-commit my.staging.move.mil $CIRCLE_SHA1

  # `acceptance_tests_staging` runs acceptance tests for the webserver against the staging environment.
  acceptance_tests_staging:
    executor: mymove_medium
    steps:
      - checkout
      - restore_cache:
          keys:
            - go-mod-souces-v1-{{ checksum "go.sum" }}
      - run:
          name: Run make server_generate
          command: make server_generate
      - run:
          name: Build Chamber
          command: make bin/chamber
      - run:
          name: Run acceptance tests
          command: make webserver_test
          environment:
            ENV: test
            ENVIRONMENT: staging
            CHAMBER_RETRIES: 20
            PWD: /home/circleci/go/src/github.com/transcom/mymove
            DOD_CA_PACKAGE: /home/circleci/go/src/github.com/transcom/mymove/config/tls/Certificates_PKCS7_v5.4_DoD.der.p7b
            TEST_ACC_ENV: staging
            NO_TLS_ENABLED: true
      - announce_failure

  # `deploy_staging_migrations` deploys migrations to the staging environment
  deploy_staging_migrations:
    executor: mymove_small
    environment:
      - APP_ENVIRONMENT: 'staging'
    steps:
      - deploy_migrations_steps

  # `deploy_staging_tasks` deploys scheduled tasks to the staging environment
  deploy_staging_tasks:
    executor: mymove_small
    environment:
      - APP_ENVIRONMENT: 'staging'
    steps:
      - deploy_tasks_steps

  # `deploy_staging_app` updates the server-TLS app service in staging environment
  deploy_staging_app:
    executor: mymove_small
    environment:
      - APP_ENVIRONMENT: 'staging'
    steps:
      - deploy_app_steps:
          compare_host: my.staging.move.mil
          health_check_hosts: my.staging.move.mil,office.staging.move.mil,tsp.staging.move.mil

  # `deploy_staging_app_client_tls` updates the mutual-TLS service in the staging environment
  deploy_staging_app_client_tls:
    executor: mymove_small
    environment:
      - APP_ENVIRONMENT: 'staging'
    steps:
      - deploy_app_client_tls_steps:
          compare_host: gex.staging.move.mil
          health_check_hosts: gex.staging.move.mil,dps.staging.move.mil,orders.staging.move.mil

  # `deploy_prod_migrations` deploys migrations to the staging environment
  deploy_prod_migrations:
    executor: mymove_small
    environment:
      - APP_ENVIRONMENT: 'prod'
    steps:
      - deploy_migrations_steps

  # `deploy_prod_tasks` deploys scheduled tasks to the prod environment
  deploy_prod_tasks:
    executor: mymove_small
    environment:
      - APP_ENVIRONMENT: 'prod'
    steps:
      - deploy_tasks_steps

  # `deploy_prod_app` updates the server-TLS app service in the prod environment
  deploy_prod_app:
    executor: mymove_small
    environment:
      - APP_ENVIRONMENT: 'prod'
    steps:
      - deploy_app_steps:
          compare_host: my.move.mil
          health_check_hosts: my.move.mil,office.move.mil,tsp.move.mil

  # `deploy_prod_app_client_tls` updates the mutual-TLS service in the prod environment
  deploy_prod_app_client_tls:
    executor: mymove_small
    environment:
      - APP_ENVIRONMENT: 'prod'
    steps:
      - deploy_app_client_tls_steps:
          compare_host: gex.move.mil
          health_check_hosts: gex.move.mil,dps.move.mil,orders.move.mil

  # `update_dependencies_go` periodically updates Go dependencies.
  # The changes are submitted as a pull request for review.
  update_dependencies_go:
    executor: mymove_small
    steps:
      - checkout
      - restore_cache:
          keys:
            - go-mod-souces-v1-{{ checksum "go.sum" }}
      - run:
          name: Add ~/go/bin to path for golint
          command: echo 'export PATH=${PATH}:~/go/bin' >> $BASH_ENV
      - run: make go_deps_update
      - run:
          name: Display changes
          command: |
            git --no-pager status
            git --no-pager diff --ignore-all-space --color
      - run:
          name: Push changes
          command: scripts/circleci-push-dependency-updates

  # `update_dependencies_js` periodically updates yarn dependencies.
  # The changes are submitted as a pull request for review.
  update_dependencies_js:
    executor: mymove_small
    steps:
      - checkout
      - restore_cache:
          keys:
            - v1-cache-yarn-v2-{{ checksum "yarn.lock" }}
      - restore_cache:
          keys:
            - v1-mymove-node-modules-{{ checksum "yarn.lock" }}
      - run: make client_deps_update
      - run:
          name: Display changes
          command: |
            git --no-pager status
            git --no-pager diff --ignore-all-space --color
      - run:
          name: Push changes
          command: scripts/circleci-push-dependency-updates

  # `update_dependencies_pre_commit` periodically updates pre-commit dependencies.
  # The changes are submitted as a pull request for review.
  update_dependencies_pre_commit:
    executor: mymove_small
    steps:
      - checkout
      - run: pre-commit autoupdate
      - run:
          name: Display changes
          command: |
            git --no-pager status
            git --no-pager diff --ignore-all-space --color
      - run:
          name: Push changes
          command: scripts/circleci-push-dependency-updates

workflows:
  version: 2

  app:
    jobs:
      - pre_deps_golang

      - pre_deps_yarn

      - pre_test:
          requires:
            - pre_deps_golang
            - pre_deps_yarn

      - acceptance_tests_local:
          requires:
            - pre_deps_golang
            - pre_deps_yarn

      - acceptance_tests_experimental:
          requires:
            - pre_deps_golang
            - pre_deps_yarn

      - acceptance_tests_staging:
          requires:
            - pre_deps_golang
            - pre_deps_yarn

      - integration_tests_mymove:
          requires:
            - pre_deps_golang
            - pre_deps_yarn
            - acceptance_tests_local
          # if testing on experimental, you can disable these tests by using the commented block below.
          # filters:
          #  branches:
          #    ignore: placeholder_branch_name

      - integration_tests_office:
          requires:
            - pre_deps_golang
            - pre_deps_yarn
            - acceptance_tests_local
          # if testing on experimental, you can disable these tests by using the commented block below.
          # filters:
          #   branches:
          #     ignore: placeholder_branch_name

      - integration_tests_tsp:
          requires:
            - pre_deps_golang
            - pre_deps_yarn
            - acceptance_tests_local
          # if testing on experimental, you can disable these tests by using the commented block below.
          # filters:
          #   branches:
          #     ignore: placeholder_branch_name

      - integration_tests_api:
          requires:
            - pre_deps_golang
            - pre_deps_yarn
            - acceptance_tests_local
          # if testing on experimental, you can disable these tests by using the commented block below.
          # filters:
          #   branches:
          #     ignore: placeholder_branch_name

      - client_test:
          requires:
            - pre_deps_yarn

      - server_test:
          requires:
            - pre_deps_golang

      - server_test_coverage:
          requires:
            - pre_deps_golang

      - build_app:
          requires:
            - pre_deps_golang
            - pre_deps_yarn
            - acceptance_tests_local # don't bother building and pushing the application if it won't even start properly

      - build_tools:
          requires:
            - pre_deps_golang

      - build_migrations:
          requires:
            - pre_deps_golang

      - build_tasks:
          requires:
            - build_tools

      - deploy_experimental_migrations:
          requires:
            - pre_test
            - client_test
            - server_test
            - acceptance_tests_local
            - acceptance_tests_experimental
            - build_app
            - build_tools
            - build_tasks
            - build_migrations
          filters:
            branches:
              only: placeholder_branch_name

      - deploy_experimental_tasks:
          requires:
            - deploy_experimental_migrations
          filters:
            branches:
              only: placeholder_branch_name

      - deploy_experimental_app:
          requires:
            - deploy_experimental_migrations
          filters:
            branches:
              only: placeholder_branch_name

      - deploy_experimental_app_client_tls:
          requires:
            - deploy_experimental_migrations
          filters:
            branches:
              only: placeholder_branch_name

      - check_circle_against_staging_sha:
          requires:
            - pre_test
            - client_test
            - server_test
            - build_app
            - build_tools
            - build_migrations
            - build_tasks
            - acceptance_tests_local
            - acceptance_tests_staging
            - integration_tests_mymove
            - integration_tests_office
            - integration_tests_tsp
            - integration_tests_api
          filters:
            branches:
              only: master

      - deploy_staging_migrations:
          requires:
            - check_circle_against_staging_sha
          filters:
            branches:
              only: master

      - deploy_staging_tasks:
          requires:
            - deploy_staging_migrations
          filters:
            branches:
              only: master

      - deploy_staging_app:
          requires:
            - deploy_staging_migrations
          filters:
            branches:
              only: master

      - deploy_staging_app_client_tls:
          requires:
            - deploy_staging_migrations
          filters:
            branches:
              only: master

      - approve_prod_deploy:
          type: approval
          requires:
            - deploy_staging_tasks
            - deploy_staging_app
            - deploy_staging_app_client_tls

      - deploy_prod_migrations:
          requires:
            - approve_prod_deploy
          filters:
            branches:
              only: master

      - deploy_prod_tasks:
          requires:
            - deploy_prod_migrations
          filters:
            branches:
              only: master

      - deploy_prod_app:
          requires:
            - deploy_prod_migrations
          filters:
            branches:
              only: master

      - deploy_prod_app_client_tls:
          requires:
            - deploy_prod_migrations
          filters:
            branches:
              only: master

  dependency_updater_go:
    triggers:
      - schedule:
          # Monday at 4am/7am PST/EST
          cron: '0 12 * * 1'
          filters:
            branches:
              only: master
    jobs:
      - update_dependencies_go

  dependency_updater_js:
    triggers:
      - schedule:
          # Monday at 4am/7am PST/EST
          cron: '0 12 * * 1'
          filters:
            branches:
              only: master
    jobs:
      - update_dependencies_js

  dependency_updater_pre_commit:
    triggers:
      - schedule:
          # Monday at 4am/7am PST/EST
          cron: '0 12 * * 1'
          filters:
            branches:
              only: master
    jobs:
      - update_dependencies_pre_commit

experimental:
  notify:
    branches:
      only:
        - master<|MERGE_RESOLUTION|>--- conflicted
+++ resolved
@@ -453,12 +453,9 @@
             DB_HOST: localhost
             DB_PORT: 5432
             DB_NAME: test_db
-<<<<<<< HEAD
-            MIGRATION_PATH: /home/circleci/go/src/github.com/transcom/mymove/migrations
-=======
             ENV: test
             ENVIRONMENT: test
->>>>>>> a548f294
+            MIGRATION_PATH: /home/circleci/go/src/github.com/transcom/mymove/migrations
             SECURE_MIGRATION_DIR: /home/circleci/go/src/github.com/transcom/mymove/local_migrations
             SECURE_MIGRATION_SOURCE: local
       - announce_failure
@@ -503,12 +500,9 @@
             DB_HOST: localhost
             DB_PORT: 5432
             DB_NAME: test_db
-<<<<<<< HEAD
-            MIGRATION_PATH: /home/circleci/go/src/github.com/transcom/mymove/migrations
-=======
             ENV: test
             ENVIRONMENT: test
->>>>>>> a548f294
+            MIGRATION_PATH: /home/circleci/go/src/github.com/transcom/mymove/migrations
             SECURE_MIGRATION_DIR: /home/circleci/go/src/github.com/transcom/mymove/local_migrations
             SECURE_MIGRATION_SOURCE: local
           working_directory: /home/circleci/go/src/github.com/transcom/mymove
