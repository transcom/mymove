--- conflicted
+++ resolved
@@ -1261,11 +1261,7 @@
             #
             # The trailing hyphen in restore_cache seems important
             # according to the page linked above
-<<<<<<< HEAD
-            - v13-spectral-lint-
-=======
             - v14-spectral-lint-
->>>>>>> aea9ed30
       - run:
           name: Save Baseline Spectral Lint
           command: |
@@ -1324,11 +1320,7 @@
             # Use the BuildNum to update the cache key so that the
             # coverage cache is always updated
             - save_cache:
-<<<<<<< HEAD
-                key: v13-spectral-lint-{{ .BuildNum }}
-=======
                 key: v14-spectral-lint-{{ .BuildNum }}
->>>>>>> aea9ed30
                 paths:
                   - ~/transcom/mymove/spectral
       - store_artifacts:
