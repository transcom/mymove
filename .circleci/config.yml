############
#
# Caches
#
# Caches may have a `v1-` prefix, since caches in CircleCI 2.0 are immutable.
# A prefix provides an easy way to invalidate a cache.  See https://circleci.com/docs/2.0/caching/#clearing-cache
#
############

version: '2.1'

executors:
  # `mymove_small` and `mymove_medium` use the `trussworks/circleci-docker-primary` docker image with a checkout of the mymove code
  mymove_small:
    resource_class: small
    working_directory: ~/transcom/mymove
    docker:
<<<<<<< HEAD
      - image: trussworks/circleci-docker-primary:782c370a89564e10e7ee00f6a6ad5c32309c11d5
=======
      - image: trussworks/circleci-docker-primary:0a7bcc19642337bcfb16d5d1a1f05da646b7ec27
>>>>>>> fc536f38
  mymove_medium:
    resource_class: medium
    working_directory: ~/transcom/mymove
    docker:
<<<<<<< HEAD
      - image: trussworks/circleci-docker-primary:782c370a89564e10e7ee00f6a6ad5c32309c11d5
=======
      - image: trussworks/circleci-docker-primary:0a7bcc19642337bcfb16d5d1a1f05da646b7ec27
>>>>>>> fc536f38
  mymove_medium_plus:
    resource_class: medium+
    working_directory: ~/transcom/mymove
    docker:
<<<<<<< HEAD
      - image: trussworks/circleci-docker-primary:782c370a89564e10e7ee00f6a6ad5c32309c11d5
=======
      - image: trussworks/circleci-docker-primary:0a7bcc19642337bcfb16d5d1a1f05da646b7ec27
>>>>>>> fc536f38
  mymove_large:
    resource_class: large
    working_directory: ~/transcom/mymove
    docker:
<<<<<<< HEAD
      - image: trussworks/circleci-docker-primary:782c370a89564e10e7ee00f6a6ad5c32309c11d5
=======
      - image: trussworks/circleci-docker-primary:0a7bcc19642337bcfb16d5d1a1f05da646b7ec27
>>>>>>> fc536f38
  # `mymove_and_postgres_medium` adds a secondary postgres container to be used during testing.
  mymove_and_postgres_medium:
    resource_class: medium
    working_directory: ~/transcom/mymove
    docker:
<<<<<<< HEAD
      - image: trussworks/circleci-docker-primary:782c370a89564e10e7ee00f6a6ad5c32309c11d5
=======
      - image: trussworks/circleci-docker-primary:0a7bcc19642337bcfb16d5d1a1f05da646b7ec27
>>>>>>> fc536f38
      - image: postgres:10.9
        environment:
          - POSTGRES_PASSWORD: mysecretpassword
          - POSTGRES_DB: test_db
        command: "-c fsync=off -c full_page_writes=off -c max_connections=200"
  mymove_and_postgres_large:
    resource_class: large
    working_directory: ~/transcom/mymove
    docker:
<<<<<<< HEAD
      - image: trussworks/circleci-docker-primary:782c370a89564e10e7ee00f6a6ad5c32309c11d5
=======
      - image: trussworks/circleci-docker-primary:0a7bcc19642337bcfb16d5d1a1f05da646b7ec27
>>>>>>> fc536f38
      - image: postgres:10.9
        environment:
          - POSTGRES_PASSWORD: mysecretpassword
          - POSTGRES_DB: test_db
        command: "-c fsync=off -c full_page_writes=off -c max_connections=200"

commands:
  announce_failure:
    parameters:
    steps:
      - run:
          name: Announce failure
          command: |
            [[ $CIRCLE_BRANCH = master ]] || exit 0
            scripts/circleci-announce-broken-branch
          when: on_fail
  deploy_migrations_steps:
    steps:
      - checkout
      - attach_workspace:
          at: bin
      - run:
          name: Snapshot database
          command: scripts/do-exclusively --job-name ${CIRCLE_JOB} scripts/rds-snapshot-app-db $APP_ENVIRONMENT
      - run:
          name: Run migrations
          command: scripts/do-exclusively --job-name ${CIRCLE_JOB} scripts/ecs-run-app-migrations-container config/app-migrations.container-definition.json ${AWS_ACCOUNT_ID}.dkr.ecr.${AWS_DEFAULT_REGION}.amazonaws.com/app-migrations:git-${CIRCLE_SHA1} $APP_ENVIRONMENT
          no_output_timeout: 60m
          environment:
            CHAMBER_RETRIES: 20
      - announce_failure
  deploy_tasks_steps:
    steps:
      - checkout
      - restore_cache:
          keys:
            - go-mod-sources-v2-{{ checksum "go.sum" }}-{{ checksum "scripts/check-go-version" }}}
      - attach_workspace:
          at: bin
      - deploy:
          name: Deploy fuel price data task service
          command: scripts/do-exclusively --job-name ${CIRCLE_JOB} bin/ecs-deploy-task-container --aws-account-id ${AWS_ACCOUNT_ID} --aws-region ${AWS_DEFAULT_REGION} --service app --environment ${APP_ENVIRONMENT} --repository-name app-tasks --image-tag git-${CIRCLE_SHA1} --command "milmove-tasks save-fuel-price-data" --command-args "--db-iam --db-iam-role arn:aws:iam::923914045601:role/ecs-rds-role-app-${APP_ENVIRONMENT} --db-region us-west-2"
          environment:
            DB_PORT: 5432
            DB_USER: ecs_user
            DB_NAME: app
            DB_SSL_MODE: verify-full
            DB_SSL_ROOT_CERT: /bin/rds-combined-ca-bundle.pem
          no_output_timeout: 20m
      - announce_failure
      - deploy:
          name: Deploy post move email survey task service
          command: scripts/do-exclusively --job-name ${CIRCLE_JOB} bin/ecs-deploy-task-container --aws-account-id ${AWS_ACCOUNT_ID} --aws-region ${AWS_DEFAULT_REGION} --service app --environment ${APP_ENVIRONMENT} --repository-name app-tasks --image-tag git-${CIRCLE_SHA1} --command "milmove-tasks send-post-move-survey" --command-args "--db-iam --db-iam-role arn:aws:iam::923914045601:role/ecs-rds-role-app-${APP_ENVIRONMENT} --db-region us-west-2 --email-backend=ses --offset-days 15"
          environment:
            DB_PORT: 5432
            DB_USER: ecs_user
            DB_NAME: app
            DB_SSL_MODE: verify-full
            DB_SSL_ROOT_CERT: /bin/rds-combined-ca-bundle.pem
          no_output_timeout: 20m
      - announce_failure
  deploy_app_steps:
    parameters:
      compare_host:
        type: string
      health_check_hosts:
        type: string
    steps:
      - checkout
      - run:
          name: Compare against deployed commit
          command: |
            [[ -z "<< parameters.compare_host >>" ]] || scripts/compare-deployed-commit "<< parameters.compare_host >>" $CIRCLE_SHA1
      - restore_cache:
          keys:
            - go-mod-sources-v2-{{ checksum "go.sum" }}-{{ checksum "scripts/check-go-version" }}
      - attach_workspace:
          at: bin
      - deploy:
          name: Deploy app service
          command: scripts/do-exclusively --job-name ${CIRCLE_JOB} scripts/ecs-deploy-service-container app config/app.container-definition.json ${AWS_ACCOUNT_ID}.dkr.ecr.${AWS_DEFAULT_REGION}.amazonaws.com/app:git-${CIRCLE_SHA1} $APP_ENVIRONMENT FARGATE
          no_output_timeout: 20m
      - run:
          name: Health Check
          command: bin/health-checker --schemes http,https --hosts << parameters.health_check_hosts >> --tries 10 --backoff 3 --log-level info --timeout 15m
      - run:
          name: Check deployed commits
          command: scripts/check-deployed-commit "<< parameters.health_check_hosts >>" "$CIRCLE_SHA1"
      - announce_failure
  deploy_app_client_tls_steps:
    parameters:
      compare_host:
        type: string
      health_check_hosts:
        type: string
    steps:
      - checkout
      - run:
          name: Compare against deployed commit
          command: |
            [[ -z "<< parameters.compare_host >>" ]] || scripts/compare-deployed-commit "<< parameters.compare_host >>" $CIRCLE_SHA1 ${EXPERIMENTAL_MOVE_MIL_DOD_TLS_KEY} ${EXPERIMENTAL_MOVE_MIL_DOD_TLS_CERT} ${EXPERIMENTAL_MOVE_MIL_DOD_TLS_CA}
      - restore_cache:
          keys:
            - go-mod-sources-v2-{{ checksum "go.sum" }}-{{ checksum "scripts/check-go-version" }}
      - attach_workspace:
          at: bin
      - deploy:
          name: Deploy app-client-tls service
          command: scripts/do-exclusively --job-name ${CIRCLE_JOB} scripts/ecs-deploy-service-container app-client-tls config/app-client-tls.container-definition.json ${AWS_ACCOUNT_ID}.dkr.ecr.${AWS_DEFAULT_REGION}.amazonaws.com/app:git-${CIRCLE_SHA1} $APP_ENVIRONMENT FARGATE
          no_output_timeout: 20m
      - run:
          name: Health Check
          command: |
            bin/health-checker --schemes https --hosts << parameters.health_check_hosts >> --key ${EXPERIMENTAL_MOVE_MIL_DOD_TLS_KEY} --cert ${EXPERIMENTAL_MOVE_MIL_DOD_TLS_CERT} --ca ${EXPERIMENTAL_MOVE_MIL_DOD_TLS_CA} --tries 10 --backoff 3 --log-level info --timeout 15m
      - run:
          name: Check deployed commits
          command: scripts/check-deployed-commit "<< parameters.health_check_hosts >>" "$CIRCLE_SHA1" ${EXPERIMENTAL_MOVE_MIL_DOD_TLS_KEY} ${EXPERIMENTAL_MOVE_MIL_DOD_TLS_CERT} ${EXPERIMENTAL_MOVE_MIL_DOD_TLS_CA}
      - announce_failure
  build_tag_push:
    parameters:
      dockerfile:
        type: string
      tag:
        type: string
      repo:
        type: string
    steps:
      - run:
          name: 'Build, tag, and push docker image << parameters.tag >> from Dockerfile << parameters.dockerfile >>'
          command: |
            docker build -f << parameters.dockerfile >> -t << parameters.tag >> .
            bash -c "$(aws ecr get-login --no-include-email --region $AWS_DEFAULT_REGION)"
            docker tag << parameters.tag >> ${AWS_ACCOUNT_ID}.dkr.ecr.${AWS_DEFAULT_REGION}.amazonaws.com/<< parameters.repo >>:git-${CIRCLE_SHA1}
            docker push ${AWS_ACCOUNT_ID}.dkr.ecr.${AWS_DEFAULT_REGION}.amazonaws.com/<< parameters.repo >>:git-${CIRCLE_SHA1}
            shopt -s extglob
            docker tag << parameters.tag >> ${AWS_ACCOUNT_ID}.dkr.ecr.${AWS_DEFAULT_REGION}.amazonaws.com/<< parameters.repo >>:git-branch-${CIRCLE_BRANCH//+([^A-Za-z0-9-.])/-}
            docker push ${AWS_ACCOUNT_ID}.dkr.ecr.${AWS_DEFAULT_REGION}.amazonaws.com/<< parameters.repo >>:git-branch-${CIRCLE_BRANCH//+([^A-Za-z0-9-.])/-}
  e2e_tests:
    steps:
      - run:
          name: make e2e_test_docker
          command: |
            echo 'export MOVE_MIL_DOD_CA_CERT=$(cat /home/circleci/transcom/mymove/config/tls/devlocal-ca.pem)' >> $BASH_ENV
            echo 'export MOVE_MIL_DOD_TLS_CERT=$(cat /home/circleci/transcom/mymove/config/tls/devlocal-https.pem)' >> $BASH_ENV
            echo 'export MOVE_MIL_DOD_TLS_KEY=$(cat /home/circleci/transcom/mymove/config/tls/devlocal-https.key)' >> $BASH_ENV
            echo 'export CLIENT_AUTH_SECRET_KEY=$(cat /home/circleci/transcom/mymove/config/tls/devlocal-client_auth_secret.key)' >> $BASH_ENV
            echo 'export LOGIN_GOV_SECRET_KEY=$(echo $E2E_LOGIN_GOV_SECRET_KEY | base64 --decode)' >> $BASH_ENV
            echo 'export LOGIN_GOV_HOSTNAME=$E2E_LOGIN_GOV_HOSTNAME' >> $BASH_ENV
            echo 'export HERE_MAPS_APP_ID=$E2E_HERE_MAPS_APP_ID' >> $BASH_ENV
            echo 'export HERE_MAPS_APP_CODE=$E2E_HERE_MAPS_APP_CODE' >> $BASH_ENV
            echo "export SPEC=$(find cypress/integration -type f -name '*.js' | circleci tests split | tr '\n' ',' )" >> $BASH_ENV
            source $BASH_ENV
            make e2e_test_docker
          environment:
            # Env vars needed for the webserver to run inside docker
            LOGIN_GOV_CALLBACK_PROTOCOL: http
            LOGIN_GOV_MY_CLIENT_ID: urn:gov:gsa:openidconnect.profiles:sp:sso:dod:mymovemillocal
            LOGIN_GOV_OFFICE_CLIENT_ID: urn:gov:gsa:openidconnect.profiles:sp:sso:dod:officemovemillocal
            LOGIN_GOV_TSP_CLIENT_ID: urn:gov:gsa:openidconnect.profiles:sp:sso:dod:tspmovemillocal
            LOGIN_GOV_ADMIN_CLIENT_ID: urn:gov:gsa:openidconnect.profiles:sp:sso:dod:adminmovemillocal
            LOGIN_GOV_HOSTNAME: idp.int.identitysandbox.gov
            HERE_MAPS_GEOCODE_ENDPOINT: https://geocoder.cit.api.here.com/6.2/geocode.json
            HERE_MAPS_ROUTING_ENDPOINT: https://route.cit.api.here.com/routing/7.2/calculateroute.json
            DOD_CA_PACKAGE: /home/circleci/transcom/mymove/config/tls/Certificates_PKCS7_v5.4_DoD.der.p7b

jobs:
  # `pre_deps_golang` is used for caching Go module sources
  pre_deps_golang:
    executor: mymove_medium
    steps:
      - checkout
      - restore_cache:
          keys:
            - go-mod-sources-v2-{{ checksum "go.sum" }}-{{ checksum "scripts/check-go-version" }}
      - run:
          name: Install dependencies
          command: for i in $(seq 1 5); do go get ./... && s=0 && break || s=$? && sleep 5; done; (exit $s)
          environment:
            GOPROXY: https://gocenter.io
      - save_cache:
          key: go-mod-sources-v2-{{ checksum "go.sum" }}-{{ checksum "scripts/check-go-version" }}
          paths:
            - "/go/pkg/mod"
      - announce_failure

  # `pre_deps_yarn` is used to cache yarn sources and installed node modules.
  pre_deps_yarn:
    executor: mymove_medium
    steps:
      - checkout
      - restore_cache:
          keys:
            - v2-cache-yarn-v2-{{ checksum "yarn.lock" }}
      - restore_cache:
          keys:
            - v2-mymove-node-modules-{{ checksum "yarn.lock" }}
      - run:
          name: Install YARN dependencies
          command: yarn install
      # `v2-cache-yarn-v2-{{ checksum "yarn.lock" }}` is used to cache yarn sources
      - save_cache:
          key: v2-cache-yarn-v2-{{ checksum "yarn.lock" }}
          paths:
            - ~/.cache/yarn/v2
      # `v2-mymove-node-modules-{{ checksum "yarn.lock" }}` is used to cache installed node modules
      - save_cache:
          key: v2-mymove-node-modules-{{ checksum "yarn.lock" }}
          paths:
            - ~/transcom/mymove/node_modules
      - announce_failure

  # `check_generated_code` is used to ensure generated code doesn't change
  check_generated_code:
    executor: mymove_small
    steps:
      - checkout
      - restore_cache:
          keys:
            - go-mod-sources-v2-{{ checksum "go.sum" }}-{{ checksum "scripts/check-go-version" }}
      - run: echo 'export PATH=${PATH}:~/go/bin:~/transcom/mymove/bin' >> $BASH_ENV
      - run: make server_generate mocks_generate
      - run: scripts/check-generated-code
      - save_cache:
          key: go-mod-sources-v2-{{ checksum "go.sum" }}-{{ checksum "scripts/check-go-version" }}
          paths:
            - "/go/pkg/mod"
      - announce_failure

  # `anti_virus` uses virus detection software to scan the source code
  anti_virus:
    executor: mymove_medium
    steps:
      - checkout
      - setup_remote_docker:
          docker_layer_caching: true
      - run: make anti_virus
      - announce_failure

  # `pre_test` runs pre-commit against all files.
  pre_test:
    executor: mymove_medium_plus
    steps:
      - checkout
      - restore_cache:
          keys:
            - go-mod-sources-v2-{{ checksum "go.sum" }}-{{ checksum "scripts/check-go-version" }}}
      - restore_cache:
          keys:
            - v2-cache-yarn-v2-{{ checksum "yarn.lock" }}
      - restore_cache:
          keys:
            - v2-mymove-node-modules-{{ checksum "yarn.lock" }}
      - restore_cache:
          keys:
            - pre-commit-dot-cache-{{ checksum ".pre-commit-config.yaml" }}
      - run: echo 'export PATH=${PATH}:~/go/bin:~/transcom/mymove/bin' >> $BASH_ENV
      - run: echo 'export GOLANGCI_LINT_CONCURRENCY=1' >> $BASH_ENV
      - run: make bin/swagger
      # this is so we can avoid go mod downloading and resulting in an error on a false positive
      - run: scripts/pre-commit-go-mod || exit 0
      - run:
          name: Run pre-commit tests
          command: pre-commit run --all-files
      # `pre-commit-dot-cache-{{ checksum ".pre-commit-config.yaml" }}` is used to cache pre-commit plugins.
      - save_cache:
          key: pre-commit-dot-cache-{{ checksum ".pre-commit-config.yaml" }}
          paths:
            - ~/.cache/pre-commit
      - announce_failure

  # `acceptance_tests_local` runs acceptance tests for the webserver against a local environment.
  acceptance_tests_local:
    executor: mymove_medium
    steps:
      - checkout
      - restore_cache:
          keys:
            - go-mod-sources-v2-{{ checksum "go.sum" }}-{{ checksum "scripts/check-go-version" }}
      - run:
          name: Run acceptance tests
          command: |
            echo 'export MOVE_MIL_DOD_CA_CERT=$(cat /home/circleci/transcom/mymove/config/tls/devlocal-ca.pem)' >> $BASH_ENV
            echo 'export MOVE_MIL_DOD_TLS_CERT=$(cat /home/circleci/transcom/mymove/config/tls/devlocal-https.pem)' >> $BASH_ENV
            echo 'export MOVE_MIL_DOD_TLS_KEY=$(cat /home/circleci/transcom/mymove/config/tls/devlocal-https.key)' >> $BASH_ENV
            echo 'export CLIENT_AUTH_SECRET_KEY=$(cat /home/circleci/transcom/mymove/config/tls/devlocal-client_auth_secret.key)' >> $BASH_ENV
            echo 'export LOGIN_GOV_SECRET_KEY=$(echo $E2E_LOGIN_GOV_SECRET_KEY | base64 --decode)' >> $BASH_ENV
            echo 'export LOGIN_GOV_HOSTNAME=$E2E_LOGIN_GOV_HOSTNAME' >> $BASH_ENV
            echo 'export HERE_MAPS_APP_ID=$E2E_HERE_MAPS_APP_ID' >> $BASH_ENV
            echo 'export HERE_MAPS_APP_CODE=$E2E_HERE_MAPS_APP_CODE' >> $BASH_ENV
            source $BASH_ENV
            make webserver_test
          environment:
            ENV: test
            ENVIRONMENT: test
            PWD: /home/circleci/transcom/mymove
            LOGIN_GOV_HOSTNAME: idp.int.identitysandbox.gov
            DOD_CA_PACKAGE: /home/circleci/transcom/mymove/config/tls/Certificates_PKCS7_v5.4_DoD.der.p7b
            DEVLOCAL_CA: /home/circleci/transcom/mymove/config/tls/devlocal-ca.pem
            NO_TLS_ENABLED: true
      - announce_failure

  # `integration_tests` runs integration tests using Cypress.  https://www.cypress.io/
  integration_tests:
    parallelism: 10
    executor: mymove_medium_plus
    steps:
      - checkout
      - setup_remote_docker:
          docker_layer_caching: true
      - restore_cache:
          keys:
            - go-mod-sources-v2-{{ checksum "go.sum" }}-{{ checksum "scripts/check-go-version" }}
      - restore_cache:
          keys:
            - v2-cache-yarn-v2-{{ checksum "yarn.lock" }}
      - restore_cache:
          keys:
            - v2-mymove-node-modules-{{ checksum "yarn.lock" }}
      - e2e_tests
      - store_artifacts:
          path: cypress/videos
          destination: videos
      - store_artifacts:
          path: cypress/screenshots
          destination: screenshots
      - store_test_results:
          path: cypress/results
      - announce_failure

  # `server_test` runs the server side Go tests
  server_test:
    executor: mymove_and_postgres_large
    steps:
      - checkout
      - setup_remote_docker:
          docker_layer_caching: true
      - restore_cache:
          keys:
            - go-mod-sources-v2-{{ checksum "go.sum" }}-{{ checksum "scripts/check-go-version" }}
      - run: echo 'export PATH=${PATH}:~/go/bin:~/transcom/mymove/bin' >> $BASH_ENV
      - run:
          name: Build Go Junit Report
          command: make bin/go-junit-report
      - run: make bin/milmove
      - run: make db_test_migrate
      - run:
          name: make server_test_standalone
          command: |
            echo 'export LOGIN_GOV_SECRET_KEY=$(echo $E2E_LOGIN_GOV_SECRET_KEY | base64 --decode)' >> $BASH_ENV
            source $BASH_ENV
            mkdir -p tmp/test-results/gotest
            # setup a trap incase the tests fail, we still want to generate the report
            trap "bin/go-junit-report < tmp/test-results/gotest/go-test.out >  tmp/test-results/gotest/go-test-report.xml" EXIT
            make server_test_standalone | tee tmp/test-results/gotest/go-test.out
          environment:
            DB_PASSWORD: mysecretpassword
            DB_USER: postgres
            DB_HOST: localhost
            DB_PORT_TEST: 5433
            DB_PORT: 5432
            DB_NAME: test_db
            DB_NAME_TEST: test_db
            EIA_KEY: db2522a43820268a41a802a16ae9fd26 # dummy key generated with openssl rand -hex 16
            ENV: test
            ENVIRONMENT: test
            MIGRATION_PATH: "file:///home/circleci/transcom/mymove/local_migrations;file:///home/circleci/transcom/mymove/migrations"
            MIGRATION_MANIFEST: "/home/circleci/transcom/mymove/migrations_manifest.txt"
            SERVE_API_INTERNAL: true
      - store_artifacts:
          path: ~/transcom/mymove/tmp/test-results
          destination: test-results
      - store_test_results:
          path: ~/transcom/mymove/tmp/test-results
      - announce_failure

  # `server_test_coverage` runs code coverage and submits it to CodeClimate
  server_test_coverage:
    executor: mymove_and_postgres_large
    steps:
      - checkout
      - setup_remote_docker:
          docker_layer_caching: true
      - restore_cache:
          keys:
            - go-mod-sources-v2-{{ checksum "go.sum" }}-{{ checksum "scripts/check-go-version" }}}
      - run: echo 'export PATH=${PATH}:~/go/bin:~/transcom/mymove/bin' >> $BASH_ENV
      - run:
          name: Setup Code Climate test-reporter
          command: |
            # download test reporter as a static binary
            curl -L --retry 5 --retry-connrefused https://codeclimate.com/downloads/test-reporter/test-reporter-latest-linux-amd64 --output /home/circleci/cc-test-reporter
            chmod +x /home/circleci/cc-test-reporter
            /home/circleci/cc-test-reporter before-build -d
      - run: make bin/milmove
      - run: make db_test_migrate
      - run:
          name: make server_test_coverage_generate_standalone
          command: |
            echo 'export LOGIN_GOV_SECRET_KEY=$(echo $E2E_LOGIN_GOV_SECRET_KEY | base64 --decode)' >> $BASH_ENV
            source $BASH_ENV
            make server_test_coverage_generate_standalone
          environment:
            DB_PASSWORD: mysecretpassword
            DB_USER: postgres
            DB_HOST: localhost
            DB_PORT_TEST: 5433
            DB_PORT: 5432
            DB_NAME: test_db
            DB_NAME_TEST: test_db
            EIA_KEY: db2522a43820268a41a802a16ae9fd26 # dummy key generated with openssl rand -hex 16
            ENV: test
            ENVIRONMENT: test
            MIGRATION_PATH: "file:///home/circleci/transcom/mymove/local_migrations;file:///home/circleci/transcom/mymove/migrations"
            MIGRATION_MANIFEST: "/home/circleci/transcom/mymove/migrations_manifest.txt"
            SERVE_API_INTERNAL: true
      - run:
          name: upload code coverage to codecov
          command: |
            curl -L --retry 5 --retry-connrefused https://codecov.io/bash --output /home/circleci/codecov || exit 0
            chmod +x /home/circleci/codecov
            /home/circleci/codecov -F go -f coverage.out
      - store_artifacts:
          path: ~/transcom/mymove/coverage.out

  # `client_test` runs the client side Javascript tests
  client_test:
    executor: mymove_large
    steps:
      - checkout
      - restore_cache:
          keys:
            - v2-cache-yarn-v2-{{ checksum "yarn.lock" }}
      - restore_cache:
          keys:
            - v2-mymove-node-modules-{{ checksum "yarn.lock" }}
      - run: make client_test
      - announce_failure

  # `build_tools` builds the mymove-specific CLI tools in `mymove/cmd`
  build_tools:
    executor: mymove_medium_plus
    steps:
      - checkout
      - restore_cache:
          keys:
            - go-mod-sources-v2-{{ checksum "go.sum" }}-{{ checksum "scripts/check-go-version" }}
      - run: make build_tools
      - persist_to_workspace:
          root: bin
          paths:
            - renderer # for rendering ECS task definition
            - health-checker # for confirming deploy success.
            - ecs-service-logs # for showing logs on failed deploy
            - ecs-deploy-task-container # for deploying task container
            - mockery # for generating mocks
      - announce_failure

  # `build_app` builds the application container and pushes to the container repository
  build_app:
    executor: mymove_medium
    steps:
      - checkout
      - setup_remote_docker:
          docker_layer_caching: true
      - restore_cache:
          keys:
            - go-mod-sources-v2-{{ checksum "go.sum" }}-{{ checksum "scripts/check-go-version" }}
      - restore_cache:
          keys:
            - v2-cache-yarn-v2-{{ checksum "yarn.lock" }}
      - restore_cache:
          keys:
            - v2-mymove-node-modules-{{ checksum "yarn.lock" }}
      - run: make bin/chamber
      - run: make bin/rds-combined-ca-bundle.pem
      - run: make client_build
      - run: make server_build
      - build_tag_push:
          dockerfile: Dockerfile
          tag: ppp:web-dev
          repo: app
      - announce_failure

  # `build_storybook_app` builds the storybook application container and pushes to the container repository
  build_storybook_app:
    executor: mymove_medium
    steps:
      - checkout
      - setup_remote_docker:
          docker_layer_caching: true
      - restore_cache:
          keys:
            - v2-cache-yarn-v2-{{ checksum "yarn.lock" }}
      - restore_cache:
          keys:
            - v2-mymove-node-modules-{{ checksum "yarn.lock" }}
      - run: make storybook_build
      - announce_failure

  # `build_migrations` builds the migrations container and pushes to the container repository
  build_migrations:
    executor: mymove_medium
    steps:
      - checkout
      - setup_remote_docker:
          docker_layer_caching: true
      - run: make bin/chamber
      - run: make bin/rds-combined-ca-bundle.pem
      - run: make server_build
      - build_tag_push:
          dockerfile: Dockerfile.migrations
          tag: ppp-migrations:dev
          repo: app-migrations
      - announce_failure

  # `build_tasks` builds the tasks containers and pushes them to the container repository
  build_tasks:
    executor: mymove_medium
    steps:
      - checkout
      - setup_remote_docker:
          docker_layer_caching: true
      - restore_cache:
          keys:
            - go-mod-sources-v2-{{ checksum "go.sum" }}-{{ checksum "scripts/check-go-version" }}}
      - run: make bin/chamber
      - run: make bin/rds-combined-ca-bundle.pem
      - run: make tasks_build
      - build_tag_push:
          dockerfile: Dockerfile.tasks
          tag: tasks:dev
          repo: app-tasks
      - announce_failure

  # `acceptance_tests_experimental` runs acceptance tests for the webserver against the experimental environment.
  acceptance_tests_experimental:
    executor: mymove_medium
    steps:
      - checkout
      - restore_cache:
          keys:
            - go-mod-sources-v2-{{ checksum "go.sum" }}-{{ checksum "scripts/check-go-version" }}
      - run:
          name: Build Chamber
          command: make bin/chamber
      - run:
          name: Run acceptance tests
          command: make webserver_test
          environment:
            ENV: test
            ENVIRONMENT: experimental
            CHAMBER_RETRIES: 20
            PWD: /home/circleci/transcom/mymove
            DOD_CA_PACKAGE: /home/circleci/transcom/mymove/config/tls/Certificates_PKCS7_v5.4_DoD.der.p7b
            TEST_ACC_ENV: experimental
            NO_TLS_ENABLED: true
            DB_REGION: us-west-2
      - announce_failure

  # `deploy_experimental_migrations` deploys migrations to the experimental environment
  deploy_experimental_migrations:
    executor: mymove_small
    environment:
      - APP_ENVIRONMENT: 'experimental'
    steps:
      - deploy_migrations_steps

  # `deploy_experimental_tasks` deploys scheduled tasks to the experimental environment
  deploy_experimental_tasks:
    executor: mymove_small
    environment:
      - APP_ENVIRONMENT: 'experimental'
    steps:
      - deploy_tasks_steps

  # `deploy_experimental_app` updates the server-TLS app service in the experimental environment
  deploy_experimental_app:
    executor: mymove_small
    environment:
      - APP_ENVIRONMENT: 'experimental'
    steps:
      - deploy_app_steps:
          compare_host: "" # leave blank since we want experimental to be able to roll back
          health_check_hosts: my.experimental.move.mil,office.experimental.move.mil,tsp.experimental.move.mil

  # `deploy_experimental_app_client_tls` updates the mutual-TLS service in the experimental environment
  deploy_experimental_app_client_tls:
    executor: mymove_small
    environment:
      - APP_ENVIRONMENT: 'experimental'
    steps:
      - deploy_app_client_tls_steps:
          compare_host: "" # leave blank since we want experimental to be able to roll back
          health_check_hosts: gex.experimental.move.mil,dps.experimental.move.mil,orders.experimental.move.mil

  check_circle_against_staging_sha:
    executor: mymove_small
    steps:
      - checkout
      - run:
          name: Halt workflow to prevent old master deploying to staging
          command: scripts/compare-deployed-commit my.staging.move.mil $CIRCLE_SHA1

  # `acceptance_tests_staging` runs acceptance tests for the webserver against the staging environment.
  acceptance_tests_staging:
    executor: mymove_medium
    steps:
      - checkout
      - restore_cache:
          keys:
            - go-mod-sources-v2-{{ checksum "go.sum" }}-{{ checksum "scripts/check-go-version" }}
      - run:
          name: Build Chamber
          command: make bin/chamber
      - run:
          name: Run acceptance tests
          command: make webserver_test
          environment:
            ENV: test
            ENVIRONMENT: staging
            CHAMBER_RETRIES: 20
            PWD: /home/circleci/transcom/mymove
            DOD_CA_PACKAGE: /home/circleci/transcom/mymove/config/tls/Certificates_PKCS7_v5.4_DoD.der.p7b
            TEST_ACC_ENV: staging
            NO_TLS_ENABLED: true
      - announce_failure

  # `deploy_staging_migrations` deploys migrations to the staging environment
  deploy_staging_migrations:
    executor: mymove_small
    environment:
      - APP_ENVIRONMENT: 'staging'
    steps:
      - deploy_migrations_steps

  # `deploy_staging_tasks` deploys scheduled tasks to the staging environment
  deploy_staging_tasks:
    executor: mymove_small
    environment:
      - APP_ENVIRONMENT: 'staging'
    steps:
      - deploy_tasks_steps

  # `deploy_staging_app` updates the server-TLS app service in staging environment
  deploy_staging_app:
    executor: mymove_small
    environment:
      - APP_ENVIRONMENT: 'staging'
    steps:
      - deploy_app_steps:
          compare_host: my.staging.move.mil
          health_check_hosts: my.staging.move.mil,office.staging.move.mil,tsp.staging.move.mil

  # `deploy_staging_app_client_tls` updates the mutual-TLS service in the staging environment
  deploy_staging_app_client_tls:
    executor: mymove_small
    environment:
      - APP_ENVIRONMENT: 'staging'
    steps:
      - deploy_app_client_tls_steps:
          compare_host: gex.staging.move.mil
          health_check_hosts: gex.staging.move.mil,dps.staging.move.mil,orders.staging.move.mil

  # `deploy_prod_migrations` deploys migrations to the staging environment
  deploy_prod_migrations:
    executor: mymove_small
    environment:
      - APP_ENVIRONMENT: 'prod'
    steps:
      - deploy_migrations_steps

  # `deploy_prod_tasks` deploys scheduled tasks to the prod environment
  deploy_prod_tasks:
    executor: mymove_small
    environment:
      - APP_ENVIRONMENT: 'prod'
    steps:
      - deploy_tasks_steps

  # `deploy_prod_app` updates the server-TLS app service in the prod environment
  deploy_prod_app:
    executor: mymove_small
    environment:
      - APP_ENVIRONMENT: 'prod'
    steps:
      - deploy_app_steps:
          compare_host: my.move.mil
          health_check_hosts: my.move.mil,office.move.mil,tsp.move.mil

  # `deploy_prod_app_client_tls` updates the mutual-TLS service in the prod environment
  deploy_prod_app_client_tls:
    executor: mymove_small
    environment:
      - APP_ENVIRONMENT: 'prod'
    steps:
      - deploy_app_client_tls_steps:
          compare_host: gex.move.mil
          health_check_hosts: gex.move.mil,dps.move.mil,orders.move.mil

  # `update_dependencies_go` periodically updates Go dependencies.
  # The changes are submitted as a pull request for review.
  update_dependencies_go:
    executor: mymove_small
    steps:
      - checkout
      - restore_cache:
          keys:
            - go-mod-sources-v2-{{ checksum "go.sum" }}-{{ checksum "scripts/check-go-version" }}
      - run:
          name: Add ~/go/bin to path for golint
          command: echo 'export PATH=${PATH}:~/go/bin:~/transcom/mymove/bin' >> $BASH_ENV
      - run: make go_deps_update
      - run:
          name: Display changes
          command: |
            git --no-pager status
            git --no-pager diff --ignore-all-space --color
      - run:
          name: Push changes
          command: scripts/circleci-push-dependency-updates golang

  # `update_dependencies_js` periodically updates yarn dependencies.
  # The changes are submitted as a pull request for review.
  update_dependencies_js:
    executor: mymove_small
    steps:
      - checkout
      - restore_cache:
          keys:
            - v2-cache-yarn-v2-{{ checksum "yarn.lock" }}
      - restore_cache:
          keys:
            - v2-mymove-node-modules-{{ checksum "yarn.lock" }}
      - run: make client_deps_update
      - run:
          name: Display changes
          command: |
            git --no-pager status
            git --no-pager diff --ignore-all-space --color
      - run:
          name: Push changes
          command: scripts/circleci-push-dependency-updates js

  # `update_dependencies_pre_commit` periodically updates pre-commit dependencies.
  # The changes are submitted as a pull request for review.
  update_dependencies_pre_commit:
    executor: mymove_small
    steps:
      - checkout
      - run: pre-commit autoupdate
      - run:
          name: Display changes
          command: |
            git --no-pager status
            git --no-pager diff --ignore-all-space --color
      - run:
          name: Push changes
          command: scripts/circleci-push-dependency-updates pre-commit

workflows:
  version: 2

  app:
    jobs:
      - pre_deps_golang

      - pre_deps_yarn

      - check_generated_code:
          requires:
            - pre_deps_golang

      - anti_virus:
          filters:
            branches:
              only: master

      - pre_test:
          requires:
            - pre_deps_golang
            - pre_deps_yarn

      - acceptance_tests_local:
          requires:
            - pre_deps_golang
            - pre_deps_yarn

      - acceptance_tests_experimental:
          requires:
            - pre_deps_golang
            - pre_deps_yarn

      - acceptance_tests_staging:
          requires:
            - pre_deps_golang
            - pre_deps_yarn

      - integration_tests:
          requires:
            - pre_deps_golang
            - pre_deps_yarn
            - check_generated_code
            - build_app
            - build_migrations
            - acceptance_tests_local
          # if testing on experimental, you can disable these tests by using the commented block below.
          filters:
              branches:
                  ignore: placeholder_branch_name

      - client_test:
          requires:
            - pre_deps_yarn
          # if testing on experimental, you can disable these tests by using the commented block below.
          filters:
              branches:
                ignore: placeholder_branch_name

      - server_test:
          requires:
            - pre_deps_golang
          # if testing on experimental, you can disable these tests by using the commented block below.
          filters:
              branches:
                ignore: placeholder_branch_name

      - server_test_coverage:
          requires:
            - pre_deps_golang
          # if testing on experimental, you can disable these tests by using the commented block below.
          filters:
              branches:
                  ignore: placeholder_branch_name

      - build_app:
          requires:
            - anti_virus
            - pre_deps_golang
            - pre_deps_yarn
            - acceptance_tests_local # don't bother building and pushing the application if it won't even start properly

      - build_storybook_app:
          requires:
            - anti_virus
            - pre_deps_yarn

      - build_tools:
          requires:
            - anti_virus
            - pre_deps_golang

      - build_migrations:
          requires:
            - anti_virus
            - pre_deps_golang

      - build_tasks:
          requires:
            - build_tools

      - deploy_experimental_migrations:
          requires:
            - pre_test
            - client_test
            - server_test
            - acceptance_tests_local
            - acceptance_tests_experimental
            - build_app
            - build_tools
            - build_tasks
            - build_migrations
          filters:
            branches:
              only: placeholder_branch_name

      - deploy_experimental_tasks:
          requires:
            - deploy_experimental_migrations
          filters:
            branches:
              only: placeholder_branch_name

      - deploy_experimental_app:
          requires:
            - deploy_experimental_migrations
          filters:
            branches:
              only: placeholder_branch_name

      - deploy_experimental_app_client_tls:
          requires:
            - deploy_experimental_migrations
          filters:
            branches:
              only: placeholder_branch_name

      - check_circle_against_staging_sha:
          requires:
            - pre_test
            - client_test
            - server_test
            - build_app
            - build_tools
            - build_migrations
            - build_tasks
            - acceptance_tests_local
            - acceptance_tests_staging
            - integration_tests
          filters:
            branches:
              only: master

      - deploy_staging_migrations:
          requires:
            - check_circle_against_staging_sha
          filters:
            branches:
              only: master

      - deploy_staging_tasks:
          requires:
            - deploy_staging_migrations
          filters:
            branches:
              only: master

      - deploy_staging_app:
          requires:
            - deploy_staging_migrations
          filters:
            branches:
              only: master

      - deploy_staging_app_client_tls:
          requires:
            - deploy_staging_migrations
          filters:
            branches:
              only: master

      - approve_prod_deploy:
          type: approval
          requires:
            - deploy_staging_tasks
            - deploy_staging_app
            - deploy_staging_app_client_tls

      - deploy_prod_migrations:
          requires:
            - approve_prod_deploy
          filters:
            branches:
              only: master

      - deploy_prod_tasks:
          requires:
            - deploy_prod_migrations
          filters:
            branches:
              only: master

      - deploy_prod_app:
          requires:
            - deploy_prod_migrations
          filters:
            branches:
              only: master

      - deploy_prod_app_client_tls:
          requires:
            - deploy_prod_migrations
          filters:
            branches:
              only: master

  dependency_updater_go:
    triggers:
      - schedule:
          # Monday at 4am/7am PST/EST
          cron: '0 12 * * 1'
          filters:
            branches:
              only: master
    jobs:
      - update_dependencies_go

  dependency_updater_js:
    triggers:
      - schedule:
          # Monday at 4am/7am PST/EST
          cron: '0 12 * * 1'
          filters:
            branches:
              only: master
    jobs:
      - update_dependencies_js

  dependency_updater_pre_commit:
    triggers:
      - schedule:
          # Monday at 4am/7am PST/EST
          cron: '0 12 * * 1'
          filters:
            branches:
              only: master
    jobs:
      - update_dependencies_pre_commit

experimental:
  notify:
    branches:
      only:
        - master<|MERGE_RESOLUTION|>--- conflicted
+++ resolved
@@ -15,48 +15,28 @@
     resource_class: small
     working_directory: ~/transcom/mymove
     docker:
-<<<<<<< HEAD
       - image: trussworks/circleci-docker-primary:782c370a89564e10e7ee00f6a6ad5c32309c11d5
-=======
-      - image: trussworks/circleci-docker-primary:0a7bcc19642337bcfb16d5d1a1f05da646b7ec27
->>>>>>> fc536f38
   mymove_medium:
     resource_class: medium
     working_directory: ~/transcom/mymove
     docker:
-<<<<<<< HEAD
       - image: trussworks/circleci-docker-primary:782c370a89564e10e7ee00f6a6ad5c32309c11d5
-=======
-      - image: trussworks/circleci-docker-primary:0a7bcc19642337bcfb16d5d1a1f05da646b7ec27
->>>>>>> fc536f38
   mymove_medium_plus:
     resource_class: medium+
     working_directory: ~/transcom/mymove
     docker:
-<<<<<<< HEAD
       - image: trussworks/circleci-docker-primary:782c370a89564e10e7ee00f6a6ad5c32309c11d5
-=======
-      - image: trussworks/circleci-docker-primary:0a7bcc19642337bcfb16d5d1a1f05da646b7ec27
->>>>>>> fc536f38
   mymove_large:
     resource_class: large
     working_directory: ~/transcom/mymove
     docker:
-<<<<<<< HEAD
       - image: trussworks/circleci-docker-primary:782c370a89564e10e7ee00f6a6ad5c32309c11d5
-=======
-      - image: trussworks/circleci-docker-primary:0a7bcc19642337bcfb16d5d1a1f05da646b7ec27
->>>>>>> fc536f38
   # `mymove_and_postgres_medium` adds a secondary postgres container to be used during testing.
   mymove_and_postgres_medium:
     resource_class: medium
     working_directory: ~/transcom/mymove
     docker:
-<<<<<<< HEAD
       - image: trussworks/circleci-docker-primary:782c370a89564e10e7ee00f6a6ad5c32309c11d5
-=======
-      - image: trussworks/circleci-docker-primary:0a7bcc19642337bcfb16d5d1a1f05da646b7ec27
->>>>>>> fc536f38
       - image: postgres:10.9
         environment:
           - POSTGRES_PASSWORD: mysecretpassword
@@ -66,11 +46,7 @@
     resource_class: large
     working_directory: ~/transcom/mymove
     docker:
-<<<<<<< HEAD
       - image: trussworks/circleci-docker-primary:782c370a89564e10e7ee00f6a6ad5c32309c11d5
-=======
-      - image: trussworks/circleci-docker-primary:0a7bcc19642337bcfb16d5d1a1f05da646b7ec27
->>>>>>> fc536f38
       - image: postgres:10.9
         environment:
           - POSTGRES_PASSWORD: mysecretpassword
