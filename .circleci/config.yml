--- conflicted
+++ resolved
@@ -13,17 +13,10 @@
 
 # References for variables shared across the file
 references:
-<<<<<<< HEAD
-  circleci-docker: &circleci-docker milmove/circleci-docker:milmove-app-4ebded79e5ba771018c543b25cffc209d52856e1
-
-  # the cypress image to use
-  cypress: &cypress milmove/circleci-docker:milmove-cypress-4ebded79e5ba771018c543b25cffc209d52856e1
-=======
   circleci-docker: &circleci-docker milmove/circleci-docker:milmove-app-f08007fa9006b0b3fe3b8660ddfa27fd07c98a08
 
   # the cypress image to use
   cypress: &cypress milmove/circleci-docker:milmove-cypress-f08007fa9006b0b3fe3b8660ddfa27fd07c98a08
->>>>>>> 9b01913f
 
   # the playwright image to use
   playwright: &playwright cimg/node:18.13.0-browsers
@@ -688,6 +681,8 @@
             export HTTP_ORDERS_SERVER_NAME=orderslocal
             export HTTP_PRIME_SERVER_NAME=primelocal
             export ENVIRONMENT=test
+            # disable for speed, playwright tests can fail otherwise
+            export DB_DEBUG=false
 
             make db_dev_create
             bin/milmove migrate
@@ -716,7 +711,8 @@
             --reporter=html,junit \
             --trace=on \
             --workers << parameters.workers >> \
-            --shard="${SHARD}/${CIRCLE_NODE_TOTAL}"
+            --shard="${SHARD}/${CIRCLE_NODE_TOTAL}" \
+            << parameters.path >>
       - store_artifacts:
           path: playwright-report
       - run:
