# yaml-language-server: $schema=https://json.schemastore.org/circleciconfig.json
############
#
# Caches
#
# Caches may have a `v1-` prefix, since caches in CircleCI 2.0 are immutable.
# A prefix provides an easy way to invalidate a cache.  See https://circleci.com/docs/2.0/caching/#clearing-cache
#
# Please do not use docker_layer_caching! It costs too much money to run. Please set to `false`.
#
############

version: 2.1

# References for variables shared across the file
references:
  circleci-docker: &circleci-docker milmove/circleci-docker:milmove-app-ab729849a08a773ea2557b19b67f378551d1ad3d

  # the playwright image to use
  playwright: &playwright cimg/node:18.13.0-browsers

  # the image to use for running load tests
  # see milmove_load_testing for the right config
  load_tester: &load_tester cimg/python:3.11.3

  postgres: &postgres cimg/postgres:12.11

  redis: &redis redis:5.0.6

  # base image that spins up quickly
  cimg_base: &cimg_base cimg/base:2022.12-22.04

  aws-otel-collector: &aws-otel-collector public.ecr.aws/aws-observability/aws-otel-collector:v0.31.0

  # To deploy to loadtest, demo or exp:
  # set dp3-branch to the branch you want to deploy to the env specifed
  # in dp3-env (loadtest, demo, exp), or
  # `placeholder_branch_name` if you don't want to deploy to dp3
  #

  # In addition, it's common practice to disable acceptance tests and
  # ignore tests for dp3 deploys. See the branch settings below.
  # MUST BE ONE OF: loadtest, demo, exp.
  # These are used to pull in env vars so the spelling matters!
  dp3-branch: &dp3-branch integrationTesting
  # MUST BE ONE OF: loadtest, demo, exp.
  # These are used to pull in env vars so the spelling matters!
  dp3-env: &dp3-env loadtest
  # set integration-ignore-branch to the branch if you want to IGNORE
  # integration tests, or `placeholder_branch_name` if you do want to
  # run them
  integration-ignore-branch: &integration-ignore-branch placeholder_branch_name

  # set integration-mtls-ignore-branch to the branch if you want to
  # IGNORE mtls integration tests, or `placeholder_branch_name` if you
  # do want to run them

  integration-mtls-ignore-branch: &integration-mtls-ignore-branch integrationTesting

  # set client-ignore-branch to the branch if you want to IGNORE
  # client tests, or `placeholder_branch_name` if you do want to run
  # them
  client-ignore-branch: &client-ignore-branch integrationTesting

  # set server-ignore-branch to the branch if you want to IGNORE
  # server tests, or `placeholder_branch_name` if you do want to run
  # them

  server-ignore-branch: &server-ignore-branch integrationTesting

executors:
  base_small:
    resource_class: small
    docker:
      - image: *cimg_base
        auth:
          username: $DOCKERHUB_USERNAME
          password: $DOCKERHUB_PASSWORD
  tls_small:
    resource_class: small
    working_directory: ~/transcom/mymove
    docker:
      - image: *circleci-docker
        auth:
          username: $DOCKERHUB_USERNAME
          password: $DOCKERHUB_PASSWORD
  av_medium:
    resource_class: medium
    working_directory: ~/transcom/mymove
    docker:
      - image: milmove/clamav-ci
        # Authenticate with Docker Hub to avoid rate limit problems beginning on Nov 1st, 2020.
        # See https://www.docker.com/blog/scaling-docker-to-serve-millions-more-developers-network-egress/ for details
        # We'll need this until CircleCI and Docker Hub work out a deal to prevent rate limiting errors from CircleCI
        # IPs.
        auth:
          username: $DOCKERHUB_USERNAME
          password: $DOCKERHUB_PASSWORD
  mymove_pusher:
    # needs to be medium+ so it can checkout and restore the workspace
    resource_class: medium+
    working_directory: /mnt/ramdisk
    docker:
      - image: *circleci-docker
        auth:
          username: $DOCKERHUB_USERNAME
          password: $DOCKERHUB_PASSWORD
  mymove_builder:
    resource_class: medium+
    working_directory: /mnt/ramdisk
    docker:
      - image: *circleci-docker
        auth:
          username: $DOCKERHUB_USERNAME
          password: $DOCKERHUB_PASSWORD
  mymove_compiler:
    # large and no ram disk
    resource_class: large
    working_directory: ~/transcom/mymove
    docker:
      - image: *circleci-docker
        auth:
          username: $DOCKERHUB_USERNAME
          password: $DOCKERHUB_PASSWORD
        environment:
          GOPATH: /home/circleci/go

  mymove_compiler_xlarge:
    # xlarge and no ram disk
    resource_class: xlarge
    working_directory: ~/transcom/mymove
    docker:
      - image: *circleci-docker
        auth:
          username: $DOCKERHUB_USERNAME
          password: $DOCKERHUB_PASSWORD
        environment:
          GOPATH: /home/circleci/go

  mymove_ramdisk_compiler:
    # large with ram disk
    resource_class: large
    working_directory: /mnt/ramdisk
    docker:
      - image: *circleci-docker
        auth:
          username: $DOCKERHUB_USERNAME
          password: $DOCKERHUB_PASSWORD
        environment:
          GOPATH: /home/circleci/go

  mymove_ramdisk_compiler_xlarge:
    # xlarge with ram disk
    resource_class: xlarge
    working_directory: /mnt/ramdisk
    docker:
      - image: *circleci-docker
        auth:
          username: $DOCKERHUB_USERNAME
          password: $DOCKERHUB_PASSWORD
        environment:
          GOPATH: /home/circleci/go

  mymove_tester:
    resource_class: xlarge
    working_directory: ~/transcom/mymove
    docker:
      - image: *circleci-docker
        auth:
          username: $DOCKERHUB_USERNAME
          password: $DOCKERHUB_PASSWORD
        environment:
          GOPATH: /home/circleci/go
      - image: *postgres
        auth:
          username: $DOCKERHUB_USERNAME
          password: $DOCKERHUB_PASSWORD
        environment:
          POSTGRES_PASSWORD: mysecretpassword
          POSTGRES_DB: test_db
          # use ramdisk for better performance
          # https://circleci.com/docs/databases/#optimizing-postgresql-images
          PGDATA: /dev/shm/pgdata/data
        # override entrypoint/command for ramdisk
        # this has been fixed in versions of postgres newer than 13.9
        # https://github.com/CircleCI-Public/cimg-postgres/commit/3b320e26e4f187d0cd144efea1bc26cf5a2b68b0
        # milmove is still on 12.11
        entrypoint: /bin/bash
        command: -c 'ln -s /dev/shm/pgdata/data /var/lib/postgresql/ && exec /usr/local/bin/docker-entrypoint.sh postgres'

      - image: *redis
        auth:
          username: $DOCKERHUB_USERNAME
          password: $DOCKERHUB_PASSWORD

  mymove_load_tester:
    resource_class: large
    working_directory: ~/project
    docker:
      - image: *load_tester
        auth:
          username: $DOCKERHUB_USERNAME
          password: $DOCKERHUB_PASSWORD
        environment:
          GOPATH: /home/circleci/go
      - image: *postgres
        auth:
          username: $DOCKERHUB_USERNAME
          password: $DOCKERHUB_PASSWORD
        environment:
          POSTGRES_PASSWORD: mysecretpassword
          POSTGRES_DB: test_db
          # use ramdisk for better performance
          # https://circleci.com/docs/databases/#optimizing-postgresql-images
          PGDATA: /dev/shm/pgdata/data
        # override entrypoint/command for ramdisk
        # this has been fixed in versions of postgres newer than 13.9
        # https://github.com/CircleCI-Public/cimg-postgres/commit/3b320e26e4f187d0cd144efea1bc26cf5a2b68b0
        # milmove is still on 12.11
        entrypoint: /bin/bash
        command: -c 'ln -s /dev/shm/pgdata/data /var/lib/postgresql/ && exec /usr/local/bin/docker-entrypoint.sh postgres'

      - image: *redis
        auth:
          username: $DOCKERHUB_USERNAME
          password: $DOCKERHUB_PASSWORD

  milmove_playwright_tester:
    # maybe don't need xlarge, but getting many timeouts with large
    # ahobson - 2023-02-07
    resource_class: xlarge
    # use ~/project as that already exists in cimg/node and is owned
    # by circleci
    working_directory: ~/project
    docker:
      - image: *playwright
        auth:
          username: $DOCKERHUB_USERNAME
          password: $DOCKERHUB_PASSWORD
        environment:
          GOPATH: /home/circleci/go
      - image: *postgres
        auth:
          username: $DOCKERHUB_USERNAME
          password: $DOCKERHUB_PASSWORD
        environment:
          POSTGRES_PASSWORD: mysecretpassword
          POSTGRES_DB: test_db
          # use ramdisk for better performance
          # https://circleci.com/docs/databases/#optimizing-postgresql-images
          PGDATA: /dev/shm/pgdata/data
        # override entrypoint/command for ramdisk
        # this has been fixed in versions of postgres newer than 13.9
        # https://github.com/CircleCI-Public/cimg-postgres/commit/3b320e26e4f187d0cd144efea1bc26cf5a2b68b0
        # milmove is still on 12.11
        entrypoint: /bin/bash
        command: -c 'ln -s /dev/shm/pgdata/data /var/lib/postgresql/ && exec /usr/local/bin/docker-entrypoint.sh postgres'
      - image: *redis
        auth:
          username: $DOCKERHUB_USERNAME
          password: $DOCKERHUB_PASSWORD

commands:
  create_dot_go_version:
    description: 'Creates a .go-version file (if needed) which can be used for cache keys specific to golang'
    steps:
      - run:
          name: Create a .go-version file
          command: |
            if [ -f ".go-version" ]; then
              echo ".go-version already exists, no need to re-create"
            else
              GO_VERSION=$(awk '/golang/ { print $2 }' .tool-versions)
              echo "Creating .go-version using version ${GO_VERSION}"
              echo $GO_VERSION > .go-version
            fi

  restore_cache_for_go:
    steps:
      - create_dot_go_version
      - restore_cache:
          keys:
            - go-mod-sources-v7-{{ checksum "go.sum" }}-{{ checksum ".go-version" }}

  save_cache_for_go:
    steps:
      - create_dot_go_version
      - save_cache:
          key: go-mod-sources-v7-{{ checksum "go.sum" }}-{{ checksum ".go-version" }}
          paths:
            - '~/go'
            - '~/transcom/mymove/bin/swagger'

  aws_vars_stg:
    steps:
      - run:
          name: 'Setting up AWS environment variables for stg env'
          command: |
            echo "export AWS_DEFAULT_REGION=$STG_REGION" >> $BASH_ENV
            echo "export AWS_ACCOUNT_ID=$STG_ACCOUNT_ID" >> $BASH_ENV
            echo "export AWS_ACCESS_KEY_ID=$STG_ACCESS_KEY_ID" >> $BASH_ENV
            echo "export AWS_SECRET_ACCESS_KEY=$STG_SECRET_ACCESS_KEY" >> $BASH_ENV
            # override default cpu/memory for staging
            echo "export SERVICE_RESERVATION_CPU=2048" >> $BASH_ENV
            echo "export SERVICE_RESERVATION_MEM=4096" >> $BASH_ENV
            source $BASH_ENV
  tls_vars_stg:
    steps:
      - run:
          name: 'Setting up TLS environment variables for stg env'
          command: |
            echo "export TLS_CERT=$STG_MOVE_MIL_DOD_TLS_CERT" >> $BASH_ENV
            echo "export TLS_KEY=$STG_MOVE_MIL_DOD_TLS_KEY" >> $BASH_ENV
            echo "export TLS_CA=$STG_MOVE_MIL_DOD_TLS_CA" >> $BASH_ENV
            source $BASH_ENV
  aws_vars_prd:
    steps:
      - run:
          name: 'Setting up AWS environment variables for prd env'
          command: |
            echo "export AWS_DEFAULT_REGION=$PRD_REGION" >> $BASH_ENV
            echo "export AWS_ACCOUNT_ID=$PRD_ACCOUNT_ID" >> $BASH_ENV
            echo "export AWS_ACCESS_KEY_ID=$PRD_ACCESS_KEY_ID" >> $BASH_ENV
            echo "export AWS_SECRET_ACCESS_KEY=$PRD_SECRET_ACCESS_KEY" >> $BASH_ENV
            # override default cpu/memory for production
            echo "export SERVICE_RESERVATION_CPU=2048" >> $BASH_ENV
            echo "export SERVICE_RESERVATION_MEM=4096" >> $BASH_ENV
            source $BASH_ENV
  tls_vars_prd:
    steps:
      - run:
          name: 'Setting up TLS environment variables for prd env'
          command: |
            echo "export TLS_CERT=$PRD_MOVE_MIL_DOD_TLS_CERT" >> $BASH_ENV
            echo "export TLS_KEY=$PRD_MOVE_MIL_DOD_TLS_KEY" >> $BASH_ENV
            echo "export TLS_CA=$PRD_MOVE_MIL_DOD_TLS_CA" >> $BASH_ENV
            source $BASH_ENV
  aws_vars_transcom_gov_dev:
    parameters:
      when:
        description: when to run
        type: string
        default: on_success
    steps:
      - run:
          name: 'Setting up AWS environment variables for gov-dev env'
          command: |
            echo "export AWS_DEFAULT_REGION=$GOV_DEV_REGION" >> $BASH_ENV
            echo "export AWS_ACCOUNT_ID=$GOV_DEV_ACCOUNT_ID" >> $BASH_ENV
            echo "export AWS_ACCESS_KEY_ID=$GOV_DEV_ACCESS_KEY_ID" >> $BASH_ENV
            echo "export AWS_SECRET_ACCESS_KEY=$GOV_DEV_SECRET_KEY" >> $BASH_ENV
            source $BASH_ENV
          when: << parameters.when >>
  tls_vars_gov_dev:
    steps:
      - run:
          name: 'Setting up TLS environment variables for gov-dev env'
          command: |
            echo "export TLS_CERT=$EXPERIMENTAL_MOVE_MIL_DOD_TLS_CERT" >> $BASH_ENV
            echo "export TLS_KEY=$EXPERIMENTAL_MOVE_MIL_DOD_TLS_KEY" >> $BASH_ENV
            echo "export TLS_CA=$EXPERIMENTAL_MOVE_MIL_DOD_TLS_CA" >> $BASH_ENV
            source $BASH_ENV
  aws_vars_transcom_com_dev:
    steps:
      - run:
          name: 'Setting up AWS environment variables for com-dev env'
          command: |
            echo "export AWS_DEFAULT_REGION=$COM_REGION" >> $BASH_ENV
            echo "export AWS_ACCOUNT_ID=$DEV_ACCOUNT_ID" >> $BASH_ENV
            echo "export AWS_ACCESS_KEY_ID=$DEV_ACCESS_KEY_ID" >> $BASH_ENV
            echo "export AWS_SECRET_ACCESS_KEY=$DEV_SECRET_KEY" >> $BASH_ENV
            source $BASH_ENV
  aws_vars_dp3:
    parameters:
      dp3-env:
        description: dp3 env to deploy to (exp, loadtest, demo)
        type: string
        default: *dp3-env
    steps:
      - run:
          name: 'Setting up AWS environment variables for dp3 env defined in &dp3-env'
          command: |
            echo "export AWS_DEFAULT_REGION=\$$(echo << parameters.dp3-env >> | tr 'a-z' 'A-Z')_REGION" >> $BASH_ENV
            echo "export AWS_ACCOUNT_ID=\$$(echo << parameters.dp3-env >> | tr 'a-z' 'A-Z')_ACCOUNT_ID" >> $BASH_ENV
            echo "export AWS_ACCESS_KEY_ID=\$$(echo << parameters.dp3-env >> | tr 'a-z' 'A-Z')_ACCESS_KEY_ID" >> $BASH_ENV
            echo "export AWS_SECRET_ACCESS_KEY=\$$(echo << parameters.dp3-env >> | tr 'a-z' 'A-Z')_SECRET_ACCESS_KEY" >> $BASH_ENV
      - when:
          condition:
            equal: [loadtest, << parameters.dp3-env >>]
          steps:
            - run:
                name: 'Increase cpu/memory reservation for loadtest'
                command: |
                  # override default cpu/memory
                  echo "export SERVICE_RESERVATION_CPU=2048" >> $BASH_ENV
                  echo "export SERVICE_RESERVATION_MEM=4096" >> $BASH_ENV
                  source $BASH_ENV
  tls_vars_dp3:
    parameters:
      dp3-env:
        description: dp3 env to deploy to (exp, loadtest, demo)
        type: string
        default: *dp3-env
    steps:
      - run:
          name: 'Setting up TLS environment variables for dp3 env defined in &dp3-env'
          command: |
            echo "export TLS_CERT=\$$(echo << parameters.dp3-env >> | tr 'a-z' 'A-Z')_DP3_CERT" >> $BASH_ENV
            echo "export TLS_KEY=\$$(echo << parameters.dp3-env >> | tr 'a-z' 'A-Z')_DP3_KEY" >> $BASH_ENV
            echo "export TLS_CA=\$$(echo << parameters.dp3-env >> | tr 'a-z' 'A-Z')_DP3_CA" >> $BASH_ENV
            source $BASH_ENV

  announce_failure:
    # parameters:
    steps:
      - run:
          name: Announce failure
          command: |
            [[ $CIRCLE_BRANCH = main ]] || exit 0
            scripts/circleci-announce-broken-branch
          when: on_fail

  deploy_migrations_steps:
    parameters:
      ecr_env:
        type: string
    steps:
      - attach_workspace:
          at: .
      - run:
          name: Get Digest from filesystem
          command: echo 'export ECR_DIGEST=$(cat images/sha/ECR_DIGEST_app-migrations_<< parameters.ecr_env >>)' | tee -a "${BASH_ENV}"
      - run:
          name: Snapshot database
          command: scripts/do-exclusively --job-name ${CIRCLE_JOB} scripts/rds-snapshot-app-db $APP_ENVIRONMENT
      - run:
          name: Run migrations
          command: scripts/do-exclusively --job-name ${CIRCLE_JOB} scripts/ecs-run-app-migrations-container ${AWS_ACCOUNT_ID}.dkr.ecr.${AWS_DEFAULT_REGION}.amazonaws.com/app-migrations@${ECR_DIGEST} $APP_ENVIRONMENT
          no_output_timeout: 60m
          environment:
            CHAMBER_RETRIES: 20
      - announce_failure
  deploy_tasks_steps:
    parameters:
      ecr_env:
        type: string
    steps:
      - attach_workspace:
          at: .
      - run:
          name: Get Digest from filesystem
          command: echo 'export ECR_DIGEST=$(cat images/sha/ECR_DIGEST_app-tasks_<< parameters.ecr_env >>)' | tee -a "${BASH_ENV}"
      - run:
          name: Deploy connect to GEX via SFTP service
          command: scripts/do-exclusively --job-name ${CIRCLE_JOB} scripts/ecs-deploy-task-container connect-to-gex-via-sftp "${AWS_ACCOUNT_ID}.dkr.ecr.${AWS_DEFAULT_REGION}.amazonaws.com/app-tasks@${ECR_DIGEST}" "${APP_ENVIRONMENT}"
          no_output_timeout: 20m
      - announce_failure
      - run:
          name: Deploy GHC fuel price data task service
          command: scripts/do-exclusively --job-name ${CIRCLE_JOB} scripts/ecs-deploy-task-container save-ghc-fuel-price-data "${AWS_ACCOUNT_ID}.dkr.ecr.${AWS_DEFAULT_REGION}.amazonaws.com/app-tasks@${ECR_DIGEST}" "${APP_ENVIRONMENT}"
          no_output_timeout: 20m
      - announce_failure
      - run:
          name: Deploy payment reminder email task service
          command: scripts/do-exclusively --job-name ${CIRCLE_JOB} scripts/ecs-deploy-task-container send-payment-reminder "${AWS_ACCOUNT_ID}.dkr.ecr.${AWS_DEFAULT_REGION}.amazonaws.com/app-tasks@${ECR_DIGEST}" "${APP_ENVIRONMENT}"
          no_output_timeout: 20m
      - announce_failure
      - run:
          name: Deploy post to GEX service
          command: scripts/do-exclusively --job-name ${CIRCLE_JOB} scripts/ecs-deploy-task-container post-file-to-gex "${AWS_ACCOUNT_ID}.dkr.ecr.${AWS_DEFAULT_REGION}.amazonaws.com/app-tasks@${ECR_DIGEST}" "${APP_ENVIRONMENT}"
          no_output_timeout: 20m
      - announce_failure
      - run:
          name: Deploy process EDIs service
          command: scripts/do-exclusively --job-name ${CIRCLE_JOB} scripts/ecs-deploy-task-container process-edis "${AWS_ACCOUNT_ID}.dkr.ecr.${AWS_DEFAULT_REGION}.amazonaws.com/app-tasks@${ECR_DIGEST}" "${APP_ENVIRONMENT}"
          no_output_timeout: 20m
      - announce_failure
  # Used for dp3 sites, which do not include gex/orders
  deploy_dp3_tasks_steps:
    parameters:
      ecr_env:
        type: string
        default: *dp3-env
    steps:
      - attach_workspace:
          at: .
      - run:
          name: Get Digest from filesystem
          command: echo 'export ECR_DIGEST=$(cat images/sha/ECR_DIGEST_app-tasks_<< parameters.ecr_env >>)' | tee -a "${BASH_ENV}"
      - run:
          name: Deploy GHC fuel price data task service
          command: scripts/do-exclusively --job-name ${CIRCLE_JOB} scripts/ecs-deploy-task-container save-ghc-fuel-price-data "${AWS_ACCOUNT_ID}.dkr.ecr.${AWS_DEFAULT_REGION}.amazonaws.com/app-tasks@${ECR_DIGEST}" "${APP_ENVIRONMENT}"
          no_output_timeout: 20m
      - announce_failure
      - run:
          name: Deploy payment reminder email task service
          command: scripts/do-exclusively --job-name ${CIRCLE_JOB} scripts/ecs-deploy-task-container send-payment-reminder "${AWS_ACCOUNT_ID}.dkr.ecr.${AWS_DEFAULT_REGION}.amazonaws.com/app-tasks@${ECR_DIGEST}" "${APP_ENVIRONMENT}"
          no_output_timeout: 20m
      - announce_failure
  deploy_app_steps:
    parameters:
      compare_host:
        type: string
      health_check_hosts:
        type: string
      ecr_env:
        type: string
    steps:
      - attach_workspace:
          at: .
      - run:
          name: Compare against deployed commit
          command: |
            [[ -z "<< parameters.compare_host >>" ]] || scripts/compare-deployed-commit "<< parameters.compare_host >>" $CIRCLE_SHA1
      - restore_cache_for_go
      - run:
          name: Get Digest from filesystem
          command: echo 'export ECR_DIGEST=$(cat images/sha/ECR_DIGEST_app_<< parameters.ecr_env >>)' | tee -a "${BASH_ENV}"
      - run:
          name: Get otel collector digest from filesystem
          command: |
            OTEL_ECR_DIGEST=$(cat images/sha/ECR_DIGEST_otel-collector_<< parameters.ecr_env >>)
            echo "export OTEL_ECR_DIGEST=${OTEL_ECR_DIGEST}" | tee -a "${BASH_ENV}"

            echo "export OTEL_COLLECTOR_IMAGE=${AWS_ACCOUNT_ID}.dkr.ecr.${AWS_DEFAULT_REGION}.amazonaws.com/otel-collector@${OTEL_ECR_DIGEST}" | tee -a "${BASH_ENV}"
      - run:
          name: Deploy app service
          command: scripts/do-exclusively --job-name ${CIRCLE_JOB} scripts/ecs-deploy-service-container app "${AWS_ACCOUNT_ID}.dkr.ecr.${AWS_DEFAULT_REGION}.amazonaws.com/app@${ECR_DIGEST}" "${APP_ENVIRONMENT}" "/bin/milmove serve"
          no_output_timeout: 20m
      - run:
          name: Health Check
          command: bin/health-checker --schemes https --hosts << parameters.health_check_hosts >> --tries 10 --backoff 3 --log-level info --timeout 5m
      - run:
          name: TLS Check
          command: bin/tls-checker --schemes https --hosts << parameters.health_check_hosts >> --log-level info --timeout 15m
      - run:
          name: Check deployed commits
          command: scripts/check-deployed-commit "<< parameters.health_check_hosts >>" "$CIRCLE_SHA1"
      - announce_failure
  deploy_app_client_tls_steps:
    parameters:
      compare_host:
        type: string
      health_check_hosts:
        type: string
      ecr_env:
        type: string
    steps:
      - attach_workspace:
          at: .
      - run:
          name: Compare against deployed commit
          command: |
            [[ -z "<< parameters.compare_host >>" ]] || scripts/compare-deployed-commit "<< parameters.compare_host >>" $CIRCLE_SHA1 ${TLS_KEY} ${TLS_CERT} ${TLS_CA}
      - run:
          name: Get Digest from filesystem
          command: echo 'export ECR_DIGEST=$(cat images/sha/ECR_DIGEST_app_<< parameters.ecr_env >>)' | tee -a "${BASH_ENV}"
      - run:
          name: Get otel collector digest from filesystem
          command: |
            OTEL_ECR_DIGEST=$(cat images/sha/ECR_DIGEST_otel-collector_<< parameters.ecr_env >>)
            echo "export OTEL_ECR_DIGEST=${OTEL_ECR_DIGEST}" | tee -a "${BASH_ENV}"

            echo "export OTEL_COLLECTOR_IMAGE=${AWS_ACCOUNT_ID}.dkr.ecr.${AWS_DEFAULT_REGION}.amazonaws.com/otel-collector@${OTEL_ECR_DIGEST}" | tee -a "${BASH_ENV}"
      - run:
          name: Deploy app-client-tls service
          command: scripts/do-exclusively --job-name ${CIRCLE_JOB} scripts/ecs-deploy-service-container app-client-tls "${AWS_ACCOUNT_ID}.dkr.ecr.${AWS_DEFAULT_REGION}.amazonaws.com/app@${ECR_DIGEST}" "${APP_ENVIRONMENT}" "/bin/milmove serve"
          no_output_timeout: 20m
      - run:
          name: Health Check
          command: |
            bin/health-checker --schemes https --hosts << parameters.health_check_hosts >> --key ${TLS_KEY} --cert ${TLS_CERT} --ca ${TLS_CA} --tries 10 --backoff 3 --log-level info --timeout 5m
      - run:
          name: TLS Check
          command: |
            bin/tls-checker --schemes https --hosts << parameters.health_check_hosts >> --key ${TLS_KEY} --cert ${TLS_CERT} --ca ${TLS_CA} --log-level info --timeout 15m
      - run:
          name: Check deployed commits
          command: scripts/check-deployed-commit "<< parameters.health_check_hosts >>" "$CIRCLE_SHA1" ${TLS_KEY} ${TLS_CERT} ${TLS_CA}
      - announce_failure

  deploy_app_storybook:
    parameters:
      s3_bucket:
        type: string
    steps:
      - attach_workspace:
          at: /tmp/storybook
      - checkout
      - run:
          name: Push Storybook build to S3
          command: scripts/push-storybook-assets "<< parameters.s3_bucket>>"

  build_image:
    parameters:
      dockerfile:
        type: string
      image_name:
        type: string
      tag:
        type: string
      working_dir:
        type: string
    steps:
      - attach_workspace:
          at: .
      - setup_remote_docker:
          docker_layer_caching: false
      - run:
          name: 'Build docker image'
          working_directory: << parameters.working_dir >>
          command: |
            docker build -f << parameters.dockerfile>> -t << parameters.image_name >>:<< parameters.tag >> .
            mkdir -p images
            docker save -o images/<< parameters.image_name >> << parameters.image_name >>:<< parameters.tag >>
      - persist_to_workspace:
          root: .
          paths:
            - images/<< parameters.image_name >>

  push_image:
    parameters:
      ecr_env:
        type: string
      image_name:
        type: string
      tag:
        type: string
      repo:
        type: string
    steps:
      - attach_workspace:
          at: .
      - setup_remote_docker:
          docker_layer_caching: false
      - run:
          name: 'Retrieve docker image from workspace'
          command: |
            docker load -i images/<< parameters.image_name >>
      - run:
          name: 'Tag and push docker image'

          command: |
            aws ecr get-login-password --region $AWS_DEFAULT_REGION | docker login --username AWS --password-stdin ${AWS_ACCOUNT_ID}.dkr.ecr.${AWS_DEFAULT_REGION}.amazonaws.com
            docker tag << parameters.image_name >>:<< parameters.tag >> ${AWS_ACCOUNT_ID}.dkr.ecr.${AWS_DEFAULT_REGION}.amazonaws.com/<< parameters.repo >>:git-${CIRCLE_SHA1}
            docker push ${AWS_ACCOUNT_ID}.dkr.ecr.${AWS_DEFAULT_REGION}.amazonaws.com/<< parameters.repo >>:git-${CIRCLE_SHA1}
            shopt -s extglob

            # README: We are going to replace any unwanted characters with dashes then truncate
            #         the tag name to 100 characters. Docker tags can be a maximum of 128 characters
            #         and this leaves some room for a prefix.
            docker_tag_from_branch_name=${CIRCLE_BRANCH//+([^A-Za-z0-9-.])/-}
            docker_tag_shortened_name=${docker_tag_from_branch_name:0:100}

            docker tag << parameters.image_name >>:<< parameters.tag >> ${AWS_ACCOUNT_ID}.dkr.ecr.${AWS_DEFAULT_REGION}.amazonaws.com/<< parameters.repo >>:git-branch-${docker_tag_shortened_name}
            docker push ${AWS_ACCOUNT_ID}.dkr.ecr.${AWS_DEFAULT_REGION}.amazonaws.com/<< parameters.repo >>:git-branch-${docker_tag_shortened_name}
      - run:
          name: 'Record ECR Image Digest'
          command: |
            mkdir -p images/sha
            echo $(aws ecr describe-images --repository-name << parameters.repo >> --image-ids imageTag=git-${CIRCLE_SHA1} | jq ".imageDetails[0] .imageDigest" -r) > images/sha/ECR_DIGEST_<< parameters.repo >>_<< parameters.ecr_env >>
            cat images/sha/ECR_DIGEST_<< parameters.repo >>_<< parameters.ecr_env >>
            sleep 60
      - run:
          name: 'Describe image scan findings'
          command: scripts/ecr-describe-image-scan-findings << parameters.repo >> $(cat images/sha/ECR_DIGEST_<< parameters.repo >>_<< parameters.ecr_env >>)
      - persist_to_workspace:
          root: .
          paths:
            - images/sha/ECR_DIGEST_<< parameters.repo >>_<< parameters.ecr_env >>

  # The ATO environments cannot pull from outside repositories
  # the error is: x509: certificate signed by unknown authority
  #
  # So pull the image and then push to our own ECR repo. For docker
  # STIG reasons, we need to do an image scan AND we need to expire
  # old images, so always create a new tag on each deployment
  push_otel_collector_image:
    parameters:
      ecr_env:
        type: string
      aws_otel_collector_image:
        type: string
      repo:
        type: string
        default: otel-collector
    steps:
      - setup_remote_docker:
          docker_layer_caching: false
      - attach_workspace:
          at: .
      - run:
          name: 'Tag and push docker image'
          command: |
            aws ecr get-login-password --region $AWS_DEFAULT_REGION | docker login --username AWS --password-stdin ${AWS_ACCOUNT_ID}.dkr.ecr.${AWS_DEFAULT_REGION}.amazonaws.com
            otel_image=$(echo << parameters.aws_otel_collector_image >>)
            docker pull "${otel_image}"
            shopt -s extglob
            # this removes everything before the colon, which separates the
            # image name from the image tag
            otel_image_tag=${otel_image#*:}
            repo_name=${AWS_ACCOUNT_ID}.dkr.ecr.${AWS_DEFAULT_REGION}.amazonaws.com/<< parameters.repo >>
            image_name="${repo_name}:${otel_image_tag}"
            docker pull "${otel_image}"
            # use git prefix for ECR expiration policy
            docker tag "${otel_image}" "${repo_name}:git-${otel_image_tag}-${CIRCLE_SHA1}"
            docker push "${repo_name}:git-${otel_image_tag}-${CIRCLE_SHA1}"

      - run:
          name: 'Record ECR Image Digest'
          command: |
            otel_image=$(echo << parameters.aws_otel_collector_image >>)
            shopt -s extglob
            # this removes everything before the colon, which separates the
            # image name from the image tag
            otel_image_tag=${otel_image#*:}
            mkdir -p images/sha
            echo $(aws ecr describe-images --repository-name << parameters.repo >> --image-ids imageTag=git-${otel_image_tag}-${CIRCLE_SHA1} | jq ".imageDetails[0] .imageDigest" -r) > images/sha/ECR_DIGEST_<< parameters.repo >>_<< parameters.ecr_env >>
            cat images/sha/ECR_DIGEST_<< parameters.repo >>_<< parameters.ecr_env >>
      # The scans of the upstream otel collector image result in
      #
      #   UnsupportedImageError: The operating system and/or package manager are not supported
      # The irony of the AWS open telemetry collector being built in a
      # way that is not compatible with AWS image scanning is not lost
      # on me
      # - run:
      #     name: 'Describe image scan findings'
      #     command: scripts/ecr-describe-image-scan-findings << parameters.repo >> $(cat images/sha/ECR_DIGEST_<< parameters.repo >>_<< parameters.ecr_env >>) || true
      - persist_to_workspace:
          root: .
          paths:
            - images/sha/ECR_DIGEST_<< parameters.repo >>_<< parameters.ecr_env >>

  server_tests_step:
    parameters:
      application:
        type: string
    steps:
      - run:
          name: make server_test_build for <<parameters.application>>
          command: |
            export LOGIN_GOV_SECRET_KEY=$(echo $E2E_LOGIN_GOV_SECRET_KEY | base64 --decode)
            export OKTA_CUST_CLIENT_ID=notrealkey
            export OKTA_OFFICE_CLIENT_ID=notrealkey1
            export OKTA_ADMIN_CLIENT_ID=notrealkey2
            export OKTA_CUSTOMER_SECRET_KEY=notrealkey
            export OKTA_OFFICE_SECRET_KEY=notrealkey1
            export OKTA_ADMIN_SECRET_KEY=notrealkey2
            export OKTA_TENANT_ORG_URL=test-milmove.okta.mil
            export OKTA_API_KEY=notrealapikey
            export OKTA_OFFICE_GROUP_ID=notrealgroupId
            export OKTA_CUSTOMER_GROUP_ID=notrealcustomergroupId


            make server_test
          no_output_timeout: 20m
          environment:
            APPLICATION: '<< parameters.application >>'
            # 8 since this runs on xlarge with 8 CPUs
            GOTEST_PARALLEL: 8
            DB_PASSWORD: mysecretpassword
            DB_USER_LOW_PRIV: crud
            DB_PASSWORD_LOW_PRIV: mysecretpassword
            DB_USER: postgres
            DB_HOST: localhost
            DB_PORT_TEST: 5433
            DB_PORT: 5432
            DB_NAME: test_db
            DB_NAME_TEST: test_db
            DTOD_USE_MOCK: 'true'
            MIGRATION_MANIFEST: '/home/circleci/transcom/mymove/migrations/<< parameters.application >>/migrations_manifest.txt'
            MIGRATION_PATH: 'file:///home/circleci/transcom/mymove/migrations/<< parameters.application >>/schema;file:///home/circleci/transcom/mymove/migrations/<< parameters.application >>/secure'
            EIA_KEY: db2522a43820268a41a802a16ae9fd26 # dummy key generated with openssl rand -hex 16
            ENV: test
            ENVIRONMENT: test
            SERVER_REPORT: 1
            COVERAGE: 1
            SERVE_API_INTERNAL: 'true'
            OKTA_CUSTOMER_CLIENT_ID: 1q2w3e4r5t6y7u8i9o
            OKTA_ADMIN_CLIENT_ID: AQ1SW2DE3FR4G5
            OKTA_OFFICE_CLIENT_ID: 9f9f9s8s90gig9
            OKTA_API_KEY: notrealapikey8675309
            OKTA_OFFICE_GROUP_ID: notrealgroupId
            OKTA_CUSTOMER_GROUP_ID: notrealcustomergroupId
  # run playwright tests without using setup_remote_docker
  # the remote docker resources are not configurable and thus are
  # SLOOOOOOW
  #
  # https://circleci.com/docs/building-docker-images/#specifications
  #
  # Run postgresql + redis in docker, but run the tests locally
  #
  e2e_tests_playwright:
    parameters:
      workers:
        type: integer
        # We tried this in an xlarge resource with 5 workers and still
        # had flaky tests because of pages being slow to load
        # Instead, we run in a large instance with 1 worker and
        # increased parallelism as needed
        default: 1
      path:
        type: string
    steps:
      - attach_workspace:
          at: .
      - restore_cache:
          keys:
            - v3-cache-yarn-v3-{{ checksum "yarn.lock" }}
      - run:
          name: setup hosts
          command: |
            # futz with /etc/hosts for running in circleci
            echo "127.0.0.1 milmovelocal" | sudo tee -a /etc/hosts
            echo "127.0.0.1 officelocal" | sudo tee -a /etc/hosts
            echo "127.0.0.1 adminlocal" | sudo tee -a /etc/hosts
            echo "127.0.0.1 primelocal" | sudo tee -a /etc/hosts
      - run:
          background: true
          name: run server
          environment:
            MIGRATION_MANIFEST: '/home/circleci/project/migrations/app/migrations_manifest.txt'
            MIGRATION_PATH: 'file:///home/circleci/project/migrations/app/schema;file:///home/circleci/project/migrations/app/secure'
          command: |
            export MOVE_MIL_DOD_CA_CERT=$(cat config/tls/devlocal-ca.pem)
            export MOVE_MIL_DOD_TLS_CERT=$(cat config/tls/devlocal-https.pem)
            export MOVE_MIL_DOD_TLS_KEY=$(cat config/tls/devlocal-https.key)
            export CLIENT_AUTH_SECRET_KEY=$(cat config/tls/devlocal-client_auth_secret.key)
            export LOGIN_GOV_SECRET_KEY=$(echo $E2E_LOGIN_GOV_SECRET_KEY | base64 --decode)
            export HERE_MAPS_APP_ID=$E2E_HERE_MAPS_APP_ID
            export HERE_MAPS_APP_CODE=$E2E_HERE_MAPS_APP_CODE
            # pull in review app settings here so we don't have to
            # reproduce them
            sed 's,^,export ,' config/env/review.app.env > server_env
            source server_env

            # now do a few overrides
            export HERE_MAPS_GEOCODE_ENDPOINT=https://geocoder.api.here.com/6.2/geocode.json
            export HERE_MAPS_ROUTING_ENDPOINT=https://route.api.here.com/routing/7.2/calculateroute.json
            export LOGIN_GOV_CALLBACK_PORT=4000
            export LOGIN_GOV_CALLBACK_PROTOCOL=http
            export OKTA_CUSTOMER_CLIENT_ID=1q2w3e4r5t6y7u8i9o
            export OKTA_ADMIN_CLIENT_ID=AQ1SW2DE3FR4G5
            export OKTA_OFFICE_CLIENT_ID=9f9f9s8s90gig9
            export OKTA_CUSTOMER_SECRET_KEY=notrealkey
            export OKTA_OFFICE_SECRET_KEY=notrealkey1
            export OKTA_ADMIN_SECRET_KEY=notrealkey2
            export OKTA_TENANT_CALLBACK_PORT=4000
            export OKTA_TENANT_CALLBACK_PROTOCOL=http
            export OKTA_TENANT_ORG_URL=test-milmove.okta.mil
            export OKTA_API_KEY=notrealapikey
            export OKTA_OFFICE_GROUP_ID=notrealgroupId
            export OKTA_CUSTOMER_GROUP_ID=notrealcustomergroupId
            export SERVE_API_PRIME=false
            export SERVE_API_SUPPORT=true
            export SERVE_PRIME_SIMULATOR=true
            export DEVLOCAL_CA=$PWD/config/tls/devlocal-ca.pem
            export DOD_CA_PACKAGE=$PWD/config/tls/milmove-cert-bundle.p7b
            export HTTP_ADMIN_SERVER_NAME=adminlocal
            export HTTP_MY_SERVER_NAME=milmovelocal
            export HTTP_OFFICE_SERVER_NAME=officelocal
            export HTTP_ORDERS_SERVER_NAME=orderslocal
            export HTTP_PRIME_SERVER_NAME=primelocal
            export ENVIRONMENT=test
            export FEATURE_FLAG_MULTI_MOVE=true
            export FEATURE_FLAG_PPM=true
            export FEATURE_FLAG_NTS=true
            export FEATURE_FLAG_NTSR=true
            export FEATURE_FLAG_CAC_VALIDATED_LOGIN=false
            export FEATURE_FLAG_VALIDATION_CODE_REQUIRED=false
            export FEATURE_FLAG_MOVE_LOCK=false
            export FEATURE_FLAG_COAST_GUARD_EMPLID=true
            export FEATURE_FLAG_OKTA_DODID_INPUT=false
<<<<<<< HEAD
            export FEATURE_FLAG_MOVE_LOCK=false
=======
            export FEATURE_FLAG_SAFETY_MOVE=false
>>>>>>> d68d0491

            # disable for speed, playwright tests can fail otherwise
            export DB_DEBUG=false

            make db_dev_create
            bin/milmove migrate
            # playwright tests DO NOT NEED SEED DATA
            bin/milmove serve 2>&1 | fmt
      - run:
          name: wait for server
          command: |
            # install yarn dependencies while waiting for the server
            # to start. This installs our pinned version of playwright
            yarn install --frozen-lockfile --cache-folder ~/.cache/yarn
            # install playwright browsers while waiting for the server to start
            ./node_modules/.bin/playwright install
            dockerize -wait http://milmovelocal:4000 -timeout 5m
      - run:
          name: run e2e_test playwright
          environment:
            PLAYWRIGHT_MY_URL: http://milmovelocal:4000
            PLAYWRIGHT_ADMIN_URL: http://adminlocal:4000
            PLAYWRIGHT_OFFICE_URL: http://officelocal:4000
            # partially taken from https://playwright.dev/docs/ci#sharding-in-circleci
            FEATURE_FLAG_MULTI_MOVE: 'true'
            FEATURE_FLAG_PPM: 'true'
            FEATURE_FLAG_NTS: 'true'
            FEATURE_FLAG_NTSR: 'true'
            FEATURE_FLAG_CAC_VALIDATED_LOGIN: 'false'
            FEATURE_FLAG_VALIDATION_CODE_REQUIRED: 'false'
            FEATURE_FLAG_MOVE_LOCK: 'false'
            FEATURE_FLAG_COAST_GUARD_EMPLID: 'true'
            FEATURE_FLAG_OKTA_DODID_INPUT: 'false'
            FEATURE_FLAG_SAFETY_MOVE: 'false'
          command: |
            SHARD=$((${CIRCLE_NODE_INDEX}+1))
            PLAYWRIGHT_JUNIT_OUTPUT_NAME=playwright-results.xml \
            ./node_modules/.bin/playwright test \
            --reporter=html,junit \
            --trace=on \
            --workers << parameters.workers >> \
            --shard="${SHARD}/${CIRCLE_NODE_TOTAL}" \
            << parameters.path >>
          no_output_timeout: 60m
      - store_artifacts:
          path: playwright-report
      - run:
          name: create playwright report archive for download
          when: always
          command: |
            zip -r complete-playwright-report.zip playwright-report
      - store_artifacts:
          path: complete-playwright-report.zip
      - store_test_results:
          path: playwright-results.xml

  # this custom step has some duplication with
  # scripts/run-e2e-mtls-test-docker because we want to run some of the
  # steps below in parallel
  e2e_tests_mtls:
    steps:
      - attach_workspace:
          at: .
      - run:
          name: setup hosts
          command: |
            # futz with /etc/hosts for running in circleci
            echo "127.0.0.1 milmovelocal" | sudo tee -a /etc/hosts
            echo "127.0.0.1 officelocal" | sudo tee -a /etc/hosts
            echo "127.0.0.1 adminlocal" | sudo tee -a /etc/hosts
            echo "127.0.0.1 primelocal" | sudo tee -a /etc/hosts
      - run:
          background: true
          name: run server
          environment:
            MIGRATION_MANIFEST: '/home/circleci/transcom/mymove/migrations/app/migrations_manifest.txt'
            MIGRATION_PATH: 'file:///home/circleci/transcom/mymove/migrations/app/schema;file:///home/circleci/transcom/mymove/migrations/app/secure'
          command: |
            export MOVE_MIL_DOD_CA_CERT=$(cat config/tls/devlocal-ca.pem)
            export MOVE_MIL_DOD_TLS_CERT=$(cat config/tls/devlocal-https.pem)
            export MOVE_MIL_DOD_TLS_KEY=$(cat config/tls/devlocal-https.key)
            export CLIENT_AUTH_SECRET_KEY=$(cat config/tls/devlocal-client_auth_secret.key)
            export LOGIN_GOV_SECRET_KEY=$(echo $E2E_LOGIN_GOV_SECRET_KEY | base64 --decode)
            export HERE_MAPS_APP_ID=$E2E_HERE_MAPS_APP_ID
            export HERE_MAPS_APP_CODE=$E2E_HERE_MAPS_APP_CODE
            # pull in review app settings here so we don't have to
            # reproduce them
            sed 's,^,export ,' config/env/review.app.env > server_env
            source server_env

            # now do a few overrides
            export HERE_MAPS_GEOCODE_ENDPOINT=https://geocoder.api.here.com/6.2/geocode.json
            export HERE_MAPS_ROUTING_ENDPOINT=https://route.api.here.com/routing/7.2/calculateroute.json
            export LOGIN_GOV_CALLBACK_PORT=4000
            export LOGIN_GOV_CALLBACK_PROTOCOL=http
            export OKTA_CUSTOMER_CLIENT_ID=1q2w3e4r5t6y7u8i9o
            export OKTA_ADMIN_CLIENT_ID=AQ1SW2DE3FR4G5
            export OKTA_OFFICE_CLIENT_ID=9f9f9s8s90gig9
            export OKTA_CUSTOMER_SECRET_KEY=notrealkey
            export OKTA_OFFICE_SECRET_KEY=notrealkey1
            export OKTA_ADMIN_SECRET_KEY=notrealkey2
            export OKTA_TENANT_CALLBACK_PORT=4000
            export OKTA_TENANT_CALLBACK_PROTOCOL=http
            export OKTA_TENANT_ORG_URL=test-milmove.okta.mil
            export OKTA_API_KEY=notrealapikey
            export OKTA_OFFICE_GROUP_ID=notrealgroupId
            export OKTA_CUSTOMER_GROUP_ID=notrealcustomergroupId
            export SERVE_API_SUPPORT=true
            export SERVE_PRIME_SIMULATOR=true
            export DEVLOCAL_CA=$PWD/config/tls/devlocal-ca.pem
            export DOD_CA_PACKAGE=$PWD/config/tls/milmove-cert-bundle.p7b
            export HTTP_ADMIN_SERVER_NAME=adminlocal
            export HTTP_MY_SERVER_NAME=milmovelocal
            export HTTP_OFFICE_SERVER_NAME=officelocal
            export HTTP_ORDERS_SERVER_NAME=orderslocal
            export HTTP_PRIME_SERVER_NAME=primelocal
            export ENVIRONMENT=test
            export MUTUAL_TLS_ENABLED=true
            export MUTUAL_TLS_PORT=9443
            export SERVE_API_PRIME=true
            # disable for speed, tests can fail otherwise
            export DB_DEBUG=false

            make db_dev_create
            bin/milmove migrate
            # mtls tests do not need client
            mkdir -p build
            touch build/index.html
            # mtls tests DO NOT NEED SEED DATA
            bin/milmove serve 2>&1 | fmt
      - run:
          name: wait for server
          command: |
            dockerize -wait http://milmovelocal:4000 -timeout 5m
      - run:
          name: run e2e mtls tests
          command: |
            ./scripts/run-e2e-mtls-test

  e2e_tests_load:
    parameters:
      workers:
        type: integer
        # We tried this in an xlarge resource with 5 workers and still
        # had flaky tests because of pages being slow to load
        # Instead, we run in a large instance with 1 worker and
        # increased parallelism as needed
        default: 1
    steps:
      - attach_workspace:
          at: .
      - run:
          name: setup hosts
          command: |
            # futz with /etc/hosts for running in circleci
            echo "127.0.0.1 milmovelocal" | sudo tee -a /etc/hosts
            echo "127.0.0.1 officelocal" | sudo tee -a /etc/hosts
            echo "127.0.0.1 adminlocal" | sudo tee -a /etc/hosts
            echo "127.0.0.1 primelocal" | sudo tee -a /etc/hosts
      - run:
          background: true
          name: run server
          environment:
            MIGRATION_MANIFEST: '/home/circleci/project/migrations/app/migrations_manifest.txt'
            MIGRATION_PATH: 'file:///home/circleci/project/migrations/app/schema;file:///home/circleci/project/migrations/app/secure'
          command: |
            export MOVE_MIL_DOD_CA_CERT=$(cat config/tls/devlocal-ca.pem)
            export MOVE_MIL_DOD_TLS_CERT=$(cat config/tls/devlocal-https.pem)
            export MOVE_MIL_DOD_TLS_KEY=$(cat config/tls/devlocal-https.key)
            export CLIENT_AUTH_SECRET_KEY=$(cat config/tls/devlocal-client_auth_secret.key)
            export LOGIN_GOV_SECRET_KEY=$(echo $E2E_LOGIN_GOV_SECRET_KEY | base64 --decode)
            export HERE_MAPS_APP_ID=$E2E_HERE_MAPS_APP_ID
            export HERE_MAPS_APP_CODE=$E2E_HERE_MAPS_APP_CODE
            # pull in review app settings here so we don't have to
            # reproduce them
            sed 's,^,export ,' config/env/review.app.env > server_env
            source server_env

            # now do a few overrides
            export HERE_MAPS_GEOCODE_ENDPOINT=https://geocoder.api.here.com/6.2/geocode.json
            export HERE_MAPS_ROUTING_ENDPOINT=https://route.api.here.com/routing/7.2/calculateroute.json
            export LOGIN_GOV_CALLBACK_PORT=4000
            export LOGIN_GOV_CALLBACK_PROTOCOL=http
            export OKTA_CUSTOMER_CLIENT_ID=1q2w3e4r5t6y7u8i9o
            export OKTA_ADMIN_CLIENT_ID=AQ1SW2DE3FR4G5
            export OKTA_OFFICE_CLIENT_ID=9f9f9s8s90gig9
            export OKTA_CUSTOMER_SECRET_KEY=notrealkey
            export OKTA_OFFICE_SECRET_KEY=notrealkey1
            export OKTA_ADMIN_SECRET_KEY=notrealkey2
            export OKTA_TENANT_CALLBACK_PORT=4000
            export OKTA_TENANT_CALLBACK_PROTOCOL=http
            export OKTA_TENANT_ORG_URL=test-milmove.okta.mil
            export OKTA_API_KEY=notrealapikey
            export OKTA_OFFICE_GROUP_ID=notrealgroupId
            export OKTA_CUSTOMER_GROUP_ID=notrealcustomergroupId
            export SERVE_API_SUPPORT=true
            export MUTUAL_TLS_ENABLED=true
            export SERVE_PRIME_SIMULATOR=true
            export DEVLOCAL_CA=$PWD/config/tls/devlocal-ca.pem
            export DOD_CA_PACKAGE=$PWD/config/tls/milmove-cert-bundle.p7b
            export HTTP_ADMIN_SERVER_NAME=adminlocal
            export HTTP_MY_SERVER_NAME=milmovelocal
            export HTTP_OFFICE_SERVER_NAME=officelocal
            export HTTP_ORDERS_SERVER_NAME=orderslocal
            export HTTP_PRIME_SERVER_NAME=primelocal
            export ENVIRONMENT=test
            # disable for speed, tests can fail otherwise
            export DB_DEBUG=false
            export MUTUAL_TLS_ENABLED=true
            export MUTUAL_TLS_PORT=9443
            export SERVE_API_PRIME=true

            make db_dev_create
            bin/milmove migrate
            # load tests do not need client files
            mkdir -p build
            touch build/index.html
            bin/milmove serve 2>&1 | fmt
      - run:
          name: checkout load testing repo
          command: |
            mkdir -p tmp && cd tmp
            git clone https://github.com/transcom/milmove_load_testing.git
            # print out last git commit sha
            (cd milmove_load_testing && git rev-list -1 HEAD)
      - restore_cache:
          keys:
            # need milmove_load_testing repo checked out before cache check
            - v2-pipenv-{{ checksum "tmp/milmove_load_testing/Pipfile.lock" }}-{{ .Environment.PYTHON_VERSION }}
      - run:
          name: wait for server
          command: |
            # install python dependencies while waiting for the server
            # to start.
            cd tmp/milmove_load_testing
            pipenv sync -d
            dockerize -wait http://milmovelocal:4000 -timeout 5m
      - run:
          name: run load testing
          environment:
            LOCAL_PORT: 4000
          # If there's a breaking change in milmove or the load
          # testing app, we could check out a particular branch or sha
          # here as a workaround until the HEAD of both repos work
          # together again
          command: |
            cd tmp/milmove_load_testing
            pipenv run locust -f locustfiles/queue.py \
            --host local \
            -u 10 \
            --csv local_load_tests \
            --html local_load_tests.html \
            -t 60s \
            --headless
      - save_cache:
          key: v2-pipenv-{{ checksum "Pipfile.lock" }}-{{ .Environment.PYTHON_VERSION }}
          paths:
            - '~/transcom/mymove/tmp/milmove_load_testing/.venv'
      - run:
          name: extract results
          # always try to extract the artifacts so it can help us
          # figure out why a test is failing
          when: always
          command: |
            mkdir reports
            mv tmp/milmove_load_testing/local_load_tests* reports

jobs:
  base_noop:
    executor: base_small
    steps:
      - run: echo "noop"

  # `pre_deps_golang` is used for caching Go module sources
  pre_deps_golang:
    executor: mymove_compiler
    steps:
      - checkout
      - restore_cache_for_go
      - run: echo 'export PATH=${PATH}:${GOPATH}/bin:~/transcom/mymove/bin' >> $BASH_ENV
      - run:
          name: Install dependencies
          command: for i in $(seq 1 5); do go mod download && break || s=$? && sleep 5; done; (exit $s)
      - run: scripts/check-generated-code go.sum
      - run:
          name: Install go-swagger
          command: make bin/swagger
      - save_cache_for_go
      - announce_failure

  # `pre_deps_yarn` is used to cache yarn sources
  pre_deps_yarn:
    executor: mymove_compiler
    steps:
      - checkout
      - restore_cache:
          keys:
            - v3-cache-yarn-v3-{{ checksum "yarn.lock" }}
      - run:
          name: Install Frozen YARN dependencies
          command: yarn install --frozen-lockfile --cache-folder ~/.cache/yarn
      - run: scripts/check-generated-code yarn.lock
      # `v3-cache-yarn-v3-{{ checksum "yarn.lock" }}` is used to cache yarn sources
      - save_cache:
          key: v3-cache-yarn-v3-{{ checksum "yarn.lock" }}
          paths:
            - ~/.cache/yarn
      - announce_failure

  # `check_generated_code` is used to ensure generated code doesn't change
  check_generated_code:
    executor: mymove_compiler
    steps:
      - checkout
      - restore_cache_for_go
      - run: echo 'export PATH=${PATH}:${GOPATH}/bin:~/transcom/mymove/bin' >> $BASH_ENV
      - run: make server_generate mocks_generate
      - run: scripts/check-generated-code pkg/gen/ $(find . -type d -name "*mocks" -exec echo -n '{} ' \;)
      - announce_failure

  # `check_tls_certificate_env` is used to confirm that the certificate-key pair match
  check_tls_certificate_prd:
    executor: tls_small
    steps:
      - tls_vars_prd
      - run: /usr/local/bin/check-tls-pair ${TLS_KEY} ${TLS_CERT}
      - announce_failure

  check_tls_certificate_stg:
    executor: tls_small
    steps:
      - tls_vars_stg
      - run: /usr/local/bin/check-tls-pair ${TLS_KEY} ${TLS_CERT}
      - announce_failure

  check_tls_certificate_dp3:
    executor: tls_small
    parameters:
      dp3-env:
        type: string
        default: *dp3-env
    steps:
      - run:
          name: Check if we are using a dp3 environment at all
          command: |
            if [[ << parameters.dp3-env >> != "demo" && << parameters.dp3-env >> != "exp" && << parameters.dp3-env >> != "loadtest" ]]; then
              circleci-agent step halt
            fi
      - tls_vars_dp3
      - run: /usr/local/bin/check-tls-pair ${TLS_KEY} ${TLS_CERT}
      - announce_failure

  # `anti_virus` uses virus detection software to scan the source code
  anti_virus:
    executor: av_medium
    steps:
      - checkout
      - run: clamscan --version
      - run: cp -v ~/transcom/mymove/anti-virus/whitelist-*.{fp,ign2} /var/lib/clamav/
      - run: >
          clamscan \
            --recursive \
            --infected \
            --detect-pua=yes \
            --exclude-pua=NetTool \
            --exclude-pua=PWTool \
            --max-scansize=300M \
            --max-filesize=100M \
            --max-recursion=30 \
            --max-files=50000 \
            --tempdir=/tmp \
            ~/transcom/mymove
      - announce_failure

  # `pre_test` runs pre-commit against all files.
  pre_test:
    executor: mymove_compiler
    steps:
      - checkout
      - restore_cache_for_go
      - restore_cache:
          keys:
            - v3-cache-yarn-v3-{{ checksum "yarn.lock" }}
      - restore_cache:
          keys:
            - v1-pre-commit-dot-cache-{{ checksum ".pre-commit-config.yaml" }}
      - restore_cache:
          keys:
            #
            # https://circleci.com/docs/caching/#restoring-cache
            #
            # restore the latest version of the listing results in the
            # cache
            #
            # To manually reset counts increment the version number of
            # the cache e.g. go from v1-spectrial-lint- to
            # v2-spectral-lint-
            #
            # Make sure you also update the key in the save_cache below
            #
            # The trailing hyphen in restore_cache seems important
            # according to the page linked above
            - v20-spectral-lint-
      - run:
          name: Save Baseline Spectral Lint
          command: |
            [ -d ~/transcom/mymove/spectral ] && cp -r ~/transcom/mymove/spectral /tmp/spectral_baseline || echo "Skipping saving baseline"
            rm -rf ~/transcom/mymove/spectral
      - run: echo 'export PATH=${PATH}:${GOPATH}/bin:~/transcom/mymove/bin' >> $BASH_ENV
      - run:
          name: Install Frozen YARN dependencies
          command: yarn install --frozen-lockfile --cache-folder ~/.cache/yarn
      # this is so we can avoid go mod downloading and resulting in an error on a false positive
      - run: scripts/pre-commit-go-mod || exit 0
      - run:
          name: Run pre-commit tests without golangci-lint, eslint, or prettier
          command: SKIP=golangci-lint,eslint,prettier pre-commit run --all-files
      # The output of golangci-lint is an artifact towards STIG compliance
      - run:
          name: Run pre-commit tests with golangci-lint only
          # CONCURRENCY=4 as this runs on a large instance with 4 CPUs
          command: |
            echo 'export GOLANGCI_LINT_CONCURRENCY=4' >> $BASH_ENV
            echo 'export GOLANGCI_LINT_VERBOSE=-v' >> $BASH_ENV
            source $BASH_ENV
            mkdir -p tmp/test-results/pretest
            pre-commit run -v --all-files golangci-lint | tee tmp/test-results/pretest/golangci-lint.out
      - run:
          name: Run prettier checks
          command: yarn prettier-ci
      - run:
          name: Run eslint checks
          command: yarn lint
      # Add DangerJS checks here since they are similar to our pre-commit hooks. This requires that
      # the DANGER_GITHUB_API_TOKEN environment variable is set in the project settings for
      # CircleCI. To generate a new token, log into the robot-mymove account and regenerate the
      # personal access token named "MyMove Report Danger bot".
      - run:
          name: Run DangerJS checks
          command: yarn danger ci --failOnErrors
      # `v1-pre-commit-dot-cache-{{ checksum ".pre-commit-config.yaml" }}` is used to cache pre-commit plugins.
      - run:
          name: Run spectral linter on all files
          command: |
            ./scripts/ensure-spectral-lint /tmp/spectral_baseline spectral
      - save_cache:
          key: v1-pre-commit-dot-cache-{{ checksum ".pre-commit-config.yaml" }}
          paths:
            - ~/.cache/pre-commit
      # only save the cache on default branch builds because we only want to
      # change the baseline of test results on main builds
      - when:
          condition:
            equal: [main, << pipeline.git.branch >>]
          steps:
            # Make sure this key prefix matches the one above in
            # restore_cache
            #
            # Use the BuildNum to update the cache key so that the
            # coverage cache is always updated
            - save_cache:
                key: v20-spectral-lint-{{ .BuildNum }}
                paths:
                  - ~/transcom/mymove/spectral
      - store_artifacts:
          path: ~/transcom/mymove/spectral
      - announce_failure

  # separate the integration tests by site so that if there is a flaky
  # test, we only have to re-run part of the integration tests
  integration_tests_admin:
    executor: milmove_playwright_tester
    parallelism: 6
    steps:
      - e2e_tests_playwright:
          path: playwright/tests/admin
      - announce_failure

  integration_tests_office:
    executor: milmove_playwright_tester
    parallelism: 10
    steps:
      - e2e_tests_playwright:
          path: playwright/tests/office
      - announce_failure

  # reads integration tests in mymove dir, should eventually be removed when tests are in milmove dir
  integration_tests_my:
    executor: milmove_playwright_tester
    parallelism: 10
    steps:
      - e2e_tests_playwright:
          path: playwright/tests/my
      - announce_failure

  # `integration_tests_devseed` runs the devseed data generation
  integration_tests_devseed:
    executor: mymove_tester
    steps:
      - checkout
      - restore_cache_for_go
      - run: echo 'export PATH=${PATH}:${GOPATH}/bin:~/transcom/mymove/bin' >> $BASH_ENV
      - run:
          name: db_dev_fresh
          command: |
            echo 'export MOVE_MIL_DOD_CA_CERT=$(cat config/tls/devlocal-ca.pem)' >> $BASH_ENV
            echo 'export MOVE_MIL_DOD_TLS_CERT=$(cat config/tls/devlocal-https.pem)' >> $BASH_ENV
            echo 'export MOVE_MIL_DOD_TLS_KEY=$(cat config/tls/devlocal-https.key)' >> $BASH_ENV
            source $BASH_ENV
            make db_dev_fresh
          no_output_timeout: 60m
          environment:
            APPLICATION: app
            DB_PASSWORD: mysecretpassword
            DB_USER_LOW_PRIV: crud
            DB_PASSWORD_LOW_PRIV: mysecretpassword
            DB_USER: postgres
            DB_HOST: localhost
            DB_PORT: 5432
            DB_NAME: dev_db
            DB_NAME_DEV: dev_db
            MIGRATION_MANIFEST: '/home/circleci/transcom/mymove/migrations/app/migrations_manifest.txt'
            MIGRATION_PATH: 'file:///home/circleci/transcom/mymove/migrations/app/schema;file:///home/circleci/transcom/mymove/migrations/app/secure'
            EIA_KEY: db2522a43820268a41a802a16ae9fd26 # dummy key generated with openssl rand -hex 16
            ENVIRONMENT: development
            DOD_CA_PACKAGE: /home/circleci/transcom/mymove/config/tls/milmove-cert-bundle.p7b
      - announce_failure

  # `integration_tests` is just a fake step so that we don't have to
  # keep track of the manual splitting of the integration_tests when
  # specifying dependencies
  integration_tests:
    executor: base_small
    steps:
      - run: echo "integration_tests done"

  # `integration_tests_mtls` runs integration tests using
  # prime-api-client.
  #
  integration_tests_mtls:
    executor: mymove_tester
    steps:
      - attach_workspace:
          at: .
      - e2e_tests_mtls
      - announce_failure

  integration_tests_load:
    executor: mymove_load_tester
    steps:
      - attach_workspace:
          at: .
      - e2e_tests_load
      - store_artifacts:
          path: reports
          destination: reports

  # `server_test` runs the server side Go tests
  server_test:
    executor: mymove_tester
    steps:
      - checkout
      - restore_cache_for_go
      - run: echo 'export PATH=${PATH}:${GOPATH}/bin:~/transcom/mymove/bin' >> $BASH_ENV
      - run:
          # https://support.circleci.com/hc/en-us/articles/10816400480411-How-to-pass-environment-variables-between-jobs
          name: Copy Workflow Job ID to file
          command: |
            echo "export SERVER_TEST_JOB_ID=$CIRCLE_WORKFLOW_JOB_ID" >> server_test_job_id.env
      - persist_to_workspace:
          root: .
          paths:
            - server_test_job_id.env
      # make -j 2 tells make to run 2 simultaneous builds
      - run: make -j 2 bin/milmove bin/gotestsum
      - server_tests_step:
          application: app
      - store_artifacts:
          path: ~/transcom/mymove/tmp/test-results
          destination: test-results
      - store_test_results:
          path: ~/transcom/mymove/tmp/test-results
      - persist_to_workspace:
          root: .
          paths:
            - tmp/test-results/gotest
      - announce_failure

  server_test_coverage:
    executor: tls_small
    steps:
      - checkout
      - attach_workspace:
          at: .
      - restore_cache:
          keys:
            #
            # https://circleci.com/docs/caching/#restoring-cache
            #
            # restore the latest version of the test coverage in the
            # cache
            #
            # To manually reset test coverage (e.g. a refactor or
            # deleting code means coverage has gone down and we are ok
            # with it), increment the version number of the cache
            # e.g. go from v1-server-tests-coverage- to
            # v2-server-tests-coverage-
            #
            # ##### NOTE: Make sure you also update the key in the
            # ##### save_cache below
            #
            # The trailing hyphen in restore_cache seems important
            # according to the page linked above
            - v8-server-tests-coverage-
      - run:
          name: Ensure Test Coverage Increasing
          command: |
            ./scripts/ensure-go-test-coverage \
            tmp/baseline-go-coverage/go-coverage.txt \
            tmp/test-results/gotest/app/go-coverage.txt
      - run:
          # on failure, post a comment to the PR with a link to the report
          when: on_fail
          name: 'Post server coverage failure comment to GitHub'
          command: |
            source server_test_job_id.env
            ./scripts/handle-pr-comment \
            $CIRCLE_BRANCH \
            https://output.circle-artifacts.com/output/job/${SERVER_TEST_JOB_ID}/artifacts/${CIRCLE_NODE_INDEX}/test-results/gotest/app/go-coverage.html \
            "server" \
            "failure"
      - run:
          # on success, check for an existing PR comment and remove it
          when: on_success
          name: 'Delete server coverage failure comment on PR if present'
          command: |
            ./scripts/handle-pr-comment \
            $CIRCLE_BRANCH \
            "" \
            "server" \
            "success"

      # only save the cache on default branch builds because we only want to
      # change the baseline of test results on main builds
      #
      # Save the new baseline regardless of if the coverage succeeds
      # or fails as a merge to main means we have a new baseline. We
      # will use other means to measure if our coverage is increasing
      # or decreasing
      - when:
          condition:
            and:
              - equal: [main, << pipeline.git.branch >>]
              - when: always
          steps:
            - run:
                name: 'Copy coverage to baseline'
                command: |
                  mkdir -p ~/transcom/mymove/tmp/baseline-go-coverage
                  cp ~/transcom/mymove/tmp/test-results/gotest/app/go-coverage.txt \
                        ~/transcom/mymove/tmp/baseline-go-coverage/go-coverage.txt

                when: always
            # ##### NOTE: Make sure this key prefix matches the one
            # ##### below above
            #
            # Use the BuildNum to update the cache key so that the
            # coverage cache is always updated
            - save_cache:
                key: v7-server-tests-coverage-{{ .BuildNum }}
                paths:
                  - ~/transcom/mymove/tmp/baseline-go-coverage
                when: always
            - aws_vars_transcom_gov_dev:
                when: always
            - run:
                name: 'Record server coverage stats'
                command: |
                  timestamp=$(date +"%Y-%m-%dT%H:%M:%SZ")
                  coverage=$(grep statements tmp/test-results/gotest/app/go-coverage.txt | grep -o '[0-9.]*')
                  aws cloudwatch put-metric-data \
                  --metric-name server_test_coverage \
                  --namespace circleci \
                  --value "${coverage}" \
                  --timestamp "${timestamp}"
                when: always

  # `client_test` runs the client side Javascript tests
  client_test:
    executor: mymove_compiler_xlarge
    steps:
      - checkout
      - restore_cache:
          keys:
            - v3-cache-yarn-v3-{{ checksum "yarn.lock" }}
      - run:
          name: Install Frozen YARN dependencies
          command: yarn install --frozen-lockfile --cache-folder ~/.cache/yarn
      - run:
          name: client test coverage
          command: JEST_JUNIT_OUTPUT_DIR=jest-junit-reports make client_test_coverage
      - run:
          # https://support.circleci.com/hc/en-us/articles/10816400480411-How-to-pass-environment-variables-between-jobs
          name: Copy Workflow Job ID to file
          command: |
            echo "export CLIENT_TEST_JOB_ID=$CIRCLE_WORKFLOW_JOB_ID" >> client_test_job_id.env
      - persist_to_workspace:
          root: .
          paths:
            - client_test_job_id.env

      - store_artifacts:
          path: ~/transcom/mymove/coverage
          destination: coverage
      - store_test_results:
          path: ~/transcom/mymove/jest-junit-reports
      - persist_to_workspace:
          root: .
          paths:
            - coverage
      - announce_failure

  client_test_coverage:
    executor: tls_small
    steps:
      - checkout
      - attach_workspace:
          at: .
      - restore_cache:
          #
          # https://circleci.com/docs/caching/#restoring-cache
          #
          # restore the latest version of the test coverage in the
          # cache
          #
          # To manually reset test coverage (e.g. a refactor or
          # deleting code means coverage has gone down and we are ok
          # with it), increment the version number of the cache
          # e.g. go from v1-client-tests-coverage- to
          # v2-client-tests-coverage-
          #
          # ##### NOTE: Make sure you also update the key in the
          # ##### save_cache below
          #
          # The trailing hyphen in restore_cache seems important
          # according to the page linked above
          keys:
            - v6-client-tests-coverage-
      - run:
          name: Ensure Test Coverage Increasing
          command: |
            ./scripts/ensure-js-test-coverage \
            tmp/baseline-jest-coverage/clover.xml \
            coverage/clover.xml
      - run:
          # on failure, post a comment to the PR with a link to the report
          when: on_fail
          name: 'Post client coverage failure comment to GitHub'
          command: |
            source client_test_job_id.env
            ./scripts/handle-pr-comment \
            $CIRCLE_BRANCH \
            "https://output.circle-artifacts.com/output/job/${CLIENT_TEST_JOB_ID}/artifacts/${CIRCLE_NODE_INDEX}/coverage/lcov-report/index.html" \
            "client" \
            "failure"
      - run:
          # on success, check for an existing PR comment and remove it
          when: on_success
          name: 'Delete client coverage failure comment on PR if present'
          command: |
            ./scripts/handle-pr-comment \
            $CIRCLE_BRANCH \
            "" \
            "client" \
            "success"
      # only save the cache on default branch builds because we only want to
      # change the baseline of test results on main builds
      # Save the new baseline regardless of if the coverage succeeds
      # or fails as a merge to main means we have a new baseline. We
      # will use other means to measure if our coverage is increasing
      # or decreasing
      - when:
          condition:
            and:
              - equal: [main, << pipeline.git.branch >>]
          steps:
            - run:
                name: 'Copy coverage to baseline'
                command: |
                  mkdir -p ~/transcom/mymove/tmp/baseline-jest-coverage
                  cp ~/transcom/mymove/coverage/clover.xml \
                        ~/transcom/mymove/tmp/baseline-jest-coverage/clover.xml
                when: always
            # ##### NOTE: Make sure this key prefix matches the one
            # ##### above
            #
            # Use the BuildNum to update the cache key so that the
            # coverage cache is always updated
            - save_cache:
                key: v5-client-tests-coverage-{{ .BuildNum }}
                paths:
                  - ~/transcom/mymove/tmp/baseline-jest-coverage
                when: always
            - aws_vars_transcom_gov_dev:
                when: always
            - run:
                name: 'Record client coverage stats'
                command: |
                  timestamp=$(date +"%Y-%m-%dT%H:%M:%SZ")
                  coverage=$(grep -B 1 'span.*Statements' coverage/lcov-report/index.html | grep -o '[0-9.]*')
                  aws cloudwatch put-metric-data \
                  --metric-name client_test_coverage \
                  --namespace circleci \
                  --value "${coverage}" \
                  --timestamp "${timestamp}"
                when: always

  # Compile the server side of the app once and persist the relevant
  # build artifacts to the workspace.
  # This way we don't have to re-run the build and since all necessary
  # items are in the workspace, we don't even have to checkout the
  # code again
  compile_app_server:
    executor: mymove_compiler
    steps:
      - checkout
      - restore_cache_for_go
      # make -j 4 tells make to run 4 simultaneous builds
      - run: make -j 4 server_build build_tools
      - persist_to_workspace:
          root: .
          paths:
            # Makefile for integration tests
            - Makefile
            # all the Dockerfiles
            - Dockerfile
            - Dockerfile.dp3
            - Dockerfile.e2e
            - Dockerfile.migrations
            - Dockerfile.tasks
            - Dockerfile.tasks_dp3
            - Dockerfile.tools
            - bin
            - config
            - migrations
            # save scripts for deploy
            - scripts
            - swagger
            - pkg/testdatagen/testdata
      - announce_failure

  # Compile the client side of the app once and persist the relevant
  # build artifacts to the workspace.
  # This way we don't have to re-run the build and since all necessary
  # items are in the workspace, we don't even have to checkout the
  # code again
  #
  # the babel/terser cache below takes the compile step from ~6-7m to ~4-5m !!
  compile_app_client:
    # ahobson tested this and saw 75% of the 16GB being used
    # (according to the resources tab on CircleCI)
    # if it starts running out of memory, we should move away from
    # using a ramdisk
    #
    # This entire step takes ~6 minutes with xlarge ramdisk
    # This entire step takes ~7 minutes without xlarge ramdisk
    executor: mymove_ramdisk_compiler_xlarge
    steps:
      - checkout
      - restore_cache:
          keys:
            - v3-cache-yarn-v3-{{ checksum "yarn.lock" }}
      - run:
          name: Install Frozen YARN dependencies
          command: yarn install --frozen-lockfile --cache-folder ~/.cache/yarn

      # babel and terser both have a cache
      #
      # see https://webpack.js.org/loaders/babel-loader/ and look for
      # cacheDirectory
      #
      # see https://www.npmjs.com/package/terser-webpack-plugin/v/1.4.4#cache
      #
      # use the yarn.lock as a key so that PRs with the same
      # dependencies will use the same cache
      - restore_cache:
          keys:
            - v2-node-modules-cache-{{ checksum "yarn.lock" }}
      - run:
          name: make client_build
          command: |
            export REACT_APP_ERROR_LOGGING=otel
            make client_build
          no_output_timeout: 20m
      # only save the cache on default branch builds so that PRs don't pollute
      # the cache
      - when:
          condition:
            equal: [main, << pipeline.git.branch >>]
          steps:
            - save_cache:
                key: v2-node-modules-cache-{{ checksum "yarn.lock" }}
                paths:
                  - ./node_modules/.cache
      - persist_to_workspace:
          root: .
          # Need build for integration tests
          # Need playwright, playwright.config.js, package.json, and
          # yarn.lock for playwright
          # Need eslint-plugin-ato as referenced by package.json/yarn.lock
          paths:
            - build
            - playwright
            - playwright.config.js
            - package.json
            - yarn.lock
            - eslint-plugin-ato
      - announce_failure

  # `build_app` builds the application container
  build_app:
    executor: mymove_builder
    steps:
      - build_image:
          dockerfile: Dockerfile
          image_name: app
          tag: web-dev
          working_dir: /mnt/ramdisk
      - announce_failure

  # `build_dp3_app` builds the application container, replacing DoD chain/certs with non-ato version
  build_dp3_app:
    executor: mymove_builder
    steps:
      - build_image:
          dockerfile: Dockerfile.dp3
          image_name: app
          tag: web-dev
          working_dir: /mnt/ramdisk
      - announce_failure

  # `push_otel_collector_image_dp3` pushes the aws otel collector image
  # to the milmove-<dp3-env> container repository
  push_otel_collector_image_dp3:
    executor: mymove_pusher
    steps:
      - aws_vars_dp3
      - push_otel_collector_image:
          ecr_env: *dp3-env
          aws_otel_collector_image: *aws-otel-collector
      - announce_failure

  # `push_otel_collector_image_stg` pushes the aws otel collector image
  # to the milmove-stg container repository
  push_otel_collector_image_stg:
    executor: mymove_pusher
    steps:
      - aws_vars_stg
      - push_otel_collector_image:
          ecr_env: stg
          aws_otel_collector_image: *aws-otel-collector
      - announce_failure

  # `push_otel_collector_image_stg` pushes the aws otel collector image
  # to the milmove-stg container repository
  push_otel_collector_image_prd:
    executor: mymove_pusher
    steps:
      - aws_vars_prd
      - push_otel_collector_image:
          ecr_env: prd
          aws_otel_collector_image: *aws-otel-collector
      - announce_failure

  # `push_app_gov_dev` pushes the app container to the gov_dev container repository
  push_app_gov_dev:
    executor: mymove_pusher
    steps:
      - aws_vars_transcom_gov_dev
      - push_image:
          ecr_env: gov_dev
          image_name: app
          tag: web-dev
          repo: app
      - announce_failure

  # `push_app_dp3` pushes the app container to the milmove-<dp3-env> container repository
  push_app_dp3:
    executor: mymove_pusher
    steps:
      - aws_vars_dp3
      - push_image:
          ecr_env: *dp3-env
          image_name: app
          tag: web-dev
          repo: app
      - announce_failure

  # `push_app_stg` pushes the app container to the milmove-stg container repository
  push_app_stg:
    executor: mymove_pusher
    steps:
      - aws_vars_stg
      - push_image:
          ecr_env: stg
          image_name: app
          tag: web-dev
          repo: app
      - announce_failure

  # `push_app_prd` pushes the app container to the milmove-prd container repository
  push_app_prd:
    executor: mymove_pusher
    steps:
      - aws_vars_prd
      - push_image:
          ecr_env: prd
          image_name: app
          tag: web-dev
          repo: app
      - announce_failure

  # `build_storybook` builds static storybook assets for deploy
  build_storybook:
    executor: mymove_compiler
    steps:
      - checkout
      - restore_cache:
          keys:
            - v3-cache-yarn-v3-{{ checksum "yarn.lock" }}
      - run:
          name: Install Frozen YARN dependencies
          command: yarn install --frozen-lockfile
      - restore_cache:
          keys:
            - v1-node-modules-cache
      - run:
          name: Build Storybook
          command: yarn build-storybook
      - persist_to_workspace:
          root: .
          paths:
            - storybook-static
      - store_artifacts:
          path: ~/transcom/mymove/storybook-static
          destination: storybook
      - announce_failure

  # `build_migrations` builds the migrations container
  build_migrations:
    executor: mymove_builder
    steps:
      - build_image:
          dockerfile: Dockerfile.migrations
          image_name: app-migrations
          tag: dev
          working_dir: /mnt/ramdisk
      - announce_failure

  # `push_migrations_gov_dev` pushes the migrations container to the gov_dev container repository
  push_migrations_gov_dev:
    executor: mymove_pusher
    steps:
      - aws_vars_transcom_gov_dev
      - push_image:
          ecr_env: gov_dev
          image_name: app-migrations
          tag: dev
          repo: app-migrations
      - announce_failure

  # `push_migrations_dp3` pushes the migrations container to the milmove-dp3 container repository
  push_migrations_dp3:
    executor: mymove_pusher
    steps:
      - aws_vars_dp3
      - push_image:
          ecr_env: *dp3-env
          image_name: app-migrations
          tag: dev
          repo: app-migrations
      - announce_failure

  # `push_migrations_stg` pushes the migrations container to the milmove-stg container repository
  push_migrations_stg:
    executor: mymove_pusher
    steps:
      - aws_vars_stg
      - push_image:
          ecr_env: stg
          image_name: app-migrations
          tag: dev
          repo: app-migrations
      - announce_failure

  # `push_migrations_prd` pushes the migrations container to the milmove-prd container repository
  push_migrations_prd:
    executor: mymove_pusher
    steps:
      - aws_vars_prd
      - push_image:
          ecr_env: prd
          image_name: app-migrations
          tag: dev
          repo: app-migrations
      - announce_failure

  # `build_tasks` builds the tasks containers
  build_tasks:
    executor: mymove_builder
    steps:
      - build_image:
          dockerfile: Dockerfile.tasks
          image_name: tasks
          tag: dev
          working_dir: /mnt/ramdisk
      - announce_failure

  #`build_dp3_tasks` builds the task container, replacing DoD chain/certs with non-ato version
  build_dp3_tasks:
    executor: mymove_builder
    steps:
      - build_image:
          dockerfile: Dockerfile.tasks_dp3
          image_name: tasks
          tag: dev
          working_dir: /mnt/ramdisk
      - announce_failure

  # `push_tasks_gov_dev` pushes the tasks containers to the gov_dev container repository
  push_tasks_gov_dev:
    executor: mymove_pusher
    steps:
      - aws_vars_transcom_gov_dev
      - push_image:
          ecr_env: gov_dev
          image_name: tasks
          tag: dev
          repo: app-tasks
      - announce_failure

  # `push_tasks_dp3` pushes the tasks containers to the milmove-dp3 container repository
  push_tasks_dp3:
    executor: mymove_pusher
    steps:
      - aws_vars_dp3
      - push_image:
          ecr_env: *dp3-env
          image_name: tasks
          tag: dev
          repo: app-tasks
      - announce_failure

  # `push_tasks_stg` pushes the tasks containers to the milmove-stg container repository
  push_tasks_stg:
    executor: mymove_pusher
    steps:
      - aws_vars_stg
      - push_image:
          ecr_env: stg
          image_name: tasks
          tag: dev
          repo: app-tasks
      - announce_failure

  # `push_tasks_prd` pushes the tasks containers to the milmove-prd container repository
  push_tasks_prd:
    executor: mymove_pusher
    steps:
      - aws_vars_prd
      - push_image:
          ecr_env: prd
          image_name: tasks
          tag: dev
          repo: app-tasks
      - announce_failure

  # `prod_auth_check` checks if approved before going to prod
  prod_auth_check:
    executor: tls_small
    steps:
      - run: echo "build approved by $CIRCLE_USERNAME"
      - run:
          name: Check if Prod approval has rights
          command: |
            if [[ $CIRCLE_USERNAME != "josiahzimmerman-caci" && $CIRCLE_USERNAME != "deandreJones" && $CIRCLE_USERNAME != "cameroncaci" ]]; then
               exit 1
            fi
      - announce_failure
  # All of the deploy tasks need to checkout the code so they can run the `scripts/do-exclusively` script

  # `deploy_dp3_migrations` deploys migrations to the dp3 environment
  deploy_dp3_migrations:
    executor: mymove_pusher
    environment:
      APP_ENVIRONMENT: *dp3-env
    steps:
      - checkout
      - aws_vars_dp3
      - deploy_migrations_steps:
          ecr_env: *dp3-env

  # `deploy_dp3_tasks` deploys scheduled tasks to the dp3 environment
  deploy_dp3_tasks:
    executor: mymove_pusher
    environment:
      APP_ENVIRONMENT: *dp3-env
    steps:
      - checkout
      - aws_vars_dp3
      - deploy_dp3_tasks_steps:
          ecr_env: *dp3-env

  # `deploy_dp3_app` updates the server-TLS app service in the dp3 environment
  deploy_dp3_app:
    executor: mymove_pusher
    parameters:
      dp3-env:
        type: string
        default: *dp3-env

    environment:
      APP_ENVIRONMENT: *dp3-env
      OPEN_TELEMETRY_SIDECAR: 'true'
      HEALTH_CHECK: 'true'
    steps:
      - checkout
      - aws_vars_dp3
      - deploy_app_steps:
          compare_host: '' # leave blank since we want dp3 to be able to roll back
          health_check_hosts: my.<< parameters.dp3-env >>.dp3.us,office.<< parameters.dp3-env >>.dp3.us,admin.<< parameters.dp3-env >>.dp3.us
          ecr_env: *dp3-env

  # `deploy_dp3_app_client_tls` updates the mutual-TLS service in the dp3 environment
  deploy_dp3_app_client_tls:
    executor: mymove_pusher
    parameters:
      dp3-env:
        type: string
        default: *dp3-env
    environment:
      APP_ENVIRONMENT: *dp3-env
      OPEN_TELEMETRY_SIDECAR: 'true'
      HEALTH_CHECK: 'true'
    steps:
      - checkout
      - aws_vars_dp3
      - tls_vars_dp3
      - deploy_app_client_tls_steps:
          compare_host: '' # leave blank since we want dp3 to be able to roll back
          health_check_hosts: api.<< parameters.dp3-env >>.dp3.us
          ecr_env: *dp3-env

  check_circle_against_stg_sha:
    executor: mymove_pusher
    steps:
      - checkout
      - run:
          name: Halt workflow to prevent old default branch deploying to staging
          command: scripts/compare-deployed-commit my.stg.move.mil $CIRCLE_SHA1

  # `deploy_stg_migrations` deploys migrations to the stg environment
  deploy_stg_migrations:
    executor: mymove_pusher
    environment:
      APP_ENVIRONMENT: 'stg'
    steps:
      - checkout
      - aws_vars_stg
      - deploy_migrations_steps:
          ecr_env: stg

  # `deploy_stg_tasks` deploys scheduled tasks to the stg environment
  deploy_stg_tasks:
    executor: mymove_pusher
    environment:
      APP_ENVIRONMENT: 'stg'
    steps:
      - checkout
      - aws_vars_stg
      - deploy_tasks_steps:
          ecr_env: stg

  # `deploy_stg_app` updates the server-TLS app service in stg environment
  deploy_stg_app:
    executor: mymove_pusher
    environment:
      APP_ENVIRONMENT: 'stg'
      OPEN_TELEMETRY_SIDECAR: 'true'
      HEALTH_CHECK: 'true'
    steps:
      - checkout
      - aws_vars_stg
      - deploy_app_steps:
          compare_host: my.stg.move.mil
          health_check_hosts: my.stg.move.mil,office.stg.move.mil,admin.stg.move.mil
          ecr_env: stg

  # `deploy_stg_app_client_tls` updates the mutual-TLS service in the stg environment
  deploy_stg_app_client_tls:
    executor: mymove_pusher
    # use dockerhub otel collector image as govcloud does not have the
    # right certs for pulling from public.ecr.aws
    environment:
      APP_ENVIRONMENT: 'stg'
      OPEN_TELEMETRY_SIDECAR: 'true'
      HEALTH_CHECK: 'true'
    steps:
      - checkout
      - aws_vars_stg
      - tls_vars_stg
      - deploy_app_client_tls_steps:
          compare_host: gex.stg.move.mil
          health_check_hosts: gex.stg.move.mil
          ecr_env: stg

  deploy_storybook_dp3:
    executor: mymove_pusher
    steps:
      - checkout
      - aws_vars_transcom_com_dev
      - deploy_app_storybook:
          s3_bucket: storybook.dp3.us

  # `deploy_prd_migrations` deploys migrations to the milmove-prd environment
  deploy_prd_migrations:
    executor: mymove_pusher
    environment:
      APP_ENVIRONMENT: 'prd'
    steps:
      - checkout
      - aws_vars_prd
      - deploy_migrations_steps:
          ecr_env: prd

  # `deploy_prd_tasks` deploys ECS tasks in the milmove-prd environment
  deploy_prd_tasks:
    executor: mymove_pusher
    environment:
      APP_ENVIRONMENT: 'prd'
    steps:
      - checkout
      - aws_vars_prd
      - deploy_tasks_steps:
          ecr_env: prd

  # `deploy_prd_app` updates the server-TLS app service in the milmove-prd environment
  deploy_prd_app:
    executor: mymove_pusher
    environment:
      APP_ENVIRONMENT: 'prd'
      OPEN_TELEMETRY_SIDECAR: 'true'
      HEALTH_CHECK: 'true'
    steps:
      - checkout
      - aws_vars_prd
      - deploy_app_steps:
          compare_host: my.move.mil
          health_check_hosts: my.move.mil,office.move.mil,admin.move.mil
          ecr_env: prd

  # `deploy_prd_app_client_tls` updates the mutual-TLS service in the milmove-prd environment
  deploy_prd_app_client_tls:
    executor: mymove_pusher
    environment:
      APP_ENVIRONMENT: 'prd'
      OPEN_TELEMETRY_SIDECAR: 'true'
      HEALTH_CHECK: 'true'
    steps:
      - checkout
      - aws_vars_prd
      - tls_vars_prd
      - deploy_app_client_tls_steps:
          compare_host: gex.move.mil
          health_check_hosts: gex.move.mil
          ecr_env: prd

workflows:
  version: 2

  app:
    jobs:
      - check_tls_certificate_dp3

      - check_tls_certificate_stg

      - check_tls_certificate_prd

      - pre_deps_golang

      - pre_deps_yarn

      - base_noop

      - anti_virus:
          filters:
            branches:
              only: main

      # compile_app_client does not rely on pre_deps_yarn
      # anymore so that it can start sooner. This helps the
      # overall build time since the compile is so slow. It does
      # the same steps as pre_deps_yarn, it just doesn't cache
      # the yarn downloads, so compile_app_client and
      # pre_deps_yarn might both wind up downloading packages,
      # but the speedup is worth the duplicate work
      #
      # CircleCI has a "feature" where if all dependencies are
      # filtered, the job is not run, so add a base_noop step that
      # should complete very quickly
      # See workflows -> jobs -> requires at
      #
      # https://circleci.com/docs/configuration-reference/
      - compile_app_client:
          requires:
            - base_noop
            - anti_virus

      - check_generated_code:
          requires:
            - pre_deps_golang
          filters:
            branches:
              ignore: [*integration-mtls-ignore-branch, *integration-ignore-branch]

      - pre_test:
          requires:
            - pre_deps_golang
            - pre_deps_yarn
            - check_tls_certificate_dp3
            - check_tls_certificate_stg
            - check_tls_certificate_prd

      - integration_tests_admin:
          requires:
            - compile_app_server
            - compile_app_client
          # See comments at the top of this file for configuring/using
          # this branch config
          filters:
            branches:
              ignore: *integration-ignore-branch

      - integration_tests_office:
          requires:
            - compile_app_server
            - compile_app_client
          # See comments at the top of this file for configuring/using
          # this branch config
          filters:
            branches:
              ignore: *integration-ignore-branch

      - integration_tests_my:
          requires:
            - compile_app_server
            - compile_app_client
          # See comments at the top of this file for configuring/using
          # this branch config
          filters:
            branches:
              ignore: *integration-ignore-branch

      - integration_tests_devseed:
          requires:
            - pre_deps_golang
          # See comments at the top of this file for configuring/using
          # this branch config
          filters:
            branches:
              ignore: *integration-ignore-branch

      - integration_tests:
          requires:
            - integration_tests_admin
            - integration_tests_office
            - integration_tests_my
            - integration_tests_devseed
            - integration_tests_mtls
          # See comments at the top of this file for configuring/using
          # this branch config
          filters:
            branches:
              ignore: *integration-ignore-branch

      - integration_tests_mtls:
          # mtls integration tests use the same server image as the
          # e2e playwright tests and so needs the client build
          requires:
            - compile_app_server
          # See comments at the top of this file for configuring/using
          # this branch config
          filters:
            branches:
              ignore: *integration-mtls-ignore-branch

      - integration_tests_load:
          requires:
            - compile_app_server
            # limiting this run to integrationBranch only due to multiple branch pipeline
          filters:
            branches:
              only: integrationTesting

      - client_test:
          requires:
            - pre_deps_yarn
          # See comments at the top of this file for configuring/using
          # this branch config
          filters:
            branches:
              ignore: *client-ignore-branch

      - client_test_coverage:
          requires:
            - client_test
          # See comments at the top of this file for configuring/using
          # this branch config
          filters:
            branches:
              ignore: *client-ignore-branch

      - server_test:
          requires:
            - pre_deps_golang
          # See comments at the top of this file for configuring/using
          # this branch config
          filters:
            branches:
              ignore: *server-ignore-branch

      - server_test_coverage:
          requires:
            - server_test
          # See comments at the top of this file for configuring/using
          # this branch config
          filters:
            branches:
              ignore: *server-ignore-branch

      - compile_app_server:
          requires:
            - anti_virus
            - pre_deps_golang

      - build_app:
          requires:
            - compile_app_server
            - compile_app_client
          filters:
            branches:
              ignore: *dp3-branch

      - push_app_gov_dev:
          requires:
            - build_app

      - build_migrations:
          requires:
            - compile_app_server
            - compile_app_client

      - push_migrations_gov_dev:
          requires:
            - build_migrations
          filters:
            branches:
              ignore: [*integration-mtls-ignore-branch, *integration-ignore-branch]

      - build_tasks:
          requires:
            - compile_app_server
            - compile_app_client
          filters:
            branches:
              ignore: *dp3-branch

      - push_tasks_gov_dev:
          requires:
            - build_tasks

      - build_dp3_app:
          requires:
            - compile_app_server
            - compile_app_client
          filters:
            branches:
              only: *dp3-branch

      - build_dp3_tasks:
          requires:
            - compile_app_server
            - compile_app_client
          filters:
            branches:
              only: *dp3-branch

      - push_otel_collector_image_dp3:
          requires:
            - compile_app_server
          filters:
            branches:
              only: *dp3-branch

      - push_app_dp3:
          requires:
            - build_dp3_app
          filters:
            branches:
              only: *dp3-branch

      - push_migrations_dp3:
          requires:
            - build_migrations
          filters:
            branches:
              only: *dp3-branch

      - push_tasks_dp3:
          requires:
            - build_dp3_tasks
          filters:
            branches:
              only: *dp3-branch

      - deploy_dp3_migrations:
          requires:
            - pre_deps_golang
            - pre_test
            - client_test
            - server_test
            - push_app_dp3
            - push_otel_collector_image_dp3
            - compile_app_server
            - compile_app_client
            - push_tasks_dp3
            - push_migrations_dp3
          filters:
            branches:
              only: *dp3-branch

      - deploy_dp3_tasks:
          requires:
            - deploy_dp3_migrations
          filters:
            branches:
              only: *dp3-branch

      - deploy_dp3_app:
          requires:
            - deploy_dp3_migrations
          filters:
            branches:
              only: *dp3-branch

      - deploy_dp3_app_client_tls:
          requires:
            - deploy_dp3_migrations
          filters:
            branches:
              only: *dp3-branch

      - push_otel_collector_image_stg:
          requires:
            - compile_app_server
          filters:
            branches:
              only: main

      - push_app_stg:
          requires:
            - build_app
          filters:
            branches:
              only: main

      - push_migrations_stg:
          requires:
            - build_migrations
          filters:
            branches:
              only: main

      - push_tasks_stg:
          requires:
            - build_tasks
          filters:
            branches:
              only: main

      - check_circle_against_stg_sha:
          requires:
            - pre_deps_golang
            - pre_test
            - client_test
            - server_test
            - push_app_stg
            - push_otel_collector_image_stg
            - compile_app_server
            - compile_app_client
            - push_migrations_stg
            - push_tasks_stg
            - integration_tests
            - integration_tests_mtls
          filters:
            branches:
              only: main

      - deploy_stg_migrations:
          requires:
            - check_circle_against_stg_sha
          filters:
            branches:
              only: main

      - deploy_stg_tasks:
          requires:
            - deploy_stg_migrations
          filters:
            branches:
              only: main

      - deploy_stg_app:
          requires:
            - deploy_stg_migrations
          filters:
            branches:
              only: main

      - deploy_stg_app_client_tls:
          requires:
            - deploy_stg_migrations
          filters:
            branches:
              only: main

      - approve_prd_deploy:
          type: approval
          context:
            - Production Workflow Approvers
          requires:
            - deploy_stg_tasks
            - deploy_stg_app
            - deploy_stg_app_client_tls

      - prod_auth_check:
          requires:
            - approve_prd_deploy
          filters:
            branches:
              only: main

      - deploy_storybook_dp3:
          requires:
            - build_storybook
          filters:
            branches:
              only: main

      - build_storybook:
          requires:
            - anti_virus
            - pre_deps_yarn

      - push_otel_collector_image_prd:
          requires:
            - prod_auth_check
          filters:
            branches:
              only: main

      - push_app_prd:
          requires:
            - prod_auth_check
          filters:
            branches:
              only: main

      - push_migrations_prd:
          requires:
            - prod_auth_check
          filters:
            branches:
              only: main

      - push_tasks_prd:
          requires:
            - prod_auth_check
          filters:
            branches:
              only: main

      - deploy_prd_migrations:
          requires:
            - push_migrations_prd
            - push_app_prd
            - push_tasks_prd
            - push_otel_collector_image_prd
          filters:
            branches:
              only: main

      - deploy_prd_tasks:
          requires:
            - deploy_prd_migrations
            - push_tasks_prd
          filters:
            branches:
              only: main

      - deploy_prd_app:
          requires:
            - deploy_prd_migrations
            - push_app_prd
          filters:
            branches:
              only: main

      - deploy_prd_app_client_tls:
          requires:
            - deploy_prd_migrations
            - push_app_prd
          filters:
            branches:
              only: main

experimental:
  notify:
    branches:
      only:
        - main<|MERGE_RESOLUTION|>--- conflicted
+++ resolved
@@ -871,11 +871,8 @@
             export FEATURE_FLAG_MOVE_LOCK=false
             export FEATURE_FLAG_COAST_GUARD_EMPLID=true
             export FEATURE_FLAG_OKTA_DODID_INPUT=false
-<<<<<<< HEAD
             export FEATURE_FLAG_MOVE_LOCK=false
-=======
             export FEATURE_FLAG_SAFETY_MOVE=false
->>>>>>> d68d0491
 
             # disable for speed, playwright tests can fail otherwise
             export DB_DEBUG=false
