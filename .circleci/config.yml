--- conflicted
+++ resolved
@@ -855,10 +855,7 @@
             export HTTP_PRIME_SERVER_NAME=primelocal
             export ENVIRONMENT=test
             export FEATURE_FLAG_MULTI_MOVE=true
-<<<<<<< HEAD
-=======
-
->>>>>>> 78e7c309
+
             # disable for speed, playwright tests can fail otherwise
             export DB_DEBUG=false
 
