--- conflicted
+++ resolved
@@ -878,10 +878,7 @@
             export FEATURE_FLAG_THIRD_ADDRESS_AVAILABLE=false
             export FEATURE_FLAG_QUEUE_MANAGEMENT=false
             export FEATURE_FLAG_UNACCOMPANIED_BAGGAGE=false
-<<<<<<< HEAD
-=======
             export FEATURE_FLAG_ENABLE_ALASKA=false
->>>>>>> 57f8a19b
 
             # disable for speed, playwright tests can fail otherwise
             export DB_DEBUG=false
@@ -923,10 +920,7 @@
             FEATURE_FLAG_THIRD_ADDRESS_AVAILABLE: 'false'
             FEATURE_FLAG_QUEUE_MANAGEMENT: 'false'
             FEATURE_FLAG_UNACCOMPANIED_BAGGAGE: 'false'
-<<<<<<< HEAD
-=======
             FEATURE_FLAG_ENABLE_ALASKA: 'false'
->>>>>>> 57f8a19b
           command: |
             SHARD=$((${CIRCLE_NODE_INDEX}+1))
             PLAYWRIGHT_JUNIT_OUTPUT_NAME=playwright-results.xml \
