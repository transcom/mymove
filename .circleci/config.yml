# yaml-language-server: $schema=https://json.schemastore.org/circleciconfig.json
############
#
# Caches
#
# Caches may have a `v1-` prefix, since caches in CircleCI 2.0 are immutable.
# A prefix provides an easy way to invalidate a cache.  See https://circleci.com/docs/2.0/caching/#clearing-cache
#
# Please do not use docker_layer_caching! It costs too much money to run. Please set to `false`.
#
############

version: 2.1

# References for variables shared across the file
references:
  circleci-docker: &circleci-docker milmove/circleci-docker:milmove-app-3d9acdaa37c81a87b5fc1c6193a8e528dd56e4ed

  # the playwright image to use
  playwright: &playwright cimg/node:18.13.0-browsers

  # the image to use for running load tests
  # see milmove_load_testing for the right config
  load_tester: &load_tester cimg/python:3.11.3

  postgres: &postgres cimg/postgres:12.11

  redis: &redis redis:5.0.6

  # base image that spins up quickly
  cimg_base: &cimg_base cimg/base:2022.12-22.04

  aws-otel-collector: &aws-otel-collector public.ecr.aws/aws-observability/aws-otel-collector:v0.31.0

  # To deploy to loadtest, demo or exp:
  # set dp3-branch to the branch you want to deploy to the env specifed
  # in dp3-env (loadtest, demo, exp), or
  # `placeholder_branch_name` if you don't want to deploy to dp3
  #

  # In addition, it's common practice to disable acceptance tests and
  # ignore tests for dp3 deploys. See the branch settings below.
  dp3-branch: &dp3-branch integrationTesting
  # MUST BE ONE OF: loadtest, demo, exp.
  # These are used to pull in env vars so the spelling matters!
  dp3-env: &dp3-env loadtest

  # set integration-ignore-branch to the branch if you want to IGNORE
  # integration tests, or `placeholder_branch_name` if you do want to
  # run them
  integration-ignore-branch: &integration-ignore-branch placeholder_branch_name

  # set integration-mtls-ignore-branch to the branch if you want to
  # IGNORE mtls integration tests, or `placeholder_branch_name` if you
  # do want to run them
  integration-mtls-ignore-branch: &integration-mtls-ignore-branch integrationTesting

  # set client-ignore-branch to the branch if you want to IGNORE
  # client tests, or `placeholder_branch_name` if you do want to run
  # them
  client-ignore-branch: &client-ignore-branch placeholder_branch_name

  # set server-ignore-branch to the branch if you want to IGNORE
  # server tests, or `placeholder_branch_name` if you do want to run
  # them
  server-ignore-branch: &server-ignore-branch placeholder_branch_name

executors:
  base_small:
    resource_class: small
    docker:
      - image: *cimg_base
        auth:
          username: $DOCKERHUB_USERNAME
          password: $DOCKERHUB_PASSWORD
  tls_small:
    resource_class: small
    working_directory: ~/transcom/mymove
    docker:
      - image: *circleci-docker
        auth:
          username: $DOCKERHUB_USERNAME
          password: $DOCKERHUB_PASSWORD
  av_medium:
    resource_class: medium
    working_directory: ~/transcom/mymove
    docker:
      - image: milmove/clamav-ci
        # Authenticate with Docker Hub to avoid rate limit problems beginning on Nov 1st, 2020.
        # See https://www.docker.com/blog/scaling-docker-to-serve-millions-more-developers-network-egress/ for details
        # We'll need this until CircleCI and Docker Hub work out a deal to prevent rate limiting errors from CircleCI
        # IPs.
        auth:
          username: $DOCKERHUB_USERNAME
          password: $DOCKERHUB_PASSWORD
  mymove_pusher:
    # needs to be medium+ so it can checkout and restore the workspace
    resource_class: medium+
    working_directory: /mnt/ramdisk
    docker:
      - image: *circleci-docker
        auth:
          username: $DOCKERHUB_USERNAME
          password: $DOCKERHUB_PASSWORD
  mymove_builder:
    resource_class: medium+
    working_directory: /mnt/ramdisk
    docker:
      - image: *circleci-docker
        auth:
          username: $DOCKERHUB_USERNAME
          password: $DOCKERHUB_PASSWORD
  mymove_compiler:
    # large and no ram disk
    resource_class: large
    working_directory: ~/transcom/mymove
    docker:
      - image: *circleci-docker
        auth:
          username: $DOCKERHUB_USERNAME
          password: $DOCKERHUB_PASSWORD
        environment:
          GOPATH: /home/circleci/go

  mymove_compiler_xlarge:
    # xlarge and no ram disk
    resource_class: xlarge
    working_directory: ~/transcom/mymove
    docker:
      - image: *circleci-docker
        auth:
          username: $DOCKERHUB_USERNAME
          password: $DOCKERHUB_PASSWORD
        environment:
          GOPATH: /home/circleci/go

  mymove_ramdisk_compiler:
    # large with ram disk
    resource_class: large
    working_directory: /mnt/ramdisk
    docker:
      - image: *circleci-docker
        auth:
          username: $DOCKERHUB_USERNAME
          password: $DOCKERHUB_PASSWORD
        environment:
          GOPATH: /home/circleci/go

  mymove_ramdisk_compiler_xlarge:
    # xlarge with ram disk
    resource_class: xlarge
    working_directory: /mnt/ramdisk
    docker:
      - image: *circleci-docker
        auth:
          username: $DOCKERHUB_USERNAME
          password: $DOCKERHUB_PASSWORD
        environment:
          GOPATH: /home/circleci/go

  mymove_tester:
    resource_class: xlarge
    working_directory: ~/transcom/mymove
    docker:
      - image: *circleci-docker
        auth:
          username: $DOCKERHUB_USERNAME
          password: $DOCKERHUB_PASSWORD
        environment:
          GOPATH: /home/circleci/go
      - image: *postgres
        auth:
          username: $DOCKERHUB_USERNAME
          password: $DOCKERHUB_PASSWORD
        environment:
          POSTGRES_PASSWORD: mysecretpassword
          POSTGRES_DB: test_db
          # use ramdisk for better performance
          # https://circleci.com/docs/databases/#optimizing-postgresql-images
          PGDATA: /dev/shm/pgdata/data
        # override entrypoint/command for ramdisk
        # this has been fixed in versions of postgres newer than 13.9
        # https://github.com/CircleCI-Public/cimg-postgres/commit/3b320e26e4f187d0cd144efea1bc26cf5a2b68b0
        # milmove is still on 12.11
        entrypoint: /bin/bash
        command: -c 'ln -s /dev/shm/pgdata/data /var/lib/postgresql/ && exec /usr/local/bin/docker-entrypoint.sh postgres'

      - image: *redis
        auth:
          username: $DOCKERHUB_USERNAME
          password: $DOCKERHUB_PASSWORD

  mymove_load_tester:
    resource_class: large
    working_directory: ~/project
    docker:
      - image: *load_tester
        auth:
          username: $DOCKERHUB_USERNAME
          password: $DOCKERHUB_PASSWORD
        environment:
          GOPATH: /home/circleci/go
      - image: *postgres
        auth:
          username: $DOCKERHUB_USERNAME
          password: $DOCKERHUB_PASSWORD
        environment:
          POSTGRES_PASSWORD: mysecretpassword
          POSTGRES_DB: test_db
          # use ramdisk for better performance
          # https://circleci.com/docs/databases/#optimizing-postgresql-images
          PGDATA: /dev/shm/pgdata/data
        # override entrypoint/command for ramdisk
        # this has been fixed in versions of postgres newer than 13.9
        # https://github.com/CircleCI-Public/cimg-postgres/commit/3b320e26e4f187d0cd144efea1bc26cf5a2b68b0
        # milmove is still on 12.11
        entrypoint: /bin/bash
        command: -c 'ln -s /dev/shm/pgdata/data /var/lib/postgresql/ && exec /usr/local/bin/docker-entrypoint.sh postgres'

      - image: *redis
        auth:
          username: $DOCKERHUB_USERNAME
          password: $DOCKERHUB_PASSWORD

  milmove_playwright_tester:
    # maybe don't need xlarge, but getting many timeouts with large
    # ahobson - 2023-02-07
    resource_class: xlarge
    # use ~/project as that already exists in cimg/node and is owned
    # by circleci
    working_directory: ~/project
    docker:
      - image: *playwright
        auth:
          username: $DOCKERHUB_USERNAME
          password: $DOCKERHUB_PASSWORD
        environment:
          GOPATH: /home/circleci/go
      - image: *postgres
        auth:
          username: $DOCKERHUB_USERNAME
          password: $DOCKERHUB_PASSWORD
        environment:
          POSTGRES_PASSWORD: mysecretpassword
          POSTGRES_DB: test_db
          # use ramdisk for better performance
          # https://circleci.com/docs/databases/#optimizing-postgresql-images
          PGDATA: /dev/shm/pgdata/data
        # override entrypoint/command for ramdisk
        # this has been fixed in versions of postgres newer than 13.9
        # https://github.com/CircleCI-Public/cimg-postgres/commit/3b320e26e4f187d0cd144efea1bc26cf5a2b68b0
        # milmove is still on 12.11
        entrypoint: /bin/bash
        command: -c 'ln -s /dev/shm/pgdata/data /var/lib/postgresql/ && exec /usr/local/bin/docker-entrypoint.sh postgres'
      - image: *redis
        auth:
          username: $DOCKERHUB_USERNAME
          password: $DOCKERHUB_PASSWORD

commands:
  create_dot_go_version:
    description: 'Creates a .go-version file (if needed) which can be used for cache keys specific to golang'
    steps:
      - run:
          name: Create a .go-version file
          command: |
            if [ -f ".go-version" ]; then
              echo ".go-version already exists, no need to re-create"
            else
              GO_VERSION=$(awk '/golang/ { print $2 }' .tool-versions)
              echo "Creating .go-version using version ${GO_VERSION}"
              echo $GO_VERSION > .go-version
            fi

  restore_cache_for_go:
    steps:
      - create_dot_go_version
      - restore_cache:
          keys:
            - go-mod-sources-v8-{{ checksum "go.sum" }}-{{ checksum ".go-version" }}

  save_cache_for_go:
    steps:
      - create_dot_go_version
      - save_cache:
          key: go-mod-sources-v8-{{ checksum "go.sum" }}-{{ checksum ".go-version" }}
          paths:
            - '~/go'
            - '~/transcom/mymove/bin/swagger'

  aws_vars_stg:
    steps:
      - run:
          name: 'Setting up AWS environment variables for stg env'
          command: |
            echo "export AWS_DEFAULT_REGION=$STG_REGION" >> $BASH_ENV
            echo "export AWS_ACCOUNT_ID=$STG_ACCOUNT_ID" >> $BASH_ENV
            echo "export AWS_ACCESS_KEY_ID=$STG_ACCESS_KEY_ID" >> $BASH_ENV
            echo "export AWS_SECRET_ACCESS_KEY=$STG_SECRET_ACCESS_KEY" >> $BASH_ENV
            # override default cpu/memory for staging
            echo "export SERVICE_RESERVATION_CPU=2048" >> $BASH_ENV
            echo "export SERVICE_RESERVATION_MEM=4096" >> $BASH_ENV
            source $BASH_ENV
  tls_vars_stg:
    steps:
      - run:
          name: 'Setting up TLS environment variables for stg env'
          command: |
            echo "export TLS_CERT=$STG_MOVE_MIL_DOD_TLS_CERT" >> $BASH_ENV
            echo "export TLS_KEY=$STG_MOVE_MIL_DOD_TLS_KEY" >> $BASH_ENV
            echo "export TLS_CA=$STG_MOVE_MIL_DOD_TLS_CA" >> $BASH_ENV
            source $BASH_ENV
  aws_vars_prd:
    steps:
      - run:
          name: 'Setting up AWS environment variables for prd env'
          command: |
            echo "export AWS_DEFAULT_REGION=$PRD_REGION" >> $BASH_ENV
            echo "export AWS_ACCOUNT_ID=$PRD_ACCOUNT_ID" >> $BASH_ENV
            echo "export AWS_ACCESS_KEY_ID=$PRD_ACCESS_KEY_ID" >> $BASH_ENV
            echo "export AWS_SECRET_ACCESS_KEY=$PRD_SECRET_ACCESS_KEY" >> $BASH_ENV
            # override default cpu/memory for production
            echo "export SERVICE_RESERVATION_CPU=2048" >> $BASH_ENV
            echo "export SERVICE_RESERVATION_MEM=4096" >> $BASH_ENV
            source $BASH_ENV
  tls_vars_prd:
    steps:
      - run:
          name: 'Setting up TLS environment variables for prd env'
          command: |
            echo "export TLS_CERT=$PRD_MOVE_MIL_DOD_TLS_CERT" >> $BASH_ENV
            echo "export TLS_KEY=$PRD_MOVE_MIL_DOD_TLS_KEY" >> $BASH_ENV
            echo "export TLS_CA=$PRD_MOVE_MIL_DOD_TLS_CA" >> $BASH_ENV
            source $BASH_ENV
  aws_vars_transcom_gov_dev:
    parameters:
      when:
        description: when to run
        type: string
        default: on_success
    steps:
      - run:
          name: 'Setting up AWS environment variables for gov-dev env'
          command: |
            echo "export AWS_DEFAULT_REGION=$GOV_DEV_REGION" >> $BASH_ENV
            echo "export AWS_ACCOUNT_ID=$GOV_DEV_ACCOUNT_ID" >> $BASH_ENV
            echo "export AWS_ACCESS_KEY_ID=$GOV_DEV_ACCESS_KEY_ID" >> $BASH_ENV
            echo "export AWS_SECRET_ACCESS_KEY=$GOV_DEV_SECRET_KEY" >> $BASH_ENV
            source $BASH_ENV
          when: << parameters.when >>
  tls_vars_gov_dev:
    steps:
      - run:
          name: 'Setting up TLS environment variables for gov-dev env'
          command: |
            echo "export TLS_CERT=$EXPERIMENTAL_MOVE_MIL_DOD_TLS_CERT" >> $BASH_ENV
            echo "export TLS_KEY=$EXPERIMENTAL_MOVE_MIL_DOD_TLS_KEY" >> $BASH_ENV
            echo "export TLS_CA=$EXPERIMENTAL_MOVE_MIL_DOD_TLS_CA" >> $BASH_ENV
            source $BASH_ENV
  aws_vars_transcom_com_dev:
    steps:
      - run:
          name: 'Setting up AWS environment variables for com-dev env'
          command: |
            echo "export AWS_DEFAULT_REGION=$COM_REGION" >> $BASH_ENV
            echo "export AWS_ACCOUNT_ID=$DEV_ACCOUNT_ID" >> $BASH_ENV
            echo "export AWS_ACCESS_KEY_ID=$DEV_ACCESS_KEY_ID" >> $BASH_ENV
            echo "export AWS_SECRET_ACCESS_KEY=$DEV_SECRET_KEY" >> $BASH_ENV
            source $BASH_ENV
  aws_vars_dp3:
    parameters:
      dp3-env:
        description: dp3 env to deploy to (exp, loadtest, demo)
        type: string
        default: *dp3-env
    steps:
      - run:
          name: 'Setting up AWS environment variables for dp3 env defined in &dp3-env'
          command: |
            echo "export AWS_DEFAULT_REGION=\$$(echo << parameters.dp3-env >> | tr 'a-z' 'A-Z')_REGION" >> $BASH_ENV
            echo "export AWS_ACCOUNT_ID=\$$(echo << parameters.dp3-env >> | tr 'a-z' 'A-Z')_ACCOUNT_ID" >> $BASH_ENV
            echo "export AWS_ACCESS_KEY_ID=\$$(echo << parameters.dp3-env >> | tr 'a-z' 'A-Z')_ACCESS_KEY_ID" >> $BASH_ENV
            echo "export AWS_SECRET_ACCESS_KEY=\$$(echo << parameters.dp3-env >> | tr 'a-z' 'A-Z')_SECRET_ACCESS_KEY" >> $BASH_ENV
      - when:
          condition:
            equal: [loadtest, << parameters.dp3-env >>]
          steps:
            - run:
                name: 'Increase cpu/memory reservation for loadtest'
                command: |
                  # override default cpu/memory
                  echo "export SERVICE_RESERVATION_CPU=2048" >> $BASH_ENV
                  echo "export SERVICE_RESERVATION_MEM=4096" >> $BASH_ENV
                  source $BASH_ENV
  tls_vars_dp3:
    parameters:
      dp3-env:
        description: dp3 env to deploy to (exp, loadtest, demo)
        type: string
        default: *dp3-env
    steps:
      - run:
          name: 'Setting up TLS environment variables for dp3 env defined in &dp3-env'
          command: |
            echo "export TLS_CERT=\$$(echo << parameters.dp3-env >> | tr 'a-z' 'A-Z')_DP3_CERT" >> $BASH_ENV
            echo "export TLS_KEY=\$$(echo << parameters.dp3-env >> | tr 'a-z' 'A-Z')_DP3_KEY" >> $BASH_ENV
            echo "export TLS_CA=\$$(echo << parameters.dp3-env >> | tr 'a-z' 'A-Z')_DP3_CA" >> $BASH_ENV
            source $BASH_ENV

  announce_failure:
    # parameters:
    steps:
      - run:
          name: Announce failure
          command: |
            [[ $CIRCLE_BRANCH = main ]] || exit 0
            scripts/circleci-announce-broken-branch
          when: on_fail

  deploy_migrations_steps:
    parameters:
      ecr_env:
        type: string
    steps:
      - attach_workspace:
          at: .
      - run:
          name: Get Digest from filesystem
          command: echo 'export ECR_DIGEST=$(cat images/sha/ECR_DIGEST_app-migrations_<< parameters.ecr_env >>)' | tee -a "${BASH_ENV}"
      - run:
          name: Snapshot database
          command: scripts/do-exclusively --job-name ${CIRCLE_JOB} scripts/rds-snapshot-app-db $APP_ENVIRONMENT
      - run:
          name: Run migrations
          command: scripts/do-exclusively --job-name ${CIRCLE_JOB} scripts/ecs-run-app-migrations-container ${AWS_ACCOUNT_ID}.dkr.ecr.${AWS_DEFAULT_REGION}.amazonaws.com/app-migrations@${ECR_DIGEST} $APP_ENVIRONMENT
          no_output_timeout: 60m
          environment:
            CHAMBER_RETRIES: 20
      - announce_failure
  deploy_tasks_steps:
    parameters:
      ecr_env:
        type: string
    steps:
      - attach_workspace:
          at: .
      - run:
          name: Get Digest from filesystem
          command: echo 'export ECR_DIGEST=$(cat images/sha/ECR_DIGEST_app-tasks_<< parameters.ecr_env >>)' | tee -a "${BASH_ENV}"
      - run:
          name: Deploy connect to GEX via SFTP service
          command: scripts/do-exclusively --job-name ${CIRCLE_JOB} scripts/ecs-deploy-task-container connect-to-gex-via-sftp "${AWS_ACCOUNT_ID}.dkr.ecr.${AWS_DEFAULT_REGION}.amazonaws.com/app-tasks@${ECR_DIGEST}" "${APP_ENVIRONMENT}"
          no_output_timeout: 20m
      - announce_failure
      - run:
          name: Deploy GHC fuel price data task service
          command: scripts/do-exclusively --job-name ${CIRCLE_JOB} scripts/ecs-deploy-task-container save-ghc-fuel-price-data "${AWS_ACCOUNT_ID}.dkr.ecr.${AWS_DEFAULT_REGION}.amazonaws.com/app-tasks@${ECR_DIGEST}" "${APP_ENVIRONMENT}"
          no_output_timeout: 20m
      - announce_failure
      - run:
          name: Deploy payment reminder email task service
          command: scripts/do-exclusively --job-name ${CIRCLE_JOB} scripts/ecs-deploy-task-container send-payment-reminder "${AWS_ACCOUNT_ID}.dkr.ecr.${AWS_DEFAULT_REGION}.amazonaws.com/app-tasks@${ECR_DIGEST}" "${APP_ENVIRONMENT}"
          no_output_timeout: 20m
      - announce_failure
      - run:
          name: Deploy post to GEX service
          command: scripts/do-exclusively --job-name ${CIRCLE_JOB} scripts/ecs-deploy-task-container post-file-to-gex "${AWS_ACCOUNT_ID}.dkr.ecr.${AWS_DEFAULT_REGION}.amazonaws.com/app-tasks@${ECR_DIGEST}" "${APP_ENVIRONMENT}"
          no_output_timeout: 20m
      - announce_failure
      - run:
          name: Deploy process EDIs service
          command: scripts/do-exclusively --job-name ${CIRCLE_JOB} scripts/ecs-deploy-task-container process-edis "${AWS_ACCOUNT_ID}.dkr.ecr.${AWS_DEFAULT_REGION}.amazonaws.com/app-tasks@${ECR_DIGEST}" "${APP_ENVIRONMENT}"
          no_output_timeout: 20m
      - announce_failure
  # Used for dp3 sites, which do not include gex/orders
  deploy_dp3_tasks_steps:
    parameters:
      ecr_env:
        type: string
        default: *dp3-env
    steps:
      - attach_workspace:
          at: .
      - run:
          name: Get Digest from filesystem
          command: echo 'export ECR_DIGEST=$(cat images/sha/ECR_DIGEST_app-tasks_<< parameters.ecr_env >>)' | tee -a "${BASH_ENV}"
      - run:
          name: Deploy GHC fuel price data task service
          command: scripts/do-exclusively --job-name ${CIRCLE_JOB} scripts/ecs-deploy-task-container save-ghc-fuel-price-data "${AWS_ACCOUNT_ID}.dkr.ecr.${AWS_DEFAULT_REGION}.amazonaws.com/app-tasks@${ECR_DIGEST}" "${APP_ENVIRONMENT}"
          no_output_timeout: 20m
      - announce_failure
      - run:
          name: Deploy payment reminder email task service
          command: scripts/do-exclusively --job-name ${CIRCLE_JOB} scripts/ecs-deploy-task-container send-payment-reminder "${AWS_ACCOUNT_ID}.dkr.ecr.${AWS_DEFAULT_REGION}.amazonaws.com/app-tasks@${ECR_DIGEST}" "${APP_ENVIRONMENT}"
          no_output_timeout: 20m
      - announce_failure
  deploy_app_steps:
    parameters:
      compare_host:
        type: string
      health_check_hosts:
        type: string
      ecr_env:
        type: string
    steps:
      - attach_workspace:
          at: .
      - run:
          name: Compare against deployed commit
          command: |
            [[ -z "<< parameters.compare_host >>" ]] || scripts/compare-deployed-commit "<< parameters.compare_host >>" $CIRCLE_SHA1
      - restore_cache_for_go
      - run:
          name: Get Digest from filesystem
          command: echo 'export ECR_DIGEST=$(cat images/sha/ECR_DIGEST_app_<< parameters.ecr_env >>)' | tee -a "${BASH_ENV}"
      - run:
          name: Get otel collector digest from filesystem
          command: |
            OTEL_ECR_DIGEST=$(cat images/sha/ECR_DIGEST_otel-collector_<< parameters.ecr_env >>)
            echo "export OTEL_ECR_DIGEST=${OTEL_ECR_DIGEST}" | tee -a "${BASH_ENV}"

            echo "export OTEL_COLLECTOR_IMAGE=${AWS_ACCOUNT_ID}.dkr.ecr.${AWS_DEFAULT_REGION}.amazonaws.com/otel-collector@${OTEL_ECR_DIGEST}" | tee -a "${BASH_ENV}"
      - run:
          name: Deploy app service
          command: scripts/do-exclusively --job-name ${CIRCLE_JOB} scripts/ecs-deploy-service-container app "${AWS_ACCOUNT_ID}.dkr.ecr.${AWS_DEFAULT_REGION}.amazonaws.com/app@${ECR_DIGEST}" "${APP_ENVIRONMENT}" "/bin/milmove serve"
          no_output_timeout: 20m
      - run:
          name: Health Check
          command: bin/health-checker --schemes https --hosts << parameters.health_check_hosts >> --tries 10 --backoff 3 --log-level info --timeout 5m
      - run:
          name: TLS Check
          command: bin/tls-checker --schemes https --hosts << parameters.health_check_hosts >> --log-level info --timeout 15m
      - run:
          name: Check deployed commits
          command: scripts/check-deployed-commit "<< parameters.health_check_hosts >>" "$CIRCLE_SHA1"
      - announce_failure
  deploy_app_client_tls_steps:
    parameters:
      compare_host:
        type: string
      health_check_hosts:
        type: string
      ecr_env:
        type: string
    steps:
      - attach_workspace:
          at: .
      - run:
          name: Compare against deployed commit
          command: |
            [[ -z "<< parameters.compare_host >>" ]] || scripts/compare-deployed-commit "<< parameters.compare_host >>" $CIRCLE_SHA1 ${TLS_KEY} ${TLS_CERT} ${TLS_CA}
      - run:
          name: Get Digest from filesystem
          command: echo 'export ECR_DIGEST=$(cat images/sha/ECR_DIGEST_app_<< parameters.ecr_env >>)' | tee -a "${BASH_ENV}"
      - run:
          name: Get otel collector digest from filesystem
          command: |
            OTEL_ECR_DIGEST=$(cat images/sha/ECR_DIGEST_otel-collector_<< parameters.ecr_env >>)
            echo "export OTEL_ECR_DIGEST=${OTEL_ECR_DIGEST}" | tee -a "${BASH_ENV}"

            echo "export OTEL_COLLECTOR_IMAGE=${AWS_ACCOUNT_ID}.dkr.ecr.${AWS_DEFAULT_REGION}.amazonaws.com/otel-collector@${OTEL_ECR_DIGEST}" | tee -a "${BASH_ENV}"
      - run:
          name: Deploy app-client-tls service
          command: scripts/do-exclusively --job-name ${CIRCLE_JOB} scripts/ecs-deploy-service-container app-client-tls "${AWS_ACCOUNT_ID}.dkr.ecr.${AWS_DEFAULT_REGION}.amazonaws.com/app@${ECR_DIGEST}" "${APP_ENVIRONMENT}" "/bin/milmove serve"
          no_output_timeout: 20m
      - run:
          name: Health Check
          command: |
            bin/health-checker --schemes https --hosts << parameters.health_check_hosts >> --key ${TLS_KEY} --cert ${TLS_CERT} --ca ${TLS_CA} --tries 10 --backoff 3 --log-level info --timeout 5m
      - run:
          name: TLS Check
          command: |
            bin/tls-checker --schemes https --hosts << parameters.health_check_hosts >> --key ${TLS_KEY} --cert ${TLS_CERT} --ca ${TLS_CA} --log-level info --timeout 15m
      - run:
          name: Check deployed commits
          command: scripts/check-deployed-commit "<< parameters.health_check_hosts >>" "$CIRCLE_SHA1" ${TLS_KEY} ${TLS_CERT} ${TLS_CA}
      - announce_failure

  deploy_app_storybook:
    parameters:
      s3_bucket:
        type: string
    steps:
      - attach_workspace:
          at: /tmp/storybook
      - checkout
      - run:
          name: Push Storybook build to S3
          command: scripts/push-storybook-assets "<< parameters.s3_bucket>>"

  build_image:
    parameters:
      dockerfile:
        type: string
      image_name:
        type: string
      tag:
        type: string
      working_dir:
        type: string
    steps:
      - attach_workspace:
          at: .
      - setup_remote_docker:
          docker_layer_caching: false
      - run:
          name: 'Build docker image'
          working_directory: << parameters.working_dir >>
          command: |
            docker build -f << parameters.dockerfile>> -t << parameters.image_name >>:<< parameters.tag >> .
            mkdir -p images
            docker save -o images/<< parameters.image_name >> << parameters.image_name >>:<< parameters.tag >>
      - persist_to_workspace:
          root: .
          paths:
            - images/<< parameters.image_name >>

  push_image:
    parameters:
      ecr_env:
        type: string
      image_name:
        type: string
      tag:
        type: string
      repo:
        type: string
    steps:
      - attach_workspace:
          at: .
      - setup_remote_docker:
          docker_layer_caching: false
      - run:
          name: 'Retrieve docker image from workspace'
          command: |
            docker load -i images/<< parameters.image_name >>
      - run:
          name: 'Tag and push docker image'

          command: |
            aws ecr get-login-password --region $AWS_DEFAULT_REGION | docker login --username AWS --password-stdin ${AWS_ACCOUNT_ID}.dkr.ecr.${AWS_DEFAULT_REGION}.amazonaws.com
            docker tag << parameters.image_name >>:<< parameters.tag >> ${AWS_ACCOUNT_ID}.dkr.ecr.${AWS_DEFAULT_REGION}.amazonaws.com/<< parameters.repo >>:git-${CIRCLE_SHA1}
            docker push ${AWS_ACCOUNT_ID}.dkr.ecr.${AWS_DEFAULT_REGION}.amazonaws.com/<< parameters.repo >>:git-${CIRCLE_SHA1}
            shopt -s extglob

            # README: We are going to replace any unwanted characters with dashes then truncate
            #         the tag name to 100 characters. Docker tags can be a maximum of 128 characters
            #         and this leaves some room for a prefix.
            docker_tag_from_branch_name=${CIRCLE_BRANCH//+([^A-Za-z0-9-.])/-}
            docker_tag_shortened_name=${docker_tag_from_branch_name:0:100}

            docker tag << parameters.image_name >>:<< parameters.tag >> ${AWS_ACCOUNT_ID}.dkr.ecr.${AWS_DEFAULT_REGION}.amazonaws.com/<< parameters.repo >>:git-branch-${docker_tag_shortened_name}
            docker push ${AWS_ACCOUNT_ID}.dkr.ecr.${AWS_DEFAULT_REGION}.amazonaws.com/<< parameters.repo >>:git-branch-${docker_tag_shortened_name}
      - run:
          name: 'Record ECR Image Digest'
          command: |
            mkdir -p images/sha
            echo $(aws ecr describe-images --repository-name << parameters.repo >> --image-ids imageTag=git-${CIRCLE_SHA1} | jq ".imageDetails[0] .imageDigest" -r) > images/sha/ECR_DIGEST_<< parameters.repo >>_<< parameters.ecr_env >>
            cat images/sha/ECR_DIGEST_<< parameters.repo >>_<< parameters.ecr_env >>
            sleep 60
      - run:
          name: 'Describe image scan findings'
          command: scripts/ecr-describe-image-scan-findings << parameters.repo >> $(cat images/sha/ECR_DIGEST_<< parameters.repo >>_<< parameters.ecr_env >>)
      - persist_to_workspace:
          root: .
          paths:
            - images/sha/ECR_DIGEST_<< parameters.repo >>_<< parameters.ecr_env >>

  # The ATO environments cannot pull from outside repositories
  # the error is: x509: certificate signed by unknown authority
  #
  # So pull the image and then push to our own ECR repo. For docker
  # STIG reasons, we need to do an image scan AND we need to expire
  # old images, so always create a new tag on each deployment
  push_otel_collector_image:
    parameters:
      ecr_env:
        type: string
      aws_otel_collector_image:
        type: string
      repo:
        type: string
        default: otel-collector
    steps:
      - setup_remote_docker:
          docker_layer_caching: false
      - attach_workspace:
          at: .
      - run:
          name: 'Tag and push docker image'
          command: |
            aws ecr get-login-password --region $AWS_DEFAULT_REGION | docker login --username AWS --password-stdin ${AWS_ACCOUNT_ID}.dkr.ecr.${AWS_DEFAULT_REGION}.amazonaws.com
            otel_image=$(echo << parameters.aws_otel_collector_image >>)
            docker pull "${otel_image}"
            shopt -s extglob
            # this removes everything before the colon, which separates the
            # image name from the image tag
            otel_image_tag=${otel_image#*:}
            repo_name=${AWS_ACCOUNT_ID}.dkr.ecr.${AWS_DEFAULT_REGION}.amazonaws.com/<< parameters.repo >>
            image_name="${repo_name}:${otel_image_tag}"
            docker pull "${otel_image}"
            # use git prefix for ECR expiration policy
            docker tag "${otel_image}" "${repo_name}:git-${otel_image_tag}-${CIRCLE_SHA1}"
            docker push "${repo_name}:git-${otel_image_tag}-${CIRCLE_SHA1}"

      - run:
          name: 'Record ECR Image Digest'
          command: |
            otel_image=$(echo << parameters.aws_otel_collector_image >>)
            shopt -s extglob
            # this removes everything before the colon, which separates the
            # image name from the image tag
            otel_image_tag=${otel_image#*:}
            mkdir -p images/sha
            echo $(aws ecr describe-images --repository-name << parameters.repo >> --image-ids imageTag=git-${otel_image_tag}-${CIRCLE_SHA1} | jq ".imageDetails[0] .imageDigest" -r) > images/sha/ECR_DIGEST_<< parameters.repo >>_<< parameters.ecr_env >>
            cat images/sha/ECR_DIGEST_<< parameters.repo >>_<< parameters.ecr_env >>
      # The scans of the upstream otel collector image result in
      #
      #   UnsupportedImageError: The operating system and/or package manager are not supported
      # The irony of the AWS open telemetry collector being built in a
      # way that is not compatible with AWS image scanning is not lost
      # on me
      # - run:
      #     name: 'Describe image scan findings'
      #     command: scripts/ecr-describe-image-scan-findings << parameters.repo >> $(cat images/sha/ECR_DIGEST_<< parameters.repo >>_<< parameters.ecr_env >>) || true
      - persist_to_workspace:
          root: .
          paths:
            - images/sha/ECR_DIGEST_<< parameters.repo >>_<< parameters.ecr_env >>

  server_tests_step:
    parameters:
      application:
        type: string
    steps:
      - run:
          name: make server_test_build for <<parameters.application>>
          command: |
            export LOGIN_GOV_SECRET_KEY=$(echo $E2E_LOGIN_GOV_SECRET_KEY | base64 --decode)
            export OKTA_CUST_CLIENT_ID=notrealkey
            export OKTA_OFFICE_CLIENT_ID=notrealkey1
            export OKTA_ADMIN_CLIENT_ID=notrealkey2
            export OKTA_CUSTOMER_SECRET_KEY=notrealkey
            export OKTA_OFFICE_SECRET_KEY=notrealkey1
            export OKTA_ADMIN_SECRET_KEY=notrealkey2
            export OKTA_TENANT_ORG_URL=test-milmove.okta.mil
            export OKTA_API_KEY=notrealapikey
            export OKTA_OFFICE_GROUP_ID=notrealgroupId
            export OKTA_CUSTOMER_GROUP_ID=notrealcustomergroupId


            make server_test
          no_output_timeout: 20m
          environment:
            APPLICATION: '<< parameters.application >>'
            # 8 since this runs on xlarge with 8 CPUs
            GOTEST_PARALLEL: 8
            DB_PASSWORD: mysecretpassword
            DB_USER_LOW_PRIV: crud
            DB_PASSWORD_LOW_PRIV: mysecretpassword
            DB_USER: postgres
            DB_HOST: localhost
            DB_PORT_TEST: 5433
            DB_PORT: 5432
            DB_NAME: test_db
            DB_NAME_TEST: test_db
            DTOD_USE_MOCK: 'true'
            MIGRATION_MANIFEST: '/home/circleci/transcom/mymove/migrations/<< parameters.application >>/migrations_manifest.txt'
            MIGRATION_PATH: 'file:///home/circleci/transcom/mymove/migrations/<< parameters.application >>/schema;file:///home/circleci/transcom/mymove/migrations/<< parameters.application >>/secure'
            EIA_KEY: db2522a43820268a41a802a16ae9fd26 # dummy key generated with openssl rand -hex 16
            ENV: test
            ENVIRONMENT: test
            SERVER_REPORT: 1
            COVERAGE: 1
            SERVE_API_INTERNAL: 'true'
            OKTA_CUSTOMER_CLIENT_ID: 1q2w3e4r5t6y7u8i9o
            OKTA_ADMIN_CLIENT_ID: AQ1SW2DE3FR4G5
            OKTA_OFFICE_CLIENT_ID: 9f9f9s8s90gig9
            OKTA_API_KEY: notrealapikey8675309
            OKTA_OFFICE_GROUP_ID: notrealgroupId
            OKTA_CUSTOMER_GROUP_ID: notrealcustomergroupId

  # run playwright tests without using setup_remote_docker
  # the remote docker resources are not configurable and thus are
  # SLOOOOOOW
  #
  # https://circleci.com/docs/building-docker-images/#specifications
  #
  # Run postgresql + redis in docker, but run the tests locally
  #
  e2e_tests_playwright:
    parameters:
      workers:
        type: integer
        # We tried this in an xlarge resource with 5 workers and still
        # had flaky tests because of pages being slow to load
        # Instead, we run in a large instance with 1 worker and
        # increased parallelism as needed
        default: 1
      path:
        type: string
    steps:
      - attach_workspace:
          at: .
      - restore_cache:
          keys:
            - v4-cache-yarn-v4-{{ checksum "yarn.lock" }}
      - run:
          name: setup hosts
          command: |
            # futz with /etc/hosts for running in circleci
            echo "127.0.0.1 milmovelocal" | sudo tee -a /etc/hosts
            echo "127.0.0.1 officelocal" | sudo tee -a /etc/hosts
            echo "127.0.0.1 adminlocal" | sudo tee -a /etc/hosts
            echo "127.0.0.1 primelocal" | sudo tee -a /etc/hosts
      - run:
          background: true
          name: run server
          environment:
            MIGRATION_MANIFEST: '/home/circleci/project/migrations/app/migrations_manifest.txt'
            MIGRATION_PATH: 'file:///home/circleci/project/migrations/app/schema;file:///home/circleci/project/migrations/app/secure'
          command: |
            export MOVE_MIL_DOD_CA_CERT=$(cat config/tls/devlocal-ca.pem)
            export MOVE_MIL_DOD_TLS_CERT=$(cat config/tls/devlocal-https.pem)
            export MOVE_MIL_DOD_TLS_KEY=$(cat config/tls/devlocal-https.key)
            export CLIENT_AUTH_SECRET_KEY=$(cat config/tls/devlocal-client_auth_secret.key)
            export LOGIN_GOV_SECRET_KEY=$(echo $E2E_LOGIN_GOV_SECRET_KEY | base64 --decode)
            export HERE_MAPS_APP_ID=$E2E_HERE_MAPS_APP_ID
            export HERE_MAPS_APP_CODE=$E2E_HERE_MAPS_APP_CODE
            # pull in review app settings here so we don't have to
            # reproduce them
            sed 's,^,export ,' config/env/review.app.env > server_env
            source server_env

            # now do a few overrides
            export HERE_MAPS_GEOCODE_ENDPOINT=https://geocoder.api.here.com/6.2/geocode.json
            export HERE_MAPS_ROUTING_ENDPOINT=https://route.api.here.com/routing/7.2/calculateroute.json
            export LOGIN_GOV_CALLBACK_PORT=4000
            export LOGIN_GOV_CALLBACK_PROTOCOL=http
            export OKTA_CUSTOMER_CLIENT_ID=1q2w3e4r5t6y7u8i9o
            export OKTA_ADMIN_CLIENT_ID=AQ1SW2DE3FR4G5
            export OKTA_OFFICE_CLIENT_ID=9f9f9s8s90gig9
            export OKTA_CUSTOMER_SECRET_KEY=notrealkey
            export OKTA_OFFICE_SECRET_KEY=notrealkey1
            export OKTA_ADMIN_SECRET_KEY=notrealkey2
            export OKTA_TENANT_CALLBACK_PORT=4000
            export OKTA_TENANT_CALLBACK_PROTOCOL=http
            export OKTA_TENANT_ORG_URL=test-milmove.okta.mil
            export OKTA_API_KEY=notrealapikey
            export OKTA_OFFICE_GROUP_ID=notrealgroupId
            export OKTA_CUSTOMER_GROUP_ID=notrealcustomergroupId

            export SERVE_API_PRIME=false
            export SERVE_API_SUPPORT=true
            export SERVE_PRIME_SIMULATOR=true
            export DEVLOCAL_CA=$PWD/config/tls/devlocal-ca.pem
            export DOD_CA_PACKAGE=$PWD/config/tls/milmove-cert-bundle.p7b
            export HTTP_ADMIN_SERVER_NAME=adminlocal
            export HTTP_MY_SERVER_NAME=milmovelocal
            export HTTP_OFFICE_SERVER_NAME=officelocal
            export HTTP_ORDERS_SERVER_NAME=orderslocal
            export HTTP_PRIME_SERVER_NAME=primelocal
            export ENVIRONMENT=test
            export FEATURE_FLAG_MULTI_MOVE=true
            export FEATURE_FLAG_PPM=true
            export FEATURE_FLAG_NTS=true
            export FEATURE_FLAG_NTSR=true
            export FEATURE_FLAG_BOAT=true
            export FEATURE_FLAG_MOBILE_HOME=true
            export FEATURE_FLAG_CAC_VALIDATED_LOGIN=false
            export FEATURE_FLAG_VALIDATION_CODE_REQUIRED=false
            export FEATURE_FLAG_MOVE_LOCK=false
            export FEATURE_FLAG_OKTA_DODID_INPUT=false
            export FEATURE_FLAG_HEADQUARTERS_ROLE=false
            export FEATURE_FLAG_GSR_ROLE=false
            export FEATURE_FLAG_SAFETY_MOVE=false
            export FEATURE_FLAG_MANAGE_SUPPORTING_DOCS=false
            export FEATURE_FLAG_THIRD_ADDRESS_AVAILABLE=false
            export FEATURE_FLAG_QUEUE_MANAGEMENT=false
            export FEATURE_FLAG_ENABLE_ALASKA=false
            export FEATURE_FLAG_UNACCOMPANIED_BAGGAGE=false
<<<<<<< HEAD
=======
            export FEATURE_FLAG_ENABLE_HAWAII=false
>>>>>>> 64ee4437

            # disable for speed, playwright tests can fail otherwise
            export DB_DEBUG=false

            make db_dev_create
            bin/milmove migrate
            # playwright tests DO NOT NEED SEED DATA
            bin/milmove serve 2>&1 | fmt
      - run:
          name: wait for server
          command: |
            # install yarn dependencies while waiting for the server
            # to start. This installs our pinned version of playwright
            yarn install --frozen-lockfile --cache-folder ~/.cache/yarn
            # install playwright browsers while waiting for the server to start
            ./node_modules/.bin/playwright install
            dockerize -wait http://milmovelocal:4000 -timeout 5m
      - run:
          name: run e2e_test playwright
          environment:
            PLAYWRIGHT_MY_URL: http://milmovelocal:4000
            PLAYWRIGHT_ADMIN_URL: http://adminlocal:4000
            PLAYWRIGHT_OFFICE_URL: http://officelocal:4000
            # partially taken from https://playwright.dev/docs/ci#sharding-in-circleci
            FEATURE_FLAG_MULTI_MOVE: 'true'
            FEATURE_FLAG_PPM: 'true'
            FEATURE_FLAG_NTS: 'true'
            FEATURE_FLAG_NTSR: 'true'
            FEATURE_FLAG_BOAT: 'true'
            FEATURE_FLAG_MOBILE_HOME: 'true'
            FEATURE_FLAG_CAC_VALIDATED_LOGIN: 'false'
            FEATURE_FLAG_VALIDATION_CODE_REQUIRED: 'false'
            FEATURE_FLAG_MOVE_LOCK: 'false'
            FEATURE_FLAG_OKTA_DODID_INPUT: 'false'
            FEATURE_FLAG_HEADQUARTERS_ROLE: 'false'
            FEATURE_FLAG_GSR_ROLE: 'false'
            FEATURE_FLAG_SAFETY_MOVE: 'false'
            FEATURE_FLAG_MANAGE_SUPPORTING_DOCS: 'false'
            FEATURE_FLAG_THIRD_ADDRESS_AVAILABLE: 'false'
            FEATURE_FLAG_QUEUE_MANAGEMENT: 'false'
            FEATURE_FLAG_UNACCOMPANIED_BAGGAGE: 'false'
            FEATURE_FLAG_ENABLE_ALASKA: 'false'
          command: |
            SHARD=$((${CIRCLE_NODE_INDEX}+1))
            PLAYWRIGHT_JUNIT_OUTPUT_NAME=playwright-results.xml \
            ./node_modules/.bin/playwright test \
            --reporter=html,junit \
            --trace=on \
            --workers << parameters.workers >> \
            --shard="${SHARD}/${CIRCLE_NODE_TOTAL}" \
            << parameters.path >>
          no_output_timeout: 60m
      - store_artifacts:
          path: playwright-report
      - run:
          name: create playwright report archive for download
          when: always
          command: |
            zip -r complete-playwright-report.zip playwright-report
      - store_artifacts:
          path: complete-playwright-report.zip
      - store_test_results:
          path: playwright-results.xml

  # this custom step has some duplication with
  # scripts/run-e2e-mtls-test-docker because we want to run some of the
  # steps below in parallel
  e2e_tests_mtls:
    steps:
      - attach_workspace:
          at: .
      - run:
          name: setup hosts
          command: |
            # futz with /etc/hosts for running in circleci
            echo "127.0.0.1 milmovelocal" | sudo tee -a /etc/hosts
            echo "127.0.0.1 officelocal" | sudo tee -a /etc/hosts
            echo "127.0.0.1 adminlocal" | sudo tee -a /etc/hosts
            echo "127.0.0.1 primelocal" | sudo tee -a /etc/hosts
      - run:
          background: true
          name: run server
          environment:
            MIGRATION_MANIFEST: '/home/circleci/transcom/mymove/migrations/app/migrations_manifest.txt'
            MIGRATION_PATH: 'file:///home/circleci/transcom/mymove/migrations/app/schema;file:///home/circleci/transcom/mymove/migrations/app/secure'
          command: |
            export MOVE_MIL_DOD_CA_CERT=$(cat config/tls/devlocal-ca.pem)
            export MOVE_MIL_DOD_TLS_CERT=$(cat config/tls/devlocal-https.pem)
            export MOVE_MIL_DOD_TLS_KEY=$(cat config/tls/devlocal-https.key)
            export CLIENT_AUTH_SECRET_KEY=$(cat config/tls/devlocal-client_auth_secret.key)
            export LOGIN_GOV_SECRET_KEY=$(echo $E2E_LOGIN_GOV_SECRET_KEY | base64 --decode)
            export HERE_MAPS_APP_ID=$E2E_HERE_MAPS_APP_ID
            export HERE_MAPS_APP_CODE=$E2E_HERE_MAPS_APP_CODE
            # pull in review app settings here so we don't have to
            # reproduce them
            sed 's,^,export ,' config/env/review.app.env > server_env
            source server_env

            # now do a few overrides
            export HERE_MAPS_GEOCODE_ENDPOINT=https://geocoder.api.here.com/6.2/geocode.json
            export HERE_MAPS_ROUTING_ENDPOINT=https://route.api.here.com/routing/7.2/calculateroute.json
            export LOGIN_GOV_CALLBACK_PORT=4000
            export LOGIN_GOV_CALLBACK_PROTOCOL=http
            export OKTA_CUSTOMER_CLIENT_ID=1q2w3e4r5t6y7u8i9o
            export OKTA_ADMIN_CLIENT_ID=AQ1SW2DE3FR4G5
            export OKTA_OFFICE_CLIENT_ID=9f9f9s8s90gig9
            export OKTA_CUSTOMER_SECRET_KEY=notrealkey
            export OKTA_OFFICE_SECRET_KEY=notrealkey1
            export OKTA_ADMIN_SECRET_KEY=notrealkey2
            export OKTA_TENANT_CALLBACK_PORT=4000
            export OKTA_TENANT_CALLBACK_PROTOCOL=http
            export OKTA_TENANT_ORG_URL=test-milmove.okta.mil
            export OKTA_API_KEY=notrealapikey
            export OKTA_OFFICE_GROUP_ID=notrealgroupId
            export OKTA_CUSTOMER_GROUP_ID=notrealcustomergroupId

            export SERVE_API_SUPPORT=true
            export SERVE_PRIME_SIMULATOR=true
            export DEVLOCAL_CA=$PWD/config/tls/devlocal-ca.pem
            export DOD_CA_PACKAGE=$PWD/config/tls/milmove-cert-bundle.p7b
            export HTTP_ADMIN_SERVER_NAME=adminlocal
            export HTTP_MY_SERVER_NAME=milmovelocal
            export HTTP_OFFICE_SERVER_NAME=officelocal
            export HTTP_ORDERS_SERVER_NAME=orderslocal
            export HTTP_PRIME_SERVER_NAME=primelocal
            export ENVIRONMENT=test
            export MUTUAL_TLS_ENABLED=true
            export MUTUAL_TLS_PORT=9443
            export SERVE_API_PRIME=true
            # disable for speed, tests can fail otherwise
            export DB_DEBUG=false

            make db_dev_create
            bin/milmove migrate
            # mtls tests do not need client
            mkdir -p build
            touch build/index.html
            # mtls tests DO NOT NEED SEED DATA
            bin/milmove serve 2>&1 | fmt
      - run:
          name: wait for server
          command: |
            dockerize -wait http://milmovelocal:4000 -timeout 5m
      - run:
          name: run e2e mtls tests
          command: |
            ./scripts/run-e2e-mtls-test

  e2e_tests_load:
    parameters:
      workers:
        type: integer
        # We tried this in an xlarge resource with 5 workers and still
        # had flaky tests because of pages being slow to load
        # Instead, we run in a large instance with 1 worker and
        # increased parallelism as needed
        default: 1
    steps:
      - attach_workspace:
          at: .
      - run:
          name: setup hosts
          command: |
            # futz with /etc/hosts for running in circleci
            echo "127.0.0.1 milmovelocal" | sudo tee -a /etc/hosts
            echo "127.0.0.1 officelocal" | sudo tee -a /etc/hosts
            echo "127.0.0.1 adminlocal" | sudo tee -a /etc/hosts
            echo "127.0.0.1 primelocal" | sudo tee -a /etc/hosts
      - run:
          background: true
          name: run server
          environment:
            MIGRATION_MANIFEST: '/home/circleci/project/migrations/app/migrations_manifest.txt'
            MIGRATION_PATH: 'file:///home/circleci/project/migrations/app/schema;file:///home/circleci/project/migrations/app/secure'
          command: |
            export MOVE_MIL_DOD_CA_CERT=$(cat config/tls/devlocal-ca.pem)
            export MOVE_MIL_DOD_TLS_CERT=$(cat config/tls/devlocal-https.pem)
            export MOVE_MIL_DOD_TLS_KEY=$(cat config/tls/devlocal-https.key)
            export CLIENT_AUTH_SECRET_KEY=$(cat config/tls/devlocal-client_auth_secret.key)
            export LOGIN_GOV_SECRET_KEY=$(echo $E2E_LOGIN_GOV_SECRET_KEY | base64 --decode)
            export HERE_MAPS_APP_ID=$E2E_HERE_MAPS_APP_ID
            export HERE_MAPS_APP_CODE=$E2E_HERE_MAPS_APP_CODE
            # pull in review app settings here so we don't have to
            # reproduce them
            sed 's,^,export ,' config/env/review.app.env > server_env
            source server_env

            # now do a few overrides
            export HERE_MAPS_GEOCODE_ENDPOINT=https://geocoder.api.here.com/6.2/geocode.json
            export HERE_MAPS_ROUTING_ENDPOINT=https://route.api.here.com/routing/7.2/calculateroute.json
            export LOGIN_GOV_CALLBACK_PORT=4000
            export LOGIN_GOV_CALLBACK_PROTOCOL=http
            export OKTA_CUSTOMER_CLIENT_ID=1q2w3e4r5t6y7u8i9o
            export OKTA_ADMIN_CLIENT_ID=AQ1SW2DE3FR4G5
            export OKTA_OFFICE_CLIENT_ID=9f9f9s8s90gig9
            export OKTA_CUSTOMER_SECRET_KEY=notrealkey
            export OKTA_OFFICE_SECRET_KEY=notrealkey1
            export OKTA_ADMIN_SECRET_KEY=notrealkey2
            export OKTA_TENANT_CALLBACK_PORT=4000
            export OKTA_TENANT_CALLBACK_PROTOCOL=http
            export OKTA_TENANT_ORG_URL=test-milmove.okta.mil
            export OKTA_API_KEY=notrealapikey
            export OKTA_OFFICE_GROUP_ID=notrealgroupId
            export OKTA_CUSTOMER_GROUP_ID=notrealcustomergroupId

            export SERVE_API_SUPPORT=true
            export MUTUAL_TLS_ENABLED=true
            export SERVE_PRIME_SIMULATOR=true
            export DEVLOCAL_CA=$PWD/config/tls/devlocal-ca.pem
            export DOD_CA_PACKAGE=$PWD/config/tls/milmove-cert-bundle.p7b
            export HTTP_ADMIN_SERVER_NAME=adminlocal
            export HTTP_MY_SERVER_NAME=milmovelocal
            export HTTP_OFFICE_SERVER_NAME=officelocal
            export HTTP_ORDERS_SERVER_NAME=orderslocal
            export HTTP_PRIME_SERVER_NAME=primelocal
            export ENVIRONMENT=test
            # disable for speed, tests can fail otherwise
            export DB_DEBUG=false
            export MUTUAL_TLS_ENABLED=true
            export MUTUAL_TLS_PORT=9443
            export SERVE_API_PRIME=true
            export SERVE_API_PPTAS=true
            make db_dev_create
            bin/milmove migrate
            # load tests do not need client files
            mkdir -p build
            touch build/index.html
            bin/milmove serve 2>&1 | fmt
      - run:
          name: checkout load testing repo
          command: |
            mkdir -p tmp && cd tmp
            git clone https://github.com/transcom/milmove_load_testing.git
            # print out last git commit sha
            (cd milmove_load_testing && git rev-list -1 HEAD)
      - restore_cache:
          keys:
            # need milmove_load_testing repo checked out before cache check
            - v2-pipenv-{{ checksum "tmp/milmove_load_testing/Pipfile.lock" }}-{{ .Environment.PYTHON_VERSION }}
      - run:
          name: wait for server
          command: |
            # install python dependencies while waiting for the server
            # to start.
            cd tmp/milmove_load_testing
            pipenv sync -d
            dockerize -wait http://milmovelocal:4000 -timeout 5m
      - run:
          name: run load testing
          environment:
            LOCAL_PORT: 4000
          # If there's a breaking change in milmove or the load
          # testing app, we could check out a particular branch or sha
          # here as a workaround until the HEAD of both repos work
          # together again
          command: |
            cd tmp/milmove_load_testing
            pipenv run locust -f locustfiles/queue.py \
            --host local \
            -u 10 \
            --csv local_load_tests \
            --html local_load_tests.html \
            -t 60s \
            --headless
      - save_cache:
          key: v2-pipenv-{{ checksum "Pipfile.lock" }}-{{ .Environment.PYTHON_VERSION }}
          paths:
            - '~/transcom/mymove/tmp/milmove_load_testing/.venv'
      - run:
          name: extract results
          # always try to extract the artifacts so it can help us
          # figure out why a test is failing
          when: always
          command: |
            mkdir reports
            mv tmp/milmove_load_testing/local_load_tests* reports

jobs:
  base_noop:
    executor: base_small
    steps:
      - run: echo "noop"

  # `pre_deps_golang` is used for caching Go module sources
  pre_deps_golang:
    executor: mymove_compiler
    steps:
      - checkout
      - restore_cache_for_go
      - run: echo 'export PATH=${PATH}:${GOPATH}/bin:~/transcom/mymove/bin' >> $BASH_ENV
      - run:
          name: Install dependencies
          command: for i in $(seq 1 5); do go mod download && break || s=$? && sleep 5; done; (exit $s)
      - run: scripts/check-generated-code go.sum
      - run:
          name: Install go-swagger
          command: make bin/swagger
      - save_cache_for_go
      - announce_failure

  # `pre_deps_yarn` is used to cache yarn sources
  pre_deps_yarn:
    executor: mymove_compiler
    steps:
      - checkout
      - restore_cache:
          keys:
            - v4-cache-yarn-v4-{{ checksum "yarn.lock" }}
      - run:
          name: Install Frozen YARN dependencies
          command: yarn install --frozen-lockfile --cache-folder ~/.cache/yarn
      - run: scripts/check-generated-code yarn.lock
      # `v4-cache-yarn-v4-{{ checksum "yarn.lock" }}` is used to cache yarn sources
      - save_cache:
          key: v4-cache-yarn-v4-{{ checksum "yarn.lock" }}
          paths:
            - ~/.cache/yarn
      - announce_failure

  # `check_generated_code` is used to ensure generated code doesn't change
  check_generated_code:
    executor: mymove_compiler
    steps:
      - checkout
      - restore_cache_for_go
      - run: echo 'export PATH=${PATH}:${GOPATH}/bin:~/transcom/mymove/bin' >> $BASH_ENV
      - run: make server_generate mocks_generate
      - run: scripts/check-generated-code pkg/gen/ $(find . -type d -name "*mocks" -exec echo -n '{} ' \;)
      - announce_failure

  # `check_tls_certificate_env` is used to confirm that the certificate-key pair match
  check_tls_certificate_prd:
    executor: tls_small
    steps:
      - tls_vars_prd
      - run: /usr/local/bin/check-tls-pair ${TLS_KEY} ${TLS_CERT}
      - announce_failure

  check_tls_certificate_stg:
    executor: tls_small
    steps:
      - tls_vars_stg
      - run: /usr/local/bin/check-tls-pair ${TLS_KEY} ${TLS_CERT}
      - announce_failure

  check_tls_certificate_dp3:
    executor: tls_small
    parameters:
      dp3-env:
        type: string
        default: *dp3-env
    steps:
      - run:
          name: Check if we are using a dp3 environment at all
          command: |
            if [[ << parameters.dp3-env >> != "demo" && << parameters.dp3-env >> != "exp" && << parameters.dp3-env >> != "loadtest" ]]; then
              circleci-agent step halt
            fi
      - tls_vars_dp3
      - run: /usr/local/bin/check-tls-pair ${TLS_KEY} ${TLS_CERT}
      - announce_failure

  # `anti_virus` uses virus detection software to scan the source code
  anti_virus:
    executor: av_medium
    steps:
      - checkout
      - run: clamscan --version
      - run: cp -v ~/transcom/mymove/anti-virus/whitelist-*.{fp,ign2} /var/lib/clamav/
      - run: >
          clamscan \
            --recursive \
            --infected \
            --detect-pua=yes \
            --exclude-pua=NetTool \
            --exclude-pua=PWTool \
            --max-scansize=300M \
            --max-filesize=100M \
            --max-recursion=30 \
            --max-files=50000 \
            --tempdir=/tmp \
            ~/transcom/mymove
      - announce_failure

  # `pre_test` runs pre-commit against all files.
  pre_test:
    executor: mymove_compiler
    steps:
      - checkout
      - restore_cache_for_go
      - restore_cache:
          keys:
            - v4-cache-yarn-v4-{{ checksum "yarn.lock" }}
      - restore_cache:
          keys:
            - v1-pre-commit-dot-cache-{{ checksum ".pre-commit-config.yaml" }}
      - restore_cache:
          keys:
            #
            # https://circleci.com/docs/caching/#restoring-cache
            #
            # restore the latest version of the listing results in the
            # cache
            #
            # To manually reset counts increment the version number of
            # the cache e.g. go from v1-spectrial-lint- to
            # v2-spectral-lint-
            #
            # Make sure you also update the key in the save_cache below
            #
            # The trailing hyphen in restore_cache seems important
            # according to the page linked above
            - v20-spectral-lint-
      - run:
          name: Save Baseline Spectral Lint
          command: |
            [ -d ~/transcom/mymove/spectral ] && cp -r ~/transcom/mymove/spectral /tmp/spectral_baseline || echo "Skipping saving baseline"
            rm -rf ~/transcom/mymove/spectral
      - run: echo 'export PATH=${PATH}:${GOPATH}/bin:~/transcom/mymove/bin' >> $BASH_ENV
      - run:
          name: Install Frozen YARN dependencies
          command: yarn install --frozen-lockfile --cache-folder ~/.cache/yarn
      # this is so we can avoid go mod downloading and resulting in an error on a false positive
      - run: scripts/pre-commit-go-mod || exit 0
      - run:
          name: Run pre-commit tests without golangci-lint, eslint, or prettier
          command: SKIP=golangci-lint,eslint,prettier pre-commit run --all-files
      # The output of golangci-lint is an artifact towards STIG compliance
      - run:
          name: Run pre-commit tests with golangci-lint only
          # CONCURRENCY=4 as this runs on a large instance with 4 CPUs
          command: |
            echo 'export GOLANGCI_LINT_CONCURRENCY=4' >> $BASH_ENV
            echo 'export GOLANGCI_LINT_VERBOSE=-v' >> $BASH_ENV
            source $BASH_ENV
            mkdir -p tmp/test-results/pretest
            pre-commit run -v --all-files golangci-lint | tee tmp/test-results/pretest/golangci-lint.out
      - run:
          name: Run prettier checks
          command: yarn prettier-ci
      - run:
          name: Run eslint checks
          command: yarn lint
      # Add DangerJS checks here since they are similar to our pre-commit hooks. This requires that
      # the DANGER_GITHUB_API_TOKEN environment variable is set in the project settings for
      # CircleCI. To generate a new token, log into the robot-mymove account and regenerate the
      # personal access token named "MyMove Report Danger bot".
      - run:
          name: Run DangerJS checks
          command: yarn danger ci --failOnErrors
      # `v1-pre-commit-dot-cache-{{ checksum ".pre-commit-config.yaml" }}` is used to cache pre-commit plugins.
      - run:
          name: Run spectral linter on all files
          command: |
            ./scripts/ensure-spectral-lint /tmp/spectral_baseline spectral
      - save_cache:
          key: v1-pre-commit-dot-cache-{{ checksum ".pre-commit-config.yaml" }}
          paths:
            - ~/.cache/pre-commit
      # only save the cache on default branch builds because we only want to
      # change the baseline of test results on main builds
      - when:
          condition:
            equal: [main, << pipeline.git.branch >>]
          steps:
            # Make sure this key prefix matches the one above in
            # restore_cache
            #
            # Use the BuildNum to update the cache key so that the
            # coverage cache is always updated
            - save_cache:
                key: v20-spectral-lint-{{ .BuildNum }}
                paths:
                  - ~/transcom/mymove/spectral
      - store_artifacts:
          path: ~/transcom/mymove/spectral
      - announce_failure

  # separate the integration tests by site so that if there is a flaky
  # test, we only have to re-run part of the integration tests
  integration_tests_admin:
    executor: milmove_playwright_tester
    parallelism: 6
    steps:
      - e2e_tests_playwright:
          path: playwright/tests/admin
      - announce_failure

  integration_tests_office:
    executor: milmove_playwright_tester
    parallelism: 10
    steps:
      - e2e_tests_playwright:
          path: playwright/tests/office
      - announce_failure

  # reads integration tests in mymove dir, should eventually be removed when tests are in milmove dir
  integration_tests_my:
    executor: milmove_playwright_tester
    parallelism: 10
    steps:
      - e2e_tests_playwright:
          path: playwright/tests/my
      - announce_failure

  # `integration_tests_devseed` runs the devseed data generation
  integration_tests_devseed:
    executor: mymove_tester
    steps:
      - checkout
      - restore_cache_for_go
      - run: echo 'export PATH=${PATH}:${GOPATH}/bin:~/transcom/mymove/bin' >> $BASH_ENV
      - run:
          name: db_dev_fresh
          command: |
            echo 'export MOVE_MIL_DOD_CA_CERT=$(cat config/tls/devlocal-ca.pem)' >> $BASH_ENV
            echo 'export MOVE_MIL_DOD_TLS_CERT=$(cat config/tls/devlocal-https.pem)' >> $BASH_ENV
            echo 'export MOVE_MIL_DOD_TLS_KEY=$(cat config/tls/devlocal-https.key)' >> $BASH_ENV
            source $BASH_ENV
            make db_dev_fresh
          no_output_timeout: 60m
          environment:
            APPLICATION: app
            DB_PASSWORD: mysecretpassword
            DB_USER_LOW_PRIV: crud
            DB_PASSWORD_LOW_PRIV: mysecretpassword
            DB_USER: postgres
            DB_HOST: localhost
            DB_PORT: 5432
            DB_NAME: dev_db
            DB_NAME_DEV: dev_db
            MIGRATION_MANIFEST: '/home/circleci/transcom/mymove/migrations/app/migrations_manifest.txt'
            MIGRATION_PATH: 'file:///home/circleci/transcom/mymove/migrations/app/schema;file:///home/circleci/transcom/mymove/migrations/app/secure'
            EIA_KEY: db2522a43820268a41a802a16ae9fd26 # dummy key generated with openssl rand -hex 16
            ENVIRONMENT: development
            DOD_CA_PACKAGE: /home/circleci/transcom/mymove/config/tls/milmove-cert-bundle.p7b
      - announce_failure

  # `integration_tests` is just a fake step so that we don't have to
  # keep track of the manual splitting of the integration_tests when
  # specifying dependencies
  integration_tests:
    executor: base_small
    steps:
      - run: echo "integration_tests done"

  # `integration_tests_mtls` runs integration tests using
  # prime-api-client.
  #
  integration_tests_mtls:
    executor: mymove_tester
    steps:
      - attach_workspace:
          at: .
      - e2e_tests_mtls
      - announce_failure

  integration_tests_load:
    executor: mymove_load_tester
    steps:
      - attach_workspace:
          at: .
      - e2e_tests_load
      - store_artifacts:
          path: reports
          destination: reports

  # `server_test` runs the server side Go tests
  server_test:
    executor: mymove_tester
    steps:
      - checkout
      - restore_cache_for_go
      - run: echo 'export PATH=${PATH}:${GOPATH}/bin:~/transcom/mymove/bin' >> $BASH_ENV
      - run:
          # https://support.circleci.com/hc/en-us/articles/10816400480411-How-to-pass-environment-variables-between-jobs
          name: Copy Workflow Job ID to file
          command: |
            echo "export SERVER_TEST_JOB_ID=$CIRCLE_WORKFLOW_JOB_ID" >> server_test_job_id.env
      - persist_to_workspace:
          root: .
          paths:
            - server_test_job_id.env
      # make -j 2 tells make to run 2 simultaneous builds
      - run: make -j 2 bin/milmove bin/gotestsum
      - server_tests_step:
          application: app
      - store_artifacts:
          path: ~/transcom/mymove/tmp/test-results
          destination: test-results
      - store_test_results:
          path: ~/transcom/mymove/tmp/test-results
      - persist_to_workspace:
          root: .
          paths:
            - tmp/test-results/gotest
      - announce_failure

  server_test_coverage:
    executor: tls_small
    steps:
      - checkout
      - attach_workspace:
          at: .
      - restore_cache:
          keys:
            #
            # https://circleci.com/docs/caching/#restoring-cache
            #
            # restore the latest version of the test coverage in the
            # cache
            #
            # To manually reset test coverage (e.g. a refactor or
            # deleting code means coverage has gone down and we are ok
            # with it), increment the version number of the cache
            # e.g. go from v1-server-tests-coverage- to
            # v2-server-tests-coverage-
            #
            # ##### NOTE: Make sure you also update the key in the
            # ##### save_cache below
            #
            # The trailing hyphen in restore_cache seems important
            # according to the page linked above
            - v10-server-tests-coverage-
      - run:
          name: Ensure Test Coverage Increasing
          command: |
            ./scripts/ensure-go-test-coverage \
            tmp/baseline-go-coverage/go-coverage.txt \
            tmp/test-results/gotest/app/go-coverage.txt
      - run:
          # on failure, post a comment to the PR with a link to the report
          when: on_fail
          name: 'Post server coverage failure comment to GitHub'
          command: |
            source server_test_job_id.env
            ./scripts/handle-pr-comment \
            $CIRCLE_BRANCH \
            https://output.circle-artifacts.com/output/job/${SERVER_TEST_JOB_ID}/artifacts/${CIRCLE_NODE_INDEX}/test-results/gotest/app/go-coverage.html \
            "server" \
            "failure"
      - run:
          # on success, check for an existing PR comment and remove it
          when: on_success
          name: 'Delete server coverage failure comment on PR if present'
          command: |
            ./scripts/handle-pr-comment \
            $CIRCLE_BRANCH \
            "" \
            "server" \
            "success"

      # only save the cache on default branch builds because we only want to
      # change the baseline of test results on main builds
      #
      # Save the new baseline regardless of if the coverage succeeds
      # or fails as a merge to main means we have a new baseline. We
      # will use other means to measure if our coverage is increasing
      # or decreasing
      - when:
          condition:
            and:
              - equal: [main, << pipeline.git.branch >>]
              - when: always
          steps:
            - run:
                name: 'Copy coverage to baseline'
                command: |
                  mkdir -p ~/transcom/mymove/tmp/baseline-go-coverage
                  cp ~/transcom/mymove/tmp/test-results/gotest/app/go-coverage.txt \
                        ~/transcom/mymove/tmp/baseline-go-coverage/go-coverage.txt

                when: always
            # ##### NOTE: Make sure this key prefix matches the one
            # ##### below above
            #
            # Use the BuildNum to update the cache key so that the
            # coverage cache is always updated
            - save_cache:
                key: v10-server-tests-coverage-{{ .BuildNum }}
                paths:
                  - ~/transcom/mymove/tmp/baseline-go-coverage
                when: always
            - aws_vars_transcom_gov_dev:
                when: always
            - run:
                name: 'Record server coverage stats'
                command: |
                  timestamp=$(date +"%Y-%m-%dT%H:%M:%SZ")
                  coverage=$(grep statements tmp/test-results/gotest/app/go-coverage.txt | grep -o '[0-9.]*')
                  aws cloudwatch put-metric-data \
                  --metric-name server_test_coverage \
                  --namespace circleci \
                  --value "${coverage}" \
                  --timestamp "${timestamp}"
                when: always

  # `client_test` runs the client side Javascript tests
  client_test:
    executor: mymove_compiler_xlarge
    steps:
      - checkout
      - restore_cache:
          keys:
            - v4-cache-yarn-v4-{{ checksum "yarn.lock" }}
      - run:
          name: Install Frozen YARN dependencies
          command: yarn install --frozen-lockfile --cache-folder ~/.cache/yarn
      - run:
          name: client test coverage
          command: JEST_JUNIT_OUTPUT_DIR=jest-junit-reports make client_test_coverage
      - run:
          # https://support.circleci.com/hc/en-us/articles/10816400480411-How-to-pass-environment-variables-between-jobs
          name: Copy Workflow Job ID to file
          command: |
            echo "export CLIENT_TEST_JOB_ID=$CIRCLE_WORKFLOW_JOB_ID" >> client_test_job_id.env
      - persist_to_workspace:
          root: .
          paths:
            - client_test_job_id.env

      - store_artifacts:
          path: ~/transcom/mymove/coverage
          destination: coverage
      - store_test_results:
          path: ~/transcom/mymove/jest-junit-reports
      - persist_to_workspace:
          root: .
          paths:
            - coverage
      - announce_failure

  client_test_coverage:
    executor: tls_small
    steps:
      - checkout
      - attach_workspace:
          at: .
      - restore_cache:
          #
          # https://circleci.com/docs/caching/#restoring-cache
          #
          # restore the latest version of the test coverage in the
          # cache
          #
          # To manually reset test coverage (e.g. a refactor or
          # deleting code means coverage has gone down and we are ok
          # with it), increment the version number of the cache
          # e.g. go from v1-client-tests-coverage- to
          # v2-client-tests-coverage-
          #
          # ##### NOTE: Make sure you also update the key in the
          # ##### save_cache below
          #
          # The trailing hyphen in restore_cache seems important
          # according to the page linked above
          keys:
            - v8-client-tests-coverage-
      - run:
          name: Ensure Test Coverage Increasing
          command: |
            ./scripts/ensure-js-test-coverage \
            tmp/baseline-jest-coverage/clover.xml \
            coverage/clover.xml
      - run:
          # on failure, post a comment to the PR with a link to the report
          when: on_fail
          name: 'Post client coverage failure comment to GitHub'
          command: |
            source client_test_job_id.env
            ./scripts/handle-pr-comment \
            $CIRCLE_BRANCH \
            "https://output.circle-artifacts.com/output/job/${CLIENT_TEST_JOB_ID}/artifacts/${CIRCLE_NODE_INDEX}/coverage/lcov-report/index.html" \
            "client" \
            "failure"
      - run:
          # on success, check for an existing PR comment and remove it
          when: on_success
          name: 'Delete client coverage failure comment on PR if present'
          command: |
            ./scripts/handle-pr-comment \
            $CIRCLE_BRANCH \
            "" \
            "client" \
            "success"
      # only save the cache on default branch builds because we only want to
      # change the baseline of test results on main builds
      # Save the new baseline regardless of if the coverage succeeds
      # or fails as a merge to main means we have a new baseline. We
      # will use other means to measure if our coverage is increasing
      # or decreasing
      - when:
          condition:
            and:
              - equal: [main, << pipeline.git.branch >>]
          steps:
            - run:
                name: 'Copy coverage to baseline'
                command: |
                  mkdir -p ~/transcom/mymove/tmp/baseline-jest-coverage
                  cp ~/transcom/mymove/coverage/clover.xml \
                        ~/transcom/mymove/tmp/baseline-jest-coverage/clover.xml
                when: always
            # ##### NOTE: Make sure this key prefix matches the one
            # ##### above
            #
            # Use the BuildNum to update the cache key so that the
            # coverage cache is always updated
            - save_cache:
                key: v8-client-tests-coverage-{{ .BuildNum }}
                paths:
                  - ~/transcom/mymove/tmp/baseline-jest-coverage
                when: always
            - aws_vars_transcom_gov_dev:
                when: always
            - run:
                name: 'Record client coverage stats'
                command: |
                  timestamp=$(date +"%Y-%m-%dT%H:%M:%SZ")
                  coverage=$(grep -B 1 'span.*Statements' coverage/lcov-report/index.html | grep -o '[0-9.]*')
                  aws cloudwatch put-metric-data \
                  --metric-name client_test_coverage \
                  --namespace circleci \
                  --value "${coverage}" \
                  --timestamp "${timestamp}"
                when: always

  # Compile the server side of the app once and persist the relevant
  # build artifacts to the workspace.
  # This way we don't have to re-run the build and since all necessary
  # items are in the workspace, we don't even have to checkout the
  # code again
  compile_app_server:
    executor: mymove_compiler
    steps:
      - checkout
      - restore_cache_for_go
      # make -j 4 tells make to run 4 simultaneous builds
      - run: make -j 4 server_build build_tools
      - persist_to_workspace:
          root: .
          paths:
            # Makefile for integration tests
            - Makefile
            # all the Dockerfiles
            - Dockerfile
            - Dockerfile.dp3
            - Dockerfile.e2e
            - Dockerfile.migrations
            - Dockerfile.tasks
            - Dockerfile.tasks_dp3
            - Dockerfile.tools
            - bin
            - config
            - migrations
            # save scripts for deploy
            - scripts
            - swagger
            - pkg/testdatagen/testdata
      - announce_failure

  # Compile the client side of the app once and persist the relevant
  # build artifacts to the workspace.
  # This way we don't have to re-run the build and since all necessary
  # items are in the workspace, we don't even have to checkout the
  # code again
  #
  # the babel/terser cache below takes the compile step from ~6-7m to ~4-5m !!
  compile_app_client:
    # ahobson tested this and saw 75% of the 16GB being used
    # (according to the resources tab on CircleCI)
    # if it starts running out of memory, we should move away from
    # using a ramdisk
    #
    # This entire step takes ~6 minutes with xlarge ramdisk
    # This entire step takes ~7 minutes without xlarge ramdisk
    executor: mymove_ramdisk_compiler_xlarge
    steps:
      - checkout
      - restore_cache:
          keys:
            - v4-cache-yarn-v4-{{ checksum "yarn.lock" }}
      - run:
          name: Install Frozen YARN dependencies
          command: yarn install --frozen-lockfile --cache-folder ~/.cache/yarn

      # babel and terser both have a cache
      #
      # see https://webpack.js.org/loaders/babel-loader/ and look for
      # cacheDirectory
      #
      # see https://www.npmjs.com/package/terser-webpack-plugin/v/1.4.4#cache
      #
      # use the yarn.lock as a key so that PRs with the same
      # dependencies will use the same cache
      - restore_cache:
          keys:
            - v2-node-modules-cache-{{ checksum "yarn.lock" }}
      - run:
          name: make client_build
          command: |
            export REACT_APP_ERROR_LOGGING=otel
            make client_build
          no_output_timeout: 20m
      # only save the cache on default branch builds so that PRs don't pollute
      # the cache
      - when:
          condition:
            equal: [main, << pipeline.git.branch >>]
          steps:
            - save_cache:
                key: v2-node-modules-cache-{{ checksum "yarn.lock" }}
                paths:
                  - ./node_modules/.cache
      - persist_to_workspace:
          root: .
          # Need build for integration tests
          # Need playwright, playwright.config.js, package.json, and
          # yarn.lock for playwright
          # Need eslint-plugin-ato as referenced by package.json/yarn.lock
          paths:
            - build
            - playwright
            - playwright.config.js
            - package.json
            - yarn.lock
            - eslint-plugin-ato
      - announce_failure

  # `build_app` builds the application container
  build_app:
    executor: mymove_builder
    steps:
      - build_image:
          dockerfile: Dockerfile
          image_name: app
          tag: web-dev
          working_dir: /mnt/ramdisk
      - announce_failure

  # `build_dp3_app` builds the application container, replacing DoD chain/certs with non-ato version
  build_dp3_app:
    executor: mymove_builder
    steps:
      - build_image:
          dockerfile: Dockerfile.dp3
          image_name: app
          tag: web-dev
          working_dir: /mnt/ramdisk
      - announce_failure

  # `push_otel_collector_image_dp3` pushes the aws otel collector image
  # to the milmove-<dp3-env> container repository
  push_otel_collector_image_dp3:
    executor: mymove_pusher
    steps:
      - aws_vars_dp3
      - push_otel_collector_image:
          ecr_env: *dp3-env
          aws_otel_collector_image: *aws-otel-collector
      - announce_failure

  # `push_otel_collector_image_stg` pushes the aws otel collector image
  # to the milmove-stg container repository
  push_otel_collector_image_stg:
    executor: mymove_pusher
    steps:
      - aws_vars_stg
      - push_otel_collector_image:
          ecr_env: stg
          aws_otel_collector_image: *aws-otel-collector
      - announce_failure

  # `push_otel_collector_image_stg` pushes the aws otel collector image
  # to the milmove-stg container repository
  push_otel_collector_image_prd:
    executor: mymove_pusher
    steps:
      - aws_vars_prd
      - push_otel_collector_image:
          ecr_env: prd
          aws_otel_collector_image: *aws-otel-collector
      - announce_failure

  # `push_app_gov_dev` pushes the app container to the gov_dev container repository
  push_app_gov_dev:
    executor: mymove_pusher
    steps:
      - aws_vars_transcom_gov_dev
      - push_image:
          ecr_env: gov_dev
          image_name: app
          tag: web-dev
          repo: app
      - announce_failure

  # `push_app_dp3` pushes the app container to the milmove-<dp3-env> container repository
  push_app_dp3:
    executor: mymove_pusher
    steps:
      - aws_vars_dp3
      - push_image:
          ecr_env: *dp3-env
          image_name: app
          tag: web-dev
          repo: app
      - announce_failure

  # `push_app_stg` pushes the app container to the milmove-stg container repository
  push_app_stg:
    executor: mymove_pusher
    steps:
      - aws_vars_stg
      - push_image:
          ecr_env: stg
          image_name: app
          tag: web-dev
          repo: app
      - announce_failure

  # `push_app_prd` pushes the app container to the milmove-prd container repository
  push_app_prd:
    executor: mymove_pusher
    steps:
      - aws_vars_prd
      - push_image:
          ecr_env: prd
          image_name: app
          tag: web-dev
          repo: app
      - announce_failure

  # `build_storybook` builds static storybook assets for deploy
  build_storybook:
    executor: mymove_compiler
    steps:
      - checkout
      - restore_cache:
          keys:
            - v4-cache-yarn-v4-{{ checksum "yarn.lock" }}
      - run:
          name: Install Frozen YARN dependencies
          command: yarn install --frozen-lockfile
      - restore_cache:
          keys:
            - v1-node-modules-cache
      - run:
          name: Build Storybook
          command: yarn build-storybook
      - persist_to_workspace:
          root: .
          paths:
            - storybook-static
      - store_artifacts:
          path: ~/transcom/mymove/storybook-static
          destination: storybook
      - announce_failure

  # `build_migrations` builds the migrations container
  build_migrations:
    executor: mymove_builder
    steps:
      - build_image:
          dockerfile: Dockerfile.migrations
          image_name: app-migrations
          tag: dev
          working_dir: /mnt/ramdisk
      - announce_failure

  # `push_migrations_gov_dev` pushes the migrations container to the gov_dev container repository
  push_migrations_gov_dev:
    executor: mymove_pusher
    steps:
      - aws_vars_transcom_gov_dev
      - push_image:
          ecr_env: gov_dev
          image_name: app-migrations
          tag: dev
          repo: app-migrations
      - announce_failure

  # `push_migrations_dp3` pushes the migrations container to the milmove-dp3 container repository
  push_migrations_dp3:
    executor: mymove_pusher
    steps:
      - aws_vars_dp3
      - push_image:
          ecr_env: *dp3-env
          image_name: app-migrations
          tag: dev
          repo: app-migrations
      - announce_failure

  # `push_migrations_stg` pushes the migrations container to the milmove-stg container repository
  push_migrations_stg:
    executor: mymove_pusher
    steps:
      - aws_vars_stg
      - push_image:
          ecr_env: stg
          image_name: app-migrations
          tag: dev
          repo: app-migrations
      - announce_failure

  # `push_migrations_prd` pushes the migrations container to the milmove-prd container repository
  push_migrations_prd:
    executor: mymove_pusher
    steps:
      - aws_vars_prd
      - push_image:
          ecr_env: prd
          image_name: app-migrations
          tag: dev
          repo: app-migrations
      - announce_failure

  # `build_tasks` builds the tasks containers
  build_tasks:
    executor: mymove_builder
    steps:
      - build_image:
          dockerfile: Dockerfile.tasks
          image_name: tasks
          tag: dev
          working_dir: /mnt/ramdisk
      - announce_failure

  #`build_dp3_tasks` builds the task container, replacing DoD chain/certs with non-ato version
  build_dp3_tasks:
    executor: mymove_builder
    steps:
      - build_image:
          dockerfile: Dockerfile.tasks_dp3
          image_name: tasks
          tag: dev
          working_dir: /mnt/ramdisk
      - announce_failure

  # `push_tasks_gov_dev` pushes the tasks containers to the gov_dev container repository
  push_tasks_gov_dev:
    executor: mymove_pusher
    steps:
      - aws_vars_transcom_gov_dev
      - push_image:
          ecr_env: gov_dev
          image_name: tasks
          tag: dev
          repo: app-tasks
      - announce_failure

  # `push_tasks_dp3` pushes the tasks containers to the milmove-dp3 container repository
  push_tasks_dp3:
    executor: mymove_pusher
    steps:
      - aws_vars_dp3
      - push_image:
          ecr_env: *dp3-env
          image_name: tasks
          tag: dev
          repo: app-tasks
      - announce_failure

  # `push_tasks_stg` pushes the tasks containers to the milmove-stg container repository
  push_tasks_stg:
    executor: mymove_pusher
    steps:
      - aws_vars_stg
      - push_image:
          ecr_env: stg
          image_name: tasks
          tag: dev
          repo: app-tasks
      - announce_failure

  # `push_tasks_prd` pushes the tasks containers to the milmove-prd container repository
  push_tasks_prd:
    executor: mymove_pusher
    steps:
      - aws_vars_prd
      - push_image:
          ecr_env: prd
          image_name: tasks
          tag: dev
          repo: app-tasks
      - announce_failure

  # `prod_auth_check` checks if approved before going to prod
  prod_auth_check:
    executor: tls_small
    steps:
      - run: echo "build approved by $CIRCLE_USERNAME"
      - run:
          name: Check if Prod approval has rights
          command: |
            if [[ $CIRCLE_USERNAME != "josiahzimmerman-caci" && $CIRCLE_USERNAME != "deandreJones" && $CIRCLE_USERNAME != "cameroncaci" ]]; then
               exit 1
            fi
      - announce_failure
  # All of the deploy tasks need to checkout the code so they can run the `scripts/do-exclusively` script

  # `deploy_dp3_migrations` deploys migrations to the dp3 environment
  deploy_dp3_migrations:
    executor: mymove_pusher
    environment:
      APP_ENVIRONMENT: *dp3-env
    steps:
      - checkout
      - aws_vars_dp3
      - deploy_migrations_steps:
          ecr_env: *dp3-env

  # `deploy_dp3_tasks` deploys scheduled tasks to the dp3 environment
  deploy_dp3_tasks:
    executor: mymove_pusher
    environment:
      APP_ENVIRONMENT: *dp3-env
    steps:
      - checkout
      - aws_vars_dp3
      - deploy_dp3_tasks_steps:
          ecr_env: *dp3-env

  # `deploy_dp3_app` updates the server-TLS app service in the dp3 environment
  deploy_dp3_app:
    executor: mymove_pusher
    parameters:
      dp3-env:
        type: string
        default: *dp3-env

    environment:
      APP_ENVIRONMENT: *dp3-env
      OPEN_TELEMETRY_SIDECAR: 'true'
      HEALTH_CHECK: 'true'
    steps:
      - checkout
      - aws_vars_dp3
      - deploy_app_steps:
          compare_host: '' # leave blank since we want dp3 to be able to roll back
          health_check_hosts: my.<< parameters.dp3-env >>.dp3.us,office.<< parameters.dp3-env >>.dp3.us,admin.<< parameters.dp3-env >>.dp3.us
          ecr_env: *dp3-env

  # `deploy_dp3_app_client_tls` updates the mutual-TLS service in the dp3 environment
  deploy_dp3_app_client_tls:
    executor: mymove_pusher
    parameters:
      dp3-env:
        type: string
        default: *dp3-env
    environment:
      APP_ENVIRONMENT: *dp3-env
      OPEN_TELEMETRY_SIDECAR: 'true'
      HEALTH_CHECK: 'true'
    steps:
      - checkout
      - aws_vars_dp3
      - tls_vars_dp3
      - deploy_app_client_tls_steps:
          compare_host: '' # leave blank since we want dp3 to be able to roll back
          health_check_hosts: api.<< parameters.dp3-env >>.dp3.us
          ecr_env: *dp3-env

  check_circle_against_stg_sha:
    executor: mymove_pusher
    steps:
      - checkout
      - run:
          name: Halt workflow to prevent old default branch deploying to staging
          command: scripts/compare-deployed-commit my.stg.move.mil $CIRCLE_SHA1

  # `deploy_stg_migrations` deploys migrations to the stg environment
  deploy_stg_migrations:
    executor: mymove_pusher
    environment:
      APP_ENVIRONMENT: 'stg'
    steps:
      - checkout
      - aws_vars_stg
      - deploy_migrations_steps:
          ecr_env: stg

  # `deploy_stg_tasks` deploys scheduled tasks to the stg environment
  deploy_stg_tasks:
    executor: mymove_pusher
    environment:
      APP_ENVIRONMENT: 'stg'
    steps:
      - checkout
      - aws_vars_stg
      - deploy_tasks_steps:
          ecr_env: stg

  # `deploy_stg_app` updates the server-TLS app service in stg environment
  deploy_stg_app:
    executor: mymove_pusher
    environment:
      APP_ENVIRONMENT: 'stg'
      OPEN_TELEMETRY_SIDECAR: 'true'
      HEALTH_CHECK: 'true'
    steps:
      - checkout
      - aws_vars_stg
      - deploy_app_steps:
          compare_host: my.stg.move.mil
          health_check_hosts: my.stg.move.mil,office.stg.move.mil,admin.stg.move.mil
          ecr_env: stg

  # `deploy_stg_app_client_tls` updates the mutual-TLS service in the stg environment
  deploy_stg_app_client_tls:
    executor: mymove_pusher
    # use dockerhub otel collector image as govcloud does not have the
    # right certs for pulling from public.ecr.aws
    environment:
      APP_ENVIRONMENT: 'stg'
      OPEN_TELEMETRY_SIDECAR: 'true'
      HEALTH_CHECK: 'true'
    steps:
      - checkout
      - aws_vars_stg
      - tls_vars_stg
      - deploy_app_client_tls_steps:
          compare_host: gex.stg.move.mil
          health_check_hosts: gex.stg.move.mil
          ecr_env: stg

  deploy_storybook_dp3:
    executor: mymove_pusher
    steps:
      - checkout
      - aws_vars_transcom_com_dev
      - deploy_app_storybook:
          s3_bucket: storybook.dp3.us

  # `deploy_prd_migrations` deploys migrations to the milmove-prd environment
  deploy_prd_migrations:
    executor: mymove_pusher
    environment:
      APP_ENVIRONMENT: 'prd'
    steps:
      - checkout
      - aws_vars_prd
      - deploy_migrations_steps:
          ecr_env: prd

  # `deploy_prd_tasks` deploys ECS tasks in the milmove-prd environment
  deploy_prd_tasks:
    executor: mymove_pusher
    environment:
      APP_ENVIRONMENT: 'prd'
    steps:
      - checkout
      - aws_vars_prd
      - deploy_tasks_steps:
          ecr_env: prd

  # `deploy_prd_app` updates the server-TLS app service in the milmove-prd environment
  deploy_prd_app:
    executor: mymove_pusher
    environment:
      APP_ENVIRONMENT: 'prd'
      OPEN_TELEMETRY_SIDECAR: 'true'
      HEALTH_CHECK: 'true'
    steps:
      - checkout
      - aws_vars_prd
      - deploy_app_steps:
          compare_host: my.move.mil
          health_check_hosts: my.move.mil,office.move.mil,admin.move.mil
          ecr_env: prd

  # `deploy_prd_app_client_tls` updates the mutual-TLS service in the milmove-prd environment
  deploy_prd_app_client_tls:
    executor: mymove_pusher
    environment:
      APP_ENVIRONMENT: 'prd'
      OPEN_TELEMETRY_SIDECAR: 'true'
      HEALTH_CHECK: 'true'
    steps:
      - checkout
      - aws_vars_prd
      - tls_vars_prd
      - deploy_app_client_tls_steps:
          compare_host: gex.move.mil
          health_check_hosts: gex.move.mil
          ecr_env: prd

workflows:
  version: 2

  app:
    jobs:
      - check_tls_certificate_dp3

      - check_tls_certificate_stg

      - check_tls_certificate_prd

      - pre_deps_golang

      - pre_deps_yarn

      - base_noop

      - anti_virus:
          filters:
            branches:
              only: main

      # compile_app_client does not rely on pre_deps_yarn
      # anymore so that it can start sooner. This helps the
      # overall build time since the compile is so slow. It does
      # the same steps as pre_deps_yarn, it just doesn't cache
      # the yarn downloads, so compile_app_client and
      # pre_deps_yarn might both wind up downloading packages,
      # but the speedup is worth the duplicate work
      #
      # CircleCI has a "feature" where if all dependencies are
      # filtered, the job is not run, so add a base_noop step that
      # should complete very quickly
      # See workflows -> jobs -> requires at
      #
      # https://circleci.com/docs/configuration-reference/
      - compile_app_client:
          requires:
            - base_noop
            - anti_virus

      - check_generated_code:
          requires:
            - pre_deps_golang
          filters:
            branches:
              ignore: [*integration-mtls-ignore-branch, *integration-ignore-branch]

      - pre_test:
          requires:
            - pre_deps_golang
            - pre_deps_yarn
            - check_tls_certificate_dp3
            - check_tls_certificate_stg
            - check_tls_certificate_prd

      - integration_tests_admin:
          requires:
            - compile_app_server
            - compile_app_client
          # See comments at the top of this file for configuring/using
          # this branch config
          filters:
            branches:
              ignore: *integration-ignore-branch

      - integration_tests_office:
          requires:
            - compile_app_server
            - compile_app_client
          # See comments at the top of this file for configuring/using
          # this branch config
          filters:
            branches:
              ignore: *integration-ignore-branch

      - integration_tests_my:
          requires:
            - compile_app_server
            - compile_app_client
          # See comments at the top of this file for configuring/using
          # this branch config
          filters:
            branches:
              ignore: *integration-ignore-branch

      - integration_tests_devseed:
          requires:
            - pre_deps_golang
          # See comments at the top of this file for configuring/using
          # this branch config
          filters:
            branches:
              ignore: *integration-ignore-branch

      - integration_tests:
          requires:
            - integration_tests_admin
            - integration_tests_office
            - integration_tests_my
            - integration_tests_devseed
            - integration_tests_mtls
          # See comments at the top of this file for configuring/using
          # this branch config
          filters:
            branches:
              ignore: *integration-ignore-branch

      - integration_tests_mtls:
          # mtls integration tests use the same server image as the
          # e2e playwright tests and so needs the client build
          requires:
            - compile_app_server
          # See comments at the top of this file for configuring/using
          # this branch config
          filters:
            branches:
              ignore: *integration-mtls-ignore-branch

      - integration_tests_load:
          requires:
            - compile_app_server
            # limiting this run to integrationBranch only due to multiple branch pipeline
          filters:
            branches:
              only: integrationTesting

      - client_test:
          requires:
            - pre_deps_yarn
          # See comments at the top of this file for configuring/using
          # this branch config
          filters:
            branches:
              ignore: *client-ignore-branch

      - client_test_coverage:
          requires:
            - client_test
          # See comments at the top of this file for configuring/using
          # this branch config
          filters:
            branches:
              ignore: *client-ignore-branch

      - server_test:
          requires:
            - pre_deps_golang
          # See comments at the top of this file for configuring/using
          # this branch config
          filters:
            branches:
              ignore: *server-ignore-branch

      - server_test_coverage:
          requires:
            - server_test
          # See comments at the top of this file for configuring/using
          # this branch config
          filters:
            branches:
              ignore: *server-ignore-branch

      - compile_app_server:
          requires:
            - anti_virus
            - pre_deps_golang

      - build_app:
          requires:
            - compile_app_server
            - compile_app_client
          filters:
            branches:
              ignore: *dp3-branch

      - push_app_gov_dev:
          requires:
            - build_app

      - build_migrations:
          requires:
            - compile_app_server
            - compile_app_client

      - push_migrations_gov_dev:
          requires:
            - build_migrations
          filters:
            branches:
              ignore: [*integration-mtls-ignore-branch, *integration-ignore-branch]

      - build_tasks:
          requires:
            - compile_app_server
            - compile_app_client
          filters:
            branches:
              ignore: *dp3-branch

      - push_tasks_gov_dev:
          requires:
            - build_tasks

      - build_dp3_app:
          requires:
            - compile_app_server
            - compile_app_client
          filters:
            branches:
              only: *dp3-branch

      - build_dp3_tasks:
          requires:
            - compile_app_server
            - compile_app_client
          filters:
            branches:
              only: *dp3-branch

      - push_otel_collector_image_dp3:
          requires:
            - compile_app_server
          filters:
            branches:
              only: *dp3-branch

      - push_app_dp3:
          requires:
            - build_dp3_app
          filters:
            branches:
              only: *dp3-branch

      - push_migrations_dp3:
          requires:
            - build_migrations
          filters:
            branches:
              only: *dp3-branch

      - push_tasks_dp3:
          requires:
            - build_dp3_tasks
          filters:
            branches:
              only: *dp3-branch

      - deploy_dp3_migrations:
          requires:
            - pre_deps_golang
            - pre_test
            - client_test
            - server_test
            - push_app_dp3
            - push_otel_collector_image_dp3
            - compile_app_server
            - compile_app_client
            - push_tasks_dp3
            - push_migrations_dp3
          filters:
            branches:
              only: *dp3-branch

      - deploy_dp3_tasks:
          requires:
            - deploy_dp3_migrations
          filters:
            branches:
              only: *dp3-branch

      - deploy_dp3_app:
          requires:
            - deploy_dp3_migrations
          filters:
            branches:
              only: *dp3-branch

      - deploy_dp3_app_client_tls:
          requires:
            - deploy_dp3_migrations
          filters:
            branches:
              only: *dp3-branch

      - push_otel_collector_image_stg:
          requires:
            - compile_app_server
          filters:
            branches:
              only: main

      - push_app_stg:
          requires:
            - build_app
          filters:
            branches:
              only: main

      - push_migrations_stg:
          requires:
            - build_migrations
          filters:
            branches:
              only: main

      - push_tasks_stg:
          requires:
            - build_tasks
          filters:
            branches:
              only: main

      - check_circle_against_stg_sha:
          requires:
            - pre_deps_golang
            - pre_test
            - client_test
            - server_test
            - push_app_stg
            - push_otel_collector_image_stg
            - compile_app_server
            - compile_app_client
            - push_migrations_stg
            - push_tasks_stg
            - integration_tests
            - integration_tests_mtls
          filters:
            branches:
              only: main

      - deploy_stg_migrations:
          requires:
            - check_circle_against_stg_sha
          filters:
            branches:
              only: main

      - deploy_stg_tasks:
          requires:
            - deploy_stg_migrations
          filters:
            branches:
              only: main

      - deploy_stg_app:
          requires:
            - deploy_stg_migrations
          filters:
            branches:
              only: main

      - deploy_stg_app_client_tls:
          requires:
            - deploy_stg_migrations
          filters:
            branches:
              only: main

      - approve_prd_deploy:
          type: approval
          context:
            - Production Workflow Approvers
          requires:
            - deploy_stg_tasks
            - deploy_stg_app
            - deploy_stg_app_client_tls

      - prod_auth_check:
          requires:
            - approve_prd_deploy
          filters:
            branches:
              only: main

      - deploy_storybook_dp3:
          requires:
            - build_storybook
          filters:
            branches:
              only: main

      - build_storybook:
          requires:
            - anti_virus
            - pre_deps_yarn

      - push_otel_collector_image_prd:
          requires:
            - prod_auth_check
          filters:
            branches:
              only: main

      - push_app_prd:
          requires:
            - prod_auth_check
          filters:
            branches:
              only: main

      - push_migrations_prd:
          requires:
            - prod_auth_check
          filters:
            branches:
              only: main

      - push_tasks_prd:
          requires:
            - prod_auth_check
          filters:
            branches:
              only: main

      - deploy_prd_migrations:
          requires:
            - push_migrations_prd
            - push_app_prd
            - push_tasks_prd
            - push_otel_collector_image_prd
          filters:
            branches:
              only: main

      - deploy_prd_tasks:
          requires:
            - deploy_prd_migrations
            - push_tasks_prd
          filters:
            branches:
              only: main

      - deploy_prd_app:
          requires:
            - deploy_prd_migrations
            - push_app_prd
          filters:
            branches:
              only: main

      - deploy_prd_app_client_tls:
          requires:
            - deploy_prd_migrations
            - push_app_prd
          filters:
            branches:
              only: main

experimental:
  notify:
    branches:
      only:
        - main<|MERGE_RESOLUTION|>--- conflicted
+++ resolved
@@ -879,10 +879,7 @@
             export FEATURE_FLAG_QUEUE_MANAGEMENT=false
             export FEATURE_FLAG_ENABLE_ALASKA=false
             export FEATURE_FLAG_UNACCOMPANIED_BAGGAGE=false
-<<<<<<< HEAD
-=======
             export FEATURE_FLAG_ENABLE_HAWAII=false
->>>>>>> 64ee4437
 
             # disable for speed, playwright tests can fail otherwise
             export DB_DEBUG=false
