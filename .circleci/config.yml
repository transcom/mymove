# yaml-language-server: $schema=https://json.schemastore.org/circleciconfig.json
############
#
# Caches
#
# Caches may have a `v1-` prefix, since caches in CircleCI 2.0 are immutable.
# A prefix provides an easy way to invalidate a cache.  See https://circleci.com/docs/2.0/caching/#clearing-cache
#
# Please do not use docker_layer_caching! It costs too much money to run. Please set to `false`.
#
############

version: 2.1

# References for variables shared across the file
references:
  circleci-docker: &circleci-docker milmove/circleci-docker:milmove-app-726bfe44bd27d3b41da41acbe3eb231811a993f7

  # the playwright image to use
  playwright: &playwright cimg/node:18.13.0-browsers

  # the image to use for running load tests
  # see milmove_load_testing for the right config
  load_tester: &load_tester cimg/python:3.11.3

  postgres: &postgres cimg/postgres:12.11

  redis: &redis redis:5.0.6

  # base image that spins up quickly
  cimg_base: &cimg_base cimg/base:2022.12-22.04

  aws-otel-collector: &aws-otel-collector public.ecr.aws/aws-observability/aws-otel-collector:v0.31.0

  # To deploy to loadtest, demo or exp:
  # set dp3-branch to the branch you want to deploy to the env specifed
  # in dp3-env (loadtest, demo, exp), or
  # `placeholder_branch_name` if you don't want to deploy to dp3
  #

  # In addition, it's common practice to disable acceptance tests and
  # ignore tests for dp3 deploys. See the branch settings below.
  dp3-branch: &dp3-branch placeholder_branch_name
  # MUST BE ONE OF: loadtest, demo, exp.
  # These are used to pull in env vars so the spelling matters!
  dp3-env: &dp3-env placeholder_env

  # set integration-ignore-branch to the branch if you want to IGNORE
  # integration tests, or `placeholder_branch_name` if you do want to
  # run them
  integration-ignore-branch: &integration-ignore-branch placeholder_branch_name

  # set integration-mtls-ignore-branch to the branch if you want to
  # IGNORE mtls integration tests, or `placeholder_branch_name` if you
  # do want to run them
  integration-mtls-ignore-branch: &integration-mtls-ignore-branch placeholder_branch_name

  # set client-ignore-branch to the branch if you want to IGNORE
  # client tests, or `placeholder_branch_name` if you do want to run
  # them
  client-ignore-branch: &client-ignore-branch placeholder_branch_name

  # set server-ignore-branch to the branch if you want to IGNORE
  # server tests, or `placeholder_branch_name` if you do want to run
  # them
  server-ignore-branch: &server-ignore-branch placeholder_branch_name

executors:
  base_small:
    resource_class: small
    docker:
      - image: *cimg_base
        auth:
          username: $DOCKERHUB_USERNAME
          password: $DOCKERHUB_PASSWORD
  tls_small:
    resource_class: small
    working_directory: ~/transcom/mymove
    docker:
      - image: *circleci-docker
        auth:
          username: $DOCKERHUB_USERNAME
          password: $DOCKERHUB_PASSWORD
  av_medium:
    resource_class: medium
    working_directory: ~/transcom/mymove
    docker:
      - image: milmove/clamav-ci
        # Authenticate with Docker Hub to avoid rate limit problems beginning on Nov 1st, 2020.
        # See https://www.docker.com/blog/scaling-docker-to-serve-millions-more-developers-network-egress/ for details
        # We'll need this until CircleCI and Docker Hub work out a deal to prevent rate limiting errors from CircleCI
        # IPs.
        auth:
          username: $DOCKERHUB_USERNAME
          password: $DOCKERHUB_PASSWORD
  mymove_pusher:
    # needs to be medium+ so it can checkout and restore the workspace
    resource_class: medium+
    working_directory: /mnt/ramdisk
    docker:
      - image: *circleci-docker
        auth:
          username: $DOCKERHUB_USERNAME
          password: $DOCKERHUB_PASSWORD
  mymove_builder:
    resource_class: medium+
    working_directory: /mnt/ramdisk
    docker:
      - image: *circleci-docker
        auth:
          username: $DOCKERHUB_USERNAME
          password: $DOCKERHUB_PASSWORD
  mymove_compiler:
    # large and no ram disk
    resource_class: large
    working_directory: ~/transcom/mymove
    docker:
      - image: *circleci-docker
        auth:
          username: $DOCKERHUB_USERNAME
          password: $DOCKERHUB_PASSWORD
        environment:
          GOPATH: /home/circleci/go

  mymove_compiler_xlarge:
    # xlarge and no ram disk
    resource_class: xlarge
    working_directory: ~/transcom/mymove
    docker:
      - image: *circleci-docker
        auth:
          username: $DOCKERHUB_USERNAME
          password: $DOCKERHUB_PASSWORD
        environment:
          GOPATH: /home/circleci/go

  mymove_ramdisk_compiler:
    # large with ram disk
    resource_class: large
    working_directory: /mnt/ramdisk
    docker:
      - image: *circleci-docker
        auth:
          username: $DOCKERHUB_USERNAME
          password: $DOCKERHUB_PASSWORD
        environment:
          GOPATH: /home/circleci/go

  mymove_ramdisk_compiler_xlarge:
    # xlarge with ram disk
    resource_class: xlarge
    working_directory: /mnt/ramdisk
    docker:
      - image: *circleci-docker
        auth:
          username: $DOCKERHUB_USERNAME
          password: $DOCKERHUB_PASSWORD
        environment:
          GOPATH: /home/circleci/go

  mymove_tester:
    resource_class: xlarge
    working_directory: ~/transcom/mymove
    docker:
      - image: *circleci-docker
        auth:
          username: $DOCKERHUB_USERNAME
          password: $DOCKERHUB_PASSWORD
        environment:
          GOPATH: /home/circleci/go
      - image: *postgres
        auth:
          username: $DOCKERHUB_USERNAME
          password: $DOCKERHUB_PASSWORD
        environment:
          POSTGRES_PASSWORD: mysecretpassword
          POSTGRES_DB: test_db
          # use ramdisk for better performance
          # https://circleci.com/docs/databases/#optimizing-postgresql-images
          PGDATA: /dev/shm/pgdata/data
        # override entrypoint/command for ramdisk
        # this has been fixed in versions of postgres newer than 13.9
        # https://github.com/CircleCI-Public/cimg-postgres/commit/3b320e26e4f187d0cd144efea1bc26cf5a2b68b0
        # milmove is still on 12.11
        entrypoint: /bin/bash
        command: -c 'ln -s /dev/shm/pgdata/data /var/lib/postgresql/ && exec /usr/local/bin/docker-entrypoint.sh postgres'

      - image: *redis
        auth:
          username: $DOCKERHUB_USERNAME
          password: $DOCKERHUB_PASSWORD

  mymove_load_tester:
    resource_class: large
    working_directory: ~/project
    docker:
      - image: *load_tester
        auth:
          username: $DOCKERHUB_USERNAME
          password: $DOCKERHUB_PASSWORD
        environment:
          GOPATH: /home/circleci/go
      - image: *postgres
        auth:
          username: $DOCKERHUB_USERNAME
          password: $DOCKERHUB_PASSWORD
        environment:
          POSTGRES_PASSWORD: mysecretpassword
          POSTGRES_DB: test_db
          # use ramdisk for better performance
          # https://circleci.com/docs/databases/#optimizing-postgresql-images
          PGDATA: /dev/shm/pgdata/data
        # override entrypoint/command for ramdisk
        # this has been fixed in versions of postgres newer than 13.9
        # https://github.com/CircleCI-Public/cimg-postgres/commit/3b320e26e4f187d0cd144efea1bc26cf5a2b68b0
        # milmove is still on 12.11
        entrypoint: /bin/bash
        command: -c 'ln -s /dev/shm/pgdata/data /var/lib/postgresql/ && exec /usr/local/bin/docker-entrypoint.sh postgres'

      - image: *redis
        auth:
          username: $DOCKERHUB_USERNAME
          password: $DOCKERHUB_PASSWORD

  milmove_playwright_tester:
    # maybe don't need xlarge, but getting many timeouts with large
    # ahobson - 2023-02-07
    resource_class: xlarge
    # use ~/project as that already exists in cimg/node and is owned
    # by circleci
    working_directory: ~/project
    docker:
      - image: *playwright
        auth:
          username: $DOCKERHUB_USERNAME
          password: $DOCKERHUB_PASSWORD
        environment:
          GOPATH: /home/circleci/go
      - image: *postgres
        auth:
          username: $DOCKERHUB_USERNAME
          password: $DOCKERHUB_PASSWORD
        environment:
          POSTGRES_PASSWORD: mysecretpassword
          POSTGRES_DB: test_db
          # use ramdisk for better performance
          # https://circleci.com/docs/databases/#optimizing-postgresql-images
          PGDATA: /dev/shm/pgdata/data
        # override entrypoint/command for ramdisk
        # this has been fixed in versions of postgres newer than 13.9
        # https://github.com/CircleCI-Public/cimg-postgres/commit/3b320e26e4f187d0cd144efea1bc26cf5a2b68b0
        # milmove is still on 12.11
        entrypoint: /bin/bash
        command: -c 'ln -s /dev/shm/pgdata/data /var/lib/postgresql/ && exec /usr/local/bin/docker-entrypoint.sh postgres'
      - image: *redis
        auth:
          username: $DOCKERHUB_USERNAME
          password: $DOCKERHUB_PASSWORD

commands:
  create_dot_go_version:
    description: 'Creates a .go-version file (if needed) which can be used for cache keys specific to golang'
    steps:
      - run:
          name: Create a .go-version file
          command: |
            if [ -f ".go-version" ]; then
              echo ".go-version already exists, no need to re-create"
            else
              GO_VERSION=$(awk '/golang/ { print $2 }' .tool-versions)
              echo "Creating .go-version using version ${GO_VERSION}"
              echo $GO_VERSION > .go-version
            fi

  restore_cache_for_go:
    steps:
      - create_dot_go_version
      - restore_cache:
          keys:
            - go-mod-sources-v5-{{ checksum "go.sum" }}-{{ checksum ".go-version" }}

  save_cache_for_go:
    steps:
      - create_dot_go_version
      - save_cache:
          key: go-mod-sources-v5-{{ checksum "go.sum" }}-{{ checksum ".go-version" }}
          paths:
            - '~/go'
            - '~/transcom/mymove/bin/swagger'

  aws_vars_stg:
    steps:
      - run:
          name: 'Setting up AWS environment variables for stg env'
          command: |
            echo "export AWS_DEFAULT_REGION=$STG_REGION" >> $BASH_ENV
            echo "export AWS_ACCOUNT_ID=$STG_ACCOUNT_ID" >> $BASH_ENV
            echo "export AWS_ACCESS_KEY_ID=$STG_ACCESS_KEY_ID" >> $BASH_ENV
            echo "export AWS_SECRET_ACCESS_KEY=$STG_SECRET_ACCESS_KEY" >> $BASH_ENV
            # override default cpu/memory for staging
            echo "export SERVICE_RESERVATION_CPU=2048" >> $BASH_ENV
            echo "export SERVICE_RESERVATION_MEM=4096" >> $BASH_ENV
            source $BASH_ENV
  tls_vars_stg:
    steps:
      - run:
          name: 'Setting up TLS environment variables for stg env'
          command: |
            echo "export TLS_CERT=$STG_MOVE_MIL_DOD_TLS_CERT" >> $BASH_ENV
            echo "export TLS_KEY=$STG_MOVE_MIL_DOD_TLS_KEY" >> $BASH_ENV
            echo "export TLS_CA=$STG_MOVE_MIL_DOD_TLS_CA" >> $BASH_ENV
            source $BASH_ENV
  aws_vars_prd:
    steps:
      - run:
          name: 'Setting up AWS environment variables for prd env'
          command: |
            echo "export AWS_DEFAULT_REGION=$PRD_REGION" >> $BASH_ENV
            echo "export AWS_ACCOUNT_ID=$PRD_ACCOUNT_ID" >> $BASH_ENV
            echo "export AWS_ACCESS_KEY_ID=$PRD_ACCESS_KEY_ID" >> $BASH_ENV
            echo "export AWS_SECRET_ACCESS_KEY=$PRD_SECRET_ACCESS_KEY" >> $BASH_ENV
            # override default cpu/memory for production
            echo "export SERVICE_RESERVATION_CPU=2048" >> $BASH_ENV
            echo "export SERVICE_RESERVATION_MEM=4096" >> $BASH_ENV
            source $BASH_ENV
  tls_vars_prd:
    steps:
      - run:
          name: 'Setting up TLS environment variables for prd env'
          command: |
            echo "export TLS_CERT=$PRD_MOVE_MIL_DOD_TLS_CERT" >> $BASH_ENV
            echo "export TLS_KEY=$PRD_MOVE_MIL_DOD_TLS_KEY" >> $BASH_ENV
            echo "export TLS_CA=$PRD_MOVE_MIL_DOD_TLS_CA" >> $BASH_ENV
            source $BASH_ENV
  aws_vars_transcom_gov_dev:
    parameters:
      when:
        description: when to run
        type: string
        default: on_success
    steps:
      - run:
          name: 'Setting up AWS environment variables for gov-dev env'
          command: |
            echo "export AWS_DEFAULT_REGION=$GOV_DEV_REGION" >> $BASH_ENV
            echo "export AWS_ACCOUNT_ID=$GOV_DEV_ACCOUNT_ID" >> $BASH_ENV
            echo "export AWS_ACCESS_KEY_ID=$GOV_DEV_ACCESS_KEY_ID" >> $BASH_ENV
            echo "export AWS_SECRET_ACCESS_KEY=$GOV_DEV_SECRET_KEY" >> $BASH_ENV
            source $BASH_ENV
          when: << parameters.when >>
  tls_vars_gov_dev:
    steps:
      - run:
          name: 'Setting up TLS environment variables for gov-dev env'
          command: |
            echo "export TLS_CERT=$EXPERIMENTAL_MOVE_MIL_DOD_TLS_CERT" >> $BASH_ENV
            echo "export TLS_KEY=$EXPERIMENTAL_MOVE_MIL_DOD_TLS_KEY" >> $BASH_ENV
            echo "export TLS_CA=$EXPERIMENTAL_MOVE_MIL_DOD_TLS_CA" >> $BASH_ENV
            source $BASH_ENV
  aws_vars_transcom_com_dev:
    steps:
      - run:
          name: 'Setting up AWS environment variables for com-dev env'
          command: |
            echo "export AWS_DEFAULT_REGION=$COM_REGION" >> $BASH_ENV
            echo "export AWS_ACCOUNT_ID=$DEV_ACCOUNT_ID" >> $BASH_ENV
            echo "export AWS_ACCESS_KEY_ID=$DEV_ACCESS_KEY_ID" >> $BASH_ENV
            echo "export AWS_SECRET_ACCESS_KEY=$DEV_SECRET_KEY" >> $BASH_ENV
            source $BASH_ENV
  aws_vars_dp3:
    parameters:
      dp3-env:
        description: dp3 env to deploy to (exp, loadtest, demo)
        type: string
        default: *dp3-env
    steps:
      - run:
          name: 'Setting up AWS environment variables for dp3 env defined in &dp3-env'
          command: |
            echo "export AWS_DEFAULT_REGION=\$$(echo << parameters.dp3-env >> | tr 'a-z' 'A-Z')_REGION" >> $BASH_ENV
            echo "export AWS_ACCOUNT_ID=\$$(echo << parameters.dp3-env >> | tr 'a-z' 'A-Z')_ACCOUNT_ID" >> $BASH_ENV
            echo "export AWS_ACCESS_KEY_ID=\$$(echo << parameters.dp3-env >> | tr 'a-z' 'A-Z')_ACCESS_KEY_ID" >> $BASH_ENV
            echo "export AWS_SECRET_ACCESS_KEY=\$$(echo << parameters.dp3-env >> | tr 'a-z' 'A-Z')_SECRET_ACCESS_KEY" >> $BASH_ENV
      - when:
          condition:
            equal: [loadtest, << parameters.dp3-env >>]
          steps:
            - run:
                name: 'Increase cpu/memory reservation for loadtest'
                command: |
                  # override default cpu/memory
                  echo "export SERVICE_RESERVATION_CPU=2048" >> $BASH_ENV
                  echo "export SERVICE_RESERVATION_MEM=4096" >> $BASH_ENV
                  source $BASH_ENV
  tls_vars_dp3:
    parameters:
      dp3-env:
        description: dp3 env to deploy to (exp, loadtest, demo)
        type: string
        default: *dp3-env
    steps:
      - run:
          name: 'Setting up TLS environment variables for dp3 env defined in &dp3-env'
          command: |
            echo "export TLS_CERT=\$$(echo << parameters.dp3-env >> | tr 'a-z' 'A-Z')_DP3_CERT" >> $BASH_ENV
            echo "export TLS_KEY=\$$(echo << parameters.dp3-env >> | tr 'a-z' 'A-Z')_DP3_KEY" >> $BASH_ENV
            echo "export TLS_CA=\$$(echo << parameters.dp3-env >> | tr 'a-z' 'A-Z')_DP3_CA" >> $BASH_ENV
            source $BASH_ENV

  announce_failure:
    # parameters:
    steps:
      - run:
          name: Announce failure
          command: |
            [[ $CIRCLE_BRANCH = main ]] || exit 0
            scripts/circleci-announce-broken-branch
          when: on_fail

  deploy_migrations_steps:
    parameters:
      ecr_env:
        type: string
    steps:
      - attach_workspace:
          at: .
      - run:
          name: Get Digest from filesystem
          command: echo 'export ECR_DIGEST=$(cat images/sha/ECR_DIGEST_app-migrations_<< parameters.ecr_env >>)' | tee -a "${BASH_ENV}"
      - run:
          name: Snapshot database
          command: scripts/do-exclusively --job-name ${CIRCLE_JOB} scripts/rds-snapshot-app-db $APP_ENVIRONMENT
      - run:
          name: Run migrations
          command: scripts/do-exclusively --job-name ${CIRCLE_JOB} scripts/ecs-run-app-migrations-container ${AWS_ACCOUNT_ID}.dkr.ecr.${AWS_DEFAULT_REGION}.amazonaws.com/app-migrations@${ECR_DIGEST} $APP_ENVIRONMENT
          no_output_timeout: 60m
          environment:
            CHAMBER_RETRIES: 20
      - announce_failure
  deploy_tasks_steps:
    parameters:
      ecr_env:
        type: string
    steps:
      - attach_workspace:
          at: .
      - run:
          name: Get Digest from filesystem
          command: echo 'export ECR_DIGEST=$(cat images/sha/ECR_DIGEST_app-tasks_<< parameters.ecr_env >>)' | tee -a "${BASH_ENV}"
      - run:
          name: Deploy connect to GEX via SFTP service
          command: scripts/do-exclusively --job-name ${CIRCLE_JOB} scripts/ecs-deploy-task-container connect-to-gex-via-sftp "${AWS_ACCOUNT_ID}.dkr.ecr.${AWS_DEFAULT_REGION}.amazonaws.com/app-tasks@${ECR_DIGEST}" "${APP_ENVIRONMENT}"
          no_output_timeout: 20m
      - announce_failure
      - run:
          name: Deploy GHC fuel price data task service
          command: scripts/do-exclusively --job-name ${CIRCLE_JOB} scripts/ecs-deploy-task-container save-ghc-fuel-price-data "${AWS_ACCOUNT_ID}.dkr.ecr.${AWS_DEFAULT_REGION}.amazonaws.com/app-tasks@${ECR_DIGEST}" "${APP_ENVIRONMENT}"
          no_output_timeout: 20m
      - announce_failure
      - run:
          name: Deploy payment reminder email task service
          command: scripts/do-exclusively --job-name ${CIRCLE_JOB} scripts/ecs-deploy-task-container send-payment-reminder "${AWS_ACCOUNT_ID}.dkr.ecr.${AWS_DEFAULT_REGION}.amazonaws.com/app-tasks@${ECR_DIGEST}" "${APP_ENVIRONMENT}"
          no_output_timeout: 20m
      - announce_failure
      - run:
          name: Deploy post to GEX service
          command: scripts/do-exclusively --job-name ${CIRCLE_JOB} scripts/ecs-deploy-task-container post-file-to-gex "${AWS_ACCOUNT_ID}.dkr.ecr.${AWS_DEFAULT_REGION}.amazonaws.com/app-tasks@${ECR_DIGEST}" "${APP_ENVIRONMENT}"
          no_output_timeout: 20m
      - announce_failure
      - run:
          name: Deploy process EDIs service
          command: scripts/do-exclusively --job-name ${CIRCLE_JOB} scripts/ecs-deploy-task-container process-edis "${AWS_ACCOUNT_ID}.dkr.ecr.${AWS_DEFAULT_REGION}.amazonaws.com/app-tasks@${ECR_DIGEST}" "${APP_ENVIRONMENT}"
          no_output_timeout: 20m
      - announce_failure
  # Used for dp3 sites, which do not include gex/orders
  deploy_dp3_tasks_steps:
    parameters:
      ecr_env:
        type: string
        default: *dp3-env
    steps:
      - attach_workspace:
          at: .
      - run:
          name: Get Digest from filesystem
          command: echo 'export ECR_DIGEST=$(cat images/sha/ECR_DIGEST_app-tasks_<< parameters.ecr_env >>)' | tee -a "${BASH_ENV}"
      - run:
          name: Deploy GHC fuel price data task service
          command: scripts/do-exclusively --job-name ${CIRCLE_JOB} scripts/ecs-deploy-task-container save-ghc-fuel-price-data "${AWS_ACCOUNT_ID}.dkr.ecr.${AWS_DEFAULT_REGION}.amazonaws.com/app-tasks@${ECR_DIGEST}" "${APP_ENVIRONMENT}"
          no_output_timeout: 20m
      - announce_failure
      - run:
          name: Deploy payment reminder email task service
          command: scripts/do-exclusively --job-name ${CIRCLE_JOB} scripts/ecs-deploy-task-container send-payment-reminder "${AWS_ACCOUNT_ID}.dkr.ecr.${AWS_DEFAULT_REGION}.amazonaws.com/app-tasks@${ECR_DIGEST}" "${APP_ENVIRONMENT}"
          no_output_timeout: 20m
      - announce_failure
  deploy_app_steps:
    parameters:
      compare_host:
        type: string
      health_check_hosts:
        type: string
      ecr_env:
        type: string
    steps:
      - attach_workspace:
          at: .
      - run:
          name: Compare against deployed commit
          command: |
            [[ -z "<< parameters.compare_host >>" ]] || scripts/compare-deployed-commit "<< parameters.compare_host >>" $CIRCLE_SHA1
      - restore_cache_for_go
      - run:
          name: Get Digest from filesystem
          command: echo 'export ECR_DIGEST=$(cat images/sha/ECR_DIGEST_app_<< parameters.ecr_env >>)' | tee -a "${BASH_ENV}"
      - run:
          name: Get otel collector digest from filesystem
          command: |
            OTEL_ECR_DIGEST=$(cat images/sha/ECR_DIGEST_otel-collector_<< parameters.ecr_env >>)
            echo "export OTEL_ECR_DIGEST=${OTEL_ECR_DIGEST}" | tee -a "${BASH_ENV}"

            echo "export OTEL_COLLECTOR_IMAGE=${AWS_ACCOUNT_ID}.dkr.ecr.${AWS_DEFAULT_REGION}.amazonaws.com/otel-collector@${OTEL_ECR_DIGEST}" | tee -a "${BASH_ENV}"
      - run:
          name: Deploy app service
          command: scripts/do-exclusively --job-name ${CIRCLE_JOB} scripts/ecs-deploy-service-container app "${AWS_ACCOUNT_ID}.dkr.ecr.${AWS_DEFAULT_REGION}.amazonaws.com/app@${ECR_DIGEST}" "${APP_ENVIRONMENT}" "/bin/milmove serve"
          no_output_timeout: 20m
      - run:
          name: Health Check
          command: bin/health-checker --schemes https --hosts << parameters.health_check_hosts >> --tries 10 --backoff 3 --log-level info --timeout 5m
      - run:
          name: TLS Check
          command: bin/tls-checker --schemes https --hosts << parameters.health_check_hosts >> --log-level info --timeout 15m
      - run:
          name: Check deployed commits
          command: scripts/check-deployed-commit "<< parameters.health_check_hosts >>" "$CIRCLE_SHA1"
      - announce_failure
  deploy_app_client_tls_steps:
    parameters:
      compare_host:
        type: string
      health_check_hosts:
        type: string
      ecr_env:
        type: string
    steps:
      - attach_workspace:
          at: .
      - run:
          name: Compare against deployed commit
          command: |
            [[ -z "<< parameters.compare_host >>" ]] || scripts/compare-deployed-commit "<< parameters.compare_host >>" $CIRCLE_SHA1 ${TLS_KEY} ${TLS_CERT} ${TLS_CA}
      - run:
          name: Get Digest from filesystem
          command: echo 'export ECR_DIGEST=$(cat images/sha/ECR_DIGEST_app_<< parameters.ecr_env >>)' | tee -a "${BASH_ENV}"
      - run:
          name: Get otel collector digest from filesystem
          command: |
            OTEL_ECR_DIGEST=$(cat images/sha/ECR_DIGEST_otel-collector_<< parameters.ecr_env >>)
            echo "export OTEL_ECR_DIGEST=${OTEL_ECR_DIGEST}" | tee -a "${BASH_ENV}"

            echo "export OTEL_COLLECTOR_IMAGE=${AWS_ACCOUNT_ID}.dkr.ecr.${AWS_DEFAULT_REGION}.amazonaws.com/otel-collector@${OTEL_ECR_DIGEST}" | tee -a "${BASH_ENV}"
      - run:
          name: Deploy app-client-tls service
          command: scripts/do-exclusively --job-name ${CIRCLE_JOB} scripts/ecs-deploy-service-container app-client-tls "${AWS_ACCOUNT_ID}.dkr.ecr.${AWS_DEFAULT_REGION}.amazonaws.com/app@${ECR_DIGEST}" "${APP_ENVIRONMENT}" "/bin/milmove serve"
          no_output_timeout: 20m
      - run:
          name: Health Check
          command: |
            bin/health-checker --schemes https --hosts << parameters.health_check_hosts >> --key ${TLS_KEY} --cert ${TLS_CERT} --ca ${TLS_CA} --tries 10 --backoff 3 --log-level info --timeout 5m
      - run:
          name: TLS Check
          command: |
            bin/tls-checker --schemes https --hosts << parameters.health_check_hosts >> --key ${TLS_KEY} --cert ${TLS_CERT} --ca ${TLS_CA} --log-level info --timeout 15m
      - run:
          name: Check deployed commits
          command: scripts/check-deployed-commit "<< parameters.health_check_hosts >>" "$CIRCLE_SHA1" ${TLS_KEY} ${TLS_CERT} ${TLS_CA}
      - announce_failure

  deploy_app_storybook:
    parameters:
      s3_bucket:
        type: string
    steps:
      - attach_workspace:
          at: /tmp/storybook
      - checkout
      - run:
          name: Push Storybook build to S3
          command: scripts/push-storybook-assets "<< parameters.s3_bucket>>"

  build_image:
    parameters:
      dockerfile:
        type: string
      image_name:
        type: string
      tag:
        type: string
      working_dir:
        type: string
    steps:
      - attach_workspace:
          at: .
      - setup_remote_docker:
          docker_layer_caching: false
      - run:
          name: 'Build docker image'
          working_directory: << parameters.working_dir >>
          command: |
            docker build -f << parameters.dockerfile>> -t << parameters.image_name >>:<< parameters.tag >> .
            mkdir -p images
            docker save -o images/<< parameters.image_name >> << parameters.image_name >>:<< parameters.tag >>
      - persist_to_workspace:
          root: .
          paths:
            - images/<< parameters.image_name >>

  push_image:
    parameters:
      ecr_env:
        type: string
      image_name:
        type: string
      tag:
        type: string
      repo:
        type: string
    steps:
      - attach_workspace:
          at: .
      - setup_remote_docker:
          docker_layer_caching: false
      - run:
          name: 'Retrieve docker image from workspace'
          command: |
            docker load -i images/<< parameters.image_name >>
      - run:
          name: 'Tag and push docker image'

          command: |
            aws ecr get-login-password --region $AWS_DEFAULT_REGION | docker login --username AWS --password-stdin ${AWS_ACCOUNT_ID}.dkr.ecr.${AWS_DEFAULT_REGION}.amazonaws.com
            docker tag << parameters.image_name >>:<< parameters.tag >> ${AWS_ACCOUNT_ID}.dkr.ecr.${AWS_DEFAULT_REGION}.amazonaws.com/<< parameters.repo >>:git-${CIRCLE_SHA1}
            docker push ${AWS_ACCOUNT_ID}.dkr.ecr.${AWS_DEFAULT_REGION}.amazonaws.com/<< parameters.repo >>:git-${CIRCLE_SHA1}
            shopt -s extglob

            # README: We are going to replace any unwanted characters with dashes then truncate
            #         the tag name to 100 characters. Docker tags can be a maximum of 128 characters
            #         and this leaves some room for a prefix.
            docker_tag_from_branch_name=${CIRCLE_BRANCH//+([^A-Za-z0-9-.])/-}
            docker_tag_shortened_name=${docker_tag_from_branch_name:0:100}

            docker tag << parameters.image_name >>:<< parameters.tag >> ${AWS_ACCOUNT_ID}.dkr.ecr.${AWS_DEFAULT_REGION}.amazonaws.com/<< parameters.repo >>:git-branch-${docker_tag_shortened_name}
            docker push ${AWS_ACCOUNT_ID}.dkr.ecr.${AWS_DEFAULT_REGION}.amazonaws.com/<< parameters.repo >>:git-branch-${docker_tag_shortened_name}
      - run:
          name: 'Record ECR Image Digest'
          command: |
            mkdir -p images/sha
            echo $(aws ecr describe-images --repository-name << parameters.repo >> --image-ids imageTag=git-${CIRCLE_SHA1} | jq ".imageDetails[0] .imageDigest" -r) > images/sha/ECR_DIGEST_<< parameters.repo >>_<< parameters.ecr_env >>
            cat images/sha/ECR_DIGEST_<< parameters.repo >>_<< parameters.ecr_env >>
            sleep 60
      - run:
          name: 'Describe image scan findings'
          command: scripts/ecr-describe-image-scan-findings << parameters.repo >> $(cat images/sha/ECR_DIGEST_<< parameters.repo >>_<< parameters.ecr_env >>)
      - persist_to_workspace:
          root: .
          paths:
            - images/sha/ECR_DIGEST_<< parameters.repo >>_<< parameters.ecr_env >>

  # The ATO environments cannot pull from outside repositories
  # the error is: x509: certificate signed by unknown authority
  #
  # So pull the image and then push to our own ECR repo. For docker
  # STIG reasons, we need to do an image scan AND we need to expire
  # old images, so always create a new tag on each deployment
  push_otel_collector_image:
    parameters:
      ecr_env:
        type: string
      aws_otel_collector_image:
        type: string
      repo:
        type: string
        default: otel-collector
    steps:
      - setup_remote_docker:
          docker_layer_caching: false
      - attach_workspace:
          at: .
      - run:
          name: 'Tag and push docker image'
          command: |
            aws ecr get-login-password --region $AWS_DEFAULT_REGION | docker login --username AWS --password-stdin ${AWS_ACCOUNT_ID}.dkr.ecr.${AWS_DEFAULT_REGION}.amazonaws.com
            otel_image=$(echo << parameters.aws_otel_collector_image >>)
            docker pull "${otel_image}"
            shopt -s extglob
            # this removes everything before the colon, which separates the
            # image name from the image tag
            otel_image_tag=${otel_image#*:}
            repo_name=${AWS_ACCOUNT_ID}.dkr.ecr.${AWS_DEFAULT_REGION}.amazonaws.com/<< parameters.repo >>
            image_name="${repo_name}:${otel_image_tag}"
            docker pull "${otel_image}"
            # use git prefix for ECR expiration policy
            docker tag "${otel_image}" "${repo_name}:git-${otel_image_tag}-${CIRCLE_SHA1}"
            docker push "${repo_name}:git-${otel_image_tag}-${CIRCLE_SHA1}"

      - run:
          name: 'Record ECR Image Digest'
          command: |
            otel_image=$(echo << parameters.aws_otel_collector_image >>)
            shopt -s extglob
            # this removes everything before the colon, which separates the
            # image name from the image tag
            otel_image_tag=${otel_image#*:}
            mkdir -p images/sha
            echo $(aws ecr describe-images --repository-name << parameters.repo >> --image-ids imageTag=git-${otel_image_tag}-${CIRCLE_SHA1} | jq ".imageDetails[0] .imageDigest" -r) > images/sha/ECR_DIGEST_<< parameters.repo >>_<< parameters.ecr_env >>
            cat images/sha/ECR_DIGEST_<< parameters.repo >>_<< parameters.ecr_env >>
      # The scans of the upstream otel collector image result in
      #
      #   UnsupportedImageError: The operating system and/or package manager are not supported
      # The irony of the AWS open telemetry collector being built in a
      # way that is not compatible with AWS image scanning is not lost
      # on me
      # - run:
      #     name: 'Describe image scan findings'
      #     command: scripts/ecr-describe-image-scan-findings << parameters.repo >> $(cat images/sha/ECR_DIGEST_<< parameters.repo >>_<< parameters.ecr_env >>) || true
      - persist_to_workspace:
          root: .
          paths:
            - images/sha/ECR_DIGEST_<< parameters.repo >>_<< parameters.ecr_env >>

  server_tests_step:
    parameters:
      application:
        type: string
    steps:
      - run:
          name: make server_test_build for <<parameters.application>>
          command: |
            export LOGIN_GOV_SECRET_KEY=$(echo $E2E_LOGIN_GOV_SECRET_KEY | base64 --decode)
            export OKTA_CUST_CLIENT_ID=notrealkey
            export OKTA_OFFICE_CLIENT_ID=notrealkey1
            export OKTA_ADMIN_CLIENT_ID=notrealkey2
            export OKTA_CUSTOMER_SECRET_KEY=notrealkey
            export OKTA_OFFICE_SECRET_KEY=notrealkey1
            export OKTA_ADMIN_SECRET_KEY=notrealkey2
            export OKTA_TENANT_ORG_URL=test-milmove.okta.mil
            export OKTA_API_KEY=notrealapikey


            make server_test
          no_output_timeout: 20m

          environment:
            APPLICATION: '<< parameters.application >>'
            # 8 since this runs on xlarge with 8 CPUs
            GOTEST_PARALLEL: 8
            DB_PASSWORD: mysecretpassword
            DB_USER_LOW_PRIV: crud
            DB_PASSWORD_LOW_PRIV: mysecretpassword
            DB_USER: postgres
            DB_HOST: localhost
            DB_PORT_TEST: 5433
            DB_PORT: 5432
            DB_NAME: test_db
            DB_NAME_TEST: test_db
            DTOD_USE_MOCK: 'true'
            MIGRATION_MANIFEST: '/home/circleci/transcom/mymove/migrations/<< parameters.application >>/migrations_manifest.txt'
            MIGRATION_PATH: 'file:///home/circleci/transcom/mymove/migrations/<< parameters.application >>/schema;file:///home/circleci/transcom/mymove/migrations/<< parameters.application >>/secure'
            EIA_KEY: db2522a43820268a41a802a16ae9fd26 # dummy key generated with openssl rand -hex 16
            ENV: test
            ENVIRONMENT: test
            SERVER_REPORT: 1
            COVERAGE: 1
            SERVE_API_INTERNAL: 'true'
            OKTA_CUSTOMER_CLIENT_ID: 1q2w3e4r5t6y7u8i9o
            OKTA_ADMIN_CLIENT_ID: AQ1SW2DE3FR4G5
            OKTA_OFFICE_CLIENT_ID: 9f9f9s8s90gig9
            OKTA_API_KEY: notrealapikey8675309
  # run playwright tests without using setup_remote_docker
  # the remote docker resources are not configurable and thus are
  # SLOOOOOOW
  #
  # https://circleci.com/docs/building-docker-images/#specifications
  #
  # Run postgresql + redis in docker, but run the tests locally
  #
  e2e_tests_playwright:
    parameters:
      workers:
        type: integer
        # We tried this in an xlarge resource with 5 workers and still
        # had flaky tests because of pages being slow to load
        # Instead, we run in a large instance with 1 worker and
        # increased parallelism as needed
        default: 1
      path:
        type: string
    steps:
      - attach_workspace:
          at: .
      - restore_cache:
          keys:
            - v3-cache-yarn-v3-{{ checksum "yarn.lock" }}
      - run:
          name: setup hosts
          command: |
            # futz with /etc/hosts for running in circleci
            echo "127.0.0.1 milmovelocal" | sudo tee -a /etc/hosts
            echo "127.0.0.1 officelocal" | sudo tee -a /etc/hosts
            echo "127.0.0.1 adminlocal" | sudo tee -a /etc/hosts
            echo "127.0.0.1 primelocal" | sudo tee -a /etc/hosts
      - run:
          background: true
          name: run server
          environment:
            MIGRATION_MANIFEST: '/home/circleci/project/migrations/app/migrations_manifest.txt'
            MIGRATION_PATH: 'file:///home/circleci/project/migrations/app/schema;file:///home/circleci/project/migrations/app/secure'
          command: |
            export MOVE_MIL_DOD_CA_CERT=$(cat config/tls/devlocal-ca.pem)
            export MOVE_MIL_DOD_TLS_CERT=$(cat config/tls/devlocal-https.pem)
            export MOVE_MIL_DOD_TLS_KEY=$(cat config/tls/devlocal-https.key)
            export CLIENT_AUTH_SECRET_KEY=$(cat config/tls/devlocal-client_auth_secret.key)
            export LOGIN_GOV_SECRET_KEY=$(echo $E2E_LOGIN_GOV_SECRET_KEY | base64 --decode)
            export HERE_MAPS_APP_ID=$E2E_HERE_MAPS_APP_ID
            export HERE_MAPS_APP_CODE=$E2E_HERE_MAPS_APP_CODE
            # pull in review app settings here so we don't have to
            # reproduce them
            sed 's,^,export ,' config/env/review.app.env > server_env
            source server_env

            # now do a few overrides
            export HERE_MAPS_GEOCODE_ENDPOINT=https://geocoder.api.here.com/6.2/geocode.json
            export HERE_MAPS_ROUTING_ENDPOINT=https://route.api.here.com/routing/7.2/calculateroute.json
            export LOGIN_GOV_CALLBACK_PORT=4000
            export LOGIN_GOV_CALLBACK_PROTOCOL=http
            export OKTA_CUSTOMER_CLIENT_ID=1q2w3e4r5t6y7u8i9o
            export OKTA_ADMIN_CLIENT_ID=AQ1SW2DE3FR4G5
            export OKTA_OFFICE_CLIENT_ID=9f9f9s8s90gig9
            export OKTA_CUSTOMER_SECRET_KEY=notrealkey
            export OKTA_OFFICE_SECRET_KEY=notrealkey1
            export OKTA_ADMIN_SECRET_KEY=notrealkey2
            export OKTA_TENANT_CALLBACK_PORT=4000
            export OKTA_TENANT_CALLBACK_PROTOCOL=http
            export OKTA_TENANT_ORG_URL=test-milmove.okta.mil
            export OKTA_API_KEY=notrealapikey
            export SERVE_API_PRIME=false
            export SERVE_API_SUPPORT=true
            export SERVE_PRIME_SIMULATOR=true
            export DEVLOCAL_CA=$PWD/config/tls/devlocal-ca.pem
            export DOD_CA_PACKAGE=$PWD/config/tls/milmove-cert-bundle.p7b
            export HTTP_ADMIN_SERVER_NAME=adminlocal
            export HTTP_MY_SERVER_NAME=milmovelocal
            export HTTP_OFFICE_SERVER_NAME=officelocal
            export HTTP_ORDERS_SERVER_NAME=orderslocal
            export HTTP_PRIME_SERVER_NAME=primelocal
            export ENVIRONMENT=test
<<<<<<< HEAD
            export FEATURE_FLAG_MULTI_MOVE=true
=======
            export FEATURE_FLAG_PPM=true
            export FEATURE_FLAG_NTS=true
            export FEATURE_FLAG_NTSR=true
            export FEATURE_FLAG_CAC_VALIDATED_LOGIN=false
>>>>>>> e2e9477c

            # disable for speed, playwright tests can fail otherwise
            export DB_DEBUG=false

            make db_dev_create
            bin/milmove migrate
            # playwright tests DO NOT NEED SEED DATA
            bin/milmove serve 2>&1 | fmt
      - run:
          name: wait for server
          command: |
            # install yarn dependencies while waiting for the server
            # to start. This installs our pinned version of playwright
            yarn install --frozen-lockfile --cache-folder ~/.cache/yarn
            # install playwright browsers while waiting for the server to start
            ./node_modules/.bin/playwright install
            dockerize -wait http://milmovelocal:4000 -timeout 5m
      - run:
          name: run e2e_test playwright
          environment:
            PLAYWRIGHT_MY_URL: http://milmovelocal:4000
            PLAYWRIGHT_ADMIN_URL: http://adminlocal:4000
            PLAYWRIGHT_OFFICE_URL: http://officelocal:4000
<<<<<<< HEAD
          # partially taken from https://playwright.dev/docs/ci#sharding-in-circleci
            FEATURE_FLAG_MULTI_MOVE: 'true'
=======
            # partially taken from https://playwright.dev/docs/ci#sharding-in-circleci
            FEATURE_FLAG_PPM: 'true'
            FEATURE_FLAG_NTS: 'true'
            FEATURE_FLAG_NTSR: 'true'
            FEATURE_FLAG_CAC_VALIDATED_LOGIN: 'false'
>>>>>>> e2e9477c
          command: |
            SHARD=$((${CIRCLE_NODE_INDEX}+1))
            PLAYWRIGHT_JUNIT_OUTPUT_NAME=playwright-results.xml \
            ./node_modules/.bin/playwright test \
            --reporter=html,junit \
            --trace=on \
            --workers << parameters.workers >> \
            --shard="${SHARD}/${CIRCLE_NODE_TOTAL}" \
            << parameters.path >>
          no_output_timeout: 60m
      - store_artifacts:
          path: playwright-report
      - run:
          name: create playwright report archive for download
          when: always
          command: |
            zip -r complete-playwright-report.zip playwright-report
      - store_artifacts:
          path: complete-playwright-report.zip
      - store_test_results:
          path: playwright-results.xml

  # this custom step has some duplication with
  # scripts/run-e2e-mtls-test-docker because we want to run some of the
  # steps below in parallel
  e2e_tests_mtls:
    steps:
      - attach_workspace:
          at: .
      - run:
          name: setup hosts
          command: |
            # futz with /etc/hosts for running in circleci
            echo "127.0.0.1 milmovelocal" | sudo tee -a /etc/hosts
            echo "127.0.0.1 officelocal" | sudo tee -a /etc/hosts
            echo "127.0.0.1 adminlocal" | sudo tee -a /etc/hosts
            echo "127.0.0.1 primelocal" | sudo tee -a /etc/hosts
      - run:
          background: true
          name: run server
          environment:
            MIGRATION_MANIFEST: '/home/circleci/transcom/mymove/migrations/app/migrations_manifest.txt'
            MIGRATION_PATH: 'file:///home/circleci/transcom/mymove/migrations/app/schema;file:///home/circleci/transcom/mymove/migrations/app/secure'
          command: |
            export MOVE_MIL_DOD_CA_CERT=$(cat config/tls/devlocal-ca.pem)
            export MOVE_MIL_DOD_TLS_CERT=$(cat config/tls/devlocal-https.pem)
            export MOVE_MIL_DOD_TLS_KEY=$(cat config/tls/devlocal-https.key)
            export CLIENT_AUTH_SECRET_KEY=$(cat config/tls/devlocal-client_auth_secret.key)
            export LOGIN_GOV_SECRET_KEY=$(echo $E2E_LOGIN_GOV_SECRET_KEY | base64 --decode)
            export HERE_MAPS_APP_ID=$E2E_HERE_MAPS_APP_ID
            export HERE_MAPS_APP_CODE=$E2E_HERE_MAPS_APP_CODE
            # pull in review app settings here so we don't have to
            # reproduce them
            sed 's,^,export ,' config/env/review.app.env > server_env
            source server_env

            # now do a few overrides
            export HERE_MAPS_GEOCODE_ENDPOINT=https://geocoder.api.here.com/6.2/geocode.json
            export HERE_MAPS_ROUTING_ENDPOINT=https://route.api.here.com/routing/7.2/calculateroute.json
            export LOGIN_GOV_CALLBACK_PORT=4000
            export LOGIN_GOV_CALLBACK_PROTOCOL=http
            export OKTA_CUSTOMER_CLIENT_ID=1q2w3e4r5t6y7u8i9o
            export OKTA_ADMIN_CLIENT_ID=AQ1SW2DE3FR4G5
            export OKTA_OFFICE_CLIENT_ID=9f9f9s8s90gig9
            export OKTA_CUSTOMER_SECRET_KEY=notrealkey
            export OKTA_OFFICE_SECRET_KEY=notrealkey1
            export OKTA_ADMIN_SECRET_KEY=notrealkey2
            export OKTA_TENANT_CALLBACK_PORT=4000
            export OKTA_TENANT_CALLBACK_PROTOCOL=http
            export OKTA_TENANT_ORG_URL=test-milmove.okta.mil
            export OKTA_API_KEY=notrealapikey
            export SERVE_API_SUPPORT=true
            export SERVE_PRIME_SIMULATOR=true
            export DEVLOCAL_CA=$PWD/config/tls/devlocal-ca.pem
            export DOD_CA_PACKAGE=$PWD/config/tls/milmove-cert-bundle.p7b
            export HTTP_ADMIN_SERVER_NAME=adminlocal
            export HTTP_MY_SERVER_NAME=milmovelocal
            export HTTP_OFFICE_SERVER_NAME=officelocal
            export HTTP_ORDERS_SERVER_NAME=orderslocal
            export HTTP_PRIME_SERVER_NAME=primelocal
            export ENVIRONMENT=test
            export MUTUAL_TLS_ENABLED=true
            export MUTUAL_TLS_PORT=9443
            export SERVE_API_PRIME=true
            # disable for speed, tests can fail otherwise
            export DB_DEBUG=false

            make db_dev_create
            bin/milmove migrate
            # mtls tests do not need client
            mkdir -p build
            touch build/index.html
            # mtls tests DO NOT NEED SEED DATA
            bin/milmove serve 2>&1 | fmt
      - run:
          name: wait for server
          command: |
            dockerize -wait http://milmovelocal:4000 -timeout 5m
      - run:
          name: run e2e mtls tests
          command: |
            ./scripts/run-e2e-mtls-test

  e2e_tests_load:
    parameters:
      workers:
        type: integer
        # We tried this in an xlarge resource with 5 workers and still
        # had flaky tests because of pages being slow to load
        # Instead, we run in a large instance with 1 worker and
        # increased parallelism as needed
        default: 1
    steps:
      - attach_workspace:
          at: .
      - run:
          name: setup hosts
          command: |
            # futz with /etc/hosts for running in circleci
            echo "127.0.0.1 milmovelocal" | sudo tee -a /etc/hosts
            echo "127.0.0.1 officelocal" | sudo tee -a /etc/hosts
            echo "127.0.0.1 adminlocal" | sudo tee -a /etc/hosts
            echo "127.0.0.1 primelocal" | sudo tee -a /etc/hosts
      - run:
          background: true
          name: run server
          environment:
            MIGRATION_MANIFEST: '/home/circleci/project/migrations/app/migrations_manifest.txt'
            MIGRATION_PATH: 'file:///home/circleci/project/migrations/app/schema;file:///home/circleci/project/migrations/app/secure'
          command: |
            export MOVE_MIL_DOD_CA_CERT=$(cat config/tls/devlocal-ca.pem)
            export MOVE_MIL_DOD_TLS_CERT=$(cat config/tls/devlocal-https.pem)
            export MOVE_MIL_DOD_TLS_KEY=$(cat config/tls/devlocal-https.key)
            export CLIENT_AUTH_SECRET_KEY=$(cat config/tls/devlocal-client_auth_secret.key)
            export LOGIN_GOV_SECRET_KEY=$(echo $E2E_LOGIN_GOV_SECRET_KEY | base64 --decode)
            export HERE_MAPS_APP_ID=$E2E_HERE_MAPS_APP_ID
            export HERE_MAPS_APP_CODE=$E2E_HERE_MAPS_APP_CODE
            # pull in review app settings here so we don't have to
            # reproduce them
            sed 's,^,export ,' config/env/review.app.env > server_env
            source server_env

            # now do a few overrides
            export HERE_MAPS_GEOCODE_ENDPOINT=https://geocoder.api.here.com/6.2/geocode.json
            export HERE_MAPS_ROUTING_ENDPOINT=https://route.api.here.com/routing/7.2/calculateroute.json
            export LOGIN_GOV_CALLBACK_PORT=4000
            export LOGIN_GOV_CALLBACK_PROTOCOL=http
            export OKTA_CUSTOMER_CLIENT_ID=1q2w3e4r5t6y7u8i9o
            export OKTA_ADMIN_CLIENT_ID=AQ1SW2DE3FR4G5
            export OKTA_OFFICE_CLIENT_ID=9f9f9s8s90gig9
            export OKTA_CUSTOMER_SECRET_KEY=notrealkey
            export OKTA_OFFICE_SECRET_KEY=notrealkey1
            export OKTA_ADMIN_SECRET_KEY=notrealkey2
            export OKTA_TENANT_CALLBACK_PORT=4000
            export OKTA_TENANT_CALLBACK_PROTOCOL=http
            export OKTA_TENANT_ORG_URL=test-milmove.okta.mil
            export OKTA_API_KEY=notrealapikey
            export SERVE_API_SUPPORT=true
            export MUTUAL_TLS_ENABLED=true
            export SERVE_PRIME_SIMULATOR=true
            export DEVLOCAL_CA=$PWD/config/tls/devlocal-ca.pem
            export DOD_CA_PACKAGE=$PWD/config/tls/milmove-cert-bundle.p7b
            export HTTP_ADMIN_SERVER_NAME=adminlocal
            export HTTP_MY_SERVER_NAME=milmovelocal
            export HTTP_OFFICE_SERVER_NAME=officelocal
            export HTTP_ORDERS_SERVER_NAME=orderslocal
            export HTTP_PRIME_SERVER_NAME=primelocal
            export ENVIRONMENT=test
            # disable for speed, tests can fail otherwise
            export DB_DEBUG=false
            export MUTUAL_TLS_ENABLED=true
            export MUTUAL_TLS_PORT=9443
            export SERVE_API_PRIME=true

            make db_dev_create
            bin/milmove migrate
            # load tests do not need client files
            mkdir -p build
            touch build/index.html
            bin/milmove serve 2>&1 | fmt
      - run:
          name: checkout load testing repo
          command: |
            mkdir -p tmp && cd tmp
            git clone https://github.com/transcom/milmove_load_testing.git
            # print out last git commit sha
            (cd milmove_load_testing && git rev-list -1 HEAD)
      - restore_cache:
          keys:
            # need milmove_load_testing repo checked out before cache check
            - v2-pipenv-{{ checksum "tmp/milmove_load_testing/Pipfile.lock" }}-{{ .Environment.PYTHON_VERSION }}
      - run:
          name: wait for server
          command: |
            # install python dependencies while waiting for the server
            # to start.
            cd tmp/milmove_load_testing
            pipenv sync -d
            dockerize -wait http://milmovelocal:4000 -timeout 5m
      - run:
          name: run load testing
          environment:
            LOCAL_PORT: 4000
          # If there's a breaking change in milmove or the load
          # testing app, we could check out a particular branch or sha
          # here as a workaround until the HEAD of both repos work
          # together again
          command: |
            cd tmp/milmove_load_testing
            pipenv run locust -f locustfiles/queue.py \
            --host local \
            -u 10 \
            --csv local_load_tests \
            --html local_load_tests.html \
            -t 60s \
            --headless
      - save_cache:
          key: v2-pipenv-{{ checksum "Pipfile.lock" }}-{{ .Environment.PYTHON_VERSION }}
          paths:
            - '~/transcom/mymove/tmp/milmove_load_testing/.venv'
      - run:
          name: extract results
          # always try to extract the artifacts so it can help us
          # figure out why a test is failing
          when: always
          command: |
            mkdir reports
            mv tmp/milmove_load_testing/local_load_tests* reports

jobs:
  base_noop:
    executor: base_small
    steps:
      - run: echo "noop"

  # `pre_deps_golang` is used for caching Go module sources
  pre_deps_golang:
    executor: mymove_compiler
    steps:
      - checkout
      - restore_cache_for_go
      - run: echo 'export PATH=${PATH}:${GOPATH}/bin:~/transcom/mymove/bin' >> $BASH_ENV
      - run:
          name: Install dependencies
          command: for i in $(seq 1 5); do go mod download && break || s=$? && sleep 5; done; (exit $s)
      - run: scripts/check-generated-code go.sum
      - run:
          name: Install go-swagger
          command: make bin/swagger
      - save_cache_for_go
      - announce_failure

  # `pre_deps_yarn` is used to cache yarn sources
  pre_deps_yarn:
    executor: mymove_compiler
    steps:
      - checkout
      - restore_cache:
          keys:
            - v3-cache-yarn-v3-{{ checksum "yarn.lock" }}
      - run:
          name: Install Frozen YARN dependencies
          command: yarn install --frozen-lockfile --cache-folder ~/.cache/yarn
      - run: scripts/check-generated-code yarn.lock
      # `v3-cache-yarn-v3-{{ checksum "yarn.lock" }}` is used to cache yarn sources
      - save_cache:
          key: v3-cache-yarn-v3-{{ checksum "yarn.lock" }}
          paths:
            - ~/.cache/yarn
      - announce_failure

  # `check_generated_code` is used to ensure generated code doesn't change
  check_generated_code:
    executor: mymove_compiler
    steps:
      - checkout
      - restore_cache_for_go
      - run: echo 'export PATH=${PATH}:${GOPATH}/bin:~/transcom/mymove/bin' >> $BASH_ENV
      - run: make server_generate mocks_generate
      - run: scripts/check-generated-code pkg/gen/ $(find . -type d -name "*mocks" -exec echo -n '{} ' \;)
      - announce_failure

  # `check_tls_certificate_env` is used to confirm that the certificate-key pair match
  check_tls_certificate_prd:
    executor: tls_small
    steps:
      - tls_vars_prd
      - run: /usr/local/bin/check-tls-pair ${TLS_KEY} ${TLS_CERT}
      - announce_failure

  check_tls_certificate_stg:
    executor: tls_small
    steps:
      - tls_vars_stg
      - run: /usr/local/bin/check-tls-pair ${TLS_KEY} ${TLS_CERT}
      - announce_failure

  check_tls_certificate_dp3:
    executor: tls_small
    parameters:
      dp3-env:
        type: string
        default: *dp3-env
    steps:
      - run:
          name: Check if we are using a dp3 environment at all
          command: |
            if [[ << parameters.dp3-env >> != "demo" && << parameters.dp3-env >> != "exp" && << parameters.dp3-env >> != "loadtest" ]]; then
              circleci-agent step halt
            fi
      - tls_vars_dp3
      - run: /usr/local/bin/check-tls-pair ${TLS_KEY} ${TLS_CERT}
      - announce_failure

  # `anti_virus` uses virus detection software to scan the source code
  anti_virus:
    executor: av_medium
    steps:
      - checkout
      - run: clamscan --version
      - run: cp -v ~/transcom/mymove/anti-virus/whitelist-*.{fp,ign2} /var/lib/clamav/
      - run: >
          clamscan \
            --recursive \
            --infected \
            --detect-pua=yes \
            --exclude-pua=NetTool \
            --exclude-pua=PWTool \
            --max-scansize=300M \
            --max-filesize=100M \
            --max-recursion=30 \
            --max-files=50000 \
            --tempdir=/tmp \
            ~/transcom/mymove
      - announce_failure

  # `pre_test` runs pre-commit against all files.
  pre_test:
    executor: mymove_compiler
    steps:
      - checkout
      - restore_cache_for_go
      - restore_cache:
          keys:
            - v3-cache-yarn-v3-{{ checksum "yarn.lock" }}
      - restore_cache:
          keys:
            - v1-pre-commit-dot-cache-{{ checksum ".pre-commit-config.yaml" }}
      - restore_cache:
          keys:
            #
            # https://circleci.com/docs/caching/#restoring-cache
            #
            # restore the latest version of the listing results in the
            # cache
            #
            # To manually reset counts increment the version number of
            # the cache e.g. go from v1-spectrial-lint- to
            # v2-spectral-lint-
            #
            # Make sure you also update the key in the save_cache below
            #
            # The trailing hyphen in restore_cache seems important
            # according to the page linked above
            - v11-spectral-lint-
      - run:
          name: Save Baseline Spectral Lint
          command: |
            [ -d ~/transcom/mymove/spectral ] && cp -r ~/transcom/mymove/spectral /tmp/spectral_baseline || echo "Skipping saving baseline"
            rm -rf ~/transcom/mymove/spectral
      - run: echo 'export PATH=${PATH}:${GOPATH}/bin:~/transcom/mymove/bin' >> $BASH_ENV
      - run:
          name: Install Frozen YARN dependencies
          command: yarn install --frozen-lockfile --cache-folder ~/.cache/yarn
      # this is so we can avoid go mod downloading and resulting in an error on a false positive
      - run: scripts/pre-commit-go-mod || exit 0
      - run:
          name: Run pre-commit tests without golangci-lint, eslint, or prettier
          command: SKIP=golangci-lint,eslint,prettier pre-commit run --all-files
      # The output of golangci-lint is an artifact towards STIG compliance
      - run:
          name: Run pre-commit tests with golangci-lint only
          # CONCURRENCY=4 as this runs on a large instance with 4 CPUs
          command: |
            echo 'export GOLANGCI_LINT_CONCURRENCY=4' >> $BASH_ENV
            echo 'export GOLANGCI_LINT_VERBOSE=-v' >> $BASH_ENV
            source $BASH_ENV
            mkdir -p tmp/test-results/pretest
            pre-commit run -v --all-files golangci-lint | tee tmp/test-results/pretest/golangci-lint.out
      - run:
          name: Run prettier checks
          command: yarn prettier-ci
      - run:
          name: Run eslint checks
          command: yarn lint
      # Add DangerJS checks here since they are similar to our pre-commit hooks. This requires that
      # the DANGER_GITHUB_API_TOKEN environment variable is set in the project settings for
      # CircleCI. To generate a new token, log into the robot-mymove account and regenerate the
      # personal access token named "MyMove Report Danger bot".
      - run:
          name: Run DangerJS checks
          command: yarn danger ci --failOnErrors
      # `v1-pre-commit-dot-cache-{{ checksum ".pre-commit-config.yaml" }}` is used to cache pre-commit plugins.
      - run:
          name: Run spectral linter on all files
          command: |
            ./scripts/ensure-spectral-lint /tmp/spectral_baseline spectral
      - save_cache:
          key: v1-pre-commit-dot-cache-{{ checksum ".pre-commit-config.yaml" }}
          paths:
            - ~/.cache/pre-commit
      # only save the cache on default branch builds because we only want to
      # change the baseline of test results on main builds
      - when:
          condition:
            equal: [main, << pipeline.git.branch >>]
          steps:
            # Make sure this key prefix matches the one above in
            # restore_cache
            #
            # Use the BuildNum to update the cache key so that the
            # coverage cache is always updated
            - save_cache:
                key: v11-spectral-lint-{{ .BuildNum }}
                paths:
                  - ~/transcom/mymove/spectral
      - store_artifacts:
          path: ~/transcom/mymove/spectral
      - announce_failure

  # separate the integration tests by site so that if there is a flaky
  # test, we only have to re-run part of the integration tests
  integration_tests_admin:
    executor: milmove_playwright_tester
    parallelism: 6
    steps:
      - e2e_tests_playwright:
          path: playwright/tests/admin
      - announce_failure

  integration_tests_office:
    executor: milmove_playwright_tester
    parallelism: 10
    steps:
      - e2e_tests_playwright:
          path: playwright/tests/office
      - announce_failure

  # reads integration tests in mymove dir, should eventually be removed when tests are in milmove dir
  integration_tests_my:
    executor: milmove_playwright_tester
    parallelism: 10
    steps:
      - e2e_tests_playwright:
          path: playwright/tests/my
      - announce_failure

  # `integration_tests_devseed` runs the devseed data generation
  integration_tests_devseed:
    executor: mymove_tester
    steps:
      - checkout
      - restore_cache_for_go
      - run: echo 'export PATH=${PATH}:${GOPATH}/bin:~/transcom/mymove/bin' >> $BASH_ENV
      - run:
          name: db_dev_fresh
          command: |
            echo 'export MOVE_MIL_DOD_CA_CERT=$(cat config/tls/devlocal-ca.pem)' >> $BASH_ENV
            echo 'export MOVE_MIL_DOD_TLS_CERT=$(cat config/tls/devlocal-https.pem)' >> $BASH_ENV
            echo 'export MOVE_MIL_DOD_TLS_KEY=$(cat config/tls/devlocal-https.key)' >> $BASH_ENV
            source $BASH_ENV
            make db_dev_fresh
          no_output_timeout: 60m
          environment:
            APPLICATION: app
            DB_PASSWORD: mysecretpassword
            DB_USER_LOW_PRIV: crud
            DB_PASSWORD_LOW_PRIV: mysecretpassword
            DB_USER: postgres
            DB_HOST: localhost
            DB_PORT: 5432
            DB_NAME: dev_db
            DB_NAME_DEV: dev_db
            MIGRATION_MANIFEST: '/home/circleci/transcom/mymove/migrations/app/migrations_manifest.txt'
            MIGRATION_PATH: 'file:///home/circleci/transcom/mymove/migrations/app/schema;file:///home/circleci/transcom/mymove/migrations/app/secure'
            EIA_KEY: db2522a43820268a41a802a16ae9fd26 # dummy key generated with openssl rand -hex 16
            ENVIRONMENT: development
            DOD_CA_PACKAGE: /home/circleci/transcom/mymove/config/tls/milmove-cert-bundle.p7b
      - announce_failure

  # `integration_tests` is just a fake step so that we don't have to
  # keep track of the manual splitting of the integration_tests when
  # specifying dependencies
  integration_tests:
    executor: base_small
    steps:
      - run: echo "integration_tests done"

  # `integration_tests_mtls` runs integration tests using
  # prime-api-client.
  #
  integration_tests_mtls:
    executor: mymove_tester
    steps:
      - attach_workspace:
          at: .
      - e2e_tests_mtls
      - announce_failure

  integration_tests_load:
    executor: mymove_load_tester
    steps:
      - attach_workspace:
          at: .
      - e2e_tests_load
      - store_artifacts:
          path: reports
          destination: reports

  # `server_test` runs the server side Go tests
  server_test:
    executor: mymove_tester
    steps:
      - checkout
      - restore_cache_for_go
      - run: echo 'export PATH=${PATH}:${GOPATH}/bin:~/transcom/mymove/bin' >> $BASH_ENV
      - run:
          # https://support.circleci.com/hc/en-us/articles/10816400480411-How-to-pass-environment-variables-between-jobs
          name: Copy Workflow Job ID to file
          command: |
            echo "export SERVER_TEST_JOB_ID=$CIRCLE_WORKFLOW_JOB_ID" >> server_test_job_id.env
      - persist_to_workspace:
          root: .
          paths:
            - server_test_job_id.env
      # make -j 2 tells make to run 2 simultaneous builds
      - run: make -j 2 bin/milmove bin/gotestsum
      - server_tests_step:
          application: app
      - store_artifacts:
          path: ~/transcom/mymove/tmp/test-results
          destination: test-results
      - store_test_results:
          path: ~/transcom/mymove/tmp/test-results
      - persist_to_workspace:
          root: .
          paths:
            - tmp/test-results/gotest
      - announce_failure

  server_test_coverage:
    executor: tls_small
    steps:
      - checkout
      - attach_workspace:
          at: .
      - restore_cache:
          keys:
            #
            # https://circleci.com/docs/caching/#restoring-cache
            #
            # restore the latest version of the test coverage in the
            # cache
            #
            # To manually reset test coverage (e.g. a refactor or
            # deleting code means coverage has gone down and we are ok
            # with it), increment the version number of the cache
            # e.g. go from v1-server-tests-coverage- to
            # v2-server-tests-coverage-
            #
            # ##### NOTE: Make sure you also update the key in the
            # ##### save_cache below
            #
            # The trailing hyphen in restore_cache seems important
            # according to the page linked above
            - v8-server-tests-coverage-
      - run:
          name: Ensure Test Coverage Increasing
          command: |
            ./scripts/ensure-go-test-coverage \
            tmp/baseline-go-coverage/go-coverage.txt \
            tmp/test-results/gotest/app/go-coverage.txt
      - run:
          # on failure, post a comment to the PR with a link to the report
          when: on_fail
          name: 'Post server coverage failure comment to GitHub'
          command: |
            source server_test_job_id.env
            ./scripts/handle-pr-comment \
            $CIRCLE_BRANCH \
            https://output.circle-artifacts.com/output/job/${SERVER_TEST_JOB_ID}/artifacts/${CIRCLE_NODE_INDEX}/test-results/gotest/app/go-coverage.html \
            "server" \
            "failure"
      - run:
          # on success, check for an existing PR comment and remove it
          when: on_success
          name: 'Delete server coverage failure comment on PR if present'
          command: |
            ./scripts/handle-pr-comment \
            $CIRCLE_BRANCH \
            "" \
            "server" \
            "success"

      # only save the cache on default branch builds because we only want to
      # change the baseline of test results on main builds
      #
      # Save the new baseline regardless of if the coverage succeeds
      # or fails as a merge to main means we have a new baseline. We
      # will use other means to measure if our coverage is increasing
      # or decreasing
      - when:
          condition:
            and:
              - equal: [main, << pipeline.git.branch >>]
              - when: always
          steps:
            - run:
                name: 'Copy coverage to baseline'
                command: |
                  mkdir -p ~/transcom/mymove/tmp/baseline-go-coverage
                  cp ~/transcom/mymove/tmp/test-results/gotest/app/go-coverage.txt \
                        ~/transcom/mymove/tmp/baseline-go-coverage/go-coverage.txt

                when: always
            # ##### NOTE: Make sure this key prefix matches the one
            # ##### below above
            #
            # Use the BuildNum to update the cache key so that the
            # coverage cache is always updated
            - save_cache:
                key: v7-server-tests-coverage-{{ .BuildNum }}
                paths:
                  - ~/transcom/mymove/tmp/baseline-go-coverage
                when: always
            - aws_vars_transcom_gov_dev:
                when: always
            - run:
                name: 'Record server coverage stats'
                command: |
                  timestamp=$(date +"%Y-%m-%dT%H:%M:%SZ")
                  coverage=$(grep statements tmp/test-results/gotest/app/go-coverage.txt | grep -o '[0-9.]*')
                  aws cloudwatch put-metric-data \
                  --metric-name server_test_coverage \
                  --namespace circleci \
                  --value "${coverage}" \
                  --timestamp "${timestamp}"
                when: always

  # `client_test` runs the client side Javascript tests
  client_test:
    executor: mymove_compiler_xlarge
    steps:
      - checkout
      - restore_cache:
          keys:
            - v3-cache-yarn-v3-{{ checksum "yarn.lock" }}
      - run:
          name: Install Frozen YARN dependencies
          command: yarn install --frozen-lockfile --cache-folder ~/.cache/yarn
      - run:
          name: client test coverage
          command: JEST_JUNIT_OUTPUT_DIR=jest-junit-reports make client_test_coverage
      - run:
          # https://support.circleci.com/hc/en-us/articles/10816400480411-How-to-pass-environment-variables-between-jobs
          name: Copy Workflow Job ID to file
          command: |
            echo "export CLIENT_TEST_JOB_ID=$CIRCLE_WORKFLOW_JOB_ID" >> client_test_job_id.env
      - persist_to_workspace:
          root: .
          paths:
            - client_test_job_id.env

      - store_artifacts:
          path: ~/transcom/mymove/coverage
          destination: coverage
      - store_test_results:
          path: ~/transcom/mymove/jest-junit-reports
      - persist_to_workspace:
          root: .
          paths:
            - coverage
      - announce_failure

  client_test_coverage:
    executor: tls_small
    steps:
      - checkout
      - attach_workspace:
          at: .
      - restore_cache:
          #
          # https://circleci.com/docs/caching/#restoring-cache
          #
          # restore the latest version of the test coverage in the
          # cache
          #
          # To manually reset test coverage (e.g. a refactor or
          # deleting code means coverage has gone down and we are ok
          # with it), increment the version number of the cache
          # e.g. go from v1-client-tests-coverage- to
          # v2-client-tests-coverage-
          #
          # ##### NOTE: Make sure you also update the key in the
          # ##### save_cache below
          #
          # The trailing hyphen in restore_cache seems important
          # according to the page linked above
          keys:
            - v6-client-tests-coverage-
      - run:
          name: Ensure Test Coverage Increasing
          command: |
            ./scripts/ensure-js-test-coverage \
            tmp/baseline-jest-coverage/clover.xml \
            coverage/clover.xml
      - run:
          # on failure, post a comment to the PR with a link to the report
          when: on_fail
          name: 'Post client coverage failure comment to GitHub'
          command: |
            source client_test_job_id.env
            ./scripts/handle-pr-comment \
            $CIRCLE_BRANCH \
            "https://output.circle-artifacts.com/output/job/${CLIENT_TEST_JOB_ID}/artifacts/${CIRCLE_NODE_INDEX}/coverage/lcov-report/index.html" \
            "client" \
            "failure"
      - run:
          # on success, check for an existing PR comment and remove it
          when: on_success
          name: 'Delete client coverage failure comment on PR if present'
          command: |
            ./scripts/handle-pr-comment \
            $CIRCLE_BRANCH \
            "" \
            "client" \
            "success"
      # only save the cache on default branch builds because we only want to
      # change the baseline of test results on main builds
      # Save the new baseline regardless of if the coverage succeeds
      # or fails as a merge to main means we have a new baseline. We
      # will use other means to measure if our coverage is increasing
      # or decreasing
      - when:
          condition:
            and:
              - equal: [main, << pipeline.git.branch >>]
          steps:
            - run:
                name: 'Copy coverage to baseline'
                command: |
                  mkdir -p ~/transcom/mymove/tmp/baseline-jest-coverage
                  cp ~/transcom/mymove/coverage/clover.xml \
                        ~/transcom/mymove/tmp/baseline-jest-coverage/clover.xml
                when: always
            # ##### NOTE: Make sure this key prefix matches the one
            # ##### above
            #
            # Use the BuildNum to update the cache key so that the
            # coverage cache is always updated
            - save_cache:
                key: v5-client-tests-coverage-{{ .BuildNum }}
                paths:
                  - ~/transcom/mymove/tmp/baseline-jest-coverage
                when: always
            - aws_vars_transcom_gov_dev:
                when: always
            - run:
                name: 'Record client coverage stats'
                command: |
                  timestamp=$(date +"%Y-%m-%dT%H:%M:%SZ")
                  coverage=$(grep -B 1 'span.*Statements' coverage/lcov-report/index.html | grep -o '[0-9.]*')
                  aws cloudwatch put-metric-data \
                  --metric-name client_test_coverage \
                  --namespace circleci \
                  --value "${coverage}" \
                  --timestamp "${timestamp}"
                when: always

  # Compile the server side of the app once and persist the relevant
  # build artifacts to the workspace.
  # This way we don't have to re-run the build and since all necessary
  # items are in the workspace, we don't even have to checkout the
  # code again
  compile_app_server:
    executor: mymove_compiler
    steps:
      - checkout
      - restore_cache_for_go
      # make -j 4 tells make to run 4 simultaneous builds
      - run: make -j 4 server_build build_tools
      - persist_to_workspace:
          root: .
          paths:
            # Makefile for integration tests
            - Makefile
            # all the Dockerfiles
            - Dockerfile
            - Dockerfile.dp3
            - Dockerfile.e2e
            - Dockerfile.migrations
            - Dockerfile.tasks
            - Dockerfile.tasks_dp3
            - Dockerfile.tools
            - bin
            - config
            - migrations
            # save scripts for deploy
            - scripts
            - swagger
            - pkg/testdatagen/testdata
      - announce_failure

  # Compile the client side of the app once and persist the relevant
  # build artifacts to the workspace.
  # This way we don't have to re-run the build and since all necessary
  # items are in the workspace, we don't even have to checkout the
  # code again
  #
  # the babel/terser cache below takes the compile step from ~6-7m to ~4-5m !!
  compile_app_client:
    # ahobson tested this and saw 75% of the 16GB being used
    # (according to the resources tab on CircleCI)
    # if it starts running out of memory, we should move away from
    # using a ramdisk
    #
    # This entire step takes ~6 minutes with xlarge ramdisk
    # This entire step takes ~7 minutes without xlarge ramdisk
    executor: mymove_ramdisk_compiler_xlarge
    steps:
      - checkout
      - restore_cache:
          keys:
            - v3-cache-yarn-v3-{{ checksum "yarn.lock" }}
      - run:
          name: Install Frozen YARN dependencies
          command: yarn install --frozen-lockfile --cache-folder ~/.cache/yarn

      # babel and terser both have a cache
      #
      # see https://webpack.js.org/loaders/babel-loader/ and look for
      # cacheDirectory
      #
      # see https://www.npmjs.com/package/terser-webpack-plugin/v/1.4.4#cache
      #
      # use the yarn.lock as a key so that PRs with the same
      # dependencies will use the same cache
      - restore_cache:
          keys:
            - v2-node-modules-cache-{{ checksum "yarn.lock" }}
      - run:
          name: make client_build
          command: |
            export REACT_APP_ERROR_LOGGING=otel
            make client_build
          no_output_timeout: 20m
      # only save the cache on default branch builds so that PRs don't pollute
      # the cache
      - when:
          condition:
            equal: [main, << pipeline.git.branch >>]
          steps:
            - save_cache:
                key: v2-node-modules-cache-{{ checksum "yarn.lock" }}
                paths:
                  - ./node_modules/.cache
      - persist_to_workspace:
          root: .
          # Need build for integration tests
          # Need playwright, playwright.config.js, package.json, and
          # yarn.lock for playwright
          # Need eslint-plugin-ato as referenced by package.json/yarn.lock
          paths:
            - build
            - playwright
            - playwright.config.js
            - package.json
            - yarn.lock
            - eslint-plugin-ato
      - announce_failure

  # `build_app` builds the application container
  build_app:
    executor: mymove_builder
    steps:
      - build_image:
          dockerfile: Dockerfile
          image_name: app
          tag: web-dev
          working_dir: /mnt/ramdisk
      - announce_failure

  # `build_dp3_app` builds the application container, replacing DoD chain/certs with non-ato version
  build_dp3_app:
    executor: mymove_builder
    steps:
      - build_image:
          dockerfile: Dockerfile.dp3
          image_name: app
          tag: web-dev
          working_dir: /mnt/ramdisk
      - announce_failure

  # `push_otel_collector_image_dp3` pushes the aws otel collector image
  # to the milmove-<dp3-env> container repository
  push_otel_collector_image_dp3:
    executor: mymove_pusher
    steps:
      - aws_vars_dp3
      - push_otel_collector_image:
          ecr_env: *dp3-env
          aws_otel_collector_image: *aws-otel-collector
      - announce_failure

  # `push_otel_collector_image_stg` pushes the aws otel collector image
  # to the milmove-stg container repository
  push_otel_collector_image_stg:
    executor: mymove_pusher
    steps:
      - aws_vars_stg
      - push_otel_collector_image:
          ecr_env: stg
          aws_otel_collector_image: *aws-otel-collector
      - announce_failure

  # `push_otel_collector_image_stg` pushes the aws otel collector image
  # to the milmove-stg container repository
  push_otel_collector_image_prd:
    executor: mymove_pusher
    steps:
      - aws_vars_prd
      - push_otel_collector_image:
          ecr_env: prd
          aws_otel_collector_image: *aws-otel-collector
      - announce_failure

  # `push_app_gov_dev` pushes the app container to the gov_dev container repository
  push_app_gov_dev:
    executor: mymove_pusher
    steps:
      - aws_vars_transcom_gov_dev
      - push_image:
          ecr_env: gov_dev
          image_name: app
          tag: web-dev
          repo: app
      - announce_failure

  # `push_app_dp3` pushes the app container to the milmove-<dp3-env> container repository
  push_app_dp3:
    executor: mymove_pusher
    steps:
      - aws_vars_dp3
      - push_image:
          ecr_env: *dp3-env
          image_name: app
          tag: web-dev
          repo: app
      - announce_failure

  # `push_app_stg` pushes the app container to the milmove-stg container repository
  push_app_stg:
    executor: mymove_pusher
    steps:
      - aws_vars_stg
      - push_image:
          ecr_env: stg
          image_name: app
          tag: web-dev
          repo: app
      - announce_failure

  # `push_app_prd` pushes the app container to the milmove-prd container repository
  push_app_prd:
    executor: mymove_pusher
    steps:
      - aws_vars_prd
      - push_image:
          ecr_env: prd
          image_name: app
          tag: web-dev
          repo: app
      - announce_failure

  # `build_storybook` builds static storybook assets for deploy
  build_storybook:
    executor: mymove_compiler
    steps:
      - checkout
      - restore_cache:
          keys:
            - v3-cache-yarn-v3-{{ checksum "yarn.lock" }}
      - run:
          name: Install Frozen YARN dependencies
          command: yarn install --frozen-lockfile
      - restore_cache:
          keys:
            - v1-node-modules-cache
      - run:
          name: Build Storybook
          command: yarn build-storybook
      - persist_to_workspace:
          root: .
          paths:
            - storybook-static
      - store_artifacts:
          path: ~/transcom/mymove/storybook-static
          destination: storybook
      - announce_failure

  # `build_migrations` builds the migrations container
  build_migrations:
    executor: mymove_builder
    steps:
      - build_image:
          dockerfile: Dockerfile.migrations
          image_name: app-migrations
          tag: dev
          working_dir: /mnt/ramdisk
      - announce_failure

  # `push_migrations_gov_dev` pushes the migrations container to the gov_dev container repository
  push_migrations_gov_dev:
    executor: mymove_pusher
    steps:
      - aws_vars_transcom_gov_dev
      - push_image:
          ecr_env: gov_dev
          image_name: app-migrations
          tag: dev
          repo: app-migrations
      - announce_failure

  # `push_migrations_dp3` pushes the migrations container to the milmove-dp3 container repository
  push_migrations_dp3:
    executor: mymove_pusher
    steps:
      - aws_vars_dp3
      - push_image:
          ecr_env: *dp3-env
          image_name: app-migrations
          tag: dev
          repo: app-migrations
      - announce_failure

  # `push_migrations_stg` pushes the migrations container to the milmove-stg container repository
  push_migrations_stg:
    executor: mymove_pusher
    steps:
      - aws_vars_stg
      - push_image:
          ecr_env: stg
          image_name: app-migrations
          tag: dev
          repo: app-migrations
      - announce_failure

  # `push_migrations_prd` pushes the migrations container to the milmove-prd container repository
  push_migrations_prd:
    executor: mymove_pusher
    steps:
      - aws_vars_prd
      - push_image:
          ecr_env: prd
          image_name: app-migrations
          tag: dev
          repo: app-migrations
      - announce_failure

  # `build_tasks` builds the tasks containers
  build_tasks:
    executor: mymove_builder
    steps:
      - build_image:
          dockerfile: Dockerfile.tasks
          image_name: tasks
          tag: dev
          working_dir: /mnt/ramdisk
      - announce_failure

  #`build_dp3_tasks` builds the task container, replacing DoD chain/certs with non-ato version
  build_dp3_tasks:
    executor: mymove_builder
    steps:
      - build_image:
          dockerfile: Dockerfile.tasks_dp3
          image_name: tasks
          tag: dev
          working_dir: /mnt/ramdisk
      - announce_failure

  # `push_tasks_gov_dev` pushes the tasks containers to the gov_dev container repository
  push_tasks_gov_dev:
    executor: mymove_pusher
    steps:
      - aws_vars_transcom_gov_dev
      - push_image:
          ecr_env: gov_dev
          image_name: tasks
          tag: dev
          repo: app-tasks
      - announce_failure

  # `push_tasks_dp3` pushes the tasks containers to the milmove-dp3 container repository
  push_tasks_dp3:
    executor: mymove_pusher
    steps:
      - aws_vars_dp3
      - push_image:
          ecr_env: *dp3-env
          image_name: tasks
          tag: dev
          repo: app-tasks
      - announce_failure

  # `push_tasks_stg` pushes the tasks containers to the milmove-stg container repository
  push_tasks_stg:
    executor: mymove_pusher
    steps:
      - aws_vars_stg
      - push_image:
          ecr_env: stg
          image_name: tasks
          tag: dev
          repo: app-tasks
      - announce_failure

  # `push_tasks_prd` pushes the tasks containers to the milmove-prd container repository
  push_tasks_prd:
    executor: mymove_pusher
    steps:
      - aws_vars_prd
      - push_image:
          ecr_env: prd
          image_name: tasks
          tag: dev
          repo: app-tasks
      - announce_failure

  # `prod_auth_check` checks if approved before going to prod
  prod_auth_check:
    executor: tls_small
    steps:
      - run: echo "build approved by $CIRCLE_USERNAME"
      - run:
          name: Check if Prod approval has rights
          command: |
            if [[ $CIRCLE_USERNAME != "josiahzimmerman-caci" && $CIRCLE_USERNAME != "deandreJones" && $CIRCLE_USERNAME != "cameroncaci" ]]; then
               exit 1
            fi
      - announce_failure
  # All of the deploy tasks need to checkout the code so they can run the `scripts/do-exclusively` script

  # `deploy_dp3_migrations` deploys migrations to the dp3 environment
  deploy_dp3_migrations:
    executor: mymove_pusher
    environment:
      APP_ENVIRONMENT: *dp3-env
    steps:
      - checkout
      - aws_vars_dp3
      - deploy_migrations_steps:
          ecr_env: *dp3-env

  # `deploy_dp3_tasks` deploys scheduled tasks to the dp3 environment
  deploy_dp3_tasks:
    executor: mymove_pusher
    environment:
      APP_ENVIRONMENT: *dp3-env
    steps:
      - checkout
      - aws_vars_dp3
      - deploy_dp3_tasks_steps:
          ecr_env: *dp3-env

  # `deploy_dp3_app` updates the server-TLS app service in the dp3 environment
  deploy_dp3_app:
    executor: mymove_pusher
    parameters:
      dp3-env:
        type: string
        default: *dp3-env

    environment:
      APP_ENVIRONMENT: *dp3-env
      OPEN_TELEMETRY_SIDECAR: 'true'
      HEALTH_CHECK: 'true'
    steps:
      - checkout
      - aws_vars_dp3
      - deploy_app_steps:
          compare_host: '' # leave blank since we want dp3 to be able to roll back
          health_check_hosts: my.<< parameters.dp3-env >>.dp3.us,office.<< parameters.dp3-env >>.dp3.us,admin.<< parameters.dp3-env >>.dp3.us
          ecr_env: *dp3-env

  # `deploy_dp3_app_client_tls` updates the mutual-TLS service in the dp3 environment
  deploy_dp3_app_client_tls:
    executor: mymove_pusher
    parameters:
      dp3-env:
        type: string
        default: *dp3-env
    environment:
      APP_ENVIRONMENT: *dp3-env
      OPEN_TELEMETRY_SIDECAR: 'true'
      HEALTH_CHECK: 'true'
    steps:
      - checkout
      - aws_vars_dp3
      - tls_vars_dp3
      - deploy_app_client_tls_steps:
          compare_host: '' # leave blank since we want dp3 to be able to roll back
          health_check_hosts: api.<< parameters.dp3-env >>.dp3.us
          ecr_env: *dp3-env

  check_circle_against_stg_sha:
    executor: mymove_pusher
    steps:
      - checkout
      - run:
          name: Halt workflow to prevent old default branch deploying to staging
          command: scripts/compare-deployed-commit my.stg.move.mil $CIRCLE_SHA1

  # `deploy_stg_migrations` deploys migrations to the stg environment
  deploy_stg_migrations:
    executor: mymove_pusher
    environment:
      APP_ENVIRONMENT: 'stg'
    steps:
      - checkout
      - aws_vars_stg
      - deploy_migrations_steps:
          ecr_env: stg

  # `deploy_stg_tasks` deploys scheduled tasks to the stg environment
  deploy_stg_tasks:
    executor: mymove_pusher
    environment:
      APP_ENVIRONMENT: 'stg'
    steps:
      - checkout
      - aws_vars_stg
      - deploy_tasks_steps:
          ecr_env: stg

  # `deploy_stg_app` updates the server-TLS app service in stg environment
  deploy_stg_app:
    executor: mymove_pusher
    environment:
      APP_ENVIRONMENT: 'stg'
      OPEN_TELEMETRY_SIDECAR: 'true'
      HEALTH_CHECK: 'true'
    steps:
      - checkout
      - aws_vars_stg
      - deploy_app_steps:
          compare_host: my.stg.move.mil
          health_check_hosts: my.stg.move.mil,office.stg.move.mil,admin.stg.move.mil
          ecr_env: stg

  # `deploy_stg_app_client_tls` updates the mutual-TLS service in the stg environment
  deploy_stg_app_client_tls:
    executor: mymove_pusher
    # use dockerhub otel collector image as govcloud does not have the
    # right certs for pulling from public.ecr.aws
    environment:
      APP_ENVIRONMENT: 'stg'
      OPEN_TELEMETRY_SIDECAR: 'true'
      HEALTH_CHECK: 'true'
    steps:
      - checkout
      - aws_vars_stg
      - tls_vars_stg
      - deploy_app_client_tls_steps:
          compare_host: gex.stg.move.mil
          health_check_hosts: gex.stg.move.mil
          ecr_env: stg

  deploy_storybook_dp3:
    executor: mymove_pusher
    steps:
      - checkout
      - aws_vars_transcom_com_dev
      - deploy_app_storybook:
          s3_bucket: storybook.dp3.us

  # `deploy_prd_migrations` deploys migrations to the milmove-prd environment
  deploy_prd_migrations:
    executor: mymove_pusher
    environment:
      APP_ENVIRONMENT: 'prd'
    steps:
      - checkout
      - aws_vars_prd
      - deploy_migrations_steps:
          ecr_env: prd

  # `deploy_prd_tasks` deploys ECS tasks in the milmove-prd environment
  deploy_prd_tasks:
    executor: mymove_pusher
    environment:
      APP_ENVIRONMENT: 'prd'
    steps:
      - checkout
      - aws_vars_prd
      - deploy_tasks_steps:
          ecr_env: prd

  # `deploy_prd_app` updates the server-TLS app service in the milmove-prd environment
  deploy_prd_app:
    executor: mymove_pusher
    environment:
      APP_ENVIRONMENT: 'prd'
      OPEN_TELEMETRY_SIDECAR: 'true'
      HEALTH_CHECK: 'true'
    steps:
      - checkout
      - aws_vars_prd
      - deploy_app_steps:
          compare_host: my.move.mil
          health_check_hosts: my.move.mil,office.move.mil,admin.move.mil
          ecr_env: prd

  # `deploy_prd_app_client_tls` updates the mutual-TLS service in the milmove-prd environment
  deploy_prd_app_client_tls:
    executor: mymove_pusher
    environment:
      APP_ENVIRONMENT: 'prd'
      OPEN_TELEMETRY_SIDECAR: 'true'
      HEALTH_CHECK: 'true'
    steps:
      - checkout
      - aws_vars_prd
      - tls_vars_prd
      - deploy_app_client_tls_steps:
          compare_host: gex.move.mil
          health_check_hosts: gex.move.mil
          ecr_env: prd

workflows:
  version: 2

  app:
    jobs:
      - check_tls_certificate_dp3

      - check_tls_certificate_stg

      - check_tls_certificate_prd

      - pre_deps_golang

      - pre_deps_yarn

      - base_noop

      - anti_virus:
          filters:
            branches:
              only: main

      # compile_app_client does not rely on pre_deps_yarn
      # anymore so that it can start sooner. This helps the
      # overall build time since the compile is so slow. It does
      # the same steps as pre_deps_yarn, it just doesn't cache
      # the yarn downloads, so compile_app_client and
      # pre_deps_yarn might both wind up downloading packages,
      # but the speedup is worth the duplicate work
      #
      # CircleCI has a "feature" where if all dependencies are
      # filtered, the job is not run, so add a base_noop step that
      # should complete very quickly
      # See workflows -> jobs -> requires at
      #
      # https://circleci.com/docs/configuration-reference/
      - compile_app_client:
          requires:
            - base_noop
            - anti_virus

      - check_generated_code:
          requires:
            - pre_deps_golang
          filters:
            branches:
              ignore: [*integration-mtls-ignore-branch, *integration-ignore-branch]

      - pre_test:
          requires:
            - pre_deps_golang
            - pre_deps_yarn
            - check_tls_certificate_dp3
            - check_tls_certificate_stg
            - check_tls_certificate_prd

      - integration_tests_admin:
          requires:
            - compile_app_server
            - compile_app_client
          # See comments at the top of this file for configuring/using
          # this branch config
          filters:
            branches:
              ignore: *integration-ignore-branch

      - integration_tests_office:
          requires:
            - compile_app_server
            - compile_app_client
          # See comments at the top of this file for configuring/using
          # this branch config
          filters:
            branches:
              ignore: *integration-ignore-branch

      - integration_tests_my:
          requires:
            - compile_app_server
            - compile_app_client
          # See comments at the top of this file for configuring/using
          # this branch config
          filters:
            branches:
              ignore: *integration-ignore-branch

      - integration_tests_devseed:
          requires:
            - pre_deps_golang
          # See comments at the top of this file for configuring/using
          # this branch config
          filters:
            branches:
              ignore: *integration-ignore-branch

      - integration_tests:
          requires:
            - integration_tests_admin
            - integration_tests_office
            - integration_tests_my
            - integration_tests_devseed
            - integration_tests_mtls
          # See comments at the top of this file for configuring/using
          # this branch config
          filters:
            branches:
              ignore: *integration-ignore-branch

      - integration_tests_mtls:
          # mtls integration tests use the same server image as the
          # e2e playwright tests and so needs the client build
          requires:
            - compile_app_server
          # See comments at the top of this file for configuring/using
          # this branch config
          filters:
            branches:
              ignore: *integration-mtls-ignore-branch

      - integration_tests_load:
          requires:
            - compile_app_server
            # limiting this run to integrationBranch only due to multiple branch pipeline
          filters:
              branches:
                only: integrationTesting

      - client_test:
          requires:
            - pre_deps_yarn
          # See comments at the top of this file for configuring/using
          # this branch config
          filters:
            branches:
              ignore: *client-ignore-branch

      - client_test_coverage:
          requires:
            - client_test
          # See comments at the top of this file for configuring/using
          # this branch config
          filters:
            branches:
              ignore: *client-ignore-branch

      - server_test:
          requires:
            - pre_deps_golang
          # See comments at the top of this file for configuring/using
          # this branch config
          filters:
            branches:
              ignore: *server-ignore-branch

      - server_test_coverage:
          requires:
            - server_test
          # See comments at the top of this file for configuring/using
          # this branch config
          filters:
            branches:
              ignore: *server-ignore-branch

      - compile_app_server:
          requires:
            - anti_virus
            - pre_deps_golang

      - build_app:
          requires:
            - compile_app_server
            - compile_app_client
          filters:
            branches:
              ignore: *dp3-branch

      - push_app_gov_dev:
          requires:
            - build_app

      - build_migrations:
          requires:
            - compile_app_server
            - compile_app_client

      - push_migrations_gov_dev:
          requires:
            - build_migrations
          filters:
            branches:
              ignore: [*integration-mtls-ignore-branch, *integration-ignore-branch]

      - build_tasks:
          requires:
            - compile_app_server
            - compile_app_client
          filters:
            branches:
              ignore: *dp3-branch

      - push_tasks_gov_dev:
          requires:
            - build_tasks

      - build_dp3_app:
          requires:
            - compile_app_server
            - compile_app_client
          filters:
            branches:
              only: *dp3-branch

      - build_dp3_tasks:
          requires:
            - compile_app_server
            - compile_app_client
          filters:
            branches:
              only: *dp3-branch

      - push_otel_collector_image_dp3:
          requires:
            - compile_app_server
          filters:
            branches:
              only: *dp3-branch

      - push_app_dp3:
          requires:
            - build_dp3_app
          filters:
            branches:
              only: *dp3-branch

      - push_migrations_dp3:
          requires:
            - build_migrations
          filters:
            branches:
              only: *dp3-branch

      - push_tasks_dp3:
          requires:
            - build_dp3_tasks
          filters:
            branches:
              only: *dp3-branch

      - deploy_dp3_migrations:
          requires:
            - pre_deps_golang
            - pre_test
            - client_test
            - server_test
            - push_app_dp3
            - push_otel_collector_image_dp3
            - compile_app_server
            - compile_app_client
            - push_tasks_dp3
            - push_migrations_dp3
          filters:
            branches:
              only: *dp3-branch

      - deploy_dp3_tasks:
          requires:
            - deploy_dp3_migrations
          filters:
            branches:
              only: *dp3-branch

      - deploy_dp3_app:
          requires:
            - deploy_dp3_migrations
          filters:
            branches:
              only: *dp3-branch

      - deploy_dp3_app_client_tls:
          requires:
            - deploy_dp3_migrations
          filters:
            branches:
              only: *dp3-branch

      - push_otel_collector_image_stg:
          requires:
            - compile_app_server
          filters:
            branches:
              only: main

      - push_app_stg:
          requires:
            - build_app
          filters:
            branches:
              only: main

      - push_migrations_stg:
          requires:
            - build_migrations
          filters:
            branches:
              only: main

      - push_tasks_stg:
          requires:
            - build_tasks
          filters:
            branches:
              only: main

      - check_circle_against_stg_sha:
          requires:
            - pre_deps_golang
            - pre_test
            - client_test
            - server_test
            - push_app_stg
            - push_otel_collector_image_stg
            - compile_app_server
            - compile_app_client
            - push_migrations_stg
            - push_tasks_stg
            - integration_tests
            - integration_tests_mtls
          filters:
            branches:
              only: main

      - deploy_stg_migrations:
          requires:
            - check_circle_against_stg_sha
          filters:
            branches:
              only: main

      - deploy_stg_tasks:
          requires:
            - deploy_stg_migrations
          filters:
            branches:
              only: main

      - deploy_stg_app:
          requires:
            - deploy_stg_migrations
          filters:
            branches:
              only: main

      - deploy_stg_app_client_tls:
          requires:
            - deploy_stg_migrations
          filters:
            branches:
              only: main

      - approve_prd_deploy:
          type: approval
          context:
            - Production Workflow Approvers
          requires:
            - deploy_stg_tasks
            - deploy_stg_app
            - deploy_stg_app_client_tls

      - prod_auth_check:
          requires:
           - approve_prd_deploy
          filters:
            branches:
              only: main

      - deploy_storybook_dp3:
          requires:
            - build_storybook
          filters:
            branches:
              only: main

      - build_storybook:
          requires:
            - anti_virus
            - pre_deps_yarn

      - push_otel_collector_image_prd:
          requires:
            - prod_auth_check
          filters:
            branches:
              only: main

      - push_app_prd:
          requires:
            - prod_auth_check
          filters:
            branches:
              only: main

      - push_migrations_prd:
          requires:
            - prod_auth_check
          filters:
            branches:
              only: main

      - push_tasks_prd:
          requires:
            - prod_auth_check
          filters:
            branches:
              only: main

      - deploy_prd_migrations:
          requires:
            - push_migrations_prd
            - push_app_prd
            - push_tasks_prd
            - push_otel_collector_image_prd
          filters:
            branches:
              only: main

      - deploy_prd_tasks:
          requires:
            - deploy_prd_migrations
            - push_tasks_prd
          filters:
            branches:
              only: main

      - deploy_prd_app:
          requires:
            - deploy_prd_migrations
            - push_app_prd
          filters:
            branches:
              only: main

      - deploy_prd_app_client_tls:
          requires:
            - deploy_prd_migrations
            - push_app_prd
          filters:
            branches:
              only: main

experimental:
  notify:
    branches:
      only:
        - main<|MERGE_RESOLUTION|>--- conflicted
+++ resolved
@@ -854,14 +854,11 @@
             export HTTP_ORDERS_SERVER_NAME=orderslocal
             export HTTP_PRIME_SERVER_NAME=primelocal
             export ENVIRONMENT=test
-<<<<<<< HEAD
             export FEATURE_FLAG_MULTI_MOVE=true
-=======
             export FEATURE_FLAG_PPM=true
             export FEATURE_FLAG_NTS=true
             export FEATURE_FLAG_NTSR=true
             export FEATURE_FLAG_CAC_VALIDATED_LOGIN=false
->>>>>>> e2e9477c
 
             # disable for speed, playwright tests can fail otherwise
             export DB_DEBUG=false
@@ -885,16 +882,12 @@
             PLAYWRIGHT_MY_URL: http://milmovelocal:4000
             PLAYWRIGHT_ADMIN_URL: http://adminlocal:4000
             PLAYWRIGHT_OFFICE_URL: http://officelocal:4000
-<<<<<<< HEAD
-          # partially taken from https://playwright.dev/docs/ci#sharding-in-circleci
+            # partially taken from https://playwright.dev/docs/ci#sharding-in-circleci
             FEATURE_FLAG_MULTI_MOVE: 'true'
-=======
-            # partially taken from https://playwright.dev/docs/ci#sharding-in-circleci
             FEATURE_FLAG_PPM: 'true'
             FEATURE_FLAG_NTS: 'true'
             FEATURE_FLAG_NTSR: 'true'
             FEATURE_FLAG_CAC_VALIDATED_LOGIN: 'false'
->>>>>>> e2e9477c
           command: |
             SHARD=$((${CIRCLE_NODE_INDEX}+1))
             PLAYWRIGHT_JUNIT_OUTPUT_NAME=playwright-results.xml \
