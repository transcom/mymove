--- conflicted
+++ resolved
@@ -15,47 +15,23 @@
     resource_class: small
     working_directory: ~/transcom/mymove
     docker:
-<<<<<<< HEAD
-      - image: trussworks/circleci-docker-primary:9ad70927655a601580c036d53456c70061c76cba
-=======
       - image: trussworks/circleci-docker-primary:9b7bfbf6bfae544566ade0c896f8aacbd16281e5
-        environment:
-            GO111MODULE: "on"
->>>>>>> 1989bf57
   mymove_medium:
     resource_class: medium
     working_directory: ~/transcom/mymove
     docker:
-<<<<<<< HEAD
-      - image: trussworks/circleci-docker-primary:9ad70927655a601580c036d53456c70061c76cba
-=======
       - image: trussworks/circleci-docker-primary:9b7bfbf6bfae544566ade0c896f8aacbd16281e5
-        environment:
-          GO111MODULE: "on"
->>>>>>> 1989bf57
   mymove_large:
     resource_class: large
     working_directory: ~/transcom/mymove
     docker:
-<<<<<<< HEAD
-      - image: trussworks/circleci-docker-primary:9ad70927655a601580c036d53456c70061c76cba
-=======
       - image: trussworks/circleci-docker-primary:9b7bfbf6bfae544566ade0c896f8aacbd16281e5
-        environment:
-          GO111MODULE: "on"
->>>>>>> 1989bf57
   # `mymove_and_postgres_medium` adds a secondary postgres container to be used during testing.
   mymove_and_postgres_medium:
     resource_class: medium
     working_directory: ~/transcom/mymove
     docker:
-<<<<<<< HEAD
-      - image: trussworks/circleci-docker-primary:9ad70927655a601580c036d53456c70061c76cba
-=======
       - image: trussworks/circleci-docker-primary:9b7bfbf6bfae544566ade0c896f8aacbd16281e5
-        environment:
-          GO111MODULE: "on"
->>>>>>> 1989bf57
       - image: postgres:10.6
         environment:
           - POSTGRES_PASSWORD: mysecretpassword
