--- conflicted
+++ resolved
@@ -877,11 +877,8 @@
             export FEATURE_FLAG_MANAGE_SUPPORTING_DOCS=false
             export FEATURE_FLAG_THIRD_ADDRESS_AVAILABLE=false
             export FEATURE_FLAG_QUEUE_MANAGEMENT=false
-<<<<<<< HEAD
             export FEATURE_FLAG_ENABLE_ALASKA=false
-=======
             export FEATURE_FLAG_UNACCOMPANIED_BAGGAGE=false
->>>>>>> 9f1d5eca
 
             # disable for speed, playwright tests can fail otherwise
             export DB_DEBUG=false
@@ -922,11 +919,8 @@
             FEATURE_FLAG_MANAGE_SUPPORTING_DOCS: 'false'
             FEATURE_FLAG_THIRD_ADDRESS_AVAILABLE: 'false'
             FEATURE_FLAG_QUEUE_MANAGEMENT: 'false'
-<<<<<<< HEAD
             FEATURE_FLAG_ENABLE_ALASKA: 'false'
-=======
             FEATURE_FLAG_UNACCOMPANIED_BAGGAGE: 'false'
->>>>>>> 9f1d5eca
           command: |
             SHARD=$((${CIRCLE_NODE_INDEX}+1))
             PLAYWRIGHT_JUNIT_OUTPUT_NAME=playwright-results.xml \
