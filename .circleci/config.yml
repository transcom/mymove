--- conflicted
+++ resolved
@@ -903,26 +903,6 @@
             PLAYWRIGHT_ADMIN_URL: http://adminlocal:4000
             PLAYWRIGHT_OFFICE_URL: http://officelocal:4000
             # partially taken from https://playwright.dev/docs/ci#sharding-in-circleci
-<<<<<<< HEAD
-            FEATURE_FLAG_MULTI_MOVE: 'true'
-            FEATURE_FLAG_PPM: 'true'
-            FEATURE_FLAG_NTS: 'true'
-            FEATURE_FLAG_NTSR: 'true'
-            FEATURE_FLAG_BOAT: 'true'
-            FEATURE_FLAG_MOBILE_HOME: 'true'
-            FEATURE_FLAG_CAC_VALIDATED_LOGIN: 'false'
-            FEATURE_FLAG_VALIDATION_CODE_REQUIRED: 'false'
-            FEATURE_FLAG_MOVE_LOCK: 'false'
-            FEATURE_FLAG_OKTA_DODID_INPUT: 'false'
-            FEATURE_FLAG_HEADQUARTERS_ROLE: 'false'
-            FEATURE_FLAG_GSR_ROLE: 'false'
-            FEATURE_FLAG_SAFETY_MOVE: 'false'
-            FEATURE_FLAG_MANAGE_SUPPORTING_DOCS: 'false'
-            FEATURE_FLAG_THIRD_ADDRESS_AVAILABLE: 'false'
-            FEATURE_FLAG_QUEUE_MANAGEMENT: 'false'
-            FEATURE_FLAG_UNACCOMPANIED_BAGGAGE: 'false'
-            FEATURE_FLAG_ENABLE_ALASKA: 'false'
-=======
             FEATURE_FLAG_MULTI_MOVE: "true"
             FEATURE_FLAG_PPM: "true"
             FEATURE_FLAG_NTS: "true"
@@ -939,7 +919,6 @@
             FEATURE_FLAG_MANAGE_SUPPORTING_DOCS: "false"
             FEATURE_FLAG_THIRD_ADDRESS_AVAILABLE: "false"
             FEATURE_FLAG_QUEUE_MANAGEMENT: "false"
->>>>>>> 123e56b3
           command: |
             SHARD=$((${CIRCLE_NODE_INDEX}+1))
             PLAYWRIGHT_JUNIT_OUTPUT_NAME=playwright-results.xml \
