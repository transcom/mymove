# yaml-language-server: $schema=https://json.schemastore.org/circleciconfig.json
############
#
# Caches
#
# Caches may have a `v1-` prefix, since caches in CircleCI 2.0 are immutable.
# A prefix provides an easy way to invalidate a cache.  See https://circleci.com/docs/2.0/caching/#clearing-cache
#
# Please do not use docker_layer_caching! It costs too much money to run. Please set to `false`.
#
############

version: 2.1

# References for variables shared across the file
references:
  circleci-docker: &circleci-docker milmove/circleci-docker:milmove-app-726bfe44bd27d3b41da41acbe3eb231811a993f7

  # the playwright image to use
  playwright: &playwright cimg/node:18.13.0-browsers

  # the image to use for running load tests
  # see milmove_load_testing for the right config
  load_tester: &load_tester cimg/python:3.11.3

  postgres: &postgres cimg/postgres:12.11

  redis: &redis redis:5.0.6

  # base image that spins up quickly
  cimg_base: &cimg_base cimg/base:2022.12-22.04

  aws-otel-collector: &aws-otel-collector public.ecr.aws/aws-observability/aws-otel-collector:v0.31.0

  # To deploy to loadtest, demo or exp:
  # set dp3-branch to the branch you want to deploy to the env specifed
  # in dp3-env (loadtest, demo, exp), or
  # `placeholder_branch_name` if you don't want to deploy to dp3
  #

  # In addition, it's common practice to disable acceptance tests and
  # ignore tests for dp3 deploys. See the branch settings below.
  dp3-branch: &dp3-branch placeholder_branch_name
  # MUST BE ONE OF: loadtest, demo, exp.
  # These are used to pull in env vars so the spelling matters!
  dp3-env: &dp3-env placeholder_env

  # set integration-ignore-branch to the branch if you want to IGNORE
  # integration tests, or `placeholder_branch_name` if you do want to
  # run them
  integration-ignore-branch: &integration-ignore-branch placeholder_branch_name

  # set integration-mtls-ignore-branch to the branch if you want to
  # IGNORE mtls integration tests, or `placeholder_branch_name` if you
  # do want to run them
  integration-mtls-ignore-branch: &integration-mtls-ignore-branch placeholder_branch_name

  # set client-ignore-branch to the branch if you want to IGNORE
  # client tests, or `placeholder_branch_name` if you do want to run
  # them
  client-ignore-branch: &client-ignore-branch placeholder_branch_name

  # set server-ignore-branch to the branch if you want to IGNORE
  # server tests, or `placeholder_branch_name` if you do want to run
  # them
  server-ignore-branch: &server-ignore-branch placeholder_branch_name

executors:
  base_small:
    resource_class: small
    docker:
      - image: *cimg_base
        auth:
          username: $DOCKERHUB_USERNAME
          password: $DOCKERHUB_PASSWORD
  tls_small:
    resource_class: small
    working_directory: ~/transcom/mymove
    docker:
      - image: *circleci-docker
        auth:
          username: $DOCKERHUB_USERNAME
          password: $DOCKERHUB_PASSWORD
  av_medium:
    resource_class: medium
    working_directory: ~/transcom/mymove
    docker:
      - image: milmove/clamav-ci
        # Authenticate with Docker Hub to avoid rate limit problems beginning on Nov 1st, 2020.
        # See https://www.docker.com/blog/scaling-docker-to-serve-millions-more-developers-network-egress/ for details
        # We'll need this until CircleCI and Docker Hub work out a deal to prevent rate limiting errors from CircleCI
        # IPs.
        auth:
          username: $DOCKERHUB_USERNAME
          password: $DOCKERHUB_PASSWORD
  mymove_pusher:
    # needs to be medium+ so it can checkout and restore the workspace
    resource_class: medium+
    working_directory: /mnt/ramdisk
    docker:
      - image: *circleci-docker
        auth:
          username: $DOCKERHUB_USERNAME
          password: $DOCKERHUB_PASSWORD
  mymove_builder:
    resource_class: medium+
    working_directory: /mnt/ramdisk
    docker:
      - image: *circleci-docker
        auth:
          username: $DOCKERHUB_USERNAME
          password: $DOCKERHUB_PASSWORD
  mymove_compiler:
    # large and no ram disk
    resource_class: large
    working_directory: ~/transcom/mymove
    docker:
      - image: *circleci-docker
        auth:
          username: $DOCKERHUB_USERNAME
          password: $DOCKERHUB_PASSWORD
        environment:
          GOPATH: /home/circleci/go

  mymove_compiler_xlarge:
    # xlarge and no ram disk
    resource_class: xlarge
    working_directory: ~/transcom/mymove
    docker:
      - image: *circleci-docker
        auth:
          username: $DOCKERHUB_USERNAME
          password: $DOCKERHUB_PASSWORD
        environment:
          GOPATH: /home/circleci/go

  mymove_ramdisk_compiler:
    # large with ram disk
    resource_class: large
    working_directory: /mnt/ramdisk
    docker:
      - image: *circleci-docker
        auth:
          username: $DOCKERHUB_USERNAME
          password: $DOCKERHUB_PASSWORD
        environment:
          GOPATH: /home/circleci/go

  mymove_ramdisk_compiler_xlarge:
    # xlarge with ram disk
    resource_class: xlarge
    working_directory: /mnt/ramdisk
    docker:
      - image: *circleci-docker
        auth:
          username: $DOCKERHUB_USERNAME
          password: $DOCKERHUB_PASSWORD
        environment:
          GOPATH: /home/circleci/go

  mymove_tester:
    resource_class: xlarge
    working_directory: ~/transcom/mymove
    docker:
      - image: *circleci-docker
        auth:
          username: $DOCKERHUB_USERNAME
          password: $DOCKERHUB_PASSWORD
        environment:
          GOPATH: /home/circleci/go
      - image: *postgres
        auth:
          username: $DOCKERHUB_USERNAME
          password: $DOCKERHUB_PASSWORD
        environment:
          POSTGRES_PASSWORD: mysecretpassword
          POSTGRES_DB: test_db
          # use ramdisk for better performance
          # https://circleci.com/docs/databases/#optimizing-postgresql-images
          PGDATA: /dev/shm/pgdata/data
        # override entrypoint/command for ramdisk
        # this has been fixed in versions of postgres newer than 13.9
        # https://github.com/CircleCI-Public/cimg-postgres/commit/3b320e26e4f187d0cd144efea1bc26cf5a2b68b0
        # milmove is still on 12.11
        entrypoint: /bin/bash
        command: -c 'ln -s /dev/shm/pgdata/data /var/lib/postgresql/ && exec /usr/local/bin/docker-entrypoint.sh postgres'

      - image: *redis
        auth:
          username: $DOCKERHUB_USERNAME
          password: $DOCKERHUB_PASSWORD

  mymove_load_tester:
    resource_class: large
    working_directory: ~/project
    docker:
      - image: *load_tester
        auth:
          username: $DOCKERHUB_USERNAME
          password: $DOCKERHUB_PASSWORD
        environment:
          GOPATH: /home/circleci/go
      - image: *postgres
        auth:
          username: $DOCKERHUB_USERNAME
          password: $DOCKERHUB_PASSWORD
        environment:
          POSTGRES_PASSWORD: mysecretpassword
          POSTGRES_DB: test_db
          # use ramdisk for better performance
          # https://circleci.com/docs/databases/#optimizing-postgresql-images
          PGDATA: /dev/shm/pgdata/data
        # override entrypoint/command for ramdisk
        # this has been fixed in versions of postgres newer than 13.9
        # https://github.com/CircleCI-Public/cimg-postgres/commit/3b320e26e4f187d0cd144efea1bc26cf5a2b68b0
        # milmove is still on 12.11
        entrypoint: /bin/bash
        command: -c 'ln -s /dev/shm/pgdata/data /var/lib/postgresql/ && exec /usr/local/bin/docker-entrypoint.sh postgres'

      - image: *redis
        auth:
          username: $DOCKERHUB_USERNAME
          password: $DOCKERHUB_PASSWORD

  milmove_playwright_tester:
    # maybe don't need xlarge, but getting many timeouts with large
    # ahobson - 2023-02-07
    resource_class: xlarge
    # use ~/project as that already exists in cimg/node and is owned
    # by circleci
    working_directory: ~/project
    docker:
      - image: *playwright
        auth:
          username: $DOCKERHUB_USERNAME
          password: $DOCKERHUB_PASSWORD
        environment:
          GOPATH: /home/circleci/go
      - image: *postgres
        auth:
          username: $DOCKERHUB_USERNAME
          password: $DOCKERHUB_PASSWORD
        environment:
          POSTGRES_PASSWORD: mysecretpassword
          POSTGRES_DB: test_db
          # use ramdisk for better performance
          # https://circleci.com/docs/databases/#optimizing-postgresql-images
          PGDATA: /dev/shm/pgdata/data
        # override entrypoint/command for ramdisk
        # this has been fixed in versions of postgres newer than 13.9
        # https://github.com/CircleCI-Public/cimg-postgres/commit/3b320e26e4f187d0cd144efea1bc26cf5a2b68b0
        # milmove is still on 12.11
        entrypoint: /bin/bash
        command: -c 'ln -s /dev/shm/pgdata/data /var/lib/postgresql/ && exec /usr/local/bin/docker-entrypoint.sh postgres'
      - image: *redis
        auth:
          username: $DOCKERHUB_USERNAME
          password: $DOCKERHUB_PASSWORD

commands:
  create_dot_go_version:
    description: 'Creates a .go-version file (if needed) which can be used for cache keys specific to golang'
    steps:
      - run:
          name: Create a .go-version file
          command: |
            if [ -f ".go-version" ]; then
              echo ".go-version already exists, no need to re-create"
            else
              GO_VERSION=$(awk '/golang/ { print $2 }' .tool-versions)
              echo "Creating .go-version using version ${GO_VERSION}"
              echo $GO_VERSION > .go-version
            fi

  restore_cache_for_go:
    steps:
      - create_dot_go_version
      - restore_cache:
          keys:
            - go-mod-sources-v5-{{ checksum "go.sum" }}-{{ checksum ".go-version" }}

  save_cache_for_go:
    steps:
      - create_dot_go_version
      - save_cache:
          key: go-mod-sources-v5-{{ checksum "go.sum" }}-{{ checksum ".go-version" }}
          paths:
            - '~/go'
            - '~/transcom/mymove/bin/swagger'

  aws_vars_stg:
    steps:
      - run:
          name: 'Setting up AWS environment variables for stg env'
          command: |
            echo "export AWS_DEFAULT_REGION=$STG_REGION" >> $BASH_ENV
            echo "export AWS_ACCOUNT_ID=$STG_ACCOUNT_ID" >> $BASH_ENV
            echo "export AWS_ACCESS_KEY_ID=$STG_ACCESS_KEY_ID" >> $BASH_ENV
            echo "export AWS_SECRET_ACCESS_KEY=$STG_SECRET_ACCESS_KEY" >> $BASH_ENV
            # override default cpu/memory for staging
            echo "export SERVICE_RESERVATION_CPU=2048" >> $BASH_ENV
            echo "export SERVICE_RESERVATION_MEM=4096" >> $BASH_ENV
            source $BASH_ENV
  tls_vars_stg:
    steps:
      - run:
          name: 'Setting up TLS environment variables for stg env'
          command: |
            echo "export TLS_CERT=$STG_MOVE_MIL_DOD_TLS_CERT" >> $BASH_ENV
            echo "export TLS_KEY=$STG_MOVE_MIL_DOD_TLS_KEY" >> $BASH_ENV
            echo "export TLS_CA=$STG_MOVE_MIL_DOD_TLS_CA" >> $BASH_ENV
            source $BASH_ENV
  aws_vars_prd:
    steps:
      - run:
          name: 'Setting up AWS environment variables for prd env'
          command: |
            echo "export AWS_DEFAULT_REGION=$PRD_REGION" >> $BASH_ENV
            echo "export AWS_ACCOUNT_ID=$PRD_ACCOUNT_ID" >> $BASH_ENV
            echo "export AWS_ACCESS_KEY_ID=$PRD_ACCESS_KEY_ID" >> $BASH_ENV
            echo "export AWS_SECRET_ACCESS_KEY=$PRD_SECRET_ACCESS_KEY" >> $BASH_ENV
            # override default cpu/memory for production
            echo "export SERVICE_RESERVATION_CPU=2048" >> $BASH_ENV
            echo "export SERVICE_RESERVATION_MEM=4096" >> $BASH_ENV
            source $BASH_ENV
  tls_vars_prd:
    steps:
      - run:
          name: 'Setting up TLS environment variables for prd env'
          command: |
            echo "export TLS_CERT=$PRD_MOVE_MIL_DOD_TLS_CERT" >> $BASH_ENV
            echo "export TLS_KEY=$PRD_MOVE_MIL_DOD_TLS_KEY" >> $BASH_ENV
            echo "export TLS_CA=$PRD_MOVE_MIL_DOD_TLS_CA" >> $BASH_ENV
            source $BASH_ENV
  aws_vars_transcom_gov_dev:
    parameters:
      when:
        description: when to run
        type: string
        default: on_success
    steps:
      - run:
          name: 'Setting up AWS environment variables for gov-dev env'
          command: |
            echo "export AWS_DEFAULT_REGION=$GOV_DEV_REGION" >> $BASH_ENV
            echo "export AWS_ACCOUNT_ID=$GOV_DEV_ACCOUNT_ID" >> $BASH_ENV
            echo "export AWS_ACCESS_KEY_ID=$GOV_DEV_ACCESS_KEY_ID" >> $BASH_ENV
            echo "export AWS_SECRET_ACCESS_KEY=$GOV_DEV_SECRET_KEY" >> $BASH_ENV
            source $BASH_ENV
          when: << parameters.when >>
  tls_vars_gov_dev:
    steps:
      - run:
          name: 'Setting up TLS environment variables for gov-dev env'
          command: |
            echo "export TLS_CERT=$EXPERIMENTAL_MOVE_MIL_DOD_TLS_CERT" >> $BASH_ENV
            echo "export TLS_KEY=$EXPERIMENTAL_MOVE_MIL_DOD_TLS_KEY" >> $BASH_ENV
            echo "export TLS_CA=$EXPERIMENTAL_MOVE_MIL_DOD_TLS_CA" >> $BASH_ENV
            source $BASH_ENV
  aws_vars_transcom_com_dev:
    steps:
      - run:
          name: 'Setting up AWS environment variables for com-dev env'
          command: |
            echo "export AWS_DEFAULT_REGION=$COM_REGION" >> $BASH_ENV
            echo "export AWS_ACCOUNT_ID=$DEV_ACCOUNT_ID" >> $BASH_ENV
            echo "export AWS_ACCESS_KEY_ID=$DEV_ACCESS_KEY_ID" >> $BASH_ENV
            echo "export AWS_SECRET_ACCESS_KEY=$DEV_SECRET_KEY" >> $BASH_ENV
            source $BASH_ENV
  aws_vars_dp3:
    parameters:
      dp3-env:
        description: dp3 env to deploy to (exp, loadtest, demo)
        type: string
        default: *dp3-env
    steps:
      - run:
          name: 'Setting up AWS environment variables for dp3 env defined in &dp3-env'
          command: |
            echo "export AWS_DEFAULT_REGION=\$$(echo << parameters.dp3-env >> | tr 'a-z' 'A-Z')_REGION" >> $BASH_ENV
            echo "export AWS_ACCOUNT_ID=\$$(echo << parameters.dp3-env >> | tr 'a-z' 'A-Z')_ACCOUNT_ID" >> $BASH_ENV
            echo "export AWS_ACCESS_KEY_ID=\$$(echo << parameters.dp3-env >> | tr 'a-z' 'A-Z')_ACCESS_KEY_ID" >> $BASH_ENV
            echo "export AWS_SECRET_ACCESS_KEY=\$$(echo << parameters.dp3-env >> | tr 'a-z' 'A-Z')_SECRET_ACCESS_KEY" >> $BASH_ENV
      - when:
          condition:
            equal: [loadtest, << parameters.dp3-env >>]
          steps:
            - run:
                name: 'Increase cpu/memory reservation for loadtest'
                command: |
                  # override default cpu/memory
                  echo "export SERVICE_RESERVATION_CPU=2048" >> $BASH_ENV
                  echo "export SERVICE_RESERVATION_MEM=4096" >> $BASH_ENV
                  source $BASH_ENV
  tls_vars_dp3:
    parameters:
      dp3-env:
        description: dp3 env to deploy to (exp, loadtest, demo)
        type: string
        default: *dp3-env
    steps:
      - run:
          name: 'Setting up TLS environment variables for dp3 env defined in &dp3-env'
          command: |
            echo "export TLS_CERT=\$$(echo << parameters.dp3-env >> | tr 'a-z' 'A-Z')_DP3_CERT" >> $BASH_ENV
            echo "export TLS_KEY=\$$(echo << parameters.dp3-env >> | tr 'a-z' 'A-Z')_DP3_KEY" >> $BASH_ENV
            echo "export TLS_CA=\$$(echo << parameters.dp3-env >> | tr 'a-z' 'A-Z')_DP3_CA" >> $BASH_ENV
            source $BASH_ENV

  announce_failure:
    # parameters:
    steps:
      - run:
          name: Announce failure
          command: |
            [[ $CIRCLE_BRANCH = main ]] || exit 0
            scripts/circleci-announce-broken-branch
          when: on_fail

  deploy_migrations_steps:
    parameters:
      ecr_env:
        type: string
    steps:
      - attach_workspace:
          at: .
      - run:
          name: Get Digest from filesystem
          command: echo 'export ECR_DIGEST=$(cat images/sha/ECR_DIGEST_app-migrations_<< parameters.ecr_env >>)' | tee -a "${BASH_ENV}"
      - run:
          name: Snapshot database
          command: scripts/do-exclusively --job-name ${CIRCLE_JOB} scripts/rds-snapshot-app-db $APP_ENVIRONMENT
      - run:
          name: Run migrations
          command: scripts/do-exclusively --job-name ${CIRCLE_JOB} scripts/ecs-run-app-migrations-container ${AWS_ACCOUNT_ID}.dkr.ecr.${AWS_DEFAULT_REGION}.amazonaws.com/app-migrations@${ECR_DIGEST} $APP_ENVIRONMENT
          no_output_timeout: 60m
          environment:
            CHAMBER_RETRIES: 20
      - announce_failure
  deploy_tasks_steps:
    parameters:
      ecr_env:
        type: string
    steps:
      - attach_workspace:
          at: .
      - run:
          name: Get Digest from filesystem
          command: echo 'export ECR_DIGEST=$(cat images/sha/ECR_DIGEST_app-tasks_<< parameters.ecr_env >>)' | tee -a "${BASH_ENV}"
      - run:
          name: Deploy connect to GEX via SFTP service
          command: scripts/do-exclusively --job-name ${CIRCLE_JOB} scripts/ecs-deploy-task-container connect-to-gex-via-sftp "${AWS_ACCOUNT_ID}.dkr.ecr.${AWS_DEFAULT_REGION}.amazonaws.com/app-tasks@${ECR_DIGEST}" "${APP_ENVIRONMENT}"
          no_output_timeout: 20m
      - announce_failure
      - run:
          name: Deploy GHC fuel price data task service
          command: scripts/do-exclusively --job-name ${CIRCLE_JOB} scripts/ecs-deploy-task-container save-ghc-fuel-price-data "${AWS_ACCOUNT_ID}.dkr.ecr.${AWS_DEFAULT_REGION}.amazonaws.com/app-tasks@${ECR_DIGEST}" "${APP_ENVIRONMENT}"
          no_output_timeout: 20m
      - announce_failure
      - run:
          name: Deploy payment reminder email task service
          command: scripts/do-exclusively --job-name ${CIRCLE_JOB} scripts/ecs-deploy-task-container send-payment-reminder "${AWS_ACCOUNT_ID}.dkr.ecr.${AWS_DEFAULT_REGION}.amazonaws.com/app-tasks@${ECR_DIGEST}" "${APP_ENVIRONMENT}"
          no_output_timeout: 20m
      - announce_failure
      - run:
          name: Deploy post to GEX service
          command: scripts/do-exclusively --job-name ${CIRCLE_JOB} scripts/ecs-deploy-task-container post-file-to-gex "${AWS_ACCOUNT_ID}.dkr.ecr.${AWS_DEFAULT_REGION}.amazonaws.com/app-tasks@${ECR_DIGEST}" "${APP_ENVIRONMENT}"
          no_output_timeout: 20m
      - announce_failure
      - run:
          name: Deploy process EDIs service
          command: scripts/do-exclusively --job-name ${CIRCLE_JOB} scripts/ecs-deploy-task-container process-edis "${AWS_ACCOUNT_ID}.dkr.ecr.${AWS_DEFAULT_REGION}.amazonaws.com/app-tasks@${ECR_DIGEST}" "${APP_ENVIRONMENT}"
          no_output_timeout: 20m
      - announce_failure
  # Used for dp3 sites, which do not include gex/orders
  deploy_dp3_tasks_steps:
    parameters:
      ecr_env:
        type: string
        default: *dp3-env
    steps:
      - attach_workspace:
          at: .
      - run:
          name: Get Digest from filesystem
          command: echo 'export ECR_DIGEST=$(cat images/sha/ECR_DIGEST_app-tasks_<< parameters.ecr_env >>)' | tee -a "${BASH_ENV}"
      - run:
          name: Deploy GHC fuel price data task service
          command: scripts/do-exclusively --job-name ${CIRCLE_JOB} scripts/ecs-deploy-task-container save-ghc-fuel-price-data "${AWS_ACCOUNT_ID}.dkr.ecr.${AWS_DEFAULT_REGION}.amazonaws.com/app-tasks@${ECR_DIGEST}" "${APP_ENVIRONMENT}"
          no_output_timeout: 20m
      - announce_failure
      - run:
          name: Deploy payment reminder email task service
          command: scripts/do-exclusively --job-name ${CIRCLE_JOB} scripts/ecs-deploy-task-container send-payment-reminder "${AWS_ACCOUNT_ID}.dkr.ecr.${AWS_DEFAULT_REGION}.amazonaws.com/app-tasks@${ECR_DIGEST}" "${APP_ENVIRONMENT}"
          no_output_timeout: 20m
      - announce_failure
  deploy_app_steps:
    parameters:
      compare_host:
        type: string
      health_check_hosts:
        type: string
      ecr_env:
        type: string
    steps:
      - attach_workspace:
          at: .
      - run:
          name: Compare against deployed commit
          command: |
            [[ -z "<< parameters.compare_host >>" ]] || scripts/compare-deployed-commit "<< parameters.compare_host >>" $CIRCLE_SHA1
      - restore_cache_for_go
      - run:
          name: Get Digest from filesystem
          command: echo 'export ECR_DIGEST=$(cat images/sha/ECR_DIGEST_app_<< parameters.ecr_env >>)' | tee -a "${BASH_ENV}"
      - run:
          name: Get otel collector digest from filesystem
          command: |
            OTEL_ECR_DIGEST=$(cat images/sha/ECR_DIGEST_otel-collector_<< parameters.ecr_env >>)
            echo "export OTEL_ECR_DIGEST=${OTEL_ECR_DIGEST}" | tee -a "${BASH_ENV}"

            echo "export OTEL_COLLECTOR_IMAGE=${AWS_ACCOUNT_ID}.dkr.ecr.${AWS_DEFAULT_REGION}.amazonaws.com/otel-collector@${OTEL_ECR_DIGEST}" | tee -a "${BASH_ENV}"
      - run:
          name: Deploy app service
          command: scripts/do-exclusively --job-name ${CIRCLE_JOB} scripts/ecs-deploy-service-container app "${AWS_ACCOUNT_ID}.dkr.ecr.${AWS_DEFAULT_REGION}.amazonaws.com/app@${ECR_DIGEST}" "${APP_ENVIRONMENT}" "/bin/milmove serve"
          no_output_timeout: 20m
      - run:
          name: Health Check
          command: bin/health-checker --schemes https --hosts << parameters.health_check_hosts >> --tries 10 --backoff 3 --log-level info --timeout 5m
      - run:
          name: TLS Check
          command: bin/tls-checker --schemes https --hosts << parameters.health_check_hosts >> --log-level info --timeout 15m
      - run:
          name: Check deployed commits
          command: scripts/check-deployed-commit "<< parameters.health_check_hosts >>" "$CIRCLE_SHA1"
      - announce_failure
  deploy_app_client_tls_steps:
    parameters:
      compare_host:
        type: string
      health_check_hosts:
        type: string
      ecr_env:
        type: string
    steps:
      - attach_workspace:
          at: .
      - run:
          name: Compare against deployed commit
          command: |
            [[ -z "<< parameters.compare_host >>" ]] || scripts/compare-deployed-commit "<< parameters.compare_host >>" $CIRCLE_SHA1 ${TLS_KEY} ${TLS_CERT} ${TLS_CA}
      - run:
          name: Get Digest from filesystem
          command: echo 'export ECR_DIGEST=$(cat images/sha/ECR_DIGEST_app_<< parameters.ecr_env >>)' | tee -a "${BASH_ENV}"
      - run:
          name: Get otel collector digest from filesystem
          command: |
            OTEL_ECR_DIGEST=$(cat images/sha/ECR_DIGEST_otel-collector_<< parameters.ecr_env >>)
            echo "export OTEL_ECR_DIGEST=${OTEL_ECR_DIGEST}" | tee -a "${BASH_ENV}"

            echo "export OTEL_COLLECTOR_IMAGE=${AWS_ACCOUNT_ID}.dkr.ecr.${AWS_DEFAULT_REGION}.amazonaws.com/otel-collector@${OTEL_ECR_DIGEST}" | tee -a "${BASH_ENV}"
      - run:
          name: Deploy app-client-tls service
          command: scripts/do-exclusively --job-name ${CIRCLE_JOB} scripts/ecs-deploy-service-container app-client-tls "${AWS_ACCOUNT_ID}.dkr.ecr.${AWS_DEFAULT_REGION}.amazonaws.com/app@${ECR_DIGEST}" "${APP_ENVIRONMENT}" "/bin/milmove serve"
          no_output_timeout: 20m
      - run:
          name: Health Check
          command: |
            bin/health-checker --schemes https --hosts << parameters.health_check_hosts >> --key ${TLS_KEY} --cert ${TLS_CERT} --ca ${TLS_CA} --tries 10 --backoff 3 --log-level info --timeout 5m
      - run:
          name: TLS Check
          command: |
            bin/tls-checker --schemes https --hosts << parameters.health_check_hosts >> --key ${TLS_KEY} --cert ${TLS_CERT} --ca ${TLS_CA} --log-level info --timeout 15m
      - run:
          name: Check deployed commits
          command: scripts/check-deployed-commit "<< parameters.health_check_hosts >>" "$CIRCLE_SHA1" ${TLS_KEY} ${TLS_CERT} ${TLS_CA}
      - announce_failure

  deploy_app_storybook:
    parameters:
      s3_bucket:
        type: string
    steps:
      - attach_workspace:
          at: /tmp/storybook
      - checkout
      - run:
          name: Push Storybook build to S3
          command: scripts/push-storybook-assets "<< parameters.s3_bucket>>"

  build_image:
    parameters:
      dockerfile:
        type: string
      image_name:
        type: string
      tag:
        type: string
      working_dir:
        type: string
    steps:
      - attach_workspace:
          at: .
      - setup_remote_docker:
          docker_layer_caching: false
      - run:
          name: 'Build docker image'
          working_directory: << parameters.working_dir >>
          command: |
            docker build -f << parameters.dockerfile>> -t << parameters.image_name >>:<< parameters.tag >> .
            mkdir -p images
            docker save -o images/<< parameters.image_name >> << parameters.image_name >>:<< parameters.tag >>
      - persist_to_workspace:
          root: .
          paths:
            - images/<< parameters.image_name >>

  push_image:
    parameters:
      ecr_env:
        type: string
      image_name:
        type: string
      tag:
        type: string
      repo:
        type: string
    steps:
      - attach_workspace:
          at: .
      - setup_remote_docker:
          docker_layer_caching: false
      - run:
          name: 'Retrieve docker image from workspace'
          command: |
            docker load -i images/<< parameters.image_name >>
      - run:
          name: 'Tag and push docker image'

          command: |
            aws ecr get-login-password --region $AWS_DEFAULT_REGION | docker login --username AWS --password-stdin ${AWS_ACCOUNT_ID}.dkr.ecr.${AWS_DEFAULT_REGION}.amazonaws.com
            docker tag << parameters.image_name >>:<< parameters.tag >> ${AWS_ACCOUNT_ID}.dkr.ecr.${AWS_DEFAULT_REGION}.amazonaws.com/<< parameters.repo >>:git-${CIRCLE_SHA1}
            docker push ${AWS_ACCOUNT_ID}.dkr.ecr.${AWS_DEFAULT_REGION}.amazonaws.com/<< parameters.repo >>:git-${CIRCLE_SHA1}
            shopt -s extglob

            # README: We are going to replace any unwanted characters with dashes then truncate
            #         the tag name to 100 characters. Docker tags can be a maximum of 128 characters
            #         and this leaves some room for a prefix.
            docker_tag_from_branch_name=${CIRCLE_BRANCH//+([^A-Za-z0-9-.])/-}
            docker_tag_shortened_name=${docker_tag_from_branch_name:0:100}

            docker tag << parameters.image_name >>:<< parameters.tag >> ${AWS_ACCOUNT_ID}.dkr.ecr.${AWS_DEFAULT_REGION}.amazonaws.com/<< parameters.repo >>:git-branch-${docker_tag_shortened_name}
            docker push ${AWS_ACCOUNT_ID}.dkr.ecr.${AWS_DEFAULT_REGION}.amazonaws.com/<< parameters.repo >>:git-branch-${docker_tag_shortened_name}
      - run:
          name: 'Record ECR Image Digest'
          command: |
            mkdir -p images/sha
            echo $(aws ecr describe-images --repository-name << parameters.repo >> --image-ids imageTag=git-${CIRCLE_SHA1} | jq ".imageDetails[0] .imageDigest" -r) > images/sha/ECR_DIGEST_<< parameters.repo >>_<< parameters.ecr_env >>
            cat images/sha/ECR_DIGEST_<< parameters.repo >>_<< parameters.ecr_env >>
            sleep 60
      - run:
          name: 'Describe image scan findings'
          command: scripts/ecr-describe-image-scan-findings << parameters.repo >> $(cat images/sha/ECR_DIGEST_<< parameters.repo >>_<< parameters.ecr_env >>)
      - persist_to_workspace:
          root: .
          paths:
            - images/sha/ECR_DIGEST_<< parameters.repo >>_<< parameters.ecr_env >>

  # The ATO environments cannot pull from outside repositories
  # the error is: x509: certificate signed by unknown authority
  #
  # So pull the image and then push to our own ECR repo. For docker
  # STIG reasons, we need to do an image scan AND we need to expire
  # old images, so always create a new tag on each deployment
  push_otel_collector_image:
    parameters:
      ecr_env:
        type: string
      aws_otel_collector_image:
        type: string
      repo:
        type: string
        default: otel-collector
    steps:
      - setup_remote_docker:
          docker_layer_caching: false
      - attach_workspace:
          at: .
      - run:
          name: 'Tag and push docker image'
          command: |
            aws ecr get-login-password --region $AWS_DEFAULT_REGION | docker login --username AWS --password-stdin ${AWS_ACCOUNT_ID}.dkr.ecr.${AWS_DEFAULT_REGION}.amazonaws.com
            otel_image=$(echo << parameters.aws_otel_collector_image >>)
            docker pull "${otel_image}"
            shopt -s extglob
            # this removes everything before the colon, which separates the
            # image name from the image tag
            otel_image_tag=${otel_image#*:}
            repo_name=${AWS_ACCOUNT_ID}.dkr.ecr.${AWS_DEFAULT_REGION}.amazonaws.com/<< parameters.repo >>
            image_name="${repo_name}:${otel_image_tag}"
            docker pull "${otel_image}"
            # use git prefix for ECR expiration policy
            docker tag "${otel_image}" "${repo_name}:git-${otel_image_tag}-${CIRCLE_SHA1}"
            docker push "${repo_name}:git-${otel_image_tag}-${CIRCLE_SHA1}"

      - run:
          name: 'Record ECR Image Digest'
          command: |
            otel_image=$(echo << parameters.aws_otel_collector_image >>)
            shopt -s extglob
            # this removes everything before the colon, which separates the
            # image name from the image tag
            otel_image_tag=${otel_image#*:}
            mkdir -p images/sha
            echo $(aws ecr describe-images --repository-name << parameters.repo >> --image-ids imageTag=git-${otel_image_tag}-${CIRCLE_SHA1} | jq ".imageDetails[0] .imageDigest" -r) > images/sha/ECR_DIGEST_<< parameters.repo >>_<< parameters.ecr_env >>
            cat images/sha/ECR_DIGEST_<< parameters.repo >>_<< parameters.ecr_env >>
      # The scans of the upstream otel collector image result in
      #
      #   UnsupportedImageError: The operating system and/or package manager are not supported
      # The irony of the AWS open telemetry collector being built in a
      # way that is not compatible with AWS image scanning is not lost
      # on me
      # - run:
      #     name: 'Describe image scan findings'
      #     command: scripts/ecr-describe-image-scan-findings << parameters.repo >> $(cat images/sha/ECR_DIGEST_<< parameters.repo >>_<< parameters.ecr_env >>) || true
      - persist_to_workspace:
          root: .
          paths:
            - images/sha/ECR_DIGEST_<< parameters.repo >>_<< parameters.ecr_env >>

  server_tests_step:
    parameters:
      application:
        type: string
    steps:
      - run:
          name: make server_test_build for <<parameters.application>>
          command: |
            export LOGIN_GOV_SECRET_KEY=$(echo $E2E_LOGIN_GOV_SECRET_KEY | base64 --decode)
            export OKTA_CUST_CLIENT_ID=notrealkey
            export OKTA_OFFICE_CLIENT_ID=notrealkey1
            export OKTA_ADMIN_CLIENT_ID=notrealkey2
            export OKTA_CUSTOMER_SECRET_KEY=notrealkey
            export OKTA_OFFICE_SECRET_KEY=notrealkey1
            export OKTA_ADMIN_SECRET_KEY=notrealkey2
            export OKTA_TENANT_ORG_URL=test-milmove.okta.mil
            export OKTA_API_KEY=notrealapikey
            export OKTA_OFFICE_GROUP_ID=notrealgroupId
<<<<<<< HEAD
=======
            export OKTA_CUSTOMER_GROUP_ID=notrealcustomergroupId
>>>>>>> 07bb92b0


            make server_test
          no_output_timeout: 20m

          environment:
            APPLICATION: '<< parameters.application >>'
            # 8 since this runs on xlarge with 8 CPUs
            GOTEST_PARALLEL: 8
            DB_PASSWORD: mysecretpassword
            DB_USER_LOW_PRIV: crud
            DB_PASSWORD_LOW_PRIV: mysecretpassword
            DB_USER: postgres
            DB_HOST: localhost
            DB_PORT_TEST: 5433
            DB_PORT: 5432
            DB_NAME: test_db
            DB_NAME_TEST: test_db
            DTOD_USE_MOCK: 'true'
            MIGRATION_MANIFEST: '/home/circleci/transcom/mymove/migrations/<< parameters.application >>/migrations_manifest.txt'
            MIGRATION_PATH: 'file:///home/circleci/transcom/mymove/migrations/<< parameters.application >>/schema;file:///home/circleci/transcom/mymove/migrations/<< parameters.application >>/secure'
            EIA_KEY: db2522a43820268a41a802a16ae9fd26 # dummy key generated with openssl rand -hex 16
            ENV: test
            ENVIRONMENT: test
            SERVER_REPORT: 1
            COVERAGE: 1
            SERVE_API_INTERNAL: 'true'
            OKTA_CUSTOMER_CLIENT_ID: 1q2w3e4r5t6y7u8i9o
            OKTA_ADMIN_CLIENT_ID: AQ1SW2DE3FR4G5
            OKTA_OFFICE_CLIENT_ID: 9f9f9s8s90gig9
            OKTA_API_KEY: notrealapikey8675309
            OKTA_OFFICE_GROUP_ID: notrealgroupId
<<<<<<< HEAD
=======
            OKTA_CUSTOMER_GROUP_ID: notrealcustomergroupId

>>>>>>> 07bb92b0
  # run playwright tests without using setup_remote_docker
  # the remote docker resources are not configurable and thus are
  # SLOOOOOOW
  #
  # https://circleci.com/docs/building-docker-images/#specifications
  #
  # Run postgresql + redis in docker, but run the tests locally
  #
  e2e_tests_playwright:
    parameters:
      workers:
        type: integer
        # We tried this in an xlarge resource with 5 workers and still
        # had flaky tests because of pages being slow to load
        # Instead, we run in a large instance with 1 worker and
        # increased parallelism as needed
        default: 1
      path:
        type: string
    steps:
      - attach_workspace:
          at: .
      - restore_cache:
          keys:
            - v3-cache-yarn-v3-{{ checksum "yarn.lock" }}
      - run:
          name: setup hosts
          command: |
            # futz with /etc/hosts for running in circleci
            echo "127.0.0.1 milmovelocal" | sudo tee -a /etc/hosts
            echo "127.0.0.1 officelocal" | sudo tee -a /etc/hosts
            echo "127.0.0.1 adminlocal" | sudo tee -a /etc/hosts
            echo "127.0.0.1 primelocal" | sudo tee -a /etc/hosts
      - run:
          background: true
          name: run server
          environment:
            MIGRATION_MANIFEST: '/home/circleci/project/migrations/app/migrations_manifest.txt'
            MIGRATION_PATH: 'file:///home/circleci/project/migrations/app/schema;file:///home/circleci/project/migrations/app/secure'
          command: |
            export MOVE_MIL_DOD_CA_CERT=$(cat config/tls/devlocal-ca.pem)
            export MOVE_MIL_DOD_TLS_CERT=$(cat config/tls/devlocal-https.pem)
            export MOVE_MIL_DOD_TLS_KEY=$(cat config/tls/devlocal-https.key)
            export CLIENT_AUTH_SECRET_KEY=$(cat config/tls/devlocal-client_auth_secret.key)
            export LOGIN_GOV_SECRET_KEY=$(echo $E2E_LOGIN_GOV_SECRET_KEY | base64 --decode)
            export HERE_MAPS_APP_ID=$E2E_HERE_MAPS_APP_ID
            export HERE_MAPS_APP_CODE=$E2E_HERE_MAPS_APP_CODE
            # pull in review app settings here so we don't have to
            # reproduce them
            sed 's,^,export ,' config/env/review.app.env > server_env
            source server_env

            # now do a few overrides
            export HERE_MAPS_GEOCODE_ENDPOINT=https://geocoder.api.here.com/6.2/geocode.json
            export HERE_MAPS_ROUTING_ENDPOINT=https://route.api.here.com/routing/7.2/calculateroute.json
            export LOGIN_GOV_CALLBACK_PORT=4000
            export LOGIN_GOV_CALLBACK_PROTOCOL=http
            export OKTA_CUSTOMER_CLIENT_ID=1q2w3e4r5t6y7u8i9o
            export OKTA_ADMIN_CLIENT_ID=AQ1SW2DE3FR4G5
            export OKTA_OFFICE_CLIENT_ID=9f9f9s8s90gig9
            export OKTA_CUSTOMER_SECRET_KEY=notrealkey
            export OKTA_OFFICE_SECRET_KEY=notrealkey1
            export OKTA_ADMIN_SECRET_KEY=notrealkey2
            export OKTA_TENANT_CALLBACK_PORT=4000
            export OKTA_TENANT_CALLBACK_PROTOCOL=http
            export OKTA_TENANT_ORG_URL=test-milmove.okta.mil
            export OKTA_API_KEY=notrealapikey
            export OKTA_OFFICE_GROUP_ID=notrealgroupId
<<<<<<< HEAD
=======
            export OKTA_CUSTOMER_GROUP_ID=notrealcustomergroupId

>>>>>>> 07bb92b0
            export SERVE_API_PRIME=false
            export SERVE_API_SUPPORT=true
            export SERVE_PRIME_SIMULATOR=true
            export DEVLOCAL_CA=$PWD/config/tls/devlocal-ca.pem
            export DOD_CA_PACKAGE=$PWD/config/tls/milmove-cert-bundle.p7b
            export HTTP_ADMIN_SERVER_NAME=adminlocal
            export HTTP_MY_SERVER_NAME=milmovelocal
            export HTTP_OFFICE_SERVER_NAME=officelocal
            export HTTP_ORDERS_SERVER_NAME=orderslocal
            export HTTP_PRIME_SERVER_NAME=primelocal
            export ENVIRONMENT=test
            export FEATURE_FLAG_PPM=true
            export FEATURE_FLAG_NTS=true
            export FEATURE_FLAG_NTSR=true
            export FEATURE_FLAG_CAC_VALIDATED_LOGIN=false

            # disable for speed, playwright tests can fail otherwise
            export DB_DEBUG=false

            make db_dev_create
            bin/milmove migrate
            # playwright tests DO NOT NEED SEED DATA
            bin/milmove serve 2>&1 | fmt
      - run:
          name: wait for server
          command: |
            # install yarn dependencies while waiting for the server
            # to start. This installs our pinned version of playwright
            yarn install --frozen-lockfile --cache-folder ~/.cache/yarn
            # install playwright browsers while waiting for the server to start
            ./node_modules/.bin/playwright install
            dockerize -wait http://milmovelocal:4000 -timeout 5m
      - run:
          name: run e2e_test playwright
          environment:
            PLAYWRIGHT_MY_URL: http://milmovelocal:4000
            PLAYWRIGHT_ADMIN_URL: http://adminlocal:4000
            PLAYWRIGHT_OFFICE_URL: http://officelocal:4000
            # partially taken from https://playwright.dev/docs/ci#sharding-in-circleci
            FEATURE_FLAG_PPM: 'true'
            FEATURE_FLAG_NTS: 'true'
            FEATURE_FLAG_NTSR: 'true'
            FEATURE_FLAG_CAC_VALIDATED_LOGIN: 'false'
          command: |
            SHARD=$((${CIRCLE_NODE_INDEX}+1))
            PLAYWRIGHT_JUNIT_OUTPUT_NAME=playwright-results.xml \
            ./node_modules/.bin/playwright test \
            --reporter=html,junit \
            --trace=on \
            --workers << parameters.workers >> \
            --shard="${SHARD}/${CIRCLE_NODE_TOTAL}" \
            << parameters.path >>
          no_output_timeout: 60m
      - store_artifacts:
          path: playwright-report
      - run:
          name: create playwright report archive for download
          when: always
          command: |
            zip -r complete-playwright-report.zip playwright-report
      - store_artifacts:
          path: complete-playwright-report.zip
      - store_test_results:
          path: playwright-results.xml

  # this custom step has some duplication with
  # scripts/run-e2e-mtls-test-docker because we want to run some of the
  # steps below in parallel
  e2e_tests_mtls:
    steps:
      - attach_workspace:
          at: .
      - run:
          name: setup hosts
          command: |
            # futz with /etc/hosts for running in circleci
            echo "127.0.0.1 milmovelocal" | sudo tee -a /etc/hosts
            echo "127.0.0.1 officelocal" | sudo tee -a /etc/hosts
            echo "127.0.0.1 adminlocal" | sudo tee -a /etc/hosts
            echo "127.0.0.1 primelocal" | sudo tee -a /etc/hosts
      - run:
          background: true
          name: run server
          environment:
            MIGRATION_MANIFEST: '/home/circleci/transcom/mymove/migrations/app/migrations_manifest.txt'
            MIGRATION_PATH: 'file:///home/circleci/transcom/mymove/migrations/app/schema;file:///home/circleci/transcom/mymove/migrations/app/secure'
          command: |
            export MOVE_MIL_DOD_CA_CERT=$(cat config/tls/devlocal-ca.pem)
            export MOVE_MIL_DOD_TLS_CERT=$(cat config/tls/devlocal-https.pem)
            export MOVE_MIL_DOD_TLS_KEY=$(cat config/tls/devlocal-https.key)
            export CLIENT_AUTH_SECRET_KEY=$(cat config/tls/devlocal-client_auth_secret.key)
            export LOGIN_GOV_SECRET_KEY=$(echo $E2E_LOGIN_GOV_SECRET_KEY | base64 --decode)
            export HERE_MAPS_APP_ID=$E2E_HERE_MAPS_APP_ID
            export HERE_MAPS_APP_CODE=$E2E_HERE_MAPS_APP_CODE
            # pull in review app settings here so we don't have to
            # reproduce them
            sed 's,^,export ,' config/env/review.app.env > server_env
            source server_env

            # now do a few overrides
            export HERE_MAPS_GEOCODE_ENDPOINT=https://geocoder.api.here.com/6.2/geocode.json
            export HERE_MAPS_ROUTING_ENDPOINT=https://route.api.here.com/routing/7.2/calculateroute.json
            export LOGIN_GOV_CALLBACK_PORT=4000
            export LOGIN_GOV_CALLBACK_PROTOCOL=http
            export OKTA_CUSTOMER_CLIENT_ID=1q2w3e4r5t6y7u8i9o
            export OKTA_ADMIN_CLIENT_ID=AQ1SW2DE3FR4G5
            export OKTA_OFFICE_CLIENT_ID=9f9f9s8s90gig9
            export OKTA_CUSTOMER_SECRET_KEY=notrealkey
            export OKTA_OFFICE_SECRET_KEY=notrealkey1
            export OKTA_ADMIN_SECRET_KEY=notrealkey2
            export OKTA_TENANT_CALLBACK_PORT=4000
            export OKTA_TENANT_CALLBACK_PROTOCOL=http
            export OKTA_TENANT_ORG_URL=test-milmove.okta.mil
            export OKTA_API_KEY=notrealapikey
            export OKTA_OFFICE_GROUP_ID=notrealgroupId
<<<<<<< HEAD
=======
            export OKTA_CUSTOMER_GROUP_ID=notrealcustomergroupId

>>>>>>> 07bb92b0
            export SERVE_API_SUPPORT=true
            export SERVE_PRIME_SIMULATOR=true
            export DEVLOCAL_CA=$PWD/config/tls/devlocal-ca.pem
            export DOD_CA_PACKAGE=$PWD/config/tls/milmove-cert-bundle.p7b
            export HTTP_ADMIN_SERVER_NAME=adminlocal
            export HTTP_MY_SERVER_NAME=milmovelocal
            export HTTP_OFFICE_SERVER_NAME=officelocal
            export HTTP_ORDERS_SERVER_NAME=orderslocal
            export HTTP_PRIME_SERVER_NAME=primelocal
            export ENVIRONMENT=test
            export MUTUAL_TLS_ENABLED=true
            export MUTUAL_TLS_PORT=9443
            export SERVE_API_PRIME=true
            # disable for speed, tests can fail otherwise
            export DB_DEBUG=false

            make db_dev_create
            bin/milmove migrate
            # mtls tests do not need client
            mkdir -p build
            touch build/index.html
            # mtls tests DO NOT NEED SEED DATA
            bin/milmove serve 2>&1 | fmt
      - run:
          name: wait for server
          command: |
            dockerize -wait http://milmovelocal:4000 -timeout 5m
      - run:
          name: run e2e mtls tests
          command: |
            ./scripts/run-e2e-mtls-test

  e2e_tests_load:
    parameters:
      workers:
        type: integer
        # We tried this in an xlarge resource with 5 workers and still
        # had flaky tests because of pages being slow to load
        # Instead, we run in a large instance with 1 worker and
        # increased parallelism as needed
        default: 1
    steps:
      - attach_workspace:
          at: .
      - run:
          name: setup hosts
          command: |
            # futz with /etc/hosts for running in circleci
            echo "127.0.0.1 milmovelocal" | sudo tee -a /etc/hosts
            echo "127.0.0.1 officelocal" | sudo tee -a /etc/hosts
            echo "127.0.0.1 adminlocal" | sudo tee -a /etc/hosts
            echo "127.0.0.1 primelocal" | sudo tee -a /etc/hosts
      - run:
          background: true
          name: run server
          environment:
            MIGRATION_MANIFEST: '/home/circleci/project/migrations/app/migrations_manifest.txt'
            MIGRATION_PATH: 'file:///home/circleci/project/migrations/app/schema;file:///home/circleci/project/migrations/app/secure'
          command: |
            export MOVE_MIL_DOD_CA_CERT=$(cat config/tls/devlocal-ca.pem)
            export MOVE_MIL_DOD_TLS_CERT=$(cat config/tls/devlocal-https.pem)
            export MOVE_MIL_DOD_TLS_KEY=$(cat config/tls/devlocal-https.key)
            export CLIENT_AUTH_SECRET_KEY=$(cat config/tls/devlocal-client_auth_secret.key)
            export LOGIN_GOV_SECRET_KEY=$(echo $E2E_LOGIN_GOV_SECRET_KEY | base64 --decode)
            export HERE_MAPS_APP_ID=$E2E_HERE_MAPS_APP_ID
            export HERE_MAPS_APP_CODE=$E2E_HERE_MAPS_APP_CODE
            # pull in review app settings here so we don't have to
            # reproduce them
            sed 's,^,export ,' config/env/review.app.env > server_env
            source server_env

            # now do a few overrides
            export HERE_MAPS_GEOCODE_ENDPOINT=https://geocoder.api.here.com/6.2/geocode.json
            export HERE_MAPS_ROUTING_ENDPOINT=https://route.api.here.com/routing/7.2/calculateroute.json
            export LOGIN_GOV_CALLBACK_PORT=4000
            export LOGIN_GOV_CALLBACK_PROTOCOL=http
            export OKTA_CUSTOMER_CLIENT_ID=1q2w3e4r5t6y7u8i9o
            export OKTA_ADMIN_CLIENT_ID=AQ1SW2DE3FR4G5
            export OKTA_OFFICE_CLIENT_ID=9f9f9s8s90gig9
            export OKTA_CUSTOMER_SECRET_KEY=notrealkey
            export OKTA_OFFICE_SECRET_KEY=notrealkey1
            export OKTA_ADMIN_SECRET_KEY=notrealkey2
            export OKTA_TENANT_CALLBACK_PORT=4000
            export OKTA_TENANT_CALLBACK_PROTOCOL=http
            export OKTA_TENANT_ORG_URL=test-milmove.okta.mil
            export OKTA_API_KEY=notrealapikey
            export OKTA_OFFICE_GROUP_ID=notrealgroupId
<<<<<<< HEAD
=======
            export OKTA_CUSTOMER_GROUP_ID=notrealcustomergroupId

>>>>>>> 07bb92b0
            export SERVE_API_SUPPORT=true
            export MUTUAL_TLS_ENABLED=true
            export SERVE_PRIME_SIMULATOR=true
            export DEVLOCAL_CA=$PWD/config/tls/devlocal-ca.pem
            export DOD_CA_PACKAGE=$PWD/config/tls/milmove-cert-bundle.p7b
            export HTTP_ADMIN_SERVER_NAME=adminlocal
            export HTTP_MY_SERVER_NAME=milmovelocal
            export HTTP_OFFICE_SERVER_NAME=officelocal
            export HTTP_ORDERS_SERVER_NAME=orderslocal
            export HTTP_PRIME_SERVER_NAME=primelocal
            export ENVIRONMENT=test
            # disable for speed, tests can fail otherwise
            export DB_DEBUG=false
            export MUTUAL_TLS_ENABLED=true
            export MUTUAL_TLS_PORT=9443
            export SERVE_API_PRIME=true

            make db_dev_create
            bin/milmove migrate
            # load tests do not need client files
            mkdir -p build
            touch build/index.html
            bin/milmove serve 2>&1 | fmt
      - run:
          name: checkout load testing repo
          command: |
            mkdir -p tmp && cd tmp
            git clone https://github.com/transcom/milmove_load_testing.git
            # print out last git commit sha
            (cd milmove_load_testing && git rev-list -1 HEAD)
      - restore_cache:
          keys:
            # need milmove_load_testing repo checked out before cache check
            - v2-pipenv-{{ checksum "tmp/milmove_load_testing/Pipfile.lock" }}-{{ .Environment.PYTHON_VERSION }}
      - run:
          name: wait for server
          command: |
            # install python dependencies while waiting for the server
            # to start.
            cd tmp/milmove_load_testing
            pipenv sync -d
            dockerize -wait http://milmovelocal:4000 -timeout 5m
      - run:
          name: run load testing
          environment:
            LOCAL_PORT: 4000
          # If there's a breaking change in milmove or the load
          # testing app, we could check out a particular branch or sha
          # here as a workaround until the HEAD of both repos work
          # together again
          command: |
            cd tmp/milmove_load_testing
            pipenv run locust -f locustfiles/queue.py \
            --host local \
            -u 10 \
            --csv local_load_tests \
            --html local_load_tests.html \
            -t 60s \
            --headless
      - save_cache:
          key: v2-pipenv-{{ checksum "Pipfile.lock" }}-{{ .Environment.PYTHON_VERSION }}
          paths:
            - '~/transcom/mymove/tmp/milmove_load_testing/.venv'
      - run:
          name: extract results
          # always try to extract the artifacts so it can help us
          # figure out why a test is failing
          when: always
          command: |
            mkdir reports
            mv tmp/milmove_load_testing/local_load_tests* reports

jobs:
  base_noop:
    executor: base_small
    steps:
      - run: echo "noop"

  # `pre_deps_golang` is used for caching Go module sources
  pre_deps_golang:
    executor: mymove_compiler
    steps:
      - checkout
      - restore_cache_for_go
      - run: echo 'export PATH=${PATH}:${GOPATH}/bin:~/transcom/mymove/bin' >> $BASH_ENV
      - run:
          name: Install dependencies
          command: for i in $(seq 1 5); do go mod download && break || s=$? && sleep 5; done; (exit $s)
      - run: scripts/check-generated-code go.sum
      - run:
          name: Install go-swagger
          command: make bin/swagger
      - save_cache_for_go
      - announce_failure

  # `pre_deps_yarn` is used to cache yarn sources
  pre_deps_yarn:
    executor: mymove_compiler
    steps:
      - checkout
      - restore_cache:
          keys:
            - v3-cache-yarn-v3-{{ checksum "yarn.lock" }}
      - run:
          name: Install Frozen YARN dependencies
          command: yarn install --frozen-lockfile --cache-folder ~/.cache/yarn
      - run: scripts/check-generated-code yarn.lock
      # `v3-cache-yarn-v3-{{ checksum "yarn.lock" }}` is used to cache yarn sources
      - save_cache:
          key: v3-cache-yarn-v3-{{ checksum "yarn.lock" }}
          paths:
            - ~/.cache/yarn
      - announce_failure

  # `check_generated_code` is used to ensure generated code doesn't change
  check_generated_code:
    executor: mymove_compiler
    steps:
      - checkout
      - restore_cache_for_go
      - run: echo 'export PATH=${PATH}:${GOPATH}/bin:~/transcom/mymove/bin' >> $BASH_ENV
      - run: make server_generate mocks_generate
      - run: scripts/check-generated-code pkg/gen/ $(find . -type d -name "*mocks" -exec echo -n '{} ' \;)
      - announce_failure

  # `check_tls_certificate_env` is used to confirm that the certificate-key pair match
  check_tls_certificate_prd:
    executor: tls_small
    steps:
      - tls_vars_prd
      - run: /usr/local/bin/check-tls-pair ${TLS_KEY} ${TLS_CERT}
      - announce_failure

  check_tls_certificate_stg:
    executor: tls_small
    steps:
      - tls_vars_stg
      - run: /usr/local/bin/check-tls-pair ${TLS_KEY} ${TLS_CERT}
      - announce_failure

  check_tls_certificate_dp3:
    executor: tls_small
    parameters:
      dp3-env:
        type: string
        default: *dp3-env
    steps:
      - run:
          name: Check if we are using a dp3 environment at all
          command: |
            if [[ << parameters.dp3-env >> != "demo" && << parameters.dp3-env >> != "exp" && << parameters.dp3-env >> != "loadtest" ]]; then
              circleci-agent step halt
            fi
      - tls_vars_dp3
      - run: /usr/local/bin/check-tls-pair ${TLS_KEY} ${TLS_CERT}
      - announce_failure

  # `anti_virus` uses virus detection software to scan the source code
  anti_virus:
    executor: av_medium
    steps:
      - checkout
      - run: clamscan --version
      - run: cp -v ~/transcom/mymove/anti-virus/whitelist-*.{fp,ign2} /var/lib/clamav/
      - run: >
          clamscan \
            --recursive \
            --infected \
            --detect-pua=yes \
            --exclude-pua=NetTool \
            --exclude-pua=PWTool \
            --max-scansize=300M \
            --max-filesize=100M \
            --max-recursion=30 \
            --max-files=50000 \
            --tempdir=/tmp \
            ~/transcom/mymove
      - announce_failure

  # `pre_test` runs pre-commit against all files.
  pre_test:
    executor: mymove_compiler
    steps:
      - checkout
      - restore_cache_for_go
      - restore_cache:
          keys:
            - v3-cache-yarn-v3-{{ checksum "yarn.lock" }}
      - restore_cache:
          keys:
            - v1-pre-commit-dot-cache-{{ checksum ".pre-commit-config.yaml" }}
      - restore_cache:
          keys:
            #
            # https://circleci.com/docs/caching/#restoring-cache
            #
            # restore the latest version of the listing results in the
            # cache
            #
            # To manually reset counts increment the version number of
            # the cache e.g. go from v1-spectrial-lint- to
            # v2-spectral-lint-
            #
            # Make sure you also update the key in the save_cache below
            #
            # The trailing hyphen in restore_cache seems important
            # according to the page linked above
            - v11-spectral-lint-
      - run:
          name: Save Baseline Spectral Lint
          command: |
            [ -d ~/transcom/mymove/spectral ] && cp -r ~/transcom/mymove/spectral /tmp/spectral_baseline || echo "Skipping saving baseline"
            rm -rf ~/transcom/mymove/spectral
      - run: echo 'export PATH=${PATH}:${GOPATH}/bin:~/transcom/mymove/bin' >> $BASH_ENV
      - run:
          name: Install Frozen YARN dependencies
          command: yarn install --frozen-lockfile --cache-folder ~/.cache/yarn
      # this is so we can avoid go mod downloading and resulting in an error on a false positive
      - run: scripts/pre-commit-go-mod || exit 0
      - run:
          name: Run pre-commit tests without golangci-lint, eslint, or prettier
          command: SKIP=golangci-lint,eslint,prettier pre-commit run --all-files
      # The output of golangci-lint is an artifact towards STIG compliance
      - run:
          name: Run pre-commit tests with golangci-lint only
          # CONCURRENCY=4 as this runs on a large instance with 4 CPUs
          command: |
            echo 'export GOLANGCI_LINT_CONCURRENCY=4' >> $BASH_ENV
            echo 'export GOLANGCI_LINT_VERBOSE=-v' >> $BASH_ENV
            source $BASH_ENV
            mkdir -p tmp/test-results/pretest
            pre-commit run -v --all-files golangci-lint | tee tmp/test-results/pretest/golangci-lint.out
      - run:
          name: Run prettier checks
          command: yarn prettier-ci
      - run:
          name: Run eslint checks
          command: yarn lint
      # Add DangerJS checks here since they are similar to our pre-commit hooks. This requires that
      # the DANGER_GITHUB_API_TOKEN environment variable is set in the project settings for
      # CircleCI. To generate a new token, log into the robot-mymove account and regenerate the
      # personal access token named "MyMove Report Danger bot".
      - run:
          name: Run DangerJS checks
          command: yarn danger ci --failOnErrors
      # `v1-pre-commit-dot-cache-{{ checksum ".pre-commit-config.yaml" }}` is used to cache pre-commit plugins.
      - run:
          name: Run spectral linter on all files
          command: |
            ./scripts/ensure-spectral-lint /tmp/spectral_baseline spectral
      - save_cache:
          key: v1-pre-commit-dot-cache-{{ checksum ".pre-commit-config.yaml" }}
          paths:
            - ~/.cache/pre-commit
      # only save the cache on default branch builds because we only want to
      # change the baseline of test results on main builds
      - when:
          condition:
            equal: [main, << pipeline.git.branch >>]
          steps:
            # Make sure this key prefix matches the one above in
            # restore_cache
            #
            # Use the BuildNum to update the cache key so that the
            # coverage cache is always updated
            - save_cache:
                key: v11-spectral-lint-{{ .BuildNum }}
                paths:
                  - ~/transcom/mymove/spectral
      - store_artifacts:
          path: ~/transcom/mymove/spectral
      - announce_failure

  # separate the integration tests by site so that if there is a flaky
  # test, we only have to re-run part of the integration tests
  integration_tests_admin:
    executor: milmove_playwright_tester
    parallelism: 6
    steps:
      - e2e_tests_playwright:
          path: playwright/tests/admin
      - announce_failure

  integration_tests_office:
    executor: milmove_playwright_tester
    parallelism: 10
    steps:
      - e2e_tests_playwright:
          path: playwright/tests/office
      - announce_failure

  # reads integration tests in mymove dir, should eventually be removed when tests are in milmove dir
  integration_tests_my:
    executor: milmove_playwright_tester
    parallelism: 10
    steps:
      - e2e_tests_playwright:
          path: playwright/tests/my
      - announce_failure

  # `integration_tests_devseed` runs the devseed data generation
  integration_tests_devseed:
    executor: mymove_tester
    steps:
      - checkout
      - restore_cache_for_go
      - run: echo 'export PATH=${PATH}:${GOPATH}/bin:~/transcom/mymove/bin' >> $BASH_ENV
      - run:
          name: db_dev_fresh
          command: |
            echo 'export MOVE_MIL_DOD_CA_CERT=$(cat config/tls/devlocal-ca.pem)' >> $BASH_ENV
            echo 'export MOVE_MIL_DOD_TLS_CERT=$(cat config/tls/devlocal-https.pem)' >> $BASH_ENV
            echo 'export MOVE_MIL_DOD_TLS_KEY=$(cat config/tls/devlocal-https.key)' >> $BASH_ENV
            source $BASH_ENV
            make db_dev_fresh
          no_output_timeout: 60m
          environment:
            APPLICATION: app
            DB_PASSWORD: mysecretpassword
            DB_USER_LOW_PRIV: crud
            DB_PASSWORD_LOW_PRIV: mysecretpassword
            DB_USER: postgres
            DB_HOST: localhost
            DB_PORT: 5432
            DB_NAME: dev_db
            DB_NAME_DEV: dev_db
            MIGRATION_MANIFEST: '/home/circleci/transcom/mymove/migrations/app/migrations_manifest.txt'
            MIGRATION_PATH: 'file:///home/circleci/transcom/mymove/migrations/app/schema;file:///home/circleci/transcom/mymove/migrations/app/secure'
            EIA_KEY: db2522a43820268a41a802a16ae9fd26 # dummy key generated with openssl rand -hex 16
            ENVIRONMENT: development
            DOD_CA_PACKAGE: /home/circleci/transcom/mymove/config/tls/milmove-cert-bundle.p7b
      - announce_failure

  # `integration_tests` is just a fake step so that we don't have to
  # keep track of the manual splitting of the integration_tests when
  # specifying dependencies
  integration_tests:
    executor: base_small
    steps:
      - run: echo "integration_tests done"

  # `integration_tests_mtls` runs integration tests using
  # prime-api-client.
  #
  integration_tests_mtls:
    executor: mymove_tester
    steps:
      - attach_workspace:
          at: .
      - e2e_tests_mtls
      - announce_failure

  integration_tests_load:
    executor: mymove_load_tester
    steps:
      - attach_workspace:
          at: .
      - e2e_tests_load
      - store_artifacts:
          path: reports
          destination: reports

  # `server_test` runs the server side Go tests
  server_test:
    executor: mymove_tester
    steps:
      - checkout
      - restore_cache_for_go
      - run: echo 'export PATH=${PATH}:${GOPATH}/bin:~/transcom/mymove/bin' >> $BASH_ENV
      - run:
          # https://support.circleci.com/hc/en-us/articles/10816400480411-How-to-pass-environment-variables-between-jobs
          name: Copy Workflow Job ID to file
          command: |
            echo "export SERVER_TEST_JOB_ID=$CIRCLE_WORKFLOW_JOB_ID" >> server_test_job_id.env
      - persist_to_workspace:
          root: .
          paths:
            - server_test_job_id.env
      # make -j 2 tells make to run 2 simultaneous builds
      - run: make -j 2 bin/milmove bin/gotestsum
      - server_tests_step:
          application: app
      - store_artifacts:
          path: ~/transcom/mymove/tmp/test-results
          destination: test-results
      - store_test_results:
          path: ~/transcom/mymove/tmp/test-results
      - persist_to_workspace:
          root: .
          paths:
            - tmp/test-results/gotest
      - announce_failure

  server_test_coverage:
    executor: tls_small
    steps:
      - checkout
      - attach_workspace:
          at: .
      - restore_cache:
          keys:
            #
            # https://circleci.com/docs/caching/#restoring-cache
            #
            # restore the latest version of the test coverage in the
            # cache
            #
            # To manually reset test coverage (e.g. a refactor or
            # deleting code means coverage has gone down and we are ok
            # with it), increment the version number of the cache
            # e.g. go from v1-server-tests-coverage- to
            # v2-server-tests-coverage-
            #
            # ##### NOTE: Make sure you also update the key in the
            # ##### save_cache below
            #
            # The trailing hyphen in restore_cache seems important
            # according to the page linked above
            - v8-server-tests-coverage-
      - run:
          name: Ensure Test Coverage Increasing
          command: |
            ./scripts/ensure-go-test-coverage \
            tmp/baseline-go-coverage/go-coverage.txt \
            tmp/test-results/gotest/app/go-coverage.txt
      - run:
          # on failure, post a comment to the PR with a link to the report
          when: on_fail
          name: 'Post server coverage failure comment to GitHub'
          command: |
            source server_test_job_id.env
            ./scripts/handle-pr-comment \
            $CIRCLE_BRANCH \
            https://output.circle-artifacts.com/output/job/${SERVER_TEST_JOB_ID}/artifacts/${CIRCLE_NODE_INDEX}/test-results/gotest/app/go-coverage.html \
            "server" \
            "failure"
      - run:
          # on success, check for an existing PR comment and remove it
          when: on_success
          name: 'Delete server coverage failure comment on PR if present'
          command: |
            ./scripts/handle-pr-comment \
            $CIRCLE_BRANCH \
            "" \
            "server" \
            "success"

      # only save the cache on default branch builds because we only want to
      # change the baseline of test results on main builds
      #
      # Save the new baseline regardless of if the coverage succeeds
      # or fails as a merge to main means we have a new baseline. We
      # will use other means to measure if our coverage is increasing
      # or decreasing
      - when:
          condition:
            and:
              - equal: [main, << pipeline.git.branch >>]
              - when: always
          steps:
            - run:
                name: 'Copy coverage to baseline'
                command: |
                  mkdir -p ~/transcom/mymove/tmp/baseline-go-coverage
                  cp ~/transcom/mymove/tmp/test-results/gotest/app/go-coverage.txt \
                        ~/transcom/mymove/tmp/baseline-go-coverage/go-coverage.txt

                when: always
            # ##### NOTE: Make sure this key prefix matches the one
            # ##### below above
            #
            # Use the BuildNum to update the cache key so that the
            # coverage cache is always updated
            - save_cache:
                key: v7-server-tests-coverage-{{ .BuildNum }}
                paths:
                  - ~/transcom/mymove/tmp/baseline-go-coverage
                when: always
            - aws_vars_transcom_gov_dev:
                when: always
            - run:
                name: 'Record server coverage stats'
                command: |
                  timestamp=$(date +"%Y-%m-%dT%H:%M:%SZ")
                  coverage=$(grep statements tmp/test-results/gotest/app/go-coverage.txt | grep -o '[0-9.]*')
                  aws cloudwatch put-metric-data \
                  --metric-name server_test_coverage \
                  --namespace circleci \
                  --value "${coverage}" \
                  --timestamp "${timestamp}"
                when: always

  # `client_test` runs the client side Javascript tests
  client_test:
    executor: mymove_compiler_xlarge
    steps:
      - checkout
      - restore_cache:
          keys:
            - v3-cache-yarn-v3-{{ checksum "yarn.lock" }}
      - run:
          name: Install Frozen YARN dependencies
          command: yarn install --frozen-lockfile --cache-folder ~/.cache/yarn
      - run:
          name: client test coverage
          command: JEST_JUNIT_OUTPUT_DIR=jest-junit-reports make client_test_coverage
      - run:
          # https://support.circleci.com/hc/en-us/articles/10816400480411-How-to-pass-environment-variables-between-jobs
          name: Copy Workflow Job ID to file
          command: |
            echo "export CLIENT_TEST_JOB_ID=$CIRCLE_WORKFLOW_JOB_ID" >> client_test_job_id.env
      - persist_to_workspace:
          root: .
          paths:
            - client_test_job_id.env

      - store_artifacts:
          path: ~/transcom/mymove/coverage
          destination: coverage
      - store_test_results:
          path: ~/transcom/mymove/jest-junit-reports
      - persist_to_workspace:
          root: .
          paths:
            - coverage
      - announce_failure

  client_test_coverage:
    executor: tls_small
    steps:
      - checkout
      - attach_workspace:
          at: .
      - restore_cache:
          #
          # https://circleci.com/docs/caching/#restoring-cache
          #
          # restore the latest version of the test coverage in the
          # cache
          #
          # To manually reset test coverage (e.g. a refactor or
          # deleting code means coverage has gone down and we are ok
          # with it), increment the version number of the cache
          # e.g. go from v1-client-tests-coverage- to
          # v2-client-tests-coverage-
          #
          # ##### NOTE: Make sure you also update the key in the
          # ##### save_cache below
          #
          # The trailing hyphen in restore_cache seems important
          # according to the page linked above
          keys:
            - v6-client-tests-coverage-
      - run:
          name: Ensure Test Coverage Increasing
          command: |
            ./scripts/ensure-js-test-coverage \
            tmp/baseline-jest-coverage/clover.xml \
            coverage/clover.xml
      - run:
          # on failure, post a comment to the PR with a link to the report
          when: on_fail
          name: 'Post client coverage failure comment to GitHub'
          command: |
            source client_test_job_id.env
            ./scripts/handle-pr-comment \
            $CIRCLE_BRANCH \
            "https://output.circle-artifacts.com/output/job/${CLIENT_TEST_JOB_ID}/artifacts/${CIRCLE_NODE_INDEX}/coverage/lcov-report/index.html" \
            "client" \
            "failure"
      - run:
          # on success, check for an existing PR comment and remove it
          when: on_success
          name: 'Delete client coverage failure comment on PR if present'
          command: |
            ./scripts/handle-pr-comment \
            $CIRCLE_BRANCH \
            "" \
            "client" \
            "success"
      # only save the cache on default branch builds because we only want to
      # change the baseline of test results on main builds
      # Save the new baseline regardless of if the coverage succeeds
      # or fails as a merge to main means we have a new baseline. We
      # will use other means to measure if our coverage is increasing
      # or decreasing
      - when:
          condition:
            and:
              - equal: [main, << pipeline.git.branch >>]
          steps:
            - run:
                name: 'Copy coverage to baseline'
                command: |
                  mkdir -p ~/transcom/mymove/tmp/baseline-jest-coverage
                  cp ~/transcom/mymove/coverage/clover.xml \
                        ~/transcom/mymove/tmp/baseline-jest-coverage/clover.xml
                when: always
            # ##### NOTE: Make sure this key prefix matches the one
            # ##### above
            #
            # Use the BuildNum to update the cache key so that the
            # coverage cache is always updated
            - save_cache:
                key: v5-client-tests-coverage-{{ .BuildNum }}
                paths:
                  - ~/transcom/mymove/tmp/baseline-jest-coverage
                when: always
            - aws_vars_transcom_gov_dev:
                when: always
            - run:
                name: 'Record client coverage stats'
                command: |
                  timestamp=$(date +"%Y-%m-%dT%H:%M:%SZ")
                  coverage=$(grep -B 1 'span.*Statements' coverage/lcov-report/index.html | grep -o '[0-9.]*')
                  aws cloudwatch put-metric-data \
                  --metric-name client_test_coverage \
                  --namespace circleci \
                  --value "${coverage}" \
                  --timestamp "${timestamp}"
                when: always

  # Compile the server side of the app once and persist the relevant
  # build artifacts to the workspace.
  # This way we don't have to re-run the build and since all necessary
  # items are in the workspace, we don't even have to checkout the
  # code again
  compile_app_server:
    executor: mymove_compiler
    steps:
      - checkout
      - restore_cache_for_go
      # make -j 4 tells make to run 4 simultaneous builds
      - run: make -j 4 server_build build_tools
      - persist_to_workspace:
          root: .
          paths:
            # Makefile for integration tests
            - Makefile
            # all the Dockerfiles
            - Dockerfile
            - Dockerfile.dp3
            - Dockerfile.e2e
            - Dockerfile.migrations
            - Dockerfile.tasks
            - Dockerfile.tasks_dp3
            - Dockerfile.tools
            - bin
            - config
            - migrations
            # save scripts for deploy
            - scripts
            - swagger
            - pkg/testdatagen/testdata
      - announce_failure

  # Compile the client side of the app once and persist the relevant
  # build artifacts to the workspace.
  # This way we don't have to re-run the build and since all necessary
  # items are in the workspace, we don't even have to checkout the
  # code again
  #
  # the babel/terser cache below takes the compile step from ~6-7m to ~4-5m !!
  compile_app_client:
    # ahobson tested this and saw 75% of the 16GB being used
    # (according to the resources tab on CircleCI)
    # if it starts running out of memory, we should move away from
    # using a ramdisk
    #
    # This entire step takes ~6 minutes with xlarge ramdisk
    # This entire step takes ~7 minutes without xlarge ramdisk
    executor: mymove_ramdisk_compiler_xlarge
    steps:
      - checkout
      - restore_cache:
          keys:
            - v3-cache-yarn-v3-{{ checksum "yarn.lock" }}
      - run:
          name: Install Frozen YARN dependencies
          command: yarn install --frozen-lockfile --cache-folder ~/.cache/yarn

      # babel and terser both have a cache
      #
      # see https://webpack.js.org/loaders/babel-loader/ and look for
      # cacheDirectory
      #
      # see https://www.npmjs.com/package/terser-webpack-plugin/v/1.4.4#cache
      #
      # use the yarn.lock as a key so that PRs with the same
      # dependencies will use the same cache
      - restore_cache:
          keys:
            - v2-node-modules-cache-{{ checksum "yarn.lock" }}
      - run:
          name: make client_build
          command: |
            export REACT_APP_ERROR_LOGGING=otel
            make client_build
          no_output_timeout: 20m
      # only save the cache on default branch builds so that PRs don't pollute
      # the cache
      - when:
          condition:
            equal: [main, << pipeline.git.branch >>]
          steps:
            - save_cache:
                key: v2-node-modules-cache-{{ checksum "yarn.lock" }}
                paths:
                  - ./node_modules/.cache
      - persist_to_workspace:
          root: .
          # Need build for integration tests
          # Need playwright, playwright.config.js, package.json, and
          # yarn.lock for playwright
          # Need eslint-plugin-ato as referenced by package.json/yarn.lock
          paths:
            - build
            - playwright
            - playwright.config.js
            - package.json
            - yarn.lock
            - eslint-plugin-ato
      - announce_failure

  # `build_app` builds the application container
  build_app:
    executor: mymove_builder
    steps:
      - build_image:
          dockerfile: Dockerfile
          image_name: app
          tag: web-dev
          working_dir: /mnt/ramdisk
      - announce_failure

  # `build_dp3_app` builds the application container, replacing DoD chain/certs with non-ato version
  build_dp3_app:
    executor: mymove_builder
    steps:
      - build_image:
          dockerfile: Dockerfile.dp3
          image_name: app
          tag: web-dev
          working_dir: /mnt/ramdisk
      - announce_failure

  # `push_otel_collector_image_dp3` pushes the aws otel collector image
  # to the milmove-<dp3-env> container repository
  push_otel_collector_image_dp3:
    executor: mymove_pusher
    steps:
      - aws_vars_dp3
      - push_otel_collector_image:
          ecr_env: *dp3-env
          aws_otel_collector_image: *aws-otel-collector
      - announce_failure

  # `push_otel_collector_image_stg` pushes the aws otel collector image
  # to the milmove-stg container repository
  push_otel_collector_image_stg:
    executor: mymove_pusher
    steps:
      - aws_vars_stg
      - push_otel_collector_image:
          ecr_env: stg
          aws_otel_collector_image: *aws-otel-collector
      - announce_failure

  # `push_otel_collector_image_stg` pushes the aws otel collector image
  # to the milmove-stg container repository
  push_otel_collector_image_prd:
    executor: mymove_pusher
    steps:
      - aws_vars_prd
      - push_otel_collector_image:
          ecr_env: prd
          aws_otel_collector_image: *aws-otel-collector
      - announce_failure

  # `push_app_gov_dev` pushes the app container to the gov_dev container repository
  push_app_gov_dev:
    executor: mymove_pusher
    steps:
      - aws_vars_transcom_gov_dev
      - push_image:
          ecr_env: gov_dev
          image_name: app
          tag: web-dev
          repo: app
      - announce_failure

  # `push_app_dp3` pushes the app container to the milmove-<dp3-env> container repository
  push_app_dp3:
    executor: mymove_pusher
    steps:
      - aws_vars_dp3
      - push_image:
          ecr_env: *dp3-env
          image_name: app
          tag: web-dev
          repo: app
      - announce_failure

  # `push_app_stg` pushes the app container to the milmove-stg container repository
  push_app_stg:
    executor: mymove_pusher
    steps:
      - aws_vars_stg
      - push_image:
          ecr_env: stg
          image_name: app
          tag: web-dev
          repo: app
      - announce_failure

  # `push_app_prd` pushes the app container to the milmove-prd container repository
  push_app_prd:
    executor: mymove_pusher
    steps:
      - aws_vars_prd
      - push_image:
          ecr_env: prd
          image_name: app
          tag: web-dev
          repo: app
      - announce_failure

  # `build_storybook` builds static storybook assets for deploy
  build_storybook:
    executor: mymove_compiler
    steps:
      - checkout
      - restore_cache:
          keys:
            - v3-cache-yarn-v3-{{ checksum "yarn.lock" }}
      - run:
          name: Install Frozen YARN dependencies
          command: yarn install --frozen-lockfile
      - restore_cache:
          keys:
            - v1-node-modules-cache
      - run:
          name: Build Storybook
          command: yarn build-storybook
      - persist_to_workspace:
          root: .
          paths:
            - storybook-static
      - store_artifacts:
          path: ~/transcom/mymove/storybook-static
          destination: storybook
      - announce_failure

  # `build_migrations` builds the migrations container
  build_migrations:
    executor: mymove_builder
    steps:
      - build_image:
          dockerfile: Dockerfile.migrations
          image_name: app-migrations
          tag: dev
          working_dir: /mnt/ramdisk
      - announce_failure

  # `push_migrations_gov_dev` pushes the migrations container to the gov_dev container repository
  push_migrations_gov_dev:
    executor: mymove_pusher
    steps:
      - aws_vars_transcom_gov_dev
      - push_image:
          ecr_env: gov_dev
          image_name: app-migrations
          tag: dev
          repo: app-migrations
      - announce_failure

  # `push_migrations_dp3` pushes the migrations container to the milmove-dp3 container repository
  push_migrations_dp3:
    executor: mymove_pusher
    steps:
      - aws_vars_dp3
      - push_image:
          ecr_env: *dp3-env
          image_name: app-migrations
          tag: dev
          repo: app-migrations
      - announce_failure

  # `push_migrations_stg` pushes the migrations container to the milmove-stg container repository
  push_migrations_stg:
    executor: mymove_pusher
    steps:
      - aws_vars_stg
      - push_image:
          ecr_env: stg
          image_name: app-migrations
          tag: dev
          repo: app-migrations
      - announce_failure

  # `push_migrations_prd` pushes the migrations container to the milmove-prd container repository
  push_migrations_prd:
    executor: mymove_pusher
    steps:
      - aws_vars_prd
      - push_image:
          ecr_env: prd
          image_name: app-migrations
          tag: dev
          repo: app-migrations
      - announce_failure

  # `build_tasks` builds the tasks containers
  build_tasks:
    executor: mymove_builder
    steps:
      - build_image:
          dockerfile: Dockerfile.tasks
          image_name: tasks
          tag: dev
          working_dir: /mnt/ramdisk
      - announce_failure

  #`build_dp3_tasks` builds the task container, replacing DoD chain/certs with non-ato version
  build_dp3_tasks:
    executor: mymove_builder
    steps:
      - build_image:
          dockerfile: Dockerfile.tasks_dp3
          image_name: tasks
          tag: dev
          working_dir: /mnt/ramdisk
      - announce_failure

  # `push_tasks_gov_dev` pushes the tasks containers to the gov_dev container repository
  push_tasks_gov_dev:
    executor: mymove_pusher
    steps:
      - aws_vars_transcom_gov_dev
      - push_image:
          ecr_env: gov_dev
          image_name: tasks
          tag: dev
          repo: app-tasks
      - announce_failure

  # `push_tasks_dp3` pushes the tasks containers to the milmove-dp3 container repository
  push_tasks_dp3:
    executor: mymove_pusher
    steps:
      - aws_vars_dp3
      - push_image:
          ecr_env: *dp3-env
          image_name: tasks
          tag: dev
          repo: app-tasks
      - announce_failure

  # `push_tasks_stg` pushes the tasks containers to the milmove-stg container repository
  push_tasks_stg:
    executor: mymove_pusher
    steps:
      - aws_vars_stg
      - push_image:
          ecr_env: stg
          image_name: tasks
          tag: dev
          repo: app-tasks
      - announce_failure

  # `push_tasks_prd` pushes the tasks containers to the milmove-prd container repository
  push_tasks_prd:
    executor: mymove_pusher
    steps:
      - aws_vars_prd
      - push_image:
          ecr_env: prd
          image_name: tasks
          tag: dev
          repo: app-tasks
      - announce_failure

  # `prod_auth_check` checks if approved before going to prod
  prod_auth_check:
    executor: tls_small
    steps:
      - run: echo "build approved by $CIRCLE_USERNAME"
      - run:
          name: Check if Prod approval has rights
          command: |
            if [[ $CIRCLE_USERNAME != "josiahzimmerman-caci" && $CIRCLE_USERNAME != "deandreJones" && $CIRCLE_USERNAME != "cameroncaci" ]]; then
               exit 1
            fi
      - announce_failure
  # All of the deploy tasks need to checkout the code so they can run the `scripts/do-exclusively` script

  # `deploy_dp3_migrations` deploys migrations to the dp3 environment
  deploy_dp3_migrations:
    executor: mymove_pusher
    environment:
      APP_ENVIRONMENT: *dp3-env
    steps:
      - checkout
      - aws_vars_dp3
      - deploy_migrations_steps:
          ecr_env: *dp3-env

  # `deploy_dp3_tasks` deploys scheduled tasks to the dp3 environment
  deploy_dp3_tasks:
    executor: mymove_pusher
    environment:
      APP_ENVIRONMENT: *dp3-env
    steps:
      - checkout
      - aws_vars_dp3
      - deploy_dp3_tasks_steps:
          ecr_env: *dp3-env

  # `deploy_dp3_app` updates the server-TLS app service in the dp3 environment
  deploy_dp3_app:
    executor: mymove_pusher
    parameters:
      dp3-env:
        type: string
        default: *dp3-env

    environment:
      APP_ENVIRONMENT: *dp3-env
      OPEN_TELEMETRY_SIDECAR: 'true'
      HEALTH_CHECK: 'true'
    steps:
      - checkout
      - aws_vars_dp3
      - deploy_app_steps:
          compare_host: '' # leave blank since we want dp3 to be able to roll back
          health_check_hosts: my.<< parameters.dp3-env >>.dp3.us,office.<< parameters.dp3-env >>.dp3.us,admin.<< parameters.dp3-env >>.dp3.us
          ecr_env: *dp3-env

  # `deploy_dp3_app_client_tls` updates the mutual-TLS service in the dp3 environment
  deploy_dp3_app_client_tls:
    executor: mymove_pusher
    parameters:
      dp3-env:
        type: string
        default: *dp3-env
    environment:
      APP_ENVIRONMENT: *dp3-env
      OPEN_TELEMETRY_SIDECAR: 'true'
      HEALTH_CHECK: 'true'
    steps:
      - checkout
      - aws_vars_dp3
      - tls_vars_dp3
      - deploy_app_client_tls_steps:
          compare_host: '' # leave blank since we want dp3 to be able to roll back
          health_check_hosts: api.<< parameters.dp3-env >>.dp3.us
          ecr_env: *dp3-env

  check_circle_against_stg_sha:
    executor: mymove_pusher
    steps:
      - checkout
      - run:
          name: Halt workflow to prevent old default branch deploying to staging
          command: scripts/compare-deployed-commit my.stg.move.mil $CIRCLE_SHA1

  # `deploy_stg_migrations` deploys migrations to the stg environment
  deploy_stg_migrations:
    executor: mymove_pusher
    environment:
      APP_ENVIRONMENT: 'stg'
    steps:
      - checkout
      - aws_vars_stg
      - deploy_migrations_steps:
          ecr_env: stg

  # `deploy_stg_tasks` deploys scheduled tasks to the stg environment
  deploy_stg_tasks:
    executor: mymove_pusher
    environment:
      APP_ENVIRONMENT: 'stg'
    steps:
      - checkout
      - aws_vars_stg
      - deploy_tasks_steps:
          ecr_env: stg

  # `deploy_stg_app` updates the server-TLS app service in stg environment
  deploy_stg_app:
    executor: mymove_pusher
    environment:
      APP_ENVIRONMENT: 'stg'
      OPEN_TELEMETRY_SIDECAR: 'true'
      HEALTH_CHECK: 'true'
    steps:
      - checkout
      - aws_vars_stg
      - deploy_app_steps:
          compare_host: my.stg.move.mil
          health_check_hosts: my.stg.move.mil,office.stg.move.mil,admin.stg.move.mil
          ecr_env: stg

  # `deploy_stg_app_client_tls` updates the mutual-TLS service in the stg environment
  deploy_stg_app_client_tls:
    executor: mymove_pusher
    # use dockerhub otel collector image as govcloud does not have the
    # right certs for pulling from public.ecr.aws
    environment:
      APP_ENVIRONMENT: 'stg'
      OPEN_TELEMETRY_SIDECAR: 'true'
      HEALTH_CHECK: 'true'
    steps:
      - checkout
      - aws_vars_stg
      - tls_vars_stg
      - deploy_app_client_tls_steps:
          compare_host: gex.stg.move.mil
          health_check_hosts: gex.stg.move.mil
          ecr_env: stg

  deploy_storybook_dp3:
    executor: mymove_pusher
    steps:
      - checkout
      - aws_vars_transcom_com_dev
      - deploy_app_storybook:
          s3_bucket: storybook.dp3.us

  # `deploy_prd_migrations` deploys migrations to the milmove-prd environment
  deploy_prd_migrations:
    executor: mymove_pusher
    environment:
      APP_ENVIRONMENT: 'prd'
    steps:
      - checkout
      - aws_vars_prd
      - deploy_migrations_steps:
          ecr_env: prd

  # `deploy_prd_tasks` deploys ECS tasks in the milmove-prd environment
  deploy_prd_tasks:
    executor: mymove_pusher
    environment:
      APP_ENVIRONMENT: 'prd'
    steps:
      - checkout
      - aws_vars_prd
      - deploy_tasks_steps:
          ecr_env: prd

  # `deploy_prd_app` updates the server-TLS app service in the milmove-prd environment
  deploy_prd_app:
    executor: mymove_pusher
    environment:
      APP_ENVIRONMENT: 'prd'
      OPEN_TELEMETRY_SIDECAR: 'true'
      HEALTH_CHECK: 'true'
    steps:
      - checkout
      - aws_vars_prd
      - deploy_app_steps:
          compare_host: my.move.mil
          health_check_hosts: my.move.mil,office.move.mil,admin.move.mil
          ecr_env: prd

  # `deploy_prd_app_client_tls` updates the mutual-TLS service in the milmove-prd environment
  deploy_prd_app_client_tls:
    executor: mymove_pusher
    environment:
      APP_ENVIRONMENT: 'prd'
      OPEN_TELEMETRY_SIDECAR: 'true'
      HEALTH_CHECK: 'true'
    steps:
      - checkout
      - aws_vars_prd
      - tls_vars_prd
      - deploy_app_client_tls_steps:
          compare_host: gex.move.mil
          health_check_hosts: gex.move.mil
          ecr_env: prd

workflows:
  version: 2

  app:
    jobs:
      - check_tls_certificate_dp3

      - check_tls_certificate_stg

      - check_tls_certificate_prd

      - pre_deps_golang

      - pre_deps_yarn

      - base_noop

      - anti_virus:
          filters:
            branches:
              only: main

      # compile_app_client does not rely on pre_deps_yarn
      # anymore so that it can start sooner. This helps the
      # overall build time since the compile is so slow. It does
      # the same steps as pre_deps_yarn, it just doesn't cache
      # the yarn downloads, so compile_app_client and
      # pre_deps_yarn might both wind up downloading packages,
      # but the speedup is worth the duplicate work
      #
      # CircleCI has a "feature" where if all dependencies are
      # filtered, the job is not run, so add a base_noop step that
      # should complete very quickly
      # See workflows -> jobs -> requires at
      #
      # https://circleci.com/docs/configuration-reference/
      - compile_app_client:
          requires:
            - base_noop
            - anti_virus

      - check_generated_code:
          requires:
            - pre_deps_golang
          filters:
            branches:
              ignore: [*integration-mtls-ignore-branch, *integration-ignore-branch]

      - pre_test:
          requires:
            - pre_deps_golang
            - pre_deps_yarn
            - check_tls_certificate_dp3
            - check_tls_certificate_stg
            - check_tls_certificate_prd

      - integration_tests_admin:
          requires:
            - compile_app_server
            - compile_app_client
          # See comments at the top of this file for configuring/using
          # this branch config
          filters:
            branches:
              ignore: *integration-ignore-branch

      - integration_tests_office:
          requires:
            - compile_app_server
            - compile_app_client
          # See comments at the top of this file for configuring/using
          # this branch config
          filters:
            branches:
              ignore: *integration-ignore-branch

      - integration_tests_my:
          requires:
            - compile_app_server
            - compile_app_client
          # See comments at the top of this file for configuring/using
          # this branch config
          filters:
            branches:
              ignore: *integration-ignore-branch

      - integration_tests_devseed:
          requires:
            - pre_deps_golang
          # See comments at the top of this file for configuring/using
          # this branch config
          filters:
            branches:
              ignore: *integration-ignore-branch

      - integration_tests:
          requires:
            - integration_tests_admin
            - integration_tests_office
            - integration_tests_my
            - integration_tests_devseed
            - integration_tests_mtls
          # See comments at the top of this file for configuring/using
          # this branch config
          filters:
            branches:
              ignore: *integration-ignore-branch

      - integration_tests_mtls:
          # mtls integration tests use the same server image as the
          # e2e playwright tests and so needs the client build
          requires:
            - compile_app_server
          # See comments at the top of this file for configuring/using
          # this branch config
          filters:
            branches:
              ignore: *integration-mtls-ignore-branch

      - integration_tests_load:
          requires:
            - compile_app_server
            # limiting this run to integrationBranch only due to multiple branch pipeline
          filters:
              branches:
                only: integrationTesting

      - client_test:
          requires:
            - pre_deps_yarn
          # See comments at the top of this file for configuring/using
          # this branch config
          filters:
            branches:
              ignore: *client-ignore-branch

      - client_test_coverage:
          requires:
            - client_test
          # See comments at the top of this file for configuring/using
          # this branch config
          filters:
            branches:
              ignore: *client-ignore-branch

      - server_test:
          requires:
            - pre_deps_golang
          # See comments at the top of this file for configuring/using
          # this branch config
          filters:
            branches:
              ignore: *server-ignore-branch

      - server_test_coverage:
          requires:
            - server_test
          # See comments at the top of this file for configuring/using
          # this branch config
          filters:
            branches:
              ignore: *server-ignore-branch

      - compile_app_server:
          requires:
            - anti_virus
            - pre_deps_golang

      - build_app:
          requires:
            - compile_app_server
            - compile_app_client
          filters:
            branches:
              ignore: *dp3-branch

      - push_app_gov_dev:
          requires:
            - build_app

      - build_migrations:
          requires:
            - compile_app_server
            - compile_app_client

      - push_migrations_gov_dev:
          requires:
            - build_migrations
          filters:
            branches:
              ignore: [*integration-mtls-ignore-branch, *integration-ignore-branch]

      - build_tasks:
          requires:
            - compile_app_server
            - compile_app_client
          filters:
            branches:
              ignore: *dp3-branch

      - push_tasks_gov_dev:
          requires:
            - build_tasks

      - build_dp3_app:
          requires:
            - compile_app_server
            - compile_app_client
          filters:
            branches:
              only: *dp3-branch

      - build_dp3_tasks:
          requires:
            - compile_app_server
            - compile_app_client
          filters:
            branches:
              only: *dp3-branch

      - push_otel_collector_image_dp3:
          requires:
            - compile_app_server
          filters:
            branches:
              only: *dp3-branch

      - push_app_dp3:
          requires:
            - build_dp3_app
          filters:
            branches:
              only: *dp3-branch

      - push_migrations_dp3:
          requires:
            - build_migrations
          filters:
            branches:
              only: *dp3-branch

      - push_tasks_dp3:
          requires:
            - build_dp3_tasks
          filters:
            branches:
              only: *dp3-branch

      - deploy_dp3_migrations:
          requires:
            - pre_deps_golang
            - pre_test
            - client_test
            - server_test
            - push_app_dp3
            - push_otel_collector_image_dp3
            - compile_app_server
            - compile_app_client
            - push_tasks_dp3
            - push_migrations_dp3
          filters:
            branches:
              only: *dp3-branch

      - deploy_dp3_tasks:
          requires:
            - deploy_dp3_migrations
          filters:
            branches:
              only: *dp3-branch

      - deploy_dp3_app:
          requires:
            - deploy_dp3_migrations
          filters:
            branches:
              only: *dp3-branch

      - deploy_dp3_app_client_tls:
          requires:
            - deploy_dp3_migrations
          filters:
            branches:
              only: *dp3-branch

      - push_otel_collector_image_stg:
          requires:
            - compile_app_server
          filters:
            branches:
              only: main

      - push_app_stg:
          requires:
            - build_app
          filters:
            branches:
              only: main

      - push_migrations_stg:
          requires:
            - build_migrations
          filters:
            branches:
              only: main

      - push_tasks_stg:
          requires:
            - build_tasks
          filters:
            branches:
              only: main

      - check_circle_against_stg_sha:
          requires:
            - pre_deps_golang
            - pre_test
            - client_test
            - server_test
            - push_app_stg
            - push_otel_collector_image_stg
            - compile_app_server
            - compile_app_client
            - push_migrations_stg
            - push_tasks_stg
            - integration_tests
            - integration_tests_mtls
          filters:
            branches:
              only: main

      - deploy_stg_migrations:
          requires:
            - check_circle_against_stg_sha
          filters:
            branches:
              only: main

      - deploy_stg_tasks:
          requires:
            - deploy_stg_migrations
          filters:
            branches:
              only: main

      - deploy_stg_app:
          requires:
            - deploy_stg_migrations
          filters:
            branches:
              only: main

      - deploy_stg_app_client_tls:
          requires:
            - deploy_stg_migrations
          filters:
            branches:
              only: main

      - approve_prd_deploy:
          type: approval
          context:
            - Production Workflow Approvers
          requires:
            - deploy_stg_tasks
            - deploy_stg_app
            - deploy_stg_app_client_tls

      - prod_auth_check:
          requires:
           - approve_prd_deploy
          filters:
            branches:
              only: main

      - deploy_storybook_dp3:
          requires:
            - build_storybook
          filters:
            branches:
              only: main

      - build_storybook:
          requires:
            - anti_virus
            - pre_deps_yarn

      - push_otel_collector_image_prd:
          requires:
            - prod_auth_check
          filters:
            branches:
              only: main

      - push_app_prd:
          requires:
            - prod_auth_check
          filters:
            branches:
              only: main

      - push_migrations_prd:
          requires:
            - prod_auth_check
          filters:
            branches:
              only: main

      - push_tasks_prd:
          requires:
            - prod_auth_check
          filters:
            branches:
              only: main

      - deploy_prd_migrations:
          requires:
            - push_migrations_prd
            - push_app_prd
            - push_tasks_prd
            - push_otel_collector_image_prd
          filters:
            branches:
              only: main

      - deploy_prd_tasks:
          requires:
            - deploy_prd_migrations
            - push_tasks_prd
          filters:
            branches:
              only: main

      - deploy_prd_app:
          requires:
            - deploy_prd_migrations
            - push_app_prd
          filters:
            branches:
              only: main

      - deploy_prd_app_client_tls:
          requires:
            - deploy_prd_migrations
            - push_app_prd
          filters:
            branches:
              only: main

experimental:
  notify:
    branches:
      only:
        - main<|MERGE_RESOLUTION|>--- conflicted
+++ resolved
@@ -746,10 +746,7 @@
             export OKTA_TENANT_ORG_URL=test-milmove.okta.mil
             export OKTA_API_KEY=notrealapikey
             export OKTA_OFFICE_GROUP_ID=notrealgroupId
-<<<<<<< HEAD
-=======
             export OKTA_CUSTOMER_GROUP_ID=notrealcustomergroupId
->>>>>>> 07bb92b0
 
 
             make server_test
@@ -782,11 +779,8 @@
             OKTA_OFFICE_CLIENT_ID: 9f9f9s8s90gig9
             OKTA_API_KEY: notrealapikey8675309
             OKTA_OFFICE_GROUP_ID: notrealgroupId
-<<<<<<< HEAD
-=======
             OKTA_CUSTOMER_GROUP_ID: notrealcustomergroupId
 
->>>>>>> 07bb92b0
   # run playwright tests without using setup_remote_docker
   # the remote docker resources are not configurable and thus are
   # SLOOOOOOW
@@ -855,11 +849,8 @@
             export OKTA_TENANT_ORG_URL=test-milmove.okta.mil
             export OKTA_API_KEY=notrealapikey
             export OKTA_OFFICE_GROUP_ID=notrealgroupId
-<<<<<<< HEAD
-=======
             export OKTA_CUSTOMER_GROUP_ID=notrealcustomergroupId
 
->>>>>>> 07bb92b0
             export SERVE_API_PRIME=false
             export SERVE_API_SUPPORT=true
             export SERVE_PRIME_SIMULATOR=true
@@ -975,11 +966,8 @@
             export OKTA_TENANT_ORG_URL=test-milmove.okta.mil
             export OKTA_API_KEY=notrealapikey
             export OKTA_OFFICE_GROUP_ID=notrealgroupId
-<<<<<<< HEAD
-=======
             export OKTA_CUSTOMER_GROUP_ID=notrealcustomergroupId
 
->>>>>>> 07bb92b0
             export SERVE_API_SUPPORT=true
             export SERVE_PRIME_SIMULATOR=true
             export DEVLOCAL_CA=$PWD/config/tls/devlocal-ca.pem
@@ -1067,11 +1055,8 @@
             export OKTA_TENANT_ORG_URL=test-milmove.okta.mil
             export OKTA_API_KEY=notrealapikey
             export OKTA_OFFICE_GROUP_ID=notrealgroupId
-<<<<<<< HEAD
-=======
             export OKTA_CUSTOMER_GROUP_ID=notrealcustomergroupId
 
->>>>>>> 07bb92b0
             export SERVE_API_SUPPORT=true
             export MUTUAL_TLS_ENABLED=true
             export SERVE_PRIME_SIMULATOR=true
