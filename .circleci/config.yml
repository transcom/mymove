version: 2
jobs:

  pre_test:
    working_directory: ~/go/src/github.com/transcom/mymove
    docker:
      - image: trussworks/circleci-docker-primary:b57cdd9fd4b61d85f49134bf76c16961670f0257
    steps:
      - checkout
      - restore_cache:
          keys:
            - v1-go-pkg-dep-{{ checksum "Gopkg.lock" }}
            - v1-go-pkg-dep
      - restore_cache:
          keys:
            - pre-commit-dot-cache-{{ checksum ".pre-commit-config.yaml" }}
      - run:
          name: Install prettier
          command: npm install prettier@~1.12.0
      - run:
          name: Install markdown-spellcheck
          command: npm install markdown-spellcheck
      - run:
          name: Install markdown-toc
          command: npm install markdown-toc
      - run: echo 'export PATH=${PATH}:~/go/bin' >> $BASH_ENV
      - run:
          name: Run make server_generate
          command: make server_generate
      - run:
          name: Run pre-commit tests
          command: pre-commit run --all-files
      - save_cache:
          key: pre-commit-dot-cache-{{ checksum ".pre-commit-config.yaml" }}
          paths:
            - ~/.cache/pre-commit
      - save_cache:
          key: v1-go-pkg-dep-{{ checksum "Gopkg.lock" }}
          paths:
            - ~/go/pkg/dep
      - run: &announce_failure
          name: Announce failure
          command: |
            [[ $CIRCLE_BRANCH = master ]] || exit 0
            bin/circleci-announce-broken-branch
          when: on_fail

  integration_tests:
    working_directory: ~/go/src/github.com/transcom/mymove
    docker:
      - image: trussworks/circleci-docker-primary:4bb9cacfdfa1fbc995e89204f030264843f5bc91
      - image: postgres:latest
        environment:
          - POSTGRES_PASSWORD: mysecretpassword
          - POSTGRES_DB: test_db
    steps:
      - checkout
      - setup_remote_docker:
          docker_layer_caching: true
      - restore_cache:
          keys:
            - v1-go-pkg-dep-{{ checksum "Gopkg.lock" }}
            - v1-go-pkg-dep
            - client-deps-cache-{{ checksum "yarn.lock" }}

      - run:
          # This is needed to use `psql` to test DB connectivity, until the app
          # itself starts making database connections.
          name: Install postgres client
          command: |
            sudo apt-get -qq update
            sudo apt-get -qq -y install postgresql-client-9.4
      - run:
          name: Install dep
          command: |
            go get -u github.com/golang/dep/cmd/dep
            echo 'export PATH=${PATH}:~/go/bin' >> $BASH_ENV
      - run:
          name: Cypress deps
          command: |
            sudo apt-get -qq -y install xvfb libgtk2.0-0 libnotify-dev libgconf-2-4 libnss3 libxss1 libasound2
      - run:
          name: Install cypress
          command: npm install cypress@~3.1.0
      - run:
          name: Setup hostnames
          command: |
            echo 127.0.0.1 officelocal | sudo tee -a /etc/hosts
            echo 127.0.0.1 tsplocal | sudo tee -a /etc/hosts
      - run:
          name: make e2e_test_ci
          command: |
            echo 'export HTTPS_CERT=$(cat /home/circleci/go/src/github.com/transcom/mymove/config/tls/devlocal-https.pem)' >> $BASH_ENV
            echo 'export HTTPS_KEY=$(cat /home/circleci/go/src/github.com/transcom/mymove/config/tls/devlocal-https.key)' >> $BASH_ENV
            echo 'export HTTPS_CLIENT_AUTH_CA_CERT=$(cat /home/circleci/go/src/github.com/transcom/mymove/config/tls/devlocal-ca.pem)' >> $BASH_ENV
            echo 'export CLIENT_AUTH_SECRET_KEY=$(cat /home/circleci/go/src/github.com/transcom/mymove/config/tls/devlocal-client_auth_secret.key)' >> $BASH_ENV
            echo 'export LOGIN_GOV_SECRET_KEY=$(echo $E2E_LOGIN_GOV_SECRET_KEY | base64 --decode)' >> $BASH_ENV
            echo 'export LOGIN_GOV_HOSTNAME=$E2E_LOGIN_GOV_HOSTNAME' >> $BASH_ENV
            echo 'export HERE_MAPS_APP_ID=$E2E_HERE_MAPS_APP_ID' >> $BASH_ENV
            echo 'export HERE_MAPS_APP_CODE=$E2E_HERE_MAPS_APP_CODE' >> $BASH_ENV
            source $BASH_ENV
            make e2e_test_ci
          environment:
              # Env vars needed by the `bin/apply-secure-migrations.sh` script
              DB_PASSWORD: mysecretpassword
              DB_USER: postgres
              DB_HOST: localhost
              DB_PORT: 5432
              DB_NAME: test_db
              # Env vars needed for the webserver to run
              SECURE_MIGRATION_DIR: /home/circleci/go/src/github.com/transcom/mymove/local_migrations
              SECURE_MIGRATION_SOURCE: local
              LOGIN_GOV_CALLBACK_PROTOCOL: http://
              LOGIN_GOV_MY_CLIENT_ID: urn:gov:gsa:openidconnect.profiles:sp:sso:dod:mymovemillocal
              LOGIN_GOV_OFFICE_CLIENT_ID: urn:gov:gsa:openidconnect.profiles:sp:sso:dod:officemovemillocal
              LOGIN_GOV_TSP_CLIENT_ID: urn:gov:gsa:openidconnect.profiles:sp:sso:dod:tspmovemillocal
              LOGIN_GOV_HOSTNAME: idp.int.identitysandbox.gov
              HERE_MAPS_GEOCODE_ENDPOINT: https://geocoder.cit.api.here.com/6.2/geocode.json
              HERE_MAPS_ROUTING_ENDPOINT: https://route.cit.api.here.com/routing/7.2/calculateroute.json
      - store_artifacts:
          path: cypress/videos
      - store_artifacts:
          path: cypress/screenshots
      - store_test_results:
          path: cypress/results

      - save_cache:
          key: v1-go-pkg-dep-{{ checksum "Gopkg.lock" }}
          paths:
            - ~/go/pkg/dep
      - save_cache:
          key: client-deps-cache-{{ checksum "yarn.lock" }}
          paths:
            - ~/.cache
      - run: *announce_failure

  vuln_scan:
    working_directory: ~/go/src/github.com/transcom/mymove
    docker:
      - image: trussworks/circleci-docker-primary:b57cdd9fd4b61d85f49134bf76c16961670f0257
    steps:
      - checkout
      - restore_cache:
          keys:
            - v1-go-pkg-dep-{{ checksum "Gopkg.lock" }}
            - v1-go-pkg-dep
      - restore_cache:
          keys:
            - yarn-node-modules-cache-{{ checksum "yarn.lock" }}
      - run:
          name: Authenticate with Snyk
          command: npx snyk auth $SNYK_API_TOKEN
      - run:
          name: Install YARN dependencies
          command: yarn
      - run:
          name: Add Go binaries to path
          command: echo 'export PATH=${PATH}:~/go/bin' >> $BASH_ENV
      - run:
          name: Run make server_generate
          command: make server_generate
      - run:
          name: Scan JavaScript dependencies for known vulnerabilities
          command: npx snyk test --file=package.json || exit 0
      - run:
          name: Scan Go dependencies for known vulnerabilities
          command: npx snyk test --file=Gopkg.lock || exit 0 # needs to run after server_generate, so gen files exist
      - save_cache:
          key: v1-go-pkg-dep-{{ checksum "Gopkg.lock" }}
          paths:
            - ~/go/pkg/dep
      - save_cache:
          key: yarn-node-modules-cache-{{ checksum "yarn.lock" }}
          paths:
            - node_modules
      - run: *announce_failure

  build_app:
    working_directory: ~/go/src/github.com/transcom/mymove
    docker:
      - image: trussworks/circleci-docker-primary:b57cdd9fd4b61d85f49134bf76c16961670f0257
      - image: postgres:latest
        environment:
          - POSTGRES_PASSWORD: mysecretpassword
          - POSTGRES_DB: test_db
    steps:
      - checkout
      - setup_remote_docker:
          docker_layer_caching: true
      - restore_cache:
          keys:
            - v1-go-pkg-dep-{{ checksum "Gopkg.lock" }}
            - v1-go-pkg-dep
      - restore_cache:
          keys:
            - yarn-node-modules-cache-{{ checksum "yarn.lock" }}

      - run:
          # This is needed to use `psql` to test DB connectivity, until the app
          # itself starts making database connections.
          name: Install postgres client
          command: |
            sudo apt-get -qq update
            sudo apt-get -qq -y install postgresql-client-9.6

      - run: echo 'export PATH=${PATH}:~/go/bin' >> $BASH_ENV
      - run: make deps
      - run: make client_build
      - run: make client_test
      - run:
          name: make server_test
          command: make server_test
          environment:
            # Env vars needed by the `bin/apply-secure-migrations.sh` script
            DB_PASSWORD: mysecretpassword
            DB_USER: postgres
            DB_HOST: localhost
            DB_PORT: 5432
            DB_NAME: test_db
            SECURE_MIGRATION_DIR: /home/circleci/go/src/github.com/transcom/mymove/local_migrations
            SECURE_MIGRATION_SOURCE: local
      - run: make tools_build
      - run: make server_build_docker
      - run:
          name: Tag and push image
          command: |
            bash -c "$(aws ecr get-login --no-include-email --region $AWS_DEFAULT_REGION)"
            docker tag ppp:web-dev ${AWS_ACCOUNT_ID}.dkr.ecr.${AWS_DEFAULT_REGION}.amazonaws.com/app:git-${CIRCLE_SHA1}
            docker push ${AWS_ACCOUNT_ID}.dkr.ecr.${AWS_DEFAULT_REGION}.amazonaws.com/app:git-${CIRCLE_SHA1}

      - save_cache:
          key: v1-go-pkg-dep-{{ checksum "Gopkg.lock" }}
          paths:
            - ~/go/pkg/dep
      - save_cache:
          key: yarn-node-modules-cache-{{ checksum "yarn.lock" }}
          paths:
            - node_modules

      - run: *announce_failure

  build_migrations:
    docker:
      - image: trussworks/circleci-docker-primary:b57cdd9fd4b61d85f49134bf76c16961670f0257
    steps:
      - checkout
      - setup_remote_docker:
          docker_layer_caching: true
      - run: make db_build_docker
      - run:
          name: Tag and push migrations image
          command: |
            bash -c "$(aws ecr get-login --no-include-email --region $AWS_DEFAULT_REGION)"
            docker tag ppp-migrations:dev ${AWS_ACCOUNT_ID}.dkr.ecr.${AWS_DEFAULT_REGION}.amazonaws.com/app-migrations:git-${CIRCLE_SHA1}
            docker push ${AWS_ACCOUNT_ID}.dkr.ecr.${AWS_DEFAULT_REGION}.amazonaws.com/app-migrations:git-${CIRCLE_SHA1}
      - run: *announce_failure

  deploy_staging_migrations:
    docker:
      - image: trussworks/circleci-docker-primary:b57cdd9fd4b61d85f49134bf76c16961670f0257
    environment:
      - APP_ENVIRONMENT: "staging"
    steps: &deploy_migrations_steps
      - checkout
      - run:
          name: Snapshot database
          command: bin/rds-snapshot-app-db $APP_ENVIRONMENT
      - run:
          name: Run database migrations
          command: bin/ecs-run-app-migrations-container config/app-migrations.container-definition.json ${AWS_ACCOUNT_ID}.dkr.ecr.${AWS_DEFAULT_REGION}.amazonaws.com/app-migrations:git-${CIRCLE_SHA1} $APP_ENVIRONMENT
      - run: *announce_failure

  deploy_staging_app:
    docker:
      - image: trussworks/circleci-docker-primary:b57cdd9fd4b61d85f49134bf76c16961670f0257
    environment:
      - APP_ENVIRONMENT: "staging"
      - APP_HEALTH_CHECK_URL: "https://my.staging.move.mil/health"
    steps: &deploy_app_steps
      - checkout
      - setup_remote_docker
      - deploy:
          name: Deploy app service
          command: bin/ecs-deploy-service-container app config/app.container-definition.json ${AWS_ACCOUNT_ID}.dkr.ecr.${AWS_DEFAULT_REGION}.amazonaws.com/app:git-${CIRCLE_SHA1} $APP_ENVIRONMENT FARGATE
      - run:
          name: Health check app site
          command: for retry in `seq 1 10`; do if curl -f -sS -o /dev/null $APP_HEALTH_CHECK_URL; then echo Passed.; exit 0; else sleep $(($retry*3)); fi; done; exit 1
      - run: *announce_failure

  deploy_prod_migrations:
    docker:
      - image: trussworks/circleci-docker-primary:b57cdd9fd4b61d85f49134bf76c16961670f0257
    environment:
      - APP_ENVIRONMENT: "prod"
    steps: *deploy_migrations_steps

  deploy_prod_app:
    docker:
      - image: trussworks/circleci-docker-primary:b57cdd9fd4b61d85f49134bf76c16961670f0257
    environment:
      - APP_ENVIRONMENT: "prod"
      - APP_HEALTH_CHECK_URL: "https://my.move.mil/health"
    steps: *deploy_app_steps

  update_dependencies:
    working_directory: ~/go/src/github.com/transcom/mymove
    docker:
      - image: trussworks/circleci-docker-primary:b57cdd9fd4b61d85f49134bf76c16961670f0257
    steps:
      - checkout
      - restore_cache:
          keys:
            - v1-go-pkg-dep-{{ checksum "Gopkg.lock" }}
            - v1-go-pkg-dep

      - run:
          name: Add ~/go/bin to path for golint
          command: echo 'export PATH=${PATH}:~/go/bin' >> $BASH_ENV
      - run: pre-commit autoupdate
      - run: make server_deps_update
      - run: make client_deps_update
      - run:
          name: Display changes
          command: |
            git --no-pager status
            git --no-pager diff --ignore-all-space --color
      - run:
          name: Push changes
          command: bin/circleci-push-dependency-updates
      - save_cache:
          key: v1-go-pkg-dep-{{ checksum "Gopkg.lock" }}
          paths:
            - ~/go/pkg/dep

workflows:
  version: 2

  app:
    jobs:
      - pre_test
<<<<<<< HEAD
      - vuln_scan
      - integration_tests
=======
      #- vuln_scan # keep disabled until we work out new process
>>>>>>> b79c5104
      - build_app
      - build_migrations

      - deploy_staging_migrations:
          requires:
            - pre_test
            #- vuln_scan # keep disabled until we work out new process
            - build_app
            - build_migrations
          filters:
            branches:
              only: master

      - deploy_staging_app:
          requires:
            - deploy_staging_migrations
          filters:
            branches:
              only: master

      - approve_prod_deploy:
          type: approval
          requires:
            - deploy_staging_app

      - deploy_prod_migrations:
          requires:
            - approve_prod_deploy
          filters:
            branches:
              only: master

      - deploy_prod_app:
          requires:
            - deploy_prod_migrations
          filters:
            branches:
              only: master


  dependency_updater:
    triggers:
      - schedule:
          # Monday at 4am/7am PST/EST
          cron: "0 12 * * 1"
          filters:
            branches:
              only: master
    jobs:
      - update_dependencies

experimental:
  notify:
    branches:
      only:
        - master<|MERGE_RESOLUTION|>--- conflicted
+++ resolved
@@ -338,12 +338,8 @@
   app:
     jobs:
       - pre_test
-<<<<<<< HEAD
-      - vuln_scan
+      #- vuln_scan # keep disabled until we work out new process
       - integration_tests
-=======
-      #- vuln_scan # keep disabled until we work out new process
->>>>>>> b79c5104
       - build_app
       - build_migrations
 
