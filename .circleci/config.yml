############
#
# Caches
#
# Caches may have a `v1-` prefix, since caches in CircleCI 2.0 are immutable.
# A prefix provides an easy way to invalidate a cache.  See https://circleci.com/docs/2.0/caching/#clearing-cache
#
############

version: '2.1'

executors:
  # `mymove_small` and `mymove_medium` use the `trussworks/circleci-docker-primary` docker image with a checkout of the mymove code
  mymove_small:
    resource_class: small
    working_directory: ~/transcom/mymove
    docker:
      - image: trussworks/circleci-docker-primary:9b7bfbf6bfae544566ade0c896f8aacbd16281e5
  mymove_medium:
    resource_class: medium
    working_directory: ~/transcom/mymove
    docker:
      - image: trussworks/circleci-docker-primary:9b7bfbf6bfae544566ade0c896f8aacbd16281e5
  mymove_medium_plus:
    resource_class: medium+
    working_directory: ~/transcom/mymove
    docker:
      - image: trussworks/circleci-docker-primary:9b7bfbf6bfae544566ade0c896f8aacbd16281e5
  mymove_large:
    resource_class: large
    working_directory: ~/transcom/mymove
    docker:
      - image: trussworks/circleci-docker-primary:9b7bfbf6bfae544566ade0c896f8aacbd16281e5
  # `mymove_and_postgres_medium` adds a secondary postgres container to be used during testing.
  mymove_and_postgres_medium:
    resource_class: medium
    working_directory: ~/transcom/mymove
    docker:
      - image: trussworks/circleci-docker-primary:9b7bfbf6bfae544566ade0c896f8aacbd16281e5
      - image: postgres:10.9
        environment:
          - POSTGRES_PASSWORD: mysecretpassword
          - POSTGRES_DB: test_db
        command: "-c fsync=off -c full_page_writes=off -c max_connections=200"
  mymove_and_postgres_large:
    resource_class: large
    working_directory: ~/go/src/github.com/transcom/mymove
    docker:
      - image: trussworks/circleci-docker-primary:9ad70927655a601580c036d53456c70061c76cba
        environment:
          GO111MODULE: "on"
      - image: postgres:10.6
        environment:
          - POSTGRES_PASSWORD: mysecretpassword
          - POSTGRES_DB: test_db
        command: "-c fsync=off -c full_page_writes=off -c max_connections=200"

commands:
  announce_failure:
    parameters:
    steps:
      - run:
          name: Announce failure
          command: |
            [[ $CIRCLE_BRANCH = master ]] || exit 0
            scripts/circleci-announce-broken-branch
          when: on_fail
  deploy_migrations_steps:
    steps:
      - checkout
      - attach_workspace:
          at: bin
      - run:
          name: Snapshot database
          command: scripts/do-exclusively --job-name ${CIRCLE_JOB} scripts/rds-snapshot-app-db $APP_ENVIRONMENT
      - run:
          name: Run migrations
          command: scripts/do-exclusively --job-name ${CIRCLE_JOB} scripts/ecs-run-app-migrations-container config/app-migrations.container-definition.json ${AWS_ACCOUNT_ID}.dkr.ecr.${AWS_DEFAULT_REGION}.amazonaws.com/app-migrations:git-${CIRCLE_SHA1} $APP_ENVIRONMENT
          environment:
            CHAMBER_RETRIES: 20
      - announce_failure
  deploy_tasks_steps:
    steps:
      - checkout
      - setup_remote_docker:
          docker_layer_caching: true
      - restore_cache:
          keys:
            - go-mod-sources-v2-{{ checksum "go.sum" }}
      - attach_workspace:
          at: bin
      - deploy:
          name: Deploy task service
          command: scripts/do-exclusively --job-name ${CIRCLE_JOB} bin/ecs-deploy-task-container --aws-account-id ${AWS_ACCOUNT_ID} --aws-region ${AWS_DEFAULT_REGION} --service app --environment ${APP_ENVIRONMENT} --repository-name app-tasks --image-tag git-${CIRCLE_SHA1} --command save-fuel-price-data
          environment:
            DB_PORT: 5432
            DB_USER: master
            DB_NAME: app
            DB_SSL_MODE: verify-full
            DB_SSL_ROOT_CERT: /bin/rds-combined-ca-bundle.pem
          no_output_timeout: 20m
      - announce_failure
  deploy_app_steps:
    parameters:
      compare_host:
        type: string
      health_check_hosts:
        type: string
    steps:
      - checkout
      - run:
          name: Compare against deployed commit
          command: |
            [[ -z "<< parameters.compare_host >>" ]] || scripts/compare-deployed-commit "<< parameters.compare_host >>" $CIRCLE_SHA1
      - restore_cache:
          keys:
            - go-mod-sources-v2-{{ checksum "go.sum" }}
      - attach_workspace:
          at: bin
      - setup_remote_docker:
          docker_layer_caching: true
      - deploy:
          name: Deploy app service
          command: scripts/do-exclusively --job-name ${CIRCLE_JOB} scripts/ecs-deploy-service-container app config/app.container-definition.json ${AWS_ACCOUNT_ID}.dkr.ecr.${AWS_DEFAULT_REGION}.amazonaws.com/app:git-${CIRCLE_SHA1} $APP_ENVIRONMENT FARGATE
          no_output_timeout: 20m
      - run:
          name: Health Check
          command: bin/health-checker --schemes http,https --hosts << parameters.health_check_hosts >> --tries 10 --backoff 3 --log-level info --timeout 15m
      - run:
          name: Check deployed commits
          command: scripts/check-deployed-commit "<< parameters.health_check_hosts >>" "$CIRCLE_SHA1"
      - announce_failure
  deploy_app_client_tls_steps:
    parameters:
      compare_host:
        type: string
      health_check_hosts:
        type: string
    steps:
      - checkout
      - run:
          name: Compare against deployed commit
          command: |
            [[ -z "<< parameters.compare_host >>" ]] || scripts/compare-deployed-commit "<< parameters.compare_host >>" $CIRCLE_SHA1 ${EXPERIMENTAL_MOVE_MIL_DOD_TLS_KEY} ${EXPERIMENTAL_MOVE_MIL_DOD_TLS_CERT} ${EXPERIMENTAL_MOVE_MIL_DOD_TLS_CA}
      - restore_cache:
          keys:
            - go-mod-sources-v2-{{ checksum "go.sum" }}
      - setup_remote_docker:
          docker_layer_caching: true
      - attach_workspace:
          at: bin
      - deploy:
          name: Deploy app-client-tls service
          command: scripts/do-exclusively --job-name ${CIRCLE_JOB} scripts/ecs-deploy-service-container app-client-tls config/app-client-tls.container-definition.json ${AWS_ACCOUNT_ID}.dkr.ecr.${AWS_DEFAULT_REGION}.amazonaws.com/app:git-${CIRCLE_SHA1} $APP_ENVIRONMENT FARGATE
          no_output_timeout: 20m
      - run:
          name: Health Check
          command: |
            bin/health-checker --schemes https --hosts << parameters.health_check_hosts >> --key ${EXPERIMENTAL_MOVE_MIL_DOD_TLS_KEY} --cert ${EXPERIMENTAL_MOVE_MIL_DOD_TLS_CERT} --ca ${EXPERIMENTAL_MOVE_MIL_DOD_TLS_CA} --tries 10 --backoff 3 --log-level info --timeout 15m
      - run:
          name: Check deployed commits
          command: scripts/check-deployed-commit "<< parameters.health_check_hosts >>" "$CIRCLE_SHA1" ${EXPERIMENTAL_MOVE_MIL_DOD_TLS_KEY} ${EXPERIMENTAL_MOVE_MIL_DOD_TLS_CERT} ${EXPERIMENTAL_MOVE_MIL_DOD_TLS_CA}
      - announce_failure
  build_tag_push:
    parameters:
      dockerfile:
        type: string
      tag:
        type: string
      repo:
        type: string
    steps:
      - run:
          name: 'Build, tag, and push docker image << parameters.tag >> from Dockerfile << parameters.dockerfile >>'
          command: |
            docker build -f << parameters.dockerfile >> -t << parameters.tag >> .
            bash -c "$(aws ecr get-login --no-include-email --region $AWS_DEFAULT_REGION)"
            docker tag << parameters.tag >> ${AWS_ACCOUNT_ID}.dkr.ecr.${AWS_DEFAULT_REGION}.amazonaws.com/<< parameters.repo >>:git-${CIRCLE_SHA1}
            docker push ${AWS_ACCOUNT_ID}.dkr.ecr.${AWS_DEFAULT_REGION}.amazonaws.com/<< parameters.repo >>:git-${CIRCLE_SHA1}
  e2e_tests:
    parameters:
      spec:
        type: string
    steps:
      - run:
          name: make e2e_test_docker
          command: |
            echo 'export MOVE_MIL_DOD_CA_CERT=$(cat /home/circleci/transcom/mymove/config/tls/devlocal-ca.pem)' >> $BASH_ENV
            echo 'export MOVE_MIL_DOD_TLS_CERT=$(cat /home/circleci/transcom/mymove/config/tls/devlocal-https.pem)' >> $BASH_ENV
            echo 'export MOVE_MIL_DOD_TLS_KEY=$(cat /home/circleci/transcom/mymove/config/tls/devlocal-https.key)' >> $BASH_ENV
            echo 'export CLIENT_AUTH_SECRET_KEY=$(cat /home/circleci/transcom/mymove/config/tls/devlocal-client_auth_secret.key)' >> $BASH_ENV
            echo 'export LOGIN_GOV_SECRET_KEY=$(echo $E2E_LOGIN_GOV_SECRET_KEY | base64 --decode)' >> $BASH_ENV
            echo 'export LOGIN_GOV_HOSTNAME=$E2E_LOGIN_GOV_HOSTNAME' >> $BASH_ENV
            echo 'export HERE_MAPS_APP_ID=$E2E_HERE_MAPS_APP_ID' >> $BASH_ENV
            echo 'export HERE_MAPS_APP_CODE=$E2E_HERE_MAPS_APP_CODE' >> $BASH_ENV
            echo 'export SPEC=<< parameters.spec>>' >> $BASH_ENV
            source $BASH_ENV
            make e2e_test_docker
          environment:
            # Env vars needed by the `scripts/apply-secure-migration.sh` script
            DB_PASSWORD: mysecretpassword
            DB_USER: postgres
            DB_HOST: localhost
            DB_PORT: 5432
            DB_NAME: test_db
            # Env vars needed for the webserver to run inside docker
            SECURE_MIGRATION_DIR: /home/circleci/transcom/mymove/local_migrations
            SECURE_MIGRATION_SOURCE: local
            LOGIN_GOV_CALLBACK_PROTOCOL: http
            LOGIN_GOV_MY_CLIENT_ID: urn:gov:gsa:openidconnect.profiles:sp:sso:dod:mymovemillocal
            LOGIN_GOV_OFFICE_CLIENT_ID: urn:gov:gsa:openidconnect.profiles:sp:sso:dod:officemovemillocal
            LOGIN_GOV_TSP_CLIENT_ID: urn:gov:gsa:openidconnect.profiles:sp:sso:dod:tspmovemillocal
            LOGIN_GOV_ADMIN_CLIENT_ID: urn:gov:gsa:openidconnect.profiles:sp:sso:dod:adminmovemillocal
            LOGIN_GOV_HOSTNAME: idp.int.identitysandbox.gov
            HERE_MAPS_GEOCODE_ENDPOINT: https://geocoder.cit.api.here.com/6.2/geocode.json
            HERE_MAPS_ROUTING_ENDPOINT: https://route.cit.api.here.com/routing/7.2/calculateroute.json
            DOD_CA_PACKAGE: /home/circleci/transcom/mymove/config/tls/Certificates_PKCS7_v5.4_DoD.der.p7b

jobs:
  # `pre_deps_golang` is used for caching Go module sources
  pre_deps_golang:
    executor: mymove_small
    steps:
      - checkout
      - restore_cache:
          keys:
            - go-mod-sources-v2-{{ checksum "go.sum" }}
      - run:
          name: Install dependencies
          command: for i in $(seq 1 5); do go get && s=0 && break || s=$? && sleep 5; done; (exit $s)
      - save_cache:
          key: go-mod-sources-v2-{{ checksum "go.sum" }}
          paths:
            - "/go/pkg/mod"
      - announce_failure

  # `pre_deps_yarn` is used to cache yarn sources and installed node modules.
  pre_deps_yarn:
    executor: mymove_small
    steps:
      - checkout
      - restore_cache:
          keys:
            - v2-cache-yarn-v2-{{ checksum "yarn.lock" }}
      - restore_cache:
          keys:
            - v2-mymove-node-modules-{{ checksum "yarn.lock" }}
      - run:
          name: Install YARN dependencies
          command: yarn install
      # `v2-cache-yarn-v2-{{ checksum "yarn.lock" }}` is used to cache yarn sources
      - save_cache:
          key: v2-cache-yarn-v2-{{ checksum "yarn.lock" }}
          paths:
            - ~/.cache/yarn/v2
      # `v2-mymove-node-modules-{{ checksum "yarn.lock" }}` is used to cache installed node modules
      - save_cache:
          key: v2-mymove-node-modules-{{ checksum "yarn.lock" }}
          paths:
            - ~/transcom/mymove/node_modules
      - announce_failure

  # `pre_test` runs pre-commit against all files.
  pre_test:
    executor: mymove_medium_plus
    steps:
      - checkout
      - restore_cache:
          keys:
            - go-mod-sources-v2-{{ checksum "go.sum" }}
      - restore_cache:
          keys:
            - v2-cache-yarn-v2-{{ checksum "yarn.lock" }}
      - restore_cache:
          keys:
            - v2-mymove-node-modules-{{ checksum "yarn.lock" }}
      - restore_cache:
          keys:
            - pre-commit-dot-cache-{{ checksum ".pre-commit-config.yaml" }}
      - run: echo 'export PATH=${PATH}:~/go/bin:~/transcom/mymove/bin' >> $BASH_ENV
      - run: make bin/callgraph
      - run: make server_generate mocks_generate
      # this is so we can avoid go mod downloading and resulting in an error on a false positive
      - run: scripts/pre-commit-go-mod || exit 0
      - run:
          name: Run pre-commit tests
          command: pre-commit run --all-files
      # `pre-commit-dot-cache-{{ checksum ".pre-commit-config.yaml" }}` is used to cache pre-commit plugins.
      - save_cache:
          key: pre-commit-dot-cache-{{ checksum ".pre-commit-config.yaml" }}
          paths:
            - ~/.cache/pre-commit
      - announce_failure

  # `acceptance_tests_local` runs acceptance tests for the webserver against a local environment.
  acceptance_tests_local:
    executor: mymove_medium
    steps:
      - checkout
      - restore_cache:
          keys:
            - go-mod-sources-v2-{{ checksum "go.sum" }}
      - run: echo 'export PATH=${PATH}:~/go/bin:~/transcom/mymove/bin' >> $BASH_ENV
      - run:
          name: Run make server_generate mocks_generate
          command: make server_generate mocks_generate
      - run:
          name: Run acceptance tests
          command: |
            echo 'export MOVE_MIL_DOD_CA_CERT=$(cat /home/circleci/transcom/mymove/config/tls/devlocal-ca.pem)' >> $BASH_ENV
            echo 'export MOVE_MIL_DOD_TLS_CERT=$(cat /home/circleci/transcom/mymove/config/tls/devlocal-https.pem)' >> $BASH_ENV
            echo 'export MOVE_MIL_DOD_TLS_KEY=$(cat /home/circleci/transcom/mymove/config/tls/devlocal-https.key)' >> $BASH_ENV
            echo 'export CLIENT_AUTH_SECRET_KEY=$(cat /home/circleci/transcom/mymove/config/tls/devlocal-client_auth_secret.key)' >> $BASH_ENV
            echo 'export LOGIN_GOV_SECRET_KEY=$(echo $E2E_LOGIN_GOV_SECRET_KEY | base64 --decode)' >> $BASH_ENV
            echo 'export LOGIN_GOV_HOSTNAME=$E2E_LOGIN_GOV_HOSTNAME' >> $BASH_ENV
            echo 'export HERE_MAPS_APP_ID=$E2E_HERE_MAPS_APP_ID' >> $BASH_ENV
            echo 'export HERE_MAPS_APP_CODE=$E2E_HERE_MAPS_APP_CODE' >> $BASH_ENV
            source $BASH_ENV
            make webserver_test
          environment:
            ENV: test
            ENVIRONMENT: test
            PWD: /home/circleci/transcom/mymove
            LOGIN_GOV_HOSTNAME: idp.int.identitysandbox.gov
            DOD_CA_PACKAGE: /home/circleci/transcom/mymove/config/tls/Certificates_PKCS7_v5.4_DoD.der.p7b
            DEVLOCAL_CA: /home/circleci/transcom/mymove/config/tls/devlocal-ca.pem
            NO_TLS_ENABLED: true
      - announce_failure

  # `integration_tests_mymove` runs integration tests using Cypress.  https://www.cypress.io/
  integration_tests_mymove:
    executor: mymove_medium
    steps:
      - checkout
      - setup_remote_docker:
          docker_layer_caching: true
      - restore_cache:
          keys:
            - go-mod-sources-v2-{{ checksum "go.sum" }}
      - restore_cache:
          keys:
            - v2-cache-yarn-v2-{{ checksum "yarn.lock" }}
      - restore_cache:
          keys:
            - v2-mymove-node-modules-{{ checksum "yarn.lock" }}
      - e2e_tests:
          spec: 'cypress/integration/mymove/**/*'
      - store_artifacts:
          path: cypress/videos
          destination: videos
      - store_artifacts:
          path: cypress/screenshots
          destination: screenshots
      - store_test_results:
          path: cypress/results
      - announce_failure

  # `integration_tests_office` runs integration tests using Cypress.  https://www.cypress.io/
  integration_tests_office:
    executor: mymove_medium
    steps:
      - checkout
      - setup_remote_docker:
          docker_layer_caching: true
      - restore_cache:
          keys:
            - go-mod-sources-v2-{{ checksum "go.sum" }}
      - restore_cache:
          keys:
            - v2-cache-yarn-v2-{{ checksum "yarn.lock" }}
      - restore_cache:
          keys:
            - v2-mymove-node-modules-{{ checksum "yarn.lock" }}
      - e2e_tests:
          spec: 'cypress/integration/office/**/*'
      - store_artifacts:
          path: cypress/videos
          destination: videos
      - store_artifacts:
          path: cypress/screenshots
          destination: screenshots
      - store_test_results:
          path: cypress/results
      - announce_failure

  # `integration_tests_tsp` runs integration tests using Cypress.  https://www.cypress.io/
  integration_tests_tsp:
    executor: mymove_medium
    steps:
      - checkout
      - setup_remote_docker:
          docker_layer_caching: true
      - restore_cache:
          keys:
            - go-mod-sources-v2-{{ checksum "go.sum" }}
      - restore_cache:
          keys:
            - v2-cache-yarn-v2-{{ checksum "yarn.lock" }}
      - restore_cache:
          keys:
            - v2-mymove-node-modules-{{ checksum "yarn.lock" }}
      - e2e_tests:
          spec: 'cypress/integration/tsp/**/*'
      - store_artifacts:
          path: cypress/videos
          destination: videos
      - store_artifacts:
          path: cypress/screenshots
          destination: screenshots
      - store_test_results:
          path: cypress/results
      - announce_failure

  # `integration_tests_api` runs integration tests using Cypress.  https://www.cypress.io/
  integration_tests_api:
    executor: mymove_medium
    steps:
      - checkout
      - setup_remote_docker:
          docker_layer_caching: true
      - restore_cache:
          keys:
            - go-mod-sources-v2-{{ checksum "go.sum" }}
      - restore_cache:
          keys:
            - v2-cache-yarn-v2-{{ checksum "yarn.lock" }}
      - restore_cache:
          keys:
            - v2-mymove-node-modules-{{ checksum "yarn.lock" }}
      - e2e_tests:
          spec: 'cypress/integration/api/**/*'
      - store_artifacts:
          path: cypress/videos
          destination: videos
      - store_artifacts:
          path: cypress/screenshots
          destination: screenshots
      - store_test_results:
          path: cypress/results
      - announce_failure

  # `server_test` runs the server side Go tests
  server_test:
    executor: mymove_and_postgres_large
    steps:
      - checkout
      - setup_remote_docker:
          docker_layer_caching: true
      - restore_cache:
          keys:
            - go-mod-sources-v2-{{ checksum "go.sum" }}
      - run:
          # This is needed to use `psql` to test DB connectivity, until the app
          # itself starts making database connections.
          name: Install postgres client
          command: |
            # Debian stretch only supports 9.6 client, so add the Postgresql apt repository for 10.x
            echo "deb http://apt.postgresql.org/pub/repos/apt/ stretch-pgdg main" | sudo tee -a /etc/apt/sources.list.d/pgdg.list
            wget --quiet -O - https://www.postgresql.org/media/keys/ACCC4CF8.asc | sudo apt-key add -
            sudo apt-get -qq update
<<<<<<< HEAD
            sudo apt-get -qq -y install postgresql-client-10
      - run: echo 'export PATH=${PATH}:~/go/bin' >> $BASH_ENV
=======
            # Debian stretch only supports 9.6 client
            sudo apt-get -qq -y install postgresql-client-9.6
      - run: echo 'export PATH=${PATH}:~/go/bin:~/transcom/mymove/bin' >> $BASH_ENV
>>>>>>> 7b6bc5cc
      - run:
          name: make server_test
          command: |
            echo 'export LOGIN_GOV_SECRET_KEY=$(echo $E2E_LOGIN_GOV_SECRET_KEY | base64 --decode)' >> $BASH_ENV
            source $BASH_ENV
            make server_test
          environment:
            # Env vars needed by the `scripts/apply-secure-migration.sh` script
            DB_PASSWORD: mysecretpassword
            DB_USER: postgres
            DB_HOST: localhost
            DB_PORT: 5432
            DB_NAME: test_db
            EIA_KEY: db2522a43820268a41a802a16ae9fd26 # dummy key generated with openssl rand -hex 16
            ENV: test
            ENVIRONMENT: test
            MIGRATION_PATH: /home/circleci/transcom/mymove/migrations
            SECURE_MIGRATION_DIR: /home/circleci/transcom/mymove/local_migrations
            SECURE_MIGRATION_SOURCE: local

      - announce_failure

  # `server_test_coverage` runs code coverage and submits it to CodeClimate
  server_test_coverage:
    executor: mymove_and_postgres_medium
    steps:
      - checkout
      - setup_remote_docker:
          docker_layer_caching: true
      - restore_cache:
          keys:
            - go-mod-sources-v2-{{ checksum "go.sum" }}
      - run:
          # This is needed to use `psql` to test DB connectivity, until the app
          # itself starts making database connections.
          name: Install postgres client
          command: |
            # Debian stretch only supports 9.6 client, so add the Postgresql apt repository for 10.x
            echo "deb http://apt.postgresql.org/pub/repos/apt/ stretch-pgdg main" | sudo tee -a /etc/apt/sources.list.d/pgdg.list
            wget --quiet -O - https://www.postgresql.org/media/keys/ACCC4CF8.asc | sudo apt-key add -
            sudo apt-get -qq update
<<<<<<< HEAD
            sudo apt-get -qq -y install postgresql-client-10
      - run: echo 'export PATH=${PATH}:~/go/bin' >> $BASH_ENV
=======
            # Debian stretch only supports 9.6 client
            sudo apt-get -qq -y install postgresql-client-9.6
      - run: echo 'export PATH=${PATH}:~/go/bin:~/transcom/mymove/bin' >> $BASH_ENV
>>>>>>> 7b6bc5cc
      - run:
          name: Setup Code Climate test-reporter
          command: |
            # download test reporter as a static binary
            curl -L --retry 5 --retry-connrefused https://codeclimate.com/downloads/test-reporter/test-reporter-latest-linux-amd64 --output /home/circleci/cc-test-reporter
            chmod +x /home/circleci/cc-test-reporter
            /home/circleci/cc-test-reporter before-build -d
      - run:
          name: make server_test_coverage_generate
          command: |
            echo 'export LOGIN_GOV_SECRET_KEY=$(echo $E2E_LOGIN_GOV_SECRET_KEY | base64 --decode)' >> $BASH_ENV
            source $BASH_ENV
            make server_test_coverage_generate
          environment:
            # Env vars needed by the `scripts/apply-secure-migration.sh` script
            DB_PASSWORD: mysecretpassword
            DB_USER: postgres
            DB_HOST: localhost
            DB_PORT: 5432
            DB_NAME: test_db
            EIA_KEY: db2522a43820268a41a802a16ae9fd26 # dummy key generated with openssl rand -hex 16
            ENV: test
            ENVIRONMENT: test
            MIGRATION_PATH: /home/circleci/transcom/mymove/migrations
            SECURE_MIGRATION_DIR: /home/circleci/transcom/mymove/local_migrations
            SECURE_MIGRATION_SOURCE: local
      - run:
          name: upload code coverage to codecov
          command: |
            curl -L --retry 5 --retry-connrefused https://codecov.io/bash --output /home/circleci/codecov
            chmod +x /home/circleci/codecov
            /home/circleci/codecov -F go -f coverage.out

  # `client_test` runs the client side Javascript tests
  client_test:
    executor: mymove_large
    steps:
      - checkout
      - setup_remote_docker:
          docker_layer_caching: true
      - restore_cache:
          keys:
            - v2-cache-yarn-v2-{{ checksum "yarn.lock" }}
      - restore_cache:
          keys:
            - v2-mymove-node-modules-{{ checksum "yarn.lock" }}
      - run: make client_test
      - announce_failure

  # `build_tools` builds the mymove-specific CLI tools in `mymove/cmd`
  build_tools:
    executor: mymove_small
    steps:
      - checkout
      - restore_cache:
          keys:
            - go-mod-sources-v2-{{ checksum "go.sum" }}
      - run: make build_tools
      - persist_to_workspace:
          root: bin
          paths:
            - renderer # for rendering ECS task definition
            - health-checker # for confirming deploy success.
            - ecs-service-logs # for showing logs on failed deploy
            - ecs-deploy-task-container # for deploying task container
            - mockery # for generating mocks
      - announce_failure

  # `build_app` builds the application container and pushes to the container repository
  build_app:
    executor: mymove_medium
    steps:
      - checkout
      - setup_remote_docker:
          docker_layer_caching: true
      - restore_cache:
          keys:
            - go-mod-sources-v2-{{ checksum "go.sum" }}
      - restore_cache:
          keys:
            - v2-cache-yarn-v2-{{ checksum "yarn.lock" }}
      - restore_cache:
          keys:
            - v2-mymove-node-modules-{{ checksum "yarn.lock" }}
      - run: make bin/chamber
      - run: make bin/rds-combined-ca-bundle.pem
      - run: make client_build
      - run: make server_build
      - build_tag_push:
          dockerfile: Dockerfile
          tag: ppp:web-dev
          repo: app
      - announce_failure

  # `build_migrations` builds the migrations container and pushes to the container repository
  build_migrations:
    executor: mymove_small
    steps:
      - checkout
      - setup_remote_docker:
          docker_layer_caching: true
      - run: make bin/chamber
      - run: make bin/rds-combined-ca-bundle.pem
      - run: make bin/milmove
      - build_tag_push:
          dockerfile: Dockerfile.migrations
          tag: ppp-migrations:dev
          repo: app-migrations
      - announce_failure

  # `build_tasks` builds the tasks containers and pushes them to the container repository
  build_tasks:
    executor: mymove_small
    steps:
      - checkout
      - setup_remote_docker:
          docker_layer_caching: true
      - restore_cache:
          keys:
            - go-mod-sources-v2-{{ checksum "go.sum" }}
      - run: make bin/chamber
      - run: make bin/rds-combined-ca-bundle.pem
      - run: make tasks_build
      - build_tag_push:
          dockerfile: Dockerfile.tasks
          tag: tasks:dev
          repo: app-tasks
      - announce_failure

  # `acceptance_tests_experimental` runs acceptance tests for the webserver against the experimental environment.
  acceptance_tests_experimental:
    executor: mymove_medium
    steps:
      - checkout
      - restore_cache:
          keys:
            - go-mod-sources-v2-{{ checksum "go.sum" }}
      - run: echo 'export PATH=${PATH}:~/go/bin:~/transcom/mymove/bin' >> $BASH_ENV
      - run:
          name: Run make server_generate mocks_generate
          command: make server_generate mocks_generate
      - run:
          name: Build Chamber
          command: make bin/chamber
      - run:
          name: Run acceptance tests
          command: make webserver_test
          environment:
            ENV: test
            ENVIRONMENT: experimental
            CHAMBER_RETRIES: 20
            PWD: /home/circleci/transcom/mymove
            DOD_CA_PACKAGE: /home/circleci/transcom/mymove/config/tls/Certificates_PKCS7_v5.4_DoD.der.p7b
            TEST_ACC_ENV: experimental
            NO_TLS_ENABLED: true
      - announce_failure

  # `deploy_experimental_migrations` deploys migrations to the experimental environment
  deploy_experimental_migrations:
    executor: mymove_small
    environment:
      - APP_ENVIRONMENT: 'experimental'
    steps:
      - deploy_migrations_steps

  # `deploy_experimental_tasks` deploys scheduled tasks to the experimental environment
  deploy_experimental_tasks:
    executor: mymove_small
    environment:
      - APP_ENVIRONMENT: 'experimental'
    steps:
      - deploy_tasks_steps

  # `deploy_experimental_app` updates the server-TLS app service in the experimental environment
  deploy_experimental_app:
    executor: mymove_small
    environment:
      - APP_ENVIRONMENT: 'experimental'
    steps:
      - deploy_app_steps:
          compare_host: "" # leave blank since we want experimental to be able to roll back
          health_check_hosts: my.experimental.move.mil,office.experimental.move.mil,tsp.experimental.move.mil

  # `deploy_experimental_app_client_tls` updates the mutual-TLS service in the experimental environment
  deploy_experimental_app_client_tls:
    executor: mymove_small
    environment:
      - APP_ENVIRONMENT: 'experimental'
    steps:
      - deploy_app_client_tls_steps:
          compare_host: "" # leave blank since we want experimental to be able to roll back
          health_check_hosts: gex.experimental.move.mil,dps.experimental.move.mil,orders.experimental.move.mil

  check_circle_against_staging_sha:
    executor: mymove_small
    steps:
      - checkout
      - run:
          name: Halt workflow to prevent old master deploying to staging
          command: scripts/compare-deployed-commit my.staging.move.mil $CIRCLE_SHA1

  # `acceptance_tests_staging` runs acceptance tests for the webserver against the staging environment.
  acceptance_tests_staging:
    executor: mymove_medium
    steps:
      - checkout
      - restore_cache:
          keys:
            - go-mod-sources-v2-{{ checksum "go.sum" }}
      - run: echo 'export PATH=${PATH}:~/go/bin:~/transcom/mymove/bin' >> $BASH_ENV
      - run:
          name: Run make server_generate mocks_generate
          command: make server_generate mocks_generate
      - run:
          name: Build Chamber
          command: make bin/chamber
      - run:
          name: Run acceptance tests
          command: make webserver_test
          environment:
            ENV: test
            ENVIRONMENT: staging
            CHAMBER_RETRIES: 20
            PWD: /home/circleci/transcom/mymove
            DOD_CA_PACKAGE: /home/circleci/transcom/mymove/config/tls/Certificates_PKCS7_v5.4_DoD.der.p7b
            TEST_ACC_ENV: staging
            NO_TLS_ENABLED: true
      - announce_failure

  # `deploy_staging_migrations` deploys migrations to the staging environment
  deploy_staging_migrations:
    executor: mymove_small
    environment:
      - APP_ENVIRONMENT: 'staging'
    steps:
      - deploy_migrations_steps

  # `deploy_staging_tasks` deploys scheduled tasks to the staging environment
  deploy_staging_tasks:
    executor: mymove_small
    environment:
      - APP_ENVIRONMENT: 'staging'
    steps:
      - deploy_tasks_steps

  # `deploy_staging_app` updates the server-TLS app service in staging environment
  deploy_staging_app:
    executor: mymove_small
    environment:
      - APP_ENVIRONMENT: 'staging'
    steps:
      - deploy_app_steps:
          compare_host: my.staging.move.mil
          health_check_hosts: my.staging.move.mil,office.staging.move.mil,tsp.staging.move.mil

  # `deploy_staging_app_client_tls` updates the mutual-TLS service in the staging environment
  deploy_staging_app_client_tls:
    executor: mymove_small
    environment:
      - APP_ENVIRONMENT: 'staging'
    steps:
      - deploy_app_client_tls_steps:
          compare_host: gex.staging.move.mil
          health_check_hosts: gex.staging.move.mil,dps.staging.move.mil,orders.staging.move.mil

  # `deploy_prod_migrations` deploys migrations to the staging environment
  deploy_prod_migrations:
    executor: mymove_small
    environment:
      - APP_ENVIRONMENT: 'prod'
    steps:
      - deploy_migrations_steps

  # `deploy_prod_tasks` deploys scheduled tasks to the prod environment
  deploy_prod_tasks:
    executor: mymove_small
    environment:
      - APP_ENVIRONMENT: 'prod'
    steps:
      - deploy_tasks_steps

  # `deploy_prod_app` updates the server-TLS app service in the prod environment
  deploy_prod_app:
    executor: mymove_small
    environment:
      - APP_ENVIRONMENT: 'prod'
    steps:
      - deploy_app_steps:
          compare_host: my.move.mil
          health_check_hosts: my.move.mil,office.move.mil,tsp.move.mil

  # `deploy_prod_app_client_tls` updates the mutual-TLS service in the prod environment
  deploy_prod_app_client_tls:
    executor: mymove_small
    environment:
      - APP_ENVIRONMENT: 'prod'
    steps:
      - deploy_app_client_tls_steps:
          compare_host: gex.move.mil
          health_check_hosts: gex.move.mil,dps.move.mil,orders.move.mil

  # `update_dependencies_go` periodically updates Go dependencies.
  # The changes are submitted as a pull request for review.
  update_dependencies_go:
    executor: mymove_small
    steps:
      - checkout
      - restore_cache:
          keys:
            - go-mod-sources-v2-{{ checksum "go.sum" }}
      - run:
          name: Add ~/go/bin to path for golint
          command: echo 'export PATH=${PATH}:~/go/bin' >> $BASH_ENV
      - run: make go_deps_update
      - run:
          name: Display changes
          command: |
            git --no-pager status
            git --no-pager diff --ignore-all-space --color
      - run:
          name: Push changes
          command: scripts/circleci-push-dependency-updates

  # `update_dependencies_js` periodically updates yarn dependencies.
  # The changes are submitted as a pull request for review.
  update_dependencies_js:
    executor: mymove_small
    steps:
      - checkout
      - restore_cache:
          keys:
            - v2-cache-yarn-v2-{{ checksum "yarn.lock" }}
      - restore_cache:
          keys:
            - v2-mymove-node-modules-{{ checksum "yarn.lock" }}
      - run: make client_deps_update
      - run:
          name: Display changes
          command: |
            git --no-pager status
            git --no-pager diff --ignore-all-space --color
      - run:
          name: Push changes
          command: scripts/circleci-push-dependency-updates

  # `update_dependencies_pre_commit` periodically updates pre-commit dependencies.
  # The changes are submitted as a pull request for review.
  update_dependencies_pre_commit:
    executor: mymove_small
    steps:
      - checkout
      - run: pre-commit autoupdate
      - run:
          name: Display changes
          command: |
            git --no-pager status
            git --no-pager diff --ignore-all-space --color
      - run:
          name: Push changes
          command: scripts/circleci-push-dependency-updates

workflows:
  version: 2

  app:
    jobs:
      - pre_deps_golang

      - pre_deps_yarn

      - pre_test:
          requires:
            - pre_deps_golang
            - pre_deps_yarn

      - acceptance_tests_local:
          requires:
            - pre_deps_golang
            - pre_deps_yarn

      - acceptance_tests_experimental:
          requires:
            - pre_deps_golang
            - pre_deps_yarn

      - acceptance_tests_staging:
          requires:
            - pre_deps_golang
            - pre_deps_yarn

      - integration_tests_mymove:
          requires:
            - pre_deps_golang
            - pre_deps_yarn
            - acceptance_tests_local
          # if testing on experimental, you can disable these tests by using the commented block below.
          # filters:
          #  branches:
          #    ignore: placeholder_branch_name

      - integration_tests_office:
          requires:
            - pre_deps_golang
            - pre_deps_yarn
            - acceptance_tests_local
          # if testing on experimental, you can disable these tests by using the commented block below.
          # filters:
          #   branches:
          #     ignore: placeholder_branch_name

      - integration_tests_tsp:
          requires:
            - pre_deps_golang
            - pre_deps_yarn
            - acceptance_tests_local
          # if testing on experimental, you can disable these tests by using the commented block below.
          # filters:
          #   branches:
          #     ignore: placeholder_branch_name

      - integration_tests_api:
          requires:
            - pre_deps_golang
            - pre_deps_yarn
            - acceptance_tests_local
          # if testing on experimental, you can disable these tests by using the commented block below.
          # filters:
          #   branches:
          #     ignore: placeholder_branch_name

      - client_test:
          requires:
            - pre_deps_yarn

      - server_test:
          requires:
            - pre_deps_golang

      - server_test_coverage:
          requires:
            - pre_deps_golang

      - build_app:
          requires:
            - pre_deps_golang
            - pre_deps_yarn
            - acceptance_tests_local # don't bother building and pushing the application if it won't even start properly

      - build_tools:
          requires:
            - pre_deps_golang

      - build_migrations:
          requires:
            - pre_deps_golang

      - build_tasks:
          requires:
            - build_tools

      - deploy_experimental_migrations:
          requires:
            - pre_test
            - client_test
            - server_test
            - acceptance_tests_local
            - acceptance_tests_experimental
            - build_app
            - build_tools
            - build_tasks
            - build_migrations
          filters:
            branches:
              only: placeholder_branch_name

      - deploy_experimental_tasks:
          requires:
            - deploy_experimental_migrations
          filters:
            branches:
              only: placeholder_branch_name

      - deploy_experimental_app:
          requires:
            - deploy_experimental_migrations
          filters:
            branches:
              only: placeholder_branch_name

      - deploy_experimental_app_client_tls:
          requires:
            - deploy_experimental_migrations
          filters:
            branches:
              only: placeholder_branch_name

      - check_circle_against_staging_sha:
          requires:
            - pre_test
            - client_test
            - server_test
            - build_app
            - build_tools
            - build_migrations
            - build_tasks
            - acceptance_tests_local
            - acceptance_tests_staging
            - integration_tests_mymove
            - integration_tests_office
            - integration_tests_tsp
            - integration_tests_api
          filters:
            branches:
              only: master

      - deploy_staging_migrations:
          requires:
            - check_circle_against_staging_sha
          filters:
            branches:
              only: master

      - deploy_staging_tasks:
          requires:
            - deploy_staging_migrations
          filters:
            branches:
              only: master

      - deploy_staging_app:
          requires:
            - deploy_staging_migrations
          filters:
            branches:
              only: master

      - deploy_staging_app_client_tls:
          requires:
            - deploy_staging_migrations
          filters:
            branches:
              only: master

      - approve_prod_deploy:
          type: approval
          requires:
            - deploy_staging_tasks
            - deploy_staging_app
            - deploy_staging_app_client_tls

      - deploy_prod_migrations:
          requires:
            - approve_prod_deploy
          filters:
            branches:
              only: master

      - deploy_prod_tasks:
          requires:
            - deploy_prod_migrations
          filters:
            branches:
              only: master

      - deploy_prod_app:
          requires:
            - deploy_prod_migrations
          filters:
            branches:
              only: master

      - deploy_prod_app_client_tls:
          requires:
            - deploy_prod_migrations
          filters:
            branches:
              only: master

  dependency_updater_go:
    triggers:
      - schedule:
          # Monday at 4am/7am PST/EST
          cron: '0 12 * * 1'
          filters:
            branches:
              only: master
    jobs:
      - update_dependencies_go

  dependency_updater_js:
    triggers:
      - schedule:
          # Monday at 4am/7am PST/EST
          cron: '0 12 * * 1'
          filters:
            branches:
              only: master
    jobs:
      - update_dependencies_js

  dependency_updater_pre_commit:
    triggers:
      - schedule:
          # Monday at 4am/7am PST/EST
          cron: '0 12 * * 1'
          filters:
            branches:
              only: master
    jobs:
      - update_dependencies_pre_commit

experimental:
  notify:
    branches:
      only:
        - master<|MERGE_RESOLUTION|>--- conflicted
+++ resolved
@@ -458,14 +458,8 @@
             echo "deb http://apt.postgresql.org/pub/repos/apt/ stretch-pgdg main" | sudo tee -a /etc/apt/sources.list.d/pgdg.list
             wget --quiet -O - https://www.postgresql.org/media/keys/ACCC4CF8.asc | sudo apt-key add -
             sudo apt-get -qq update
-<<<<<<< HEAD
             sudo apt-get -qq -y install postgresql-client-10
-      - run: echo 'export PATH=${PATH}:~/go/bin' >> $BASH_ENV
-=======
-            # Debian stretch only supports 9.6 client
-            sudo apt-get -qq -y install postgresql-client-9.6
       - run: echo 'export PATH=${PATH}:~/go/bin:~/transcom/mymove/bin' >> $BASH_ENV
->>>>>>> 7b6bc5cc
       - run:
           name: make server_test
           command: |
@@ -507,14 +501,8 @@
             echo "deb http://apt.postgresql.org/pub/repos/apt/ stretch-pgdg main" | sudo tee -a /etc/apt/sources.list.d/pgdg.list
             wget --quiet -O - https://www.postgresql.org/media/keys/ACCC4CF8.asc | sudo apt-key add -
             sudo apt-get -qq update
-<<<<<<< HEAD
             sudo apt-get -qq -y install postgresql-client-10
-      - run: echo 'export PATH=${PATH}:~/go/bin' >> $BASH_ENV
-=======
-            # Debian stretch only supports 9.6 client
-            sudo apt-get -qq -y install postgresql-client-9.6
       - run: echo 'export PATH=${PATH}:~/go/bin:~/transcom/mymove/bin' >> $BASH_ENV
->>>>>>> 7b6bc5cc
       - run:
           name: Setup Code Climate test-reporter
           command: |
