# yaml-language-server: $schema=https://json.schemastore.org/circleciconfig.json
############
#
# Caches
#
# Caches may have a `v1-` prefix, since caches in CircleCI 2.0 are immutable.
# A prefix provides an easy way to invalidate a cache.  See https://circleci.com/docs/2.0/caching/#clearing-cache
#
# Please do not use docker_layer_caching! It costs too much money to run. Please set to `false`.
#
############

version: 2.1

# References for variables shared across the file
references:
  circleci-docker: &circleci-docker milmove/circleci-docker:milmove-app-726bfe44bd27d3b41da41acbe3eb231811a993f7

  # the playwright image to use
  playwright: &playwright cimg/node:18.13.0-browsers

  # the image to use for running load tests
  # see milmove_load_testing for the right config
  load_tester: &load_tester cimg/python:3.11.3

  postgres: &postgres cimg/postgres:12.11

  redis: &redis redis:5.0.6

  # base image that spins up quickly
  cimg_base: &cimg_base cimg/base:2022.12-22.04

  aws-otel-collector: &aws-otel-collector public.ecr.aws/aws-observability/aws-otel-collector:v0.31.0

  # To deploy to loadtest, demo or exp:
  # set dp3-branch to the branch you want to deploy to the env specifed
  # in dp3-env (loadtest, demo, exp), or
  # `placeholder_branch_name` if you don't want to deploy to dp3
  #

  # In addition, it's common practice to disable acceptance tests and
  # ignore tests for dp3 deploys. See the branch settings below.
  dp3-branch: &dp3-branch integrationTesting
  # MUST BE ONE OF: loadtest, demo, exp.
  # These are used to pull in env vars so the spelling matters!
  dp3-env: &dp3-env loadtest

  # set integration-ignore-branch to the branch if you want to IGNORE
  # integration tests, or `placeholder_branch_name` if you do want to
  # run them
  integration-ignore-branch: &integration-ignore-branch placeholder_branch_name

  # set integration-mtls-ignore-branch to the branch if you want to
  # IGNORE mtls integration tests, or `placeholder_branch_name` if you
  # do want to run them
  integration-mtls-ignore-branch: &integration-mtls-ignore-branch integrationTesting

  # set client-ignore-branch to the branch if you want to IGNORE
  # client tests, or `placeholder_branch_name` if you do want to run
  # them
  client-ignore-branch: &client-ignore-branch integrationTesting

  # set server-ignore-branch to the branch if you want to IGNORE
  # server tests, or `placeholder_branch_name` if you do want to run
  # them
  server-ignore-branch: &server-ignore-branch integrationTesting

executors:
  base_small:
    resource_class: small
    docker:
      - image: *cimg_base
        auth:
          username: $DOCKERHUB_USERNAME
          password: $DOCKERHUB_PASSWORD
  tls_small:
    resource_class: small
    working_directory: ~/transcom/mymove
    docker:
      - image: *circleci-docker
        auth:
          username: $DOCKERHUB_USERNAME
          password: $DOCKERHUB_PASSWORD
  av_medium:
    resource_class: medium
    working_directory: ~/transcom/mymove
    docker:
      - image: milmove/clamav-ci
        # Authenticate with Docker Hub to avoid rate limit problems beginning on Nov 1st, 2020.
        # See https://www.docker.com/blog/scaling-docker-to-serve-millions-more-developers-network-egress/ for details
        # We'll need this until CircleCI and Docker Hub work out a deal to prevent rate limiting errors from CircleCI
        # IPs.
        auth:
          username: $DOCKERHUB_USERNAME
          password: $DOCKERHUB_PASSWORD
  mymove_pusher:
    # needs to be medium+ so it can checkout and restore the workspace
    resource_class: medium+
    working_directory: /mnt/ramdisk
    docker:
      - image: *circleci-docker
        auth:
          username: $DOCKERHUB_USERNAME
          password: $DOCKERHUB_PASSWORD
  mymove_builder:
    resource_class: medium+
    working_directory: /mnt/ramdisk
    docker:
      - image: *circleci-docker
        auth:
          username: $DOCKERHUB_USERNAME
          password: $DOCKERHUB_PASSWORD
  mymove_compiler:
    # large and no ram disk
    resource_class: large
    working_directory: ~/transcom/mymove
    docker:
      - image: *circleci-docker
        auth:
          username: $DOCKERHUB_USERNAME
          password: $DOCKERHUB_PASSWORD
        environment:
          GOPATH: /home/circleci/go

  mymove_compiler_xlarge:
    # xlarge and no ram disk
    resource_class: xlarge
    working_directory: ~/transcom/mymove
    docker:
      - image: *circleci-docker
        auth:
          username: $DOCKERHUB_USERNAME
          password: $DOCKERHUB_PASSWORD
        environment:
          GOPATH: /home/circleci/go

  mymove_ramdisk_compiler:
    # large with ram disk
    resource_class: large
    working_directory: /mnt/ramdisk
    docker:
      - image: *circleci-docker
        auth:
          username: $DOCKERHUB_USERNAME
          password: $DOCKERHUB_PASSWORD
        environment:
          GOPATH: /home/circleci/go

  mymove_ramdisk_compiler_xlarge:
    # xlarge with ram disk
    resource_class: xlarge
    working_directory: /mnt/ramdisk
    docker:
      - image: *circleci-docker
        auth:
          username: $DOCKERHUB_USERNAME
          password: $DOCKERHUB_PASSWORD
        environment:
          GOPATH: /home/circleci/go

  mymove_tester:
    resource_class: xlarge
    working_directory: ~/transcom/mymove
    docker:
      - image: *circleci-docker
        auth:
          username: $DOCKERHUB_USERNAME
          password: $DOCKERHUB_PASSWORD
        environment:
          GOPATH: /home/circleci/go
      - image: *postgres
        auth:
          username: $DOCKERHUB_USERNAME
          password: $DOCKERHUB_PASSWORD
        environment:
          POSTGRES_PASSWORD: mysecretpassword
          POSTGRES_DB: test_db
          # use ramdisk for better performance
          # https://circleci.com/docs/databases/#optimizing-postgresql-images
          PGDATA: /dev/shm/pgdata/data
        # override entrypoint/command for ramdisk
        # this has been fixed in versions of postgres newer than 13.9
        # https://github.com/CircleCI-Public/cimg-postgres/commit/3b320e26e4f187d0cd144efea1bc26cf5a2b68b0
        # milmove is still on 12.11
        entrypoint: /bin/bash
        command: -c 'ln -s /dev/shm/pgdata/data /var/lib/postgresql/ && exec /usr/local/bin/docker-entrypoint.sh postgres'

      - image: *redis
        auth:
          username: $DOCKERHUB_USERNAME
          password: $DOCKERHUB_PASSWORD

  mymove_load_tester:
    resource_class: large
    working_directory: ~/project
    docker:
      - image: *load_tester
        auth:
          username: $DOCKERHUB_USERNAME
          password: $DOCKERHUB_PASSWORD
        environment:
          GOPATH: /home/circleci/go
      - image: *postgres
        auth:
          username: $DOCKERHUB_USERNAME
          password: $DOCKERHUB_PASSWORD
        environment:
          POSTGRES_PASSWORD: mysecretpassword
          POSTGRES_DB: test_db
          # use ramdisk for better performance
          # https://circleci.com/docs/databases/#optimizing-postgresql-images
          PGDATA: /dev/shm/pgdata/data
        # override entrypoint/command for ramdisk
        # this has been fixed in versions of postgres newer than 13.9
        # https://github.com/CircleCI-Public/cimg-postgres/commit/3b320e26e4f187d0cd144efea1bc26cf5a2b68b0
        # milmove is still on 12.11
        entrypoint: /bin/bash
        command: -c 'ln -s /dev/shm/pgdata/data /var/lib/postgresql/ && exec /usr/local/bin/docker-entrypoint.sh postgres'

      - image: *redis
        auth:
          username: $DOCKERHUB_USERNAME
          password: $DOCKERHUB_PASSWORD

  milmove_playwright_tester:
    # maybe don't need xlarge, but getting many timeouts with large
    # ahobson - 2023-02-07
    resource_class: xlarge
    # use ~/project as that already exists in cimg/node and is owned
    # by circleci
    working_directory: ~/project
    docker:
      - image: *playwright
        auth:
          username: $DOCKERHUB_USERNAME
          password: $DOCKERHUB_PASSWORD
        environment:
          GOPATH: /home/circleci/go
      - image: *postgres
        auth:
          username: $DOCKERHUB_USERNAME
          password: $DOCKERHUB_PASSWORD
        environment:
          POSTGRES_PASSWORD: mysecretpassword
          POSTGRES_DB: test_db
          # use ramdisk for better performance
          # https://circleci.com/docs/databases/#optimizing-postgresql-images
          PGDATA: /dev/shm/pgdata/data
        # override entrypoint/command for ramdisk
        # this has been fixed in versions of postgres newer than 13.9
        # https://github.com/CircleCI-Public/cimg-postgres/commit/3b320e26e4f187d0cd144efea1bc26cf5a2b68b0
        # milmove is still on 12.11
        entrypoint: /bin/bash
        command: -c 'ln -s /dev/shm/pgdata/data /var/lib/postgresql/ && exec /usr/local/bin/docker-entrypoint.sh postgres'
      - image: *redis
        auth:
          username: $DOCKERHUB_USERNAME
          password: $DOCKERHUB_PASSWORD

commands:
  create_dot_go_version:
    description: 'Creates a .go-version file (if needed) which can be used for cache keys specific to golang'
    steps:
      - run:
          name: Create a .go-version file
          command: |
            if [ -f ".go-version" ]; then
              echo ".go-version already exists, no need to re-create"
            else
              GO_VERSION=$(awk '/golang/ { print $2 }' .tool-versions)
              echo "Creating .go-version using version ${GO_VERSION}"
              echo $GO_VERSION > .go-version
            fi

  restore_cache_for_go:
    steps:
      - create_dot_go_version
      - restore_cache:
          keys:
            - go-mod-sources-v5-{{ checksum "go.sum" }}-{{ checksum ".go-version" }}

  save_cache_for_go:
    steps:
      - create_dot_go_version
      - save_cache:
          key: go-mod-sources-v5-{{ checksum "go.sum" }}-{{ checksum ".go-version" }}
          paths:
            - '~/go'
            - '~/transcom/mymove/bin/swagger'

  aws_vars_stg:
    steps:
      - run:
          name: 'Setting up AWS environment variables for stg env'
          command: |
            echo "export AWS_DEFAULT_REGION=$STG_REGION" >> $BASH_ENV
            echo "export AWS_ACCOUNT_ID=$STG_ACCOUNT_ID" >> $BASH_ENV
            echo "export AWS_ACCESS_KEY_ID=$STG_ACCESS_KEY_ID" >> $BASH_ENV
            echo "export AWS_SECRET_ACCESS_KEY=$STG_SECRET_ACCESS_KEY" >> $BASH_ENV
            # override default cpu/memory for staging
            echo "export SERVICE_RESERVATION_CPU=2048" >> $BASH_ENV
            echo "export SERVICE_RESERVATION_MEM=4096" >> $BASH_ENV
            source $BASH_ENV
  tls_vars_stg:
    steps:
      - run:
          name: 'Setting up TLS environment variables for stg env'
          command: |
            echo "export TLS_CERT=$STG_MOVE_MIL_DOD_TLS_CERT" >> $BASH_ENV
            echo "export TLS_KEY=$STG_MOVE_MIL_DOD_TLS_KEY" >> $BASH_ENV
            echo "export TLS_CA=$STG_MOVE_MIL_DOD_TLS_CA" >> $BASH_ENV
            source $BASH_ENV
  aws_vars_prd:
    steps:
      - run:
          name: 'Setting up AWS environment variables for prd env'
          command: |
            echo "export AWS_DEFAULT_REGION=$PRD_REGION" >> $BASH_ENV
            echo "export AWS_ACCOUNT_ID=$PRD_ACCOUNT_ID" >> $BASH_ENV
            echo "export AWS_ACCESS_KEY_ID=$PRD_ACCESS_KEY_ID" >> $BASH_ENV
            echo "export AWS_SECRET_ACCESS_KEY=$PRD_SECRET_ACCESS_KEY" >> $BASH_ENV
            # override default cpu/memory for production
            echo "export SERVICE_RESERVATION_CPU=2048" >> $BASH_ENV
            echo "export SERVICE_RESERVATION_MEM=4096" >> $BASH_ENV
            source $BASH_ENV
  tls_vars_prd:
    steps:
      - run:
          name: 'Setting up TLS environment variables for prd env'
          command: |
            echo "export TLS_CERT=$PRD_MOVE_MIL_DOD_TLS_CERT" >> $BASH_ENV
            echo "export TLS_KEY=$PRD_MOVE_MIL_DOD_TLS_KEY" >> $BASH_ENV
            echo "export TLS_CA=$PRD_MOVE_MIL_DOD_TLS_CA" >> $BASH_ENV
            source $BASH_ENV
  aws_vars_transcom_gov_dev:
    parameters:
      when:
        description: when to run
        type: string
        default: on_success
    steps:
      - run:
          name: 'Setting up AWS environment variables for gov-dev env'
          command: |
            echo "export AWS_DEFAULT_REGION=$GOV_DEV_REGION" >> $BASH_ENV
            echo "export AWS_ACCOUNT_ID=$GOV_DEV_ACCOUNT_ID" >> $BASH_ENV
            echo "export AWS_ACCESS_KEY_ID=$GOV_DEV_ACCESS_KEY_ID" >> $BASH_ENV
            echo "export AWS_SECRET_ACCESS_KEY=$GOV_DEV_SECRET_KEY" >> $BASH_ENV
            source $BASH_ENV
          when: << parameters.when >>
  tls_vars_gov_dev:
    steps:
      - run:
          name: 'Setting up TLS environment variables for gov-dev env'
          command: |
            echo "export TLS_CERT=$EXPERIMENTAL_MOVE_MIL_DOD_TLS_CERT" >> $BASH_ENV
            echo "export TLS_KEY=$EXPERIMENTAL_MOVE_MIL_DOD_TLS_KEY" >> $BASH_ENV
            echo "export TLS_CA=$EXPERIMENTAL_MOVE_MIL_DOD_TLS_CA" >> $BASH_ENV
            source $BASH_ENV
  aws_vars_transcom_com_dev:
    steps:
      - run:
          name: 'Setting up AWS environment variables for com-dev env'
          command: |
            echo "export AWS_DEFAULT_REGION=$COM_REGION" >> $BASH_ENV
            echo "export AWS_ACCOUNT_ID=$DEV_ACCOUNT_ID" >> $BASH_ENV
            echo "export AWS_ACCESS_KEY_ID=$DEV_ACCESS_KEY_ID" >> $BASH_ENV
            echo "export AWS_SECRET_ACCESS_KEY=$DEV_SECRET_KEY" >> $BASH_ENV
            source $BASH_ENV
  aws_vars_dp3:
    parameters:
      dp3-env:
        description: dp3 env to deploy to (exp, loadtest, demo)
        type: string
        default: *dp3-env
    steps:
      - run:
          name: 'Setting up AWS environment variables for dp3 env defined in &dp3-env'
          command: |
            echo "export AWS_DEFAULT_REGION=\$$(echo << parameters.dp3-env >> | tr 'a-z' 'A-Z')_REGION" >> $BASH_ENV
            echo "export AWS_ACCOUNT_ID=\$$(echo << parameters.dp3-env >> | tr 'a-z' 'A-Z')_ACCOUNT_ID" >> $BASH_ENV
            echo "export AWS_ACCESS_KEY_ID=\$$(echo << parameters.dp3-env >> | tr 'a-z' 'A-Z')_ACCESS_KEY_ID" >> $BASH_ENV
            echo "export AWS_SECRET_ACCESS_KEY=\$$(echo << parameters.dp3-env >> | tr 'a-z' 'A-Z')_SECRET_ACCESS_KEY" >> $BASH_ENV
      - when:
          condition:
            equal: [loadtest, << parameters.dp3-env >>]
          steps:
            - run:
                name: 'Increase cpu/memory reservation for loadtest'
                command: |
                  # override default cpu/memory
                  echo "export SERVICE_RESERVATION_CPU=2048" >> $BASH_ENV
                  echo "export SERVICE_RESERVATION_MEM=4096" >> $BASH_ENV
                  source $BASH_ENV
  tls_vars_dp3:
    parameters:
      dp3-env:
        description: dp3 env to deploy to (exp, loadtest, demo)
        type: string
        default: *dp3-env
    steps:
      - run:
          name: 'Setting up TLS environment variables for dp3 env defined in &dp3-env'
          command: |
            echo "export TLS_CERT=\$$(echo << parameters.dp3-env >> | tr 'a-z' 'A-Z')_DP3_CERT" >> $BASH_ENV
            echo "export TLS_KEY=\$$(echo << parameters.dp3-env >> | tr 'a-z' 'A-Z')_DP3_KEY" >> $BASH_ENV
            echo "export TLS_CA=\$$(echo << parameters.dp3-env >> | tr 'a-z' 'A-Z')_DP3_CA" >> $BASH_ENV
            source $BASH_ENV

  announce_failure:
    # parameters:
    steps:
      - run:
          name: Announce failure
          command: |
            [[ $CIRCLE_BRANCH = main ]] || exit 0
            scripts/circleci-announce-broken-branch
          when: on_fail

  deploy_migrations_steps:
    parameters:
      ecr_env:
        type: string
    steps:
      - attach_workspace:
          at: .
      - run:
          name: Get Digest from filesystem
          command: echo 'export ECR_DIGEST=$(cat images/sha/ECR_DIGEST_app-migrations_<< parameters.ecr_env >>)' | tee -a "${BASH_ENV}"
      - run:
          name: Snapshot database
          command: scripts/do-exclusively --job-name ${CIRCLE_JOB} scripts/rds-snapshot-app-db $APP_ENVIRONMENT
      - run:
          name: Run migrations
          command: scripts/do-exclusively --job-name ${CIRCLE_JOB} scripts/ecs-run-app-migrations-container ${AWS_ACCOUNT_ID}.dkr.ecr.${AWS_DEFAULT_REGION}.amazonaws.com/app-migrations@${ECR_DIGEST} $APP_ENVIRONMENT
          no_output_timeout: 60m
          environment:
            CHAMBER_RETRIES: 20
      - announce_failure
  deploy_tasks_steps:
    parameters:
      ecr_env:
        type: string
    steps:
      - attach_workspace:
          at: .
      - run:
          name: Get Digest from filesystem
          command: echo 'export ECR_DIGEST=$(cat images/sha/ECR_DIGEST_app-tasks_<< parameters.ecr_env >>)' | tee -a "${BASH_ENV}"
      - run:
          name: Deploy connect to GEX via SFTP service
          command: scripts/do-exclusively --job-name ${CIRCLE_JOB} scripts/ecs-deploy-task-container connect-to-gex-via-sftp "${AWS_ACCOUNT_ID}.dkr.ecr.${AWS_DEFAULT_REGION}.amazonaws.com/app-tasks@${ECR_DIGEST}" "${APP_ENVIRONMENT}"
          no_output_timeout: 20m
      - announce_failure
      - run:
          name: Deploy GHC fuel price data task service
          command: scripts/do-exclusively --job-name ${CIRCLE_JOB} scripts/ecs-deploy-task-container save-ghc-fuel-price-data "${AWS_ACCOUNT_ID}.dkr.ecr.${AWS_DEFAULT_REGION}.amazonaws.com/app-tasks@${ECR_DIGEST}" "${APP_ENVIRONMENT}"
          no_output_timeout: 20m
      - announce_failure
      - run:
          name: Deploy payment reminder email task service
          command: scripts/do-exclusively --job-name ${CIRCLE_JOB} scripts/ecs-deploy-task-container send-payment-reminder "${AWS_ACCOUNT_ID}.dkr.ecr.${AWS_DEFAULT_REGION}.amazonaws.com/app-tasks@${ECR_DIGEST}" "${APP_ENVIRONMENT}"
          no_output_timeout: 20m
      - announce_failure
      - run:
          name: Deploy post to GEX service
          command: scripts/do-exclusively --job-name ${CIRCLE_JOB} scripts/ecs-deploy-task-container post-file-to-gex "${AWS_ACCOUNT_ID}.dkr.ecr.${AWS_DEFAULT_REGION}.amazonaws.com/app-tasks@${ECR_DIGEST}" "${APP_ENVIRONMENT}"
          no_output_timeout: 20m
      - announce_failure
      - run:
          name: Deploy process EDIs service
          command: scripts/do-exclusively --job-name ${CIRCLE_JOB} scripts/ecs-deploy-task-container process-edis "${AWS_ACCOUNT_ID}.dkr.ecr.${AWS_DEFAULT_REGION}.amazonaws.com/app-tasks@${ECR_DIGEST}" "${APP_ENVIRONMENT}"
          no_output_timeout: 20m
      - announce_failure
  # Used for dp3 sites, which do not include gex/orders
  deploy_dp3_tasks_steps:
    parameters:
      ecr_env:
        type: string
        default: *dp3-env
    steps:
      - attach_workspace:
          at: .
      - run:
          name: Get Digest from filesystem
          command: echo 'export ECR_DIGEST=$(cat images/sha/ECR_DIGEST_app-tasks_<< parameters.ecr_env >>)' | tee -a "${BASH_ENV}"
      - run:
          name: Deploy GHC fuel price data task service
          command: scripts/do-exclusively --job-name ${CIRCLE_JOB} scripts/ecs-deploy-task-container save-ghc-fuel-price-data "${AWS_ACCOUNT_ID}.dkr.ecr.${AWS_DEFAULT_REGION}.amazonaws.com/app-tasks@${ECR_DIGEST}" "${APP_ENVIRONMENT}"
          no_output_timeout: 20m
      - announce_failure
      - run:
          name: Deploy payment reminder email task service
          command: scripts/do-exclusively --job-name ${CIRCLE_JOB} scripts/ecs-deploy-task-container send-payment-reminder "${AWS_ACCOUNT_ID}.dkr.ecr.${AWS_DEFAULT_REGION}.amazonaws.com/app-tasks@${ECR_DIGEST}" "${APP_ENVIRONMENT}"
          no_output_timeout: 20m
      - announce_failure
  deploy_app_steps:
    parameters:
      compare_host:
        type: string
      health_check_hosts:
        type: string
      ecr_env:
        type: string
    steps:
      - attach_workspace:
          at: .
      - run:
          name: Compare against deployed commit
          command: |
            [[ -z "<< parameters.compare_host >>" ]] || scripts/compare-deployed-commit "<< parameters.compare_host >>" $CIRCLE_SHA1
      - restore_cache_for_go
      - run:
          name: Get Digest from filesystem
          command: echo 'export ECR_DIGEST=$(cat images/sha/ECR_DIGEST_app_<< parameters.ecr_env >>)' | tee -a "${BASH_ENV}"
      - run:
          name: Get otel collector digest from filesystem
          command: |
            OTEL_ECR_DIGEST=$(cat images/sha/ECR_DIGEST_otel-collector_<< parameters.ecr_env >>)
            echo "export OTEL_ECR_DIGEST=${OTEL_ECR_DIGEST}" | tee -a "${BASH_ENV}"

            echo "export OTEL_COLLECTOR_IMAGE=${AWS_ACCOUNT_ID}.dkr.ecr.${AWS_DEFAULT_REGION}.amazonaws.com/otel-collector@${OTEL_ECR_DIGEST}" | tee -a "${BASH_ENV}"
      - run:
          name: Deploy app service
          command: scripts/do-exclusively --job-name ${CIRCLE_JOB} scripts/ecs-deploy-service-container app "${AWS_ACCOUNT_ID}.dkr.ecr.${AWS_DEFAULT_REGION}.amazonaws.com/app@${ECR_DIGEST}" "${APP_ENVIRONMENT}" "/bin/milmove serve"
          no_output_timeout: 20m
      - run:
          name: Health Check
          command: bin/health-checker --schemes https --hosts << parameters.health_check_hosts >> --tries 10 --backoff 3 --log-level info --timeout 5m
      - run:
          name: TLS Check
          command: bin/tls-checker --schemes https --hosts << parameters.health_check_hosts >> --log-level info --timeout 15m
      - run:
          name: Check deployed commits
          command: scripts/check-deployed-commit "<< parameters.health_check_hosts >>" "$CIRCLE_SHA1"
      - announce_failure
  deploy_app_client_tls_steps:
    parameters:
      compare_host:
        type: string
      health_check_hosts:
        type: string
      ecr_env:
        type: string
    steps:
      - attach_workspace:
          at: .
      - run:
          name: Compare against deployed commit
          command: |
            [[ -z "<< parameters.compare_host >>" ]] || scripts/compare-deployed-commit "<< parameters.compare_host >>" $CIRCLE_SHA1 ${TLS_KEY} ${TLS_CERT} ${TLS_CA}
      - run:
          name: Get Digest from filesystem
          command: echo 'export ECR_DIGEST=$(cat images/sha/ECR_DIGEST_app_<< parameters.ecr_env >>)' | tee -a "${BASH_ENV}"
      - run:
          name: Get otel collector digest from filesystem
          command: |
            OTEL_ECR_DIGEST=$(cat images/sha/ECR_DIGEST_otel-collector_<< parameters.ecr_env >>)
            echo "export OTEL_ECR_DIGEST=${OTEL_ECR_DIGEST}" | tee -a "${BASH_ENV}"

            echo "export OTEL_COLLECTOR_IMAGE=${AWS_ACCOUNT_ID}.dkr.ecr.${AWS_DEFAULT_REGION}.amazonaws.com/otel-collector@${OTEL_ECR_DIGEST}" | tee -a "${BASH_ENV}"
      - run:
          name: Deploy app-client-tls service
          command: scripts/do-exclusively --job-name ${CIRCLE_JOB} scripts/ecs-deploy-service-container app-client-tls "${AWS_ACCOUNT_ID}.dkr.ecr.${AWS_DEFAULT_REGION}.amazonaws.com/app@${ECR_DIGEST}" "${APP_ENVIRONMENT}" "/bin/milmove serve"
          no_output_timeout: 20m
      - run:
          name: Health Check
          command: |
            bin/health-checker --schemes https --hosts << parameters.health_check_hosts >> --key ${TLS_KEY} --cert ${TLS_CERT} --ca ${TLS_CA} --tries 10 --backoff 3 --log-level info --timeout 5m
      - run:
          name: TLS Check
          command: |
            bin/tls-checker --schemes https --hosts << parameters.health_check_hosts >> --key ${TLS_KEY} --cert ${TLS_CERT} --ca ${TLS_CA} --log-level info --timeout 15m
      - run:
          name: Check deployed commits
          command: scripts/check-deployed-commit "<< parameters.health_check_hosts >>" "$CIRCLE_SHA1" ${TLS_KEY} ${TLS_CERT} ${TLS_CA}
      - announce_failure

  deploy_app_storybook:
    parameters:
      s3_bucket:
        type: string
    steps:
      - attach_workspace:
          at: /tmp/storybook
      - checkout
      - run:
          name: Push Storybook build to S3
          command: scripts/push-storybook-assets "<< parameters.s3_bucket>>"

  build_image:
    parameters:
      dockerfile:
        type: string
      image_name:
        type: string
      tag:
        type: string
      working_dir:
        type: string
    steps:
      - attach_workspace:
          at: .
      - setup_remote_docker:
          docker_layer_caching: false
      - run:
          name: 'Build docker image'
          working_directory: << parameters.working_dir >>
          command: |
            docker build -f << parameters.dockerfile>> -t << parameters.image_name >>:<< parameters.tag >> .
            mkdir -p images
            docker save -o images/<< parameters.image_name >> << parameters.image_name >>:<< parameters.tag >>
      - persist_to_workspace:
          root: .
          paths:
            - images/<< parameters.image_name >>

  push_image:
    parameters:
      ecr_env:
        type: string
      image_name:
        type: string
      tag:
        type: string
      repo:
        type: string
    steps:
      - attach_workspace:
          at: .
      - setup_remote_docker:
          docker_layer_caching: false
      - run:
          name: 'Retrieve docker image from workspace'
          command: |
            docker load -i images/<< parameters.image_name >>
      - run:
          name: 'Tag and push docker image'

          command: |
            aws ecr get-login-password --region $AWS_DEFAULT_REGION | docker login --username AWS --password-stdin ${AWS_ACCOUNT_ID}.dkr.ecr.${AWS_DEFAULT_REGION}.amazonaws.com
            docker tag << parameters.image_name >>:<< parameters.tag >> ${AWS_ACCOUNT_ID}.dkr.ecr.${AWS_DEFAULT_REGION}.amazonaws.com/<< parameters.repo >>:git-${CIRCLE_SHA1}
            docker push ${AWS_ACCOUNT_ID}.dkr.ecr.${AWS_DEFAULT_REGION}.amazonaws.com/<< parameters.repo >>:git-${CIRCLE_SHA1}
            shopt -s extglob

            # README: We are going to replace any unwanted characters with dashes then truncate
            #         the tag name to 100 characters. Docker tags can be a maximum of 128 characters
            #         and this leaves some room for a prefix.
            docker_tag_from_branch_name=${CIRCLE_BRANCH//+([^A-Za-z0-9-.])/-}
            docker_tag_shortened_name=${docker_tag_from_branch_name:0:100}

            docker tag << parameters.image_name >>:<< parameters.tag >> ${AWS_ACCOUNT_ID}.dkr.ecr.${AWS_DEFAULT_REGION}.amazonaws.com/<< parameters.repo >>:git-branch-${docker_tag_shortened_name}
            docker push ${AWS_ACCOUNT_ID}.dkr.ecr.${AWS_DEFAULT_REGION}.amazonaws.com/<< parameters.repo >>:git-branch-${docker_tag_shortened_name}
      - run:
          name: 'Record ECR Image Digest'
          command: |
            mkdir -p images/sha
            echo $(aws ecr describe-images --repository-name << parameters.repo >> --image-ids imageTag=git-${CIRCLE_SHA1} | jq ".imageDetails[0] .imageDigest" -r) > images/sha/ECR_DIGEST_<< parameters.repo >>_<< parameters.ecr_env >>
            cat images/sha/ECR_DIGEST_<< parameters.repo >>_<< parameters.ecr_env >>
            sleep 60
      - run:
          name: 'Describe image scan findings'
          command: scripts/ecr-describe-image-scan-findings << parameters.repo >> $(cat images/sha/ECR_DIGEST_<< parameters.repo >>_<< parameters.ecr_env >>)
      - persist_to_workspace:
          root: .
          paths:
            - images/sha/ECR_DIGEST_<< parameters.repo >>_<< parameters.ecr_env >>

  # The ATO environments cannot pull from outside repositories
  # the error is: x509: certificate signed by unknown authority
  #
  # So pull the image and then push to our own ECR repo. For docker
  # STIG reasons, we need to do an image scan AND we need to expire
  # old images, so always create a new tag on each deployment
  push_otel_collector_image:
    parameters:
      ecr_env:
        type: string
      aws_otel_collector_image:
        type: string
      repo:
        type: string
        default: otel-collector
    steps:
      - setup_remote_docker:
          docker_layer_caching: false
      - attach_workspace:
          at: .
      - run:
          name: 'Tag and push docker image'
          command: |
            aws ecr get-login-password --region $AWS_DEFAULT_REGION | docker login --username AWS --password-stdin ${AWS_ACCOUNT_ID}.dkr.ecr.${AWS_DEFAULT_REGION}.amazonaws.com
            otel_image=$(echo << parameters.aws_otel_collector_image >>)
            docker pull "${otel_image}"
            shopt -s extglob
            # this removes everything before the colon, which separates the
            # image name from the image tag
            otel_image_tag=${otel_image#*:}
            repo_name=${AWS_ACCOUNT_ID}.dkr.ecr.${AWS_DEFAULT_REGION}.amazonaws.com/<< parameters.repo >>
            image_name="${repo_name}:${otel_image_tag}"
            docker pull "${otel_image}"
            # use git prefix for ECR expiration policy
            docker tag "${otel_image}" "${repo_name}:git-${otel_image_tag}-${CIRCLE_SHA1}"
            docker push "${repo_name}:git-${otel_image_tag}-${CIRCLE_SHA1}"

      - run:
          name: 'Record ECR Image Digest'
          command: |
            otel_image=$(echo << parameters.aws_otel_collector_image >>)
            shopt -s extglob
            # this removes everything before the colon, which separates the
            # image name from the image tag
            otel_image_tag=${otel_image#*:}
            mkdir -p images/sha
            echo $(aws ecr describe-images --repository-name << parameters.repo >> --image-ids imageTag=git-${otel_image_tag}-${CIRCLE_SHA1} | jq ".imageDetails[0] .imageDigest" -r) > images/sha/ECR_DIGEST_<< parameters.repo >>_<< parameters.ecr_env >>
            cat images/sha/ECR_DIGEST_<< parameters.repo >>_<< parameters.ecr_env >>
      # The scans of the upstream otel collector image result in
      #
      #   UnsupportedImageError: The operating system and/or package manager are not supported
      # The irony of the AWS open telemetry collector being built in a
      # way that is not compatible with AWS image scanning is not lost
      # on me
      # - run:
      #     name: 'Describe image scan findings'
      #     command: scripts/ecr-describe-image-scan-findings << parameters.repo >> $(cat images/sha/ECR_DIGEST_<< parameters.repo >>_<< parameters.ecr_env >>) || true
      - persist_to_workspace:
          root: .
          paths:
            - images/sha/ECR_DIGEST_<< parameters.repo >>_<< parameters.ecr_env >>

  server_tests_step:
    parameters:
      application:
        type: string
    steps:
      - run:
          name: make server_test_build for <<parameters.application>>
          command: |
            export LOGIN_GOV_SECRET_KEY=$(echo $E2E_LOGIN_GOV_SECRET_KEY | base64 --decode)
            export OKTA_CUST_CLIENT_ID=notrealkey
            export OKTA_OFFICE_CLIENT_ID=notrealkey1
            export OKTA_ADMIN_CLIENT_ID=notrealkey2
            export OKTA_CUSTOMER_SECRET_KEY=notrealkey
            export OKTA_OFFICE_SECRET_KEY=notrealkey1
            export OKTA_ADMIN_SECRET_KEY=notrealkey2
            export OKTA_TENANT_ORG_URL=test-milmove.okta.mil
            export OKTA_API_KEY=notrealapikey
            export OKTA_OFFICE_GROUP_ID=notrealgroupId
            export OKTA_CUSTOMER_GROUP_ID=notrealcustomergroupId


            make server_test
          no_output_timeout: 20m
          environment:
            APPLICATION: '<< parameters.application >>'
            # 8 since this runs on xlarge with 8 CPUs
            GOTEST_PARALLEL: 8
            DB_PASSWORD: mysecretpassword
            DB_USER_LOW_PRIV: crud
            DB_PASSWORD_LOW_PRIV: mysecretpassword
            DB_USER: postgres
            DB_HOST: localhost
            DB_PORT_TEST: 5433
            DB_PORT: 5432
            DB_NAME: test_db
            DB_NAME_TEST: test_db
            DTOD_USE_MOCK: 'true'
            MIGRATION_MANIFEST: '/home/circleci/transcom/mymove/migrations/<< parameters.application >>/migrations_manifest.txt'
            MIGRATION_PATH: 'file:///home/circleci/transcom/mymove/migrations/<< parameters.application >>/schema;file:///home/circleci/transcom/mymove/migrations/<< parameters.application >>/secure'
            EIA_KEY: db2522a43820268a41a802a16ae9fd26 # dummy key generated with openssl rand -hex 16
            ENV: test
            ENVIRONMENT: test
            SERVER_REPORT: 1
            COVERAGE: 1
            SERVE_API_INTERNAL: 'true'
            OKTA_CUSTOMER_CLIENT_ID: 1q2w3e4r5t6y7u8i9o
            OKTA_ADMIN_CLIENT_ID: AQ1SW2DE3FR4G5
            OKTA_OFFICE_CLIENT_ID: 9f9f9s8s90gig9
            OKTA_API_KEY: notrealapikey8675309
            OKTA_OFFICE_GROUP_ID: notrealgroupId
            OKTA_CUSTOMER_GROUP_ID: notrealcustomergroupId
  # run playwright tests without using setup_remote_docker
  # the remote docker resources are not configurable and thus are
  # SLOOOOOOW
  #
  # https://circleci.com/docs/building-docker-images/#specifications
  #
  # Run postgresql + redis in docker, but run the tests locally
  #
  e2e_tests_playwright:
    parameters:
      workers:
        type: integer
        # We tried this in an xlarge resource with 5 workers and still
        # had flaky tests because of pages being slow to load
        # Instead, we run in a large instance with 1 worker and
        # increased parallelism as needed
        default: 1
      path:
        type: string
    steps:
      - attach_workspace:
          at: .
      - restore_cache:
          keys:
            - v3-cache-yarn-v3-{{ checksum "yarn.lock" }}
      - run:
          name: setup hosts
          command: |
            # futz with /etc/hosts for running in circleci
            echo "127.0.0.1 milmovelocal" | sudo tee -a /etc/hosts
            echo "127.0.0.1 officelocal" | sudo tee -a /etc/hosts
            echo "127.0.0.1 adminlocal" | sudo tee -a /etc/hosts
            echo "127.0.0.1 primelocal" | sudo tee -a /etc/hosts
      - run:
          background: true
          name: run server
          environment:
            MIGRATION_MANIFEST: '/home/circleci/project/migrations/app/migrations_manifest.txt'
            MIGRATION_PATH: 'file:///home/circleci/project/migrations/app/schema;file:///home/circleci/project/migrations/app/secure'
          command: |
            export MOVE_MIL_DOD_CA_CERT=$(cat config/tls/devlocal-ca.pem)
            export MOVE_MIL_DOD_TLS_CERT=$(cat config/tls/devlocal-https.pem)
            export MOVE_MIL_DOD_TLS_KEY=$(cat config/tls/devlocal-https.key)
            export CLIENT_AUTH_SECRET_KEY=$(cat config/tls/devlocal-client_auth_secret.key)
            export LOGIN_GOV_SECRET_KEY=$(echo $E2E_LOGIN_GOV_SECRET_KEY | base64 --decode)
            export HERE_MAPS_APP_ID=$E2E_HERE_MAPS_APP_ID
            export HERE_MAPS_APP_CODE=$E2E_HERE_MAPS_APP_CODE
            # pull in review app settings here so we don't have to
            # reproduce them
            sed 's,^,export ,' config/env/review.app.env > server_env
            source server_env

            # now do a few overrides
            export HERE_MAPS_GEOCODE_ENDPOINT=https://geocoder.api.here.com/6.2/geocode.json
            export HERE_MAPS_ROUTING_ENDPOINT=https://route.api.here.com/routing/7.2/calculateroute.json
            export LOGIN_GOV_CALLBACK_PORT=4000
            export LOGIN_GOV_CALLBACK_PROTOCOL=http
            export OKTA_CUSTOMER_CLIENT_ID=1q2w3e4r5t6y7u8i9o
            export OKTA_ADMIN_CLIENT_ID=AQ1SW2DE3FR4G5
            export OKTA_OFFICE_CLIENT_ID=9f9f9s8s90gig9
            export OKTA_CUSTOMER_SECRET_KEY=notrealkey
            export OKTA_OFFICE_SECRET_KEY=notrealkey1
            export OKTA_ADMIN_SECRET_KEY=notrealkey2
            export OKTA_TENANT_CALLBACK_PORT=4000
            export OKTA_TENANT_CALLBACK_PROTOCOL=http
            export OKTA_TENANT_ORG_URL=test-milmove.okta.mil
            export OKTA_API_KEY=notrealapikey
            export OKTA_OFFICE_GROUP_ID=notrealgroupId
            export OKTA_CUSTOMER_GROUP_ID=notrealcustomergroupId
            export SERVE_API_PRIME=false
            export SERVE_API_SUPPORT=true
            export SERVE_PRIME_SIMULATOR=true
            export DEVLOCAL_CA=$PWD/config/tls/devlocal-ca.pem
            export DOD_CA_PACKAGE=$PWD/config/tls/milmove-cert-bundle.p7b
            export HTTP_ADMIN_SERVER_NAME=adminlocal
            export HTTP_MY_SERVER_NAME=milmovelocal
            export HTTP_OFFICE_SERVER_NAME=officelocal
            export HTTP_ORDERS_SERVER_NAME=orderslocal
            export HTTP_PRIME_SERVER_NAME=primelocal
            export ENVIRONMENT=test
            export FEATURE_FLAG_MULTI_MOVE=true
            export FEATURE_FLAG_PPM=true
            export FEATURE_FLAG_NTS=true
            export FEATURE_FLAG_NTSR=true
            export FEATURE_FLAG_CAC_VALIDATED_LOGIN=false
            export FEATURE_FLAG_VALIDATION_CODE_REQUIRED=false

            # disable for speed, playwright tests can fail otherwise
            export DB_DEBUG=false

            make db_dev_create
            bin/milmove migrate
            # playwright tests DO NOT NEED SEED DATA
            bin/milmove serve 2>&1 | fmt
      - run:
          name: wait for server
          command: |
            # install yarn dependencies while waiting for the server
            # to start. This installs our pinned version of playwright
            yarn install --frozen-lockfile --cache-folder ~/.cache/yarn
            # install playwright browsers while waiting for the server to start
            ./node_modules/.bin/playwright install
            dockerize -wait http://milmovelocal:4000 -timeout 5m
      - run:
          name: run e2e_test playwright
          environment:
            PLAYWRIGHT_MY_URL: http://milmovelocal:4000
            PLAYWRIGHT_ADMIN_URL: http://adminlocal:4000
            PLAYWRIGHT_OFFICE_URL: http://officelocal:4000
            # partially taken from https://playwright.dev/docs/ci#sharding-in-circleci
            FEATURE_FLAG_MULTI_MOVE: 'true'
            FEATURE_FLAG_PPM: 'true'
            FEATURE_FLAG_NTS: 'true'
            FEATURE_FLAG_NTSR: 'true'
            FEATURE_FLAG_CAC_VALIDATED_LOGIN: 'false'
            FEATURE_FLAG_VALIDATION_CODE_REQUIRED: 'false'
          command: |
            SHARD=$((${CIRCLE_NODE_INDEX}+1))
            PLAYWRIGHT_JUNIT_OUTPUT_NAME=playwright-results.xml \
            ./node_modules/.bin/playwright test \
            --reporter=html,junit \
            --trace=on \
            --workers << parameters.workers >> \
            --shard="${SHARD}/${CIRCLE_NODE_TOTAL}" \
            << parameters.path >>
          no_output_timeout: 60m
      - store_artifacts:
          path: playwright-report
      - run:
          name: create playwright report archive for download
          when: always
          command: |
            zip -r complete-playwright-report.zip playwright-report
      - store_artifacts:
          path: complete-playwright-report.zip
      - store_test_results:
          path: playwright-results.xml

  # this custom step has some duplication with
  # scripts/run-e2e-mtls-test-docker because we want to run some of the
  # steps below in parallel
  e2e_tests_mtls:
    steps:
      - attach_workspace:
          at: .
      - run:
          name: setup hosts
          command: |
            # futz with /etc/hosts for running in circleci
            echo "127.0.0.1 milmovelocal" | sudo tee -a /etc/hosts
            echo "127.0.0.1 officelocal" | sudo tee -a /etc/hosts
            echo "127.0.0.1 adminlocal" | sudo tee -a /etc/hosts
            echo "127.0.0.1 primelocal" | sudo tee -a /etc/hosts
      - run:
          background: true
          name: run server
          environment:
            MIGRATION_MANIFEST: '/home/circleci/transcom/mymove/migrations/app/migrations_manifest.txt'
            MIGRATION_PATH: 'file:///home/circleci/transcom/mymove/migrations/app/schema;file:///home/circleci/transcom/mymove/migrations/app/secure'
          command: |
            export MOVE_MIL_DOD_CA_CERT=$(cat config/tls/devlocal-ca.pem)
            export MOVE_MIL_DOD_TLS_CERT=$(cat config/tls/devlocal-https.pem)
            export MOVE_MIL_DOD_TLS_KEY=$(cat config/tls/devlocal-https.key)
            export CLIENT_AUTH_SECRET_KEY=$(cat config/tls/devlocal-client_auth_secret.key)
            export LOGIN_GOV_SECRET_KEY=$(echo $E2E_LOGIN_GOV_SECRET_KEY | base64 --decode)
            export HERE_MAPS_APP_ID=$E2E_HERE_MAPS_APP_ID
            export HERE_MAPS_APP_CODE=$E2E_HERE_MAPS_APP_CODE
            # pull in review app settings here so we don't have to
            # reproduce them
            sed 's,^,export ,' config/env/review.app.env > server_env
            source server_env

            # now do a few overrides
            export HERE_MAPS_GEOCODE_ENDPOINT=https://geocoder.api.here.com/6.2/geocode.json
            export HERE_MAPS_ROUTING_ENDPOINT=https://route.api.here.com/routing/7.2/calculateroute.json
            export LOGIN_GOV_CALLBACK_PORT=4000
            export LOGIN_GOV_CALLBACK_PROTOCOL=http
            export OKTA_CUSTOMER_CLIENT_ID=1q2w3e4r5t6y7u8i9o
            export OKTA_ADMIN_CLIENT_ID=AQ1SW2DE3FR4G5
            export OKTA_OFFICE_CLIENT_ID=9f9f9s8s90gig9
            export OKTA_CUSTOMER_SECRET_KEY=notrealkey
            export OKTA_OFFICE_SECRET_KEY=notrealkey1
            export OKTA_ADMIN_SECRET_KEY=notrealkey2
            export OKTA_TENANT_CALLBACK_PORT=4000
            export OKTA_TENANT_CALLBACK_PROTOCOL=http
            export OKTA_TENANT_ORG_URL=test-milmove.okta.mil
            export OKTA_API_KEY=notrealapikey
            export OKTA_OFFICE_GROUP_ID=notrealgroupId
            export OKTA_CUSTOMER_GROUP_ID=notrealcustomergroupId
            export SERVE_API_SUPPORT=true
            export SERVE_PRIME_SIMULATOR=true
            export DEVLOCAL_CA=$PWD/config/tls/devlocal-ca.pem
            export DOD_CA_PACKAGE=$PWD/config/tls/milmove-cert-bundle.p7b
            export HTTP_ADMIN_SERVER_NAME=adminlocal
            export HTTP_MY_SERVER_NAME=milmovelocal
            export HTTP_OFFICE_SERVER_NAME=officelocal
            export HTTP_ORDERS_SERVER_NAME=orderslocal
            export HTTP_PRIME_SERVER_NAME=primelocal
            export ENVIRONMENT=test
            export MUTUAL_TLS_ENABLED=true
            export MUTUAL_TLS_PORT=9443
            export SERVE_API_PRIME=true
            # disable for speed, tests can fail otherwise
            export DB_DEBUG=false

            make db_dev_create
            bin/milmove migrate
            # mtls tests do not need client
            mkdir -p build
            touch build/index.html
            # mtls tests DO NOT NEED SEED DATA
            bin/milmove serve 2>&1 | fmt
      - run:
          name: wait for server
          command: |
            dockerize -wait http://milmovelocal:4000 -timeout 5m
      - run:
          name: run e2e mtls tests
          command: |
            ./scripts/run-e2e-mtls-test

  e2e_tests_load:
    parameters:
      workers:
        type: integer
        # We tried this in an xlarge resource with 5 workers and still
        # had flaky tests because of pages being slow to load
        # Instead, we run in a large instance with 1 worker and
        # increased parallelism as needed
        default: 1
    steps:
      - attach_workspace:
          at: .
      - run:
          name: setup hosts
          command: |
            # futz with /etc/hosts for running in circleci
            echo "127.0.0.1 milmovelocal" | sudo tee -a /etc/hosts
            echo "127.0.0.1 officelocal" | sudo tee -a /etc/hosts
            echo "127.0.0.1 adminlocal" | sudo tee -a /etc/hosts
            echo "127.0.0.1 primelocal" | sudo tee -a /etc/hosts
      - run:
          background: true
          name: run server
          environment:
            MIGRATION_MANIFEST: '/home/circleci/project/migrations/app/migrations_manifest.txt'
            MIGRATION_PATH: 'file:///home/circleci/project/migrations/app/schema;file:///home/circleci/project/migrations/app/secure'
          command: |
            export MOVE_MIL_DOD_CA_CERT=$(cat config/tls/devlocal-ca.pem)
            export MOVE_MIL_DOD_TLS_CERT=$(cat config/tls/devlocal-https.pem)
            export MOVE_MIL_DOD_TLS_KEY=$(cat config/tls/devlocal-https.key)
            export CLIENT_AUTH_SECRET_KEY=$(cat config/tls/devlocal-client_auth_secret.key)
            export LOGIN_GOV_SECRET_KEY=$(echo $E2E_LOGIN_GOV_SECRET_KEY | base64 --decode)
            export HERE_MAPS_APP_ID=$E2E_HERE_MAPS_APP_ID
            export HERE_MAPS_APP_CODE=$E2E_HERE_MAPS_APP_CODE
            # pull in review app settings here so we don't have to
            # reproduce them
            sed 's,^,export ,' config/env/review.app.env > server_env
            source server_env

            # now do a few overrides
            export HERE_MAPS_GEOCODE_ENDPOINT=https://geocoder.api.here.com/6.2/geocode.json
            export HERE_MAPS_ROUTING_ENDPOINT=https://route.api.here.com/routing/7.2/calculateroute.json
            export LOGIN_GOV_CALLBACK_PORT=4000
            export LOGIN_GOV_CALLBACK_PROTOCOL=http
            export OKTA_CUSTOMER_CLIENT_ID=1q2w3e4r5t6y7u8i9o
            export OKTA_ADMIN_CLIENT_ID=AQ1SW2DE3FR4G5
            export OKTA_OFFICE_CLIENT_ID=9f9f9s8s90gig9
            export OKTA_CUSTOMER_SECRET_KEY=notrealkey
            export OKTA_OFFICE_SECRET_KEY=notrealkey1
            export OKTA_ADMIN_SECRET_KEY=notrealkey2
            export OKTA_TENANT_CALLBACK_PORT=4000
            export OKTA_TENANT_CALLBACK_PROTOCOL=http
            export OKTA_TENANT_ORG_URL=test-milmove.okta.mil
            export OKTA_API_KEY=notrealapikey
            export OKTA_OFFICE_GROUP_ID=notrealgroupId
            export OKTA_CUSTOMER_GROUP_ID=notrealcustomergroupId
            export SERVE_API_SUPPORT=true
            export MUTUAL_TLS_ENABLED=true
            export SERVE_PRIME_SIMULATOR=true
            export DEVLOCAL_CA=$PWD/config/tls/devlocal-ca.pem
            export DOD_CA_PACKAGE=$PWD/config/tls/milmove-cert-bundle.p7b
            export HTTP_ADMIN_SERVER_NAME=adminlocal
            export HTTP_MY_SERVER_NAME=milmovelocal
            export HTTP_OFFICE_SERVER_NAME=officelocal
            export HTTP_ORDERS_SERVER_NAME=orderslocal
            export HTTP_PRIME_SERVER_NAME=primelocal
            export ENVIRONMENT=test
            # disable for speed, tests can fail otherwise
            export DB_DEBUG=false
            export MUTUAL_TLS_ENABLED=true
            export MUTUAL_TLS_PORT=9443
            export SERVE_API_PRIME=true

            make db_dev_create
            bin/milmove migrate
            # load tests do not need client files
            mkdir -p build
            touch build/index.html
            bin/milmove serve 2>&1 | fmt
      - run:
          name: checkout load testing repo
          command: |
            mkdir -p tmp && cd tmp
            git clone https://github.com/transcom/milmove_load_testing.git
            # print out last git commit sha
            (cd milmove_load_testing && git rev-list -1 HEAD)
      - restore_cache:
          keys:
            # need milmove_load_testing repo checked out before cache check
            - v2-pipenv-{{ checksum "tmp/milmove_load_testing/Pipfile.lock" }}-{{ .Environment.PYTHON_VERSION }}
      - run:
          name: wait for server
          command: |
            # install python dependencies while waiting for the server
            # to start.
            cd tmp/milmove_load_testing
            pipenv sync -d
            dockerize -wait http://milmovelocal:4000 -timeout 5m
      - run:
          name: run load testing
          environment:
            LOCAL_PORT: 4000
          # If there's a breaking change in milmove or the load
          # testing app, we could check out a particular branch or sha
          # here as a workaround until the HEAD of both repos work
          # together again
          command: |
            cd tmp/milmove_load_testing
            pipenv run locust -f locustfiles/queue.py \
            --host local \
            -u 10 \
            --csv local_load_tests \
            --html local_load_tests.html \
            -t 60s \
            --headless
      - save_cache:
          key: v2-pipenv-{{ checksum "Pipfile.lock" }}-{{ .Environment.PYTHON_VERSION }}
          paths:
            - '~/transcom/mymove/tmp/milmove_load_testing/.venv'
      - run:
          name: extract results
          # always try to extract the artifacts so it can help us
          # figure out why a test is failing
          when: always
          command: |
            mkdir reports
            mv tmp/milmove_load_testing/local_load_tests* reports

jobs:
  base_noop:
    executor: base_small
    steps:
      - run: echo "noop"

  # `pre_deps_golang` is used for caching Go module sources
  pre_deps_golang:
    executor: mymove_compiler
    steps:
      - checkout
      - restore_cache_for_go
      - run: echo 'export PATH=${PATH}:${GOPATH}/bin:~/transcom/mymove/bin' >> $BASH_ENV
      - run:
          name: Install dependencies
          command: for i in $(seq 1 5); do go mod download && break || s=$? && sleep 5; done; (exit $s)
      - run: scripts/check-generated-code go.sum
      - run:
          name: Install go-swagger
          command: make bin/swagger
      - save_cache_for_go
      - announce_failure

  # `pre_deps_yarn` is used to cache yarn sources
  pre_deps_yarn:
    executor: mymove_compiler
    steps:
      - checkout
      - restore_cache:
          keys:
            - v3-cache-yarn-v3-{{ checksum "yarn.lock" }}
      - run:
          name: Install Frozen YARN dependencies
          command: yarn install --frozen-lockfile --cache-folder ~/.cache/yarn
      - run: scripts/check-generated-code yarn.lock
      # `v3-cache-yarn-v3-{{ checksum "yarn.lock" }}` is used to cache yarn sources
      - save_cache:
          key: v3-cache-yarn-v3-{{ checksum "yarn.lock" }}
          paths:
            - ~/.cache/yarn
      - announce_failure

  # `check_generated_code` is used to ensure generated code doesn't change
  check_generated_code:
    executor: mymove_compiler
    steps:
      - checkout
      - restore_cache_for_go
      - run: echo 'export PATH=${PATH}:${GOPATH}/bin:~/transcom/mymove/bin' >> $BASH_ENV
      - run: make server_generate mocks_generate
      - run: scripts/check-generated-code pkg/gen/ $(find . -type d -name "*mocks" -exec echo -n '{} ' \;)
      - announce_failure

  # `check_tls_certificate_env` is used to confirm that the certificate-key pair match
  check_tls_certificate_prd:
    executor: tls_small
    steps:
      - tls_vars_prd
      - run: /usr/local/bin/check-tls-pair ${TLS_KEY} ${TLS_CERT}
      - announce_failure

  check_tls_certificate_stg:
    executor: tls_small
    steps:
      - tls_vars_stg
      - run: /usr/local/bin/check-tls-pair ${TLS_KEY} ${TLS_CERT}
      - announce_failure

  check_tls_certificate_dp3:
    executor: tls_small
    parameters:
      dp3-env:
        type: string
        default: *dp3-env
    steps:
      - run:
          name: Check if we are using a dp3 environment at all
          command: |
            if [[ << parameters.dp3-env >> != "demo" && << parameters.dp3-env >> != "exp" && << parameters.dp3-env >> != "loadtest" ]]; then
              circleci-agent step halt
            fi
      - tls_vars_dp3
      - run: /usr/local/bin/check-tls-pair ${TLS_KEY} ${TLS_CERT}
      - announce_failure

  # `anti_virus` uses virus detection software to scan the source code
  anti_virus:
    executor: av_medium
    steps:
      - checkout
      - run: clamscan --version
      - run: cp -v ~/transcom/mymove/anti-virus/whitelist-*.{fp,ign2} /var/lib/clamav/
      - run: >
          clamscan \
            --recursive \
            --infected \
            --detect-pua=yes \
            --exclude-pua=NetTool \
            --exclude-pua=PWTool \
            --max-scansize=300M \
            --max-filesize=100M \
            --max-recursion=30 \
            --max-files=50000 \
            --tempdir=/tmp \
            ~/transcom/mymove
      - announce_failure

  # `pre_test` runs pre-commit against all files.
  pre_test:
    executor: mymove_compiler
    steps:
      - checkout
      - restore_cache_for_go
      - restore_cache:
          keys:
            - v3-cache-yarn-v3-{{ checksum "yarn.lock" }}
      - restore_cache:
          keys:
            - v1-pre-commit-dot-cache-{{ checksum ".pre-commit-config.yaml" }}
      - restore_cache:
          keys:
            #
            # https://circleci.com/docs/caching/#restoring-cache
            #
            # restore the latest version of the listing results in the
            # cache
            #
            # To manually reset counts increment the version number of
            # the cache e.g. go from v1-spectrial-lint- to
            # v2-spectral-lint-
            #
            # Make sure you also update the key in the save_cache below
            #
            # The trailing hyphen in restore_cache seems important
            # according to the page linked above
<<<<<<< HEAD
            - v17-spectral-lint-
=======
            - v18-spectral-lint-
>>>>>>> 0f743c03
      - run:
          name: Save Baseline Spectral Lint
          command: |
            [ -d ~/transcom/mymove/spectral ] && cp -r ~/transcom/mymove/spectral /tmp/spectral_baseline || echo "Skipping saving baseline"
            rm -rf ~/transcom/mymove/spectral
      - run: echo 'export PATH=${PATH}:${GOPATH}/bin:~/transcom/mymove/bin' >> $BASH_ENV
      - run:
          name: Install Frozen YARN dependencies
          command: yarn install --frozen-lockfile --cache-folder ~/.cache/yarn
      # this is so we can avoid go mod downloading and resulting in an error on a false positive
      - run: scripts/pre-commit-go-mod || exit 0
      - run:
          name: Run pre-commit tests without golangci-lint, eslint, or prettier
          command: SKIP=golangci-lint,eslint,prettier pre-commit run --all-files
      # The output of golangci-lint is an artifact towards STIG compliance
      - run:
          name: Run pre-commit tests with golangci-lint only
          # CONCURRENCY=4 as this runs on a large instance with 4 CPUs
          command: |
            echo 'export GOLANGCI_LINT_CONCURRENCY=4' >> $BASH_ENV
            echo 'export GOLANGCI_LINT_VERBOSE=-v' >> $BASH_ENV
            source $BASH_ENV
            mkdir -p tmp/test-results/pretest
            pre-commit run -v --all-files golangci-lint | tee tmp/test-results/pretest/golangci-lint.out
      - run:
          name: Run prettier checks
          command: yarn prettier-ci
      - run:
          name: Run eslint checks
          command: yarn lint
      # Add DangerJS checks here since they are similar to our pre-commit hooks. This requires that
      # the DANGER_GITHUB_API_TOKEN environment variable is set in the project settings for
      # CircleCI. To generate a new token, log into the robot-mymove account and regenerate the
      # personal access token named "MyMove Report Danger bot".
      - run:
          name: Run DangerJS checks
          command: yarn danger ci --failOnErrors
      # `v1-pre-commit-dot-cache-{{ checksum ".pre-commit-config.yaml" }}` is used to cache pre-commit plugins.
      - run:
          name: Run spectral linter on all files
          command: |
            ./scripts/ensure-spectral-lint /tmp/spectral_baseline spectral
      - save_cache:
          key: v1-pre-commit-dot-cache-{{ checksum ".pre-commit-config.yaml" }}
          paths:
            - ~/.cache/pre-commit
      # only save the cache on default branch builds because we only want to
      # change the baseline of test results on main builds
      - when:
          condition:
            equal: [main, << pipeline.git.branch >>]
          steps:
            # Make sure this key prefix matches the one above in
            # restore_cache
            #
            # Use the BuildNum to update the cache key so that the
            # coverage cache is always updated
            - save_cache:
<<<<<<< HEAD
                key: v17-spectral-lint-{{ .BuildNum }}
=======
                key: v18-spectral-lint-{{ .BuildNum }}
>>>>>>> 0f743c03
                paths:
                  - ~/transcom/mymove/spectral
      - store_artifacts:
          path: ~/transcom/mymove/spectral
      - announce_failure

  # separate the integration tests by site so that if there is a flaky
  # test, we only have to re-run part of the integration tests
  integration_tests_admin:
    executor: milmove_playwright_tester
    parallelism: 6
    steps:
      - e2e_tests_playwright:
          path: playwright/tests/admin
      - announce_failure

  integration_tests_office:
    executor: milmove_playwright_tester
    parallelism: 10
    steps:
      - e2e_tests_playwright:
          path: playwright/tests/office
      - announce_failure

  # reads integration tests in mymove dir, should eventually be removed when tests are in milmove dir
  integration_tests_my:
    executor: milmove_playwright_tester
    parallelism: 10
    steps:
      - e2e_tests_playwright:
          path: playwright/tests/my
      - announce_failure

  # `integration_tests_devseed` runs the devseed data generation
  integration_tests_devseed:
    executor: mymove_tester
    steps:
      - checkout
      - restore_cache_for_go
      - run: echo 'export PATH=${PATH}:${GOPATH}/bin:~/transcom/mymove/bin' >> $BASH_ENV
      - run:
          name: db_dev_fresh
          command: |
            echo 'export MOVE_MIL_DOD_CA_CERT=$(cat config/tls/devlocal-ca.pem)' >> $BASH_ENV
            echo 'export MOVE_MIL_DOD_TLS_CERT=$(cat config/tls/devlocal-https.pem)' >> $BASH_ENV
            echo 'export MOVE_MIL_DOD_TLS_KEY=$(cat config/tls/devlocal-https.key)' >> $BASH_ENV
            source $BASH_ENV
            make db_dev_fresh
          no_output_timeout: 60m
          environment:
            APPLICATION: app
            DB_PASSWORD: mysecretpassword
            DB_USER_LOW_PRIV: crud
            DB_PASSWORD_LOW_PRIV: mysecretpassword
            DB_USER: postgres
            DB_HOST: localhost
            DB_PORT: 5432
            DB_NAME: dev_db
            DB_NAME_DEV: dev_db
            MIGRATION_MANIFEST: '/home/circleci/transcom/mymove/migrations/app/migrations_manifest.txt'
            MIGRATION_PATH: 'file:///home/circleci/transcom/mymove/migrations/app/schema;file:///home/circleci/transcom/mymove/migrations/app/secure'
            EIA_KEY: db2522a43820268a41a802a16ae9fd26 # dummy key generated with openssl rand -hex 16
            ENVIRONMENT: development
            DOD_CA_PACKAGE: /home/circleci/transcom/mymove/config/tls/milmove-cert-bundle.p7b
      - announce_failure

  # `integration_tests` is just a fake step so that we don't have to
  # keep track of the manual splitting of the integration_tests when
  # specifying dependencies
  integration_tests:
    executor: base_small
    steps:
      - run: echo "integration_tests done"

  # `integration_tests_mtls` runs integration tests using
  # prime-api-client.
  #
  integration_tests_mtls:
    executor: mymove_tester
    steps:
      - attach_workspace:
          at: .
      - e2e_tests_mtls
      - announce_failure

  integration_tests_load:
    executor: mymove_load_tester
    steps:
      - attach_workspace:
          at: .
      - e2e_tests_load
      - store_artifacts:
          path: reports
          destination: reports

  # `server_test` runs the server side Go tests
  server_test:
    executor: mymove_tester
    steps:
      - checkout
      - restore_cache_for_go
      - run: echo 'export PATH=${PATH}:${GOPATH}/bin:~/transcom/mymove/bin' >> $BASH_ENV
      - run:
          # https://support.circleci.com/hc/en-us/articles/10816400480411-How-to-pass-environment-variables-between-jobs
          name: Copy Workflow Job ID to file
          command: |
            echo "export SERVER_TEST_JOB_ID=$CIRCLE_WORKFLOW_JOB_ID" >> server_test_job_id.env
      - persist_to_workspace:
          root: .
          paths:
            - server_test_job_id.env
      # make -j 2 tells make to run 2 simultaneous builds
      - run: make -j 2 bin/milmove bin/gotestsum
      - server_tests_step:
          application: app
      - store_artifacts:
          path: ~/transcom/mymove/tmp/test-results
          destination: test-results
      - store_test_results:
          path: ~/transcom/mymove/tmp/test-results
      - persist_to_workspace:
          root: .
          paths:
            - tmp/test-results/gotest
      - announce_failure

  server_test_coverage:
    executor: tls_small
    steps:
      - checkout
      - attach_workspace:
          at: .
      - restore_cache:
          keys:
            #
            # https://circleci.com/docs/caching/#restoring-cache
            #
            # restore the latest version of the test coverage in the
            # cache
            #
            # To manually reset test coverage (e.g. a refactor or
            # deleting code means coverage has gone down and we are ok
            # with it), increment the version number of the cache
            # e.g. go from v1-server-tests-coverage- to
            # v2-server-tests-coverage-
            #
            # ##### NOTE: Make sure you also update the key in the
            # ##### save_cache below
            #
            # The trailing hyphen in restore_cache seems important
            # according to the page linked above
            - v8-server-tests-coverage-
      - run:
          name: Ensure Test Coverage Increasing
          command: |
            ./scripts/ensure-go-test-coverage \
            tmp/baseline-go-coverage/go-coverage.txt \
            tmp/test-results/gotest/app/go-coverage.txt
      - run:
          # on failure, post a comment to the PR with a link to the report
          when: on_fail
          name: 'Post server coverage failure comment to GitHub'
          command: |
            source server_test_job_id.env
            ./scripts/handle-pr-comment \
            $CIRCLE_BRANCH \
            https://output.circle-artifacts.com/output/job/${SERVER_TEST_JOB_ID}/artifacts/${CIRCLE_NODE_INDEX}/test-results/gotest/app/go-coverage.html \
            "server" \
            "failure"
      - run:
          # on success, check for an existing PR comment and remove it
          when: on_success
          name: 'Delete server coverage failure comment on PR if present'
          command: |
            ./scripts/handle-pr-comment \
            $CIRCLE_BRANCH \
            "" \
            "server" \
            "success"

      # only save the cache on default branch builds because we only want to
      # change the baseline of test results on main builds
      #
      # Save the new baseline regardless of if the coverage succeeds
      # or fails as a merge to main means we have a new baseline. We
      # will use other means to measure if our coverage is increasing
      # or decreasing
      - when:
          condition:
            and:
              - equal: [main, << pipeline.git.branch >>]
              - when: always
          steps:
            - run:
                name: 'Copy coverage to baseline'
                command: |
                  mkdir -p ~/transcom/mymove/tmp/baseline-go-coverage
                  cp ~/transcom/mymove/tmp/test-results/gotest/app/go-coverage.txt \
                        ~/transcom/mymove/tmp/baseline-go-coverage/go-coverage.txt

                when: always
            # ##### NOTE: Make sure this key prefix matches the one
            # ##### below above
            #
            # Use the BuildNum to update the cache key so that the
            # coverage cache is always updated
            - save_cache:
                key: v7-server-tests-coverage-{{ .BuildNum }}
                paths:
                  - ~/transcom/mymove/tmp/baseline-go-coverage
                when: always
            - aws_vars_transcom_gov_dev:
                when: always
            - run:
                name: 'Record server coverage stats'
                command: |
                  timestamp=$(date +"%Y-%m-%dT%H:%M:%SZ")
                  coverage=$(grep statements tmp/test-results/gotest/app/go-coverage.txt | grep -o '[0-9.]*')
                  aws cloudwatch put-metric-data \
                  --metric-name server_test_coverage \
                  --namespace circleci \
                  --value "${coverage}" \
                  --timestamp "${timestamp}"
                when: always

  # `client_test` runs the client side Javascript tests
  client_test:
    executor: mymove_compiler_xlarge
    steps:
      - checkout
      - restore_cache:
          keys:
            - v3-cache-yarn-v3-{{ checksum "yarn.lock" }}
      - run:
          name: Install Frozen YARN dependencies
          command: yarn install --frozen-lockfile --cache-folder ~/.cache/yarn
      - run:
          name: client test coverage
          command: JEST_JUNIT_OUTPUT_DIR=jest-junit-reports make client_test_coverage
      - run:
          # https://support.circleci.com/hc/en-us/articles/10816400480411-How-to-pass-environment-variables-between-jobs
          name: Copy Workflow Job ID to file
          command: |
            echo "export CLIENT_TEST_JOB_ID=$CIRCLE_WORKFLOW_JOB_ID" >> client_test_job_id.env
      - persist_to_workspace:
          root: .
          paths:
            - client_test_job_id.env

      - store_artifacts:
          path: ~/transcom/mymove/coverage
          destination: coverage
      - store_test_results:
          path: ~/transcom/mymove/jest-junit-reports
      - persist_to_workspace:
          root: .
          paths:
            - coverage
      - announce_failure

  client_test_coverage:
    executor: tls_small
    steps:
      - checkout
      - attach_workspace:
          at: .
      - restore_cache:
          #
          # https://circleci.com/docs/caching/#restoring-cache
          #
          # restore the latest version of the test coverage in the
          # cache
          #
          # To manually reset test coverage (e.g. a refactor or
          # deleting code means coverage has gone down and we are ok
          # with it), increment the version number of the cache
          # e.g. go from v1-client-tests-coverage- to
          # v2-client-tests-coverage-
          #
          # ##### NOTE: Make sure you also update the key in the
          # ##### save_cache below
          #
          # The trailing hyphen in restore_cache seems important
          # according to the page linked above
          keys:
            - v6-client-tests-coverage-
      - run:
          name: Ensure Test Coverage Increasing
          command: |
            ./scripts/ensure-js-test-coverage \
            tmp/baseline-jest-coverage/clover.xml \
            coverage/clover.xml
      - run:
          # on failure, post a comment to the PR with a link to the report
          when: on_fail
          name: 'Post client coverage failure comment to GitHub'
          command: |
            source client_test_job_id.env
            ./scripts/handle-pr-comment \
            $CIRCLE_BRANCH \
            "https://output.circle-artifacts.com/output/job/${CLIENT_TEST_JOB_ID}/artifacts/${CIRCLE_NODE_INDEX}/coverage/lcov-report/index.html" \
            "client" \
            "failure"
      - run:
          # on success, check for an existing PR comment and remove it
          when: on_success
          name: 'Delete client coverage failure comment on PR if present'
          command: |
            ./scripts/handle-pr-comment \
            $CIRCLE_BRANCH \
            "" \
            "client" \
            "success"
      # only save the cache on default branch builds because we only want to
      # change the baseline of test results on main builds
      # Save the new baseline regardless of if the coverage succeeds
      # or fails as a merge to main means we have a new baseline. We
      # will use other means to measure if our coverage is increasing
      # or decreasing
      - when:
          condition:
            and:
              - equal: [main, << pipeline.git.branch >>]
          steps:
            - run:
                name: 'Copy coverage to baseline'
                command: |
                  mkdir -p ~/transcom/mymove/tmp/baseline-jest-coverage
                  cp ~/transcom/mymove/coverage/clover.xml \
                        ~/transcom/mymove/tmp/baseline-jest-coverage/clover.xml
                when: always
            # ##### NOTE: Make sure this key prefix matches the one
            # ##### above
            #
            # Use the BuildNum to update the cache key so that the
            # coverage cache is always updated
            - save_cache:
                key: v5-client-tests-coverage-{{ .BuildNum }}
                paths:
                  - ~/transcom/mymove/tmp/baseline-jest-coverage
                when: always
            - aws_vars_transcom_gov_dev:
                when: always
            - run:
                name: 'Record client coverage stats'
                command: |
                  timestamp=$(date +"%Y-%m-%dT%H:%M:%SZ")
                  coverage=$(grep -B 1 'span.*Statements' coverage/lcov-report/index.html | grep -o '[0-9.]*')
                  aws cloudwatch put-metric-data \
                  --metric-name client_test_coverage \
                  --namespace circleci \
                  --value "${coverage}" \
                  --timestamp "${timestamp}"
                when: always

  # Compile the server side of the app once and persist the relevant
  # build artifacts to the workspace.
  # This way we don't have to re-run the build and since all necessary
  # items are in the workspace, we don't even have to checkout the
  # code again
  compile_app_server:
    executor: mymove_compiler
    steps:
      - checkout
      - restore_cache_for_go
      # make -j 4 tells make to run 4 simultaneous builds
      - run: make -j 4 server_build build_tools
      - persist_to_workspace:
          root: .
          paths:
            # Makefile for integration tests
            - Makefile
            # all the Dockerfiles
            - Dockerfile
            - Dockerfile.dp3
            - Dockerfile.e2e
            - Dockerfile.migrations
            - Dockerfile.tasks
            - Dockerfile.tasks_dp3
            - Dockerfile.tools
            - bin
            - config
            - migrations
            # save scripts for deploy
            - scripts
            - swagger
            - pkg/testdatagen/testdata
      - announce_failure

  # Compile the client side of the app once and persist the relevant
  # build artifacts to the workspace.
  # This way we don't have to re-run the build and since all necessary
  # items are in the workspace, we don't even have to checkout the
  # code again
  #
  # the babel/terser cache below takes the compile step from ~6-7m to ~4-5m !!
  compile_app_client:
    # ahobson tested this and saw 75% of the 16GB being used
    # (according to the resources tab on CircleCI)
    # if it starts running out of memory, we should move away from
    # using a ramdisk
    #
    # This entire step takes ~6 minutes with xlarge ramdisk
    # This entire step takes ~7 minutes without xlarge ramdisk
    executor: mymove_ramdisk_compiler_xlarge
    steps:
      - checkout
      - restore_cache:
          keys:
            - v3-cache-yarn-v3-{{ checksum "yarn.lock" }}
      - run:
          name: Install Frozen YARN dependencies
          command: yarn install --frozen-lockfile --cache-folder ~/.cache/yarn

      # babel and terser both have a cache
      #
      # see https://webpack.js.org/loaders/babel-loader/ and look for
      # cacheDirectory
      #
      # see https://www.npmjs.com/package/terser-webpack-plugin/v/1.4.4#cache
      #
      # use the yarn.lock as a key so that PRs with the same
      # dependencies will use the same cache
      - restore_cache:
          keys:
            - v2-node-modules-cache-{{ checksum "yarn.lock" }}
      - run:
          name: make client_build
          command: |
            export REACT_APP_ERROR_LOGGING=otel
            make client_build
          no_output_timeout: 20m
      # only save the cache on default branch builds so that PRs don't pollute
      # the cache
      - when:
          condition:
            equal: [main, << pipeline.git.branch >>]
          steps:
            - save_cache:
                key: v2-node-modules-cache-{{ checksum "yarn.lock" }}
                paths:
                  - ./node_modules/.cache
      - persist_to_workspace:
          root: .
          # Need build for integration tests
          # Need playwright, playwright.config.js, package.json, and
          # yarn.lock for playwright
          # Need eslint-plugin-ato as referenced by package.json/yarn.lock
          paths:
            - build
            - playwright
            - playwright.config.js
            - package.json
            - yarn.lock
            - eslint-plugin-ato
      - announce_failure

  # `build_app` builds the application container
  build_app:
    executor: mymove_builder
    steps:
      - build_image:
          dockerfile: Dockerfile
          image_name: app
          tag: web-dev
          working_dir: /mnt/ramdisk
      - announce_failure

  # `build_dp3_app` builds the application container, replacing DoD chain/certs with non-ato version
  build_dp3_app:
    executor: mymove_builder
    steps:
      - build_image:
          dockerfile: Dockerfile.dp3
          image_name: app
          tag: web-dev
          working_dir: /mnt/ramdisk
      - announce_failure

  # `push_otel_collector_image_dp3` pushes the aws otel collector image
  # to the milmove-<dp3-env> container repository
  push_otel_collector_image_dp3:
    executor: mymove_pusher
    steps:
      - aws_vars_dp3
      - push_otel_collector_image:
          ecr_env: *dp3-env
          aws_otel_collector_image: *aws-otel-collector
      - announce_failure

  # `push_otel_collector_image_stg` pushes the aws otel collector image
  # to the milmove-stg container repository
  push_otel_collector_image_stg:
    executor: mymove_pusher
    steps:
      - aws_vars_stg
      - push_otel_collector_image:
          ecr_env: stg
          aws_otel_collector_image: *aws-otel-collector
      - announce_failure

  # `push_otel_collector_image_stg` pushes the aws otel collector image
  # to the milmove-stg container repository
  push_otel_collector_image_prd:
    executor: mymove_pusher
    steps:
      - aws_vars_prd
      - push_otel_collector_image:
          ecr_env: prd
          aws_otel_collector_image: *aws-otel-collector
      - announce_failure

  # `push_app_gov_dev` pushes the app container to the gov_dev container repository
  push_app_gov_dev:
    executor: mymove_pusher
    steps:
      - aws_vars_transcom_gov_dev
      - push_image:
          ecr_env: gov_dev
          image_name: app
          tag: web-dev
          repo: app
      - announce_failure

  # `push_app_dp3` pushes the app container to the milmove-<dp3-env> container repository
  push_app_dp3:
    executor: mymove_pusher
    steps:
      - aws_vars_dp3
      - push_image:
          ecr_env: *dp3-env
          image_name: app
          tag: web-dev
          repo: app
      - announce_failure

  # `push_app_stg` pushes the app container to the milmove-stg container repository
  push_app_stg:
    executor: mymove_pusher
    steps:
      - aws_vars_stg
      - push_image:
          ecr_env: stg
          image_name: app
          tag: web-dev
          repo: app
      - announce_failure

  # `push_app_prd` pushes the app container to the milmove-prd container repository
  push_app_prd:
    executor: mymove_pusher
    steps:
      - aws_vars_prd
      - push_image:
          ecr_env: prd
          image_name: app
          tag: web-dev
          repo: app
      - announce_failure

  # `build_storybook` builds static storybook assets for deploy
  build_storybook:
    executor: mymove_compiler
    steps:
      - checkout
      - restore_cache:
          keys:
            - v3-cache-yarn-v3-{{ checksum "yarn.lock" }}
      - run:
          name: Install Frozen YARN dependencies
          command: yarn install --frozen-lockfile
      - restore_cache:
          keys:
            - v1-node-modules-cache
      - run:
          name: Build Storybook
          command: yarn build-storybook
      - persist_to_workspace:
          root: .
          paths:
            - storybook-static
      - store_artifacts:
          path: ~/transcom/mymove/storybook-static
          destination: storybook
      - announce_failure

  # `build_migrations` builds the migrations container
  build_migrations:
    executor: mymove_builder
    steps:
      - build_image:
          dockerfile: Dockerfile.migrations
          image_name: app-migrations
          tag: dev
          working_dir: /mnt/ramdisk
      - announce_failure

  # `push_migrations_gov_dev` pushes the migrations container to the gov_dev container repository
  push_migrations_gov_dev:
    executor: mymove_pusher
    steps:
      - aws_vars_transcom_gov_dev
      - push_image:
          ecr_env: gov_dev
          image_name: app-migrations
          tag: dev
          repo: app-migrations
      - announce_failure

  # `push_migrations_dp3` pushes the migrations container to the milmove-dp3 container repository
  push_migrations_dp3:
    executor: mymove_pusher
    steps:
      - aws_vars_dp3
      - push_image:
          ecr_env: *dp3-env
          image_name: app-migrations
          tag: dev
          repo: app-migrations
      - announce_failure

  # `push_migrations_stg` pushes the migrations container to the milmove-stg container repository
  push_migrations_stg:
    executor: mymove_pusher
    steps:
      - aws_vars_stg
      - push_image:
          ecr_env: stg
          image_name: app-migrations
          tag: dev
          repo: app-migrations
      - announce_failure

  # `push_migrations_prd` pushes the migrations container to the milmove-prd container repository
  push_migrations_prd:
    executor: mymove_pusher
    steps:
      - aws_vars_prd
      - push_image:
          ecr_env: prd
          image_name: app-migrations
          tag: dev
          repo: app-migrations
      - announce_failure

  # `build_tasks` builds the tasks containers
  build_tasks:
    executor: mymove_builder
    steps:
      - build_image:
          dockerfile: Dockerfile.tasks
          image_name: tasks
          tag: dev
          working_dir: /mnt/ramdisk
      - announce_failure

  #`build_dp3_tasks` builds the task container, replacing DoD chain/certs with non-ato version
  build_dp3_tasks:
    executor: mymove_builder
    steps:
      - build_image:
          dockerfile: Dockerfile.tasks_dp3
          image_name: tasks
          tag: dev
          working_dir: /mnt/ramdisk
      - announce_failure

  # `push_tasks_gov_dev` pushes the tasks containers to the gov_dev container repository
  push_tasks_gov_dev:
    executor: mymove_pusher
    steps:
      - aws_vars_transcom_gov_dev
      - push_image:
          ecr_env: gov_dev
          image_name: tasks
          tag: dev
          repo: app-tasks
      - announce_failure

  # `push_tasks_dp3` pushes the tasks containers to the milmove-dp3 container repository
  push_tasks_dp3:
    executor: mymove_pusher
    steps:
      - aws_vars_dp3
      - push_image:
          ecr_env: *dp3-env
          image_name: tasks
          tag: dev
          repo: app-tasks
      - announce_failure

  # `push_tasks_stg` pushes the tasks containers to the milmove-stg container repository
  push_tasks_stg:
    executor: mymove_pusher
    steps:
      - aws_vars_stg
      - push_image:
          ecr_env: stg
          image_name: tasks
          tag: dev
          repo: app-tasks
      - announce_failure

  # `push_tasks_prd` pushes the tasks containers to the milmove-prd container repository
  push_tasks_prd:
    executor: mymove_pusher
    steps:
      - aws_vars_prd
      - push_image:
          ecr_env: prd
          image_name: tasks
          tag: dev
          repo: app-tasks
      - announce_failure

  # `prod_auth_check` checks if approved before going to prod
  prod_auth_check:
    executor: tls_small
    steps:
      - run: echo "build approved by $CIRCLE_USERNAME"
      - run:
          name: Check if Prod approval has rights
          command: |
            if [[ $CIRCLE_USERNAME != "josiahzimmerman-caci" && $CIRCLE_USERNAME != "deandreJones" && $CIRCLE_USERNAME != "cameroncaci" ]]; then
               exit 1
            fi
      - announce_failure
  # All of the deploy tasks need to checkout the code so they can run the `scripts/do-exclusively` script

  # `deploy_dp3_migrations` deploys migrations to the dp3 environment
  deploy_dp3_migrations:
    executor: mymove_pusher
    environment:
      APP_ENVIRONMENT: *dp3-env
    steps:
      - checkout
      - aws_vars_dp3
      - deploy_migrations_steps:
          ecr_env: *dp3-env

  # `deploy_dp3_tasks` deploys scheduled tasks to the dp3 environment
  deploy_dp3_tasks:
    executor: mymove_pusher
    environment:
      APP_ENVIRONMENT: *dp3-env
    steps:
      - checkout
      - aws_vars_dp3
      - deploy_dp3_tasks_steps:
          ecr_env: *dp3-env

  # `deploy_dp3_app` updates the server-TLS app service in the dp3 environment
  deploy_dp3_app:
    executor: mymove_pusher
    parameters:
      dp3-env:
        type: string
        default: *dp3-env

    environment:
      APP_ENVIRONMENT: *dp3-env
      OPEN_TELEMETRY_SIDECAR: 'true'
      HEALTH_CHECK: 'true'
    steps:
      - checkout
      - aws_vars_dp3
      - deploy_app_steps:
          compare_host: '' # leave blank since we want dp3 to be able to roll back
          health_check_hosts: my.<< parameters.dp3-env >>.dp3.us,office.<< parameters.dp3-env >>.dp3.us,admin.<< parameters.dp3-env >>.dp3.us
          ecr_env: *dp3-env

  # `deploy_dp3_app_client_tls` updates the mutual-TLS service in the dp3 environment
  deploy_dp3_app_client_tls:
    executor: mymove_pusher
    parameters:
      dp3-env:
        type: string
        default: *dp3-env
    environment:
      APP_ENVIRONMENT: *dp3-env
      OPEN_TELEMETRY_SIDECAR: 'true'
      HEALTH_CHECK: 'true'
    steps:
      - checkout
      - aws_vars_dp3
      - tls_vars_dp3
      - deploy_app_client_tls_steps:
          compare_host: '' # leave blank since we want dp3 to be able to roll back
          health_check_hosts: api.<< parameters.dp3-env >>.dp3.us
          ecr_env: *dp3-env

  check_circle_against_stg_sha:
    executor: mymove_pusher
    steps:
      - checkout
      - run:
          name: Halt workflow to prevent old default branch deploying to staging
          command: scripts/compare-deployed-commit my.stg.move.mil $CIRCLE_SHA1

  # `deploy_stg_migrations` deploys migrations to the stg environment
  deploy_stg_migrations:
    executor: mymove_pusher
    environment:
      APP_ENVIRONMENT: 'stg'
    steps:
      - checkout
      - aws_vars_stg
      - deploy_migrations_steps:
          ecr_env: stg

  # `deploy_stg_tasks` deploys scheduled tasks to the stg environment
  deploy_stg_tasks:
    executor: mymove_pusher
    environment:
      APP_ENVIRONMENT: 'stg'
    steps:
      - checkout
      - aws_vars_stg
      - deploy_tasks_steps:
          ecr_env: stg

  # `deploy_stg_app` updates the server-TLS app service in stg environment
  deploy_stg_app:
    executor: mymove_pusher
    environment:
      APP_ENVIRONMENT: 'stg'
      OPEN_TELEMETRY_SIDECAR: 'true'
      HEALTH_CHECK: 'true'
    steps:
      - checkout
      - aws_vars_stg
      - deploy_app_steps:
          compare_host: my.stg.move.mil
          health_check_hosts: my.stg.move.mil,office.stg.move.mil,admin.stg.move.mil
          ecr_env: stg

  # `deploy_stg_app_client_tls` updates the mutual-TLS service in the stg environment
  deploy_stg_app_client_tls:
    executor: mymove_pusher
    # use dockerhub otel collector image as govcloud does not have the
    # right certs for pulling from public.ecr.aws
    environment:
      APP_ENVIRONMENT: 'stg'
      OPEN_TELEMETRY_SIDECAR: 'true'
      HEALTH_CHECK: 'true'
    steps:
      - checkout
      - aws_vars_stg
      - tls_vars_stg
      - deploy_app_client_tls_steps:
          compare_host: gex.stg.move.mil
          health_check_hosts: gex.stg.move.mil
          ecr_env: stg

  deploy_storybook_dp3:
    executor: mymove_pusher
    steps:
      - checkout
      - aws_vars_transcom_com_dev
      - deploy_app_storybook:
          s3_bucket: storybook.dp3.us

  # `deploy_prd_migrations` deploys migrations to the milmove-prd environment
  deploy_prd_migrations:
    executor: mymove_pusher
    environment:
      APP_ENVIRONMENT: 'prd'
    steps:
      - checkout
      - aws_vars_prd
      - deploy_migrations_steps:
          ecr_env: prd

  # `deploy_prd_tasks` deploys ECS tasks in the milmove-prd environment
  deploy_prd_tasks:
    executor: mymove_pusher
    environment:
      APP_ENVIRONMENT: 'prd'
    steps:
      - checkout
      - aws_vars_prd
      - deploy_tasks_steps:
          ecr_env: prd

  # `deploy_prd_app` updates the server-TLS app service in the milmove-prd environment
  deploy_prd_app:
    executor: mymove_pusher
    environment:
      APP_ENVIRONMENT: 'prd'
      OPEN_TELEMETRY_SIDECAR: 'true'
      HEALTH_CHECK: 'true'
    steps:
      - checkout
      - aws_vars_prd
      - deploy_app_steps:
          compare_host: my.move.mil
          health_check_hosts: my.move.mil,office.move.mil,admin.move.mil
          ecr_env: prd

  # `deploy_prd_app_client_tls` updates the mutual-TLS service in the milmove-prd environment
  deploy_prd_app_client_tls:
    executor: mymove_pusher
    environment:
      APP_ENVIRONMENT: 'prd'
      OPEN_TELEMETRY_SIDECAR: 'true'
      HEALTH_CHECK: 'true'
    steps:
      - checkout
      - aws_vars_prd
      - tls_vars_prd
      - deploy_app_client_tls_steps:
          compare_host: gex.move.mil
          health_check_hosts: gex.move.mil
          ecr_env: prd

workflows:
  version: 2

  app:
    jobs:
      - check_tls_certificate_dp3

      - check_tls_certificate_stg

      - check_tls_certificate_prd

      - pre_deps_golang

      - pre_deps_yarn

      - base_noop

      - anti_virus:
          filters:
            branches:
              only: main

      # compile_app_client does not rely on pre_deps_yarn
      # anymore so that it can start sooner. This helps the
      # overall build time since the compile is so slow. It does
      # the same steps as pre_deps_yarn, it just doesn't cache
      # the yarn downloads, so compile_app_client and
      # pre_deps_yarn might both wind up downloading packages,
      # but the speedup is worth the duplicate work
      #
      # CircleCI has a "feature" where if all dependencies are
      # filtered, the job is not run, so add a base_noop step that
      # should complete very quickly
      # See workflows -> jobs -> requires at
      #
      # https://circleci.com/docs/configuration-reference/
      - compile_app_client:
          requires:
            - base_noop
            - anti_virus

      - check_generated_code:
          requires:
            - pre_deps_golang
          filters:
            branches:
              ignore: [*integration-mtls-ignore-branch, *integration-ignore-branch]

      - pre_test:
          requires:
            - pre_deps_golang
            - pre_deps_yarn
            - check_tls_certificate_dp3
            - check_tls_certificate_stg
            - check_tls_certificate_prd

      - integration_tests_admin:
          requires:
            - compile_app_server
            - compile_app_client
          # See comments at the top of this file for configuring/using
          # this branch config
          filters:
            branches:
              ignore: *integration-ignore-branch

      - integration_tests_office:
          requires:
            - compile_app_server
            - compile_app_client
          # See comments at the top of this file for configuring/using
          # this branch config
          filters:
            branches:
              ignore: *integration-ignore-branch

      - integration_tests_my:
          requires:
            - compile_app_server
            - compile_app_client
          # See comments at the top of this file for configuring/using
          # this branch config
          filters:
            branches:
              ignore: *integration-ignore-branch

      - integration_tests_devseed:
          requires:
            - pre_deps_golang
          # See comments at the top of this file for configuring/using
          # this branch config
          filters:
            branches:
              ignore: *integration-ignore-branch

      - integration_tests:
          requires:
            - integration_tests_admin
            - integration_tests_office
            - integration_tests_my
            - integration_tests_devseed
            - integration_tests_mtls
          # See comments at the top of this file for configuring/using
          # this branch config
          filters:
            branches:
              ignore: *integration-ignore-branch

      - integration_tests_mtls:
          # mtls integration tests use the same server image as the
          # e2e playwright tests and so needs the client build
          requires:
            - compile_app_server
          # See comments at the top of this file for configuring/using
          # this branch config
          filters:
            branches:
              ignore: *integration-mtls-ignore-branch

      - integration_tests_load:
          requires:
            - compile_app_server
            # limiting this run to integrationBranch only due to multiple branch pipeline
          filters:
            branches:
              only: integrationTesting

      - client_test:
          requires:
            - pre_deps_yarn
          # See comments at the top of this file for configuring/using
          # this branch config
          filters:
            branches:
              ignore: *client-ignore-branch

      - client_test_coverage:
          requires:
            - client_test
          # See comments at the top of this file for configuring/using
          # this branch config
          filters:
            branches:
              ignore: *client-ignore-branch

      - server_test:
          requires:
            - pre_deps_golang
          # See comments at the top of this file for configuring/using
          # this branch config
          filters:
            branches:
              ignore: *server-ignore-branch

      - server_test_coverage:
          requires:
            - server_test
          # See comments at the top of this file for configuring/using
          # this branch config
          filters:
            branches:
              ignore: *server-ignore-branch

      - compile_app_server:
          requires:
            - anti_virus
            - pre_deps_golang

      - build_app:
          requires:
            - compile_app_server
            - compile_app_client
          filters:
            branches:
              ignore: *dp3-branch

      - push_app_gov_dev:
          requires:
            - build_app

      - build_migrations:
          requires:
            - compile_app_server
            - compile_app_client

      - push_migrations_gov_dev:
          requires:
            - build_migrations
          filters:
            branches:
              ignore: [*integration-mtls-ignore-branch, *integration-ignore-branch]

      - build_tasks:
          requires:
            - compile_app_server
            - compile_app_client
          filters:
            branches:
              ignore: *dp3-branch

      - push_tasks_gov_dev:
          requires:
            - build_tasks

      - build_dp3_app:
          requires:
            - compile_app_server
            - compile_app_client
          filters:
            branches:
              only: *dp3-branch

      - build_dp3_tasks:
          requires:
            - compile_app_server
            - compile_app_client
          filters:
            branches:
              only: *dp3-branch

      - push_otel_collector_image_dp3:
          requires:
            - compile_app_server
          filters:
            branches:
              only: *dp3-branch

      - push_app_dp3:
          requires:
            - build_dp3_app
          filters:
            branches:
              only: *dp3-branch

      - push_migrations_dp3:
          requires:
            - build_migrations
          filters:
            branches:
              only: *dp3-branch

      - push_tasks_dp3:
          requires:
            - build_dp3_tasks
          filters:
            branches:
              only: *dp3-branch

      - deploy_dp3_migrations:
          requires:
            - pre_deps_golang
            - pre_test
            - client_test
            - server_test
            - push_app_dp3
            - push_otel_collector_image_dp3
            - compile_app_server
            - compile_app_client
            - push_tasks_dp3
            - push_migrations_dp3
          filters:
            branches:
              only: *dp3-branch

      - deploy_dp3_tasks:
          requires:
            - deploy_dp3_migrations
          filters:
            branches:
              only: *dp3-branch

      - deploy_dp3_app:
          requires:
            - deploy_dp3_migrations
          filters:
            branches:
              only: *dp3-branch

      - deploy_dp3_app_client_tls:
          requires:
            - deploy_dp3_migrations
          filters:
            branches:
              only: *dp3-branch

      - push_otel_collector_image_stg:
          requires:
            - compile_app_server
          filters:
            branches:
              only: main

      - push_app_stg:
          requires:
            - build_app
          filters:
            branches:
              only: main

      - push_migrations_stg:
          requires:
            - build_migrations
          filters:
            branches:
              only: main

      - push_tasks_stg:
          requires:
            - build_tasks
          filters:
            branches:
              only: main

      - check_circle_against_stg_sha:
          requires:
            - pre_deps_golang
            - pre_test
            - client_test
            - server_test
            - push_app_stg
            - push_otel_collector_image_stg
            - compile_app_server
            - compile_app_client
            - push_migrations_stg
            - push_tasks_stg
            - integration_tests
            - integration_tests_mtls
          filters:
            branches:
              only: main

      - deploy_stg_migrations:
          requires:
            - check_circle_against_stg_sha
          filters:
            branches:
              only: main

      - deploy_stg_tasks:
          requires:
            - deploy_stg_migrations
          filters:
            branches:
              only: main

      - deploy_stg_app:
          requires:
            - deploy_stg_migrations
          filters:
            branches:
              only: main

      - deploy_stg_app_client_tls:
          requires:
            - deploy_stg_migrations
          filters:
            branches:
              only: main

      - approve_prd_deploy:
          type: approval
          context:
            - Production Workflow Approvers
          requires:
            - deploy_stg_tasks
            - deploy_stg_app
            - deploy_stg_app_client_tls

      - prod_auth_check:
          requires:
            - approve_prd_deploy
          filters:
            branches:
              only: main

      - deploy_storybook_dp3:
          requires:
            - build_storybook
          filters:
            branches:
              only: main

      - build_storybook:
          requires:
            - anti_virus
            - pre_deps_yarn

      - push_otel_collector_image_prd:
          requires:
            - prod_auth_check
          filters:
            branches:
              only: main

      - push_app_prd:
          requires:
            - prod_auth_check
          filters:
            branches:
              only: main

      - push_migrations_prd:
          requires:
            - prod_auth_check
          filters:
            branches:
              only: main

      - push_tasks_prd:
          requires:
            - prod_auth_check
          filters:
            branches:
              only: main

      - deploy_prd_migrations:
          requires:
            - push_migrations_prd
            - push_app_prd
            - push_tasks_prd
            - push_otel_collector_image_prd
          filters:
            branches:
              only: main

      - deploy_prd_tasks:
          requires:
            - deploy_prd_migrations
            - push_tasks_prd
          filters:
            branches:
              only: main

      - deploy_prd_app:
          requires:
            - deploy_prd_migrations
            - push_app_prd
          filters:
            branches:
              only: main

      - deploy_prd_app_client_tls:
          requires:
            - deploy_prd_migrations
            - push_app_prd
          filters:
            branches:
              only: main

experimental:
  notify:
    branches:
      only:
        - main<|MERGE_RESOLUTION|>--- conflicted
+++ resolved
@@ -1263,11 +1263,7 @@
             #
             # The trailing hyphen in restore_cache seems important
             # according to the page linked above
-<<<<<<< HEAD
-            - v17-spectral-lint-
-=======
             - v18-spectral-lint-
->>>>>>> 0f743c03
       - run:
           name: Save Baseline Spectral Lint
           command: |
@@ -1326,11 +1322,7 @@
             # Use the BuildNum to update the cache key so that the
             # coverage cache is always updated
             - save_cache:
-<<<<<<< HEAD
-                key: v17-spectral-lint-{{ .BuildNum }}
-=======
                 key: v18-spectral-lint-{{ .BuildNum }}
->>>>>>> 0f743c03
                 paths:
                   - ~/transcom/mymove/spectral
       - store_artifacts:
