--- conflicted
+++ resolved
@@ -31,13 +31,8 @@
     resource_class: medium
     working_directory: ~/go/src/github.com/transcom/mymove
     docker:
-<<<<<<< HEAD
-      - image: trussworks/circleci-docker-primary:656d30cb106702a0ce7e4a9d2a74b409c121a8e8
+      - image: trussworks/circleci-docker-primary:9ad70927655a601580c036d53456c70061c76cba
       - image: postgres:10.6
-=======
-      - image: trussworks/circleci-docker-primary:9ad70927655a601580c036d53456c70061c76cba
-      - image: postgres:10.5
->>>>>>> 5b5e3eca
         environment:
           - POSTGRES_PASSWORD: mysecretpassword
           - POSTGRES_DB: test_db
