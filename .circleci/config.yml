--- conflicted
+++ resolved
@@ -15,39 +15,23 @@
     resource_class: small
     working_directory: ~/go/src/github.com/transcom/mymove
     docker:
-<<<<<<< HEAD
-      - image: trussworks/circleci-docker-primary:279c3125f85d07bef8fe50d5adf9ee86bbfa27bd
-=======
-      - image: trussworks/circleci-docker-primary:5b7110e86c738cb7c061fe474ac5dc3689119d4b
->>>>>>> d2957706
+      - image: trussworks/circleci-docker-primary:d1a2b3b5c3b196e91eb1c30926953d0665ec3fd1
   mymove_medium:
     resource_class: medium
     working_directory: ~/go/src/github.com/transcom/mymove
     docker:
-<<<<<<< HEAD
-      - image: trussworks/circleci-docker-primary:279c3125f85d07bef8fe50d5adf9ee86bbfa27bd
-=======
-      - image: trussworks/circleci-docker-primary:5b7110e86c738cb7c061fe474ac5dc3689119d4b
->>>>>>> d2957706
+      - image: trussworks/circleci-docker-primary:d1a2b3b5c3b196e91eb1c30926953d0665ec3fd1
   mymove_large:
     resource_class: large
     working_directory: ~/go/src/github.com/transcom/mymove
     docker:
-<<<<<<< HEAD
-      - image: trussworks/circleci-docker-primary:279c3125f85d07bef8fe50d5adf9ee86bbfa27bd
-=======
-      - image: trussworks/circleci-docker-primary:5b7110e86c738cb7c061fe474ac5dc3689119d4b
->>>>>>> d2957706
+      - image: trussworks/circleci-docker-primary:d1a2b3b5c3b196e91eb1c30926953d0665ec3fd1
   # `mymove_and_postgres_medium` adds a secondary postgres container to be used during testing.
   mymove_and_postgres_medium:
     resource_class: medium
     working_directory: ~/go/src/github.com/transcom/mymove
     docker:
-<<<<<<< HEAD
-      - image: trussworks/circleci-docker-primary:279c3125f85d07bef8fe50d5adf9ee86bbfa27bd
-=======
-      - image: trussworks/circleci-docker-primary:5b7110e86c738cb7c061fe474ac5dc3689119d4b
->>>>>>> d2957706
+      - image: trussworks/circleci-docker-primary:d1a2b3b5c3b196e91eb1c30926953d0665ec3fd1
       - image: postgres:10.5
         environment:
           - POSTGRES_PASSWORD: mysecretpassword
