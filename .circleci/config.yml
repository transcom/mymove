# yaml-language-server: $schema=https://json.schemastore.org/circleciconfig.json
############
#
# Caches
#
# Caches may have a `v1-` prefix, since caches in CircleCI 2.0 are immutable.
# A prefix provides an easy way to invalidate a cache.  See https://circleci.com/docs/2.0/caching/#clearing-cache
#
# Please do not use docker_layer_caching! It costs too much money to run. Please set to `false`.
#
############

version: 2.1

# References for variables shared across the file
references:
  circleci-docker: &circleci-docker milmove/circleci-docker:milmove-app-726bfe44bd27d3b41da41acbe3eb231811a993f7

  # the playwright image to use
  playwright: &playwright cimg/node:18.13.0-browsers

  # the image to use for running load tests
  # see milmove_load_testing for the right config
  load_tester: &load_tester cimg/python:3.11.3

  postgres: &postgres cimg/postgres:12.11

  redis: &redis redis:5.0.6

  # base image that spins up quickly
  cimg_base: &cimg_base cimg/base:2022.12-22.04

  aws-otel-collector: &aws-otel-collector public.ecr.aws/aws-observability/aws-otel-collector:v0.31.0

  # To deploy to loadtest, demo or exp:
  # set dp3-branch to the branch you want to deploy to the env specifed
  # in dp3-env (loadtest, demo, exp), or
  # `placeholder_branch_name` if you don't want to deploy to dp3
  #

  # In addition, it's common practice to disable acceptance tests and
  # ignore tests for dp3 deploys. See the branch settings below.
  dp3-branch: &dp3-branch placeholder_branch_name
  # MUST BE ONE OF: loadtest, demo, exp.
  # These are used to pull in env vars so the spelling matters!
  dp3-env: &dp3-env placeholder_env

  # set integration-ignore-branch to the branch if you want to IGNORE
  # integration tests, or `placeholder_branch_name` if you do want to
  # run them
  integration-ignore-branch: &integration-ignore-branch placeholder_branch_name

  # set integration-mtls-ignore-branch to the branch if you want to
  # IGNORE mtls integration tests, or `placeholder_branch_name` if you
  # do want to run them
  integration-mtls-ignore-branch: &integration-mtls-ignore-branch placeholder_branch_name

  # set client-ignore-branch to the branch if you want to IGNORE
  # client tests, or `placeholder_branch_name` if you do want to run
  # them
  client-ignore-branch: &client-ignore-branch placeholder_branch_name

  # set server-ignore-branch to the branch if you want to IGNORE
  # server tests, or `placeholder_branch_name` if you do want to run
  # them
  server-ignore-branch: &server-ignore-branch placeholder_branch_name

executors:
  base_small:
    resource_class: small
    docker:
      - image: *cimg_base
        auth:
          username: $DOCKERHUB_USERNAME
          password: $DOCKERHUB_PASSWORD
  tls_small:
    resource_class: small
    working_directory: ~/transcom/mymove
    docker:
      - image: *circleci-docker
        auth:
          username: $DOCKERHUB_USERNAME
          password: $DOCKERHUB_PASSWORD
  av_medium:
    resource_class: medium
    working_directory: ~/transcom/mymove
    docker:
      - image: milmove/clamav-ci
        # Authenticate with Docker Hub to avoid rate limit problems beginning on Nov 1st, 2020.
        # See https://www.docker.com/blog/scaling-docker-to-serve-millions-more-developers-network-egress/ for details
        # We'll need this until CircleCI and Docker Hub work out a deal to prevent rate limiting errors from CircleCI
        # IPs.
        auth:
          username: $DOCKERHUB_USERNAME
          password: $DOCKERHUB_PASSWORD
  mymove_pusher:
    # needs to be medium+ so it can checkout and restore the workspace
    resource_class: medium+
    working_directory: /mnt/ramdisk
    docker:
      - image: *circleci-docker
        auth:
          username: $DOCKERHUB_USERNAME
          password: $DOCKERHUB_PASSWORD
  mymove_builder:
    resource_class: medium+
    working_directory: /mnt/ramdisk
    docker:
      - image: *circleci-docker
        auth:
          username: $DOCKERHUB_USERNAME
          password: $DOCKERHUB_PASSWORD
  mymove_compiler:
    # large and no ram disk
    resource_class: large
    working_directory: ~/transcom/mymove
    docker:
      - image: *circleci-docker
        auth:
          username: $DOCKERHUB_USERNAME
          password: $DOCKERHUB_PASSWORD
        environment:
          GOPATH: /home/circleci/go

  mymove_compiler_xlarge:
    # xlarge and no ram disk
    resource_class: xlarge
    working_directory: ~/transcom/mymove
    docker:
      - image: *circleci-docker
        auth:
          username: $DOCKERHUB_USERNAME
          password: $DOCKERHUB_PASSWORD
        environment:
          GOPATH: /home/circleci/go

  mymove_ramdisk_compiler:
    # large with ram disk
    resource_class: large
    working_directory: /mnt/ramdisk
    docker:
      - image: *circleci-docker
        auth:
          username: $DOCKERHUB_USERNAME
          password: $DOCKERHUB_PASSWORD
        environment:
          GOPATH: /home/circleci/go

  mymove_ramdisk_compiler_xlarge:
    # xlarge with ram disk
    resource_class: xlarge
    working_directory: /mnt/ramdisk
    docker:
      - image: *circleci-docker
        auth:
          username: $DOCKERHUB_USERNAME
          password: $DOCKERHUB_PASSWORD
        environment:
          GOPATH: /home/circleci/go

  mymove_tester:
    resource_class: xlarge
    working_directory: ~/transcom/mymove
    docker:
      - image: *circleci-docker
        auth:
          username: $DOCKERHUB_USERNAME
          password: $DOCKERHUB_PASSWORD
        environment:
          GOPATH: /home/circleci/go
      - image: *postgres
        auth:
          username: $DOCKERHUB_USERNAME
          password: $DOCKERHUB_PASSWORD
        environment:
          POSTGRES_PASSWORD: mysecretpassword
          POSTGRES_DB: test_db
          # use ramdisk for better performance
          # https://circleci.com/docs/databases/#optimizing-postgresql-images
          PGDATA: /dev/shm/pgdata/data
        # override entrypoint/command for ramdisk
        # this has been fixed in versions of postgres newer than 13.9
        # https://github.com/CircleCI-Public/cimg-postgres/commit/3b320e26e4f187d0cd144efea1bc26cf5a2b68b0
        # milmove is still on 12.11
        entrypoint: /bin/bash
        command: -c 'ln -s /dev/shm/pgdata/data /var/lib/postgresql/ && exec /usr/local/bin/docker-entrypoint.sh postgres'

      - image: *redis
        auth:
          username: $DOCKERHUB_USERNAME
          password: $DOCKERHUB_PASSWORD

  mymove_load_tester:
    resource_class: large
    working_directory: ~/project
    docker:
      - image: *load_tester
        auth:
          username: $DOCKERHUB_USERNAME
          password: $DOCKERHUB_PASSWORD
        environment:
          GOPATH: /home/circleci/go
      - image: *postgres
        auth:
          username: $DOCKERHUB_USERNAME
          password: $DOCKERHUB_PASSWORD
        environment:
          POSTGRES_PASSWORD: mysecretpassword
          POSTGRES_DB: test_db
          # use ramdisk for better performance
          # https://circleci.com/docs/databases/#optimizing-postgresql-images
          PGDATA: /dev/shm/pgdata/data
        # override entrypoint/command for ramdisk
        # this has been fixed in versions of postgres newer than 13.9
        # https://github.com/CircleCI-Public/cimg-postgres/commit/3b320e26e4f187d0cd144efea1bc26cf5a2b68b0
        # milmove is still on 12.11
        entrypoint: /bin/bash
        command: -c 'ln -s /dev/shm/pgdata/data /var/lib/postgresql/ && exec /usr/local/bin/docker-entrypoint.sh postgres'

      - image: *redis
        auth:
          username: $DOCKERHUB_USERNAME
          password: $DOCKERHUB_PASSWORD

  milmove_playwright_tester:
    # maybe don't need xlarge, but getting many timeouts with large
    # ahobson - 2023-02-07
    resource_class: xlarge
    # use ~/project as that already exists in cimg/node and is owned
    # by circleci
    working_directory: ~/project
    docker:
      - image: *playwright
        auth:
          username: $DOCKERHUB_USERNAME
          password: $DOCKERHUB_PASSWORD
        environment:
          GOPATH: /home/circleci/go
      - image: *postgres
        auth:
          username: $DOCKERHUB_USERNAME
          password: $DOCKERHUB_PASSWORD
        environment:
          POSTGRES_PASSWORD: mysecretpassword
          POSTGRES_DB: test_db
          # use ramdisk for better performance
          # https://circleci.com/docs/databases/#optimizing-postgresql-images
          PGDATA: /dev/shm/pgdata/data
        # override entrypoint/command for ramdisk
        # this has been fixed in versions of postgres newer than 13.9
        # https://github.com/CircleCI-Public/cimg-postgres/commit/3b320e26e4f187d0cd144efea1bc26cf5a2b68b0
        # milmove is still on 12.11
        entrypoint: /bin/bash
        command: -c 'ln -s /dev/shm/pgdata/data /var/lib/postgresql/ && exec /usr/local/bin/docker-entrypoint.sh postgres'
      - image: *redis
        auth:
          username: $DOCKERHUB_USERNAME
          password: $DOCKERHUB_PASSWORD

commands:
  create_dot_go_version:
    description: 'Creates a .go-version file (if needed) which can be used for cache keys specific to golang'
    steps:
      - run:
          name: Create a .go-version file
          command: |
            if [ -f ".go-version" ]; then
              echo ".go-version already exists, no need to re-create"
            else
              GO_VERSION=$(awk '/golang/ { print $2 }' .tool-versions)
              echo "Creating .go-version using version ${GO_VERSION}"
              echo $GO_VERSION > .go-version
            fi

  restore_cache_for_go:
    steps:
      - create_dot_go_version
      - restore_cache:
          keys:
            - go-mod-sources-v5-{{ checksum "go.sum" }}-{{ checksum ".go-version" }}

  save_cache_for_go:
    steps:
      - create_dot_go_version
      - save_cache:
          key: go-mod-sources-v5-{{ checksum "go.sum" }}-{{ checksum ".go-version" }}
          paths:
            - '~/go'
            - '~/transcom/mymove/bin/swagger'

  aws_vars_stg:
    steps:
      - run:
          name: 'Setting up AWS environment variables for stg env'
          command: |
            echo "export AWS_DEFAULT_REGION=$STG_REGION" >> $BASH_ENV
            echo "export AWS_ACCOUNT_ID=$STG_ACCOUNT_ID" >> $BASH_ENV
            echo "export AWS_ACCESS_KEY_ID=$STG_ACCESS_KEY_ID" >> $BASH_ENV
            echo "export AWS_SECRET_ACCESS_KEY=$STG_SECRET_ACCESS_KEY" >> $BASH_ENV
            # override default cpu/memory for staging
            echo "export SERVICE_RESERVATION_CPU=2048" >> $BASH_ENV
            echo "export SERVICE_RESERVATION_MEM=4096" >> $BASH_ENV
            source $BASH_ENV
  tls_vars_stg:
    steps:
      - run:
          name: 'Setting up TLS environment variables for stg env'
          command: |
            echo "export TLS_CERT=$STG_MOVE_MIL_DOD_TLS_CERT" >> $BASH_ENV
            echo "export TLS_KEY=$STG_MOVE_MIL_DOD_TLS_KEY" >> $BASH_ENV
            echo "export TLS_CA=$STG_MOVE_MIL_DOD_TLS_CA" >> $BASH_ENV
            source $BASH_ENV
  aws_vars_prd:
    steps:
      - run:
          name: 'Setting up AWS environment variables for prd env'
          command: |
            echo "export AWS_DEFAULT_REGION=$PRD_REGION" >> $BASH_ENV
            echo "export AWS_ACCOUNT_ID=$PRD_ACCOUNT_ID" >> $BASH_ENV
            echo "export AWS_ACCESS_KEY_ID=$PRD_ACCESS_KEY_ID" >> $BASH_ENV
            echo "export AWS_SECRET_ACCESS_KEY=$PRD_SECRET_ACCESS_KEY" >> $BASH_ENV
            # override default cpu/memory for production
            echo "export SERVICE_RESERVATION_CPU=2048" >> $BASH_ENV
            echo "export SERVICE_RESERVATION_MEM=4096" >> $BASH_ENV
            source $BASH_ENV
  tls_vars_prd:
    steps:
      - run:
          name: 'Setting up TLS environment variables for prd env'
          command: |
            echo "export TLS_CERT=$PRD_MOVE_MIL_DOD_TLS_CERT" >> $BASH_ENV
            echo "export TLS_KEY=$PRD_MOVE_MIL_DOD_TLS_KEY" >> $BASH_ENV
            echo "export TLS_CA=$PRD_MOVE_MIL_DOD_TLS_CA" >> $BASH_ENV
            source $BASH_ENV
  aws_vars_transcom_gov_dev:
    parameters:
      when:
        description: when to run
        type: string
        default: on_success
    steps:
      - run:
          name: 'Setting up AWS environment variables for gov-dev env'
          command: |
            echo "export AWS_DEFAULT_REGION=$GOV_DEV_REGION" >> $BASH_ENV
            echo "export AWS_ACCOUNT_ID=$GOV_DEV_ACCOUNT_ID" >> $BASH_ENV
            echo "export AWS_ACCESS_KEY_ID=$GOV_DEV_ACCESS_KEY_ID" >> $BASH_ENV
            echo "export AWS_SECRET_ACCESS_KEY=$GOV_DEV_SECRET_KEY" >> $BASH_ENV
            source $BASH_ENV
          when: << parameters.when >>
  tls_vars_gov_dev:
    steps:
      - run:
          name: 'Setting up TLS environment variables for gov-dev env'
          command: |
            echo "export TLS_CERT=$EXPERIMENTAL_MOVE_MIL_DOD_TLS_CERT" >> $BASH_ENV
            echo "export TLS_KEY=$EXPERIMENTAL_MOVE_MIL_DOD_TLS_KEY" >> $BASH_ENV
            echo "export TLS_CA=$EXPERIMENTAL_MOVE_MIL_DOD_TLS_CA" >> $BASH_ENV
            source $BASH_ENV
  aws_vars_transcom_com_dev:
    steps:
      - run:
          name: 'Setting up AWS environment variables for com-dev env'
          command: |
            echo "export AWS_DEFAULT_REGION=$COM_REGION" >> $BASH_ENV
            echo "export AWS_ACCOUNT_ID=$DEV_ACCOUNT_ID" >> $BASH_ENV
            echo "export AWS_ACCESS_KEY_ID=$DEV_ACCESS_KEY_ID" >> $BASH_ENV
            echo "export AWS_SECRET_ACCESS_KEY=$DEV_SECRET_KEY" >> $BASH_ENV
            source $BASH_ENV
  aws_vars_dp3:
    parameters:
      dp3-env:
        description: dp3 env to deploy to (exp, loadtest, demo)
        type: string
        default: *dp3-env
    steps:
      - run:
          name: 'Setting up AWS environment variables for dp3 env defined in &dp3-env'
          command: |
            echo "export AWS_DEFAULT_REGION=\$$(echo << parameters.dp3-env >> | tr 'a-z' 'A-Z')_REGION" >> $BASH_ENV
            echo "export AWS_ACCOUNT_ID=\$$(echo << parameters.dp3-env >> | tr 'a-z' 'A-Z')_ACCOUNT_ID" >> $BASH_ENV
            echo "export AWS_ACCESS_KEY_ID=\$$(echo << parameters.dp3-env >> | tr 'a-z' 'A-Z')_ACCESS_KEY_ID" >> $BASH_ENV
            echo "export AWS_SECRET_ACCESS_KEY=\$$(echo << parameters.dp3-env >> | tr 'a-z' 'A-Z')_SECRET_ACCESS_KEY" >> $BASH_ENV
      - when:
          condition:
            equal: [loadtest, << parameters.dp3-env >>]
          steps:
            - run:
                name: 'Increase cpu/memory reservation for loadtest'
                command: |
                  # override default cpu/memory
                  echo "export SERVICE_RESERVATION_CPU=2048" >> $BASH_ENV
                  echo "export SERVICE_RESERVATION_MEM=4096" >> $BASH_ENV
                  source $BASH_ENV
  tls_vars_dp3:
    parameters:
      dp3-env:
        description: dp3 env to deploy to (exp, loadtest, demo)
        type: string
        default: *dp3-env
    steps:
      - run:
          name: 'Setting up TLS environment variables for dp3 env defined in &dp3-env'
          command: |
            echo "export TLS_CERT=\$$(echo << parameters.dp3-env >> | tr 'a-z' 'A-Z')_DP3_CERT" >> $BASH_ENV
            echo "export TLS_KEY=\$$(echo << parameters.dp3-env >> | tr 'a-z' 'A-Z')_DP3_KEY" >> $BASH_ENV
            echo "export TLS_CA=\$$(echo << parameters.dp3-env >> | tr 'a-z' 'A-Z')_DP3_CA" >> $BASH_ENV
            source $BASH_ENV

  announce_failure:
    # parameters:
    steps:
      - run:
          name: Announce failure
          command: |
            [[ $CIRCLE_BRANCH = main ]] || exit 0
            scripts/circleci-announce-broken-branch
          when: on_fail

  deploy_migrations_steps:
    parameters:
      ecr_env:
        type: string
    steps:
      - attach_workspace:
          at: .
      - run:
          name: Get Digest from filesystem
          command: echo 'export ECR_DIGEST=$(cat images/sha/ECR_DIGEST_app-migrations_<< parameters.ecr_env >>)' | tee -a "${BASH_ENV}"
      - run:
          name: Snapshot database
          command: scripts/do-exclusively --job-name ${CIRCLE_JOB} scripts/rds-snapshot-app-db $APP_ENVIRONMENT
      - run:
          name: Run migrations
          command: scripts/do-exclusively --job-name ${CIRCLE_JOB} scripts/ecs-run-app-migrations-container ${AWS_ACCOUNT_ID}.dkr.ecr.${AWS_DEFAULT_REGION}.amazonaws.com/app-migrations@${ECR_DIGEST} $APP_ENVIRONMENT
          no_output_timeout: 60m
          environment:
            CHAMBER_RETRIES: 20
      - announce_failure
  deploy_tasks_steps:
    parameters:
      ecr_env:
        type: string
    steps:
      - attach_workspace:
          at: .
      - run:
          name: Get Digest from filesystem
          command: echo 'export ECR_DIGEST=$(cat images/sha/ECR_DIGEST_app-tasks_<< parameters.ecr_env >>)' | tee -a "${BASH_ENV}"
      - run:
          name: Deploy connect to GEX via SFTP service
          command: scripts/do-exclusively --job-name ${CIRCLE_JOB} scripts/ecs-deploy-task-container connect-to-gex-via-sftp "${AWS_ACCOUNT_ID}.dkr.ecr.${AWS_DEFAULT_REGION}.amazonaws.com/app-tasks@${ECR_DIGEST}" "${APP_ENVIRONMENT}"
          no_output_timeout: 20m
      - announce_failure
      - run:
          name: Deploy GHC fuel price data task service
          command: scripts/do-exclusively --job-name ${CIRCLE_JOB} scripts/ecs-deploy-task-container save-ghc-fuel-price-data "${AWS_ACCOUNT_ID}.dkr.ecr.${AWS_DEFAULT_REGION}.amazonaws.com/app-tasks@${ECR_DIGEST}" "${APP_ENVIRONMENT}"
          no_output_timeout: 20m
      - announce_failure
      - run:
          name: Deploy payment reminder email task service
          command: scripts/do-exclusively --job-name ${CIRCLE_JOB} scripts/ecs-deploy-task-container send-payment-reminder "${AWS_ACCOUNT_ID}.dkr.ecr.${AWS_DEFAULT_REGION}.amazonaws.com/app-tasks@${ECR_DIGEST}" "${APP_ENVIRONMENT}"
          no_output_timeout: 20m
      - announce_failure
      - run:
          name: Deploy post to GEX service
          command: scripts/do-exclusively --job-name ${CIRCLE_JOB} scripts/ecs-deploy-task-container post-file-to-gex "${AWS_ACCOUNT_ID}.dkr.ecr.${AWS_DEFAULT_REGION}.amazonaws.com/app-tasks@${ECR_DIGEST}" "${APP_ENVIRONMENT}"
          no_output_timeout: 20m
      - announce_failure
      - run:
          name: Deploy process EDIs service
          command: scripts/do-exclusively --job-name ${CIRCLE_JOB} scripts/ecs-deploy-task-container process-edis "${AWS_ACCOUNT_ID}.dkr.ecr.${AWS_DEFAULT_REGION}.amazonaws.com/app-tasks@${ECR_DIGEST}" "${APP_ENVIRONMENT}"
          no_output_timeout: 20m
      - announce_failure
  # Used for dp3 sites, which do not include gex/orders
  deploy_dp3_tasks_steps:
    parameters:
      ecr_env:
        type: string
        default: *dp3-env
    steps:
      - attach_workspace:
          at: .
      - run:
          name: Get Digest from filesystem
          command: echo 'export ECR_DIGEST=$(cat images/sha/ECR_DIGEST_app-tasks_<< parameters.ecr_env >>)' | tee -a "${BASH_ENV}"
      - run:
          name: Deploy GHC fuel price data task service
          command: scripts/do-exclusively --job-name ${CIRCLE_JOB} scripts/ecs-deploy-task-container save-ghc-fuel-price-data "${AWS_ACCOUNT_ID}.dkr.ecr.${AWS_DEFAULT_REGION}.amazonaws.com/app-tasks@${ECR_DIGEST}" "${APP_ENVIRONMENT}"
          no_output_timeout: 20m
      - announce_failure
      - run:
          name: Deploy payment reminder email task service
          command: scripts/do-exclusively --job-name ${CIRCLE_JOB} scripts/ecs-deploy-task-container send-payment-reminder "${AWS_ACCOUNT_ID}.dkr.ecr.${AWS_DEFAULT_REGION}.amazonaws.com/app-tasks@${ECR_DIGEST}" "${APP_ENVIRONMENT}"
          no_output_timeout: 20m
      - announce_failure
  deploy_app_steps:
    parameters:
      compare_host:
        type: string
      health_check_hosts:
        type: string
      ecr_env:
        type: string
    steps:
      - attach_workspace:
          at: .
      - run:
          name: Compare against deployed commit
          command: |
            [[ -z "<< parameters.compare_host >>" ]] || scripts/compare-deployed-commit "<< parameters.compare_host >>" $CIRCLE_SHA1
      - restore_cache_for_go
      - run:
          name: Get Digest from filesystem
          command: echo 'export ECR_DIGEST=$(cat images/sha/ECR_DIGEST_app_<< parameters.ecr_env >>)' | tee -a "${BASH_ENV}"
      - run:
          name: Get otel collector digest from filesystem
          command: |
            OTEL_ECR_DIGEST=$(cat images/sha/ECR_DIGEST_otel-collector_<< parameters.ecr_env >>)
            echo "export OTEL_ECR_DIGEST=${OTEL_ECR_DIGEST}" | tee -a "${BASH_ENV}"

            echo "export OTEL_COLLECTOR_IMAGE=${AWS_ACCOUNT_ID}.dkr.ecr.${AWS_DEFAULT_REGION}.amazonaws.com/otel-collector@${OTEL_ECR_DIGEST}" | tee -a "${BASH_ENV}"
      - run:
          name: Deploy app service
          command: scripts/do-exclusively --job-name ${CIRCLE_JOB} scripts/ecs-deploy-service-container app "${AWS_ACCOUNT_ID}.dkr.ecr.${AWS_DEFAULT_REGION}.amazonaws.com/app@${ECR_DIGEST}" "${APP_ENVIRONMENT}" "/bin/milmove serve"
          no_output_timeout: 20m
      - run:
          name: Health Check
          command: bin/health-checker --schemes https --hosts << parameters.health_check_hosts >> --tries 10 --backoff 3 --log-level info --timeout 5m
      - run:
          name: TLS Check
          command: bin/tls-checker --schemes https --hosts << parameters.health_check_hosts >> --log-level info --timeout 15m
      - run:
          name: Check deployed commits
          command: scripts/check-deployed-commit "<< parameters.health_check_hosts >>" "$CIRCLE_SHA1"
      - announce_failure
  deploy_app_client_tls_steps:
    parameters:
      compare_host:
        type: string
      health_check_hosts:
        type: string
      ecr_env:
        type: string
    steps:
      - attach_workspace:
          at: .
      - run:
          name: Compare against deployed commit
          command: |
            [[ -z "<< parameters.compare_host >>" ]] || scripts/compare-deployed-commit "<< parameters.compare_host >>" $CIRCLE_SHA1 ${TLS_KEY} ${TLS_CERT} ${TLS_CA}
      - run:
          name: Get Digest from filesystem
          command: echo 'export ECR_DIGEST=$(cat images/sha/ECR_DIGEST_app_<< parameters.ecr_env >>)' | tee -a "${BASH_ENV}"
      - run:
          name: Get otel collector digest from filesystem
          command: |
            OTEL_ECR_DIGEST=$(cat images/sha/ECR_DIGEST_otel-collector_<< parameters.ecr_env >>)
            echo "export OTEL_ECR_DIGEST=${OTEL_ECR_DIGEST}" | tee -a "${BASH_ENV}"

            echo "export OTEL_COLLECTOR_IMAGE=${AWS_ACCOUNT_ID}.dkr.ecr.${AWS_DEFAULT_REGION}.amazonaws.com/otel-collector@${OTEL_ECR_DIGEST}" | tee -a "${BASH_ENV}"
      - run:
          name: Deploy app-client-tls service
          command: scripts/do-exclusively --job-name ${CIRCLE_JOB} scripts/ecs-deploy-service-container app-client-tls "${AWS_ACCOUNT_ID}.dkr.ecr.${AWS_DEFAULT_REGION}.amazonaws.com/app@${ECR_DIGEST}" "${APP_ENVIRONMENT}" "/bin/milmove serve"
          no_output_timeout: 20m
      - run:
          name: Health Check
          command: |
            bin/health-checker --schemes https --hosts << parameters.health_check_hosts >> --key ${TLS_KEY} --cert ${TLS_CERT} --ca ${TLS_CA} --tries 10 --backoff 3 --log-level info --timeout 5m
      - run:
          name: TLS Check
          command: |
            bin/tls-checker --schemes https --hosts << parameters.health_check_hosts >> --key ${TLS_KEY} --cert ${TLS_CERT} --ca ${TLS_CA} --log-level info --timeout 15m
      - run:
          name: Check deployed commits
          command: scripts/check-deployed-commit "<< parameters.health_check_hosts >>" "$CIRCLE_SHA1" ${TLS_KEY} ${TLS_CERT} ${TLS_CA}
      - announce_failure

  deploy_app_storybook:
    parameters:
      s3_bucket:
        type: string
    steps:
      - attach_workspace:
          at: /tmp/storybook
      - checkout
      - run:
          name: Push Storybook build to S3
          command: scripts/push-storybook-assets "<< parameters.s3_bucket>>"

  build_image:
    parameters:
      dockerfile:
        type: string
      image_name:
        type: string
      tag:
        type: string
      working_dir:
        type: string
    steps:
      - attach_workspace:
          at: .
      - setup_remote_docker:
          docker_layer_caching: false
      - run:
          name: 'Build docker image'
          working_directory: << parameters.working_dir >>
          command: |
            docker build -f << parameters.dockerfile>> -t << parameters.image_name >>:<< parameters.tag >> .
            mkdir -p images
            docker save -o images/<< parameters.image_name >> << parameters.image_name >>:<< parameters.tag >>
      - persist_to_workspace:
          root: .
          paths:
            - images/<< parameters.image_name >>

  push_image:
    parameters:
      ecr_env:
        type: string
      image_name:
        type: string
      tag:
        type: string
      repo:
        type: string
    steps:
      - attach_workspace:
          at: .
      - setup_remote_docker:
          docker_layer_caching: false
      - run:
          name: 'Retrieve docker image from workspace'
          command: |
            docker load -i images/<< parameters.image_name >>
      - run:
          name: 'Tag and push docker image'

          command: |
            aws ecr get-login-password --region $AWS_DEFAULT_REGION | docker login --username AWS --password-stdin ${AWS_ACCOUNT_ID}.dkr.ecr.${AWS_DEFAULT_REGION}.amazonaws.com
            docker tag << parameters.image_name >>:<< parameters.tag >> ${AWS_ACCOUNT_ID}.dkr.ecr.${AWS_DEFAULT_REGION}.amazonaws.com/<< parameters.repo >>:git-${CIRCLE_SHA1}
            docker push ${AWS_ACCOUNT_ID}.dkr.ecr.${AWS_DEFAULT_REGION}.amazonaws.com/<< parameters.repo >>:git-${CIRCLE_SHA1}
            shopt -s extglob

            # README: We are going to replace any unwanted characters with dashes then truncate
            #         the tag name to 100 characters. Docker tags can be a maximum of 128 characters
            #         and this leaves some room for a prefix.
            docker_tag_from_branch_name=${CIRCLE_BRANCH//+([^A-Za-z0-9-.])/-}
            docker_tag_shortened_name=${docker_tag_from_branch_name:0:100}

            docker tag << parameters.image_name >>:<< parameters.tag >> ${AWS_ACCOUNT_ID}.dkr.ecr.${AWS_DEFAULT_REGION}.amazonaws.com/<< parameters.repo >>:git-branch-${docker_tag_shortened_name}
            docker push ${AWS_ACCOUNT_ID}.dkr.ecr.${AWS_DEFAULT_REGION}.amazonaws.com/<< parameters.repo >>:git-branch-${docker_tag_shortened_name}
      - run:
          name: 'Record ECR Image Digest'
          command: |
            mkdir -p images/sha
            echo $(aws ecr describe-images --repository-name << parameters.repo >> --image-ids imageTag=git-${CIRCLE_SHA1} | jq ".imageDetails[0] .imageDigest" -r) > images/sha/ECR_DIGEST_<< parameters.repo >>_<< parameters.ecr_env >>
            cat images/sha/ECR_DIGEST_<< parameters.repo >>_<< parameters.ecr_env >>
            sleep 60
      - run:
          name: 'Describe image scan findings'
          command: scripts/ecr-describe-image-scan-findings << parameters.repo >> $(cat images/sha/ECR_DIGEST_<< parameters.repo >>_<< parameters.ecr_env >>)
      - persist_to_workspace:
          root: .
          paths:
            - images/sha/ECR_DIGEST_<< parameters.repo >>_<< parameters.ecr_env >>

  # The ATO environments cannot pull from outside repositories
  # the error is: x509: certificate signed by unknown authority
  #
  # So pull the image and then push to our own ECR repo. For docker
  # STIG reasons, we need to do an image scan AND we need to expire
  # old images, so always create a new tag on each deployment
  push_otel_collector_image:
    parameters:
      ecr_env:
        type: string
      aws_otel_collector_image:
        type: string
      repo:
        type: string
        default: otel-collector
    steps:
      - setup_remote_docker:
          docker_layer_caching: false
      - attach_workspace:
          at: .
      - run:
          name: 'Tag and push docker image'
          command: |
            aws ecr get-login-password --region $AWS_DEFAULT_REGION | docker login --username AWS --password-stdin ${AWS_ACCOUNT_ID}.dkr.ecr.${AWS_DEFAULT_REGION}.amazonaws.com
            otel_image=$(echo << parameters.aws_otel_collector_image >>)
            docker pull "${otel_image}"
            shopt -s extglob
            # this removes everything before the colon, which separates the
            # image name from the image tag
            otel_image_tag=${otel_image#*:}
            repo_name=${AWS_ACCOUNT_ID}.dkr.ecr.${AWS_DEFAULT_REGION}.amazonaws.com/<< parameters.repo >>
            image_name="${repo_name}:${otel_image_tag}"
            docker pull "${otel_image}"
            # use git prefix for ECR expiration policy
            docker tag "${otel_image}" "${repo_name}:git-${otel_image_tag}-${CIRCLE_SHA1}"
            docker push "${repo_name}:git-${otel_image_tag}-${CIRCLE_SHA1}"

      - run:
          name: 'Record ECR Image Digest'
          command: |
            otel_image=$(echo << parameters.aws_otel_collector_image >>)
            shopt -s extglob
            # this removes everything before the colon, which separates the
            # image name from the image tag
            otel_image_tag=${otel_image#*:}
            mkdir -p images/sha
            echo $(aws ecr describe-images --repository-name << parameters.repo >> --image-ids imageTag=git-${otel_image_tag}-${CIRCLE_SHA1} | jq ".imageDetails[0] .imageDigest" -r) > images/sha/ECR_DIGEST_<< parameters.repo >>_<< parameters.ecr_env >>
            cat images/sha/ECR_DIGEST_<< parameters.repo >>_<< parameters.ecr_env >>
      # The scans of the upstream otel collector image result in
      #
      #   UnsupportedImageError: The operating system and/or package manager are not supported
      # The irony of the AWS open telemetry collector being built in a
      # way that is not compatible with AWS image scanning is not lost
      # on me
      # - run:
      #     name: 'Describe image scan findings'
      #     command: scripts/ecr-describe-image-scan-findings << parameters.repo >> $(cat images/sha/ECR_DIGEST_<< parameters.repo >>_<< parameters.ecr_env >>) || true
      - persist_to_workspace:
          root: .
          paths:
            - images/sha/ECR_DIGEST_<< parameters.repo >>_<< parameters.ecr_env >>

  server_tests_step:
    parameters:
      application:
        type: string
    steps:
      - run:
          name: make server_test_build for <<parameters.application>>
          command: |
            export LOGIN_GOV_SECRET_KEY=$(echo $E2E_LOGIN_GOV_SECRET_KEY | base64 --decode)
            export OKTA_CUST_CLIENT_ID=notrealkey
            export OKTA_OFFICE_CLIENT_ID=notrealkey1
            export OKTA_ADMIN_CLIENT_ID=notrealkey2
            export OKTA_CUSTOMER_SECRET_KEY=notrealkey
            export OKTA_OFFICE_SECRET_KEY=notrealkey1
            export OKTA_ADMIN_SECRET_KEY=notrealkey2
            export OKTA_TENANT_ORG_URL=test-milmove.okta.mil
            export OKTA_API_KEY=notrealapikey
            export OKTA_OFFICE_GROUP_ID=notrealgroupId
            export OKTA_CUSTOMER_GROUP_ID=notrealcustomergroupId


            make server_test
          no_output_timeout: 20m
          environment:
            APPLICATION: '<< parameters.application >>'
            # 8 since this runs on xlarge with 8 CPUs
            GOTEST_PARALLEL: 8
            DB_PASSWORD: mysecretpassword
            DB_USER_LOW_PRIV: crud
            DB_PASSWORD_LOW_PRIV: mysecretpassword
            DB_USER: postgres
            DB_HOST: localhost
            DB_PORT_TEST: 5433
            DB_PORT: 5432
            DB_NAME: test_db
            DB_NAME_TEST: test_db
            DTOD_USE_MOCK: 'true'
            MIGRATION_MANIFEST: '/home/circleci/transcom/mymove/migrations/<< parameters.application >>/migrations_manifest.txt'
            MIGRATION_PATH: 'file:///home/circleci/transcom/mymove/migrations/<< parameters.application >>/schema;file:///home/circleci/transcom/mymove/migrations/<< parameters.application >>/secure'
            EIA_KEY: db2522a43820268a41a802a16ae9fd26 # dummy key generated with openssl rand -hex 16
            ENV: test
            ENVIRONMENT: test
            SERVER_REPORT: 1
            COVERAGE: 1
            SERVE_API_INTERNAL: 'true'
            OKTA_CUSTOMER_CLIENT_ID: 1q2w3e4r5t6y7u8i9o
            OKTA_ADMIN_CLIENT_ID: AQ1SW2DE3FR4G5
            OKTA_OFFICE_CLIENT_ID: 9f9f9s8s90gig9
            OKTA_API_KEY: notrealapikey8675309
            OKTA_OFFICE_GROUP_ID: notrealgroupId
            OKTA_CUSTOMER_GROUP_ID: notrealcustomergroupId

  # run playwright tests without using setup_remote_docker
  # the remote docker resources are not configurable and thus are
  # SLOOOOOOW
  #
  # https://circleci.com/docs/building-docker-images/#specifications
  #
  # Run postgresql + redis in docker, but run the tests locally
  #
  e2e_tests_playwright:
    parameters:
      workers:
        type: integer
        # We tried this in an xlarge resource with 5 workers and still
        # had flaky tests because of pages being slow to load
        # Instead, we run in a large instance with 1 worker and
        # increased parallelism as needed
        default: 1
      path:
        type: string
    steps:
      - attach_workspace:
          at: .
      - restore_cache:
          keys:
            - v3-cache-yarn-v3-{{ checksum "yarn.lock" }}
      - run:
          name: setup hosts
          command: |
            # futz with /etc/hosts for running in circleci
            echo "127.0.0.1 milmovelocal" | sudo tee -a /etc/hosts
            echo "127.0.0.1 officelocal" | sudo tee -a /etc/hosts
            echo "127.0.0.1 adminlocal" | sudo tee -a /etc/hosts
            echo "127.0.0.1 primelocal" | sudo tee -a /etc/hosts
      - run:
          background: true
          name: run server
          environment:
            MIGRATION_MANIFEST: '/home/circleci/project/migrations/app/migrations_manifest.txt'
            MIGRATION_PATH: 'file:///home/circleci/project/migrations/app/schema;file:///home/circleci/project/migrations/app/secure'
          command: |
            export MOVE_MIL_DOD_CA_CERT=$(cat config/tls/devlocal-ca.pem)
            export MOVE_MIL_DOD_TLS_CERT=$(cat config/tls/devlocal-https.pem)
            export MOVE_MIL_DOD_TLS_KEY=$(cat config/tls/devlocal-https.key)
            export CLIENT_AUTH_SECRET_KEY=$(cat config/tls/devlocal-client_auth_secret.key)
            export LOGIN_GOV_SECRET_KEY=$(echo $E2E_LOGIN_GOV_SECRET_KEY | base64 --decode)
            export HERE_MAPS_APP_ID=$E2E_HERE_MAPS_APP_ID
            export HERE_MAPS_APP_CODE=$E2E_HERE_MAPS_APP_CODE
            # pull in review app settings here so we don't have to
            # reproduce them
            sed 's,^,export ,' config/env/review.app.env > server_env
            source server_env

            # now do a few overrides
            export HERE_MAPS_GEOCODE_ENDPOINT=https://geocoder.api.here.com/6.2/geocode.json
            export HERE_MAPS_ROUTING_ENDPOINT=https://route.api.here.com/routing/7.2/calculateroute.json
            export LOGIN_GOV_CALLBACK_PORT=4000
            export LOGIN_GOV_CALLBACK_PROTOCOL=http
            export OKTA_CUSTOMER_CLIENT_ID=1q2w3e4r5t6y7u8i9o
            export OKTA_ADMIN_CLIENT_ID=AQ1SW2DE3FR4G5
            export OKTA_OFFICE_CLIENT_ID=9f9f9s8s90gig9
            export OKTA_CUSTOMER_SECRET_KEY=notrealkey
            export OKTA_OFFICE_SECRET_KEY=notrealkey1
            export OKTA_ADMIN_SECRET_KEY=notrealkey2
            export OKTA_TENANT_CALLBACK_PORT=4000
            export OKTA_TENANT_CALLBACK_PROTOCOL=http
            export OKTA_TENANT_ORG_URL=test-milmove.okta.mil
            export OKTA_API_KEY=notrealapikey
            export OKTA_OFFICE_GROUP_ID=notrealgroupId
            export OKTA_CUSTOMER_GROUP_ID=notrealcustomergroupId

            export SERVE_API_PRIME=false
            export SERVE_API_SUPPORT=true
            export SERVE_PRIME_SIMULATOR=true
            export DEVLOCAL_CA=$PWD/config/tls/devlocal-ca.pem
            export DOD_CA_PACKAGE=$PWD/config/tls/milmove-cert-bundle.p7b
            export HTTP_ADMIN_SERVER_NAME=adminlocal
            export HTTP_MY_SERVER_NAME=milmovelocal
            export HTTP_OFFICE_SERVER_NAME=officelocal
            export HTTP_ORDERS_SERVER_NAME=orderslocal
            export HTTP_PRIME_SERVER_NAME=primelocal
            export ENVIRONMENT=test
            export FEATURE_FLAG_MULTI_MOVE=true
            export FEATURE_FLAG_PPM=true
            export FEATURE_FLAG_NTS=true
            export FEATURE_FLAG_NTSR=true
            export FEATURE_FLAG_CAC_VALIDATED_LOGIN=false

            # disable for speed, playwright tests can fail otherwise
            export DB_DEBUG=false

            make db_dev_create
            bin/milmove migrate
            # playwright tests DO NOT NEED SEED DATA
            bin/milmove serve 2>&1 | fmt
      - run:
          name: wait for server
          command: |
            # install yarn dependencies while waiting for the server
            # to start. This installs our pinned version of playwright
            yarn install --frozen-lockfile --cache-folder ~/.cache/yarn
            # install playwright browsers while waiting for the server to start
            ./node_modules/.bin/playwright install
            dockerize -wait http://milmovelocal:4000 -timeout 5m
      - run:
          name: run e2e_test playwright
          environment:
            PLAYWRIGHT_MY_URL: http://milmovelocal:4000
            PLAYWRIGHT_ADMIN_URL: http://adminlocal:4000
            PLAYWRIGHT_OFFICE_URL: http://officelocal:4000
            # partially taken from https://playwright.dev/docs/ci#sharding-in-circleci
            FEATURE_FLAG_MULTI_MOVE: 'true'
            FEATURE_FLAG_PPM: 'true'
            FEATURE_FLAG_NTS: 'true'
            FEATURE_FLAG_NTSR: 'true'
            FEATURE_FLAG_CAC_VALIDATED_LOGIN: 'false'
          command: |
            SHARD=$((${CIRCLE_NODE_INDEX}+1))
            PLAYWRIGHT_JUNIT_OUTPUT_NAME=playwright-results.xml \
            ./node_modules/.bin/playwright test \
            --reporter=html,junit \
            --trace=on \
            --workers << parameters.workers >> \
            --shard="${SHARD}/${CIRCLE_NODE_TOTAL}" \
            << parameters.path >>
          no_output_timeout: 60m
      - store_artifacts:
          path: playwright-report
      - run:
          name: create playwright report archive for download
          when: always
          command: |
            zip -r complete-playwright-report.zip playwright-report
      - store_artifacts:
          path: complete-playwright-report.zip
      - store_test_results:
          path: playwright-results.xml

  # this custom step has some duplication with
  # scripts/run-e2e-mtls-test-docker because we want to run some of the
  # steps below in parallel
  e2e_tests_mtls:
    steps:
      - attach_workspace:
          at: .
      - run:
          name: setup hosts
          command: |
            # futz with /etc/hosts for running in circleci
            echo "127.0.0.1 milmovelocal" | sudo tee -a /etc/hosts
            echo "127.0.0.1 officelocal" | sudo tee -a /etc/hosts
            echo "127.0.0.1 adminlocal" | sudo tee -a /etc/hosts
            echo "127.0.0.1 primelocal" | sudo tee -a /etc/hosts
      - run:
          background: true
          name: run server
          environment:
            MIGRATION_MANIFEST: '/home/circleci/transcom/mymove/migrations/app/migrations_manifest.txt'
            MIGRATION_PATH: 'file:///home/circleci/transcom/mymove/migrations/app/schema;file:///home/circleci/transcom/mymove/migrations/app/secure'
          command: |
            export MOVE_MIL_DOD_CA_CERT=$(cat config/tls/devlocal-ca.pem)
            export MOVE_MIL_DOD_TLS_CERT=$(cat config/tls/devlocal-https.pem)
            export MOVE_MIL_DOD_TLS_KEY=$(cat config/tls/devlocal-https.key)
            export CLIENT_AUTH_SECRET_KEY=$(cat config/tls/devlocal-client_auth_secret.key)
            export LOGIN_GOV_SECRET_KEY=$(echo $E2E_LOGIN_GOV_SECRET_KEY | base64 --decode)
            export HERE_MAPS_APP_ID=$E2E_HERE_MAPS_APP_ID
            export HERE_MAPS_APP_CODE=$E2E_HERE_MAPS_APP_CODE
            # pull in review app settings here so we don't have to
            # reproduce them
            sed 's,^,export ,' config/env/review.app.env > server_env
            source server_env

            # now do a few overrides
            export HERE_MAPS_GEOCODE_ENDPOINT=https://geocoder.api.here.com/6.2/geocode.json
            export HERE_MAPS_ROUTING_ENDPOINT=https://route.api.here.com/routing/7.2/calculateroute.json
            export LOGIN_GOV_CALLBACK_PORT=4000
            export LOGIN_GOV_CALLBACK_PROTOCOL=http
            export OKTA_CUSTOMER_CLIENT_ID=1q2w3e4r5t6y7u8i9o
            export OKTA_ADMIN_CLIENT_ID=AQ1SW2DE3FR4G5
            export OKTA_OFFICE_CLIENT_ID=9f9f9s8s90gig9
            export OKTA_CUSTOMER_SECRET_KEY=notrealkey
            export OKTA_OFFICE_SECRET_KEY=notrealkey1
            export OKTA_ADMIN_SECRET_KEY=notrealkey2
            export OKTA_TENANT_CALLBACK_PORT=4000
            export OKTA_TENANT_CALLBACK_PROTOCOL=http
            export OKTA_TENANT_ORG_URL=test-milmove.okta.mil
            export OKTA_API_KEY=notrealapikey
            export OKTA_OFFICE_GROUP_ID=notrealgroupId
            export OKTA_CUSTOMER_GROUP_ID=notrealcustomergroupId

            export SERVE_API_SUPPORT=true
            export SERVE_PRIME_SIMULATOR=true
            export DEVLOCAL_CA=$PWD/config/tls/devlocal-ca.pem
            export DOD_CA_PACKAGE=$PWD/config/tls/milmove-cert-bundle.p7b
            export HTTP_ADMIN_SERVER_NAME=adminlocal
            export HTTP_MY_SERVER_NAME=milmovelocal
            export HTTP_OFFICE_SERVER_NAME=officelocal
            export HTTP_ORDERS_SERVER_NAME=orderslocal
            export HTTP_PRIME_SERVER_NAME=primelocal
            export ENVIRONMENT=test
            export MUTUAL_TLS_ENABLED=true
            export MUTUAL_TLS_PORT=9443
            export SERVE_API_PRIME=true
            # disable for speed, tests can fail otherwise
            export DB_DEBUG=false

            make db_dev_create
            bin/milmove migrate
            # mtls tests do not need client
            mkdir -p build
            touch build/index.html
            # mtls tests DO NOT NEED SEED DATA
            bin/milmove serve 2>&1 | fmt
      - run:
          name: wait for server
          command: |
            dockerize -wait http://milmovelocal:4000 -timeout 5m
      - run:
          name: run e2e mtls tests
          command: |
            ./scripts/run-e2e-mtls-test

  e2e_tests_load:
    parameters:
      workers:
        type: integer
        # We tried this in an xlarge resource with 5 workers and still
        # had flaky tests because of pages being slow to load
        # Instead, we run in a large instance with 1 worker and
        # increased parallelism as needed
        default: 1
    steps:
      - attach_workspace:
          at: .
      - run:
          name: setup hosts
          command: |
            # futz with /etc/hosts for running in circleci
            echo "127.0.0.1 milmovelocal" | sudo tee -a /etc/hosts
            echo "127.0.0.1 officelocal" | sudo tee -a /etc/hosts
            echo "127.0.0.1 adminlocal" | sudo tee -a /etc/hosts
            echo "127.0.0.1 primelocal" | sudo tee -a /etc/hosts
      - run:
          background: true
          name: run server
          environment:
            MIGRATION_MANIFEST: '/home/circleci/project/migrations/app/migrations_manifest.txt'
            MIGRATION_PATH: 'file:///home/circleci/project/migrations/app/schema;file:///home/circleci/project/migrations/app/secure'
          command: |
            export MOVE_MIL_DOD_CA_CERT=$(cat config/tls/devlocal-ca.pem)
            export MOVE_MIL_DOD_TLS_CERT=$(cat config/tls/devlocal-https.pem)
            export MOVE_MIL_DOD_TLS_KEY=$(cat config/tls/devlocal-https.key)
            export CLIENT_AUTH_SECRET_KEY=$(cat config/tls/devlocal-client_auth_secret.key)
            export LOGIN_GOV_SECRET_KEY=$(echo $E2E_LOGIN_GOV_SECRET_KEY | base64 --decode)
            export HERE_MAPS_APP_ID=$E2E_HERE_MAPS_APP_ID
            export HERE_MAPS_APP_CODE=$E2E_HERE_MAPS_APP_CODE
            # pull in review app settings here so we don't have to
            # reproduce them
            sed 's,^,export ,' config/env/review.app.env > server_env
            source server_env

            # now do a few overrides
            export HERE_MAPS_GEOCODE_ENDPOINT=https://geocoder.api.here.com/6.2/geocode.json
            export HERE_MAPS_ROUTING_ENDPOINT=https://route.api.here.com/routing/7.2/calculateroute.json
            export LOGIN_GOV_CALLBACK_PORT=4000
            export LOGIN_GOV_CALLBACK_PROTOCOL=http
            export OKTA_CUSTOMER_CLIENT_ID=1q2w3e4r5t6y7u8i9o
            export OKTA_ADMIN_CLIENT_ID=AQ1SW2DE3FR4G5
            export OKTA_OFFICE_CLIENT_ID=9f9f9s8s90gig9
            export OKTA_CUSTOMER_SECRET_KEY=notrealkey
            export OKTA_OFFICE_SECRET_KEY=notrealkey1
            export OKTA_ADMIN_SECRET_KEY=notrealkey2
            export OKTA_TENANT_CALLBACK_PORT=4000
            export OKTA_TENANT_CALLBACK_PROTOCOL=http
            export OKTA_TENANT_ORG_URL=test-milmove.okta.mil
            export OKTA_API_KEY=notrealapikey
            export OKTA_OFFICE_GROUP_ID=notrealgroupId
            export OKTA_CUSTOMER_GROUP_ID=notrealcustomergroupId

            export SERVE_API_SUPPORT=true
            export MUTUAL_TLS_ENABLED=true
            export SERVE_PRIME_SIMULATOR=true
            export DEVLOCAL_CA=$PWD/config/tls/devlocal-ca.pem
            export DOD_CA_PACKAGE=$PWD/config/tls/milmove-cert-bundle.p7b
            export HTTP_ADMIN_SERVER_NAME=adminlocal
            export HTTP_MY_SERVER_NAME=milmovelocal
            export HTTP_OFFICE_SERVER_NAME=officelocal
            export HTTP_ORDERS_SERVER_NAME=orderslocal
            export HTTP_PRIME_SERVER_NAME=primelocal
            export ENVIRONMENT=test
            # disable for speed, tests can fail otherwise
            export DB_DEBUG=false
            export MUTUAL_TLS_ENABLED=true
            export MUTUAL_TLS_PORT=9443
            export SERVE_API_PRIME=true

            make db_dev_create
            bin/milmove migrate
            # load tests do not need client files
            mkdir -p build
            touch build/index.html
            bin/milmove serve 2>&1 | fmt
      - run:
          name: checkout load testing repo
          command: |
            mkdir -p tmp && cd tmp
            git clone https://github.com/transcom/milmove_load_testing.git
            # print out last git commit sha
            (cd milmove_load_testing && git rev-list -1 HEAD)
      - restore_cache:
          keys:
            # need milmove_load_testing repo checked out before cache check
            - v2-pipenv-{{ checksum "tmp/milmove_load_testing/Pipfile.lock" }}-{{ .Environment.PYTHON_VERSION }}
      - run:
          name: wait for server
          command: |
            # install python dependencies while waiting for the server
            # to start.
            cd tmp/milmove_load_testing
            pipenv sync -d
            dockerize -wait http://milmovelocal:4000 -timeout 5m
      - run:
          name: run load testing
          environment:
            LOCAL_PORT: 4000
          # If there's a breaking change in milmove or the load
          # testing app, we could check out a particular branch or sha
          # here as a workaround until the HEAD of both repos work
          # together again
          command: |
            cd tmp/milmove_load_testing
            pipenv run locust -f locustfiles/queue.py \
            --host local \
            -u 10 \
            --csv local_load_tests \
            --html local_load_tests.html \
            -t 60s \
            --headless
      - save_cache:
          key: v2-pipenv-{{ checksum "Pipfile.lock" }}-{{ .Environment.PYTHON_VERSION }}
          paths:
            - '~/transcom/mymove/tmp/milmove_load_testing/.venv'
      - run:
          name: extract results
          # always try to extract the artifacts so it can help us
          # figure out why a test is failing
          when: always
          command: |
            mkdir reports
            mv tmp/milmove_load_testing/local_load_tests* reports

jobs:
  base_noop:
    executor: base_small
    steps:
      - run: echo "noop"

  # `pre_deps_golang` is used for caching Go module sources
  pre_deps_golang:
    executor: mymove_compiler
    steps:
      - checkout
      - restore_cache_for_go
      - run: echo 'export PATH=${PATH}:${GOPATH}/bin:~/transcom/mymove/bin' >> $BASH_ENV
      - run:
          name: Install dependencies
          command: for i in $(seq 1 5); do go mod download && break || s=$? && sleep 5; done; (exit $s)
      - run: scripts/check-generated-code go.sum
      - run:
          name: Install go-swagger
          command: make bin/swagger
      - save_cache_for_go
      - announce_failure

  # `pre_deps_yarn` is used to cache yarn sources
  pre_deps_yarn:
    executor: mymove_compiler
    steps:
      - checkout
      - restore_cache:
          keys:
            - v3-cache-yarn-v3-{{ checksum "yarn.lock" }}
      - run:
          name: Install Frozen YARN dependencies
          command: yarn install --frozen-lockfile --cache-folder ~/.cache/yarn
      - run: scripts/check-generated-code yarn.lock
      # `v3-cache-yarn-v3-{{ checksum "yarn.lock" }}` is used to cache yarn sources
      - save_cache:
          key: v3-cache-yarn-v3-{{ checksum "yarn.lock" }}
          paths:
            - ~/.cache/yarn
      - announce_failure

  # `check_generated_code` is used to ensure generated code doesn't change
  check_generated_code:
    executor: mymove_compiler
    steps:
      - checkout
      - restore_cache_for_go
      - run: echo 'export PATH=${PATH}:${GOPATH}/bin:~/transcom/mymove/bin' >> $BASH_ENV
      - run: make server_generate mocks_generate
      - run: scripts/check-generated-code pkg/gen/ $(find . -type d -name "*mocks" -exec echo -n '{} ' \;)
      - announce_failure

  # `check_tls_certificate_env` is used to confirm that the certificate-key pair match
  check_tls_certificate_prd:
    executor: tls_small
    steps:
      - tls_vars_prd
      - run: /usr/local/bin/check-tls-pair ${TLS_KEY} ${TLS_CERT}
      - announce_failure

  check_tls_certificate_stg:
    executor: tls_small
    steps:
      - tls_vars_stg
      - run: /usr/local/bin/check-tls-pair ${TLS_KEY} ${TLS_CERT}
      - announce_failure

  check_tls_certificate_dp3:
    executor: tls_small
    parameters:
      dp3-env:
        type: string
        default: *dp3-env
    steps:
      - run:
          name: Check if we are using a dp3 environment at all
          command: |
            if [[ << parameters.dp3-env >> != "demo" && << parameters.dp3-env >> != "exp" && << parameters.dp3-env >> != "loadtest" ]]; then
              circleci-agent step halt
            fi
      - tls_vars_dp3
      - run: /usr/local/bin/check-tls-pair ${TLS_KEY} ${TLS_CERT}
      - announce_failure

  # `anti_virus` uses virus detection software to scan the source code
  anti_virus:
    executor: av_medium
    steps:
      - checkout
      - run: clamscan --version
      - run: cp -v ~/transcom/mymove/anti-virus/whitelist-*.{fp,ign2} /var/lib/clamav/
      - run: >
          clamscan \
            --recursive \
            --infected \
            --detect-pua=yes \
            --exclude-pua=NetTool \
            --exclude-pua=PWTool \
            --max-scansize=300M \
            --max-filesize=100M \
            --max-recursion=30 \
            --max-files=50000 \
            --tempdir=/tmp \
            ~/transcom/mymove
      - announce_failure

  # `pre_test` runs pre-commit against all files.
  pre_test:
    executor: mymove_compiler
    steps:
      - checkout
      - restore_cache_for_go
      - restore_cache:
          keys:
            - v3-cache-yarn-v3-{{ checksum "yarn.lock" }}
      - restore_cache:
          keys:
            - v1-pre-commit-dot-cache-{{ checksum ".pre-commit-config.yaml" }}
      - restore_cache:
          keys:
            #
            # https://circleci.com/docs/caching/#restoring-cache
            #
            # restore the latest version of the listing results in the
            # cache
            #
            # To manually reset counts increment the version number of
            # the cache e.g. go from v1-spectrial-lint- to
            # v2-spectral-lint-
            #
            # Make sure you also update the key in the save_cache below
            #
            # The trailing hyphen in restore_cache seems important
            # according to the page linked above
<<<<<<< HEAD
            - v12-spectral-lint-
=======
            - v13-spectral-lint-
>>>>>>> f3cea355
      - run:
          name: Save Baseline Spectral Lint
          command: |
            [ -d ~/transcom/mymove/spectral ] && cp -r ~/transcom/mymove/spectral /tmp/spectral_baseline || echo "Skipping saving baseline"
            rm -rf ~/transcom/mymove/spectral
      - run: echo 'export PATH=${PATH}:${GOPATH}/bin:~/transcom/mymove/bin' >> $BASH_ENV
      - run:
          name: Install Frozen YARN dependencies
          command: yarn install --frozen-lockfile --cache-folder ~/.cache/yarn
      # this is so we can avoid go mod downloading and resulting in an error on a false positive
      - run: scripts/pre-commit-go-mod || exit 0
      - run:
          name: Run pre-commit tests without golangci-lint, eslint, or prettier
          command: SKIP=golangci-lint,eslint,prettier pre-commit run --all-files
      # The output of golangci-lint is an artifact towards STIG compliance
      - run:
          name: Run pre-commit tests with golangci-lint only
          # CONCURRENCY=4 as this runs on a large instance with 4 CPUs
          command: |
            echo 'export GOLANGCI_LINT_CONCURRENCY=4' >> $BASH_ENV
            echo 'export GOLANGCI_LINT_VERBOSE=-v' >> $BASH_ENV
            source $BASH_ENV
            mkdir -p tmp/test-results/pretest
            pre-commit run -v --all-files golangci-lint | tee tmp/test-results/pretest/golangci-lint.out
      - run:
          name: Run prettier checks
          command: yarn prettier-ci
      - run:
          name: Run eslint checks
          command: yarn lint
      # Add DangerJS checks here since they are similar to our pre-commit hooks. This requires that
      # the DANGER_GITHUB_API_TOKEN environment variable is set in the project settings for
      # CircleCI. To generate a new token, log into the robot-mymove account and regenerate the
      # personal access token named "MyMove Report Danger bot".
      - run:
          name: Run DangerJS checks
          command: yarn danger ci --failOnErrors
      # `v1-pre-commit-dot-cache-{{ checksum ".pre-commit-config.yaml" }}` is used to cache pre-commit plugins.
      - run:
          name: Run spectral linter on all files
          command: |
            ./scripts/ensure-spectral-lint /tmp/spectral_baseline spectral
      - save_cache:
          key: v1-pre-commit-dot-cache-{{ checksum ".pre-commit-config.yaml" }}
          paths:
            - ~/.cache/pre-commit
      # only save the cache on default branch builds because we only want to
      # change the baseline of test results on main builds
      - when:
          condition:
            equal: [main, << pipeline.git.branch >>]
          steps:
            # Make sure this key prefix matches the one above in
            # restore_cache
            #
            # Use the BuildNum to update the cache key so that the
            # coverage cache is always updated
            - save_cache:
<<<<<<< HEAD
                key: v12-spectral-lint-{{ .BuildNum }}
=======
                key: v13-spectral-lint-{{ .BuildNum }}
>>>>>>> f3cea355
                paths:
                  - ~/transcom/mymove/spectral
      - store_artifacts:
          path: ~/transcom/mymove/spectral
      - announce_failure

  # separate the integration tests by site so that if there is a flaky
  # test, we only have to re-run part of the integration tests
  integration_tests_admin:
    executor: milmove_playwright_tester
    parallelism: 6
    steps:
      - e2e_tests_playwright:
          path: playwright/tests/admin
      - announce_failure

  integration_tests_office:
    executor: milmove_playwright_tester
    parallelism: 10
    steps:
      - e2e_tests_playwright:
          path: playwright/tests/office
      - announce_failure

  # reads integration tests in mymove dir, should eventually be removed when tests are in milmove dir
  integration_tests_my:
    executor: milmove_playwright_tester
    parallelism: 10
    steps:
      - e2e_tests_playwright:
          path: playwright/tests/my
      - announce_failure

  # `integration_tests_devseed` runs the devseed data generation
  integration_tests_devseed:
    executor: mymove_tester
    steps:
      - checkout
      - restore_cache_for_go
      - run: echo 'export PATH=${PATH}:${GOPATH}/bin:~/transcom/mymove/bin' >> $BASH_ENV
      - run:
          name: db_dev_fresh
          command: |
            echo 'export MOVE_MIL_DOD_CA_CERT=$(cat config/tls/devlocal-ca.pem)' >> $BASH_ENV
            echo 'export MOVE_MIL_DOD_TLS_CERT=$(cat config/tls/devlocal-https.pem)' >> $BASH_ENV
            echo 'export MOVE_MIL_DOD_TLS_KEY=$(cat config/tls/devlocal-https.key)' >> $BASH_ENV
            source $BASH_ENV
            make db_dev_fresh
          no_output_timeout: 60m
          environment:
            APPLICATION: app
            DB_PASSWORD: mysecretpassword
            DB_USER_LOW_PRIV: crud
            DB_PASSWORD_LOW_PRIV: mysecretpassword
            DB_USER: postgres
            DB_HOST: localhost
            DB_PORT: 5432
            DB_NAME: dev_db
            DB_NAME_DEV: dev_db
            MIGRATION_MANIFEST: '/home/circleci/transcom/mymove/migrations/app/migrations_manifest.txt'
            MIGRATION_PATH: 'file:///home/circleci/transcom/mymove/migrations/app/schema;file:///home/circleci/transcom/mymove/migrations/app/secure'
            EIA_KEY: db2522a43820268a41a802a16ae9fd26 # dummy key generated with openssl rand -hex 16
            ENVIRONMENT: development
            DOD_CA_PACKAGE: /home/circleci/transcom/mymove/config/tls/milmove-cert-bundle.p7b
      - announce_failure

  # `integration_tests` is just a fake step so that we don't have to
  # keep track of the manual splitting of the integration_tests when
  # specifying dependencies
  integration_tests:
    executor: base_small
    steps:
      - run: echo "integration_tests done"

  # `integration_tests_mtls` runs integration tests using
  # prime-api-client.
  #
  integration_tests_mtls:
    executor: mymove_tester
    steps:
      - attach_workspace:
          at: .
      - e2e_tests_mtls
      - announce_failure

  integration_tests_load:
    executor: mymove_load_tester
    steps:
      - attach_workspace:
          at: .
      - e2e_tests_load
      - store_artifacts:
          path: reports
          destination: reports

  # `server_test` runs the server side Go tests
  server_test:
    executor: mymove_tester
    steps:
      - checkout
      - restore_cache_for_go
      - run: echo 'export PATH=${PATH}:${GOPATH}/bin:~/transcom/mymove/bin' >> $BASH_ENV
      - run:
          # https://support.circleci.com/hc/en-us/articles/10816400480411-How-to-pass-environment-variables-between-jobs
          name: Copy Workflow Job ID to file
          command: |
            echo "export SERVER_TEST_JOB_ID=$CIRCLE_WORKFLOW_JOB_ID" >> server_test_job_id.env
      - persist_to_workspace:
          root: .
          paths:
            - server_test_job_id.env
      # make -j 2 tells make to run 2 simultaneous builds
      - run: make -j 2 bin/milmove bin/gotestsum
      - server_tests_step:
          application: app
      - store_artifacts:
          path: ~/transcom/mymove/tmp/test-results
          destination: test-results
      - store_test_results:
          path: ~/transcom/mymove/tmp/test-results
      - persist_to_workspace:
          root: .
          paths:
            - tmp/test-results/gotest
      - announce_failure

  server_test_coverage:
    executor: tls_small
    steps:
      - checkout
      - attach_workspace:
          at: .
      - restore_cache:
          keys:
            #
            # https://circleci.com/docs/caching/#restoring-cache
            #
            # restore the latest version of the test coverage in the
            # cache
            #
            # To manually reset test coverage (e.g. a refactor or
            # deleting code means coverage has gone down and we are ok
            # with it), increment the version number of the cache
            # e.g. go from v1-server-tests-coverage- to
            # v2-server-tests-coverage-
            #
            # ##### NOTE: Make sure you also update the key in the
            # ##### save_cache below
            #
            # The trailing hyphen in restore_cache seems important
            # according to the page linked above
            - v8-server-tests-coverage-
      - run:
          name: Ensure Test Coverage Increasing
          command: |
            ./scripts/ensure-go-test-coverage \
            tmp/baseline-go-coverage/go-coverage.txt \
            tmp/test-results/gotest/app/go-coverage.txt
      - run:
          # on failure, post a comment to the PR with a link to the report
          when: on_fail
          name: 'Post server coverage failure comment to GitHub'
          command: |
            source server_test_job_id.env
            ./scripts/handle-pr-comment \
            $CIRCLE_BRANCH \
            https://output.circle-artifacts.com/output/job/${SERVER_TEST_JOB_ID}/artifacts/${CIRCLE_NODE_INDEX}/test-results/gotest/app/go-coverage.html \
            "server" \
            "failure"
      - run:
          # on success, check for an existing PR comment and remove it
          when: on_success
          name: 'Delete server coverage failure comment on PR if present'
          command: |
            ./scripts/handle-pr-comment \
            $CIRCLE_BRANCH \
            "" \
            "server" \
            "success"

      # only save the cache on default branch builds because we only want to
      # change the baseline of test results on main builds
      #
      # Save the new baseline regardless of if the coverage succeeds
      # or fails as a merge to main means we have a new baseline. We
      # will use other means to measure if our coverage is increasing
      # or decreasing
      - when:
          condition:
            and:
              - equal: [main, << pipeline.git.branch >>]
              - when: always
          steps:
            - run:
                name: 'Copy coverage to baseline'
                command: |
                  mkdir -p ~/transcom/mymove/tmp/baseline-go-coverage
                  cp ~/transcom/mymove/tmp/test-results/gotest/app/go-coverage.txt \
                        ~/transcom/mymove/tmp/baseline-go-coverage/go-coverage.txt

                when: always
            # ##### NOTE: Make sure this key prefix matches the one
            # ##### below above
            #
            # Use the BuildNum to update the cache key so that the
            # coverage cache is always updated
            - save_cache:
                key: v7-server-tests-coverage-{{ .BuildNum }}
                paths:
                  - ~/transcom/mymove/tmp/baseline-go-coverage
                when: always
            - aws_vars_transcom_gov_dev:
                when: always
            - run:
                name: 'Record server coverage stats'
                command: |
                  timestamp=$(date +"%Y-%m-%dT%H:%M:%SZ")
                  coverage=$(grep statements tmp/test-results/gotest/app/go-coverage.txt | grep -o '[0-9.]*')
                  aws cloudwatch put-metric-data \
                  --metric-name server_test_coverage \
                  --namespace circleci \
                  --value "${coverage}" \
                  --timestamp "${timestamp}"
                when: always

  # `client_test` runs the client side Javascript tests
  client_test:
    executor: mymove_compiler_xlarge
    steps:
      - checkout
      - restore_cache:
          keys:
            - v3-cache-yarn-v3-{{ checksum "yarn.lock" }}
      - run:
          name: Install Frozen YARN dependencies
          command: yarn install --frozen-lockfile --cache-folder ~/.cache/yarn
      - run:
          name: client test coverage
          command: JEST_JUNIT_OUTPUT_DIR=jest-junit-reports make client_test_coverage
      - run:
          # https://support.circleci.com/hc/en-us/articles/10816400480411-How-to-pass-environment-variables-between-jobs
          name: Copy Workflow Job ID to file
          command: |
            echo "export CLIENT_TEST_JOB_ID=$CIRCLE_WORKFLOW_JOB_ID" >> client_test_job_id.env
      - persist_to_workspace:
          root: .
          paths:
            - client_test_job_id.env

      - store_artifacts:
          path: ~/transcom/mymove/coverage
          destination: coverage
      - store_test_results:
          path: ~/transcom/mymove/jest-junit-reports
      - persist_to_workspace:
          root: .
          paths:
            - coverage
      - announce_failure

  client_test_coverage:
    executor: tls_small
    steps:
      - checkout
      - attach_workspace:
          at: .
      - restore_cache:
          #
          # https://circleci.com/docs/caching/#restoring-cache
          #
          # restore the latest version of the test coverage in the
          # cache
          #
          # To manually reset test coverage (e.g. a refactor or
          # deleting code means coverage has gone down and we are ok
          # with it), increment the version number of the cache
          # e.g. go from v1-client-tests-coverage- to
          # v2-client-tests-coverage-
          #
          # ##### NOTE: Make sure you also update the key in the
          # ##### save_cache below
          #
          # The trailing hyphen in restore_cache seems important
          # according to the page linked above
          keys:
            - v6-client-tests-coverage-
      - run:
          name: Ensure Test Coverage Increasing
          command: |
            ./scripts/ensure-js-test-coverage \
            tmp/baseline-jest-coverage/clover.xml \
            coverage/clover.xml
      - run:
          # on failure, post a comment to the PR with a link to the report
          when: on_fail
          name: 'Post client coverage failure comment to GitHub'
          command: |
            source client_test_job_id.env
            ./scripts/handle-pr-comment \
            $CIRCLE_BRANCH \
            "https://output.circle-artifacts.com/output/job/${CLIENT_TEST_JOB_ID}/artifacts/${CIRCLE_NODE_INDEX}/coverage/lcov-report/index.html" \
            "client" \
            "failure"
      - run:
          # on success, check for an existing PR comment and remove it
          when: on_success
          name: 'Delete client coverage failure comment on PR if present'
          command: |
            ./scripts/handle-pr-comment \
            $CIRCLE_BRANCH \
            "" \
            "client" \
            "success"
      # only save the cache on default branch builds because we only want to
      # change the baseline of test results on main builds
      # Save the new baseline regardless of if the coverage succeeds
      # or fails as a merge to main means we have a new baseline. We
      # will use other means to measure if our coverage is increasing
      # or decreasing
      - when:
          condition:
            and:
              - equal: [main, << pipeline.git.branch >>]
          steps:
            - run:
                name: 'Copy coverage to baseline'
                command: |
                  mkdir -p ~/transcom/mymove/tmp/baseline-jest-coverage
                  cp ~/transcom/mymove/coverage/clover.xml \
                        ~/transcom/mymove/tmp/baseline-jest-coverage/clover.xml
                when: always
            # ##### NOTE: Make sure this key prefix matches the one
            # ##### above
            #
            # Use the BuildNum to update the cache key so that the
            # coverage cache is always updated
            - save_cache:
                key: v5-client-tests-coverage-{{ .BuildNum }}
                paths:
                  - ~/transcom/mymove/tmp/baseline-jest-coverage
                when: always
            - aws_vars_transcom_gov_dev:
                when: always
            - run:
                name: 'Record client coverage stats'
                command: |
                  timestamp=$(date +"%Y-%m-%dT%H:%M:%SZ")
                  coverage=$(grep -B 1 'span.*Statements' coverage/lcov-report/index.html | grep -o '[0-9.]*')
                  aws cloudwatch put-metric-data \
                  --metric-name client_test_coverage \
                  --namespace circleci \
                  --value "${coverage}" \
                  --timestamp "${timestamp}"
                when: always

  # Compile the server side of the app once and persist the relevant
  # build artifacts to the workspace.
  # This way we don't have to re-run the build and since all necessary
  # items are in the workspace, we don't even have to checkout the
  # code again
  compile_app_server:
    executor: mymove_compiler
    steps:
      - checkout
      - restore_cache_for_go
      # make -j 4 tells make to run 4 simultaneous builds
      - run: make -j 4 server_build build_tools
      - persist_to_workspace:
          root: .
          paths:
            # Makefile for integration tests
            - Makefile
            # all the Dockerfiles
            - Dockerfile
            - Dockerfile.dp3
            - Dockerfile.e2e
            - Dockerfile.migrations
            - Dockerfile.tasks
            - Dockerfile.tasks_dp3
            - Dockerfile.tools
            - bin
            - config
            - migrations
            # save scripts for deploy
            - scripts
            - swagger
            - pkg/testdatagen/testdata
      - announce_failure

  # Compile the client side of the app once and persist the relevant
  # build artifacts to the workspace.
  # This way we don't have to re-run the build and since all necessary
  # items are in the workspace, we don't even have to checkout the
  # code again
  #
  # the babel/terser cache below takes the compile step from ~6-7m to ~4-5m !!
  compile_app_client:
    # ahobson tested this and saw 75% of the 16GB being used
    # (according to the resources tab on CircleCI)
    # if it starts running out of memory, we should move away from
    # using a ramdisk
    #
    # This entire step takes ~6 minutes with xlarge ramdisk
    # This entire step takes ~7 minutes without xlarge ramdisk
    executor: mymove_ramdisk_compiler_xlarge
    steps:
      - checkout
      - restore_cache:
          keys:
            - v3-cache-yarn-v3-{{ checksum "yarn.lock" }}
      - run:
          name: Install Frozen YARN dependencies
          command: yarn install --frozen-lockfile --cache-folder ~/.cache/yarn

      # babel and terser both have a cache
      #
      # see https://webpack.js.org/loaders/babel-loader/ and look for
      # cacheDirectory
      #
      # see https://www.npmjs.com/package/terser-webpack-plugin/v/1.4.4#cache
      #
      # use the yarn.lock as a key so that PRs with the same
      # dependencies will use the same cache
      - restore_cache:
          keys:
            - v2-node-modules-cache-{{ checksum "yarn.lock" }}
      - run:
          name: make client_build
          command: |
            export REACT_APP_ERROR_LOGGING=otel
            make client_build
          no_output_timeout: 20m
      # only save the cache on default branch builds so that PRs don't pollute
      # the cache
      - when:
          condition:
            equal: [main, << pipeline.git.branch >>]
          steps:
            - save_cache:
                key: v2-node-modules-cache-{{ checksum "yarn.lock" }}
                paths:
                  - ./node_modules/.cache
      - persist_to_workspace:
          root: .
          # Need build for integration tests
          # Need playwright, playwright.config.js, package.json, and
          # yarn.lock for playwright
          # Need eslint-plugin-ato as referenced by package.json/yarn.lock
          paths:
            - build
            - playwright
            - playwright.config.js
            - package.json
            - yarn.lock
            - eslint-plugin-ato
      - announce_failure

  # `build_app` builds the application container
  build_app:
    executor: mymove_builder
    steps:
      - build_image:
          dockerfile: Dockerfile
          image_name: app
          tag: web-dev
          working_dir: /mnt/ramdisk
      - announce_failure

  # `build_dp3_app` builds the application container, replacing DoD chain/certs with non-ato version
  build_dp3_app:
    executor: mymove_builder
    steps:
      - build_image:
          dockerfile: Dockerfile.dp3
          image_name: app
          tag: web-dev
          working_dir: /mnt/ramdisk
      - announce_failure

  # `push_otel_collector_image_dp3` pushes the aws otel collector image
  # to the milmove-<dp3-env> container repository
  push_otel_collector_image_dp3:
    executor: mymove_pusher
    steps:
      - aws_vars_dp3
      - push_otel_collector_image:
          ecr_env: *dp3-env
          aws_otel_collector_image: *aws-otel-collector
      - announce_failure

  # `push_otel_collector_image_stg` pushes the aws otel collector image
  # to the milmove-stg container repository
  push_otel_collector_image_stg:
    executor: mymove_pusher
    steps:
      - aws_vars_stg
      - push_otel_collector_image:
          ecr_env: stg
          aws_otel_collector_image: *aws-otel-collector
      - announce_failure

  # `push_otel_collector_image_stg` pushes the aws otel collector image
  # to the milmove-stg container repository
  push_otel_collector_image_prd:
    executor: mymove_pusher
    steps:
      - aws_vars_prd
      - push_otel_collector_image:
          ecr_env: prd
          aws_otel_collector_image: *aws-otel-collector
      - announce_failure

  # `push_app_gov_dev` pushes the app container to the gov_dev container repository
  push_app_gov_dev:
    executor: mymove_pusher
    steps:
      - aws_vars_transcom_gov_dev
      - push_image:
          ecr_env: gov_dev
          image_name: app
          tag: web-dev
          repo: app
      - announce_failure

  # `push_app_dp3` pushes the app container to the milmove-<dp3-env> container repository
  push_app_dp3:
    executor: mymove_pusher
    steps:
      - aws_vars_dp3
      - push_image:
          ecr_env: *dp3-env
          image_name: app
          tag: web-dev
          repo: app
      - announce_failure

  # `push_app_stg` pushes the app container to the milmove-stg container repository
  push_app_stg:
    executor: mymove_pusher
    steps:
      - aws_vars_stg
      - push_image:
          ecr_env: stg
          image_name: app
          tag: web-dev
          repo: app
      - announce_failure

  # `push_app_prd` pushes the app container to the milmove-prd container repository
  push_app_prd:
    executor: mymove_pusher
    steps:
      - aws_vars_prd
      - push_image:
          ecr_env: prd
          image_name: app
          tag: web-dev
          repo: app
      - announce_failure

  # `build_storybook` builds static storybook assets for deploy
  build_storybook:
    executor: mymove_compiler
    steps:
      - checkout
      - restore_cache:
          keys:
            - v3-cache-yarn-v3-{{ checksum "yarn.lock" }}
      - run:
          name: Install Frozen YARN dependencies
          command: yarn install --frozen-lockfile
      - restore_cache:
          keys:
            - v1-node-modules-cache
      - run:
          name: Build Storybook
          command: yarn build-storybook
      - persist_to_workspace:
          root: .
          paths:
            - storybook-static
      - store_artifacts:
          path: ~/transcom/mymove/storybook-static
          destination: storybook
      - announce_failure

  # `build_migrations` builds the migrations container
  build_migrations:
    executor: mymove_builder
    steps:
      - build_image:
          dockerfile: Dockerfile.migrations
          image_name: app-migrations
          tag: dev
          working_dir: /mnt/ramdisk
      - announce_failure

  # `push_migrations_gov_dev` pushes the migrations container to the gov_dev container repository
  push_migrations_gov_dev:
    executor: mymove_pusher
    steps:
      - aws_vars_transcom_gov_dev
      - push_image:
          ecr_env: gov_dev
          image_name: app-migrations
          tag: dev
          repo: app-migrations
      - announce_failure

  # `push_migrations_dp3` pushes the migrations container to the milmove-dp3 container repository
  push_migrations_dp3:
    executor: mymove_pusher
    steps:
      - aws_vars_dp3
      - push_image:
          ecr_env: *dp3-env
          image_name: app-migrations
          tag: dev
          repo: app-migrations
      - announce_failure

  # `push_migrations_stg` pushes the migrations container to the milmove-stg container repository
  push_migrations_stg:
    executor: mymove_pusher
    steps:
      - aws_vars_stg
      - push_image:
          ecr_env: stg
          image_name: app-migrations
          tag: dev
          repo: app-migrations
      - announce_failure

  # `push_migrations_prd` pushes the migrations container to the milmove-prd container repository
  push_migrations_prd:
    executor: mymove_pusher
    steps:
      - aws_vars_prd
      - push_image:
          ecr_env: prd
          image_name: app-migrations
          tag: dev
          repo: app-migrations
      - announce_failure

  # `build_tasks` builds the tasks containers
  build_tasks:
    executor: mymove_builder
    steps:
      - build_image:
          dockerfile: Dockerfile.tasks
          image_name: tasks
          tag: dev
          working_dir: /mnt/ramdisk
      - announce_failure

  #`build_dp3_tasks` builds the task container, replacing DoD chain/certs with non-ato version
  build_dp3_tasks:
    executor: mymove_builder
    steps:
      - build_image:
          dockerfile: Dockerfile.tasks_dp3
          image_name: tasks
          tag: dev
          working_dir: /mnt/ramdisk
      - announce_failure

  # `push_tasks_gov_dev` pushes the tasks containers to the gov_dev container repository
  push_tasks_gov_dev:
    executor: mymove_pusher
    steps:
      - aws_vars_transcom_gov_dev
      - push_image:
          ecr_env: gov_dev
          image_name: tasks
          tag: dev
          repo: app-tasks
      - announce_failure

  # `push_tasks_dp3` pushes the tasks containers to the milmove-dp3 container repository
  push_tasks_dp3:
    executor: mymove_pusher
    steps:
      - aws_vars_dp3
      - push_image:
          ecr_env: *dp3-env
          image_name: tasks
          tag: dev
          repo: app-tasks
      - announce_failure

  # `push_tasks_stg` pushes the tasks containers to the milmove-stg container repository
  push_tasks_stg:
    executor: mymove_pusher
    steps:
      - aws_vars_stg
      - push_image:
          ecr_env: stg
          image_name: tasks
          tag: dev
          repo: app-tasks
      - announce_failure

  # `push_tasks_prd` pushes the tasks containers to the milmove-prd container repository
  push_tasks_prd:
    executor: mymove_pusher
    steps:
      - aws_vars_prd
      - push_image:
          ecr_env: prd
          image_name: tasks
          tag: dev
          repo: app-tasks
      - announce_failure

  # `prod_auth_check` checks if approved before going to prod
  prod_auth_check:
    executor: tls_small
    steps:
      - run: echo "build approved by $CIRCLE_USERNAME"
      - run:
          name: Check if Prod approval has rights
          command: |
            if [[ $CIRCLE_USERNAME != "josiahzimmerman-caci" && $CIRCLE_USERNAME != "deandreJones" && $CIRCLE_USERNAME != "cameroncaci" ]]; then
               exit 1
            fi
      - announce_failure
  # All of the deploy tasks need to checkout the code so they can run the `scripts/do-exclusively` script

  # `deploy_dp3_migrations` deploys migrations to the dp3 environment
  deploy_dp3_migrations:
    executor: mymove_pusher
    environment:
      APP_ENVIRONMENT: *dp3-env
    steps:
      - checkout
      - aws_vars_dp3
      - deploy_migrations_steps:
          ecr_env: *dp3-env

  # `deploy_dp3_tasks` deploys scheduled tasks to the dp3 environment
  deploy_dp3_tasks:
    executor: mymove_pusher
    environment:
      APP_ENVIRONMENT: *dp3-env
    steps:
      - checkout
      - aws_vars_dp3
      - deploy_dp3_tasks_steps:
          ecr_env: *dp3-env

  # `deploy_dp3_app` updates the server-TLS app service in the dp3 environment
  deploy_dp3_app:
    executor: mymove_pusher
    parameters:
      dp3-env:
        type: string
        default: *dp3-env

    environment:
      APP_ENVIRONMENT: *dp3-env
      OPEN_TELEMETRY_SIDECAR: 'true'
      HEALTH_CHECK: 'true'
    steps:
      - checkout
      - aws_vars_dp3
      - deploy_app_steps:
          compare_host: '' # leave blank since we want dp3 to be able to roll back
          health_check_hosts: my.<< parameters.dp3-env >>.dp3.us,office.<< parameters.dp3-env >>.dp3.us,admin.<< parameters.dp3-env >>.dp3.us
          ecr_env: *dp3-env

  # `deploy_dp3_app_client_tls` updates the mutual-TLS service in the dp3 environment
  deploy_dp3_app_client_tls:
    executor: mymove_pusher
    parameters:
      dp3-env:
        type: string
        default: *dp3-env
    environment:
      APP_ENVIRONMENT: *dp3-env
      OPEN_TELEMETRY_SIDECAR: 'true'
      HEALTH_CHECK: 'true'
    steps:
      - checkout
      - aws_vars_dp3
      - tls_vars_dp3
      - deploy_app_client_tls_steps:
          compare_host: '' # leave blank since we want dp3 to be able to roll back
          health_check_hosts: api.<< parameters.dp3-env >>.dp3.us
          ecr_env: *dp3-env

  check_circle_against_stg_sha:
    executor: mymove_pusher
    steps:
      - checkout
      - run:
          name: Halt workflow to prevent old default branch deploying to staging
          command: scripts/compare-deployed-commit my.stg.move.mil $CIRCLE_SHA1

  # `deploy_stg_migrations` deploys migrations to the stg environment
  deploy_stg_migrations:
    executor: mymove_pusher
    environment:
      APP_ENVIRONMENT: 'stg'
    steps:
      - checkout
      - aws_vars_stg
      - deploy_migrations_steps:
          ecr_env: stg

  # `deploy_stg_tasks` deploys scheduled tasks to the stg environment
  deploy_stg_tasks:
    executor: mymove_pusher
    environment:
      APP_ENVIRONMENT: 'stg'
    steps:
      - checkout
      - aws_vars_stg
      - deploy_tasks_steps:
          ecr_env: stg

  # `deploy_stg_app` updates the server-TLS app service in stg environment
  deploy_stg_app:
    executor: mymove_pusher
    environment:
      APP_ENVIRONMENT: 'stg'
      OPEN_TELEMETRY_SIDECAR: 'true'
      HEALTH_CHECK: 'true'
    steps:
      - checkout
      - aws_vars_stg
      - deploy_app_steps:
          compare_host: my.stg.move.mil
          health_check_hosts: my.stg.move.mil,office.stg.move.mil,admin.stg.move.mil
          ecr_env: stg

  # `deploy_stg_app_client_tls` updates the mutual-TLS service in the stg environment
  deploy_stg_app_client_tls:
    executor: mymove_pusher
    # use dockerhub otel collector image as govcloud does not have the
    # right certs for pulling from public.ecr.aws
    environment:
      APP_ENVIRONMENT: 'stg'
      OPEN_TELEMETRY_SIDECAR: 'true'
      HEALTH_CHECK: 'true'
    steps:
      - checkout
      - aws_vars_stg
      - tls_vars_stg
      - deploy_app_client_tls_steps:
          compare_host: gex.stg.move.mil
          health_check_hosts: gex.stg.move.mil
          ecr_env: stg

  deploy_storybook_dp3:
    executor: mymove_pusher
    steps:
      - checkout
      - aws_vars_transcom_com_dev
      - deploy_app_storybook:
          s3_bucket: storybook.dp3.us

  # `deploy_prd_migrations` deploys migrations to the milmove-prd environment
  deploy_prd_migrations:
    executor: mymove_pusher
    environment:
      APP_ENVIRONMENT: 'prd'
    steps:
      - checkout
      - aws_vars_prd
      - deploy_migrations_steps:
          ecr_env: prd

  # `deploy_prd_tasks` deploys ECS tasks in the milmove-prd environment
  deploy_prd_tasks:
    executor: mymove_pusher
    environment:
      APP_ENVIRONMENT: 'prd'
    steps:
      - checkout
      - aws_vars_prd
      - deploy_tasks_steps:
          ecr_env: prd

  # `deploy_prd_app` updates the server-TLS app service in the milmove-prd environment
  deploy_prd_app:
    executor: mymove_pusher
    environment:
      APP_ENVIRONMENT: 'prd'
      OPEN_TELEMETRY_SIDECAR: 'true'
      HEALTH_CHECK: 'true'
    steps:
      - checkout
      - aws_vars_prd
      - deploy_app_steps:
          compare_host: my.move.mil
          health_check_hosts: my.move.mil,office.move.mil,admin.move.mil
          ecr_env: prd

  # `deploy_prd_app_client_tls` updates the mutual-TLS service in the milmove-prd environment
  deploy_prd_app_client_tls:
    executor: mymove_pusher
    environment:
      APP_ENVIRONMENT: 'prd'
      OPEN_TELEMETRY_SIDECAR: 'true'
      HEALTH_CHECK: 'true'
    steps:
      - checkout
      - aws_vars_prd
      - tls_vars_prd
      - deploy_app_client_tls_steps:
          compare_host: gex.move.mil
          health_check_hosts: gex.move.mil
          ecr_env: prd

workflows:
  version: 2

  app:
    jobs:
      - check_tls_certificate_dp3

      - check_tls_certificate_stg

      - check_tls_certificate_prd

      - pre_deps_golang

      - pre_deps_yarn

      - base_noop

      - anti_virus:
          filters:
            branches:
              only: main

      # compile_app_client does not rely on pre_deps_yarn
      # anymore so that it can start sooner. This helps the
      # overall build time since the compile is so slow. It does
      # the same steps as pre_deps_yarn, it just doesn't cache
      # the yarn downloads, so compile_app_client and
      # pre_deps_yarn might both wind up downloading packages,
      # but the speedup is worth the duplicate work
      #
      # CircleCI has a "feature" where if all dependencies are
      # filtered, the job is not run, so add a base_noop step that
      # should complete very quickly
      # See workflows -> jobs -> requires at
      #
      # https://circleci.com/docs/configuration-reference/
      - compile_app_client:
          requires:
            - base_noop
            - anti_virus

      - check_generated_code:
          requires:
            - pre_deps_golang
          filters:
            branches:
              ignore: [*integration-mtls-ignore-branch, *integration-ignore-branch]

      - pre_test:
          requires:
            - pre_deps_golang
            - pre_deps_yarn
            - check_tls_certificate_dp3
            - check_tls_certificate_stg
            - check_tls_certificate_prd

      - integration_tests_admin:
          requires:
            - compile_app_server
            - compile_app_client
          # See comments at the top of this file for configuring/using
          # this branch config
          filters:
            branches:
              ignore: *integration-ignore-branch

      - integration_tests_office:
          requires:
            - compile_app_server
            - compile_app_client
          # See comments at the top of this file for configuring/using
          # this branch config
          filters:
            branches:
              ignore: *integration-ignore-branch

      - integration_tests_my:
          requires:
            - compile_app_server
            - compile_app_client
          # See comments at the top of this file for configuring/using
          # this branch config
          filters:
            branches:
              ignore: *integration-ignore-branch

      - integration_tests_devseed:
          requires:
            - pre_deps_golang
          # See comments at the top of this file for configuring/using
          # this branch config
          filters:
            branches:
              ignore: *integration-ignore-branch

      - integration_tests:
          requires:
            - integration_tests_admin
            - integration_tests_office
            - integration_tests_my
            - integration_tests_devseed
            - integration_tests_mtls
          # See comments at the top of this file for configuring/using
          # this branch config
          filters:
            branches:
              ignore: *integration-ignore-branch

      - integration_tests_mtls:
          # mtls integration tests use the same server image as the
          # e2e playwright tests and so needs the client build
          requires:
            - compile_app_server
          # See comments at the top of this file for configuring/using
          # this branch config
          filters:
            branches:
              ignore: *integration-mtls-ignore-branch

      - integration_tests_load:
          requires:
            - compile_app_server
            # limiting this run to integrationBranch only due to multiple branch pipeline
          filters:
            branches:
              only: integrationTesting

      - client_test:
          requires:
            - pre_deps_yarn
          # See comments at the top of this file for configuring/using
          # this branch config
          filters:
            branches:
              ignore: *client-ignore-branch

      - client_test_coverage:
          requires:
            - client_test
          # See comments at the top of this file for configuring/using
          # this branch config
          filters:
            branches:
              ignore: *client-ignore-branch

      - server_test:
          requires:
            - pre_deps_golang
          # See comments at the top of this file for configuring/using
          # this branch config
          filters:
            branches:
              ignore: *server-ignore-branch

      - server_test_coverage:
          requires:
            - server_test
          # See comments at the top of this file for configuring/using
          # this branch config
          filters:
            branches:
              ignore: *server-ignore-branch

      - compile_app_server:
          requires:
            - anti_virus
            - pre_deps_golang

      - build_app:
          requires:
            - compile_app_server
            - compile_app_client
          filters:
            branches:
              ignore: *dp3-branch

      - push_app_gov_dev:
          requires:
            - build_app

      - build_migrations:
          requires:
            - compile_app_server
            - compile_app_client

      - push_migrations_gov_dev:
          requires:
            - build_migrations
          filters:
            branches:
              ignore: [*integration-mtls-ignore-branch, *integration-ignore-branch]

      - build_tasks:
          requires:
            - compile_app_server
            - compile_app_client
          filters:
            branches:
              ignore: *dp3-branch

      - push_tasks_gov_dev:
          requires:
            - build_tasks

      - build_dp3_app:
          requires:
            - compile_app_server
            - compile_app_client
          filters:
            branches:
              only: *dp3-branch

      - build_dp3_tasks:
          requires:
            - compile_app_server
            - compile_app_client
          filters:
            branches:
              only: *dp3-branch

      - push_otel_collector_image_dp3:
          requires:
            - compile_app_server
          filters:
            branches:
              only: *dp3-branch

      - push_app_dp3:
          requires:
            - build_dp3_app
          filters:
            branches:
              only: *dp3-branch

      - push_migrations_dp3:
          requires:
            - build_migrations
          filters:
            branches:
              only: *dp3-branch

      - push_tasks_dp3:
          requires:
            - build_dp3_tasks
          filters:
            branches:
              only: *dp3-branch

      - deploy_dp3_migrations:
          requires:
            - pre_deps_golang
            - pre_test
            - client_test
            - server_test
            - push_app_dp3
            - push_otel_collector_image_dp3
            - compile_app_server
            - compile_app_client
            - push_tasks_dp3
            - push_migrations_dp3
          filters:
            branches:
              only: *dp3-branch

      - deploy_dp3_tasks:
          requires:
            - deploy_dp3_migrations
          filters:
            branches:
              only: *dp3-branch

      - deploy_dp3_app:
          requires:
            - deploy_dp3_migrations
          filters:
            branches:
              only: *dp3-branch

      - deploy_dp3_app_client_tls:
          requires:
            - deploy_dp3_migrations
          filters:
            branches:
              only: *dp3-branch

      - push_otel_collector_image_stg:
          requires:
            - compile_app_server
          filters:
            branches:
              only: main

      - push_app_stg:
          requires:
            - build_app
          filters:
            branches:
              only: main

      - push_migrations_stg:
          requires:
            - build_migrations
          filters:
            branches:
              only: main

      - push_tasks_stg:
          requires:
            - build_tasks
          filters:
            branches:
              only: main

      - check_circle_against_stg_sha:
          requires:
            - pre_deps_golang
            - pre_test
            - client_test
            - server_test
            - push_app_stg
            - push_otel_collector_image_stg
            - compile_app_server
            - compile_app_client
            - push_migrations_stg
            - push_tasks_stg
            - integration_tests
            - integration_tests_mtls
          filters:
            branches:
              only: main

      - deploy_stg_migrations:
          requires:
            - check_circle_against_stg_sha
          filters:
            branches:
              only: main

      - deploy_stg_tasks:
          requires:
            - deploy_stg_migrations
          filters:
            branches:
              only: main

      - deploy_stg_app:
          requires:
            - deploy_stg_migrations
          filters:
            branches:
              only: main

      - deploy_stg_app_client_tls:
          requires:
            - deploy_stg_migrations
          filters:
            branches:
              only: main

      - approve_prd_deploy:
          type: approval
          context:
            - Production Workflow Approvers
          requires:
            - deploy_stg_tasks
            - deploy_stg_app
            - deploy_stg_app_client_tls

      - prod_auth_check:
          requires:
            - approve_prd_deploy
          filters:
            branches:
              only: main

      - deploy_storybook_dp3:
          requires:
            - build_storybook
          filters:
            branches:
              only: main

      - build_storybook:
          requires:
            - anti_virus
            - pre_deps_yarn

      - push_otel_collector_image_prd:
          requires:
            - prod_auth_check
          filters:
            branches:
              only: main

      - push_app_prd:
          requires:
            - prod_auth_check
          filters:
            branches:
              only: main

      - push_migrations_prd:
          requires:
            - prod_auth_check
          filters:
            branches:
              only: main

      - push_tasks_prd:
          requires:
            - prod_auth_check
          filters:
            branches:
              only: main

      - deploy_prd_migrations:
          requires:
            - push_migrations_prd
            - push_app_prd
            - push_tasks_prd
            - push_otel_collector_image_prd
          filters:
            branches:
              only: main

      - deploy_prd_tasks:
          requires:
            - deploy_prd_migrations
            - push_tasks_prd
          filters:
            branches:
              only: main

      - deploy_prd_app:
          requires:
            - deploy_prd_migrations
            - push_app_prd
          filters:
            branches:
              only: main

      - deploy_prd_app_client_tls:
          requires:
            - deploy_prd_migrations
            - push_app_prd
          filters:
            branches:
              only: main

experimental:
  notify:
    branches:
      only:
        - main<|MERGE_RESOLUTION|>--- conflicted
+++ resolved
@@ -1265,11 +1265,7 @@
             #
             # The trailing hyphen in restore_cache seems important
             # according to the page linked above
-<<<<<<< HEAD
-            - v12-spectral-lint-
-=======
             - v13-spectral-lint-
->>>>>>> f3cea355
       - run:
           name: Save Baseline Spectral Lint
           command: |
@@ -1328,11 +1324,7 @@
             # Use the BuildNum to update the cache key so that the
             # coverage cache is always updated
             - save_cache:
-<<<<<<< HEAD
-                key: v12-spectral-lint-{{ .BuildNum }}
-=======
                 key: v13-spectral-lint-{{ .BuildNum }}
->>>>>>> f3cea355
                 paths:
                   - ~/transcom/mymove/spectral
       - store_artifacts:
