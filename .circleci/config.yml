# yaml-language-server: $schema=https://json.schemastore.org/circleciconfig.json
############
#
# Caches
#
# Caches may have a `v1-` prefix, since caches in CircleCI 2.0 are immutable.
# A prefix provides an easy way to invalidate a cache.  See https://circleci.com/docs/2.0/caching/#clearing-cache
#
# Please do not use docker_layer_caching! It costs too much money to run. Please set to `false`.
#
############

version: 2.1

# References for variables shared across the file
references:
  circleci-docker: &circleci-docker milmove/circleci-docker:milmove-app-3d9acdaa37c81a87b5fc1c6193a8e528dd56e4ed

  # the playwright image to use
  playwright: &playwright cimg/node:18.13.0-browsers

  # the image to use for running load tests
  # see milmove_load_testing for the right config
  load_tester: &load_tester cimg/python:3.11.3

  postgres: &postgres cimg/postgres:12.11

  redis: &redis redis:5.0.6

  # base image that spins up quickly
  cimg_base: &cimg_base cimg/base:2022.12-22.04

  aws-otel-collector: &aws-otel-collector public.ecr.aws/aws-observability/aws-otel-collector:v0.31.0

  # To deploy to loadtest, demo or exp:
  # set dp3-branch to the branch you want to deploy to the env specifed
  # in dp3-env (loadtest, demo, exp), or
  # `placeholder_branch_name` if you don't want to deploy to dp3
  #

  # In addition, it's common practice to disable acceptance tests and
  # ignore tests for dp3 deploys. See the branch settings below.
  dp3-branch: &dp3-branch integrationTesting
  # MUST BE ONE OF: loadtest, demo, exp.
  # These are used to pull in env vars so the spelling matters!
  dp3-env: &dp3-env loadtest

  # set integration-ignore-branch to the branch if you want to IGNORE
  # integration tests, or `placeholder_branch_name` if you do want to
  # run them
  integration-ignore-branch: &integration-ignore-branch placeholder_branch_name

  # set integration-mtls-ignore-branch to the branch if you want to
  # IGNORE mtls integration tests, or `placeholder_branch_name` if you
  # do want to run them
  integration-mtls-ignore-branch: &integration-mtls-ignore-branch integrationTesting

  # set client-ignore-branch to the branch if you want to IGNORE
  # client tests, or `placeholder_branch_name` if you do want to run
  # them
  client-ignore-branch: &client-ignore-branch placeholder_branch_name

  # set server-ignore-branch to the branch if you want to IGNORE
  # server tests, or `placeholder_branch_name` if you do want to run
  # them
  server-ignore-branch: &server-ignore-branch placeholder_branch_name

executors:
  base_small:
    resource_class: small
    docker:
      - image: *cimg_base
        auth:
          username: $DOCKERHUB_USERNAME
          password: $DOCKERHUB_PASSWORD
  tls_small:
    resource_class: small
    working_directory: ~/transcom/mymove
    docker:
      - image: *circleci-docker
        auth:
          username: $DOCKERHUB_USERNAME
          password: $DOCKERHUB_PASSWORD
  av_medium:
    resource_class: medium
    working_directory: ~/transcom/mymove
    docker:
      - image: milmove/clamav-ci
        # Authenticate with Docker Hub to avoid rate limit problems beginning on Nov 1st, 2020.
        # See https://www.docker.com/blog/scaling-docker-to-serve-millions-more-developers-network-egress/ for details
        # We'll need this until CircleCI and Docker Hub work out a deal to prevent rate limiting errors from CircleCI
        # IPs.
        auth:
          username: $DOCKERHUB_USERNAME
          password: $DOCKERHUB_PASSWORD
  mymove_pusher:
    # needs to be medium+ so it can checkout and restore the workspace
    resource_class: medium+
    working_directory: /mnt/ramdisk
    docker:
      - image: *circleci-docker
        auth:
          username: $DOCKERHUB_USERNAME
          password: $DOCKERHUB_PASSWORD
  mymove_builder:
    resource_class: medium+
    working_directory: /mnt/ramdisk
    docker:
      - image: *circleci-docker
        auth:
          username: $DOCKERHUB_USERNAME
          password: $DOCKERHUB_PASSWORD
  mymove_compiler:
    # large and no ram disk
    resource_class: large
    working_directory: ~/transcom/mymove
    docker:
      - image: *circleci-docker
        auth:
          username: $DOCKERHUB_USERNAME
          password: $DOCKERHUB_PASSWORD
        environment:
          GOPATH: /home/circleci/go

  mymove_compiler_xlarge:
    # xlarge and no ram disk
    resource_class: xlarge
    working_directory: ~/transcom/mymove
    docker:
      - image: *circleci-docker
        auth:
          username: $DOCKERHUB_USERNAME
          password: $DOCKERHUB_PASSWORD
        environment:
          GOPATH: /home/circleci/go

  mymove_ramdisk_compiler:
    # large with ram disk
    resource_class: large
    working_directory: /mnt/ramdisk
    docker:
      - image: *circleci-docker
        auth:
          username: $DOCKERHUB_USERNAME
          password: $DOCKERHUB_PASSWORD
        environment:
          GOPATH: /home/circleci/go

  mymove_ramdisk_compiler_xlarge:
    # xlarge with ram disk
    resource_class: xlarge
    working_directory: /mnt/ramdisk
    docker:
      - image: *circleci-docker
        auth:
          username: $DOCKERHUB_USERNAME
          password: $DOCKERHUB_PASSWORD
        environment:
          GOPATH: /home/circleci/go

  mymove_tester:
    resource_class: xlarge
    working_directory: ~/transcom/mymove
    docker:
      - image: *circleci-docker
        auth:
          username: $DOCKERHUB_USERNAME
          password: $DOCKERHUB_PASSWORD
        environment:
          GOPATH: /home/circleci/go
      - image: *postgres
        auth:
          username: $DOCKERHUB_USERNAME
          password: $DOCKERHUB_PASSWORD
        environment:
          POSTGRES_PASSWORD: mysecretpassword
          POSTGRES_DB: test_db
          # use ramdisk for better performance
          # https://circleci.com/docs/databases/#optimizing-postgresql-images
          PGDATA: /dev/shm/pgdata/data
        # override entrypoint/command for ramdisk
        # this has been fixed in versions of postgres newer than 13.9
        # https://github.com/CircleCI-Public/cimg-postgres/commit/3b320e26e4f187d0cd144efea1bc26cf5a2b68b0
        # milmove is still on 12.11
        entrypoint: /bin/bash
        command: -c 'ln -s /dev/shm/pgdata/data /var/lib/postgresql/ && exec /usr/local/bin/docker-entrypoint.sh postgres'

      - image: *redis
        auth:
          username: $DOCKERHUB_USERNAME
          password: $DOCKERHUB_PASSWORD

  mymove_load_tester:
    resource_class: large
    working_directory: ~/project
    docker:
      - image: *load_tester
        auth:
          username: $DOCKERHUB_USERNAME
          password: $DOCKERHUB_PASSWORD
        environment:
          GOPATH: /home/circleci/go
      - image: *postgres
        auth:
          username: $DOCKERHUB_USERNAME
          password: $DOCKERHUB_PASSWORD
        environment:
          POSTGRES_PASSWORD: mysecretpassword
          POSTGRES_DB: test_db
          # use ramdisk for better performance
          # https://circleci.com/docs/databases/#optimizing-postgresql-images
          PGDATA: /dev/shm/pgdata/data
        # override entrypoint/command for ramdisk
        # this has been fixed in versions of postgres newer than 13.9
        # https://github.com/CircleCI-Public/cimg-postgres/commit/3b320e26e4f187d0cd144efea1bc26cf5a2b68b0
        # milmove is still on 12.11
        entrypoint: /bin/bash
        command: -c 'ln -s /dev/shm/pgdata/data /var/lib/postgresql/ && exec /usr/local/bin/docker-entrypoint.sh postgres'

      - image: *redis
        auth:
          username: $DOCKERHUB_USERNAME
          password: $DOCKERHUB_PASSWORD

  milmove_playwright_tester:
    # maybe don't need xlarge, but getting many timeouts with large
    # ahobson - 2023-02-07
    resource_class: xlarge
    # use ~/project as that already exists in cimg/node and is owned
    # by circleci
    working_directory: ~/project
    docker:
      - image: *playwright
        auth:
          username: $DOCKERHUB_USERNAME
          password: $DOCKERHUB_PASSWORD
        environment:
          GOPATH: /home/circleci/go
      - image: *postgres
        auth:
          username: $DOCKERHUB_USERNAME
          password: $DOCKERHUB_PASSWORD
        environment:
          POSTGRES_PASSWORD: mysecretpassword
          POSTGRES_DB: test_db
          # use ramdisk for better performance
          # https://circleci.com/docs/databases/#optimizing-postgresql-images
          PGDATA: /dev/shm/pgdata/data
        # override entrypoint/command for ramdisk
        # this has been fixed in versions of postgres newer than 13.9
        # https://github.com/CircleCI-Public/cimg-postgres/commit/3b320e26e4f187d0cd144efea1bc26cf5a2b68b0
        # milmove is still on 12.11
        entrypoint: /bin/bash
        command: -c 'ln -s /dev/shm/pgdata/data /var/lib/postgresql/ && exec /usr/local/bin/docker-entrypoint.sh postgres'
      - image: *redis
        auth:
          username: $DOCKERHUB_USERNAME
          password: $DOCKERHUB_PASSWORD

commands:
  create_dot_go_version:
    description: 'Creates a .go-version file (if needed) which can be used for cache keys specific to golang'
    steps:
      - run:
          name: Create a .go-version file
          command: |
            if [ -f ".go-version" ]; then
              echo ".go-version already exists, no need to re-create"
            else
              GO_VERSION=$(awk '/golang/ { print $2 }' .tool-versions)
              echo "Creating .go-version using version ${GO_VERSION}"
              echo $GO_VERSION > .go-version
            fi

  restore_cache_for_go:
    steps:
      - create_dot_go_version
      - restore_cache:
          keys:
            - go-mod-sources-v8-{{ checksum "go.sum" }}-{{ checksum ".go-version" }}

  save_cache_for_go:
    steps:
      - create_dot_go_version
      - save_cache:
          key: go-mod-sources-v8-{{ checksum "go.sum" }}-{{ checksum ".go-version" }}
          paths:
            - '~/go'
            - '~/transcom/mymove/bin/swagger'

  aws_vars_stg:
    steps:
      - run:
          name: 'Setting up AWS environment variables for stg env'
          command: |
            echo "export AWS_DEFAULT_REGION=$STG_REGION" >> $BASH_ENV
            echo "export AWS_ACCOUNT_ID=$STG_ACCOUNT_ID" >> $BASH_ENV
            echo "export AWS_ACCESS_KEY_ID=$STG_ACCESS_KEY_ID" >> $BASH_ENV
            echo "export AWS_SECRET_ACCESS_KEY=$STG_SECRET_ACCESS_KEY" >> $BASH_ENV
            # override default cpu/memory for staging
            echo "export SERVICE_RESERVATION_CPU=2048" >> $BASH_ENV
            echo "export SERVICE_RESERVATION_MEM=4096" >> $BASH_ENV
            source $BASH_ENV
  tls_vars_stg:
    steps:
      - run:
          name: 'Setting up TLS environment variables for stg env'
          command: |
            echo "export TLS_CERT=$STG_MOVE_MIL_DOD_TLS_CERT" >> $BASH_ENV
            echo "export TLS_KEY=$STG_MOVE_MIL_DOD_TLS_KEY" >> $BASH_ENV
            echo "export TLS_CA=$STG_MOVE_MIL_DOD_TLS_CA" >> $BASH_ENV
            source $BASH_ENV
  aws_vars_prd:
    steps:
      - run:
          name: 'Setting up AWS environment variables for prd env'
          command: |
            echo "export AWS_DEFAULT_REGION=$PRD_REGION" >> $BASH_ENV
            echo "export AWS_ACCOUNT_ID=$PRD_ACCOUNT_ID" >> $BASH_ENV
            echo "export AWS_ACCESS_KEY_ID=$PRD_ACCESS_KEY_ID" >> $BASH_ENV
            echo "export AWS_SECRET_ACCESS_KEY=$PRD_SECRET_ACCESS_KEY" >> $BASH_ENV
            # override default cpu/memory for production
            echo "export SERVICE_RESERVATION_CPU=2048" >> $BASH_ENV
            echo "export SERVICE_RESERVATION_MEM=4096" >> $BASH_ENV
            source $BASH_ENV
  tls_vars_prd:
    steps:
      - run:
          name: 'Setting up TLS environment variables for prd env'
          command: |
            echo "export TLS_CERT=$PRD_MOVE_MIL_DOD_TLS_CERT" >> $BASH_ENV
            echo "export TLS_KEY=$PRD_MOVE_MIL_DOD_TLS_KEY" >> $BASH_ENV
            echo "export TLS_CA=$PRD_MOVE_MIL_DOD_TLS_CA" >> $BASH_ENV
            source $BASH_ENV
  aws_vars_transcom_gov_dev:
    parameters:
      when:
        description: when to run
        type: string
        default: on_success
    steps:
      - run:
          name: 'Setting up AWS environment variables for gov-dev env'
          command: |
            echo "export AWS_DEFAULT_REGION=$GOV_DEV_REGION" >> $BASH_ENV
            echo "export AWS_ACCOUNT_ID=$GOV_DEV_ACCOUNT_ID" >> $BASH_ENV
            echo "export AWS_ACCESS_KEY_ID=$GOV_DEV_ACCESS_KEY_ID" >> $BASH_ENV
            echo "export AWS_SECRET_ACCESS_KEY=$GOV_DEV_SECRET_KEY" >> $BASH_ENV
            source $BASH_ENV
          when: << parameters.when >>
  tls_vars_gov_dev:
    steps:
      - run:
          name: 'Setting up TLS environment variables for gov-dev env'
          command: |
            echo "export TLS_CERT=$EXPERIMENTAL_MOVE_MIL_DOD_TLS_CERT" >> $BASH_ENV
            echo "export TLS_KEY=$EXPERIMENTAL_MOVE_MIL_DOD_TLS_KEY" >> $BASH_ENV
            echo "export TLS_CA=$EXPERIMENTAL_MOVE_MIL_DOD_TLS_CA" >> $BASH_ENV
            source $BASH_ENV
  aws_vars_transcom_com_dev:
    steps:
      - run:
          name: 'Setting up AWS environment variables for com-dev env'
          command: |
            echo "export AWS_DEFAULT_REGION=$COM_REGION" >> $BASH_ENV
            echo "export AWS_ACCOUNT_ID=$DEV_ACCOUNT_ID" >> $BASH_ENV
            echo "export AWS_ACCESS_KEY_ID=$DEV_ACCESS_KEY_ID" >> $BASH_ENV
            echo "export AWS_SECRET_ACCESS_KEY=$DEV_SECRET_KEY" >> $BASH_ENV
            source $BASH_ENV
  aws_vars_dp3:
    parameters:
      dp3-env:
        description: dp3 env to deploy to (exp, loadtest, demo)
        type: string
        default: *dp3-env
    steps:
      - run:
          name: 'Setting up AWS environment variables for dp3 env defined in &dp3-env'
          command: |
            echo "export AWS_DEFAULT_REGION=\$$(echo << parameters.dp3-env >> | tr 'a-z' 'A-Z')_REGION" >> $BASH_ENV
            echo "export AWS_ACCOUNT_ID=\$$(echo << parameters.dp3-env >> | tr 'a-z' 'A-Z')_ACCOUNT_ID" >> $BASH_ENV
            echo "export AWS_ACCESS_KEY_ID=\$$(echo << parameters.dp3-env >> | tr 'a-z' 'A-Z')_ACCESS_KEY_ID" >> $BASH_ENV
            echo "export AWS_SECRET_ACCESS_KEY=\$$(echo << parameters.dp3-env >> | tr 'a-z' 'A-Z')_SECRET_ACCESS_KEY" >> $BASH_ENV
      - when:
          condition:
            equal: [loadtest, << parameters.dp3-env >>]
          steps:
            - run:
                name: 'Increase cpu/memory reservation for loadtest'
                command: |
                  # override default cpu/memory
                  echo "export SERVICE_RESERVATION_CPU=2048" >> $BASH_ENV
                  echo "export SERVICE_RESERVATION_MEM=4096" >> $BASH_ENV
                  source $BASH_ENV
  tls_vars_dp3:
    parameters:
      dp3-env:
        description: dp3 env to deploy to (exp, loadtest, demo)
        type: string
        default: *dp3-env
    steps:
      - run:
          name: 'Setting up TLS environment variables for dp3 env defined in &dp3-env'
          command: |
            echo "export TLS_CERT=\$$(echo << parameters.dp3-env >> | tr 'a-z' 'A-Z')_DP3_CERT" >> $BASH_ENV
            echo "export TLS_KEY=\$$(echo << parameters.dp3-env >> | tr 'a-z' 'A-Z')_DP3_KEY" >> $BASH_ENV
            echo "export TLS_CA=\$$(echo << parameters.dp3-env >> | tr 'a-z' 'A-Z')_DP3_CA" >> $BASH_ENV
            source $BASH_ENV

  announce_failure:
    # parameters:
    steps:
      - run:
          name: Announce failure
          command: |
            [[ $CIRCLE_BRANCH = main ]] || exit 0
            scripts/circleci-announce-broken-branch
          when: on_fail

  deploy_migrations_steps:
    parameters:
      ecr_env:
        type: string
    steps:
      - attach_workspace:
          at: .
      - run:
          name: Get Digest from filesystem
          command: echo 'export ECR_DIGEST=$(cat images/sha/ECR_DIGEST_app-migrations_<< parameters.ecr_env >>)' | tee -a "${BASH_ENV}"
      - run:
          name: Snapshot database
          command: scripts/do-exclusively --job-name ${CIRCLE_JOB} scripts/rds-snapshot-app-db $APP_ENVIRONMENT
      - run:
          name: Run migrations
          command: scripts/do-exclusively --job-name ${CIRCLE_JOB} scripts/ecs-run-app-migrations-container ${AWS_ACCOUNT_ID}.dkr.ecr.${AWS_DEFAULT_REGION}.amazonaws.com/app-migrations@${ECR_DIGEST} $APP_ENVIRONMENT
          no_output_timeout: 60m
          environment:
            CHAMBER_RETRIES: 20
      - announce_failure
  deploy_tasks_steps:
    parameters:
      ecr_env:
        type: string
    steps:
      - attach_workspace:
          at: .
      - run:
          name: Get Digest from filesystem
          command: echo 'export ECR_DIGEST=$(cat images/sha/ECR_DIGEST_app-tasks_<< parameters.ecr_env >>)' | tee -a "${BASH_ENV}"
      - run:
          name: Deploy connect to GEX via SFTP service
          command: scripts/do-exclusively --job-name ${CIRCLE_JOB} scripts/ecs-deploy-task-container connect-to-gex-via-sftp "${AWS_ACCOUNT_ID}.dkr.ecr.${AWS_DEFAULT_REGION}.amazonaws.com/app-tasks@${ECR_DIGEST}" "${APP_ENVIRONMENT}"
          no_output_timeout: 20m
      - announce_failure
      - run:
          name: Deploy GHC fuel price data task service
          command: scripts/do-exclusively --job-name ${CIRCLE_JOB} scripts/ecs-deploy-task-container save-ghc-fuel-price-data "${AWS_ACCOUNT_ID}.dkr.ecr.${AWS_DEFAULT_REGION}.amazonaws.com/app-tasks@${ECR_DIGEST}" "${APP_ENVIRONMENT}"
          no_output_timeout: 20m
      - announce_failure
      - run:
          name: Deploy payment reminder email task service
          command: scripts/do-exclusively --job-name ${CIRCLE_JOB} scripts/ecs-deploy-task-container send-payment-reminder "${AWS_ACCOUNT_ID}.dkr.ecr.${AWS_DEFAULT_REGION}.amazonaws.com/app-tasks@${ECR_DIGEST}" "${APP_ENVIRONMENT}"
          no_output_timeout: 20m
      - announce_failure
      - run:
          name: Deploy post to GEX service
          command: scripts/do-exclusively --job-name ${CIRCLE_JOB} scripts/ecs-deploy-task-container post-file-to-gex "${AWS_ACCOUNT_ID}.dkr.ecr.${AWS_DEFAULT_REGION}.amazonaws.com/app-tasks@${ECR_DIGEST}" "${APP_ENVIRONMENT}"
          no_output_timeout: 20m
      - announce_failure
      - run:
          name: Deploy process EDIs service
          command: scripts/do-exclusively --job-name ${CIRCLE_JOB} scripts/ecs-deploy-task-container process-edis "${AWS_ACCOUNT_ID}.dkr.ecr.${AWS_DEFAULT_REGION}.amazonaws.com/app-tasks@${ECR_DIGEST}" "${APP_ENVIRONMENT}"
          no_output_timeout: 20m
      - announce_failure
  # Used for dp3 sites, which do not include gex/orders
  deploy_dp3_tasks_steps:
    parameters:
      ecr_env:
        type: string
        default: *dp3-env
    steps:
      - attach_workspace:
          at: .
      - run:
          name: Get Digest from filesystem
          command: echo 'export ECR_DIGEST=$(cat images/sha/ECR_DIGEST_app-tasks_<< parameters.ecr_env >>)' | tee -a "${BASH_ENV}"
      - run:
          name: Deploy GHC fuel price data task service
          command: scripts/do-exclusively --job-name ${CIRCLE_JOB} scripts/ecs-deploy-task-container save-ghc-fuel-price-data "${AWS_ACCOUNT_ID}.dkr.ecr.${AWS_DEFAULT_REGION}.amazonaws.com/app-tasks@${ECR_DIGEST}" "${APP_ENVIRONMENT}"
          no_output_timeout: 20m
      - announce_failure
      - run:
          name: Deploy payment reminder email task service
          command: scripts/do-exclusively --job-name ${CIRCLE_JOB} scripts/ecs-deploy-task-container send-payment-reminder "${AWS_ACCOUNT_ID}.dkr.ecr.${AWS_DEFAULT_REGION}.amazonaws.com/app-tasks@${ECR_DIGEST}" "${APP_ENVIRONMENT}"
          no_output_timeout: 20m
      - announce_failure
  deploy_app_steps:
    parameters:
      compare_host:
        type: string
      health_check_hosts:
        type: string
      ecr_env:
        type: string
    steps:
      - attach_workspace:
          at: .
      - run:
          name: Compare against deployed commit
          command: |
            [[ -z "<< parameters.compare_host >>" ]] || scripts/compare-deployed-commit "<< parameters.compare_host >>" $CIRCLE_SHA1
      - restore_cache_for_go
      - run:
          name: Get Digest from filesystem
          command: echo 'export ECR_DIGEST=$(cat images/sha/ECR_DIGEST_app_<< parameters.ecr_env >>)' | tee -a "${BASH_ENV}"
      - run:
          name: Get otel collector digest from filesystem
          command: |
            OTEL_ECR_DIGEST=$(cat images/sha/ECR_DIGEST_otel-collector_<< parameters.ecr_env >>)
            echo "export OTEL_ECR_DIGEST=${OTEL_ECR_DIGEST}" | tee -a "${BASH_ENV}"

            echo "export OTEL_COLLECTOR_IMAGE=${AWS_ACCOUNT_ID}.dkr.ecr.${AWS_DEFAULT_REGION}.amazonaws.com/otel-collector@${OTEL_ECR_DIGEST}" | tee -a "${BASH_ENV}"
      - run:
          name: Deploy app service
          command: scripts/do-exclusively --job-name ${CIRCLE_JOB} scripts/ecs-deploy-service-container app "${AWS_ACCOUNT_ID}.dkr.ecr.${AWS_DEFAULT_REGION}.amazonaws.com/app@${ECR_DIGEST}" "${APP_ENVIRONMENT}" "/bin/milmove serve"
          no_output_timeout: 20m
      - run:
          name: Health Check
          command: bin/health-checker --schemes https --hosts << parameters.health_check_hosts >> --tries 10 --backoff 3 --log-level info --timeout 5m
      - run:
          name: TLS Check
          command: bin/tls-checker --schemes https --hosts << parameters.health_check_hosts >> --log-level info --timeout 15m
      - run:
          name: Check deployed commits
          command: scripts/check-deployed-commit "<< parameters.health_check_hosts >>" "$CIRCLE_SHA1"
      - announce_failure
  deploy_app_client_tls_steps:
    parameters:
      compare_host:
        type: string
      health_check_hosts:
        type: string
      ecr_env:
        type: string
    steps:
      - attach_workspace:
          at: .
      - run:
          name: Compare against deployed commit
          command: |
            [[ -z "<< parameters.compare_host >>" ]] || scripts/compare-deployed-commit "<< parameters.compare_host >>" $CIRCLE_SHA1 ${TLS_KEY} ${TLS_CERT} ${TLS_CA}
      - run:
          name: Get Digest from filesystem
          command: echo 'export ECR_DIGEST=$(cat images/sha/ECR_DIGEST_app_<< parameters.ecr_env >>)' | tee -a "${BASH_ENV}"
      - run:
          name: Get otel collector digest from filesystem
          command: |
            OTEL_ECR_DIGEST=$(cat images/sha/ECR_DIGEST_otel-collector_<< parameters.ecr_env >>)
            echo "export OTEL_ECR_DIGEST=${OTEL_ECR_DIGEST}" | tee -a "${BASH_ENV}"

            echo "export OTEL_COLLECTOR_IMAGE=${AWS_ACCOUNT_ID}.dkr.ecr.${AWS_DEFAULT_REGION}.amazonaws.com/otel-collector@${OTEL_ECR_DIGEST}" | tee -a "${BASH_ENV}"
      - run:
          name: Deploy app-client-tls service
          command: scripts/do-exclusively --job-name ${CIRCLE_JOB} scripts/ecs-deploy-service-container app-client-tls "${AWS_ACCOUNT_ID}.dkr.ecr.${AWS_DEFAULT_REGION}.amazonaws.com/app@${ECR_DIGEST}" "${APP_ENVIRONMENT}" "/bin/milmove serve"
          no_output_timeout: 20m
      - run:
          name: Health Check
          command: |
            bin/health-checker --schemes https --hosts << parameters.health_check_hosts >> --key ${TLS_KEY} --cert ${TLS_CERT} --ca ${TLS_CA} --tries 10 --backoff 3 --log-level info --timeout 5m
      - run:
          name: TLS Check
          command: |
            bin/tls-checker --schemes https --hosts << parameters.health_check_hosts >> --key ${TLS_KEY} --cert ${TLS_CERT} --ca ${TLS_CA} --log-level info --timeout 15m
      - run:
          name: Check deployed commits
          command: scripts/check-deployed-commit "<< parameters.health_check_hosts >>" "$CIRCLE_SHA1" ${TLS_KEY} ${TLS_CERT} ${TLS_CA}
      - announce_failure

  deploy_app_storybook:
    parameters:
      s3_bucket:
        type: string
    steps:
      - attach_workspace:
          at: /tmp/storybook
      - checkout
      - run:
          name: Push Storybook build to S3
          command: scripts/push-storybook-assets "<< parameters.s3_bucket>>"

  build_image:
    parameters:
      dockerfile:
        type: string
      image_name:
        type: string
      tag:
        type: string
      working_dir:
        type: string
    steps:
      - attach_workspace:
          at: .
      - setup_remote_docker:
          docker_layer_caching: false
      - run:
          name: 'Build docker image'
          working_directory: << parameters.working_dir >>
          command: |
            docker build -f << parameters.dockerfile>> -t << parameters.image_name >>:<< parameters.tag >> .
            mkdir -p images
            docker save -o images/<< parameters.image_name >> << parameters.image_name >>:<< parameters.tag >>
      - persist_to_workspace:
          root: .
          paths:
            - images/<< parameters.image_name >>

  push_image:
    parameters:
      ecr_env:
        type: string
      image_name:
        type: string
      tag:
        type: string
      repo:
        type: string
    steps:
      - attach_workspace:
          at: .
      - setup_remote_docker:
          docker_layer_caching: false
      - run:
          name: 'Retrieve docker image from workspace'
          command: |
            docker load -i images/<< parameters.image_name >>
      - run:
          name: 'Tag and push docker image'

          command: |
            aws ecr get-login-password --region $AWS_DEFAULT_REGION | docker login --username AWS --password-stdin ${AWS_ACCOUNT_ID}.dkr.ecr.${AWS_DEFAULT_REGION}.amazonaws.com
            docker tag << parameters.image_name >>:<< parameters.tag >> ${AWS_ACCOUNT_ID}.dkr.ecr.${AWS_DEFAULT_REGION}.amazonaws.com/<< parameters.repo >>:git-${CIRCLE_SHA1}
            docker push ${AWS_ACCOUNT_ID}.dkr.ecr.${AWS_DEFAULT_REGION}.amazonaws.com/<< parameters.repo >>:git-${CIRCLE_SHA1}
            shopt -s extglob

            # README: We are going to replace any unwanted characters with dashes then truncate
            #         the tag name to 100 characters. Docker tags can be a maximum of 128 characters
            #         and this leaves some room for a prefix.
            docker_tag_from_branch_name=${CIRCLE_BRANCH//+([^A-Za-z0-9-.])/-}
            docker_tag_shortened_name=${docker_tag_from_branch_name:0:100}

            docker tag << parameters.image_name >>:<< parameters.tag >> ${AWS_ACCOUNT_ID}.dkr.ecr.${AWS_DEFAULT_REGION}.amazonaws.com/<< parameters.repo >>:git-branch-${docker_tag_shortened_name}
            docker push ${AWS_ACCOUNT_ID}.dkr.ecr.${AWS_DEFAULT_REGION}.amazonaws.com/<< parameters.repo >>:git-branch-${docker_tag_shortened_name}
      - run:
          name: 'Record ECR Image Digest'
          command: |
            mkdir -p images/sha
            echo $(aws ecr describe-images --repository-name << parameters.repo >> --image-ids imageTag=git-${CIRCLE_SHA1} | jq ".imageDetails[0] .imageDigest" -r) > images/sha/ECR_DIGEST_<< parameters.repo >>_<< parameters.ecr_env >>
            cat images/sha/ECR_DIGEST_<< parameters.repo >>_<< parameters.ecr_env >>
            sleep 60
      - run:
          name: 'Describe image scan findings'
          command: scripts/ecr-describe-image-scan-findings << parameters.repo >> $(cat images/sha/ECR_DIGEST_<< parameters.repo >>_<< parameters.ecr_env >>)
      - persist_to_workspace:
          root: .
          paths:
            - images/sha/ECR_DIGEST_<< parameters.repo >>_<< parameters.ecr_env >>

  # The ATO environments cannot pull from outside repositories
  # the error is: x509: certificate signed by unknown authority
  #
  # So pull the image and then push to our own ECR repo. For docker
  # STIG reasons, we need to do an image scan AND we need to expire
  # old images, so always create a new tag on each deployment
  push_otel_collector_image:
    parameters:
      ecr_env:
        type: string
      aws_otel_collector_image:
        type: string
      repo:
        type: string
        default: otel-collector
    steps:
      - setup_remote_docker:
          docker_layer_caching: false
      - attach_workspace:
          at: .
      - run:
          name: 'Tag and push docker image'
          command: |
            aws ecr get-login-password --region $AWS_DEFAULT_REGION | docker login --username AWS --password-stdin ${AWS_ACCOUNT_ID}.dkr.ecr.${AWS_DEFAULT_REGION}.amazonaws.com
            otel_image=$(echo << parameters.aws_otel_collector_image >>)
            docker pull "${otel_image}"
            shopt -s extglob
            # this removes everything before the colon, which separates the
            # image name from the image tag
            otel_image_tag=${otel_image#*:}
            repo_name=${AWS_ACCOUNT_ID}.dkr.ecr.${AWS_DEFAULT_REGION}.amazonaws.com/<< parameters.repo >>
            image_name="${repo_name}:${otel_image_tag}"
            docker pull "${otel_image}"
            # use git prefix for ECR expiration policy
            docker tag "${otel_image}" "${repo_name}:git-${otel_image_tag}-${CIRCLE_SHA1}"
            docker push "${repo_name}:git-${otel_image_tag}-${CIRCLE_SHA1}"

      - run:
          name: 'Record ECR Image Digest'
          command: |
            otel_image=$(echo << parameters.aws_otel_collector_image >>)
            shopt -s extglob
            # this removes everything before the colon, which separates the
            # image name from the image tag
            otel_image_tag=${otel_image#*:}
            mkdir -p images/sha
            echo $(aws ecr describe-images --repository-name << parameters.repo >> --image-ids imageTag=git-${otel_image_tag}-${CIRCLE_SHA1} | jq ".imageDetails[0] .imageDigest" -r) > images/sha/ECR_DIGEST_<< parameters.repo >>_<< parameters.ecr_env >>
            cat images/sha/ECR_DIGEST_<< parameters.repo >>_<< parameters.ecr_env >>
      # The scans of the upstream otel collector image result in
      #
      #   UnsupportedImageError: The operating system and/or package manager are not supported
      # The irony of the AWS open telemetry collector being built in a
      # way that is not compatible with AWS image scanning is not lost
      # on me
      # - run:
      #     name: 'Describe image scan findings'
      #     command: scripts/ecr-describe-image-scan-findings << parameters.repo >> $(cat images/sha/ECR_DIGEST_<< parameters.repo >>_<< parameters.ecr_env >>) || true
      - persist_to_workspace:
          root: .
          paths:
            - images/sha/ECR_DIGEST_<< parameters.repo >>_<< parameters.ecr_env >>

  server_tests_step:
    parameters:
      application:
        type: string
    steps:
      - run:
          name: make server_test_build for <<parameters.application>>
          command: |
            export LOGIN_GOV_SECRET_KEY=$(echo $E2E_LOGIN_GOV_SECRET_KEY | base64 --decode)
            export OKTA_CUST_CLIENT_ID=notrealkey
            export OKTA_OFFICE_CLIENT_ID=notrealkey1
            export OKTA_ADMIN_CLIENT_ID=notrealkey2
            export OKTA_CUSTOMER_SECRET_KEY=notrealkey
            export OKTA_OFFICE_SECRET_KEY=notrealkey1
            export OKTA_ADMIN_SECRET_KEY=notrealkey2
            export OKTA_TENANT_ORG_URL=test-milmove.okta.mil
            export OKTA_API_KEY=notrealapikey
            export OKTA_OFFICE_GROUP_ID=notrealgroupId
            export OKTA_CUSTOMER_GROUP_ID=notrealcustomergroupId


            make server_test
          no_output_timeout: 20m
          environment:
            APPLICATION: '<< parameters.application >>'
            # 8 since this runs on xlarge with 8 CPUs
            GOTEST_PARALLEL: 8
            DB_PASSWORD: mysecretpassword
            DB_USER_LOW_PRIV: crud
            DB_PASSWORD_LOW_PRIV: mysecretpassword
            DB_USER: postgres
            DB_HOST: localhost
            DB_PORT_TEST: 5433
            DB_PORT: 5432
            DB_NAME: test_db
            DB_NAME_TEST: test_db
            DTOD_USE_MOCK: 'true'
            MIGRATION_MANIFEST: '/home/circleci/transcom/mymove/migrations/<< parameters.application >>/migrations_manifest.txt'
            MIGRATION_PATH: 'file:///home/circleci/transcom/mymove/migrations/<< parameters.application >>/schema;file:///home/circleci/transcom/mymove/migrations/<< parameters.application >>/secure'
            EIA_KEY: db2522a43820268a41a802a16ae9fd26 # dummy key generated with openssl rand -hex 16
            ENV: test
            ENVIRONMENT: test
            SERVER_REPORT: 1
            COVERAGE: 1
            SERVE_API_INTERNAL: 'true'
            OKTA_CUSTOMER_CLIENT_ID: 1q2w3e4r5t6y7u8i9o
            OKTA_ADMIN_CLIENT_ID: AQ1SW2DE3FR4G5
            OKTA_OFFICE_CLIENT_ID: 9f9f9s8s90gig9
            OKTA_API_KEY: notrealapikey8675309
            OKTA_OFFICE_GROUP_ID: notrealgroupId
            OKTA_CUSTOMER_GROUP_ID: notrealcustomergroupId

  # run playwright tests without using setup_remote_docker
  # the remote docker resources are not configurable and thus are
  # SLOOOOOOW
  #
  # https://circleci.com/docs/building-docker-images/#specifications
  #
  # Run postgresql + redis in docker, but run the tests locally
  #
  e2e_tests_playwright:
    parameters:
      workers:
        type: integer
        # We tried this in an xlarge resource with 5 workers and still
        # had flaky tests because of pages being slow to load
        # Instead, we run in a large instance with 1 worker and
        # increased parallelism as needed
        default: 1
      path:
        type: string
    steps:
      - attach_workspace:
          at: .
      - restore_cache:
          keys:
            - v4-cache-yarn-v4-{{ checksum "yarn.lock" }}
      - run:
          name: setup hosts
          command: |
            # futz with /etc/hosts for running in circleci
            echo "127.0.0.1 milmovelocal" | sudo tee -a /etc/hosts
            echo "127.0.0.1 officelocal" | sudo tee -a /etc/hosts
            echo "127.0.0.1 adminlocal" | sudo tee -a /etc/hosts
            echo "127.0.0.1 primelocal" | sudo tee -a /etc/hosts
      - run:
          background: true
          name: run server
          environment:
            MIGRATION_MANIFEST: '/home/circleci/project/migrations/app/migrations_manifest.txt'
            MIGRATION_PATH: 'file:///home/circleci/project/migrations/app/schema;file:///home/circleci/project/migrations/app/secure'
          command: |
            export MOVE_MIL_DOD_CA_CERT=$(cat config/tls/devlocal-ca.pem)
            export MOVE_MIL_DOD_TLS_CERT=$(cat config/tls/devlocal-https.pem)
            export MOVE_MIL_DOD_TLS_KEY=$(cat config/tls/devlocal-https.key)
            export CLIENT_AUTH_SECRET_KEY=$(cat config/tls/devlocal-client_auth_secret.key)
            export LOGIN_GOV_SECRET_KEY=$(echo $E2E_LOGIN_GOV_SECRET_KEY | base64 --decode)
            export HERE_MAPS_APP_ID=$E2E_HERE_MAPS_APP_ID
            export HERE_MAPS_APP_CODE=$E2E_HERE_MAPS_APP_CODE
            # pull in review app settings here so we don't have to
            # reproduce them
            sed 's,^,export ,' config/env/review.app.env > server_env
            source server_env

            # now do a few overrides
            export HERE_MAPS_GEOCODE_ENDPOINT=https://geocoder.api.here.com/6.2/geocode.json
            export HERE_MAPS_ROUTING_ENDPOINT=https://route.api.here.com/routing/7.2/calculateroute.json
            export LOGIN_GOV_CALLBACK_PORT=4000
            export LOGIN_GOV_CALLBACK_PROTOCOL=http
            export OKTA_CUSTOMER_CLIENT_ID=1q2w3e4r5t6y7u8i9o
            export OKTA_ADMIN_CLIENT_ID=AQ1SW2DE3FR4G5
            export OKTA_OFFICE_CLIENT_ID=9f9f9s8s90gig9
            export OKTA_CUSTOMER_SECRET_KEY=notrealkey
            export OKTA_OFFICE_SECRET_KEY=notrealkey1
            export OKTA_ADMIN_SECRET_KEY=notrealkey2
            export OKTA_TENANT_CALLBACK_PORT=4000
            export OKTA_TENANT_CALLBACK_PROTOCOL=http
            export OKTA_TENANT_ORG_URL=test-milmove.okta.mil
            export OKTA_API_KEY=notrealapikey
            export OKTA_OFFICE_GROUP_ID=notrealgroupId
            export OKTA_CUSTOMER_GROUP_ID=notrealcustomergroupId

            export SERVE_API_PRIME=false
            export SERVE_API_SUPPORT=true
            export SERVE_PRIME_SIMULATOR=true
            export DEVLOCAL_CA=$PWD/config/tls/devlocal-ca.pem
            export DOD_CA_PACKAGE=$PWD/config/tls/milmove-cert-bundle.p7b
            export HTTP_ADMIN_SERVER_NAME=adminlocal
            export HTTP_MY_SERVER_NAME=milmovelocal
            export HTTP_OFFICE_SERVER_NAME=officelocal
            export HTTP_ORDERS_SERVER_NAME=orderslocal
            export HTTP_PRIME_SERVER_NAME=primelocal
            export ENVIRONMENT=test
            export FEATURE_FLAG_MULTI_MOVE=true
            export FEATURE_FLAG_PPM=true
            export FEATURE_FLAG_NTS=true
            export FEATURE_FLAG_NTSR=true
            export FEATURE_FLAG_BOAT=true
            export FEATURE_FLAG_MOBILE_HOME=true
            export FEATURE_FLAG_CAC_VALIDATED_LOGIN=false
            export FEATURE_FLAG_VALIDATION_CODE_REQUIRED=false
            export FEATURE_FLAG_MOVE_LOCK=false
            export FEATURE_FLAG_OKTA_DODID_INPUT=false
            export FEATURE_FLAG_HEADQUARTERS_ROLE=false
            export FEATURE_FLAG_GSR_ROLE=false
            export FEATURE_FLAG_SAFETY_MOVE=false
            export FEATURE_FLAG_MANAGE_SUPPORTING_DOCS=false
            export FEATURE_FLAG_THIRD_ADDRESS_AVAILABLE=false
            export FEATURE_FLAG_QUEUE_MANAGEMENT=false
            export FEATURE_FLAG_ENABLE_ALASKA=false
<<<<<<< HEAD
            export FEATURE_FLAG_UNACCOMPANIED_BAGGAGE=false
=======
            export FEATURE_FLAG_ENABLE_HAWAII=false
>>>>>>> eb1f6cae

            # disable for speed, playwright tests can fail otherwise
            export DB_DEBUG=false

            make db_dev_create
            bin/milmove migrate
            # playwright tests DO NOT NEED SEED DATA
            bin/milmove serve 2>&1 | fmt
      - run:
          name: wait for server
          command: |
            # install yarn dependencies while waiting for the server
            # to start. This installs our pinned version of playwright
            yarn install --frozen-lockfile --cache-folder ~/.cache/yarn
            # install playwright browsers while waiting for the server to start
            ./node_modules/.bin/playwright install
            dockerize -wait http://milmovelocal:4000 -timeout 5m
      - run:
          name: run e2e_test playwright
          environment:
            PLAYWRIGHT_MY_URL: http://milmovelocal:4000
            PLAYWRIGHT_ADMIN_URL: http://adminlocal:4000
            PLAYWRIGHT_OFFICE_URL: http://officelocal:4000
            # partially taken from https://playwright.dev/docs/ci#sharding-in-circleci
            FEATURE_FLAG_MULTI_MOVE: 'true'
            FEATURE_FLAG_PPM: 'true'
            FEATURE_FLAG_NTS: 'true'
            FEATURE_FLAG_NTSR: 'true'
            FEATURE_FLAG_BOAT: 'true'
            FEATURE_FLAG_MOBILE_HOME: 'true'
            FEATURE_FLAG_CAC_VALIDATED_LOGIN: 'false'
            FEATURE_FLAG_VALIDATION_CODE_REQUIRED: 'false'
            FEATURE_FLAG_MOVE_LOCK: 'false'
            FEATURE_FLAG_OKTA_DODID_INPUT: 'false'
            FEATURE_FLAG_HEADQUARTERS_ROLE: 'false'
            FEATURE_FLAG_GSR_ROLE: 'false'
            FEATURE_FLAG_SAFETY_MOVE: 'false'
            FEATURE_FLAG_MANAGE_SUPPORTING_DOCS: 'false'
            FEATURE_FLAG_THIRD_ADDRESS_AVAILABLE: 'false'
            FEATURE_FLAG_QUEUE_MANAGEMENT: 'false'
            FEATURE_FLAG_UNACCOMPANIED_BAGGAGE: 'false'
            FEATURE_FLAG_ENABLE_ALASKA: 'false'
          command: |
            SHARD=$((${CIRCLE_NODE_INDEX}+1))
            PLAYWRIGHT_JUNIT_OUTPUT_NAME=playwright-results.xml \
            ./node_modules/.bin/playwright test \
            --reporter=html,junit \
            --trace=on \
            --workers << parameters.workers >> \
            --shard="${SHARD}/${CIRCLE_NODE_TOTAL}" \
            << parameters.path >>
          no_output_timeout: 60m
      - store_artifacts:
          path: playwright-report
      - run:
          name: create playwright report archive for download
          when: always
          command: |
            zip -r complete-playwright-report.zip playwright-report
      - store_artifacts:
          path: complete-playwright-report.zip
      - store_test_results:
          path: playwright-results.xml

  # this custom step has some duplication with
  # scripts/run-e2e-mtls-test-docker because we want to run some of the
  # steps below in parallel
  e2e_tests_mtls:
    steps:
      - attach_workspace:
          at: .
      - run:
          name: setup hosts
          command: |
            # futz with /etc/hosts for running in circleci
            echo "127.0.0.1 milmovelocal" | sudo tee -a /etc/hosts
            echo "127.0.0.1 officelocal" | sudo tee -a /etc/hosts
            echo "127.0.0.1 adminlocal" | sudo tee -a /etc/hosts
            echo "127.0.0.1 primelocal" | sudo tee -a /etc/hosts
      - run:
          background: true
          name: run server
          environment:
            MIGRATION_MANIFEST: '/home/circleci/transcom/mymove/migrations/app/migrations_manifest.txt'
            MIGRATION_PATH: 'file:///home/circleci/transcom/mymove/migrations/app/schema;file:///home/circleci/transcom/mymove/migrations/app/secure'
          command: |
            export MOVE_MIL_DOD_CA_CERT=$(cat config/tls/devlocal-ca.pem)
            export MOVE_MIL_DOD_TLS_CERT=$(cat config/tls/devlocal-https.pem)
            export MOVE_MIL_DOD_TLS_KEY=$(cat config/tls/devlocal-https.key)
            export CLIENT_AUTH_SECRET_KEY=$(cat config/tls/devlocal-client_auth_secret.key)
            export LOGIN_GOV_SECRET_KEY=$(echo $E2E_LOGIN_GOV_SECRET_KEY | base64 --decode)
            export HERE_MAPS_APP_ID=$E2E_HERE_MAPS_APP_ID
            export HERE_MAPS_APP_CODE=$E2E_HERE_MAPS_APP_CODE
            # pull in review app settings here so we don't have to
            # reproduce them
            sed 's,^,export ,' config/env/review.app.env > server_env
            source server_env

            # now do a few overrides
            export HERE_MAPS_GEOCODE_ENDPOINT=https://geocoder.api.here.com/6.2/geocode.json
            export HERE_MAPS_ROUTING_ENDPOINT=https://route.api.here.com/routing/7.2/calculateroute.json
            export LOGIN_GOV_CALLBACK_PORT=4000
            export LOGIN_GOV_CALLBACK_PROTOCOL=http
            export OKTA_CUSTOMER_CLIENT_ID=1q2w3e4r5t6y7u8i9o
            export OKTA_ADMIN_CLIENT_ID=AQ1SW2DE3FR4G5
            export OKTA_OFFICE_CLIENT_ID=9f9f9s8s90gig9
            export OKTA_CUSTOMER_SECRET_KEY=notrealkey
            export OKTA_OFFICE_SECRET_KEY=notrealkey1
            export OKTA_ADMIN_SECRET_KEY=notrealkey2
            export OKTA_TENANT_CALLBACK_PORT=4000
            export OKTA_TENANT_CALLBACK_PROTOCOL=http
            export OKTA_TENANT_ORG_URL=test-milmove.okta.mil
            export OKTA_API_KEY=notrealapikey
            export OKTA_OFFICE_GROUP_ID=notrealgroupId
            export OKTA_CUSTOMER_GROUP_ID=notrealcustomergroupId

            export SERVE_API_SUPPORT=true
            export SERVE_PRIME_SIMULATOR=true
            export DEVLOCAL_CA=$PWD/config/tls/devlocal-ca.pem
            export DOD_CA_PACKAGE=$PWD/config/tls/milmove-cert-bundle.p7b
            export HTTP_ADMIN_SERVER_NAME=adminlocal
            export HTTP_MY_SERVER_NAME=milmovelocal
            export HTTP_OFFICE_SERVER_NAME=officelocal
            export HTTP_ORDERS_SERVER_NAME=orderslocal
            export HTTP_PRIME_SERVER_NAME=primelocal
            export ENVIRONMENT=test
            export MUTUAL_TLS_ENABLED=true
            export MUTUAL_TLS_PORT=9443
            export SERVE_API_PRIME=true
            # disable for speed, tests can fail otherwise
            export DB_DEBUG=false

            make db_dev_create
            bin/milmove migrate
            # mtls tests do not need client
            mkdir -p build
            touch build/index.html
            # mtls tests DO NOT NEED SEED DATA
            bin/milmove serve 2>&1 | fmt
      - run:
          name: wait for server
          command: |
            dockerize -wait http://milmovelocal:4000 -timeout 5m
      - run:
          name: run e2e mtls tests
          command: |
            ./scripts/run-e2e-mtls-test

  e2e_tests_load:
    parameters:
      workers:
        type: integer
        # We tried this in an xlarge resource with 5 workers and still
        # had flaky tests because of pages being slow to load
        # Instead, we run in a large instance with 1 worker and
        # increased parallelism as needed
        default: 1
    steps:
      - attach_workspace:
          at: .
      - run:
          name: setup hosts
          command: |
            # futz with /etc/hosts for running in circleci
            echo "127.0.0.1 milmovelocal" | sudo tee -a /etc/hosts
            echo "127.0.0.1 officelocal" | sudo tee -a /etc/hosts
            echo "127.0.0.1 adminlocal" | sudo tee -a /etc/hosts
            echo "127.0.0.1 primelocal" | sudo tee -a /etc/hosts
      - run:
          background: true
          name: run server
          environment:
            MIGRATION_MANIFEST: '/home/circleci/project/migrations/app/migrations_manifest.txt'
            MIGRATION_PATH: 'file:///home/circleci/project/migrations/app/schema;file:///home/circleci/project/migrations/app/secure'
          command: |
            export MOVE_MIL_DOD_CA_CERT=$(cat config/tls/devlocal-ca.pem)
            export MOVE_MIL_DOD_TLS_CERT=$(cat config/tls/devlocal-https.pem)
            export MOVE_MIL_DOD_TLS_KEY=$(cat config/tls/devlocal-https.key)
            export CLIENT_AUTH_SECRET_KEY=$(cat config/tls/devlocal-client_auth_secret.key)
            export LOGIN_GOV_SECRET_KEY=$(echo $E2E_LOGIN_GOV_SECRET_KEY | base64 --decode)
            export HERE_MAPS_APP_ID=$E2E_HERE_MAPS_APP_ID
            export HERE_MAPS_APP_CODE=$E2E_HERE_MAPS_APP_CODE
            # pull in review app settings here so we don't have to
            # reproduce them
            sed 's,^,export ,' config/env/review.app.env > server_env
            source server_env

            # now do a few overrides
            export HERE_MAPS_GEOCODE_ENDPOINT=https://geocoder.api.here.com/6.2/geocode.json
            export HERE_MAPS_ROUTING_ENDPOINT=https://route.api.here.com/routing/7.2/calculateroute.json
            export LOGIN_GOV_CALLBACK_PORT=4000
            export LOGIN_GOV_CALLBACK_PROTOCOL=http
            export OKTA_CUSTOMER_CLIENT_ID=1q2w3e4r5t6y7u8i9o
            export OKTA_ADMIN_CLIENT_ID=AQ1SW2DE3FR4G5
            export OKTA_OFFICE_CLIENT_ID=9f9f9s8s90gig9
            export OKTA_CUSTOMER_SECRET_KEY=notrealkey
            export OKTA_OFFICE_SECRET_KEY=notrealkey1
            export OKTA_ADMIN_SECRET_KEY=notrealkey2
            export OKTA_TENANT_CALLBACK_PORT=4000
            export OKTA_TENANT_CALLBACK_PROTOCOL=http
            export OKTA_TENANT_ORG_URL=test-milmove.okta.mil
            export OKTA_API_KEY=notrealapikey
            export OKTA_OFFICE_GROUP_ID=notrealgroupId
            export OKTA_CUSTOMER_GROUP_ID=notrealcustomergroupId

            export SERVE_API_SUPPORT=true
            export MUTUAL_TLS_ENABLED=true
            export SERVE_PRIME_SIMULATOR=true
            export DEVLOCAL_CA=$PWD/config/tls/devlocal-ca.pem
            export DOD_CA_PACKAGE=$PWD/config/tls/milmove-cert-bundle.p7b
            export HTTP_ADMIN_SERVER_NAME=adminlocal
            export HTTP_MY_SERVER_NAME=milmovelocal
            export HTTP_OFFICE_SERVER_NAME=officelocal
            export HTTP_ORDERS_SERVER_NAME=orderslocal
            export HTTP_PRIME_SERVER_NAME=primelocal
            export ENVIRONMENT=test
            # disable for speed, tests can fail otherwise
            export DB_DEBUG=false
            export MUTUAL_TLS_ENABLED=true
            export MUTUAL_TLS_PORT=9443
            export SERVE_API_PRIME=true
            export SERVE_API_PPTAS=true
            make db_dev_create
            bin/milmove migrate
            # load tests do not need client files
            mkdir -p build
            touch build/index.html
            bin/milmove serve 2>&1 | fmt
      - run:
          name: checkout load testing repo
          command: |
            mkdir -p tmp && cd tmp
            git clone https://github.com/transcom/milmove_load_testing.git
            # print out last git commit sha
            (cd milmove_load_testing && git rev-list -1 HEAD)
      - restore_cache:
          keys:
            # need milmove_load_testing repo checked out before cache check
            - v2-pipenv-{{ checksum "tmp/milmove_load_testing/Pipfile.lock" }}-{{ .Environment.PYTHON_VERSION }}
      - run:
          name: wait for server
          command: |
            # install python dependencies while waiting for the server
            # to start.
            cd tmp/milmove_load_testing
            pipenv sync -d
            dockerize -wait http://milmovelocal:4000 -timeout 5m
      - run:
          name: run load testing
          environment:
            LOCAL_PORT: 4000
          # If there's a breaking change in milmove or the load
          # testing app, we could check out a particular branch or sha
          # here as a workaround until the HEAD of both repos work
          # together again
          command: |
            cd tmp/milmove_load_testing
            pipenv run locust -f locustfiles/queue.py \
            --host local \
            -u 10 \
            --csv local_load_tests \
            --html local_load_tests.html \
            -t 60s \
            --headless
      - save_cache:
          key: v2-pipenv-{{ checksum "Pipfile.lock" }}-{{ .Environment.PYTHON_VERSION }}
          paths:
            - '~/transcom/mymove/tmp/milmove_load_testing/.venv'
      - run:
          name: extract results
          # always try to extract the artifacts so it can help us
          # figure out why a test is failing
          when: always
          command: |
            mkdir reports
            mv tmp/milmove_load_testing/local_load_tests* reports

jobs:
  base_noop:
    executor: base_small
    steps:
      - run: echo "noop"

  # `pre_deps_golang` is used for caching Go module sources
  pre_deps_golang:
    executor: mymove_compiler
    steps:
      - checkout
      - restore_cache_for_go
      - run: echo 'export PATH=${PATH}:${GOPATH}/bin:~/transcom/mymove/bin' >> $BASH_ENV
      - run:
          name: Install dependencies
          command: for i in $(seq 1 5); do go mod download && break || s=$? && sleep 5; done; (exit $s)
      - run: scripts/check-generated-code go.sum
      - run:
          name: Install go-swagger
          command: make bin/swagger
      - save_cache_for_go
      - announce_failure

  # `pre_deps_yarn` is used to cache yarn sources
  pre_deps_yarn:
    executor: mymove_compiler
    steps:
      - checkout
      - restore_cache:
          keys:
            - v4-cache-yarn-v4-{{ checksum "yarn.lock" }}
      - run:
          name: Install Frozen YARN dependencies
          command: yarn install --frozen-lockfile --cache-folder ~/.cache/yarn
      - run: scripts/check-generated-code yarn.lock
      # `v4-cache-yarn-v4-{{ checksum "yarn.lock" }}` is used to cache yarn sources
      - save_cache:
          key: v4-cache-yarn-v4-{{ checksum "yarn.lock" }}
          paths:
            - ~/.cache/yarn
      - announce_failure

  # `check_generated_code` is used to ensure generated code doesn't change
  check_generated_code:
    executor: mymove_compiler
    steps:
      - checkout
      - restore_cache_for_go
      - run: echo 'export PATH=${PATH}:${GOPATH}/bin:~/transcom/mymove/bin' >> $BASH_ENV
      - run: make server_generate mocks_generate
      - run: scripts/check-generated-code pkg/gen/ $(find . -type d -name "*mocks" -exec echo -n '{} ' \;)
      - announce_failure

  # `check_tls_certificate_env` is used to confirm that the certificate-key pair match
  check_tls_certificate_prd:
    executor: tls_small
    steps:
      - tls_vars_prd
      - run: /usr/local/bin/check-tls-pair ${TLS_KEY} ${TLS_CERT}
      - announce_failure

  check_tls_certificate_stg:
    executor: tls_small
    steps:
      - tls_vars_stg
      - run: /usr/local/bin/check-tls-pair ${TLS_KEY} ${TLS_CERT}
      - announce_failure

  check_tls_certificate_dp3:
    executor: tls_small
    parameters:
      dp3-env:
        type: string
        default: *dp3-env
    steps:
      - run:
          name: Check if we are using a dp3 environment at all
          command: |
            if [[ << parameters.dp3-env >> != "demo" && << parameters.dp3-env >> != "exp" && << parameters.dp3-env >> != "loadtest" ]]; then
              circleci-agent step halt
            fi
      - tls_vars_dp3
      - run: /usr/local/bin/check-tls-pair ${TLS_KEY} ${TLS_CERT}
      - announce_failure

  # `anti_virus` uses virus detection software to scan the source code
  anti_virus:
    executor: av_medium
    steps:
      - checkout
      - run: clamscan --version
      - run: cp -v ~/transcom/mymove/anti-virus/whitelist-*.{fp,ign2} /var/lib/clamav/
      - run: >
          clamscan \
            --recursive \
            --infected \
            --detect-pua=yes \
            --exclude-pua=NetTool \
            --exclude-pua=PWTool \
            --max-scansize=300M \
            --max-filesize=100M \
            --max-recursion=30 \
            --max-files=50000 \
            --tempdir=/tmp \
            ~/transcom/mymove
      - announce_failure

  # `pre_test` runs pre-commit against all files.
  pre_test:
    executor: mymove_compiler
    steps:
      - checkout
      - restore_cache_for_go
      - restore_cache:
          keys:
            - v4-cache-yarn-v4-{{ checksum "yarn.lock" }}
      - restore_cache:
          keys:
            - v1-pre-commit-dot-cache-{{ checksum ".pre-commit-config.yaml" }}
      - restore_cache:
          keys:
            #
            # https://circleci.com/docs/caching/#restoring-cache
            #
            # restore the latest version of the listing results in the
            # cache
            #
            # To manually reset counts increment the version number of
            # the cache e.g. go from v1-spectrial-lint- to
            # v2-spectral-lint-
            #
            # Make sure you also update the key in the save_cache below
            #
            # The trailing hyphen in restore_cache seems important
            # according to the page linked above
            - v20-spectral-lint-
      - run:
          name: Save Baseline Spectral Lint
          command: |
            [ -d ~/transcom/mymove/spectral ] && cp -r ~/transcom/mymove/spectral /tmp/spectral_baseline || echo "Skipping saving baseline"
            rm -rf ~/transcom/mymove/spectral
      - run: echo 'export PATH=${PATH}:${GOPATH}/bin:~/transcom/mymove/bin' >> $BASH_ENV
      - run:
          name: Install Frozen YARN dependencies
          command: yarn install --frozen-lockfile --cache-folder ~/.cache/yarn
      # this is so we can avoid go mod downloading and resulting in an error on a false positive
      - run: scripts/pre-commit-go-mod || exit 0
      - run:
          name: Run pre-commit tests without golangci-lint, eslint, or prettier
          command: SKIP=golangci-lint,eslint,prettier pre-commit run --all-files
      # The output of golangci-lint is an artifact towards STIG compliance
      - run:
          name: Run pre-commit tests with golangci-lint only
          # CONCURRENCY=4 as this runs on a large instance with 4 CPUs
          command: |
            echo 'export GOLANGCI_LINT_CONCURRENCY=4' >> $BASH_ENV
            echo 'export GOLANGCI_LINT_VERBOSE=-v' >> $BASH_ENV
            source $BASH_ENV
            mkdir -p tmp/test-results/pretest
            pre-commit run -v --all-files golangci-lint | tee tmp/test-results/pretest/golangci-lint.out
      - run:
          name: Run prettier checks
          command: yarn prettier-ci
      - run:
          name: Run eslint checks
          command: yarn lint
      # Add DangerJS checks here since they are similar to our pre-commit hooks. This requires that
      # the DANGER_GITHUB_API_TOKEN environment variable is set in the project settings for
      # CircleCI. To generate a new token, log into the robot-mymove account and regenerate the
      # personal access token named "MyMove Report Danger bot".
      - run:
          name: Run DangerJS checks
          command: yarn danger ci --failOnErrors
      # `v1-pre-commit-dot-cache-{{ checksum ".pre-commit-config.yaml" }}` is used to cache pre-commit plugins.
      - run:
          name: Run spectral linter on all files
          command: |
            ./scripts/ensure-spectral-lint /tmp/spectral_baseline spectral
      - save_cache:
          key: v1-pre-commit-dot-cache-{{ checksum ".pre-commit-config.yaml" }}
          paths:
            - ~/.cache/pre-commit
      # only save the cache on default branch builds because we only want to
      # change the baseline of test results on main builds
      - when:
          condition:
            equal: [main, << pipeline.git.branch >>]
          steps:
            # Make sure this key prefix matches the one above in
            # restore_cache
            #
            # Use the BuildNum to update the cache key so that the
            # coverage cache is always updated
            - save_cache:
                key: v20-spectral-lint-{{ .BuildNum }}
                paths:
                  - ~/transcom/mymove/spectral
      - store_artifacts:
          path: ~/transcom/mymove/spectral
      - announce_failure

  # separate the integration tests by site so that if there is a flaky
  # test, we only have to re-run part of the integration tests
  integration_tests_admin:
    executor: milmove_playwright_tester
    parallelism: 6
    steps:
      - e2e_tests_playwright:
          path: playwright/tests/admin
      - announce_failure

  integration_tests_office:
    executor: milmove_playwright_tester
    parallelism: 10
    steps:
      - e2e_tests_playwright:
          path: playwright/tests/office
      - announce_failure

  # reads integration tests in mymove dir, should eventually be removed when tests are in milmove dir
  integration_tests_my:
    executor: milmove_playwright_tester
    parallelism: 10
    steps:
      - e2e_tests_playwright:
          path: playwright/tests/my
      - announce_failure

  # `integration_tests_devseed` runs the devseed data generation
  integration_tests_devseed:
    executor: mymove_tester
    steps:
      - checkout
      - restore_cache_for_go
      - run: echo 'export PATH=${PATH}:${GOPATH}/bin:~/transcom/mymove/bin' >> $BASH_ENV
      - run:
          name: db_dev_fresh
          command: |
            echo 'export MOVE_MIL_DOD_CA_CERT=$(cat config/tls/devlocal-ca.pem)' >> $BASH_ENV
            echo 'export MOVE_MIL_DOD_TLS_CERT=$(cat config/tls/devlocal-https.pem)' >> $BASH_ENV
            echo 'export MOVE_MIL_DOD_TLS_KEY=$(cat config/tls/devlocal-https.key)' >> $BASH_ENV
            source $BASH_ENV
            make db_dev_fresh
          no_output_timeout: 60m
          environment:
            APPLICATION: app
            DB_PASSWORD: mysecretpassword
            DB_USER_LOW_PRIV: crud
            DB_PASSWORD_LOW_PRIV: mysecretpassword
            DB_USER: postgres
            DB_HOST: localhost
            DB_PORT: 5432
            DB_NAME: dev_db
            DB_NAME_DEV: dev_db
            MIGRATION_MANIFEST: '/home/circleci/transcom/mymove/migrations/app/migrations_manifest.txt'
            MIGRATION_PATH: 'file:///home/circleci/transcom/mymove/migrations/app/schema;file:///home/circleci/transcom/mymove/migrations/app/secure'
            EIA_KEY: db2522a43820268a41a802a16ae9fd26 # dummy key generated with openssl rand -hex 16
            ENVIRONMENT: development
            DOD_CA_PACKAGE: /home/circleci/transcom/mymove/config/tls/milmove-cert-bundle.p7b
      - announce_failure

  # `integration_tests` is just a fake step so that we don't have to
  # keep track of the manual splitting of the integration_tests when
  # specifying dependencies
  integration_tests:
    executor: base_small
    steps:
      - run: echo "integration_tests done"

  # `integration_tests_mtls` runs integration tests using
  # prime-api-client.
  #
  integration_tests_mtls:
    executor: mymove_tester
    steps:
      - attach_workspace:
          at: .
      - e2e_tests_mtls
      - announce_failure

  integration_tests_load:
    executor: mymove_load_tester
    steps:
      - attach_workspace:
          at: .
      - e2e_tests_load
      - store_artifacts:
          path: reports
          destination: reports

  # `server_test` runs the server side Go tests
  server_test:
    executor: mymove_tester
    steps:
      - checkout
      - restore_cache_for_go
      - run: echo 'export PATH=${PATH}:${GOPATH}/bin:~/transcom/mymove/bin' >> $BASH_ENV
      - run:
          # https://support.circleci.com/hc/en-us/articles/10816400480411-How-to-pass-environment-variables-between-jobs
          name: Copy Workflow Job ID to file
          command: |
            echo "export SERVER_TEST_JOB_ID=$CIRCLE_WORKFLOW_JOB_ID" >> server_test_job_id.env
      - persist_to_workspace:
          root: .
          paths:
            - server_test_job_id.env
      # make -j 2 tells make to run 2 simultaneous builds
      - run: make -j 2 bin/milmove bin/gotestsum
      - server_tests_step:
          application: app
      - store_artifacts:
          path: ~/transcom/mymove/tmp/test-results
          destination: test-results
      - store_test_results:
          path: ~/transcom/mymove/tmp/test-results
      - persist_to_workspace:
          root: .
          paths:
            - tmp/test-results/gotest
      - announce_failure

  server_test_coverage:
    executor: tls_small
    steps:
      - checkout
      - attach_workspace:
          at: .
      - restore_cache:
          keys:
            #
            # https://circleci.com/docs/caching/#restoring-cache
            #
            # restore the latest version of the test coverage in the
            # cache
            #
            # To manually reset test coverage (e.g. a refactor or
            # deleting code means coverage has gone down and we are ok
            # with it), increment the version number of the cache
            # e.g. go from v1-server-tests-coverage- to
            # v2-server-tests-coverage-
            #
            # ##### NOTE: Make sure you also update the key in the
            # ##### save_cache below
            #
            # The trailing hyphen in restore_cache seems important
            # according to the page linked above
            - v10-server-tests-coverage-
      - run:
          name: Ensure Test Coverage Increasing
          command: |
            ./scripts/ensure-go-test-coverage \
            tmp/baseline-go-coverage/go-coverage.txt \
            tmp/test-results/gotest/app/go-coverage.txt
      - run:
          # on failure, post a comment to the PR with a link to the report
          when: on_fail
          name: 'Post server coverage failure comment to GitHub'
          command: |
            source server_test_job_id.env
            ./scripts/handle-pr-comment \
            $CIRCLE_BRANCH \
            https://output.circle-artifacts.com/output/job/${SERVER_TEST_JOB_ID}/artifacts/${CIRCLE_NODE_INDEX}/test-results/gotest/app/go-coverage.html \
            "server" \
            "failure"
      - run:
          # on success, check for an existing PR comment and remove it
          when: on_success
          name: 'Delete server coverage failure comment on PR if present'
          command: |
            ./scripts/handle-pr-comment \
            $CIRCLE_BRANCH \
            "" \
            "server" \
            "success"

      # only save the cache on default branch builds because we only want to
      # change the baseline of test results on main builds
      #
      # Save the new baseline regardless of if the coverage succeeds
      # or fails as a merge to main means we have a new baseline. We
      # will use other means to measure if our coverage is increasing
      # or decreasing
      - when:
          condition:
            and:
              - equal: [main, << pipeline.git.branch >>]
              - when: always
          steps:
            - run:
                name: 'Copy coverage to baseline'
                command: |
                  mkdir -p ~/transcom/mymove/tmp/baseline-go-coverage
                  cp ~/transcom/mymove/tmp/test-results/gotest/app/go-coverage.txt \
                        ~/transcom/mymove/tmp/baseline-go-coverage/go-coverage.txt

                when: always
            # ##### NOTE: Make sure this key prefix matches the one
            # ##### below above
            #
            # Use the BuildNum to update the cache key so that the
            # coverage cache is always updated
            - save_cache:
                key: v10-server-tests-coverage-{{ .BuildNum }}
                paths:
                  - ~/transcom/mymove/tmp/baseline-go-coverage
                when: always
            - aws_vars_transcom_gov_dev:
                when: always
            - run:
                name: 'Record server coverage stats'
                command: |
                  timestamp=$(date +"%Y-%m-%dT%H:%M:%SZ")
                  coverage=$(grep statements tmp/test-results/gotest/app/go-coverage.txt | grep -o '[0-9.]*')
                  aws cloudwatch put-metric-data \
                  --metric-name server_test_coverage \
                  --namespace circleci \
                  --value "${coverage}" \
                  --timestamp "${timestamp}"
                when: always

  # `client_test` runs the client side Javascript tests
  client_test:
    executor: mymove_compiler_xlarge
    steps:
      - checkout
      - restore_cache:
          keys:
            - v4-cache-yarn-v4-{{ checksum "yarn.lock" }}
      - run:
          name: Install Frozen YARN dependencies
          command: yarn install --frozen-lockfile --cache-folder ~/.cache/yarn
      - run:
          name: client test coverage
          command: JEST_JUNIT_OUTPUT_DIR=jest-junit-reports make client_test_coverage
      - run:
          # https://support.circleci.com/hc/en-us/articles/10816400480411-How-to-pass-environment-variables-between-jobs
          name: Copy Workflow Job ID to file
          command: |
            echo "export CLIENT_TEST_JOB_ID=$CIRCLE_WORKFLOW_JOB_ID" >> client_test_job_id.env
      - persist_to_workspace:
          root: .
          paths:
            - client_test_job_id.env

      - store_artifacts:
          path: ~/transcom/mymove/coverage
          destination: coverage
      - store_test_results:
          path: ~/transcom/mymove/jest-junit-reports
      - persist_to_workspace:
          root: .
          paths:
            - coverage
      - announce_failure

  client_test_coverage:
    executor: tls_small
    steps:
      - checkout
      - attach_workspace:
          at: .
      - restore_cache:
          #
          # https://circleci.com/docs/caching/#restoring-cache
          #
          # restore the latest version of the test coverage in the
          # cache
          #
          # To manually reset test coverage (e.g. a refactor or
          # deleting code means coverage has gone down and we are ok
          # with it), increment the version number of the cache
          # e.g. go from v1-client-tests-coverage- to
          # v2-client-tests-coverage-
          #
          # ##### NOTE: Make sure you also update the key in the
          # ##### save_cache below
          #
          # The trailing hyphen in restore_cache seems important
          # according to the page linked above
          keys:
            - v8-client-tests-coverage-
      - run:
          name: Ensure Test Coverage Increasing
          command: |
            ./scripts/ensure-js-test-coverage \
            tmp/baseline-jest-coverage/clover.xml \
            coverage/clover.xml
      - run:
          # on failure, post a comment to the PR with a link to the report
          when: on_fail
          name: 'Post client coverage failure comment to GitHub'
          command: |
            source client_test_job_id.env
            ./scripts/handle-pr-comment \
            $CIRCLE_BRANCH \
            "https://output.circle-artifacts.com/output/job/${CLIENT_TEST_JOB_ID}/artifacts/${CIRCLE_NODE_INDEX}/coverage/lcov-report/index.html" \
            "client" \
            "failure"
      - run:
          # on success, check for an existing PR comment and remove it
          when: on_success
          name: 'Delete client coverage failure comment on PR if present'
          command: |
            ./scripts/handle-pr-comment \
            $CIRCLE_BRANCH \
            "" \
            "client" \
            "success"
      # only save the cache on default branch builds because we only want to
      # change the baseline of test results on main builds
      # Save the new baseline regardless of if the coverage succeeds
      # or fails as a merge to main means we have a new baseline. We
      # will use other means to measure if our coverage is increasing
      # or decreasing
      - when:
          condition:
            and:
              - equal: [main, << pipeline.git.branch >>]
          steps:
            - run:
                name: 'Copy coverage to baseline'
                command: |
                  mkdir -p ~/transcom/mymove/tmp/baseline-jest-coverage
                  cp ~/transcom/mymove/coverage/clover.xml \
                        ~/transcom/mymove/tmp/baseline-jest-coverage/clover.xml
                when: always
            # ##### NOTE: Make sure this key prefix matches the one
            # ##### above
            #
            # Use the BuildNum to update the cache key so that the
            # coverage cache is always updated
            - save_cache:
                key: v8-client-tests-coverage-{{ .BuildNum }}
                paths:
                  - ~/transcom/mymove/tmp/baseline-jest-coverage
                when: always
            - aws_vars_transcom_gov_dev:
                when: always
            - run:
                name: 'Record client coverage stats'
                command: |
                  timestamp=$(date +"%Y-%m-%dT%H:%M:%SZ")
                  coverage=$(grep -B 1 'span.*Statements' coverage/lcov-report/index.html | grep -o '[0-9.]*')
                  aws cloudwatch put-metric-data \
                  --metric-name client_test_coverage \
                  --namespace circleci \
                  --value "${coverage}" \
                  --timestamp "${timestamp}"
                when: always

  # Compile the server side of the app once and persist the relevant
  # build artifacts to the workspace.
  # This way we don't have to re-run the build and since all necessary
  # items are in the workspace, we don't even have to checkout the
  # code again
  compile_app_server:
    executor: mymove_compiler
    steps:
      - checkout
      - restore_cache_for_go
      # make -j 4 tells make to run 4 simultaneous builds
      - run: make -j 4 server_build build_tools
      - persist_to_workspace:
          root: .
          paths:
            # Makefile for integration tests
            - Makefile
            # all the Dockerfiles
            - Dockerfile
            - Dockerfile.dp3
            - Dockerfile.e2e
            - Dockerfile.migrations
            - Dockerfile.tasks
            - Dockerfile.tasks_dp3
            - Dockerfile.tools
            - bin
            - config
            - migrations
            # save scripts for deploy
            - scripts
            - swagger
            - pkg/testdatagen/testdata
      - announce_failure

  # Compile the client side of the app once and persist the relevant
  # build artifacts to the workspace.
  # This way we don't have to re-run the build and since all necessary
  # items are in the workspace, we don't even have to checkout the
  # code again
  #
  # the babel/terser cache below takes the compile step from ~6-7m to ~4-5m !!
  compile_app_client:
    # ahobson tested this and saw 75% of the 16GB being used
    # (according to the resources tab on CircleCI)
    # if it starts running out of memory, we should move away from
    # using a ramdisk
    #
    # This entire step takes ~6 minutes with xlarge ramdisk
    # This entire step takes ~7 minutes without xlarge ramdisk
    executor: mymove_ramdisk_compiler_xlarge
    steps:
      - checkout
      - restore_cache:
          keys:
            - v4-cache-yarn-v4-{{ checksum "yarn.lock" }}
      - run:
          name: Install Frozen YARN dependencies
          command: yarn install --frozen-lockfile --cache-folder ~/.cache/yarn

      # babel and terser both have a cache
      #
      # see https://webpack.js.org/loaders/babel-loader/ and look for
      # cacheDirectory
      #
      # see https://www.npmjs.com/package/terser-webpack-plugin/v/1.4.4#cache
      #
      # use the yarn.lock as a key so that PRs with the same
      # dependencies will use the same cache
      - restore_cache:
          keys:
            - v2-node-modules-cache-{{ checksum "yarn.lock" }}
      - run:
          name: make client_build
          command: |
            export REACT_APP_ERROR_LOGGING=otel
            make client_build
          no_output_timeout: 20m
      # only save the cache on default branch builds so that PRs don't pollute
      # the cache
      - when:
          condition:
            equal: [main, << pipeline.git.branch >>]
          steps:
            - save_cache:
                key: v2-node-modules-cache-{{ checksum "yarn.lock" }}
                paths:
                  - ./node_modules/.cache
      - persist_to_workspace:
          root: .
          # Need build for integration tests
          # Need playwright, playwright.config.js, package.json, and
          # yarn.lock for playwright
          # Need eslint-plugin-ato as referenced by package.json/yarn.lock
          paths:
            - build
            - playwright
            - playwright.config.js
            - package.json
            - yarn.lock
            - eslint-plugin-ato
      - announce_failure

  # `build_app` builds the application container
  build_app:
    executor: mymove_builder
    steps:
      - build_image:
          dockerfile: Dockerfile
          image_name: app
          tag: web-dev
          working_dir: /mnt/ramdisk
      - announce_failure

  # `build_dp3_app` builds the application container, replacing DoD chain/certs with non-ato version
  build_dp3_app:
    executor: mymove_builder
    steps:
      - build_image:
          dockerfile: Dockerfile.dp3
          image_name: app
          tag: web-dev
          working_dir: /mnt/ramdisk
      - announce_failure

  # `push_otel_collector_image_dp3` pushes the aws otel collector image
  # to the milmove-<dp3-env> container repository
  push_otel_collector_image_dp3:
    executor: mymove_pusher
    steps:
      - aws_vars_dp3
      - push_otel_collector_image:
          ecr_env: *dp3-env
          aws_otel_collector_image: *aws-otel-collector
      - announce_failure

  # `push_otel_collector_image_stg` pushes the aws otel collector image
  # to the milmove-stg container repository
  push_otel_collector_image_stg:
    executor: mymove_pusher
    steps:
      - aws_vars_stg
      - push_otel_collector_image:
          ecr_env: stg
          aws_otel_collector_image: *aws-otel-collector
      - announce_failure

  # `push_otel_collector_image_stg` pushes the aws otel collector image
  # to the milmove-stg container repository
  push_otel_collector_image_prd:
    executor: mymove_pusher
    steps:
      - aws_vars_prd
      - push_otel_collector_image:
          ecr_env: prd
          aws_otel_collector_image: *aws-otel-collector
      - announce_failure

  # `push_app_gov_dev` pushes the app container to the gov_dev container repository
  push_app_gov_dev:
    executor: mymove_pusher
    steps:
      - aws_vars_transcom_gov_dev
      - push_image:
          ecr_env: gov_dev
          image_name: app
          tag: web-dev
          repo: app
      - announce_failure

  # `push_app_dp3` pushes the app container to the milmove-<dp3-env> container repository
  push_app_dp3:
    executor: mymove_pusher
    steps:
      - aws_vars_dp3
      - push_image:
          ecr_env: *dp3-env
          image_name: app
          tag: web-dev
          repo: app
      - announce_failure

  # `push_app_stg` pushes the app container to the milmove-stg container repository
  push_app_stg:
    executor: mymove_pusher
    steps:
      - aws_vars_stg
      - push_image:
          ecr_env: stg
          image_name: app
          tag: web-dev
          repo: app
      - announce_failure

  # `push_app_prd` pushes the app container to the milmove-prd container repository
  push_app_prd:
    executor: mymove_pusher
    steps:
      - aws_vars_prd
      - push_image:
          ecr_env: prd
          image_name: app
          tag: web-dev
          repo: app
      - announce_failure

  # `build_storybook` builds static storybook assets for deploy
  build_storybook:
    executor: mymove_compiler
    steps:
      - checkout
      - restore_cache:
          keys:
            - v4-cache-yarn-v4-{{ checksum "yarn.lock" }}
      - run:
          name: Install Frozen YARN dependencies
          command: yarn install --frozen-lockfile
      - restore_cache:
          keys:
            - v1-node-modules-cache
      - run:
          name: Build Storybook
          command: yarn build-storybook
      - persist_to_workspace:
          root: .
          paths:
            - storybook-static
      - store_artifacts:
          path: ~/transcom/mymove/storybook-static
          destination: storybook
      - announce_failure

  # `build_migrations` builds the migrations container
  build_migrations:
    executor: mymove_builder
    steps:
      - build_image:
          dockerfile: Dockerfile.migrations
          image_name: app-migrations
          tag: dev
          working_dir: /mnt/ramdisk
      - announce_failure

  # `push_migrations_gov_dev` pushes the migrations container to the gov_dev container repository
  push_migrations_gov_dev:
    executor: mymove_pusher
    steps:
      - aws_vars_transcom_gov_dev
      - push_image:
          ecr_env: gov_dev
          image_name: app-migrations
          tag: dev
          repo: app-migrations
      - announce_failure

  # `push_migrations_dp3` pushes the migrations container to the milmove-dp3 container repository
  push_migrations_dp3:
    executor: mymove_pusher
    steps:
      - aws_vars_dp3
      - push_image:
          ecr_env: *dp3-env
          image_name: app-migrations
          tag: dev
          repo: app-migrations
      - announce_failure

  # `push_migrations_stg` pushes the migrations container to the milmove-stg container repository
  push_migrations_stg:
    executor: mymove_pusher
    steps:
      - aws_vars_stg
      - push_image:
          ecr_env: stg
          image_name: app-migrations
          tag: dev
          repo: app-migrations
      - announce_failure

  # `push_migrations_prd` pushes the migrations container to the milmove-prd container repository
  push_migrations_prd:
    executor: mymove_pusher
    steps:
      - aws_vars_prd
      - push_image:
          ecr_env: prd
          image_name: app-migrations
          tag: dev
          repo: app-migrations
      - announce_failure

  # `build_tasks` builds the tasks containers
  build_tasks:
    executor: mymove_builder
    steps:
      - build_image:
          dockerfile: Dockerfile.tasks
          image_name: tasks
          tag: dev
          working_dir: /mnt/ramdisk
      - announce_failure

  #`build_dp3_tasks` builds the task container, replacing DoD chain/certs with non-ato version
  build_dp3_tasks:
    executor: mymove_builder
    steps:
      - build_image:
          dockerfile: Dockerfile.tasks_dp3
          image_name: tasks
          tag: dev
          working_dir: /mnt/ramdisk
      - announce_failure

  # `push_tasks_gov_dev` pushes the tasks containers to the gov_dev container repository
  push_tasks_gov_dev:
    executor: mymove_pusher
    steps:
      - aws_vars_transcom_gov_dev
      - push_image:
          ecr_env: gov_dev
          image_name: tasks
          tag: dev
          repo: app-tasks
      - announce_failure

  # `push_tasks_dp3` pushes the tasks containers to the milmove-dp3 container repository
  push_tasks_dp3:
    executor: mymove_pusher
    steps:
      - aws_vars_dp3
      - push_image:
          ecr_env: *dp3-env
          image_name: tasks
          tag: dev
          repo: app-tasks
      - announce_failure

  # `push_tasks_stg` pushes the tasks containers to the milmove-stg container repository
  push_tasks_stg:
    executor: mymove_pusher
    steps:
      - aws_vars_stg
      - push_image:
          ecr_env: stg
          image_name: tasks
          tag: dev
          repo: app-tasks
      - announce_failure

  # `push_tasks_prd` pushes the tasks containers to the milmove-prd container repository
  push_tasks_prd:
    executor: mymove_pusher
    steps:
      - aws_vars_prd
      - push_image:
          ecr_env: prd
          image_name: tasks
          tag: dev
          repo: app-tasks
      - announce_failure

  # `prod_auth_check` checks if approved before going to prod
  prod_auth_check:
    executor: tls_small
    steps:
      - run: echo "build approved by $CIRCLE_USERNAME"
      - run:
          name: Check if Prod approval has rights
          command: |
            if [[ $CIRCLE_USERNAME != "josiahzimmerman-caci" && $CIRCLE_USERNAME != "deandreJones" && $CIRCLE_USERNAME != "cameroncaci" ]]; then
               exit 1
            fi
      - announce_failure
  # All of the deploy tasks need to checkout the code so they can run the `scripts/do-exclusively` script

  # `deploy_dp3_migrations` deploys migrations to the dp3 environment
  deploy_dp3_migrations:
    executor: mymove_pusher
    environment:
      APP_ENVIRONMENT: *dp3-env
    steps:
      - checkout
      - aws_vars_dp3
      - deploy_migrations_steps:
          ecr_env: *dp3-env

  # `deploy_dp3_tasks` deploys scheduled tasks to the dp3 environment
  deploy_dp3_tasks:
    executor: mymove_pusher
    environment:
      APP_ENVIRONMENT: *dp3-env
    steps:
      - checkout
      - aws_vars_dp3
      - deploy_dp3_tasks_steps:
          ecr_env: *dp3-env

  # `deploy_dp3_app` updates the server-TLS app service in the dp3 environment
  deploy_dp3_app:
    executor: mymove_pusher
    parameters:
      dp3-env:
        type: string
        default: *dp3-env

    environment:
      APP_ENVIRONMENT: *dp3-env
      OPEN_TELEMETRY_SIDECAR: 'true'
      HEALTH_CHECK: 'true'
    steps:
      - checkout
      - aws_vars_dp3
      - deploy_app_steps:
          compare_host: '' # leave blank since we want dp3 to be able to roll back
          health_check_hosts: my.<< parameters.dp3-env >>.dp3.us,office.<< parameters.dp3-env >>.dp3.us,admin.<< parameters.dp3-env >>.dp3.us
          ecr_env: *dp3-env

  # `deploy_dp3_app_client_tls` updates the mutual-TLS service in the dp3 environment
  deploy_dp3_app_client_tls:
    executor: mymove_pusher
    parameters:
      dp3-env:
        type: string
        default: *dp3-env
    environment:
      APP_ENVIRONMENT: *dp3-env
      OPEN_TELEMETRY_SIDECAR: 'true'
      HEALTH_CHECK: 'true'
    steps:
      - checkout
      - aws_vars_dp3
      - tls_vars_dp3
      - deploy_app_client_tls_steps:
          compare_host: '' # leave blank since we want dp3 to be able to roll back
          health_check_hosts: api.<< parameters.dp3-env >>.dp3.us
          ecr_env: *dp3-env

  check_circle_against_stg_sha:
    executor: mymove_pusher
    steps:
      - checkout
      - run:
          name: Halt workflow to prevent old default branch deploying to staging
          command: scripts/compare-deployed-commit my.stg.move.mil $CIRCLE_SHA1

  # `deploy_stg_migrations` deploys migrations to the stg environment
  deploy_stg_migrations:
    executor: mymove_pusher
    environment:
      APP_ENVIRONMENT: 'stg'
    steps:
      - checkout
      - aws_vars_stg
      - deploy_migrations_steps:
          ecr_env: stg

  # `deploy_stg_tasks` deploys scheduled tasks to the stg environment
  deploy_stg_tasks:
    executor: mymove_pusher
    environment:
      APP_ENVIRONMENT: 'stg'
    steps:
      - checkout
      - aws_vars_stg
      - deploy_tasks_steps:
          ecr_env: stg

  # `deploy_stg_app` updates the server-TLS app service in stg environment
  deploy_stg_app:
    executor: mymove_pusher
    environment:
      APP_ENVIRONMENT: 'stg'
      OPEN_TELEMETRY_SIDECAR: 'true'
      HEALTH_CHECK: 'true'
    steps:
      - checkout
      - aws_vars_stg
      - deploy_app_steps:
          compare_host: my.stg.move.mil
          health_check_hosts: my.stg.move.mil,office.stg.move.mil,admin.stg.move.mil
          ecr_env: stg

  # `deploy_stg_app_client_tls` updates the mutual-TLS service in the stg environment
  deploy_stg_app_client_tls:
    executor: mymove_pusher
    # use dockerhub otel collector image as govcloud does not have the
    # right certs for pulling from public.ecr.aws
    environment:
      APP_ENVIRONMENT: 'stg'
      OPEN_TELEMETRY_SIDECAR: 'true'
      HEALTH_CHECK: 'true'
    steps:
      - checkout
      - aws_vars_stg
      - tls_vars_stg
      - deploy_app_client_tls_steps:
          compare_host: gex.stg.move.mil
          health_check_hosts: gex.stg.move.mil
          ecr_env: stg

  deploy_storybook_dp3:
    executor: mymove_pusher
    steps:
      - checkout
      - aws_vars_transcom_com_dev
      - deploy_app_storybook:
          s3_bucket: storybook.dp3.us

  # `deploy_prd_migrations` deploys migrations to the milmove-prd environment
  deploy_prd_migrations:
    executor: mymove_pusher
    environment:
      APP_ENVIRONMENT: 'prd'
    steps:
      - checkout
      - aws_vars_prd
      - deploy_migrations_steps:
          ecr_env: prd

  # `deploy_prd_tasks` deploys ECS tasks in the milmove-prd environment
  deploy_prd_tasks:
    executor: mymove_pusher
    environment:
      APP_ENVIRONMENT: 'prd'
    steps:
      - checkout
      - aws_vars_prd
      - deploy_tasks_steps:
          ecr_env: prd

  # `deploy_prd_app` updates the server-TLS app service in the milmove-prd environment
  deploy_prd_app:
    executor: mymove_pusher
    environment:
      APP_ENVIRONMENT: 'prd'
      OPEN_TELEMETRY_SIDECAR: 'true'
      HEALTH_CHECK: 'true'
    steps:
      - checkout
      - aws_vars_prd
      - deploy_app_steps:
          compare_host: my.move.mil
          health_check_hosts: my.move.mil,office.move.mil,admin.move.mil
          ecr_env: prd

  # `deploy_prd_app_client_tls` updates the mutual-TLS service in the milmove-prd environment
  deploy_prd_app_client_tls:
    executor: mymove_pusher
    environment:
      APP_ENVIRONMENT: 'prd'
      OPEN_TELEMETRY_SIDECAR: 'true'
      HEALTH_CHECK: 'true'
    steps:
      - checkout
      - aws_vars_prd
      - tls_vars_prd
      - deploy_app_client_tls_steps:
          compare_host: gex.move.mil
          health_check_hosts: gex.move.mil
          ecr_env: prd

workflows:
  version: 2

  app:
    jobs:
      - check_tls_certificate_dp3

      - check_tls_certificate_stg

      - check_tls_certificate_prd

      - pre_deps_golang

      - pre_deps_yarn

      - base_noop

      - anti_virus:
          filters:
            branches:
              only: main

      # compile_app_client does not rely on pre_deps_yarn
      # anymore so that it can start sooner. This helps the
      # overall build time since the compile is so slow. It does
      # the same steps as pre_deps_yarn, it just doesn't cache
      # the yarn downloads, so compile_app_client and
      # pre_deps_yarn might both wind up downloading packages,
      # but the speedup is worth the duplicate work
      #
      # CircleCI has a "feature" where if all dependencies are
      # filtered, the job is not run, so add a base_noop step that
      # should complete very quickly
      # See workflows -> jobs -> requires at
      #
      # https://circleci.com/docs/configuration-reference/
      - compile_app_client:
          requires:
            - base_noop
            - anti_virus

      - check_generated_code:
          requires:
            - pre_deps_golang
          filters:
            branches:
              ignore: [*integration-mtls-ignore-branch, *integration-ignore-branch]

      - pre_test:
          requires:
            - pre_deps_golang
            - pre_deps_yarn
            - check_tls_certificate_dp3
            - check_tls_certificate_stg
            - check_tls_certificate_prd

      - integration_tests_admin:
          requires:
            - compile_app_server
            - compile_app_client
          # See comments at the top of this file for configuring/using
          # this branch config
          filters:
            branches:
              ignore: *integration-ignore-branch

      - integration_tests_office:
          requires:
            - compile_app_server
            - compile_app_client
          # See comments at the top of this file for configuring/using
          # this branch config
          filters:
            branches:
              ignore: *integration-ignore-branch

      - integration_tests_my:
          requires:
            - compile_app_server
            - compile_app_client
          # See comments at the top of this file for configuring/using
          # this branch config
          filters:
            branches:
              ignore: *integration-ignore-branch

      - integration_tests_devseed:
          requires:
            - pre_deps_golang
          # See comments at the top of this file for configuring/using
          # this branch config
          filters:
            branches:
              ignore: *integration-ignore-branch

      - integration_tests:
          requires:
            - integration_tests_admin
            - integration_tests_office
            - integration_tests_my
            - integration_tests_devseed
            - integration_tests_mtls
          # See comments at the top of this file for configuring/using
          # this branch config
          filters:
            branches:
              ignore: *integration-ignore-branch

      - integration_tests_mtls:
          # mtls integration tests use the same server image as the
          # e2e playwright tests and so needs the client build
          requires:
            - compile_app_server
          # See comments at the top of this file for configuring/using
          # this branch config
          filters:
            branches:
              ignore: *integration-mtls-ignore-branch

      - integration_tests_load:
          requires:
            - compile_app_server
            # limiting this run to integrationBranch only due to multiple branch pipeline
          filters:
            branches:
              only: integrationTesting

      - client_test:
          requires:
            - pre_deps_yarn
          # See comments at the top of this file for configuring/using
          # this branch config
          filters:
            branches:
              ignore: *client-ignore-branch

      - client_test_coverage:
          requires:
            - client_test
          # See comments at the top of this file for configuring/using
          # this branch config
          filters:
            branches:
              ignore: *client-ignore-branch

      - server_test:
          requires:
            - pre_deps_golang
          # See comments at the top of this file for configuring/using
          # this branch config
          filters:
            branches:
              ignore: *server-ignore-branch

      - server_test_coverage:
          requires:
            - server_test
          # See comments at the top of this file for configuring/using
          # this branch config
          filters:
            branches:
              ignore: *server-ignore-branch

      - compile_app_server:
          requires:
            - anti_virus
            - pre_deps_golang

      - build_app:
          requires:
            - compile_app_server
            - compile_app_client
          filters:
            branches:
              ignore: *dp3-branch

      - push_app_gov_dev:
          requires:
            - build_app

      - build_migrations:
          requires:
            - compile_app_server
            - compile_app_client

      - push_migrations_gov_dev:
          requires:
            - build_migrations
          filters:
            branches:
              ignore: [*integration-mtls-ignore-branch, *integration-ignore-branch]

      - build_tasks:
          requires:
            - compile_app_server
            - compile_app_client
          filters:
            branches:
              ignore: *dp3-branch

      - push_tasks_gov_dev:
          requires:
            - build_tasks

      - build_dp3_app:
          requires:
            - compile_app_server
            - compile_app_client
          filters:
            branches:
              only: *dp3-branch

      - build_dp3_tasks:
          requires:
            - compile_app_server
            - compile_app_client
          filters:
            branches:
              only: *dp3-branch

      - push_otel_collector_image_dp3:
          requires:
            - compile_app_server
          filters:
            branches:
              only: *dp3-branch

      - push_app_dp3:
          requires:
            - build_dp3_app
          filters:
            branches:
              only: *dp3-branch

      - push_migrations_dp3:
          requires:
            - build_migrations
          filters:
            branches:
              only: *dp3-branch

      - push_tasks_dp3:
          requires:
            - build_dp3_tasks
          filters:
            branches:
              only: *dp3-branch

      - deploy_dp3_migrations:
          requires:
            - pre_deps_golang
            - pre_test
            - client_test
            - server_test
            - push_app_dp3
            - push_otel_collector_image_dp3
            - compile_app_server
            - compile_app_client
            - push_tasks_dp3
            - push_migrations_dp3
          filters:
            branches:
              only: *dp3-branch

      - deploy_dp3_tasks:
          requires:
            - deploy_dp3_migrations
          filters:
            branches:
              only: *dp3-branch

      - deploy_dp3_app:
          requires:
            - deploy_dp3_migrations
          filters:
            branches:
              only: *dp3-branch

      - deploy_dp3_app_client_tls:
          requires:
            - deploy_dp3_migrations
          filters:
            branches:
              only: *dp3-branch

      - push_otel_collector_image_stg:
          requires:
            - compile_app_server
          filters:
            branches:
              only: main

      - push_app_stg:
          requires:
            - build_app
          filters:
            branches:
              only: main

      - push_migrations_stg:
          requires:
            - build_migrations
          filters:
            branches:
              only: main

      - push_tasks_stg:
          requires:
            - build_tasks
          filters:
            branches:
              only: main

      - check_circle_against_stg_sha:
          requires:
            - pre_deps_golang
            - pre_test
            - client_test
            - server_test
            - push_app_stg
            - push_otel_collector_image_stg
            - compile_app_server
            - compile_app_client
            - push_migrations_stg
            - push_tasks_stg
            - integration_tests
            - integration_tests_mtls
          filters:
            branches:
              only: main

      - deploy_stg_migrations:
          requires:
            - check_circle_against_stg_sha
          filters:
            branches:
              only: main

      - deploy_stg_tasks:
          requires:
            - deploy_stg_migrations
          filters:
            branches:
              only: main

      - deploy_stg_app:
          requires:
            - deploy_stg_migrations
          filters:
            branches:
              only: main

      - deploy_stg_app_client_tls:
          requires:
            - deploy_stg_migrations
          filters:
            branches:
              only: main

      - approve_prd_deploy:
          type: approval
          context:
            - Production Workflow Approvers
          requires:
            - deploy_stg_tasks
            - deploy_stg_app
            - deploy_stg_app_client_tls

      - prod_auth_check:
          requires:
            - approve_prd_deploy
          filters:
            branches:
              only: main

      - deploy_storybook_dp3:
          requires:
            - build_storybook
          filters:
            branches:
              only: main

      - build_storybook:
          requires:
            - anti_virus
            - pre_deps_yarn

      - push_otel_collector_image_prd:
          requires:
            - prod_auth_check
          filters:
            branches:
              only: main

      - push_app_prd:
          requires:
            - prod_auth_check
          filters:
            branches:
              only: main

      - push_migrations_prd:
          requires:
            - prod_auth_check
          filters:
            branches:
              only: main

      - push_tasks_prd:
          requires:
            - prod_auth_check
          filters:
            branches:
              only: main

      - deploy_prd_migrations:
          requires:
            - push_migrations_prd
            - push_app_prd
            - push_tasks_prd
            - push_otel_collector_image_prd
          filters:
            branches:
              only: main

      - deploy_prd_tasks:
          requires:
            - deploy_prd_migrations
            - push_tasks_prd
          filters:
            branches:
              only: main

      - deploy_prd_app:
          requires:
            - deploy_prd_migrations
            - push_app_prd
          filters:
            branches:
              only: main

      - deploy_prd_app_client_tls:
          requires:
            - deploy_prd_migrations
            - push_app_prd
          filters:
            branches:
              only: main

experimental:
  notify:
    branches:
      only:
        - main<|MERGE_RESOLUTION|>--- conflicted
+++ resolved
@@ -878,11 +878,8 @@
             export FEATURE_FLAG_THIRD_ADDRESS_AVAILABLE=false
             export FEATURE_FLAG_QUEUE_MANAGEMENT=false
             export FEATURE_FLAG_ENABLE_ALASKA=false
-<<<<<<< HEAD
             export FEATURE_FLAG_UNACCOMPANIED_BAGGAGE=false
-=======
             export FEATURE_FLAG_ENABLE_HAWAII=false
->>>>>>> eb1f6cae
 
             # disable for speed, playwright tests can fail otherwise
             export DB_DEBUG=false
