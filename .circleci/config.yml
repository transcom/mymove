--- conflicted
+++ resolved
@@ -872,12 +872,8 @@
             export FEATURE_FLAG_OKTA_DODID_INPUT=false
             export FEATURE_FLAG_HEADQUARTERS_ROLE=false
             export FEATURE_FLAG_SAFETY_MOVE=false
-<<<<<<< HEAD
-            export FEATURE_FLAG_MANAGE_SUPPORTING_DOCS=false
-
-=======
-            export FEATURE_FLAG_THIRD_ADDRESS_AVAILABLE=false
->>>>>>> 1b99a488
+            export FEATURE_FLAG_THIRD_ADDRESS_AVAILABLE=false            export FEATURE_FLAG_MANAGE_SUPPORTING_DOCS=false
+
             # disable for speed, playwright tests can fail otherwise
             export DB_DEBUG=false
 
@@ -911,11 +907,8 @@
             FEATURE_FLAG_OKTA_DODID_INPUT: 'false'
             FEATURE_FLAG_HEADQUARTERS_ROLE: 'false'
             FEATURE_FLAG_SAFETY_MOVE: 'false'
-<<<<<<< HEAD
+            FEATURE_FLAG_THIRD_ADDRESS_AVAILABLE: 'false'
             FEATURE_FLAG_MANAGE_SUPPORTING_DOCS: 'false'
-=======
-            FEATURE_FLAG_THIRD_ADDRESS_AVAILABLE: 'false'
->>>>>>> 1b99a488
           command: |
             SHARD=$((${CIRCLE_NODE_INDEX}+1))
             PLAYWRIGHT_JUNIT_OUTPUT_NAME=playwright-results.xml \
