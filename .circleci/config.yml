--- conflicted
+++ resolved
@@ -470,15 +470,9 @@
       - persist_to_workspace:
           root: bin
           paths:
-<<<<<<< HEAD
-            - ecs-deploy-task-container # for deploying task container
+            - ecs-deploy # for registering task defs and deploying task container
             - ecs-service-logs # for showing logs on failed deploy
             - health-checker # for confirming deploy success.
-=======
-            - health-checker # for confirming deploy success.
-            - ecs-service-logs # for showing logs on failed deploy
-            - ecs-deploy # for registering task defs and deploying task container
->>>>>>> cbcb3200
             - mockery # for generating mocks
             - renderer # for rendering ECS task definition
             - tls-checker # for confirming app won't respond to invalid TLS settings.
