--- conflicted
+++ resolved
@@ -1553,11 +1553,7 @@
             # Use the BuildNum to update the cache key so that the
             # coverage cache is always updated
             - save_cache:
-<<<<<<< HEAD
-                key: v8-server-tests-coverage-{{ .BuildNum }}
-=======
                 key: v9-server-tests-coverage-{{ .BuildNum }}
->>>>>>> 655b6ab8
                 paths:
                   - ~/transcom/mymove/tmp/baseline-go-coverage
                 when: always
@@ -1687,11 +1683,7 @@
             # Use the BuildNum to update the cache key so that the
             # coverage cache is always updated
             - save_cache:
-<<<<<<< HEAD
-                key: v6-client-tests-coverage-{{ .BuildNum }}
-=======
                 key: v7-client-tests-coverage-{{ .BuildNum }}
->>>>>>> 655b6ab8
                 paths:
                   - ~/transcom/mymove/tmp/baseline-jest-coverage
                 when: always
