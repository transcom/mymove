# yaml-language-server: $schema=https://json.schemastore.org/circleciconfig.json
############
#
# Caches
#
# Caches may have a `v1-` prefix, since caches in CircleCI 2.0 are immutable.
# A prefix provides an easy way to invalidate a cache.  See https://circleci.com/docs/2.0/caching/#clearing-cache
#
# Please do not use docker_layer_caching! It costs too much money to run. Please set to `false`.
#
############

version: 2.1

# References for variables shared across the file
references:
  circleci-docker: &circleci-docker milmove/circleci-docker:milmove-app-3d9acdaa37c81a87b5fc1c6193a8e528dd56e4ed

  # the playwright image to use
  playwright: &playwright cimg/node:18.13.0-browsers

  # the image to use for running load tests
  # see milmove_load_testing for the right config
  load_tester: &load_tester cimg/python:3.11.3

  postgres: &postgres cimg/postgres:12.11

  redis: &redis redis:5.0.6

  # base image that spins up quickly
  cimg_base: &cimg_base cimg/base:2022.12-22.04

  aws-otel-collector: &aws-otel-collector public.ecr.aws/aws-observability/aws-otel-collector:v0.31.0

  # To deploy to loadtest, demo or exp:
  # set dp3-branch to the branch you want to deploy to the env specifed
  # in dp3-env (loadtest, demo, exp), or
  # `placeholder_branch_name` if you don't want to deploy to dp3
  #

  # In addition, it's common practice to disable acceptance tests and
  # ignore tests for dp3 deploys. See the branch settings below.
  dp3-branch: &dp3-branch placeholder_branch_name
  # MUST BE ONE OF: loadtest, demo, exp.
  # These are used to pull in env vars so the spelling matters!
  dp3-env: &dp3-env placeholder_env

  # set integration-ignore-branch to the branch if you want to IGNORE
  # integration tests, or `placeholder_branch_name` if you do want to
  # run them
  integration-ignore-branch: &integration-ignore-branch placeholder_branch_name

  # set integration-mtls-ignore-branch to the branch if you want to
  # IGNORE mtls integration tests, or `placeholder_branch_name` if you
  # do want to run them
  integration-mtls-ignore-branch: &integration-mtls-ignore-branch placeholder_branch_name

  # set client-ignore-branch to the branch if you want to IGNORE
  # client tests, or `placeholder_branch_name` if you do want to run
  # them
  client-ignore-branch: &client-ignore-branch placeholder_branch_name

  # set server-ignore-branch to the branch if you want to IGNORE
  # server tests, or `placeholder_branch_name` if you do want to run
  # them
  server-ignore-branch: &server-ignore-branch placeholder_branch_name

executors:
  base_small:
    resource_class: small
    docker:
      - image: *cimg_base
        auth:
          username: $DOCKERHUB_USERNAME
          password: $DOCKERHUB_PASSWORD
  tls_small:
    resource_class: small
    working_directory: ~/transcom/mymove
    docker:
      - image: *circleci-docker
        auth:
          username: $DOCKERHUB_USERNAME
          password: $DOCKERHUB_PASSWORD
  av_medium:
    resource_class: medium
    working_directory: ~/transcom/mymove
    docker:
      - image: milmove/clamav-ci
        # Authenticate with Docker Hub to avoid rate limit problems beginning on Nov 1st, 2020.
        # See https://www.docker.com/blog/scaling-docker-to-serve-millions-more-developers-network-egress/ for details
        # We'll need this until CircleCI and Docker Hub work out a deal to prevent rate limiting errors from CircleCI
        # IPs.
        auth:
          username: $DOCKERHUB_USERNAME
          password: $DOCKERHUB_PASSWORD
  mymove_pusher:
    # needs to be medium+ so it can checkout and restore the workspace
    resource_class: medium+
    working_directory: /mnt/ramdisk
    docker:
      - image: *circleci-docker
        auth:
          username: $DOCKERHUB_USERNAME
          password: $DOCKERHUB_PASSWORD
  mymove_builder:
    resource_class: medium+
    working_directory: /mnt/ramdisk
    docker:
      - image: *circleci-docker
        auth:
          username: $DOCKERHUB_USERNAME
          password: $DOCKERHUB_PASSWORD
  mymove_compiler:
    # large and no ram disk
    resource_class: large
    working_directory: ~/transcom/mymove
    docker:
      - image: *circleci-docker
        auth:
          username: $DOCKERHUB_USERNAME
          password: $DOCKERHUB_PASSWORD
        environment:
          GOPATH: /home/circleci/go

  mymove_compiler_xlarge:
    # xlarge and no ram disk
    resource_class: xlarge
    working_directory: ~/transcom/mymove
    docker:
      - image: *circleci-docker
        auth:
          username: $DOCKERHUB_USERNAME
          password: $DOCKERHUB_PASSWORD
        environment:
          GOPATH: /home/circleci/go

  mymove_ramdisk_compiler:
    # large with ram disk
    resource_class: large
    working_directory: /mnt/ramdisk
    docker:
      - image: *circleci-docker
        auth:
          username: $DOCKERHUB_USERNAME
          password: $DOCKERHUB_PASSWORD
        environment:
          GOPATH: /home/circleci/go

  mymove_ramdisk_compiler_xlarge:
    # xlarge with ram disk
    resource_class: xlarge
    working_directory: /mnt/ramdisk
    docker:
      - image: *circleci-docker
        auth:
          username: $DOCKERHUB_USERNAME
          password: $DOCKERHUB_PASSWORD
        environment:
          GOPATH: /home/circleci/go

  mymove_tester:
    resource_class: xlarge
    working_directory: ~/transcom/mymove
    docker:
      - image: *circleci-docker
        auth:
          username: $DOCKERHUB_USERNAME
          password: $DOCKERHUB_PASSWORD
        environment:
          GOPATH: /home/circleci/go
      - image: *postgres
        auth:
          username: $DOCKERHUB_USERNAME
          password: $DOCKERHUB_PASSWORD
        environment:
          POSTGRES_PASSWORD: mysecretpassword
          POSTGRES_DB: test_db
          # use ramdisk for better performance
          # https://circleci.com/docs/databases/#optimizing-postgresql-images
          PGDATA: /dev/shm/pgdata/data
        # override entrypoint/command for ramdisk
        # this has been fixed in versions of postgres newer than 13.9
        # https://github.com/CircleCI-Public/cimg-postgres/commit/3b320e26e4f187d0cd144efea1bc26cf5a2b68b0
        # milmove is still on 12.11
        entrypoint: /bin/bash
        command: -c 'ln -s /dev/shm/pgdata/data /var/lib/postgresql/ && exec /usr/local/bin/docker-entrypoint.sh postgres'

      - image: *redis
        auth:
          username: $DOCKERHUB_USERNAME
          password: $DOCKERHUB_PASSWORD

  mymove_load_tester:
    resource_class: large
    working_directory: ~/project
    docker:
      - image: *load_tester
        auth:
          username: $DOCKERHUB_USERNAME
          password: $DOCKERHUB_PASSWORD
        environment:
          GOPATH: /home/circleci/go
      - image: *postgres
        auth:
          username: $DOCKERHUB_USERNAME
          password: $DOCKERHUB_PASSWORD
        environment:
          POSTGRES_PASSWORD: mysecretpassword
          POSTGRES_DB: test_db
          # use ramdisk for better performance
          # https://circleci.com/docs/databases/#optimizing-postgresql-images
          PGDATA: /dev/shm/pgdata/data
        # override entrypoint/command for ramdisk
        # this has been fixed in versions of postgres newer than 13.9
        # https://github.com/CircleCI-Public/cimg-postgres/commit/3b320e26e4f187d0cd144efea1bc26cf5a2b68b0
        # milmove is still on 12.11
        entrypoint: /bin/bash
        command: -c 'ln -s /dev/shm/pgdata/data /var/lib/postgresql/ && exec /usr/local/bin/docker-entrypoint.sh postgres'

      - image: *redis
        auth:
          username: $DOCKERHUB_USERNAME
          password: $DOCKERHUB_PASSWORD

  milmove_playwright_tester:
    # maybe don't need xlarge, but getting many timeouts with large
    # ahobson - 2023-02-07
    resource_class: xlarge
    # use ~/project as that already exists in cimg/node and is owned
    # by circleci
    working_directory: ~/project
    docker:
      - image: *playwright
        auth:
          username: $DOCKERHUB_USERNAME
          password: $DOCKERHUB_PASSWORD
        environment:
          GOPATH: /home/circleci/go
      - image: *postgres
        auth:
          username: $DOCKERHUB_USERNAME
          password: $DOCKERHUB_PASSWORD
        environment:
          POSTGRES_PASSWORD: mysecretpassword
          POSTGRES_DB: test_db
          # use ramdisk for better performance
          # https://circleci.com/docs/databases/#optimizing-postgresql-images
          PGDATA: /dev/shm/pgdata/data
        # override entrypoint/command for ramdisk
        # this has been fixed in versions of postgres newer than 13.9
        # https://github.com/CircleCI-Public/cimg-postgres/commit/3b320e26e4f187d0cd144efea1bc26cf5a2b68b0
        # milmove is still on 12.11
        entrypoint: /bin/bash
        command: -c 'ln -s /dev/shm/pgdata/data /var/lib/postgresql/ && exec /usr/local/bin/docker-entrypoint.sh postgres'
      - image: *redis
        auth:
          username: $DOCKERHUB_USERNAME
          password: $DOCKERHUB_PASSWORD

commands:
  create_dot_go_version:
    description: 'Creates a .go-version file (if needed) which can be used for cache keys specific to golang'
    steps:
      - run:
          name: Create a .go-version file
          command: |
            if [ -f ".go-version" ]; then
              echo ".go-version already exists, no need to re-create"
            else
              GO_VERSION=$(awk '/golang/ { print $2 }' .tool-versions)
              echo "Creating .go-version using version ${GO_VERSION}"
              echo $GO_VERSION > .go-version
            fi

  restore_cache_for_go:
    steps:
      - create_dot_go_version
      - restore_cache:
          keys:
            - go-mod-sources-v8-{{ checksum "go.sum" }}-{{ checksum ".go-version" }}

  save_cache_for_go:
    steps:
      - create_dot_go_version
      - save_cache:
          key: go-mod-sources-v8-{{ checksum "go.sum" }}-{{ checksum ".go-version" }}
          paths:
            - '~/go'
            - '~/transcom/mymove/bin/swagger'

  aws_vars_stg:
    steps:
      - run:
          name: 'Setting up AWS environment variables for stg env'
          command: |
            echo "export AWS_DEFAULT_REGION=$STG_REGION" >> $BASH_ENV
            echo "export AWS_ACCOUNT_ID=$STG_ACCOUNT_ID" >> $BASH_ENV
            echo "export AWS_ACCESS_KEY_ID=$STG_ACCESS_KEY_ID" >> $BASH_ENV
            echo "export AWS_SECRET_ACCESS_KEY=$STG_SECRET_ACCESS_KEY" >> $BASH_ENV
            # override default cpu/memory for staging
            echo "export SERVICE_RESERVATION_CPU=2048" >> $BASH_ENV
            echo "export SERVICE_RESERVATION_MEM=4096" >> $BASH_ENV
            source $BASH_ENV
  tls_vars_stg:
    steps:
      - run:
          name: 'Setting up TLS environment variables for stg env'
          command: |
            echo "export TLS_CERT=$STG_MOVE_MIL_DOD_TLS_CERT" >> $BASH_ENV
            echo "export TLS_KEY=$STG_MOVE_MIL_DOD_TLS_KEY" >> $BASH_ENV
            echo "export TLS_CA=$STG_MOVE_MIL_DOD_TLS_CA" >> $BASH_ENV
            source $BASH_ENV
  aws_vars_prd:
    steps:
      - run:
          name: 'Setting up AWS environment variables for prd env'
          command: |
            echo "export AWS_DEFAULT_REGION=$PRD_REGION" >> $BASH_ENV
            echo "export AWS_ACCOUNT_ID=$PRD_ACCOUNT_ID" >> $BASH_ENV
            echo "export AWS_ACCESS_KEY_ID=$PRD_ACCESS_KEY_ID" >> $BASH_ENV
            echo "export AWS_SECRET_ACCESS_KEY=$PRD_SECRET_ACCESS_KEY" >> $BASH_ENV
            # override default cpu/memory for production
            echo "export SERVICE_RESERVATION_CPU=2048" >> $BASH_ENV
            echo "export SERVICE_RESERVATION_MEM=4096" >> $BASH_ENV
            source $BASH_ENV
  tls_vars_prd:
    steps:
      - run:
          name: 'Setting up TLS environment variables for prd env'
          command: |
            echo "export TLS_CERT=$PRD_MOVE_MIL_DOD_TLS_CERT" >> $BASH_ENV
            echo "export TLS_KEY=$PRD_MOVE_MIL_DOD_TLS_KEY" >> $BASH_ENV
            echo "export TLS_CA=$PRD_MOVE_MIL_DOD_TLS_CA" >> $BASH_ENV
            source $BASH_ENV
  aws_vars_transcom_gov_dev:
    parameters:
      when:
        description: when to run
        type: string
        default: on_success
    steps:
      - run:
          name: 'Setting up AWS environment variables for gov-dev env'
          command: |
            echo "export AWS_DEFAULT_REGION=$GOV_DEV_REGION" >> $BASH_ENV
            echo "export AWS_ACCOUNT_ID=$GOV_DEV_ACCOUNT_ID" >> $BASH_ENV
            echo "export AWS_ACCESS_KEY_ID=$GOV_DEV_ACCESS_KEY_ID" >> $BASH_ENV
            echo "export AWS_SECRET_ACCESS_KEY=$GOV_DEV_SECRET_KEY" >> $BASH_ENV
            source $BASH_ENV
          when: << parameters.when >>
  tls_vars_gov_dev:
    steps:
      - run:
          name: 'Setting up TLS environment variables for gov-dev env'
          command: |
            echo "export TLS_CERT=$EXPERIMENTAL_MOVE_MIL_DOD_TLS_CERT" >> $BASH_ENV
            echo "export TLS_KEY=$EXPERIMENTAL_MOVE_MIL_DOD_TLS_KEY" >> $BASH_ENV
            echo "export TLS_CA=$EXPERIMENTAL_MOVE_MIL_DOD_TLS_CA" >> $BASH_ENV
            source $BASH_ENV
  aws_vars_transcom_com_dev:
    steps:
      - run:
          name: 'Setting up AWS environment variables for com-dev env'
          command: |
            echo "export AWS_DEFAULT_REGION=$COM_REGION" >> $BASH_ENV
            echo "export AWS_ACCOUNT_ID=$DEV_ACCOUNT_ID" >> $BASH_ENV
            echo "export AWS_ACCESS_KEY_ID=$DEV_ACCESS_KEY_ID" >> $BASH_ENV
            echo "export AWS_SECRET_ACCESS_KEY=$DEV_SECRET_KEY" >> $BASH_ENV
            source $BASH_ENV
  aws_vars_dp3:
    parameters:
      dp3-env:
        description: dp3 env to deploy to (exp, loadtest, demo)
        type: string
        default: *dp3-env
    steps:
      - run:
          name: 'Setting up AWS environment variables for dp3 env defined in &dp3-env'
          command: |
            echo "export AWS_DEFAULT_REGION=\$$(echo << parameters.dp3-env >> | tr 'a-z' 'A-Z')_REGION" >> $BASH_ENV
            echo "export AWS_ACCOUNT_ID=\$$(echo << parameters.dp3-env >> | tr 'a-z' 'A-Z')_ACCOUNT_ID" >> $BASH_ENV
            echo "export AWS_ACCESS_KEY_ID=\$$(echo << parameters.dp3-env >> | tr 'a-z' 'A-Z')_ACCESS_KEY_ID" >> $BASH_ENV
            echo "export AWS_SECRET_ACCESS_KEY=\$$(echo << parameters.dp3-env >> | tr 'a-z' 'A-Z')_SECRET_ACCESS_KEY" >> $BASH_ENV
      - when:
          condition:
            equal: [loadtest, << parameters.dp3-env >>]
          steps:
            - run:
                name: 'Increase cpu/memory reservation for loadtest'
                command: |
                  # override default cpu/memory
                  echo "export SERVICE_RESERVATION_CPU=2048" >> $BASH_ENV
                  echo "export SERVICE_RESERVATION_MEM=4096" >> $BASH_ENV
                  source $BASH_ENV
  tls_vars_dp3:
    parameters:
      dp3-env:
        description: dp3 env to deploy to (exp, loadtest, demo)
        type: string
        default: *dp3-env
    steps:
      - run:
          name: 'Setting up TLS environment variables for dp3 env defined in &dp3-env'
          command: |
            echo "export TLS_CERT=\$$(echo << parameters.dp3-env >> | tr 'a-z' 'A-Z')_DP3_CERT" >> $BASH_ENV
            echo "export TLS_KEY=\$$(echo << parameters.dp3-env >> | tr 'a-z' 'A-Z')_DP3_KEY" >> $BASH_ENV
            echo "export TLS_CA=\$$(echo << parameters.dp3-env >> | tr 'a-z' 'A-Z')_DP3_CA" >> $BASH_ENV
            source $BASH_ENV

  announce_failure:
    # parameters:
    steps:
      - run:
          name: Announce failure
          command: |
            [[ $CIRCLE_BRANCH = main ]] || exit 0
            scripts/circleci-announce-broken-branch
          when: on_fail

  deploy_migrations_steps:
    parameters:
      ecr_env:
        type: string
    steps:
      - attach_workspace:
          at: .
      - run:
          name: Get Digest from filesystem
          command: echo 'export ECR_DIGEST=$(cat images/sha/ECR_DIGEST_app-migrations_<< parameters.ecr_env >>)' | tee -a "${BASH_ENV}"
      - run:
          name: Snapshot database
          command: scripts/do-exclusively --job-name ${CIRCLE_JOB} scripts/rds-snapshot-app-db $APP_ENVIRONMENT
      - run:
          name: Run migrations
          command: scripts/do-exclusively --job-name ${CIRCLE_JOB} scripts/ecs-run-app-migrations-container ${AWS_ACCOUNT_ID}.dkr.ecr.${AWS_DEFAULT_REGION}.amazonaws.com/app-migrations@${ECR_DIGEST} $APP_ENVIRONMENT
          no_output_timeout: 60m
          environment:
            CHAMBER_RETRIES: 20
      - announce_failure
  deploy_tasks_steps:
    parameters:
      ecr_env:
        type: string
    steps:
      - attach_workspace:
          at: .
      - run:
          name: Get Digest from filesystem
          command: echo 'export ECR_DIGEST=$(cat images/sha/ECR_DIGEST_app-tasks_<< parameters.ecr_env >>)' | tee -a "${BASH_ENV}"
      - run:
          name: Deploy connect to GEX via SFTP service
          command: scripts/do-exclusively --job-name ${CIRCLE_JOB} scripts/ecs-deploy-task-container connect-to-gex-via-sftp "${AWS_ACCOUNT_ID}.dkr.ecr.${AWS_DEFAULT_REGION}.amazonaws.com/app-tasks@${ECR_DIGEST}" "${APP_ENVIRONMENT}"
          no_output_timeout: 20m
      - announce_failure
      - run:
          name: Deploy GHC fuel price data task service
          command: scripts/do-exclusively --job-name ${CIRCLE_JOB} scripts/ecs-deploy-task-container save-ghc-fuel-price-data "${AWS_ACCOUNT_ID}.dkr.ecr.${AWS_DEFAULT_REGION}.amazonaws.com/app-tasks@${ECR_DIGEST}" "${APP_ENVIRONMENT}"
          no_output_timeout: 20m
      - announce_failure
      - run:
          name: Deploy payment reminder email task service
          command: scripts/do-exclusively --job-name ${CIRCLE_JOB} scripts/ecs-deploy-task-container send-payment-reminder "${AWS_ACCOUNT_ID}.dkr.ecr.${AWS_DEFAULT_REGION}.amazonaws.com/app-tasks@${ECR_DIGEST}" "${APP_ENVIRONMENT}"
          no_output_timeout: 20m
      - announce_failure
      - run:
          name: Deploy post to GEX service
          command: scripts/do-exclusively --job-name ${CIRCLE_JOB} scripts/ecs-deploy-task-container post-file-to-gex "${AWS_ACCOUNT_ID}.dkr.ecr.${AWS_DEFAULT_REGION}.amazonaws.com/app-tasks@${ECR_DIGEST}" "${APP_ENVIRONMENT}"
          no_output_timeout: 20m
      - announce_failure
      - run:
          name: Deploy process EDIs service
          command: scripts/do-exclusively --job-name ${CIRCLE_JOB} scripts/ecs-deploy-task-container process-edis "${AWS_ACCOUNT_ID}.dkr.ecr.${AWS_DEFAULT_REGION}.amazonaws.com/app-tasks@${ECR_DIGEST}" "${APP_ENVIRONMENT}"
          no_output_timeout: 20m
      - announce_failure
  # Used for dp3 sites, which do not include gex/orders
  deploy_dp3_tasks_steps:
    parameters:
      ecr_env:
        type: string
        default: *dp3-env
    steps:
      - attach_workspace:
          at: .
      - run:
          name: Get Digest from filesystem
          command: echo 'export ECR_DIGEST=$(cat images/sha/ECR_DIGEST_app-tasks_<< parameters.ecr_env >>)' | tee -a "${BASH_ENV}"
      - run:
          name: Deploy GHC fuel price data task service
          command: scripts/do-exclusively --job-name ${CIRCLE_JOB} scripts/ecs-deploy-task-container save-ghc-fuel-price-data "${AWS_ACCOUNT_ID}.dkr.ecr.${AWS_DEFAULT_REGION}.amazonaws.com/app-tasks@${ECR_DIGEST}" "${APP_ENVIRONMENT}"
          no_output_timeout: 20m
      - announce_failure
      - run:
          name: Deploy payment reminder email task service
          command: scripts/do-exclusively --job-name ${CIRCLE_JOB} scripts/ecs-deploy-task-container send-payment-reminder "${AWS_ACCOUNT_ID}.dkr.ecr.${AWS_DEFAULT_REGION}.amazonaws.com/app-tasks@${ECR_DIGEST}" "${APP_ENVIRONMENT}"
          no_output_timeout: 20m
      - announce_failure
  deploy_app_steps:
    parameters:
      compare_host:
        type: string
      health_check_hosts:
        type: string
      ecr_env:
        type: string
    steps:
      - attach_workspace:
          at: .
      - run:
          name: Compare against deployed commit
          command: |
            [[ -z "<< parameters.compare_host >>" ]] || scripts/compare-deployed-commit "<< parameters.compare_host >>" $CIRCLE_SHA1
      - restore_cache_for_go
      - run:
          name: Get Digest from filesystem
          command: echo 'export ECR_DIGEST=$(cat images/sha/ECR_DIGEST_app_<< parameters.ecr_env >>)' | tee -a "${BASH_ENV}"
      - run:
          name: Get otel collector digest from filesystem
          command: |
            OTEL_ECR_DIGEST=$(cat images/sha/ECR_DIGEST_otel-collector_<< parameters.ecr_env >>)
            echo "export OTEL_ECR_DIGEST=${OTEL_ECR_DIGEST}" | tee -a "${BASH_ENV}"

            echo "export OTEL_COLLECTOR_IMAGE=${AWS_ACCOUNT_ID}.dkr.ecr.${AWS_DEFAULT_REGION}.amazonaws.com/otel-collector@${OTEL_ECR_DIGEST}" | tee -a "${BASH_ENV}"
      - run:
          name: Deploy app service
          command: scripts/do-exclusively --job-name ${CIRCLE_JOB} scripts/ecs-deploy-service-container app "${AWS_ACCOUNT_ID}.dkr.ecr.${AWS_DEFAULT_REGION}.amazonaws.com/app@${ECR_DIGEST}" "${APP_ENVIRONMENT}" "/bin/milmove serve"
          no_output_timeout: 20m
      - run:
          name: Health Check
          command: bin/health-checker --schemes https --hosts << parameters.health_check_hosts >> --tries 10 --backoff 3 --log-level info --timeout 5m
      - run:
          name: TLS Check
          command: bin/tls-checker --schemes https --hosts << parameters.health_check_hosts >> --log-level info --timeout 15m
      - run:
          name: Check deployed commits
          command: scripts/check-deployed-commit "<< parameters.health_check_hosts >>" "$CIRCLE_SHA1"
      - announce_failure
  deploy_app_client_tls_steps:
    parameters:
      compare_host:
        type: string
      health_check_hosts:
        type: string
      ecr_env:
        type: string
    steps:
      - attach_workspace:
          at: .
      - run:
          name: Compare against deployed commit
          command: |
            [[ -z "<< parameters.compare_host >>" ]] || scripts/compare-deployed-commit "<< parameters.compare_host >>" $CIRCLE_SHA1 ${TLS_KEY} ${TLS_CERT} ${TLS_CA}
      - run:
          name: Get Digest from filesystem
          command: echo 'export ECR_DIGEST=$(cat images/sha/ECR_DIGEST_app_<< parameters.ecr_env >>)' | tee -a "${BASH_ENV}"
      - run:
          name: Get otel collector digest from filesystem
          command: |
            OTEL_ECR_DIGEST=$(cat images/sha/ECR_DIGEST_otel-collector_<< parameters.ecr_env >>)
            echo "export OTEL_ECR_DIGEST=${OTEL_ECR_DIGEST}" | tee -a "${BASH_ENV}"

            echo "export OTEL_COLLECTOR_IMAGE=${AWS_ACCOUNT_ID}.dkr.ecr.${AWS_DEFAULT_REGION}.amazonaws.com/otel-collector@${OTEL_ECR_DIGEST}" | tee -a "${BASH_ENV}"
      - run:
          name: Deploy app-client-tls service
          command: scripts/do-exclusively --job-name ${CIRCLE_JOB} scripts/ecs-deploy-service-container app-client-tls "${AWS_ACCOUNT_ID}.dkr.ecr.${AWS_DEFAULT_REGION}.amazonaws.com/app@${ECR_DIGEST}" "${APP_ENVIRONMENT}" "/bin/milmove serve"
          no_output_timeout: 20m
      - run:
          name: Health Check
          command: |
            bin/health-checker --schemes https --hosts << parameters.health_check_hosts >> --key ${TLS_KEY} --cert ${TLS_CERT} --ca ${TLS_CA} --tries 10 --backoff 3 --log-level info --timeout 5m
      - run:
          name: TLS Check
          command: |
            bin/tls-checker --schemes https --hosts << parameters.health_check_hosts >> --key ${TLS_KEY} --cert ${TLS_CERT} --ca ${TLS_CA} --log-level info --timeout 15m
      - run:
          name: Check deployed commits
          command: scripts/check-deployed-commit "<< parameters.health_check_hosts >>" "$CIRCLE_SHA1" ${TLS_KEY} ${TLS_CERT} ${TLS_CA}
      - announce_failure

  deploy_app_storybook:
    parameters:
      s3_bucket:
        type: string
    steps:
      - attach_workspace:
          at: /tmp/storybook
      - checkout
      - run:
          name: Push Storybook build to S3
          command: scripts/push-storybook-assets "<< parameters.s3_bucket>>"

  build_image:
    parameters:
      dockerfile:
        type: string
      image_name:
        type: string
      tag:
        type: string
      working_dir:
        type: string
    steps:
      - attach_workspace:
          at: .
      - setup_remote_docker:
          docker_layer_caching: false
      - run:
          name: 'Build docker image'
          working_directory: << parameters.working_dir >>
          command: |
            docker build -f << parameters.dockerfile>> -t << parameters.image_name >>:<< parameters.tag >> .
            mkdir -p images
            docker save -o images/<< parameters.image_name >> << parameters.image_name >>:<< parameters.tag >>
      - persist_to_workspace:
          root: .
          paths:
            - images/<< parameters.image_name >>

  push_image:
    parameters:
      ecr_env:
        type: string
      image_name:
        type: string
      tag:
        type: string
      repo:
        type: string
    steps:
      - attach_workspace:
          at: .
      - setup_remote_docker:
          docker_layer_caching: false
      - run:
          name: 'Retrieve docker image from workspace'
          command: |
            docker load -i images/<< parameters.image_name >>
      - run:
          name: 'Tag and push docker image'

          command: |
            aws ecr get-login-password --region $AWS_DEFAULT_REGION | docker login --username AWS --password-stdin ${AWS_ACCOUNT_ID}.dkr.ecr.${AWS_DEFAULT_REGION}.amazonaws.com
            docker tag << parameters.image_name >>:<< parameters.tag >> ${AWS_ACCOUNT_ID}.dkr.ecr.${AWS_DEFAULT_REGION}.amazonaws.com/<< parameters.repo >>:git-${CIRCLE_SHA1}
            docker push ${AWS_ACCOUNT_ID}.dkr.ecr.${AWS_DEFAULT_REGION}.amazonaws.com/<< parameters.repo >>:git-${CIRCLE_SHA1}
            shopt -s extglob

            # README: We are going to replace any unwanted characters with dashes then truncate
            #         the tag name to 100 characters. Docker tags can be a maximum of 128 characters
            #         and this leaves some room for a prefix.
            docker_tag_from_branch_name=${CIRCLE_BRANCH//+([^A-Za-z0-9-.])/-}
            docker_tag_shortened_name=${docker_tag_from_branch_name:0:100}

            docker tag << parameters.image_name >>:<< parameters.tag >> ${AWS_ACCOUNT_ID}.dkr.ecr.${AWS_DEFAULT_REGION}.amazonaws.com/<< parameters.repo >>:git-branch-${docker_tag_shortened_name}
            docker push ${AWS_ACCOUNT_ID}.dkr.ecr.${AWS_DEFAULT_REGION}.amazonaws.com/<< parameters.repo >>:git-branch-${docker_tag_shortened_name}
      - run:
          name: 'Record ECR Image Digest'
          command: |
            mkdir -p images/sha
            echo $(aws ecr describe-images --repository-name << parameters.repo >> --image-ids imageTag=git-${CIRCLE_SHA1} | jq ".imageDetails[0] .imageDigest" -r) > images/sha/ECR_DIGEST_<< parameters.repo >>_<< parameters.ecr_env >>
            cat images/sha/ECR_DIGEST_<< parameters.repo >>_<< parameters.ecr_env >>
            sleep 60
      - run:
          name: 'Describe image scan findings'
          command: scripts/ecr-describe-image-scan-findings << parameters.repo >> $(cat images/sha/ECR_DIGEST_<< parameters.repo >>_<< parameters.ecr_env >>)
      - persist_to_workspace:
          root: .
          paths:
            - images/sha/ECR_DIGEST_<< parameters.repo >>_<< parameters.ecr_env >>

  # The ATO environments cannot pull from outside repositories
  # the error is: x509: certificate signed by unknown authority
  #
  # So pull the image and then push to our own ECR repo. For docker
  # STIG reasons, we need to do an image scan AND we need to expire
  # old images, so always create a new tag on each deployment
  push_otel_collector_image:
    parameters:
      ecr_env:
        type: string
      aws_otel_collector_image:
        type: string
      repo:
        type: string
        default: otel-collector
    steps:
      - setup_remote_docker:
          docker_layer_caching: false
      - attach_workspace:
          at: .
      - run:
          name: 'Tag and push docker image'
          command: |
            aws ecr get-login-password --region $AWS_DEFAULT_REGION | docker login --username AWS --password-stdin ${AWS_ACCOUNT_ID}.dkr.ecr.${AWS_DEFAULT_REGION}.amazonaws.com
            otel_image=$(echo << parameters.aws_otel_collector_image >>)
            docker pull "${otel_image}"
            shopt -s extglob
            # this removes everything before the colon, which separates the
            # image name from the image tag
            otel_image_tag=${otel_image#*:}
            repo_name=${AWS_ACCOUNT_ID}.dkr.ecr.${AWS_DEFAULT_REGION}.amazonaws.com/<< parameters.repo >>
            image_name="${repo_name}:${otel_image_tag}"
            docker pull "${otel_image}"
            # use git prefix for ECR expiration policy
            docker tag "${otel_image}" "${repo_name}:git-${otel_image_tag}-${CIRCLE_SHA1}"
            docker push "${repo_name}:git-${otel_image_tag}-${CIRCLE_SHA1}"

      - run:
          name: 'Record ECR Image Digest'
          command: |
            otel_image=$(echo << parameters.aws_otel_collector_image >>)
            shopt -s extglob
            # this removes everything before the colon, which separates the
            # image name from the image tag
            otel_image_tag=${otel_image#*:}
            mkdir -p images/sha
            echo $(aws ecr describe-images --repository-name << parameters.repo >> --image-ids imageTag=git-${otel_image_tag}-${CIRCLE_SHA1} | jq ".imageDetails[0] .imageDigest" -r) > images/sha/ECR_DIGEST_<< parameters.repo >>_<< parameters.ecr_env >>
            cat images/sha/ECR_DIGEST_<< parameters.repo >>_<< parameters.ecr_env >>
      # The scans of the upstream otel collector image result in
      #
      #   UnsupportedImageError: The operating system and/or package manager are not supported
      # The irony of the AWS open telemetry collector being built in a
      # way that is not compatible with AWS image scanning is not lost
      # on me
      # - run:
      #     name: 'Describe image scan findings'
      #     command: scripts/ecr-describe-image-scan-findings << parameters.repo >> $(cat images/sha/ECR_DIGEST_<< parameters.repo >>_<< parameters.ecr_env >>) || true
      - persist_to_workspace:
          root: .
          paths:
            - images/sha/ECR_DIGEST_<< parameters.repo >>_<< parameters.ecr_env >>

  server_tests_step:
    parameters:
      application:
        type: string
    steps:
      - run:
          name: make server_test_build for <<parameters.application>>
          command: |
            export LOGIN_GOV_SECRET_KEY=$(echo $E2E_LOGIN_GOV_SECRET_KEY | base64 --decode)
            export OKTA_CUST_CLIENT_ID=notrealkey
            export OKTA_OFFICE_CLIENT_ID=notrealkey1
            export OKTA_ADMIN_CLIENT_ID=notrealkey2
            export OKTA_CUSTOMER_SECRET_KEY=notrealkey
            export OKTA_OFFICE_SECRET_KEY=notrealkey1
            export OKTA_ADMIN_SECRET_KEY=notrealkey2
            export OKTA_TENANT_ORG_URL=test-milmove.okta.mil
            export OKTA_API_KEY=notrealapikey
            export OKTA_OFFICE_GROUP_ID=notrealgroupId
            export OKTA_CUSTOMER_GROUP_ID=notrealcustomergroupId


            make server_test
          no_output_timeout: 20m
          environment:
            APPLICATION: '<< parameters.application >>'
            # 8 since this runs on xlarge with 8 CPUs
            GOTEST_PARALLEL: 8
            DB_PASSWORD: mysecretpassword
            DB_USER_LOW_PRIV: crud
            DB_PASSWORD_LOW_PRIV: mysecretpassword
            DB_USER: postgres
            DB_HOST: localhost
            DB_PORT_TEST: 5433
            DB_PORT: 5432
            DB_NAME: test_db
            DB_NAME_TEST: test_db
            DTOD_USE_MOCK: 'true'
            MIGRATION_MANIFEST: '/home/circleci/transcom/mymove/migrations/<< parameters.application >>/migrations_manifest.txt'
            MIGRATION_PATH: 'file:///home/circleci/transcom/mymove/migrations/<< parameters.application >>/schema;file:///home/circleci/transcom/mymove/migrations/<< parameters.application >>/secure'
            EIA_KEY: db2522a43820268a41a802a16ae9fd26 # dummy key generated with openssl rand -hex 16
            ENV: test
            ENVIRONMENT: test
            SERVER_REPORT: 1
            COVERAGE: 1
            SERVE_API_INTERNAL: 'true'
            OKTA_CUSTOMER_CLIENT_ID: 1q2w3e4r5t6y7u8i9o
            OKTA_ADMIN_CLIENT_ID: AQ1SW2DE3FR4G5
            OKTA_OFFICE_CLIENT_ID: 9f9f9s8s90gig9
            OKTA_API_KEY: notrealapikey8675309
            OKTA_OFFICE_GROUP_ID: notrealgroupId
            OKTA_CUSTOMER_GROUP_ID: notrealcustomergroupId

  # run playwright tests without using setup_remote_docker
  # the remote docker resources are not configurable and thus are
  # SLOOOOOOW
  #
  # https://circleci.com/docs/building-docker-images/#specifications
  #
  # Run postgresql + redis in docker, but run the tests locally
  #
  e2e_tests_playwright:
    parameters:
      workers:
        type: integer
        # We tried this in an xlarge resource with 5 workers and still
        # had flaky tests because of pages being slow to load
        # Instead, we run in a large instance with 1 worker and
        # increased parallelism as needed
        default: 1
      path:
        type: string
    steps:
      - attach_workspace:
          at: .
      - restore_cache:
          keys:
            - v4-cache-yarn-v4-{{ checksum "yarn.lock" }}
      - run:
          name: setup hosts
          command: |
            # futz with /etc/hosts for running in circleci
            echo "127.0.0.1 milmovelocal" | sudo tee -a /etc/hosts
            echo "127.0.0.1 officelocal" | sudo tee -a /etc/hosts
            echo "127.0.0.1 adminlocal" | sudo tee -a /etc/hosts
            echo "127.0.0.1 primelocal" | sudo tee -a /etc/hosts
      - run:
          background: true
          name: run server
          environment:
            MIGRATION_MANIFEST: '/home/circleci/project/migrations/app/migrations_manifest.txt'
            MIGRATION_PATH: 'file:///home/circleci/project/migrations/app/schema;file:///home/circleci/project/migrations/app/secure'
          command: |
            export MOVE_MIL_DOD_CA_CERT=$(cat config/tls/devlocal-ca.pem)
            export MOVE_MIL_DOD_TLS_CERT=$(cat config/tls/devlocal-https.pem)
            export MOVE_MIL_DOD_TLS_KEY=$(cat config/tls/devlocal-https.key)
            export CLIENT_AUTH_SECRET_KEY=$(cat config/tls/devlocal-client_auth_secret.key)
            export LOGIN_GOV_SECRET_KEY=$(echo $E2E_LOGIN_GOV_SECRET_KEY | base64 --decode)
            export HERE_MAPS_APP_ID=$E2E_HERE_MAPS_APP_ID
            export HERE_MAPS_APP_CODE=$E2E_HERE_MAPS_APP_CODE
            # pull in review app settings here so we don't have to
            # reproduce them
            sed 's,^,export ,' config/env/review.app.env > server_env
            source server_env

            # now do a few overrides
            export HERE_MAPS_GEOCODE_ENDPOINT=https://geocoder.api.here.com/6.2/geocode.json
            export HERE_MAPS_ROUTING_ENDPOINT=https://route.api.here.com/routing/7.2/calculateroute.json
            export LOGIN_GOV_CALLBACK_PORT=4000
            export LOGIN_GOV_CALLBACK_PROTOCOL=http
            export OKTA_CUSTOMER_CLIENT_ID=1q2w3e4r5t6y7u8i9o
            export OKTA_ADMIN_CLIENT_ID=AQ1SW2DE3FR4G5
            export OKTA_OFFICE_CLIENT_ID=9f9f9s8s90gig9
            export OKTA_CUSTOMER_SECRET_KEY=notrealkey
            export OKTA_OFFICE_SECRET_KEY=notrealkey1
            export OKTA_ADMIN_SECRET_KEY=notrealkey2
            export OKTA_TENANT_CALLBACK_PORT=4000
            export OKTA_TENANT_CALLBACK_PROTOCOL=http
            export OKTA_TENANT_ORG_URL=test-milmove.okta.mil
            export OKTA_API_KEY=notrealapikey
            export OKTA_OFFICE_GROUP_ID=notrealgroupId
            export OKTA_CUSTOMER_GROUP_ID=notrealcustomergroupId

            export SERVE_API_PRIME=false
            export SERVE_API_SUPPORT=true
            export SERVE_PRIME_SIMULATOR=true
            export DEVLOCAL_CA=$PWD/config/tls/devlocal-ca.pem
            export DOD_CA_PACKAGE=$PWD/config/tls/milmove-cert-bundle.p7b
            export HTTP_ADMIN_SERVER_NAME=adminlocal
            export HTTP_MY_SERVER_NAME=milmovelocal
            export HTTP_OFFICE_SERVER_NAME=officelocal
            export HTTP_ORDERS_SERVER_NAME=orderslocal
            export HTTP_PRIME_SERVER_NAME=primelocal
            export ENVIRONMENT=test
            export FEATURE_FLAG_MULTI_MOVE=true
            export FEATURE_FLAG_PPM=true
            export FEATURE_FLAG_NTS=true
            export FEATURE_FLAG_NTSR=true
            export FEATURE_FLAG_BOAT=true
            export FEATURE_FLAG_MOBILE_HOME=true
            export FEATURE_FLAG_CAC_VALIDATED_LOGIN=false
            export FEATURE_FLAG_VALIDATION_CODE_REQUIRED=false
            export FEATURE_FLAG_MOVE_LOCK=false
            export FEATURE_FLAG_OKTA_DODID_INPUT=false
            export FEATURE_FLAG_HEADQUARTERS_ROLE=false
            export FEATURE_FLAG_GSR_ROLE=false
            export FEATURE_FLAG_SAFETY_MOVE=false
            export FEATURE_FLAG_MANAGE_SUPPORTING_DOCS=false
            export FEATURE_FLAG_THIRD_ADDRESS_AVAILABLE=false
            export FEATURE_FLAG_QUEUE_MANAGEMENT=false
            export FEATURE_FLAG_UNACCOMPANIED_BAGGAGE=false
            export FEATURE_FLAG_ENABLE_ALASKA=false
            export FEATURE_FLAG_UNACCOMPANIED_BAGGAGE=false

            # disable for speed, playwright tests can fail otherwise
            export DB_DEBUG=false

            make db_dev_create
            bin/milmove migrate
            # playwright tests DO NOT NEED SEED DATA
            bin/milmove serve 2>&1 | fmt
      - run:
          name: wait for server
          command: |
            # install yarn dependencies while waiting for the server
            # to start. This installs our pinned version of playwright
            yarn install --frozen-lockfile --cache-folder ~/.cache/yarn
            # install playwright browsers while waiting for the server to start
            ./node_modules/.bin/playwright install
            dockerize -wait http://milmovelocal:4000 -timeout 5m
      - run:
          name: run e2e_test playwright
          environment:
            PLAYWRIGHT_MY_URL: http://milmovelocal:4000
            PLAYWRIGHT_ADMIN_URL: http://adminlocal:4000
            PLAYWRIGHT_OFFICE_URL: http://officelocal:4000
            # partially taken from https://playwright.dev/docs/ci#sharding-in-circleci
            FEATURE_FLAG_MULTI_MOVE: 'true'
            FEATURE_FLAG_PPM: 'true'
            FEATURE_FLAG_NTS: 'true'
            FEATURE_FLAG_NTSR: 'true'
            FEATURE_FLAG_BOAT: 'true'
            FEATURE_FLAG_MOBILE_HOME: 'true'
            FEATURE_FLAG_CAC_VALIDATED_LOGIN: 'false'
            FEATURE_FLAG_VALIDATION_CODE_REQUIRED: 'false'
            FEATURE_FLAG_MOVE_LOCK: 'false'
            FEATURE_FLAG_OKTA_DODID_INPUT: 'false'
            FEATURE_FLAG_HEADQUARTERS_ROLE: 'false'
            FEATURE_FLAG_GSR_ROLE: 'false'
            FEATURE_FLAG_SAFETY_MOVE: 'false'
            FEATURE_FLAG_MANAGE_SUPPORTING_DOCS: 'false'
            FEATURE_FLAG_THIRD_ADDRESS_AVAILABLE: 'false'
            FEATURE_FLAG_QUEUE_MANAGEMENT: 'false'
            FEATURE_FLAG_UNACCOMPANIED_BAGGAGE: 'false'
<<<<<<< HEAD
=======
            FEATURE_FLAG_ENABLE_ALASKA: 'false'
>>>>>>> ec00a7f8
          command: |
            SHARD=$((${CIRCLE_NODE_INDEX}+1))
            PLAYWRIGHT_JUNIT_OUTPUT_NAME=playwright-results.xml \
            ./node_modules/.bin/playwright test \
            --reporter=html,junit \
            --trace=on \
            --workers << parameters.workers >> \
            --shard="${SHARD}/${CIRCLE_NODE_TOTAL}" \
            << parameters.path >>
          no_output_timeout: 60m
      - store_artifacts:
          path: playwright-report
      - run:
          name: create playwright report archive for download
          when: always
          command: |
            zip -r complete-playwright-report.zip playwright-report
      - store_artifacts:
          path: complete-playwright-report.zip
      - store_test_results:
          path: playwright-results.xml

  # this custom step has some duplication with
  # scripts/run-e2e-mtls-test-docker because we want to run some of the
  # steps below in parallel
  e2e_tests_mtls:
    steps:
      - attach_workspace:
          at: .
      - run:
          name: setup hosts
          command: |
            # futz with /etc/hosts for running in circleci
            echo "127.0.0.1 milmovelocal" | sudo tee -a /etc/hosts
            echo "127.0.0.1 officelocal" | sudo tee -a /etc/hosts
            echo "127.0.0.1 adminlocal" | sudo tee -a /etc/hosts
            echo "127.0.0.1 primelocal" | sudo tee -a /etc/hosts
      - run:
          background: true
          name: run server
          environment:
            MIGRATION_MANIFEST: '/home/circleci/transcom/mymove/migrations/app/migrations_manifest.txt'
            MIGRATION_PATH: 'file:///home/circleci/transcom/mymove/migrations/app/schema;file:///home/circleci/transcom/mymove/migrations/app/secure'
          command: |
            export MOVE_MIL_DOD_CA_CERT=$(cat config/tls/devlocal-ca.pem)
            export MOVE_MIL_DOD_TLS_CERT=$(cat config/tls/devlocal-https.pem)
            export MOVE_MIL_DOD_TLS_KEY=$(cat config/tls/devlocal-https.key)
            export CLIENT_AUTH_SECRET_KEY=$(cat config/tls/devlocal-client_auth_secret.key)
            export LOGIN_GOV_SECRET_KEY=$(echo $E2E_LOGIN_GOV_SECRET_KEY | base64 --decode)
            export HERE_MAPS_APP_ID=$E2E_HERE_MAPS_APP_ID
            export HERE_MAPS_APP_CODE=$E2E_HERE_MAPS_APP_CODE
            # pull in review app settings here so we don't have to
            # reproduce them
            sed 's,^,export ,' config/env/review.app.env > server_env
            source server_env

            # now do a few overrides
            export HERE_MAPS_GEOCODE_ENDPOINT=https://geocoder.api.here.com/6.2/geocode.json
            export HERE_MAPS_ROUTING_ENDPOINT=https://route.api.here.com/routing/7.2/calculateroute.json
            export LOGIN_GOV_CALLBACK_PORT=4000
            export LOGIN_GOV_CALLBACK_PROTOCOL=http
            export OKTA_CUSTOMER_CLIENT_ID=1q2w3e4r5t6y7u8i9o
            export OKTA_ADMIN_CLIENT_ID=AQ1SW2DE3FR4G5
            export OKTA_OFFICE_CLIENT_ID=9f9f9s8s90gig9
            export OKTA_CUSTOMER_SECRET_KEY=notrealkey
            export OKTA_OFFICE_SECRET_KEY=notrealkey1
            export OKTA_ADMIN_SECRET_KEY=notrealkey2
            export OKTA_TENANT_CALLBACK_PORT=4000
            export OKTA_TENANT_CALLBACK_PROTOCOL=http
            export OKTA_TENANT_ORG_URL=test-milmove.okta.mil
            export OKTA_API_KEY=notrealapikey
            export OKTA_OFFICE_GROUP_ID=notrealgroupId
            export OKTA_CUSTOMER_GROUP_ID=notrealcustomergroupId

            export SERVE_API_SUPPORT=true
            export SERVE_PRIME_SIMULATOR=true
            export DEVLOCAL_CA=$PWD/config/tls/devlocal-ca.pem
            export DOD_CA_PACKAGE=$PWD/config/tls/milmove-cert-bundle.p7b
            export HTTP_ADMIN_SERVER_NAME=adminlocal
            export HTTP_MY_SERVER_NAME=milmovelocal
            export HTTP_OFFICE_SERVER_NAME=officelocal
            export HTTP_ORDERS_SERVER_NAME=orderslocal
            export HTTP_PRIME_SERVER_NAME=primelocal
            export ENVIRONMENT=test
            export MUTUAL_TLS_ENABLED=true
            export MUTUAL_TLS_PORT=9443
            export SERVE_API_PRIME=true
            # disable for speed, tests can fail otherwise
            export DB_DEBUG=false

            make db_dev_create
            bin/milmove migrate
            # mtls tests do not need client
            mkdir -p build
            touch build/index.html
            # mtls tests DO NOT NEED SEED DATA
            bin/milmove serve 2>&1 | fmt
      - run:
          name: wait for server
          command: |
            dockerize -wait http://milmovelocal:4000 -timeout 5m
      - run:
          name: run e2e mtls tests
          command: |
            ./scripts/run-e2e-mtls-test

  e2e_tests_load:
    parameters:
      workers:
        type: integer
        # We tried this in an xlarge resource with 5 workers and still
        # had flaky tests because of pages being slow to load
        # Instead, we run in a large instance with 1 worker and
        # increased parallelism as needed
        default: 1
    steps:
      - attach_workspace:
          at: .
      - run:
          name: setup hosts
          command: |
            # futz with /etc/hosts for running in circleci
            echo "127.0.0.1 milmovelocal" | sudo tee -a /etc/hosts
            echo "127.0.0.1 officelocal" | sudo tee -a /etc/hosts
            echo "127.0.0.1 adminlocal" | sudo tee -a /etc/hosts
            echo "127.0.0.1 primelocal" | sudo tee -a /etc/hosts
      - run:
          background: true
          name: run server
          environment:
            MIGRATION_MANIFEST: '/home/circleci/project/migrations/app/migrations_manifest.txt'
            MIGRATION_PATH: 'file:///home/circleci/project/migrations/app/schema;file:///home/circleci/project/migrations/app/secure'
          command: |
            export MOVE_MIL_DOD_CA_CERT=$(cat config/tls/devlocal-ca.pem)
            export MOVE_MIL_DOD_TLS_CERT=$(cat config/tls/devlocal-https.pem)
            export MOVE_MIL_DOD_TLS_KEY=$(cat config/tls/devlocal-https.key)
            export CLIENT_AUTH_SECRET_KEY=$(cat config/tls/devlocal-client_auth_secret.key)
            export LOGIN_GOV_SECRET_KEY=$(echo $E2E_LOGIN_GOV_SECRET_KEY | base64 --decode)
            export HERE_MAPS_APP_ID=$E2E_HERE_MAPS_APP_ID
            export HERE_MAPS_APP_CODE=$E2E_HERE_MAPS_APP_CODE
            # pull in review app settings here so we don't have to
            # reproduce them
            sed 's,^,export ,' config/env/review.app.env > server_env
            source server_env

            # now do a few overrides
            export HERE_MAPS_GEOCODE_ENDPOINT=https://geocoder.api.here.com/6.2/geocode.json
            export HERE_MAPS_ROUTING_ENDPOINT=https://route.api.here.com/routing/7.2/calculateroute.json
            export LOGIN_GOV_CALLBACK_PORT=4000
            export LOGIN_GOV_CALLBACK_PROTOCOL=http
            export OKTA_CUSTOMER_CLIENT_ID=1q2w3e4r5t6y7u8i9o
            export OKTA_ADMIN_CLIENT_ID=AQ1SW2DE3FR4G5
            export OKTA_OFFICE_CLIENT_ID=9f9f9s8s90gig9
            export OKTA_CUSTOMER_SECRET_KEY=notrealkey
            export OKTA_OFFICE_SECRET_KEY=notrealkey1
            export OKTA_ADMIN_SECRET_KEY=notrealkey2
            export OKTA_TENANT_CALLBACK_PORT=4000
            export OKTA_TENANT_CALLBACK_PROTOCOL=http
            export OKTA_TENANT_ORG_URL=test-milmove.okta.mil
            export OKTA_API_KEY=notrealapikey
            export OKTA_OFFICE_GROUP_ID=notrealgroupId
            export OKTA_CUSTOMER_GROUP_ID=notrealcustomergroupId

            export SERVE_API_SUPPORT=true
            export MUTUAL_TLS_ENABLED=true
            export SERVE_PRIME_SIMULATOR=true
            export DEVLOCAL_CA=$PWD/config/tls/devlocal-ca.pem
            export DOD_CA_PACKAGE=$PWD/config/tls/milmove-cert-bundle.p7b
            export HTTP_ADMIN_SERVER_NAME=adminlocal
            export HTTP_MY_SERVER_NAME=milmovelocal
            export HTTP_OFFICE_SERVER_NAME=officelocal
            export HTTP_ORDERS_SERVER_NAME=orderslocal
            export HTTP_PRIME_SERVER_NAME=primelocal
            export ENVIRONMENT=test
            # disable for speed, tests can fail otherwise
            export DB_DEBUG=false
            export MUTUAL_TLS_ENABLED=true
            export MUTUAL_TLS_PORT=9443
            export SERVE_API_PRIME=true
            export SERVE_API_PPTAS=true
            make db_dev_create
            bin/milmove migrate
            # load tests do not need client files
            mkdir -p build
            touch build/index.html
            bin/milmove serve 2>&1 | fmt
      - run:
          name: checkout load testing repo
          command: |
            mkdir -p tmp && cd tmp
            git clone https://github.com/transcom/milmove_load_testing.git
            # print out last git commit sha
            (cd milmove_load_testing && git rev-list -1 HEAD)
      - restore_cache:
          keys:
            # need milmove_load_testing repo checked out before cache check
            - v2-pipenv-{{ checksum "tmp/milmove_load_testing/Pipfile.lock" }}-{{ .Environment.PYTHON_VERSION }}
      - run:
          name: wait for server
          command: |
            # install python dependencies while waiting for the server
            # to start.
            cd tmp/milmove_load_testing
            pipenv sync -d
            dockerize -wait http://milmovelocal:4000 -timeout 5m
      - run:
          name: run load testing
          environment:
            LOCAL_PORT: 4000
          # If there's a breaking change in milmove or the load
          # testing app, we could check out a particular branch or sha
          # here as a workaround until the HEAD of both repos work
          # together again
          command: |
            cd tmp/milmove_load_testing
            pipenv run locust -f locustfiles/queue.py \
            --host local \
            -u 10 \
            --csv local_load_tests \
            --html local_load_tests.html \
            -t 60s \
            --headless
      - save_cache:
          key: v2-pipenv-{{ checksum "Pipfile.lock" }}-{{ .Environment.PYTHON_VERSION }}
          paths:
            - '~/transcom/mymove/tmp/milmove_load_testing/.venv'
      - run:
          name: extract results
          # always try to extract the artifacts so it can help us
          # figure out why a test is failing
          when: always
          command: |
            mkdir reports
            mv tmp/milmove_load_testing/local_load_tests* reports

jobs:
  base_noop:
    executor: base_small
    steps:
      - run: echo "noop"

  # `pre_deps_golang` is used for caching Go module sources
  pre_deps_golang:
    executor: mymove_compiler
    steps:
      - checkout
      - restore_cache_for_go
      - run: echo 'export PATH=${PATH}:${GOPATH}/bin:~/transcom/mymove/bin' >> $BASH_ENV
      - run:
          name: Install dependencies
          command: for i in $(seq 1 5); do go mod download && break || s=$? && sleep 5; done; (exit $s)
      - run: scripts/check-generated-code go.sum
      - run:
          name: Install go-swagger
          command: make bin/swagger
      - save_cache_for_go
      - announce_failure

  # `pre_deps_yarn` is used to cache yarn sources
  pre_deps_yarn:
    executor: mymove_compiler
    steps:
      - checkout
      - restore_cache:
          keys:
            - v4-cache-yarn-v4-{{ checksum "yarn.lock" }}
      - run:
          name: Install Frozen YARN dependencies
          command: yarn install --frozen-lockfile --cache-folder ~/.cache/yarn
      - run: scripts/check-generated-code yarn.lock
      # `v4-cache-yarn-v4-{{ checksum "yarn.lock" }}` is used to cache yarn sources
      - save_cache:
          key: v4-cache-yarn-v4-{{ checksum "yarn.lock" }}
          paths:
            - ~/.cache/yarn
      - announce_failure

  # `check_generated_code` is used to ensure generated code doesn't change
  check_generated_code:
    executor: mymove_compiler
    steps:
      - checkout
      - restore_cache_for_go
      - run: echo 'export PATH=${PATH}:${GOPATH}/bin:~/transcom/mymove/bin' >> $BASH_ENV
      - run: make server_generate mocks_generate
      - run: scripts/check-generated-code pkg/gen/ $(find . -type d -name "*mocks" -exec echo -n '{} ' \;)
      - announce_failure

  # `check_tls_certificate_env` is used to confirm that the certificate-key pair match
  check_tls_certificate_prd:
    executor: tls_small
    steps:
      - tls_vars_prd
      - run: /usr/local/bin/check-tls-pair ${TLS_KEY} ${TLS_CERT}
      - announce_failure

  check_tls_certificate_stg:
    executor: tls_small
    steps:
      - tls_vars_stg
      - run: /usr/local/bin/check-tls-pair ${TLS_KEY} ${TLS_CERT}
      - announce_failure

  check_tls_certificate_dp3:
    executor: tls_small
    parameters:
      dp3-env:
        type: string
        default: *dp3-env
    steps:
      - run:
          name: Check if we are using a dp3 environment at all
          command: |
            if [[ << parameters.dp3-env >> != "demo" && << parameters.dp3-env >> != "exp" && << parameters.dp3-env >> != "loadtest" ]]; then
              circleci-agent step halt
            fi
      - tls_vars_dp3
      - run: /usr/local/bin/check-tls-pair ${TLS_KEY} ${TLS_CERT}
      - announce_failure

  # `anti_virus` uses virus detection software to scan the source code
  anti_virus:
    executor: av_medium
    steps:
      - checkout
      - run: clamscan --version
      - run: cp -v ~/transcom/mymove/anti-virus/whitelist-*.{fp,ign2} /var/lib/clamav/
      - run: >
          clamscan \
            --recursive \
            --infected \
            --detect-pua=yes \
            --exclude-pua=NetTool \
            --exclude-pua=PWTool \
            --max-scansize=300M \
            --max-filesize=100M \
            --max-recursion=30 \
            --max-files=50000 \
            --tempdir=/tmp \
            ~/transcom/mymove
      - announce_failure

  # `pre_test` runs pre-commit against all files.
  pre_test:
    executor: mymove_compiler
    steps:
      - checkout
      - restore_cache_for_go
      - restore_cache:
          keys:
            - v4-cache-yarn-v4-{{ checksum "yarn.lock" }}
      - restore_cache:
          keys:
            - v1-pre-commit-dot-cache-{{ checksum ".pre-commit-config.yaml" }}
      - restore_cache:
          keys:
            #
            # https://circleci.com/docs/caching/#restoring-cache
            #
            # restore the latest version of the listing results in the
            # cache
            #
            # To manually reset counts increment the version number of
            # the cache e.g. go from v1-spectrial-lint- to
            # v2-spectral-lint-
            #
            # Make sure you also update the key in the save_cache below
            #
            # The trailing hyphen in restore_cache seems important
            # according to the page linked above
            - v20-spectral-lint-
      - run:
          name: Save Baseline Spectral Lint
          command: |
            [ -d ~/transcom/mymove/spectral ] && cp -r ~/transcom/mymove/spectral /tmp/spectral_baseline || echo "Skipping saving baseline"
            rm -rf ~/transcom/mymove/spectral
      - run: echo 'export PATH=${PATH}:${GOPATH}/bin:~/transcom/mymove/bin' >> $BASH_ENV
      - run:
          name: Install Frozen YARN dependencies
          command: yarn install --frozen-lockfile --cache-folder ~/.cache/yarn
      # this is so we can avoid go mod downloading and resulting in an error on a false positive
      - run: scripts/pre-commit-go-mod || exit 0
      - run:
          name: Run pre-commit tests without golangci-lint, eslint, or prettier
          command: SKIP=golangci-lint,eslint,prettier pre-commit run --all-files
      # The output of golangci-lint is an artifact towards STIG compliance
      - run:
          name: Run pre-commit tests with golangci-lint only
          # CONCURRENCY=4 as this runs on a large instance with 4 CPUs
          command: |
            echo 'export GOLANGCI_LINT_CONCURRENCY=4' >> $BASH_ENV
            echo 'export GOLANGCI_LINT_VERBOSE=-v' >> $BASH_ENV
            source $BASH_ENV
            mkdir -p tmp/test-results/pretest
            pre-commit run -v --all-files golangci-lint | tee tmp/test-results/pretest/golangci-lint.out
      - run:
          name: Run prettier checks
          command: yarn prettier-ci
      - run:
          name: Run eslint checks
          command: yarn lint
      # Add DangerJS checks here since they are similar to our pre-commit hooks. This requires that
      # the DANGER_GITHUB_API_TOKEN environment variable is set in the project settings for
      # CircleCI. To generate a new token, log into the robot-mymove account and regenerate the
      # personal access token named "MyMove Report Danger bot".
      - run:
          name: Run DangerJS checks
          command: yarn danger ci --failOnErrors
      # `v1-pre-commit-dot-cache-{{ checksum ".pre-commit-config.yaml" }}` is used to cache pre-commit plugins.
      - run:
          name: Run spectral linter on all files
          command: |
            ./scripts/ensure-spectral-lint /tmp/spectral_baseline spectral
      - save_cache:
          key: v1-pre-commit-dot-cache-{{ checksum ".pre-commit-config.yaml" }}
          paths:
            - ~/.cache/pre-commit
      # only save the cache on default branch builds because we only want to
      # change the baseline of test results on main builds
      - when:
          condition:
            equal: [main, << pipeline.git.branch >>]
          steps:
            # Make sure this key prefix matches the one above in
            # restore_cache
            #
            # Use the BuildNum to update the cache key so that the
            # coverage cache is always updated
            - save_cache:
                key: v20-spectral-lint-{{ .BuildNum }}
                paths:
                  - ~/transcom/mymove/spectral
      - store_artifacts:
          path: ~/transcom/mymove/spectral
      - announce_failure

  # separate the integration tests by site so that if there is a flaky
  # test, we only have to re-run part of the integration tests
  integration_tests_admin:
    executor: milmove_playwright_tester
    parallelism: 6
    steps:
      - e2e_tests_playwright:
          path: playwright/tests/admin
      - announce_failure

  integration_tests_office:
    executor: milmove_playwright_tester
    parallelism: 10
    steps:
      - e2e_tests_playwright:
          path: playwright/tests/office
      - announce_failure

  # reads integration tests in mymove dir, should eventually be removed when tests are in milmove dir
  integration_tests_my:
    executor: milmove_playwright_tester
    parallelism: 10
    steps:
      - e2e_tests_playwright:
          path: playwright/tests/my
      - announce_failure

  # `integration_tests_devseed` runs the devseed data generation
  integration_tests_devseed:
    executor: mymove_tester
    steps:
      - checkout
      - restore_cache_for_go
      - run: echo 'export PATH=${PATH}:${GOPATH}/bin:~/transcom/mymove/bin' >> $BASH_ENV
      - run:
          name: db_dev_fresh
          command: |
            echo 'export MOVE_MIL_DOD_CA_CERT=$(cat config/tls/devlocal-ca.pem)' >> $BASH_ENV
            echo 'export MOVE_MIL_DOD_TLS_CERT=$(cat config/tls/devlocal-https.pem)' >> $BASH_ENV
            echo 'export MOVE_MIL_DOD_TLS_KEY=$(cat config/tls/devlocal-https.key)' >> $BASH_ENV
            source $BASH_ENV
            make db_dev_fresh
          no_output_timeout: 60m
          environment:
            APPLICATION: app
            DB_PASSWORD: mysecretpassword
            DB_USER_LOW_PRIV: crud
            DB_PASSWORD_LOW_PRIV: mysecretpassword
            DB_USER: postgres
            DB_HOST: localhost
            DB_PORT: 5432
            DB_NAME: dev_db
            DB_NAME_DEV: dev_db
            MIGRATION_MANIFEST: '/home/circleci/transcom/mymove/migrations/app/migrations_manifest.txt'
            MIGRATION_PATH: 'file:///home/circleci/transcom/mymove/migrations/app/schema;file:///home/circleci/transcom/mymove/migrations/app/secure'
            EIA_KEY: db2522a43820268a41a802a16ae9fd26 # dummy key generated with openssl rand -hex 16
            ENVIRONMENT: development
            DOD_CA_PACKAGE: /home/circleci/transcom/mymove/config/tls/milmove-cert-bundle.p7b
      - announce_failure

  # `integration_tests` is just a fake step so that we don't have to
  # keep track of the manual splitting of the integration_tests when
  # specifying dependencies
  integration_tests:
    executor: base_small
    steps:
      - run: echo "integration_tests done"

  # `integration_tests_mtls` runs integration tests using
  # prime-api-client.
  #
  integration_tests_mtls:
    executor: mymove_tester
    steps:
      - attach_workspace:
          at: .
      - e2e_tests_mtls
      - announce_failure

  integration_tests_load:
    executor: mymove_load_tester
    steps:
      - attach_workspace:
          at: .
      - e2e_tests_load
      - store_artifacts:
          path: reports
          destination: reports

  # `server_test` runs the server side Go tests
  server_test:
    executor: mymove_tester
    steps:
      - checkout
      - restore_cache_for_go
      - run: echo 'export PATH=${PATH}:${GOPATH}/bin:~/transcom/mymove/bin' >> $BASH_ENV
      - run:
          # https://support.circleci.com/hc/en-us/articles/10816400480411-How-to-pass-environment-variables-between-jobs
          name: Copy Workflow Job ID to file
          command: |
            echo "export SERVER_TEST_JOB_ID=$CIRCLE_WORKFLOW_JOB_ID" >> server_test_job_id.env
      - persist_to_workspace:
          root: .
          paths:
            - server_test_job_id.env
      # make -j 2 tells make to run 2 simultaneous builds
      - run: make -j 2 bin/milmove bin/gotestsum
      - server_tests_step:
          application: app
      - store_artifacts:
          path: ~/transcom/mymove/tmp/test-results
          destination: test-results
      - store_test_results:
          path: ~/transcom/mymove/tmp/test-results
      - persist_to_workspace:
          root: .
          paths:
            - tmp/test-results/gotest
      - announce_failure

  server_test_coverage:
    executor: tls_small
    steps:
      - checkout
      - attach_workspace:
          at: .
      - restore_cache:
          keys:
            #
            # https://circleci.com/docs/caching/#restoring-cache
            #
            # restore the latest version of the test coverage in the
            # cache
            #
            # To manually reset test coverage (e.g. a refactor or
            # deleting code means coverage has gone down and we are ok
            # with it), increment the version number of the cache
            # e.g. go from v1-server-tests-coverage- to
            # v2-server-tests-coverage-
            #
            # ##### NOTE: Make sure you also update the key in the
            # ##### save_cache below
            #
            # The trailing hyphen in restore_cache seems important
            # according to the page linked above
            - v10-server-tests-coverage-
      - run:
          name: Ensure Test Coverage Increasing
          command: |
            ./scripts/ensure-go-test-coverage \
            tmp/baseline-go-coverage/go-coverage.txt \
            tmp/test-results/gotest/app/go-coverage.txt
      - run:
          # on failure, post a comment to the PR with a link to the report
          when: on_fail
          name: 'Post server coverage failure comment to GitHub'
          command: |
            source server_test_job_id.env
            ./scripts/handle-pr-comment \
            $CIRCLE_BRANCH \
            https://output.circle-artifacts.com/output/job/${SERVER_TEST_JOB_ID}/artifacts/${CIRCLE_NODE_INDEX}/test-results/gotest/app/go-coverage.html \
            "server" \
            "failure"
      - run:
          # on success, check for an existing PR comment and remove it
          when: on_success
          name: 'Delete server coverage failure comment on PR if present'
          command: |
            ./scripts/handle-pr-comment \
            $CIRCLE_BRANCH \
            "" \
            "server" \
            "success"

      # only save the cache on default branch builds because we only want to
      # change the baseline of test results on main builds
      #
      # Save the new baseline regardless of if the coverage succeeds
      # or fails as a merge to main means we have a new baseline. We
      # will use other means to measure if our coverage is increasing
      # or decreasing
      - when:
          condition:
            and:
              - equal: [main, << pipeline.git.branch >>]
              - when: always
          steps:
            - run:
                name: 'Copy coverage to baseline'
                command: |
                  mkdir -p ~/transcom/mymove/tmp/baseline-go-coverage
                  cp ~/transcom/mymove/tmp/test-results/gotest/app/go-coverage.txt \
                        ~/transcom/mymove/tmp/baseline-go-coverage/go-coverage.txt

                when: always
            # ##### NOTE: Make sure this key prefix matches the one
            # ##### below above
            #
            # Use the BuildNum to update the cache key so that the
            # coverage cache is always updated
            - save_cache:
                key: v10-server-tests-coverage-{{ .BuildNum }}
                paths:
                  - ~/transcom/mymove/tmp/baseline-go-coverage
                when: always
            - aws_vars_transcom_gov_dev:
                when: always
            - run:
                name: 'Record server coverage stats'
                command: |
                  timestamp=$(date +"%Y-%m-%dT%H:%M:%SZ")
                  coverage=$(grep statements tmp/test-results/gotest/app/go-coverage.txt | grep -o '[0-9.]*')
                  aws cloudwatch put-metric-data \
                  --metric-name server_test_coverage \
                  --namespace circleci \
                  --value "${coverage}" \
                  --timestamp "${timestamp}"
                when: always

  # `client_test` runs the client side Javascript tests
  client_test:
    executor: mymove_compiler_xlarge
    steps:
      - checkout
      - restore_cache:
          keys:
            - v4-cache-yarn-v4-{{ checksum "yarn.lock" }}
      - run:
          name: Install Frozen YARN dependencies
          command: yarn install --frozen-lockfile --cache-folder ~/.cache/yarn
      - run:
          name: client test coverage
          command: JEST_JUNIT_OUTPUT_DIR=jest-junit-reports make client_test_coverage
      - run:
          # https://support.circleci.com/hc/en-us/articles/10816400480411-How-to-pass-environment-variables-between-jobs
          name: Copy Workflow Job ID to file
          command: |
            echo "export CLIENT_TEST_JOB_ID=$CIRCLE_WORKFLOW_JOB_ID" >> client_test_job_id.env
      - persist_to_workspace:
          root: .
          paths:
            - client_test_job_id.env

      - store_artifacts:
          path: ~/transcom/mymove/coverage
          destination: coverage
      - store_test_results:
          path: ~/transcom/mymove/jest-junit-reports
      - persist_to_workspace:
          root: .
          paths:
            - coverage
      - announce_failure

  client_test_coverage:
    executor: tls_small
    steps:
      - checkout
      - attach_workspace:
          at: .
      - restore_cache:
          #
          # https://circleci.com/docs/caching/#restoring-cache
          #
          # restore the latest version of the test coverage in the
          # cache
          #
          # To manually reset test coverage (e.g. a refactor or
          # deleting code means coverage has gone down and we are ok
          # with it), increment the version number of the cache
          # e.g. go from v1-client-tests-coverage- to
          # v2-client-tests-coverage-
          #
          # ##### NOTE: Make sure you also update the key in the
          # ##### save_cache below
          #
          # The trailing hyphen in restore_cache seems important
          # according to the page linked above
          keys:
            - v8-client-tests-coverage-
      - run:
          name: Ensure Test Coverage Increasing
          command: |
            ./scripts/ensure-js-test-coverage \
            tmp/baseline-jest-coverage/clover.xml \
            coverage/clover.xml
      - run:
          # on failure, post a comment to the PR with a link to the report
          when: on_fail
          name: 'Post client coverage failure comment to GitHub'
          command: |
            source client_test_job_id.env
            ./scripts/handle-pr-comment \
            $CIRCLE_BRANCH \
            "https://output.circle-artifacts.com/output/job/${CLIENT_TEST_JOB_ID}/artifacts/${CIRCLE_NODE_INDEX}/coverage/lcov-report/index.html" \
            "client" \
            "failure"
      - run:
          # on success, check for an existing PR comment and remove it
          when: on_success
          name: 'Delete client coverage failure comment on PR if present'
          command: |
            ./scripts/handle-pr-comment \
            $CIRCLE_BRANCH \
            "" \
            "client" \
            "success"
      # only save the cache on default branch builds because we only want to
      # change the baseline of test results on main builds
      # Save the new baseline regardless of if the coverage succeeds
      # or fails as a merge to main means we have a new baseline. We
      # will use other means to measure if our coverage is increasing
      # or decreasing
      - when:
          condition:
            and:
              - equal: [main, << pipeline.git.branch >>]
          steps:
            - run:
                name: 'Copy coverage to baseline'
                command: |
                  mkdir -p ~/transcom/mymove/tmp/baseline-jest-coverage
                  cp ~/transcom/mymove/coverage/clover.xml \
                        ~/transcom/mymove/tmp/baseline-jest-coverage/clover.xml
                when: always
            # ##### NOTE: Make sure this key prefix matches the one
            # ##### above
            #
            # Use the BuildNum to update the cache key so that the
            # coverage cache is always updated
            - save_cache:
                key: v8-client-tests-coverage-{{ .BuildNum }}
                paths:
                  - ~/transcom/mymove/tmp/baseline-jest-coverage
                when: always
            - aws_vars_transcom_gov_dev:
                when: always
            - run:
                name: 'Record client coverage stats'
                command: |
                  timestamp=$(date +"%Y-%m-%dT%H:%M:%SZ")
                  coverage=$(grep -B 1 'span.*Statements' coverage/lcov-report/index.html | grep -o '[0-9.]*')
                  aws cloudwatch put-metric-data \
                  --metric-name client_test_coverage \
                  --namespace circleci \
                  --value "${coverage}" \
                  --timestamp "${timestamp}"
                when: always

  # Compile the server side of the app once and persist the relevant
  # build artifacts to the workspace.
  # This way we don't have to re-run the build and since all necessary
  # items are in the workspace, we don't even have to checkout the
  # code again
  compile_app_server:
    executor: mymove_compiler
    steps:
      - checkout
      - restore_cache_for_go
      # make -j 4 tells make to run 4 simultaneous builds
      - run: make -j 4 server_build build_tools
      - persist_to_workspace:
          root: .
          paths:
            # Makefile for integration tests
            - Makefile
            # all the Dockerfiles
            - Dockerfile
            - Dockerfile.dp3
            - Dockerfile.e2e
            - Dockerfile.migrations
            - Dockerfile.tasks
            - Dockerfile.tasks_dp3
            - Dockerfile.tools
            - bin
            - config
            - migrations
            # save scripts for deploy
            - scripts
            - swagger
            - pkg/testdatagen/testdata
      - announce_failure

  # Compile the client side of the app once and persist the relevant
  # build artifacts to the workspace.
  # This way we don't have to re-run the build and since all necessary
  # items are in the workspace, we don't even have to checkout the
  # code again
  #
  # the babel/terser cache below takes the compile step from ~6-7m to ~4-5m !!
  compile_app_client:
    # ahobson tested this and saw 75% of the 16GB being used
    # (according to the resources tab on CircleCI)
    # if it starts running out of memory, we should move away from
    # using a ramdisk
    #
    # This entire step takes ~6 minutes with xlarge ramdisk
    # This entire step takes ~7 minutes without xlarge ramdisk
    executor: mymove_ramdisk_compiler_xlarge
    steps:
      - checkout
      - restore_cache:
          keys:
            - v4-cache-yarn-v4-{{ checksum "yarn.lock" }}
      - run:
          name: Install Frozen YARN dependencies
          command: yarn install --frozen-lockfile --cache-folder ~/.cache/yarn

      # babel and terser both have a cache
      #
      # see https://webpack.js.org/loaders/babel-loader/ and look for
      # cacheDirectory
      #
      # see https://www.npmjs.com/package/terser-webpack-plugin/v/1.4.4#cache
      #
      # use the yarn.lock as a key so that PRs with the same
      # dependencies will use the same cache
      - restore_cache:
          keys:
            - v2-node-modules-cache-{{ checksum "yarn.lock" }}
      - run:
          name: make client_build
          command: |
            export REACT_APP_ERROR_LOGGING=otel
            make client_build
          no_output_timeout: 20m
      # only save the cache on default branch builds so that PRs don't pollute
      # the cache
      - when:
          condition:
            equal: [main, << pipeline.git.branch >>]
          steps:
            - save_cache:
                key: v2-node-modules-cache-{{ checksum "yarn.lock" }}
                paths:
                  - ./node_modules/.cache
      - persist_to_workspace:
          root: .
          # Need build for integration tests
          # Need playwright, playwright.config.js, package.json, and
          # yarn.lock for playwright
          # Need eslint-plugin-ato as referenced by package.json/yarn.lock
          paths:
            - build
            - playwright
            - playwright.config.js
            - package.json
            - yarn.lock
            - eslint-plugin-ato
      - announce_failure

  # `build_app` builds the application container
  build_app:
    executor: mymove_builder
    steps:
      - build_image:
          dockerfile: Dockerfile
          image_name: app
          tag: web-dev
          working_dir: /mnt/ramdisk
      - announce_failure

  # `build_dp3_app` builds the application container, replacing DoD chain/certs with non-ato version
  build_dp3_app:
    executor: mymove_builder
    steps:
      - build_image:
          dockerfile: Dockerfile.dp3
          image_name: app
          tag: web-dev
          working_dir: /mnt/ramdisk
      - announce_failure

  # `push_otel_collector_image_dp3` pushes the aws otel collector image
  # to the milmove-<dp3-env> container repository
  push_otel_collector_image_dp3:
    executor: mymove_pusher
    steps:
      - aws_vars_dp3
      - push_otel_collector_image:
          ecr_env: *dp3-env
          aws_otel_collector_image: *aws-otel-collector
      - announce_failure

  # `push_otel_collector_image_stg` pushes the aws otel collector image
  # to the milmove-stg container repository
  push_otel_collector_image_stg:
    executor: mymove_pusher
    steps:
      - aws_vars_stg
      - push_otel_collector_image:
          ecr_env: stg
          aws_otel_collector_image: *aws-otel-collector
      - announce_failure

  # `push_otel_collector_image_stg` pushes the aws otel collector image
  # to the milmove-stg container repository
  push_otel_collector_image_prd:
    executor: mymove_pusher
    steps:
      - aws_vars_prd
      - push_otel_collector_image:
          ecr_env: prd
          aws_otel_collector_image: *aws-otel-collector
      - announce_failure

  # `push_app_gov_dev` pushes the app container to the gov_dev container repository
  push_app_gov_dev:
    executor: mymove_pusher
    steps:
      - aws_vars_transcom_gov_dev
      - push_image:
          ecr_env: gov_dev
          image_name: app
          tag: web-dev
          repo: app
      - announce_failure

  # `push_app_dp3` pushes the app container to the milmove-<dp3-env> container repository
  push_app_dp3:
    executor: mymove_pusher
    steps:
      - aws_vars_dp3
      - push_image:
          ecr_env: *dp3-env
          image_name: app
          tag: web-dev
          repo: app
      - announce_failure

  # `push_app_stg` pushes the app container to the milmove-stg container repository
  push_app_stg:
    executor: mymove_pusher
    steps:
      - aws_vars_stg
      - push_image:
          ecr_env: stg
          image_name: app
          tag: web-dev
          repo: app
      - announce_failure

  # `push_app_prd` pushes the app container to the milmove-prd container repository
  push_app_prd:
    executor: mymove_pusher
    steps:
      - aws_vars_prd
      - push_image:
          ecr_env: prd
          image_name: app
          tag: web-dev
          repo: app
      - announce_failure

  # `build_storybook` builds static storybook assets for deploy
  build_storybook:
    executor: mymove_compiler
    steps:
      - checkout
      - restore_cache:
          keys:
            - v4-cache-yarn-v4-{{ checksum "yarn.lock" }}
      - run:
          name: Install Frozen YARN dependencies
          command: yarn install --frozen-lockfile
      - restore_cache:
          keys:
            - v1-node-modules-cache
      - run:
          name: Build Storybook
          command: yarn build-storybook
      - persist_to_workspace:
          root: .
          paths:
            - storybook-static
      - store_artifacts:
          path: ~/transcom/mymove/storybook-static
          destination: storybook
      - announce_failure

  # `build_migrations` builds the migrations container
  build_migrations:
    executor: mymove_builder
    steps:
      - build_image:
          dockerfile: Dockerfile.migrations
          image_name: app-migrations
          tag: dev
          working_dir: /mnt/ramdisk
      - announce_failure

  # `push_migrations_gov_dev` pushes the migrations container to the gov_dev container repository
  push_migrations_gov_dev:
    executor: mymove_pusher
    steps:
      - aws_vars_transcom_gov_dev
      - push_image:
          ecr_env: gov_dev
          image_name: app-migrations
          tag: dev
          repo: app-migrations
      - announce_failure

  # `push_migrations_dp3` pushes the migrations container to the milmove-dp3 container repository
  push_migrations_dp3:
    executor: mymove_pusher
    steps:
      - aws_vars_dp3
      - push_image:
          ecr_env: *dp3-env
          image_name: app-migrations
          tag: dev
          repo: app-migrations
      - announce_failure

  # `push_migrations_stg` pushes the migrations container to the milmove-stg container repository
  push_migrations_stg:
    executor: mymove_pusher
    steps:
      - aws_vars_stg
      - push_image:
          ecr_env: stg
          image_name: app-migrations
          tag: dev
          repo: app-migrations
      - announce_failure

  # `push_migrations_prd` pushes the migrations container to the milmove-prd container repository
  push_migrations_prd:
    executor: mymove_pusher
    steps:
      - aws_vars_prd
      - push_image:
          ecr_env: prd
          image_name: app-migrations
          tag: dev
          repo: app-migrations
      - announce_failure

  # `build_tasks` builds the tasks containers
  build_tasks:
    executor: mymove_builder
    steps:
      - build_image:
          dockerfile: Dockerfile.tasks
          image_name: tasks
          tag: dev
          working_dir: /mnt/ramdisk
      - announce_failure

  #`build_dp3_tasks` builds the task container, replacing DoD chain/certs with non-ato version
  build_dp3_tasks:
    executor: mymove_builder
    steps:
      - build_image:
          dockerfile: Dockerfile.tasks_dp3
          image_name: tasks
          tag: dev
          working_dir: /mnt/ramdisk
      - announce_failure

  # `push_tasks_gov_dev` pushes the tasks containers to the gov_dev container repository
  push_tasks_gov_dev:
    executor: mymove_pusher
    steps:
      - aws_vars_transcom_gov_dev
      - push_image:
          ecr_env: gov_dev
          image_name: tasks
          tag: dev
          repo: app-tasks
      - announce_failure

  # `push_tasks_dp3` pushes the tasks containers to the milmove-dp3 container repository
  push_tasks_dp3:
    executor: mymove_pusher
    steps:
      - aws_vars_dp3
      - push_image:
          ecr_env: *dp3-env
          image_name: tasks
          tag: dev
          repo: app-tasks
      - announce_failure

  # `push_tasks_stg` pushes the tasks containers to the milmove-stg container repository
  push_tasks_stg:
    executor: mymove_pusher
    steps:
      - aws_vars_stg
      - push_image:
          ecr_env: stg
          image_name: tasks
          tag: dev
          repo: app-tasks
      - announce_failure

  # `push_tasks_prd` pushes the tasks containers to the milmove-prd container repository
  push_tasks_prd:
    executor: mymove_pusher
    steps:
      - aws_vars_prd
      - push_image:
          ecr_env: prd
          image_name: tasks
          tag: dev
          repo: app-tasks
      - announce_failure

  # `prod_auth_check` checks if approved before going to prod
  prod_auth_check:
    executor: tls_small
    steps:
      - run: echo "build approved by $CIRCLE_USERNAME"
      - run:
          name: Check if Prod approval has rights
          command: |
            if [[ $CIRCLE_USERNAME != "josiahzimmerman-caci" && $CIRCLE_USERNAME != "deandreJones" && $CIRCLE_USERNAME != "cameroncaci" ]]; then
               exit 1
            fi
      - announce_failure
  # All of the deploy tasks need to checkout the code so they can run the `scripts/do-exclusively` script

  # `deploy_dp3_migrations` deploys migrations to the dp3 environment
  deploy_dp3_migrations:
    executor: mymove_pusher
    environment:
      APP_ENVIRONMENT: *dp3-env
    steps:
      - checkout
      - aws_vars_dp3
      - deploy_migrations_steps:
          ecr_env: *dp3-env

  # `deploy_dp3_tasks` deploys scheduled tasks to the dp3 environment
  deploy_dp3_tasks:
    executor: mymove_pusher
    environment:
      APP_ENVIRONMENT: *dp3-env
    steps:
      - checkout
      - aws_vars_dp3
      - deploy_dp3_tasks_steps:
          ecr_env: *dp3-env

  # `deploy_dp3_app` updates the server-TLS app service in the dp3 environment
  deploy_dp3_app:
    executor: mymove_pusher
    parameters:
      dp3-env:
        type: string
        default: *dp3-env

    environment:
      APP_ENVIRONMENT: *dp3-env
      OPEN_TELEMETRY_SIDECAR: 'true'
      HEALTH_CHECK: 'true'
    steps:
      - checkout
      - aws_vars_dp3
      - deploy_app_steps:
          compare_host: '' # leave blank since we want dp3 to be able to roll back
          health_check_hosts: my.<< parameters.dp3-env >>.dp3.us,office.<< parameters.dp3-env >>.dp3.us,admin.<< parameters.dp3-env >>.dp3.us
          ecr_env: *dp3-env

  # `deploy_dp3_app_client_tls` updates the mutual-TLS service in the dp3 environment
  deploy_dp3_app_client_tls:
    executor: mymove_pusher
    parameters:
      dp3-env:
        type: string
        default: *dp3-env
    environment:
      APP_ENVIRONMENT: *dp3-env
      OPEN_TELEMETRY_SIDECAR: 'true'
      HEALTH_CHECK: 'true'
    steps:
      - checkout
      - aws_vars_dp3
      - tls_vars_dp3
      - deploy_app_client_tls_steps:
          compare_host: '' # leave blank since we want dp3 to be able to roll back
          health_check_hosts: api.<< parameters.dp3-env >>.dp3.us
          ecr_env: *dp3-env

  check_circle_against_stg_sha:
    executor: mymove_pusher
    steps:
      - checkout
      - run:
          name: Halt workflow to prevent old default branch deploying to staging
          command: scripts/compare-deployed-commit my.stg.move.mil $CIRCLE_SHA1

  # `deploy_stg_migrations` deploys migrations to the stg environment
  deploy_stg_migrations:
    executor: mymove_pusher
    environment:
      APP_ENVIRONMENT: 'stg'
    steps:
      - checkout
      - aws_vars_stg
      - deploy_migrations_steps:
          ecr_env: stg

  # `deploy_stg_tasks` deploys scheduled tasks to the stg environment
  deploy_stg_tasks:
    executor: mymove_pusher
    environment:
      APP_ENVIRONMENT: 'stg'
    steps:
      - checkout
      - aws_vars_stg
      - deploy_tasks_steps:
          ecr_env: stg

  # `deploy_stg_app` updates the server-TLS app service in stg environment
  deploy_stg_app:
    executor: mymove_pusher
    environment:
      APP_ENVIRONMENT: 'stg'
      OPEN_TELEMETRY_SIDECAR: 'true'
      HEALTH_CHECK: 'true'
    steps:
      - checkout
      - aws_vars_stg
      - deploy_app_steps:
          compare_host: my.stg.move.mil
          health_check_hosts: my.stg.move.mil,office.stg.move.mil,admin.stg.move.mil
          ecr_env: stg

  # `deploy_stg_app_client_tls` updates the mutual-TLS service in the stg environment
  deploy_stg_app_client_tls:
    executor: mymove_pusher
    # use dockerhub otel collector image as govcloud does not have the
    # right certs for pulling from public.ecr.aws
    environment:
      APP_ENVIRONMENT: 'stg'
      OPEN_TELEMETRY_SIDECAR: 'true'
      HEALTH_CHECK: 'true'
    steps:
      - checkout
      - aws_vars_stg
      - tls_vars_stg
      - deploy_app_client_tls_steps:
          compare_host: gex.stg.move.mil
          health_check_hosts: gex.stg.move.mil
          ecr_env: stg

  deploy_storybook_dp3:
    executor: mymove_pusher
    steps:
      - checkout
      - aws_vars_transcom_com_dev
      - deploy_app_storybook:
          s3_bucket: storybook.dp3.us

  # `deploy_prd_migrations` deploys migrations to the milmove-prd environment
  deploy_prd_migrations:
    executor: mymove_pusher
    environment:
      APP_ENVIRONMENT: 'prd'
    steps:
      - checkout
      - aws_vars_prd
      - deploy_migrations_steps:
          ecr_env: prd

  # `deploy_prd_tasks` deploys ECS tasks in the milmove-prd environment
  deploy_prd_tasks:
    executor: mymove_pusher
    environment:
      APP_ENVIRONMENT: 'prd'
    steps:
      - checkout
      - aws_vars_prd
      - deploy_tasks_steps:
          ecr_env: prd

  # `deploy_prd_app` updates the server-TLS app service in the milmove-prd environment
  deploy_prd_app:
    executor: mymove_pusher
    environment:
      APP_ENVIRONMENT: 'prd'
      OPEN_TELEMETRY_SIDECAR: 'true'
      HEALTH_CHECK: 'true'
    steps:
      - checkout
      - aws_vars_prd
      - deploy_app_steps:
          compare_host: my.move.mil
          health_check_hosts: my.move.mil,office.move.mil,admin.move.mil
          ecr_env: prd

  # `deploy_prd_app_client_tls` updates the mutual-TLS service in the milmove-prd environment
  deploy_prd_app_client_tls:
    executor: mymove_pusher
    environment:
      APP_ENVIRONMENT: 'prd'
      OPEN_TELEMETRY_SIDECAR: 'true'
      HEALTH_CHECK: 'true'
    steps:
      - checkout
      - aws_vars_prd
      - tls_vars_prd
      - deploy_app_client_tls_steps:
          compare_host: gex.move.mil
          health_check_hosts: gex.move.mil
          ecr_env: prd

workflows:
  version: 2

  app:
    jobs:
      - check_tls_certificate_dp3

      - check_tls_certificate_stg

      - check_tls_certificate_prd

      - pre_deps_golang

      - pre_deps_yarn

      - base_noop

      - anti_virus:
          filters:
            branches:
              only: main

      # compile_app_client does not rely on pre_deps_yarn
      # anymore so that it can start sooner. This helps the
      # overall build time since the compile is so slow. It does
      # the same steps as pre_deps_yarn, it just doesn't cache
      # the yarn downloads, so compile_app_client and
      # pre_deps_yarn might both wind up downloading packages,
      # but the speedup is worth the duplicate work
      #
      # CircleCI has a "feature" where if all dependencies are
      # filtered, the job is not run, so add a base_noop step that
      # should complete very quickly
      # See workflows -> jobs -> requires at
      #
      # https://circleci.com/docs/configuration-reference/
      - compile_app_client:
          requires:
            - base_noop
            - anti_virus

      - check_generated_code:
          requires:
            - pre_deps_golang
          filters:
            branches:
              ignore: [*integration-mtls-ignore-branch, *integration-ignore-branch]

      - pre_test:
          requires:
            - pre_deps_golang
            - pre_deps_yarn
            - check_tls_certificate_dp3
            - check_tls_certificate_stg
            - check_tls_certificate_prd

      - integration_tests_admin:
          requires:
            - compile_app_server
            - compile_app_client
          # See comments at the top of this file for configuring/using
          # this branch config
          filters:
            branches:
              ignore: *integration-ignore-branch

      - integration_tests_office:
          requires:
            - compile_app_server
            - compile_app_client
          # See comments at the top of this file for configuring/using
          # this branch config
          filters:
            branches:
              ignore: *integration-ignore-branch

      - integration_tests_my:
          requires:
            - compile_app_server
            - compile_app_client
          # See comments at the top of this file for configuring/using
          # this branch config
          filters:
            branches:
              ignore: *integration-ignore-branch

      - integration_tests_devseed:
          requires:
            - pre_deps_golang
          # See comments at the top of this file for configuring/using
          # this branch config
          filters:
            branches:
              ignore: *integration-ignore-branch

      - integration_tests:
          requires:
            - integration_tests_admin
            - integration_tests_office
            - integration_tests_my
            - integration_tests_devseed
            - integration_tests_mtls
          # See comments at the top of this file for configuring/using
          # this branch config
          filters:
            branches:
              ignore: *integration-ignore-branch

      - integration_tests_mtls:
          # mtls integration tests use the same server image as the
          # e2e playwright tests and so needs the client build
          requires:
            - compile_app_server
          # See comments at the top of this file for configuring/using
          # this branch config
          filters:
            branches:
              ignore: *integration-mtls-ignore-branch

      - integration_tests_load:
          requires:
            - compile_app_server
            # limiting this run to integrationBranch only due to multiple branch pipeline
          filters:
            branches:
              only: integrationTesting

      - client_test:
          requires:
            - pre_deps_yarn
          # See comments at the top of this file for configuring/using
          # this branch config
          filters:
            branches:
              ignore: *client-ignore-branch

      - client_test_coverage:
          requires:
            - client_test
          # See comments at the top of this file for configuring/using
          # this branch config
          filters:
            branches:
              ignore: *client-ignore-branch

      - server_test:
          requires:
            - pre_deps_golang
          # See comments at the top of this file for configuring/using
          # this branch config
          filters:
            branches:
              ignore: *server-ignore-branch

      - server_test_coverage:
          requires:
            - server_test
          # See comments at the top of this file for configuring/using
          # this branch config
          filters:
            branches:
              ignore: *server-ignore-branch

      - compile_app_server:
          requires:
            - anti_virus
            - pre_deps_golang

      - build_app:
          requires:
            - compile_app_server
            - compile_app_client
          filters:
            branches:
              ignore: *dp3-branch

      - push_app_gov_dev:
          requires:
            - build_app

      - build_migrations:
          requires:
            - compile_app_server
            - compile_app_client

      - push_migrations_gov_dev:
          requires:
            - build_migrations
          filters:
            branches:
              ignore: [*integration-mtls-ignore-branch, *integration-ignore-branch]

      - build_tasks:
          requires:
            - compile_app_server
            - compile_app_client
          filters:
            branches:
              ignore: *dp3-branch

      - push_tasks_gov_dev:
          requires:
            - build_tasks

      - build_dp3_app:
          requires:
            - compile_app_server
            - compile_app_client
          filters:
            branches:
              only: *dp3-branch

      - build_dp3_tasks:
          requires:
            - compile_app_server
            - compile_app_client
          filters:
            branches:
              only: *dp3-branch

      - push_otel_collector_image_dp3:
          requires:
            - compile_app_server
          filters:
            branches:
              only: *dp3-branch

      - push_app_dp3:
          requires:
            - build_dp3_app
          filters:
            branches:
              only: *dp3-branch

      - push_migrations_dp3:
          requires:
            - build_migrations
          filters:
            branches:
              only: *dp3-branch

      - push_tasks_dp3:
          requires:
            - build_dp3_tasks
          filters:
            branches:
              only: *dp3-branch

      - deploy_dp3_migrations:
          requires:
            - pre_deps_golang
            - pre_test
            - client_test
            - server_test
            - push_app_dp3
            - push_otel_collector_image_dp3
            - compile_app_server
            - compile_app_client
            - push_tasks_dp3
            - push_migrations_dp3
          filters:
            branches:
              only: *dp3-branch

      - deploy_dp3_tasks:
          requires:
            - deploy_dp3_migrations
          filters:
            branches:
              only: *dp3-branch

      - deploy_dp3_app:
          requires:
            - deploy_dp3_migrations
          filters:
            branches:
              only: *dp3-branch

      - deploy_dp3_app_client_tls:
          requires:
            - deploy_dp3_migrations
          filters:
            branches:
              only: *dp3-branch

      - push_otel_collector_image_stg:
          requires:
            - compile_app_server
          filters:
            branches:
              only: main

      - push_app_stg:
          requires:
            - build_app
          filters:
            branches:
              only: main

      - push_migrations_stg:
          requires:
            - build_migrations
          filters:
            branches:
              only: main

      - push_tasks_stg:
          requires:
            - build_tasks
          filters:
            branches:
              only: main

      - check_circle_against_stg_sha:
          requires:
            - pre_deps_golang
            - pre_test
            - client_test
            - server_test
            - push_app_stg
            - push_otel_collector_image_stg
            - compile_app_server
            - compile_app_client
            - push_migrations_stg
            - push_tasks_stg
            - integration_tests
            - integration_tests_mtls
          filters:
            branches:
              only: main

      - deploy_stg_migrations:
          requires:
            - check_circle_against_stg_sha
          filters:
            branches:
              only: main

      - deploy_stg_tasks:
          requires:
            - deploy_stg_migrations
          filters:
            branches:
              only: main

      - deploy_stg_app:
          requires:
            - deploy_stg_migrations
          filters:
            branches:
              only: main

      - deploy_stg_app_client_tls:
          requires:
            - deploy_stg_migrations
          filters:
            branches:
              only: main

      - approve_prd_deploy:
          type: approval
          context:
            - Production Workflow Approvers
          requires:
            - deploy_stg_tasks
            - deploy_stg_app
            - deploy_stg_app_client_tls

      - prod_auth_check:
          requires:
            - approve_prd_deploy
          filters:
            branches:
              only: main

      - deploy_storybook_dp3:
          requires:
            - build_storybook
          filters:
            branches:
              only: main

      - build_storybook:
          requires:
            - anti_virus
            - pre_deps_yarn

      - push_otel_collector_image_prd:
          requires:
            - prod_auth_check
          filters:
            branches:
              only: main

      - push_app_prd:
          requires:
            - prod_auth_check
          filters:
            branches:
              only: main

      - push_migrations_prd:
          requires:
            - prod_auth_check
          filters:
            branches:
              only: main

      - push_tasks_prd:
          requires:
            - prod_auth_check
          filters:
            branches:
              only: main

      - deploy_prd_migrations:
          requires:
            - push_migrations_prd
            - push_app_prd
            - push_tasks_prd
            - push_otel_collector_image_prd
          filters:
            branches:
              only: main

      - deploy_prd_tasks:
          requires:
            - deploy_prd_migrations
            - push_tasks_prd
          filters:
            branches:
              only: main

      - deploy_prd_app:
          requires:
            - deploy_prd_migrations
            - push_app_prd
          filters:
            branches:
              only: main

      - deploy_prd_app_client_tls:
          requires:
            - deploy_prd_migrations
            - push_app_prd
          filters:
            branches:
              only: main

experimental:
  notify:
    branches:
      only:
        - main<|MERGE_RESOLUTION|>--- conflicted
+++ resolved
@@ -877,7 +877,6 @@
             export FEATURE_FLAG_MANAGE_SUPPORTING_DOCS=false
             export FEATURE_FLAG_THIRD_ADDRESS_AVAILABLE=false
             export FEATURE_FLAG_QUEUE_MANAGEMENT=false
-            export FEATURE_FLAG_UNACCOMPANIED_BAGGAGE=false
             export FEATURE_FLAG_ENABLE_ALASKA=false
             export FEATURE_FLAG_UNACCOMPANIED_BAGGAGE=false
 
@@ -921,10 +920,7 @@
             FEATURE_FLAG_THIRD_ADDRESS_AVAILABLE: 'false'
             FEATURE_FLAG_QUEUE_MANAGEMENT: 'false'
             FEATURE_FLAG_UNACCOMPANIED_BAGGAGE: 'false'
-<<<<<<< HEAD
-=======
             FEATURE_FLAG_ENABLE_ALASKA: 'false'
->>>>>>> ec00a7f8
           command: |
             SHARD=$((${CIRCLE_NODE_INDEX}+1))
             PLAYWRIGHT_JUNIT_OUTPUT_NAME=playwright-results.xml \
