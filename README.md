--- conflicted
+++ resolved
@@ -34,11 +34,7 @@
 
 from which the response should be like
 
-<<<<<<< HEAD
-`{"id":"116a53150-f0e3-11e7-8c3f-9a214cf093ae", "body": "This is a test issue", "created_at": "2017-12-02 12:33:22.121", "updated": "2017-12-02 12:33:22.121"}`
-=======
 `{"id":"d5735bc0-7553-4d80-a42d-ea1e50bbcfc4", "body": "This is a test issue", "created_at": "2018-01-04 14:47:28.894988", "updated_at": "2018-01-04 14:47:28.894988"}`
->>>>>>> a48c2506
 
 Dependencies are managed by glide. To add a new dependency:
 `GOPATH=/path/to/dp3 glide get new/dependency`
@@ -52,11 +48,10 @@
 
 Dependencies are managed by yarn
 
-<<<<<<< HEAD
 ### API
 
 The api is defined in a single file: ./swagger.yaml and served at /api/v1/swagger.yaml. it is the single source of truth for what the API contract between client and server should be.
-=======
+
 ### Testing
 
 There are a few handy targets in the Makefile to help you run tests:
@@ -64,7 +59,6 @@
 * `make client_test`: Run frontend testing suites.
 * `make server_test`: Run backend testing suites.
 * `make test`: Run both client- and server-side testing suites.
->>>>>>> a48c2506
 
 ### Database
 
