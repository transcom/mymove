#! /usr/bin/env bash
# Truncate the tables in the database

set -eu -o pipefail

psql_url="postgres://${DB_USER}:${PGPASSWORD}@${DB_HOST}:${DB_PORT}/${DB_NAME}?sslmode=disable"

exec psql "${psql_url}" -c "
DO \$\$ DECLARE
    r RECORD;
BEGIN

    FOR r IN (SELECT tablename FROM pg_tables WHERE schemaname = current_schema()
<<<<<<< HEAD
              AND tablename NOT IN ('us_post_region_cities', 're_countries', 're_states', 're_cities',
                                     're_us_post_regions', 're_oconus_rate_areas', 're_rate_areas',
                                     're_intl_transit_times', 'ub_allowances', 're_services', 're_service_items',
                                     'ports','port_locations', 're_fsc_multipliers', 'ghc_diesel_fuel_prices',
                                     're_zip3s','zip3_distances', 're_contracts', 're_domestic_service_areas',
                                     're_intl_prices', 're_intl_other_prices', 're_domestic_linehaul_prices',
                                     're_domestic_service_area_prices', 're_domestic_other_prices', 'pay_grades',
                                     'hhg_allowances', 'jppso_regions', 'jppso_region_state_assignments', 'gbloc_aors', 'roles', 'privileges', 'roles_privileges')) LOOP
=======
            AND tablename NOT IN ('gbloc_aors',
                                    'ghc_diesel_fuel_prices',
                                    'hhg_allowances',
                                    'jppso_regions',
                                    'jppso_region_state_assignments',
                                    'pay_grades',
                                    'ports',
                                    'port_locations',
                                    'postal_code_to_gblocs',
                                    're_cities',
                                    're_countries',
                                    're_domestic_accessorial_prices',
                                    're_domestic_other_prices',
                                    're_domestic_linehaul_prices',
                                    're_domestic_service_areas',
                                    're_domestic_service_area_prices',
                                    're_fsc_multipliers',
                                    're_intl_accessorial_prices',
                                    're_intl_other_prices',
                                    're_intl_prices',
                                    're_intl_transit_times',
                                    're_oconus_rate_areas',
                                    're_rate_areas',
                                    're_services',
                                    're_service_items',
                                    're_states',
                                    're_us_post_regions',
                                    're_zip3s',
                                    'roles',
                                    're_contracts',
                                    'roles',
                                    'privileges',
                                    'roles_privileges',
                                    're_contracts',
                                    're_contract_years',
                                    'service_params',
                                    'service_item_param_keys',
                                    'ub_allowances',
                                    'us_post_region_cities',
                                    'zip3_distances',
                                    'roles_privileges'
                                    ) order by tablename ) LOOP
>>>>>>> f5deb7bb
        EXECUTE 'TRUNCATE TABLE ' || quote_ident(r.tablename) || ' CASCADE';
    END LOOP;
END \$\$;
"<|MERGE_RESOLUTION|>--- conflicted
+++ resolved
@@ -11,16 +11,6 @@
 BEGIN
 
     FOR r IN (SELECT tablename FROM pg_tables WHERE schemaname = current_schema()
-<<<<<<< HEAD
-              AND tablename NOT IN ('us_post_region_cities', 're_countries', 're_states', 're_cities',
-                                     're_us_post_regions', 're_oconus_rate_areas', 're_rate_areas',
-                                     're_intl_transit_times', 'ub_allowances', 're_services', 're_service_items',
-                                     'ports','port_locations', 're_fsc_multipliers', 'ghc_diesel_fuel_prices',
-                                     're_zip3s','zip3_distances', 're_contracts', 're_domestic_service_areas',
-                                     're_intl_prices', 're_intl_other_prices', 're_domestic_linehaul_prices',
-                                     're_domestic_service_area_prices', 're_domestic_other_prices', 'pay_grades',
-                                     'hhg_allowances', 'jppso_regions', 'jppso_region_state_assignments', 'gbloc_aors', 'roles', 'privileges', 'roles_privileges')) LOOP
-=======
             AND tablename NOT IN ('gbloc_aors',
                                     'ghc_diesel_fuel_prices',
                                     'hhg_allowances',
@@ -63,7 +53,6 @@
                                     'zip3_distances',
                                     'roles_privileges'
                                     ) order by tablename ) LOOP
->>>>>>> f5deb7bb
         EXECUTE 'TRUNCATE TABLE ' || quote_ident(r.tablename) || ' CASCADE';
     END LOOP;
 END \$\$;
