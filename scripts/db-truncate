#! /usr/bin/env bash
# Truncate the tables in the database

set -eu -o pipefail

psql_url="postgres://${DB_USER}:${PGPASSWORD}@${DB_HOST}:${DB_PORT}/${DB_NAME}?sslmode=disable"

exec psql "${psql_url}" -c "
DO \$\$ DECLARE
    r RECORD;
BEGIN

    FOR r IN (SELECT tablename FROM pg_tables WHERE schemaname = current_schema()
            AND tablename NOT IN ('country_holidays',
                                    'country_weekends',
                                    'gbloc_aors',
                                    'ghc_diesel_fuel_prices',
                                    'hhg_allowances',
                                    'jppso_region_state_assignments',
                                    'jppso_regions',
                                    'pay_grades',
                                    'port_locations',
                                    'ports',
                                    'postal_code_to_gblocs',
                                    'privileges',
                                    're_cities',
                                    're_contract_years',
                                    're_contracts',
                                    're_countries',
                                    're_domestic_accessorial_prices',
                                    're_domestic_linehaul_prices',
                                    're_domestic_other_prices',
                                    're_domestic_service_area_prices',
                                    're_domestic_service_areas',
                                    're_fsc_multipliers',
                                    're_intl_accessorial_prices',
                                    're_intl_other_prices',
                                    're_intl_prices',
                                    're_intl_transit_times',
                                    're_oconus_rate_areas',
                                    're_rate_areas',
                                    're_service_items',
                                    're_services',
                                    're_shipment_type_prices',
                                    're_states',
                                    're_us_post_regions',
                                    're_zip3s',
                                    'roles_privileges',
                                    'roles',
                                    'service_item_param_keys',
                                    'service_params',
                                    'ub_allowances',
                                    'us_post_region_cities',
                                    'zip3_distances',
<<<<<<< HEAD
                                    'pay_grade_ranks'
=======
                                    'roles_privileges',
                                    'ranks'
>>>>>>> 069fb730
                                    ) order by tablename ) LOOP
        EXECUTE 'TRUNCATE TABLE ' || quote_ident(r.tablename) || ' CASCADE';
    END LOOP;
END \$\$;
"<|MERGE_RESOLUTION|>--- conflicted
+++ resolved
@@ -52,12 +52,8 @@
                                     'ub_allowances',
                                     'us_post_region_cities',
                                     'zip3_distances',
-<<<<<<< HEAD
-                                    'pay_grade_ranks'
-=======
-                                    'roles_privileges',
+                                    'pay_grade_ranks',
                                     'ranks'
->>>>>>> 069fb730
                                     ) order by tablename ) LOOP
         EXECUTE 'TRUNCATE TABLE ' || quote_ident(r.tablename) || ' CASCADE';
     END LOOP;
