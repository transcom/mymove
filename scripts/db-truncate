--- conflicted
+++ resolved
@@ -19,10 +19,7 @@
                                     'hhg_allowances',
                                     'jppso_region_state_assignments',
                                     'jppso_regions',
-<<<<<<< HEAD
-=======
                                     'pay_grade_ranks',
->>>>>>> c6277656
                                     'pay_grades',
                                     'port_locations',
                                     'ports',
@@ -57,11 +54,7 @@
                                     'ub_allowances',
                                     'us_post_region_cities',
                                     'zip3_distances',
-<<<<<<< HEAD
-                                    'pay_grade_ranks'
-=======
                                     'ranks'
->>>>>>> c6277656
                                     ) order by tablename ) LOOP
         EXECUTE 'TRUNCATE TABLE ' || quote_ident(r.tablename) || ' CASCADE';
     END LOOP;
