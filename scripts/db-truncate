--- conflicted
+++ resolved
@@ -19,10 +19,6 @@
                                     'hhg_allowances',
                                     'jppso_region_state_assignments',
                                     'jppso_regions',
-<<<<<<< HEAD
-=======
-                                    'pay_grade_ranks',
->>>>>>> 1042953b
                                     'pay_grades',
                                     'port_locations',
                                     'ports',
