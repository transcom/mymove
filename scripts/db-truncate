#! /usr/bin/env bash
# Truncate the tables in the database

set -eu -o pipefail

psql_url="postgres://${DB_USER}:${PGPASSWORD}@${DB_HOST}:${DB_PORT}/${DB_NAME}?sslmode=disable"
exec psql "${psql_url}" -c "
DO \$\$ DECLARE
    r RECORD;
BEGIN
    FOR r IN (SELECT tablename FROM pg_tables WHERE schemaname = current_schema()
              AND tablename NOT IN ('us_post_region_cities', 're_countries', 're_states', 're_cities',
                                     're_us_post_regions', 're_oconus_rate_areas', 're_rate_areas',
                                     're_intl_transit_times', 'ub_allowances', 're_services', 're_service_items',
                                     'ports','port_locations', 're_fsc_multipliers', 'ghc_diesel_fuel_prices',
                                     're_zip3s','zip3_distances', 're_contracts', 're_domestic_service_areas',
                                     're_intl_prices', 're_intl_other_prices', 're_domestic_linehaul_prices',
                                     're_domestic_service_area_prices', 're_domestic_other_prices',
<<<<<<< HEAD
                                     'jppso_regions', 'jppso_region_state_assignments', 'gbloc_aors', 'pay_grades', 'hhg_allowances')) LOOP
=======
                                     'jppso_regions', 'jppso_region_state_assignments', 'gbloc_aors',
                                     'pay_grades', 'hhg_allowances', 'roles')) LOOP
>>>>>>> 9e4624bc
        EXECUTE 'TRUNCATE TABLE ' || quote_ident(r.tablename) || ' CASCADE';
    END LOOP;
END \$\$;
"<|MERGE_RESOLUTION|>--- conflicted
+++ resolved
@@ -16,12 +16,8 @@
                                      're_zip3s','zip3_distances', 're_contracts', 're_domestic_service_areas',
                                      're_intl_prices', 're_intl_other_prices', 're_domestic_linehaul_prices',
                                      're_domestic_service_area_prices', 're_domestic_other_prices',
-<<<<<<< HEAD
-                                     'jppso_regions', 'jppso_region_state_assignments', 'gbloc_aors', 'pay_grades', 'hhg_allowances')) LOOP
-=======
                                      'jppso_regions', 'jppso_region_state_assignments', 'gbloc_aors',
                                      'pay_grades', 'hhg_allowances', 'roles')) LOOP
->>>>>>> 9e4624bc
         EXECUTE 'TRUNCATE TABLE ' || quote_ident(r.tablename) || ' CASCADE';
     END LOOP;
 END \$\$;
