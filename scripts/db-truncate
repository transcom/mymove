--- conflicted
+++ resolved
@@ -4,6 +4,7 @@
 set -eu -o pipefail
 
 psql_url="postgres://${DB_USER}:${PGPASSWORD}@${DB_HOST}:${DB_PORT}/${DB_NAME}?sslmode=disable"
+
 
 exec psql "${psql_url}" -c "
 DO \$\$ DECLARE
@@ -41,24 +42,17 @@
                                     're_zip3s',
                                     'roles',
                                     're_contracts',
-<<<<<<< HEAD
                                     'roles',
                                     'privileges',
                                     'roles_privileges',
                                     're_contracts',
-=======
->>>>>>> b476836a
                                     're_contract_years',
                                     'service_params',
                                     'service_item_param_keys',
                                     'ub_allowances',
                                     'us_post_region_cities',
-<<<<<<< HEAD
                                     'zip3_distances',
                                     'roles_privileges'
-=======
-                                    'zip3_distances'
->>>>>>> b476836a
                                     ) order by tablename ) LOOP
         EXECUTE 'TRUNCATE TABLE ' || quote_ident(r.tablename) || ' CASCADE';
     END LOOP;
