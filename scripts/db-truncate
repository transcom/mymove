--- conflicted
+++ resolved
@@ -11,51 +11,6 @@
 BEGIN
 
     FOR r IN (SELECT tablename FROM pg_tables WHERE schemaname = current_schema()
-<<<<<<< HEAD
-            AND tablename NOT IN ('gbloc_aors',
-                                    'ghc_diesel_fuel_prices',
-                                    'hhg_allowances',
-                                    'jppso_regions',
-                                    'jppso_region_state_assignments',
-                                    'pay_grades',
-                                    'ports',
-                                    'port_locations',
-                                    'postal_code_to_gblocs',
-                                    're_cities',
-                                    're_countries',
-                                    're_domestic_accessorial_prices',
-                                    're_domestic_other_prices',
-                                    're_domestic_linehaul_prices',
-                                    're_domestic_service_areas',
-                                    're_domestic_service_area_prices',
-                                    're_fsc_multipliers',
-                                    're_intl_accessorial_prices',
-                                    're_intl_other_prices',
-                                    're_intl_prices',
-                                    're_intl_transit_times',
-                                    're_oconus_rate_areas',
-                                    're_rate_areas',
-                                    're_services',
-                                    're_service_items',
-                                    're_states',
-                                    're_us_post_regions',
-                                    're_zip3s',
-                                    'roles',
-                                    're_contracts',
-                                    'roles',
-                                    'privileges',
-                                    'roles_privileges',
-                                    're_contracts',
-                                    're_contract_years',
-                                    'service_params',
-                                    'service_item_param_keys',
-                                    'ub_allowances',
-                                    'us_post_region_cities',
-                                    'zip3_distances',
-                                    'roles_privileges',
-                                    'pay_grade_ranks'
-                                    ) order by tablename ) LOOP
-=======
         AND tablename NOT IN ('us_post_region_cities',
                                             're_countries',
                                             're_states',
@@ -89,7 +44,6 @@
                                             'privileges',
                                             'roles_privileges'
                                             ) order by tablename ) LOOP
->>>>>>> cdced95a
         EXECUTE 'TRUNCATE TABLE ' || quote_ident(r.tablename) || ' CASCADE';
     END LOOP;
 END \$\$;
