--- conflicted
+++ resolved
@@ -41,10 +41,6 @@
                                     're_zip3s',
                                     'roles',
                                     're_contracts',
-<<<<<<< HEAD
-                                    'roles',
-=======
->>>>>>> 24ff9eee
                                     'privileges',
                                     'roles_privileges',
                                     're_contracts',
@@ -53,13 +49,8 @@
                                     'service_item_param_keys',
                                     'ub_allowances',
                                     'us_post_region_cities',
-<<<<<<< HEAD
                                     'zip3_distances',
-                                    'roles_privileges',
                                     'pay_grade_ranks'
-=======
-                                    'zip3_distances'
->>>>>>> 24ff9eee
                                     ) order by tablename ) LOOP
         EXECUTE 'TRUNCATE TABLE ' || quote_ident(r.tablename) || ' CASCADE';
     END LOOP;
