--- conflicted
+++ resolved
@@ -9,11 +9,7 @@
     r RECORD;
 BEGIN
     FOR r IN (SELECT tablename FROM pg_tables WHERE schemaname = current_schema()
-<<<<<<< HEAD
-              AND tablename NOT IN ('us_post_region_cities', 're_countries', 're_states', 're_cities', 're_us_post_regions', 're_oconus_rate_areas', 're_rate_areas', 're_intl_transit_times','re_services','re_service_items')) LOOP
-=======
               AND tablename NOT IN ('us_post_region_cities', 're_countries', 're_states', 're_cities', 're_us_post_regions', 're_oconus_rate_areas', 're_rate_areas', 're_intl_transit_times','re_services','re_service_items', 'ub_allowances')) LOOP
->>>>>>> f9616f22
         EXECUTE 'TRUNCATE TABLE ' || quote_ident(r.tablename) || ' CASCADE';
     END LOOP;
 END \$\$;
