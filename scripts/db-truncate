--- conflicted
+++ resolved
@@ -5,10 +5,6 @@
 
 psql_url="postgres://${DB_USER}:${PGPASSWORD}@${DB_HOST}:${DB_PORT}/${DB_NAME}?sslmode=disable"
 
-<<<<<<< HEAD
-
-=======
->>>>>>> 58b57174
 exec psql "${psql_url}" -c "
 DO \$\$ DECLARE
     r RECORD;
@@ -18,7 +14,6 @@
             AND tablename NOT IN ('gbloc_aors',
                                     'ghc_diesel_fuel_prices',
                                     'hhg_allowances',
-<<<<<<< HEAD
                                     'jppso_region_state_assignments',
                                     'jppso_regions',
                                     'pay_grades',
@@ -35,21 +30,6 @@
                                     're_domestic_other_prices',
                                     're_domestic_service_area_prices',
                                     're_domestic_service_areas',
-=======
-                                    'jppso_regions',
-                                    'jppso_region_state_assignments',
-                                    'pay_grades',
-                                    'ports',
-                                    'port_locations',
-                                    'postal_code_to_gblocs',
-                                    're_cities',
-                                    're_countries',
-                                    're_domestic_accessorial_prices',
-                                    're_domestic_other_prices',
-                                    're_domestic_linehaul_prices',
-                                    're_domestic_service_areas',
-                                    're_domestic_service_area_prices',
->>>>>>> 58b57174
                                     're_fsc_multipliers',
                                     're_intl_accessorial_prices',
                                     're_intl_other_prices',
@@ -57,7 +37,6 @@
                                     're_intl_transit_times',
                                     're_oconus_rate_areas',
                                     're_rate_areas',
-<<<<<<< HEAD
                                     're_service_items',
                                     're_services',
                                     're_shipment_type_prices',
@@ -68,22 +47,6 @@
                                     'roles',
                                     'service_item_param_keys',
                                     'service_params',
-=======
-                                    're_services',
-                                    're_service_items',
-                                    're_states',
-                                    're_us_post_regions',
-                                    're_zip3s',
-                                    'roles',
-                                    're_contracts',
-                                    'roles',
-                                    'privileges',
-                                    'roles_privileges',
-                                    're_contracts',
-                                    're_contract_years',
-                                    'service_params',
-                                    'service_item_param_keys',
->>>>>>> 58b57174
                                     'ub_allowances',
                                     'us_post_region_cities',
                                     'zip3_distances',
