#! /usr/bin/env bash
# Truncate the tables in the database

set -eu -o pipefail

psql_url="postgres://${DB_USER}:${PGPASSWORD}@${DB_HOST}:${DB_PORT}/${DB_NAME}?sslmode=disable"


exec psql "${psql_url}" -c "
DO \$\$ DECLARE
    r RECORD;
BEGIN

    FOR r IN (SELECT tablename FROM pg_tables WHERE schemaname = current_schema()
            AND tablename NOT IN ('gbloc_aors',
                                    'ghc_diesel_fuel_prices',
                                    'hhg_allowances',
                                    'jppso_region_state_assignments',
                                    'jppso_regions',
                                    'pay_grades',
                                    'port_locations',
                                    'ports',
                                    'postal_code_to_gblocs',
                                    'privileges',
                                    're_cities',
                                    're_contract_years',
                                    're_contracts',
                                    're_countries',
                                    're_domestic_accessorial_prices',
                                    're_domestic_linehaul_prices',
                                    're_domestic_other_prices',
                                    're_domestic_service_area_prices',
                                    're_domestic_service_areas',
                                    're_fsc_multipliers',
                                    're_intl_accessorial_prices',
                                    're_intl_other_prices',
                                    're_intl_prices',
                                    're_intl_transit_times',
                                    're_oconus_rate_areas',
                                    're_rate_areas',
                                    're_service_items',
                                    're_services',
                                    're_shipment_type_prices',
                                    're_states',
                                    're_us_post_regions',
                                    're_zip3s',
<<<<<<< HEAD
=======
                                    'roles',
                                    're_contracts',
                                    'roles',
                                    'privileges',
>>>>>>> f3a4d1c7
                                    'roles_privileges',
                                    'roles',
                                    'service_item_param_keys',
                                    'service_params',
                                    'ub_allowances',
                                    'us_post_region_cities',
                                    'zip3_distances',
                                    'roles_privileges',
                                    'pay_grade_ranks'
                                    ) order by tablename ) LOOP
        EXECUTE 'TRUNCATE TABLE ' || quote_ident(r.tablename) || ' CASCADE';
    END LOOP;
END \$\$;
"<|MERGE_RESOLUTION|>--- conflicted
+++ resolved
@@ -44,13 +44,6 @@
                                     're_states',
                                     're_us_post_regions',
                                     're_zip3s',
-<<<<<<< HEAD
-=======
-                                    'roles',
-                                    're_contracts',
-                                    'roles',
-                                    'privileges',
->>>>>>> f3a4d1c7
                                     'roles_privileges',
                                     'roles',
                                     'service_item_param_keys',
