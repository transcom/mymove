#! /usr/bin/env bash
#
#   Creates and runs a migration task using the given container definition
#   template, image, and environment.
#
set -eo pipefail
DIR="$( cd "$( dirname "${BASH_SOURCE[0]}" )" && pwd )"
readonly DIR

usage() {
    echo "$0 <template> <image> <environment>"
    exit 1
}
[[ -z $1 || -z $2 || -z $3 ]] && usage

set -u

readonly template=$1
readonly image=$2
readonly environment=$3

readonly log_prefix=app-migrations
readonly container_name=app-migrations-${environment}
readonly task_family=app-migrations-${environment}
readonly cluster=app-${environment}

check_arn() {
    local arn=$1
    [[ $arn = arn:* ]] || { echo "Error: Bad ARN: $arn"; exit 1; }
}

show_logs() {
    local arn=$1
    local task_id
    echo "Attempting to get CloudWatch logs for ${arn}:"
    task_id=$(echo "${arn}" | grep -Eo ":task/${cluster}/([[:alnum:]-]+)$" | cut -d / -f 3)
    echo "Found task_id ${task_id} for cluster ${cluster}"
    echo
    aws logs get-log-events --log-group-name "ecs-tasks-$cluster" --log-stream-name "$log_prefix/$container_name/$task_id" --query 'events[].message' || true
    echo
}

# get network configuration from the cluster we'll run on
echo "Get the network configuration for ${cluster}"
network_configuration=$(aws ecs describe-services --services app --cluster "$cluster" --query 'services[0].networkConfiguration')
readonly network_configuration

# get the DB address
echo "Get the DB address for app-${environment}"
db_host=$(aws rds describe-db-instances --db-instance-identifier "app-$environment" --query 'DBInstances[0].Endpoint.Address' | jq -r .)
readonly db_host

# renderer builds its template context from (1) environment variables, (2) file at -v FILE, and (3) positional command line args.
echo "Get the container definition from template ${template} for environment ${environment} with image ${image} and db host ${db_host}"
<<<<<<< HEAD
container_definition_json=$(go run "$DIR"/../cmd/renderer/main.go -t "$template" -v "$DIR"/../config/env/"${environment}".env environment="$environment" image="$image" db_host="$db_host")
=======
container_definition_json=$("$DIR"/../bin/renderer -t "$template" environment="$environment" image="$image" db_host="$db_host")
>>>>>>> 063b0351
readonly container_definition_json

# create new task definition with the given image
echo "Create a new task definition for task family ${task_family}"
task_definition_arn=$(aws ecs register-task-definition --network-mode awsvpc --task-role-arn "ecs-task-role-app-$environment" --family "$task_family" --container-definitions "$container_definition_json" --requires-compatibilities FARGATE --execution-role-arn "ecs-task-execution-role-app-$environment" --cpu 256 --memory 512 --query 'taskDefinition.taskDefinitionArn' --output text)
readonly task_definition_arn
check_arn "$task_definition_arn"

# run the task
echo "Running task definition $task_definition_arn ..."
task_arn=$(aws ecs run-task --launch-type FARGATE --network-configuration "$network_configuration" --task-definition "$task_definition_arn" --cluster "$cluster" --query 'tasks[].taskArn' --output text)
readonly task_arn
check_arn "$task_arn"
echo
echo "Wait for tasks to stop for ${task_arn}"
time aws ecs wait tasks-stopped --tasks "$task_arn" --cluster "$cluster"

# Show logs immediately after wait because if they don't exist they throw a confusing error
# If there is an error it will be in the ecs task description
show_logs "$task_arn"
echo
aws ecs describe-tasks --tasks "$task_arn" --cluster "$cluster"

echo
echo "Check for successful deploy of ${task_arn}"
exit_code=$(aws ecs describe-tasks --tasks "$task_arn" --cluster "$cluster" --query 'tasks[].containers[].exitCode' --output text)

if [[ $exit_code = "0" ]]; then
    echo "Task $task_arn finished."
    exit 0
fi

# announce task run failure
echo "Task $task_arn failed!"
echo
echo "If the log stream does not exist check the task description above for 'tasks[].stoppedReason'"
exit 1<|MERGE_RESOLUTION|>--- conflicted
+++ resolved
@@ -52,11 +52,7 @@
 
 # renderer builds its template context from (1) environment variables, (2) file at -v FILE, and (3) positional command line args.
 echo "Get the container definition from template ${template} for environment ${environment} with image ${image} and db host ${db_host}"
-<<<<<<< HEAD
-container_definition_json=$(go run "$DIR"/../cmd/renderer/main.go -t "$template" -v "$DIR"/../config/env/"${environment}".env environment="$environment" image="$image" db_host="$db_host")
-=======
 container_definition_json=$("$DIR"/../bin/renderer -t "$template" environment="$environment" image="$image" db_host="$db_host")
->>>>>>> 063b0351
 readonly container_definition_json
 
 # create new task definition with the given image
