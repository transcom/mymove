#! /usr/bin/env bash

set -eu -o pipefail

RED='\033[0;31m'
YELLOW='\033[0;33m'
NC='\033[0m' # No Color
<<<<<<< HEAD
=======
GOVERSION='1.17.2'
>>>>>>> 187e7a07

prereqs_found=true

# if nix is in use
if [ ! -r .nix-disable ] && [ -f ~/.nix-profile/bin/nix-env ]; then
  nix_dir="nix"
  # add the nix files so that if they change, direnv needs to be reloaded
  config_hash=$(nix-hash "${nix_dir}")
  store_hash=$(nix-store -q --hash "${NIX_PROFILE}")

  # Install Docker
  brew install --cask docker

  # The .nix-hash file is created by nix/update.sh
  if [ ! -r .nix-hash ] || ! grep -q "${config_hash}-${store_hash}" .nix-hash; then
    echo -e "${YELLOW}WARNING: nix packages out of date Run ${nix_dir}/update.sh${NC}"
    prereqs_found=false
  else
    echo "nix dependencies installed"
  fi
else # things only required without nix
<<<<<<< HEAD
  make setup
=======
  has asdf "brew install asdf; # then add 'source /usr/local/opt/asdf/asdf.sh' to your shell rc file"
  has_path ".asdf/shims" "asdf plugin add golang; asdf install; asdf global golang ${GOVERSION}"
  has nodenv "brew install nodenv"
  has_path ".nodenv/shims" "nodenv init"
fi

has aws "brew install awscli"
has bash "brew install bash"
has chamber "brew install chamber"
has docker "Get Docker CE for Mac from https://download.docker.com/mac/stable/Docker.dmg"
has jq "brew install jq"
has go "asdf plugin add golang; asdf install; asdf global golang ${GOVERSION}"
has yarn "brew install yarn"
has pre-commit "brew install pre-commit"
has shellcheck "brew install shellcheck"
has psql "brew install postgresql"
has node "nodenv local 14.18.1"

# not on CircleCI
if [[ -z ${CIRCLECI-} ]]; then
  # CAC tools
  has pkcs11-tool "brew install --cask opensc"
  has pkcs15-tool "brew install --cask opensc"

  has circleci "brew install circleci"
  has direnv "brew install direnv"
  has entr "brew install entr"

  if [[ $(uname -s) = Darwin ]]; then
    # macOS only
    has aws-vault "brew cask install aws-vault"
    has watchman "brew install watchman"
  else
    # Linux
    has aws-vault "brew install aws-vault"
  fi
>>>>>>> 187e7a07
fi

if [[ $prereqs_found == "true" ]]; then
    echo "OK: all prereqs found"
else
    echo -e "${RED}ERROR: some prereqs missing, please install them.${NC}"
    exit 1
fi

# Now check versions are correct for prereqs
echo
check-gopath
check-go-version
check-hosts-file
check-node-version<|MERGE_RESOLUTION|>--- conflicted
+++ resolved
@@ -5,12 +5,20 @@
 RED='\033[0;31m'
 YELLOW='\033[0;33m'
 NC='\033[0m' # No Color
-<<<<<<< HEAD
-=======
-GOVERSION='1.17.2'
->>>>>>> 187e7a07
 
 prereqs_found=true
+
+cask_is_installed() {
+  brew list -1 --cask | grep -Fqx "$1"
+}
+
+app_is_in_applications_folder() {
+  find "/Applications" -maxdepth 1 -name "$1"
+}
+
+docker_installed_outside_of_brew() {
+  ! cask_is_installed "docker" && app_is_in_applications_folder "Docker"
+}
 
 # if nix is in use
 if [ ! -r .nix-disable ] && [ -f ~/.nix-profile/bin/nix-env ]; then
@@ -19,8 +27,10 @@
   config_hash=$(nix-hash "${nix_dir}")
   store_hash=$(nix-store -q --hash "${NIX_PROFILE}")
 
-  # Install Docker
-  brew install --cask docker
+  if ! docker_installed_outside_of_brew; then
+    # Install Docker
+    brew install --cask docker
+  fi
 
   # The .nix-hash file is created by nix/update.sh
   if [ ! -r .nix-hash ] || ! grep -q "${config_hash}-${store_hash}" .nix-hash; then
@@ -30,46 +40,7 @@
     echo "nix dependencies installed"
   fi
 else # things only required without nix
-<<<<<<< HEAD
   make setup
-=======
-  has asdf "brew install asdf; # then add 'source /usr/local/opt/asdf/asdf.sh' to your shell rc file"
-  has_path ".asdf/shims" "asdf plugin add golang; asdf install; asdf global golang ${GOVERSION}"
-  has nodenv "brew install nodenv"
-  has_path ".nodenv/shims" "nodenv init"
-fi
-
-has aws "brew install awscli"
-has bash "brew install bash"
-has chamber "brew install chamber"
-has docker "Get Docker CE for Mac from https://download.docker.com/mac/stable/Docker.dmg"
-has jq "brew install jq"
-has go "asdf plugin add golang; asdf install; asdf global golang ${GOVERSION}"
-has yarn "brew install yarn"
-has pre-commit "brew install pre-commit"
-has shellcheck "brew install shellcheck"
-has psql "brew install postgresql"
-has node "nodenv local 14.18.1"
-
-# not on CircleCI
-if [[ -z ${CIRCLECI-} ]]; then
-  # CAC tools
-  has pkcs11-tool "brew install --cask opensc"
-  has pkcs15-tool "brew install --cask opensc"
-
-  has circleci "brew install circleci"
-  has direnv "brew install direnv"
-  has entr "brew install entr"
-
-  if [[ $(uname -s) = Darwin ]]; then
-    # macOS only
-    has aws-vault "brew cask install aws-vault"
-    has watchman "brew install watchman"
-  else
-    # Linux
-    has aws-vault "brew install aws-vault"
-  fi
->>>>>>> 187e7a07
 fi
 
 if [[ $prereqs_found == "true" ]]; then
