# Scripts

This directory holds the scripts that are not compiled go code. For
compiled go code please look in the `bin/` directory of the project.

## Dev Environment

These scripts are primarily used for managing the developers
environment.

| Script Name | Description |
| --- | --- |
| check-bash-version | Script helps ensure that /etc/shells has all the correct entries in it |
| check-go-version | checks the go version required for the project |
| check-gopath | checks the go path is correct for the project |
| check-hosts-file | Script helps ensure that /etc/hosts has all the correct entries in it |
| prereqs | validate if all prerequisite programs have been installed |

## Pre-commit Scripts

These scripts are used primarily to check our code before
committing.

| Script Name | Description |
| --- | --- |
| gen-docs-index | generate index for documents |
| generate-md-toc |  Wrapper script to generate table of contents on Markdown files. |
<<<<<<< HEAD
| pre-commit-circleci-validate | validate CircleCI `config.yml` file |
=======
| pre-commit-circleci-validate | validate circleci `config.yml` file |
| pre-commit-codecov-validate | validate codecov `.codecov.yml` file |
>>>>>>> 00905e31
| pre-commit-go-imports | modify imports in go files |
| pre-commit-go-lint | modify go files with linting rules |
| pre-commit-go-mod | modify `go.mod` and `go.sum` to match whats in the project |
| pre-commit-go-vet | analyze code with `go vet` |
| pre-commit-spellcheck | run spell checker against code |

## CircleCI Scripts

These scripts are primarily used for CircleCI workflows.

| Script Name | Description |
| --- | --- |
| check-deployed-commit |  checks that the deployed commit and given commit match. |
| circleci-announce-broken-branch | announce that a branch is broken |
| circleci-push-dependency-updates | Updates dependencies on the repo |
| compare-deployed-commit | checks that the given commit is ahead of the currently deployed commit |
| do-exclusively | CircleCI's current recommendation for roughly serializing a subset of build commands for a given branch |
| ecs-deploy-service-container |  Updates the named service with the given container definition template, image, and environment |
| ecs-restart-services | Restarted the ECS services associated with the given environment. |
| ecs-run-app-migrations-container | Creates and runs a migration task using the given container definition. |
| rds-snapshot-app-db | Creates a snapshot of the app database for the given environment. |

## Bug Triaging Scripts

These scripts are used primarily for bug triaging in AWS.

| Script Name | Description |
| --- | --- |
| ecs-show-service-logs |  Show logs from the containers running for the named service. |
| ecs-show-service-stopped-logs |  Show logs from the most recently stopped app tasks. |

## Development Scripts

These scripts are primarily used for developing the application and
application testing

| Script Name | Description |
| --- | --- |
| dump-function-calls |  Show all used functions in our codebase. |
| dump-packages |  Show all used packages in our codebase. |
| export-obfuscated-tspp-sample | Export a subset of rows from the transportation_service_provider_performances table |
| find-invoices |  This script will use available API endpoints to find invoices in whatever environment you specify|
| generate-devlocal-cert | Convenience script for creating a new certificate signed by the devlocal CA. |
| go-find-pattern |  searches over all our go source code files for a regex pattern |
| merge-pr |  A script to automate the landing of your GitHub pull requests. |
| make-test | A script to test common developer make targets. |

### Building

This subset of development scripts is used primarily for building the app.

| Script Name | Description |
| --- | --- |
| copy-swagger-ui |  Copies the assets (other than xxx.html) into the public directory |
| gen-model | generate models using soda |
| gen-server | generate swagger code from yaml files |

### Testing

This subset of development scripts is used for testing

| Script Name | Description |
| --- | --- |
| gen-e2e-migration | generate migrations for cypress |
| go-test | runs go test but with the correct DB port |
| run-e2e-test | Runs cypress tests with interactive GUI |
| run-e2e-test-docker | Runs cypress tests entirely inside docker containers like in CircleCI |

### Secure Migrations

This subset of development scripts is used in developing secure
migrations.

| Script Name | Description |
| --- | --- |
| apply-secure-migration.sh | Executes an SQL file from S3 against the environment's database. |
| generate-secure-migration |  A script to help manage the creation of secure migrations |
| download-secure-migration |  A script to download secure migrations from all environments |
| run-prod-migrations |  A script to apply all migrations, including secure migrations, to a local database. |
| upload-secure-migration | A script to upload secure migrations to all environments |

### Database Scripts

These scripts are primarily used for working with the database

| Script Name | Description |
| --- | --- |
| db-backup |  Backup the contents of the development database for later restore. |
| db-cleanup | Remove the database backup. |
| db-restore |  Restore the contents of the development database from an earlier backup. |
| psql-dev | Convenience script to drop into development postgres DB |
| psql-prod-migrations | Convenience script to drop into production migrations postgres DB |
| psql-test | Convenience script to drop into testing postgres DB |
| psql-wrapper | A wrapper around `psql` that sets correct values |
| wait-for-db |  waits for an available database connection, or until a timeout is reached |
| wait-for-db-docker |  waits for an available database connection, or until a timeout is reached using docker |<|MERGE_RESOLUTION|>--- conflicted
+++ resolved
@@ -25,12 +25,8 @@
 | --- | --- |
 | gen-docs-index | generate index for documents |
 | generate-md-toc |  Wrapper script to generate table of contents on Markdown files. |
-<<<<<<< HEAD
 | pre-commit-circleci-validate | validate CircleCI `config.yml` file |
-=======
-| pre-commit-circleci-validate | validate circleci `config.yml` file |
 | pre-commit-codecov-validate | validate codecov `.codecov.yml` file |
->>>>>>> 00905e31
 | pre-commit-go-imports | modify imports in go files |
 | pre-commit-go-lint | modify go files with linting rules |
 | pre-commit-go-mod | modify `go.mod` and `go.sum` to match whats in the project |
