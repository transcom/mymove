--- conflicted
+++ resolved
@@ -23,26 +23,16 @@
 
 | Script Name | Description |
 | --- | --- |
-<<<<<<< HEAD
 | `gen-docs-index` | generate index for documents |
 | `generate-md-toc` |  Wrapper script to generate table of contents on Markdown files. |
 | `pre-commit-circleci-validate` | validate CircleCI `config.yml` file |
+| `pre-commit-codecov-validate | validate codecov `.codecov.yml` file |
 | `pre-commit-go-imports` | modify imports in go files |
 | `pre-commit-go-lint` | modify go files with linting rules |
 | `pre-commit-go-mod` | modify `go.mod` and `go.sum` to match whats in the project |
 | `pre-commit-go-vet` | analyze code with `go vet` |
 | `pre-commit-spellcheck` | run spell checker against code |
-=======
-| gen-docs-index | generate index for documents |
-| generate-md-toc |  Wrapper script to generate table of contents on Markdown files. |
-| pre-commit-circleci-validate | validate CircleCI `config.yml` file |
-| pre-commit-codecov-validate | validate codecov `.codecov.yml` file |
-| pre-commit-go-imports | modify imports in go files |
-| pre-commit-go-lint | modify go files with linting rules |
-| pre-commit-go-mod | modify `go.mod` and `go.sum` to match whats in the project |
-| pre-commit-go-vet | analyze code with `go vet` |
-| pre-commit-spellcheck | run spell checker against code |
->>>>>>> 8b896ba6
+
 
 ## CircleCI Scripts
 
@@ -76,7 +66,6 @@
 
 | Script Name | Description |
 | --- | --- |
-<<<<<<< HEAD
 | `dump-function-calls` |  Show all used functions in our codebase. |
 | `dump-packages` |  Show all used packages in our codebase. |
 | `export-obfuscated-tspp-sample` | Export a subset of rows from the transportation_service_provider_performances table |
@@ -85,16 +74,6 @@
 | `go-find-pattern` |  searches over all our go source code files for a regex pattern |
 | `merge-pr` |  A script to automate the landing of your GitHub pull requests. |
 | `make-test` | A script to test common developer make targets. |
-=======
-| dump-function-calls |  Show all used functions in our codebase. |
-| dump-packages |  Show all used packages in our codebase. |
-| export-obfuscated-tspp-sample | Export a subset of rows from the transportation_service_provider_performances table |
-| find-invoices |  This script will use available API endpoints to find invoices in whatever environment you specify|
-| generate-devlocal-cert | Convenience script for creating a new certificate signed by the devlocal CA. |
-| go-find-pattern |  searches over all our go source code files for a regex pattern |
-| merge-pr |  A script to automate the landing of your GitHub pull requests. |
-| make-test | A script to test common developer make targets. |
->>>>>>> 8b896ba6
 
 ### Building
 
