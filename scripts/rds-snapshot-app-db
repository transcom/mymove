#! /usr/bin/env bash
#
#   Creates a snapshot of the app database for the given environment.
#
set -eo pipefail

usage() {
    echo "$0 <environment>"
    exit 1
}
[[ -z $1 ]] && usage

set -u

readonly environment=$1

readonly db_instance_identifier=app-$environment
db_snapshot_identifier=$db_instance_identifier-$(date +%s)
readonly db_snapshot_identifier
readonly tags=("Key=Environment,Value=$environment" "Key=Tool,Value=$(basename "$0")")


echo
echo "Wait for concurrent database snapshots for ${db_instance_identifier} to complete before continuing ..."
time aws rds wait db-snapshot-completed  --db-instance-identifier "$db_instance_identifier"


echo
echo "Create database snapshot for ${db_instance_identifier} with identifier ${db_snapshot_identifier}"


aws rds create-db-snapshot --db-instance-identifier "$db_instance_identifier" --db-snapshot-identifier "$db_snapshot_identifier" --tags "${tags[@]}"

<<<<<<< HEAD
#we want to loop whild status is not available and check after initiating the create
=======
#we want to loop while status is not available; check after initiating the create
>>>>>>> caf28a50
while true; do
  db_description=$(aws rds describe-db-snapshots --db-snapshot-identifier "$db_snapshot_identifier")
  db_status=$(echo "${db_description}" | jq -r ".DBSnapshots[].Status")
  echo "${db_snapshot_identifier} -- ${db_status}"
  if [[ "${db_status}" == "available" ]]; then
    break
  fi
  sleep 15
done


#unnecessary confirm but will leave in

echo
echo "Wait for current database snapshot ${db_snapshot_identifier} to complete before continuing ..."
time aws rds wait db-snapshot-completed  --db-snapshot-identifier "$db_snapshot_identifier"

echo
echo "Describe the database snapshot ${db_snapshot_identifier}"
db_description=$(aws rds describe-db-snapshots --db-snapshot-identifier "$db_snapshot_identifier")
echo "${db_description}"
db_status=$(echo "${db_description}" | jq -r ".DBSnapshots[].Status")
if [[ "${db_status}" != "available" ]]; then
  echo
  echo "DB Status is '${db_status}', expected 'available'"
  exit 1
fi<|MERGE_RESOLUTION|>--- conflicted
+++ resolved
@@ -31,11 +31,7 @@
 
 aws rds create-db-snapshot --db-instance-identifier "$db_instance_identifier" --db-snapshot-identifier "$db_snapshot_identifier" --tags "${tags[@]}"
 
-<<<<<<< HEAD
-#we want to loop whild status is not available and check after initiating the create
-=======
 #we want to loop while status is not available; check after initiating the create
->>>>>>> caf28a50
 while true; do
   db_description=$(aws rds describe-db-snapshots --db-snapshot-identifier "$db_snapshot_identifier")
   db_status=$(echo "${db_description}" | jq -r ".DBSnapshots[].Status")
