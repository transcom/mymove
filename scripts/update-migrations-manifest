--- conflicted
+++ resolved
@@ -12,8 +12,4 @@
 [[ "${CI:-}" == "true" ]] && exit 0
 
 echo -e "# This is the migrations manifest.\n# If a migration is not recorded here, then it will error." > "$DIR/../migrations_manifest.txt"
-<<<<<<< HEAD
-find "${DIR}/../migrations" "${DIR}/../local_migrations"  -type f -exec basename {} \; | sort | uniq | grep -v "^schema[.]sql$" >> "$DIR/../migrations_manifest.txt"
-=======
-find "${DIR}/../migrations"  -type f \( -name "*.sql" -o -name "*.fizz" \) -exec basename {} \; | sort | uniq | grep -v "^schema[.]sql$" >> "$DIR/../migrations_manifest.txt"
->>>>>>> 4b3a7e39
+find "${DIR}/../migrations" "${DIR}/../local_migrations"  -type f \( -name "*.sql" -o -name "*.fizz" \) -exec basename {} \; | sort | uniq | grep -v "^schema[.]sql$" >> "$DIR/../migrations_manifest.txt"