--- conflicted
+++ resolved
@@ -47,11 +47,7 @@
   gotest_args+=("-parallel" "8")
   gotest_args+=("-failfast")
 fi
-<<<<<<< HEAD
-gotest_args+=("-ldflags=-extldflags=-Wl,-ld_classic")
-=======
 #gotest_args+=("-ldflags=-extldflags=-Wl,-ld_classic")
->>>>>>> 6fbcc5c2
 
 # Try to compile tests, but don't run them.
 if [[ "${DRY_RUN:-}" == "1" ]]; then
