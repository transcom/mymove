--- conflicted
+++ resolved
@@ -49,8 +49,6 @@
 fi
 ## mac users uncomment the following line to run tests with the classic linker, which clears a lot of warnings that fill the console, do not commit to repo uncommented
 #gotest_args+=("-ldflags=-extldflags=-Wl,-ld_classic")
-<<<<<<< HEAD
-=======
 
 # Check if the operating system is macOS before running command
 # this uses the classic linker when running make server_test aka go test
@@ -58,7 +56,6 @@
 if [[ "$(uname)" == "Darwin" ]]; then
     gotest_args+=("-ldflags=-extldflags=-Wl,-ld_classic")
 fi
->>>>>>> 8d0e7410
 
 # Try to compile tests, but don't run them.
 if [[ "${DRY_RUN:-}" == "1" ]]; then
