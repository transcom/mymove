--- conflicted
+++ resolved
@@ -22,7 +22,6 @@
 RED='\033[0;31m'
 NC='\033[0m' # No Color
 
-<<<<<<< HEAD
 if ((BASH_VERSINFO[0] >= 4)); then
   echo "Bash version is 4.0 or later"
   readarray -t package_list < <(go list ./... | grep -E -v '(ordersapi|/pkg/gen/|/cmd|mocks|/pkg/testdatagen)')
@@ -33,13 +32,6 @@
     package_list+=("$line")
   done < <(go list ./... | grep -E -v '(ordersapi|/pkg/gen/|/cmd|mocks|/pkg/testdatagen)')
 fi
-=======
-package_list=()
-  while IFS= read -r line; do
-    package_list+=("$line")
-  done < <(go list ./... | grep -E -v '(ordersapi|/pkg/gen/|/cmd|mocks|/pkg/testdatagen)')
-
->>>>>>> e01325d0
 
 gotest_args=("-count" "1")
 if [ -z "${NO_RACE+x}" ]; then
