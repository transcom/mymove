--- conflicted
+++ resolved
@@ -22,13 +22,6 @@
 RED='\033[0;31m'
 NC='\033[0m' # No Color
 
-<<<<<<< HEAD
-package_list=()
-  while IFS= read -r line; do
-    package_list+=("$line")
-  done < <(go list ./... | grep -E -v '(ordersapi|/pkg/gen/|/cmd|mocks|/pkg/testdatagen)')
-
-=======
 if ((BASH_VERSINFO[0] >= 4)); then
   echo "Bash version is 4.0 or later"
   readarray -t package_list < <(go list ./... | grep -E -v '(ordersapi|/pkg/gen/|/cmd|mocks|/pkg/testdatagen)')
@@ -39,7 +32,6 @@
     package_list+=("$line")
   done < <(go list ./... | grep -E -v '(ordersapi|/pkg/gen/|/cmd|mocks|/pkg/testdatagen)')
 fi
->>>>>>> 7c45fa7e
 
 gotest_args=("-count" "1")
 if [ -z "${NO_RACE+x}" ]; then
