--- conflicted
+++ resolved
@@ -61,31 +61,21 @@
   const cypressPackageFile = 'cypress/package.json';
   const rootPackageChanged = includes(allFiles, rootPackageFile);
   const cypressPackageChanged = includes(allFiles, 'cypress/package.json');
-<<<<<<< HEAD
-  const cypressPackageName = 'cypress';
-
-  let hasRootCypressDepChanged = false;
-  let hasCypressPackageCypressDepChanged = false;
-=======
   const cypressPackageName = '"cypress":';
   const versionRegex = /(~|\^|)\d+.\d+.\d+/;
 
   let hasRootCypressDepChanged = false;
   let hasCypressPackageCypressDepChanged = false;
   let rootVersion, cypressPackageVersion;
->>>>>>> 35c52cbe
 
   // if root changed, check for cypress in diff
   if (rootPackageChanged) {
     const rootPackageDiff = await danger.git.diffForFile(rootPackageFile)
     if (rootPackageDiff && rootPackageDiff.diff.includes(cypressPackageName)) {
       hasRootCypressDepChanged = true
-<<<<<<< HEAD
-=======
 
       let diff = rootPackageDiff.diff.split(cypressPackageName)[1]; // we don't care about diff before cypress
       rootVersion = diff.match(versionRegex)[0]; // the first version # will be cypress's
->>>>>>> 35c52cbe
     }
   }
 
@@ -94,22 +84,16 @@
     const cypressPackageDiff = await danger.git.diffForFile(cypressPackageFile)
     if (cypressPackageDiff && cypressPackageDiff.diff.includes(cypressPackageName)) {
       hasCypressPackageCypressDepChanged = true
-<<<<<<< HEAD
-=======
 
       let diff = cypressPackageDiff.diff.split(cypressPackageName)[1]; // we don't care about diff before cypress
       cypressPackageVersion = diff.match(versionRegex)[0]; // the first version # will be cypress's
->>>>>>> 35c52cbe
     }
   }
 
   if (hasRootCypressDepChanged != hasCypressPackageCypressDepChanged) {
     warn(`It looks like you updated the Cypress package dependency in one of two required places. Please update it in both the root package.json and the cypress/ folder's separate package.json`)
-<<<<<<< HEAD
-=======
   } else if (rootVersion != cypressPackageVersion) {
     warn(`It looks like there is a Cypress version mismatch between the root package.json and the cypress/ folder's separate package.json. Please double check they have the same version.`)
->>>>>>> 35c52cbe
   }
 }
 
