<!DOCTYPE html>
<html lang="en">
    <head>
        <!-- Required meta tags -->
        <meta charset="utf-8" />
        <meta name="viewport" content="width=device-width, initial-scale=1, shrink-to-fit=no" />
        <style>
            .violationCard {
                width: 100%;
                margin-bottom: 1rem;
            }
            .violationCardLine {
                display: flex;
                justify-content: space-between;
                align-items: start;
            }
            .learnMore {
                margin-bottom: 0.75rem;
                white-space: nowrap;
                color: #2557a7;
            }
            .card-link {
                color: #2557a7;
            }
            .violationNode {
                font-size: 0.75rem;
            }
            .wrapBreakWord {
                word-break: break-word;
            }
            .summary {
                font-size: 1rem;
            }
            .summarySection {
                margin: 0.5rem 0;
            }
            .hljs {
                white-space: pre-wrap;
                width: 100%;
                background: #f0f0f0;
            }
            p {
                margin-top: 0.3rem;
            }
            li {
                line-height: 1.618;
            }
        </style>
        <!-- Bootstrap CSS -->
        <link
            rel="stylesheet"
            href="https://stackpath.bootstrapcdn.com/bootstrap/4.5.2/css/bootstrap.min.css"
            integrity="sha384-JcKb8q3iqJ61gNV9KGb8thSsNjpSL0n8PARn9HuZOnIxN0hoP+VmmDGMN5t9UJ0Z"
            crossorigin="anonymous"
        />
        <script
            src="https://code.jquery.com/jquery-3.2.1.slim.min.js"
            integrity="sha384-KJ3o2DKtIkvYIK3UENzmM7KCkRr/rE9/Qpg6aAZGJwFDMVNA/GpGFF93hXpG5KkN"
            crossorigin="anonymous"
        ></script>
        <script
            src="https://cdnjs.cloudflare.com/ajax/libs/popper.js/1.12.9/umd/popper.min.js"
            integrity="sha384-ApNbgh9B+Y1QKtv3Rn7W3mgPxhU9K/ScQsAP7hUibX39j7fakFPskvXusvfa0b4Q"
            crossorigin="anonymous"
        ></script>
        <script
            src="https://maxcdn.bootstrapcdn.com/bootstrap/4.0.0/js/bootstrap.min.js"
            integrity="sha384-JZR6Spejh4U02d8jOt6vLEHfe/JQGiRRSQQxSfFWpi1MquVdAyjUar5+76PVCmYl"
            crossorigin="anonymous"
        ></script>
        <link
            rel="stylesheet"
            href="//cdnjs.cloudflare.com/ajax/libs/highlight.js/10.5.0/styles/stackoverflow-light.min.css"
        />
        <script src="//cdnjs.cloudflare.com/ajax/libs/highlight.js/10.5.0/highlight.min.js"></script>
        <link
            rel="icon"
            href="https://www.deque.com/wp-content/uploads/2018/03/cropped-DQ_SecondaryLogo_HeroBlue_RGB-1-32x32.png"
            sizes="32x32"
        />
        <title>AXE Accessibility Results</title>
    </head>
    <body>
        <div style="padding: 2rem">
            <h3>
                AXE Accessibility Results
            </h3>
            <div class="summarySection">
            </div>
            <h5>axe-core found <span class="badge badge-warning">6</span> violations</h5>
            <table class="table table-striped table-bordered">
                <thead>
                    <tr>
                        <th style="width: 5%">#</th>
                        <th style="width: 45%">Description</th>
                        <th style="width: 15%">Axe rule ID</th>
                        <th style="width: 23%">WCAG</th>
                        <th style="width: 7%">Impact</th>
                        <th style="width: 5%">Count</th>
                    </tr>
                </thead>
                <tbody>
                    <tr>
                        <th scope="row"><a href="#1" class="card-link">1</a></th>
<<<<<<< HEAD
                        <td>id attribute value must be unique</td>
                        <td>duplicate-id</td>
                        <td>WCAG 2 Level A, WCAG 4.1.1</td>
                        <td>minor</td>
                        <td>8</td>
=======
                        <td>Heading levels should only increase by one</td>
                        <td>heading-order</td>
                        <td>Best practice</td>
                        <td>moderate</td>
                        <td>1</td>
>>>>>>> c6277656
                    </tr>
                    <tr>
                        <th scope="row"><a href="#2" class="card-link">2</a></th>
                        <td>Links must be distinguishable without relying on color</td>
                        <td>link-in-text-block</td>
                        <td>WCAG 2 Level A, WCAG 1.4.1</td>
                        <td>serious</td>
                        <td>1</td>
                    </tr>
                    <tr>
                        <th scope="row"><a href="#3" class="card-link">3</a></th>
                        <td>Page should contain a level-one heading</td>
                        <td>page-has-heading-one</td>
                        <td>Best practice</td>
                        <td>moderate</td>
                        <td>1</td>
                    </tr>
                    <tr>
                        <th scope="row"><a href="#4" class="card-link">4</a></th>
                        <td>All page content should be contained by landmarks</td>
                        <td>region</td>
                        <td>Best practice</td>
                        <td>moderate</td>
                        <td>3</td>
                    </tr>
                </tbody>
            </table>
            <h3>Failed</h3>
            <div class="card violationCard">
                <div class="card-body">
                    <div class="violationCardLine">
                        <h5 class="card-title violationCardTitleItem">
                            <a id="1">1.</a> Heading levels should only increase by one
                        </h5>
                        <a
                            href="https:&#x2F;&#x2F;dequeuniversity.com&#x2F;rules&#x2F;axe&#x2F;4.10&#x2F;heading-order?application&#x3D;axeAPI"
                            target="_blank"
                            class="card-link violationCardTitleItem learnMore"
                            >Learn more</a
                        >
                    </div>
                    <div class="violationCardLine">
                        <h6 class="card-subtitle mb-2 text-muted">heading-order</h6>
                        <h6 class="card-subtitle mb-2 text-muted violationCardTitleItem">
                            Best practice
                        </h6>
                    </div>
                    <div class="violationCardLine">
                        <p class="card-text">Ensure the order of headings is semantically correct</p>
                        <h6 class="card-subtitle mb-2 text-muted violationCardTitleItem">
                            moderate
                        </h6>
                    </div>
                    <div class="violationCardLine">
                        <h6 class="card-subtitle mb-2 text-muted violationCardTitleItem">
                            Issue Tags:
                            <span class="badge bg-light text-dark"> cat.semantics </span>

                            <span class="badge bg-light text-dark"> best-practice </span>
                        </h6>
                    </div>
                    <div class="violationNode">
                        <table class="table table-sm table-bordered">
                            <thead>
                                <tr>
                                    <th style="width: 2%">#</th>
                                    <th style="width: 49%">Issue Description</th>
                                    <th style="width: 49%">
                                        To solve this violation, you need to...
                                    </th>
                                </tr>
                            </thead>
                            <tbody>
                                <tr>
                                    <td>1</td>
                                    <td>
                                        <p><strong>Element location</strong></p>
                                        <pre><code class="css text-wrap">h6</code></pre>
                                        <p><strong>Element source</strong></p>
                                        <pre><code class="html text-wrap">&lt;h6 class&#x3D;&quot;Contact_contactHeader__v48ze&quot;&gt;Contacts&lt;&#x2F;h6&gt;</code></pre>
                                    </td>
                                    <td>
                                        <div class="wrapBreakWord">
                                            <p>Fix any of the following:</p>
                                            <ul class="text-muted">
                                                <li>  Heading order invalid</li>
                                            </ul>
                                        </div>
                                    </td>
                                </tr>
                            </tbody>
                        </table>
                    </div>
                </div>
            </div>
            <div class="card violationCard">
                <div class="card-body">
                    <div class="violationCardLine">
                        <h5 class="card-title violationCardTitleItem">
                            <a id="2">2.</a> Links must be distinguishable without relying on color
                        </h5>
                        <a
                            href="https:&#x2F;&#x2F;dequeuniversity.com&#x2F;rules&#x2F;axe&#x2F;4.10&#x2F;link-in-text-block?application&#x3D;axeAPI"
                            target="_blank"
                            class="card-link violationCardTitleItem learnMore"
                            >Learn more</a
                        >
                    </div>
                    <div class="violationCardLine">
                        <h6 class="card-subtitle mb-2 text-muted">link-in-text-block</h6>
                        <h6 class="card-subtitle mb-2 text-muted violationCardTitleItem">
                            WCAG 2 Level A, WCAG 1.4.1
                        </h6>
                    </div>
                    <div class="violationCardLine">
                        <p class="card-text">Ensure links are distinguished from surrounding text in a way that does not rely on color</p>
                        <h6 class="card-subtitle mb-2 text-muted violationCardTitleItem">
                            serious
                        </h6>
                    </div>
                    <div class="violationCardLine">
                        <h6 class="card-subtitle mb-2 text-muted violationCardTitleItem">
                            Issue Tags:
                            <span class="badge bg-light text-dark"> cat.color </span>

                            <span class="badge bg-light text-dark"> wcag2a </span>

                            <span class="badge bg-light text-dark"> wcag141 </span>

                            <span class="badge bg-light text-dark"> TTv5 </span>

                            <span class="badge bg-light text-dark"> TT13.a </span>

                            <span class="badge bg-light text-dark"> EN-301-549 </span>

                            <span class="badge bg-light text-dark"> EN-9.1.4.1 </span>
                        </h6>
                    </div>
                    <div class="violationNode">
                        <table class="table table-sm table-bordered">
                            <thead>
                                <tr>
                                    <th style="width: 2%">#</th>
                                    <th style="width: 49%">Issue Description</th>
                                    <th style="width: 49%">
                                        To solve this violation, you need to...
                                    </th>
                                </tr>
                            </thead>
                            <tbody>
                                <tr>
                                    <td>1</td>
                                    <td>
                                        <p><strong>Element location</strong></p>
                                        <pre><code class="css text-wrap">p:nth-child(3) &gt; .usa-link[target&#x3D;&quot;_blank&quot;][rel&#x3D;&quot;noopener noreferrer&quot;]</code></pre>
                                        <p><strong>Element source</strong></p>
                                        <pre><code class="html text-wrap">&lt;a class&#x3D;&quot;usa-link&quot; target&#x3D;&quot;_blank&quot; rel&#x3D;&quot;noopener noreferrer&quot; href&#x3D;&quot;https:&#x2F;&#x2F;www.militaryonesource.mil&#x2F;moving-housing&#x2F;moving&#x2F;planning-your-move&#x2F;customer-service-contacts-for-military-pcs&#x2F;&quot;&gt;directory of PCS-related contacts&lt;&#x2F;a&gt;</code></pre>
                                    </td>
                                    <td>
                                        <div class="wrapBreakWord">
                                            <p>Fix any of the following:</p>
                                            <ul class="text-muted">
                                                <li>  The link has insufficient color contrast of 2.57:1 with the surrounding text. (Minimum contrast is 3:1, link text: #0050d8, surrounding text: #1b1b1b)</li>
                                                <li>  The link has no styling (such as underline) to distinguish it from the surrounding text</li>
                                            </ul>
                                        </div>
                                        <p><strong>Related node:</strong></p>
                                        <pre><code class="css text-wrap">.Contact_contactContainer__jYtTz &gt; p:nth-child(3)</code></pre>
                                        <pre><code class="css text-wrap">.Contact_contactContainer__jYtTz &gt; p:nth-child(3)</code></pre>
                                    </td>
                                </tr>
                                <tr>
                                    <td>2</td>
                                    <td>
                                        <p><strong>Element location</strong></p>
                                        <pre><code class="css text-wrap">div[data-testid&#x3D;&quot;stepContainer1&quot;] &gt; .Step_step-header-container__hgkRC &gt; .Step_accept__IIjh5[width&#x3D;&quot;133px&quot;][height&#x3D;&quot;133px&quot;] &gt; defs &gt; filter</code></pre>
                                        <p><strong>Element source</strong></p>
                                        <pre><code class="html text-wrap">&lt;filter id&#x3D;&quot;filter-1&quot;&gt;&lt;feColorMatrix in&#x3D;&quot;SourceGraphic&quot; type&#x3D;&quot;matrix&quot; values&#x3D;&quot;0 0 0 0 1.000000 0 0 0 0 1.000000 0 0 0 0 1.000000 0 0 0 1.000000 0&quot;&gt;&lt;&#x2F;feColorMatrix&gt;&lt;&#x2F;filter&gt;</code></pre>
                                    </td>
                                    <td>
                                        <div class="wrapBreakWord">
                                            <p>Fix any of the following:</p>
                                            <ul class="text-muted">
                                                <li>  Document has multiple static elements with the same id attribute: filter-1</li>
                                            </ul>
                                        </div>
                                        <p><strong>Related node:</strong></p>
                                        <pre><code class="css text-wrap">.Step_step-amended-orders__E06Yy &gt; .Step_step-header-container__hgkRC &gt; .Step_accept__IIjh5[width&#x3D;&quot;133px&quot;][height&#x3D;&quot;133px&quot;] &gt; defs &gt; filter</code></pre>
                                        <pre><code class="css text-wrap">div[data-testid&#x3D;&quot;stepContainer3&quot;] &gt; .Step_step-header-container__hgkRC &gt; .Step_accept__IIjh5[width&#x3D;&quot;133px&quot;][height&#x3D;&quot;133px&quot;] &gt; defs &gt; filter</code></pre>
                                        <pre><code class="css text-wrap">div[data-testid&#x3D;&quot;stepContainer4&quot;] &gt; .Step_step-header-container__hgkRC &gt; .Step_accept__IIjh5[width&#x3D;&quot;133px&quot;][height&#x3D;&quot;133px&quot;] &gt; defs &gt; filter</code></pre>
                                    </td>
                                </tr>
                                <tr>
                                    <td>3</td>
                                    <td>
                                        <p><strong>Element location</strong></p>
                                        <pre><code class="css text-wrap">div[data-testid&#x3D;&quot;stepContainer1&quot;] &gt; .Step_step-header-container__hgkRC &gt; .Step_accept__IIjh5[width&#x3D;&quot;133px&quot;][height&#x3D;&quot;133px&quot;] &gt; g[stroke&#x3D;&quot;none&quot;][stroke-width&#x3D;&quot;1&quot;][fill&#x3D;&quot;none&quot;]</code></pre>
                                        <p><strong>Element source</strong></p>
                                        <pre><code class="html text-wrap">&lt;g id&#x3D;&quot;circle-checked&quot; stroke&#x3D;&quot;none&quot; stroke-width&#x3D;&quot;1&quot; fill&#x3D;&quot;none&quot; fill-rule&#x3D;&quot;evenodd&quot;&gt;</code></pre>
                                    </td>
                                    <td>
                                        <div class="wrapBreakWord">
                                            <p>Fix any of the following:</p>
                                            <ul class="text-muted">
                                                <li>  Document has multiple static elements with the same id attribute: circle-checked</li>
                                            </ul>
                                        </div>
                                        <p><strong>Related node:</strong></p>
                                        <pre><code class="css text-wrap">.Step_step-amended-orders__E06Yy &gt; .Step_step-header-container__hgkRC &gt; .Step_accept__IIjh5[width&#x3D;&quot;133px&quot;][height&#x3D;&quot;133px&quot;] &gt; g[stroke&#x3D;&quot;none&quot;][stroke-width&#x3D;&quot;1&quot;][fill&#x3D;&quot;none&quot;]</code></pre>
                                        <pre><code class="css text-wrap">div[data-testid&#x3D;&quot;stepContainer3&quot;] &gt; .Step_step-header-container__hgkRC &gt; .Step_accept__IIjh5[width&#x3D;&quot;133px&quot;][height&#x3D;&quot;133px&quot;] &gt; g[stroke&#x3D;&quot;none&quot;][stroke-width&#x3D;&quot;1&quot;][fill&#x3D;&quot;none&quot;]</code></pre>
                                        <pre><code class="css text-wrap">div[data-testid&#x3D;&quot;stepContainer4&quot;] &gt; .Step_step-header-container__hgkRC &gt; .Step_accept__IIjh5[width&#x3D;&quot;133px&quot;][height&#x3D;&quot;133px&quot;] &gt; g[stroke&#x3D;&quot;none&quot;][stroke-width&#x3D;&quot;1&quot;][fill&#x3D;&quot;none&quot;]</code></pre>
                                    </td>
                                </tr>
                                <tr>
                                    <td>4</td>
                                    <td>
                                        <p><strong>Element location</strong></p>
                                        <pre><code class="css text-wrap">div[data-testid&#x3D;&quot;stepContainer1&quot;] &gt; .Step_step-header-container__hgkRC &gt; .Step_accept__IIjh5[width&#x3D;&quot;133px&quot;][height&#x3D;&quot;133px&quot;] &gt; g[stroke&#x3D;&quot;none&quot;][stroke-width&#x3D;&quot;1&quot;][fill&#x3D;&quot;none&quot;] &gt; g[transform&#x3D;&quot;translate(1.000000, 1.000000)&quot;]</code></pre>
                                        <p><strong>Element source</strong></p>
                                        <pre><code class="html text-wrap">&lt;g id&#x3D;&quot;Checklist_check&quot; transform&#x3D;&quot;translate(1.000000, 1.000000)&quot;&gt;</code></pre>
                                    </td>
                                    <td>
                                        <div class="wrapBreakWord">
                                            <p>Fix any of the following:</p>
                                            <ul class="text-muted">
                                                <li>  Document has multiple static elements with the same id attribute: Checklist_check</li>
                                            </ul>
                                        </div>
                                        <p><strong>Related node:</strong></p>
                                        <pre><code class="css text-wrap">.Step_step-amended-orders__E06Yy &gt; .Step_step-header-container__hgkRC &gt; .Step_accept__IIjh5[width&#x3D;&quot;133px&quot;][height&#x3D;&quot;133px&quot;] &gt; g[stroke&#x3D;&quot;none&quot;][stroke-width&#x3D;&quot;1&quot;][fill&#x3D;&quot;none&quot;] &gt; g[transform&#x3D;&quot;translate(1.000000, 1.000000)&quot;]</code></pre>
                                        <pre><code class="css text-wrap">div[data-testid&#x3D;&quot;stepContainer3&quot;] &gt; .Step_step-header-container__hgkRC &gt; .Step_accept__IIjh5[width&#x3D;&quot;133px&quot;][height&#x3D;&quot;133px&quot;] &gt; g[stroke&#x3D;&quot;none&quot;][stroke-width&#x3D;&quot;1&quot;][fill&#x3D;&quot;none&quot;] &gt; g[transform&#x3D;&quot;translate(1.000000, 1.000000)&quot;]</code></pre>
                                        <pre><code class="css text-wrap">div[data-testid&#x3D;&quot;stepContainer4&quot;] &gt; .Step_step-header-container__hgkRC &gt; .Step_accept__IIjh5[width&#x3D;&quot;133px&quot;][height&#x3D;&quot;133px&quot;] &gt; g[stroke&#x3D;&quot;none&quot;][stroke-width&#x3D;&quot;1&quot;][fill&#x3D;&quot;none&quot;] &gt; g[transform&#x3D;&quot;translate(1.000000, 1.000000)&quot;]</code></pre>
                                    </td>
                                </tr>
                                <tr>
                                    <td>5</td>
                                    <td>
                                        <p><strong>Element location</strong></p>
                                        <pre><code class="css text-wrap">div[data-testid&#x3D;&quot;stepContainer1&quot;] &gt; .Step_step-header-container__hgkRC &gt; .Step_accept__IIjh5[width&#x3D;&quot;133px&quot;][height&#x3D;&quot;133px&quot;] &gt; g[stroke&#x3D;&quot;none&quot;][stroke-width&#x3D;&quot;1&quot;][fill&#x3D;&quot;none&quot;] &gt; g[transform&#x3D;&quot;translate(1.000000, 1.000000)&quot;] &gt; circle</code></pre>
                                        <p><strong>Element source</strong></p>
                                        <pre><code class="html text-wrap">&lt;circle id&#x3D;&quot;Oval&quot; fill&#x3D;&quot;#162E51&quot; cx&#x3D;&quot;65.5&quot; cy&#x3D;&quot;65.5&quot; r&#x3D;&quot;65.5&quot;&gt;&lt;&#x2F;circle&gt;</code></pre>
                                    </td>
                                    <td>
                                        <div class="wrapBreakWord">
                                            <p>Fix any of the following:</p>
                                            <ul class="text-muted">
                                                <li>  Document has multiple static elements with the same id attribute: Oval</li>
                                            </ul>
                                        </div>
                                        <p><strong>Related node:</strong></p>
                                        <pre><code class="css text-wrap">.Step_step-amended-orders__E06Yy &gt; .Step_step-header-container__hgkRC &gt; .Step_accept__IIjh5[width&#x3D;&quot;133px&quot;][height&#x3D;&quot;133px&quot;] &gt; g[stroke&#x3D;&quot;none&quot;][stroke-width&#x3D;&quot;1&quot;][fill&#x3D;&quot;none&quot;] &gt; g[transform&#x3D;&quot;translate(1.000000, 1.000000)&quot;] &gt; circle</code></pre>
                                        <pre><code class="css text-wrap">div[data-testid&#x3D;&quot;stepContainer3&quot;] &gt; .Step_step-header-container__hgkRC &gt; .Step_accept__IIjh5[width&#x3D;&quot;133px&quot;][height&#x3D;&quot;133px&quot;] &gt; g[stroke&#x3D;&quot;none&quot;][stroke-width&#x3D;&quot;1&quot;][fill&#x3D;&quot;none&quot;] &gt; g[transform&#x3D;&quot;translate(1.000000, 1.000000)&quot;] &gt; circle</code></pre>
                                        <pre><code class="css text-wrap">div[data-testid&#x3D;&quot;stepContainer4&quot;] &gt; .Step_step-header-container__hgkRC &gt; .Step_accept__IIjh5[width&#x3D;&quot;133px&quot;][height&#x3D;&quot;133px&quot;] &gt; g[stroke&#x3D;&quot;none&quot;][stroke-width&#x3D;&quot;1&quot;][fill&#x3D;&quot;none&quot;] &gt; g[transform&#x3D;&quot;translate(1.000000, 1.000000)&quot;] &gt; circle</code></pre>
                                    </td>
                                </tr>
                                <tr>
                                    <td>6</td>
                                    <td>
                                        <p><strong>Element location</strong></p>
                                        <pre><code class="css text-wrap">div[data-testid&#x3D;&quot;stepContainer1&quot;] &gt; .Step_step-header-container__hgkRC &gt; .Step_accept__IIjh5[width&#x3D;&quot;133px&quot;][height&#x3D;&quot;133px&quot;] &gt; g[stroke&#x3D;&quot;none&quot;][stroke-width&#x3D;&quot;1&quot;][fill&#x3D;&quot;none&quot;] &gt; g[transform&#x3D;&quot;translate(1.000000, 1.000000)&quot;] &gt; g[stroke-linecap&#x3D;&quot;round&quot;][stroke-linejoin&#x3D;&quot;round&quot;]</code></pre>
                                        <p><strong>Element source</strong></p>
                                        <pre><code class="html text-wrap">&lt;g id&#x3D;&quot;Group&quot; transform&#x3D;&quot;translate(32.750000, 32.750000)&quot; stroke-linecap&#x3D;&quot;round&quot; stroke-linejoin&#x3D;&quot;round&quot;&gt;</code></pre>
                                    </td>
                                    <td>
                                        <div class="wrapBreakWord">
                                            <p>Fix any of the following:</p>
                                            <ul class="text-muted">
                                                <li>  Document has multiple static elements with the same id attribute: Group</li>
                                            </ul>
                                        </div>
                                        <p><strong>Related node:</strong></p>
                                        <pre><code class="css text-wrap">.Step_step-amended-orders__E06Yy &gt; .Step_step-header-container__hgkRC &gt; .Step_accept__IIjh5[width&#x3D;&quot;133px&quot;][height&#x3D;&quot;133px&quot;] &gt; g[stroke&#x3D;&quot;none&quot;][stroke-width&#x3D;&quot;1&quot;][fill&#x3D;&quot;none&quot;] &gt; g[transform&#x3D;&quot;translate(1.000000, 1.000000)&quot;] &gt; g[stroke-linecap&#x3D;&quot;round&quot;][stroke-linejoin&#x3D;&quot;round&quot;]</code></pre>
                                        <pre><code class="css text-wrap">div[data-testid&#x3D;&quot;stepContainer3&quot;] &gt; .Step_step-header-container__hgkRC &gt; .Step_accept__IIjh5[width&#x3D;&quot;133px&quot;][height&#x3D;&quot;133px&quot;] &gt; g[stroke&#x3D;&quot;none&quot;][stroke-width&#x3D;&quot;1&quot;][fill&#x3D;&quot;none&quot;] &gt; g[transform&#x3D;&quot;translate(1.000000, 1.000000)&quot;] &gt; g[stroke-linecap&#x3D;&quot;round&quot;][stroke-linejoin&#x3D;&quot;round&quot;]</code></pre>
                                        <pre><code class="css text-wrap">div[data-testid&#x3D;&quot;stepContainer4&quot;] &gt; .Step_step-header-container__hgkRC &gt; .Step_accept__IIjh5[width&#x3D;&quot;133px&quot;][height&#x3D;&quot;133px&quot;] &gt; g[stroke&#x3D;&quot;none&quot;][stroke-width&#x3D;&quot;1&quot;][fill&#x3D;&quot;none&quot;] &gt; g[transform&#x3D;&quot;translate(1.000000, 1.000000)&quot;] &gt; g[stroke-linecap&#x3D;&quot;round&quot;][stroke-linejoin&#x3D;&quot;round&quot;]</code></pre>
                                    </td>
                                </tr>
                                <tr>
                                    <td>7</td>
                                    <td>
                                        <p><strong>Element location</strong></p>
                                        <pre><code class="css text-wrap">div[data-testid&#x3D;&quot;stepContainer1&quot;] &gt; .Step_step-header-container__hgkRC &gt; .Step_accept__IIjh5[width&#x3D;&quot;133px&quot;][height&#x3D;&quot;133px&quot;] &gt; g[stroke&#x3D;&quot;none&quot;][stroke-width&#x3D;&quot;1&quot;][fill&#x3D;&quot;none&quot;] &gt; g[transform&#x3D;&quot;translate(1.000000, 1.000000)&quot;] &gt; g[stroke-linecap&#x3D;&quot;round&quot;][stroke-linejoin&#x3D;&quot;round&quot;] &gt; g[filter&#x3D;&quot;url(#filter-1)&quot;]</code></pre>
                                        <p><strong>Element source</strong></p>
                                        <pre><code class="html text-wrap">&lt;g filter&#x3D;&quot;url(#filter-1)&quot; id&#x3D;&quot;icon-&#x2F;-check-copy-2&quot;&gt;&lt;g&gt;&lt;polyline id&#x3D;&quot;Path&quot; stroke&#x3D;&quot;#000000&quot; stroke-width&#x3D;&quot;8.25&quot; points&#x3D;&quot;55.0950521 21.7480469 27.1850586 49.2955729 14.4986979 36.7739702&quot;&gt;&lt;&#x2F;polyline&gt;&lt;&#x2F;g&gt;&lt;&#x2F;g&gt;</code></pre>
                                    </td>
                                    <td>
                                        <div class="wrapBreakWord">
                                            <p>Fix any of the following:</p>
                                            <ul class="text-muted">
                                                <li>  Document has multiple static elements with the same id attribute: icon-&#x2F;-check-copy-2</li>
                                            </ul>
                                        </div>
                                        <p><strong>Related node:</strong></p>
                                        <pre><code class="css text-wrap">.Step_step-amended-orders__E06Yy &gt; .Step_step-header-container__hgkRC &gt; .Step_accept__IIjh5[width&#x3D;&quot;133px&quot;][height&#x3D;&quot;133px&quot;] &gt; g[stroke&#x3D;&quot;none&quot;][stroke-width&#x3D;&quot;1&quot;][fill&#x3D;&quot;none&quot;] &gt; g[transform&#x3D;&quot;translate(1.000000, 1.000000)&quot;] &gt; g[stroke-linecap&#x3D;&quot;round&quot;][stroke-linejoin&#x3D;&quot;round&quot;] &gt; g[filter&#x3D;&quot;url(#filter-1)&quot;]</code></pre>
                                        <pre><code class="css text-wrap">div[data-testid&#x3D;&quot;stepContainer3&quot;] &gt; .Step_step-header-container__hgkRC &gt; .Step_accept__IIjh5[width&#x3D;&quot;133px&quot;][height&#x3D;&quot;133px&quot;] &gt; g[stroke&#x3D;&quot;none&quot;][stroke-width&#x3D;&quot;1&quot;][fill&#x3D;&quot;none&quot;] &gt; g[transform&#x3D;&quot;translate(1.000000, 1.000000)&quot;] &gt; g[stroke-linecap&#x3D;&quot;round&quot;][stroke-linejoin&#x3D;&quot;round&quot;] &gt; g[filter&#x3D;&quot;url(#filter-1)&quot;]</code></pre>
                                        <pre><code class="css text-wrap">div[data-testid&#x3D;&quot;stepContainer4&quot;] &gt; .Step_step-header-container__hgkRC &gt; .Step_accept__IIjh5[width&#x3D;&quot;133px&quot;][height&#x3D;&quot;133px&quot;] &gt; g[stroke&#x3D;&quot;none&quot;][stroke-width&#x3D;&quot;1&quot;][fill&#x3D;&quot;none&quot;] &gt; g[transform&#x3D;&quot;translate(1.000000, 1.000000)&quot;] &gt; g[stroke-linecap&#x3D;&quot;round&quot;][stroke-linejoin&#x3D;&quot;round&quot;] &gt; g[filter&#x3D;&quot;url(#filter-1)&quot;]</code></pre>
                                    </td>
                                </tr>
                                <tr>
                                    <td>8</td>
                                    <td>
                                        <p><strong>Element location</strong></p>
                                        <pre><code class="css text-wrap">div[data-testid&#x3D;&quot;stepContainer1&quot;] &gt; .Step_step-header-container__hgkRC &gt; .Step_accept__IIjh5[width&#x3D;&quot;133px&quot;][height&#x3D;&quot;133px&quot;] &gt; g[stroke&#x3D;&quot;none&quot;][stroke-width&#x3D;&quot;1&quot;][fill&#x3D;&quot;none&quot;] &gt; g[transform&#x3D;&quot;translate(1.000000, 1.000000)&quot;] &gt; g[stroke-linecap&#x3D;&quot;round&quot;][stroke-linejoin&#x3D;&quot;round&quot;] &gt; g[filter&#x3D;&quot;url(#filter-1)&quot;] &gt; g &gt; polyline</code></pre>
                                        <p><strong>Element source</strong></p>
                                        <pre><code class="html text-wrap">&lt;polyline id&#x3D;&quot;Path&quot; stroke&#x3D;&quot;#000000&quot; stroke-width&#x3D;&quot;8.25&quot; points&#x3D;&quot;55.0950521 21.7480469 27.1850586 49.2955729 14.4986979 36.7739702&quot;&gt;&lt;&#x2F;polyline&gt;</code></pre>
                                    </td>
                                    <td>
                                        <div class="wrapBreakWord">
                                            <p>Fix any of the following:</p>
                                            <ul class="text-muted">
                                                <li>  Document has multiple static elements with the same id attribute: Path</li>
                                            </ul>
                                        </div>
                                        <p><strong>Related node:</strong></p>
                                        <pre><code class="css text-wrap">.Step_step-amended-orders__E06Yy &gt; .Step_step-header-container__hgkRC &gt; .Step_accept__IIjh5[width&#x3D;&quot;133px&quot;][height&#x3D;&quot;133px&quot;] &gt; g[stroke&#x3D;&quot;none&quot;][stroke-width&#x3D;&quot;1&quot;][fill&#x3D;&quot;none&quot;] &gt; g[transform&#x3D;&quot;translate(1.000000, 1.000000)&quot;] &gt; g[stroke-linecap&#x3D;&quot;round&quot;][stroke-linejoin&#x3D;&quot;round&quot;] &gt; g[filter&#x3D;&quot;url(#filter-1)&quot;] &gt; g &gt; polyline</code></pre>
                                        <pre><code class="css text-wrap">div[data-testid&#x3D;&quot;stepContainer3&quot;] &gt; .Step_step-header-container__hgkRC &gt; .Step_accept__IIjh5[width&#x3D;&quot;133px&quot;][height&#x3D;&quot;133px&quot;] &gt; g[stroke&#x3D;&quot;none&quot;][stroke-width&#x3D;&quot;1&quot;][fill&#x3D;&quot;none&quot;] &gt; g[transform&#x3D;&quot;translate(1.000000, 1.000000)&quot;] &gt; g[stroke-linecap&#x3D;&quot;round&quot;][stroke-linejoin&#x3D;&quot;round&quot;] &gt; g[filter&#x3D;&quot;url(#filter-1)&quot;] &gt; g &gt; polyline</code></pre>
                                        <pre><code class="css text-wrap">div[data-testid&#x3D;&quot;stepContainer4&quot;] &gt; .Step_step-header-container__hgkRC &gt; .Step_accept__IIjh5[width&#x3D;&quot;133px&quot;][height&#x3D;&quot;133px&quot;] &gt; g[stroke&#x3D;&quot;none&quot;][stroke-width&#x3D;&quot;1&quot;][fill&#x3D;&quot;none&quot;] &gt; g[transform&#x3D;&quot;translate(1.000000, 1.000000)&quot;] &gt; g[stroke-linecap&#x3D;&quot;round&quot;][stroke-linejoin&#x3D;&quot;round&quot;] &gt; g[filter&#x3D;&quot;url(#filter-1)&quot;] &gt; g &gt; polyline</code></pre>
                                    </td>
                                </tr>
                            </tbody>
                        </table>
                    </div>
                </div>
            </div>
            <div class="card violationCard">
                <div class="card-body">
                    <div class="violationCardLine">
                        <h5 class="card-title violationCardTitleItem">
                            <a id="2">2.</a> Heading levels should only increase by one
                        </h5>
                        <a
                            href="https:&#x2F;&#x2F;dequeuniversity.com&#x2F;rules&#x2F;axe&#x2F;4.6&#x2F;heading-order?application&#x3D;axeAPI"
                            target="_blank"
                            class="card-link violationCardTitleItem learnMore"
                            >Learn more</a
                        >
                    </div>
                    <div class="violationCardLine">
                        <h6 class="card-subtitle mb-2 text-muted">heading-order</h6>
                        <h6 class="card-subtitle mb-2 text-muted violationCardTitleItem">
                            Best practice
                        </h6>
                    </div>
                    <div class="violationCardLine">
                        <p class="card-text">Ensures the order of headings is semantically correct</p>
                        <h6 class="card-subtitle mb-2 text-muted violationCardTitleItem">
                            moderate
                        </h6>
                    </div>
                    <div class="violationCardLine">
                        <h6 class="card-subtitle mb-2 text-muted violationCardTitleItem">
                            Issue Tags:
                            <span class="badge bg-light text-dark"> cat.semantics </span>

                            <span class="badge bg-light text-dark"> best-practice </span>
                        </h6>
                    </div>
                    <div class="violationNode">
                        <table class="table table-sm table-bordered">
                            <thead>
                                <tr>
                                    <th style="width: 2%">#</th>
                                    <th style="width: 49%">Issue Description</th>
                                    <th style="width: 49%">
                                        To solve this violation, you need to...
                                    </th>
                                </tr>
                            </thead>
                            <tbody>
                                <tr>
                                    <td>1</td>
                                    <td>
                                        <p><strong>Element location</strong></p>
                                        <pre><code class="css text-wrap">h6</code></pre>
                                        <p><strong>Element source</strong></p>
                                        <pre><code class="html text-wrap">&lt;h6 class&#x3D;&quot;Contact_contactHeader__v48ze&quot;&gt;Contacts&lt;&#x2F;h6&gt;</code></pre>
                                    </td>
                                    <td>
                                        <div class="wrapBreakWord">
                                            <p>Fix any of the following:</p>
                                            <ul class="text-muted">
                                                <li>  Heading order invalid</li>
                                            </ul>
                                        </div>
                                    </td>
                                </tr>
                            </tbody>
                        </table>
                    </div>
                </div>
            </div>
            <div class="card violationCard">
                <div class="card-body">
                    <div class="violationCardLine">
                        <h5 class="card-title violationCardTitleItem">
                            <a id="3">3.</a> Links must be distinguishable without relying on color
                        </h5>
                        <a
                            href="https:&#x2F;&#x2F;dequeuniversity.com&#x2F;rules&#x2F;axe&#x2F;4.6&#x2F;link-in-text-block?application&#x3D;axeAPI"
                            target="_blank"
                            class="card-link violationCardTitleItem learnMore"
                            >Learn more</a
                        >
                    </div>
                    <div class="violationCardLine">
                        <h6 class="card-subtitle mb-2 text-muted">link-in-text-block</h6>
                        <h6 class="card-subtitle mb-2 text-muted violationCardTitleItem">
                            WCAG 2 Level A, WCAG 1.4.1
                        </h6>
                    </div>
                    <div class="violationCardLine">
                        <p class="card-text">Ensure links are distinguished from surrounding text in a way that does not rely on color</p>
                        <h6 class="card-subtitle mb-2 text-muted violationCardTitleItem">
                            serious
                        </h6>
                    </div>
                    <div class="violationCardLine">
                        <h6 class="card-subtitle mb-2 text-muted violationCardTitleItem">
                            Issue Tags:
                            <span class="badge bg-light text-dark"> cat.color </span>

                            <span class="badge bg-light text-dark"> wcag2a </span>

                            <span class="badge bg-light text-dark"> wcag141 </span>
                        </h6>
                    </div>
                    <div class="violationNode">
                        <table class="table table-sm table-bordered">
                            <thead>
                                <tr>
                                    <th style="width: 2%">#</th>
                                    <th style="width: 49%">Issue Description</th>
                                    <th style="width: 49%">
                                        To solve this violation, you need to...
                                    </th>
                                </tr>
                            </thead>
                            <tbody>
                                <tr>
                                    <td>1</td>
                                    <td>
                                        <p><strong>Element location</strong></p>
                                        <pre><code class="css text-wrap">p:nth-child(3) &gt; .usa-link[target&#x3D;&quot;_blank&quot;][rel&#x3D;&quot;noopener noreferrer&quot;]</code></pre>
                                        <p><strong>Element source</strong></p>
                                        <pre><code class="html text-wrap">&lt;a class&#x3D;&quot;usa-link&quot; target&#x3D;&quot;_blank&quot; rel&#x3D;&quot;noopener noreferrer&quot; href&#x3D;&quot;https:&#x2F;&#x2F;www.militaryonesource.mil&#x2F;moving-housing&#x2F;moving&#x2F;planning-your-move&#x2F;customer-service-contacts-for-military-pcs&#x2F;&quot;&gt;directory of PCS-related contacts&lt;&#x2F;a&gt;</code></pre>
                                    </td>
                                    <td>
                                        <div class="wrapBreakWord">
                                            <p>Fix any of the following:</p>
                                            <ul class="text-muted">
                                                <li>  The link has insufficient color contrast of 2.57:1 with the surrounding text. (Minimum contrast is 3:1, link text: #0050d8, surrounding text: #1b1b1b)</li>
                                                <li>  The link has no styling (such as underline) to distinguish it from the surrounding text</li>
                                            </ul>
                                        </div>
                                        <p><strong>Related node:</strong></p>
                                        <pre><code class="css text-wrap">.Contact_contactContainer__jYtTz &gt; p:nth-child(3)</code></pre>
                                        <pre><code class="css text-wrap">.Contact_contactContainer__jYtTz &gt; p:nth-child(3)</code></pre>
                                    </td>
                                </tr>
                            </tbody>
                        </table>
                    </div>
                </div>
            </div>
            <div class="card violationCard">
                <div class="card-body">
                    <div class="violationCardLine">
                        <h5 class="card-title violationCardTitleItem">
                            <a id="4">4.</a> Page should contain a level-one heading
                        </h5>
                        <a
                            href="https:&#x2F;&#x2F;dequeuniversity.com&#x2F;rules&#x2F;axe&#x2F;4.6&#x2F;page-has-heading-one?application&#x3D;axeAPI"
                            target="_blank"
                            class="card-link violationCardTitleItem learnMore"
                            >Learn more</a
                        >
                    </div>
                    <div class="violationCardLine">
                        <h6 class="card-subtitle mb-2 text-muted">page-has-heading-one</h6>
                        <h6 class="card-subtitle mb-2 text-muted violationCardTitleItem">
                            Best practice
                        </h6>
                    </div>
                    <div class="violationCardLine">
                        <p class="card-text">Ensure that the page, or at least one of its frames contains a level-one heading</p>
                        <h6 class="card-subtitle mb-2 text-muted violationCardTitleItem">
                            moderate
                        </h6>
                    </div>
                    <div class="violationCardLine">
                        <h6 class="card-subtitle mb-2 text-muted violationCardTitleItem">
                            Issue Tags:
                            <span class="badge bg-light text-dark"> cat.semantics </span>

                            <span class="badge bg-light text-dark"> best-practice </span>
                        </h6>
                    </div>
                    <div class="violationNode">
                        <table class="table table-sm table-bordered">
                            <thead>
                                <tr>
                                    <th style="width: 2%">#</th>
                                    <th style="width: 49%">Issue Description</th>
                                    <th style="width: 49%">
                                        To solve this violation, you need to...
                                    </th>
                                </tr>
                            </thead>
                            <tbody>
                                <tr>
                                    <td>1</td>
                                    <td>
                                        <p><strong>Element location</strong></p>
                                        <pre><code class="css text-wrap">html</code></pre>
                                        <p><strong>Element source</strong></p>
                                        <pre><code class="html text-wrap">&lt;html lang&#x3D;&quot;en&quot;&gt;</code></pre>
                                    </td>
                                    <td>
                                        <div class="wrapBreakWord">
                                            <p>Fix all of the following:</p>
                                            <ul class="text-muted">
                                                <li>  Page must have a level-one heading</li>
                                            </ul>
                                        </div>
                                    </td>
                                </tr>
                            </tbody>
                        </table>
                    </div>
                </div>
            </div>
            <div class="card violationCard">
                <div class="card-body">
                    <div class="violationCardLine">
                        <h5 class="card-title violationCardTitleItem">
                            <a id="3">3.</a> Page should contain a level-one heading
                        </h5>
                        <a
                            href="https:&#x2F;&#x2F;dequeuniversity.com&#x2F;rules&#x2F;axe&#x2F;4.10&#x2F;page-has-heading-one?application&#x3D;axeAPI"
                            target="_blank"
                            class="card-link violationCardTitleItem learnMore"
                            >Learn more</a
                        >
                    </div>
                    <div class="violationCardLine">
                        <h6 class="card-subtitle mb-2 text-muted">page-has-heading-one</h6>
                        <h6 class="card-subtitle mb-2 text-muted violationCardTitleItem">
                            Best practice
                        </h6>
                    </div>
                    <div class="violationCardLine">
                        <p class="card-text">Ensure that the page, or at least one of its frames contains a level-one heading</p>
                        <h6 class="card-subtitle mb-2 text-muted violationCardTitleItem">
                            moderate
                        </h6>
                    </div>
                    <div class="violationCardLine">
                        <h6 class="card-subtitle mb-2 text-muted violationCardTitleItem">
                            Issue Tags:
                            <span class="badge bg-light text-dark"> cat.semantics </span>

                            <span class="badge bg-light text-dark"> best-practice </span>
                        </h6>
                    </div>
                    <div class="violationNode">
                        <table class="table table-sm table-bordered">
                            <thead>
                                <tr>
                                    <th style="width: 2%">#</th>
                                    <th style="width: 49%">Issue Description</th>
                                    <th style="width: 49%">
                                        To solve this violation, you need to...
                                    </th>
                                </tr>
                            </thead>
                            <tbody>
                                <tr>
                                    <td>1</td>
                                    <td>
                                        <p><strong>Element location</strong></p>
                                        <pre><code class="css text-wrap">html</code></pre>
                                        <p><strong>Element source</strong></p>
                                        <pre><code class="html text-wrap">&lt;html lang&#x3D;&quot;en&quot;&gt;</code></pre>
                                    </td>
                                    <td>
                                        <div class="wrapBreakWord">
                                            <p>Fix all of the following:</p>
                                            <ul class="text-muted">
                                                <li>  Page must have a level-one heading</li>
                                            </ul>
                                        </div>
                                    </td>
                                </tr>
                            </tbody>
                        </table>
                    </div>
                </div>
            </div>
            <div class="card violationCard">
                <div class="card-body">
                    <div class="violationCardLine">
                        <h5 class="card-title violationCardTitleItem">
                            <a id="4">4.</a> All page content should be contained by landmarks
                        </h5>
                        <a
                            href="https:&#x2F;&#x2F;dequeuniversity.com&#x2F;rules&#x2F;axe&#x2F;4.10&#x2F;region?application&#x3D;axeAPI"
                            target="_blank"
                            class="card-link violationCardTitleItem learnMore"
                            >Learn more</a
                        >
                    </div>
                    <div class="violationCardLine">
                        <h6 class="card-subtitle mb-2 text-muted">region</h6>
                        <h6 class="card-subtitle mb-2 text-muted violationCardTitleItem">
                            Best practice
                        </h6>
                    </div>
                    <div class="violationCardLine">
                        <p class="card-text">Ensure all page content is contained by landmarks</p>
                        <h6 class="card-subtitle mb-2 text-muted violationCardTitleItem">
                            moderate
                        </h6>
                    </div>
                    <div class="violationCardLine">
                        <h6 class="card-subtitle mb-2 text-muted violationCardTitleItem">
                            Issue Tags:
                            <span class="badge bg-light text-dark"> cat.keyboard </span>

                            <span class="badge bg-light text-dark"> best-practice </span>
                        </h6>
                    </div>
                    <div class="violationNode">
                        <table class="table table-sm table-bordered">
                            <thead>
                                <tr>
                                    <th style="width: 2%">#</th>
                                    <th style="width: 49%">Issue Description</th>
                                    <th style="width: 49%">
                                        To solve this violation, you need to...
                                    </th>
                                </tr>
                            </thead>
                            <tbody>
                                <tr>
                                    <td>1</td>
                                    <td>
                                        <p><strong>Element location</strong></p>
                                        <pre><code class="css text-wrap">.CUIHeader_cui-header__RiV8F</code></pre>
                                        <p><strong>Element source</strong></p>
                                        <pre><code class="html text-wrap">&lt;div class&#x3D;&quot;CUIHeader_cui-header__RiV8F&quot;&gt;&lt;div class&#x3D;&quot;CUIHeader_cui-header--text__JAMN8&quot;&gt;Controlled Unclassified Information&lt;&#x2F;div&gt;&lt;&#x2F;div&gt;</code></pre>
                                    </td>
                                    <td>
                                        <div class="wrapBreakWord">
                                            <p>Fix any of the following:</p>
                                            <ul class="text-muted">
                                                <li>  Some page content is not contained by landmarks</li>
                                            </ul>
                                        </div>
                                    </td>
                                </tr>
                                <tr>
                                    <td>2</td>
                                    <td>
                                        <p><strong>Element location</strong></p>
                                        <pre><code class="css text-wrap">div[data-testid&#x3D;&quot;banner-header-flag-div&quot;]</code></pre>
                                        <p><strong>Element source</strong></p>
                                        <pre><code class="html text-wrap">&lt;div class&#x3D;&quot;grid-col-auto&quot; data-testid&#x3D;&quot;banner-header-flag-div&quot;&gt;</code></pre>
                                    </td>
                                    <td>
                                        <div class="wrapBreakWord">
                                            <p>Fix any of the following:</p>
                                            <ul class="text-muted">
                                                <li>  Some page content is not contained by landmarks</li>
                                            </ul>
                                        </div>
                                    </td>
                                </tr>
                                <tr>
                                    <td>3</td>
                                    <td>
                                        <p><strong>Element location</strong></p>
                                        <pre><code class="css text-wrap">.usa-banner__header-text</code></pre>
                                        <p><strong>Element source</strong></p>
                                        <pre><code class="html text-wrap">&lt;p class&#x3D;&quot;usa-banner__header-text&quot;&gt;An official website of the United States government&lt;&#x2F;p&gt;</code></pre>
                                    </td>
                                    <td>
                                        <div class="wrapBreakWord">
                                            <p>Fix any of the following:</p>
                                            <ul class="text-muted">
                                                <li>  Some page content is not contained by landmarks</li>
                                            </ul>
                                        </div>
                                    </td>
                                </tr>
                            </tbody>
                        </table>
                    </div>
                </div>
            </div>
        </div>

        <script>
            hljs.initHighlightingOnLoad();
        </script>
    </body>
</html><|MERGE_RESOLUTION|>--- conflicted
+++ resolved
@@ -102,19 +102,11 @@
                 <tbody>
                     <tr>
                         <th scope="row"><a href="#1" class="card-link">1</a></th>
-<<<<<<< HEAD
-                        <td>id attribute value must be unique</td>
-                        <td>duplicate-id</td>
-                        <td>WCAG 2 Level A, WCAG 4.1.1</td>
-                        <td>minor</td>
-                        <td>8</td>
-=======
                         <td>Heading levels should only increase by one</td>
                         <td>heading-order</td>
                         <td>Best practice</td>
                         <td>moderate</td>
                         <td>1</td>
->>>>>>> c6277656
                     </tr>
                     <tr>
                         <th scope="row"><a href="#2" class="card-link">2</a></th>
@@ -286,360 +278,6 @@
                                         <pre><code class="css text-wrap">.Contact_contactContainer__jYtTz &gt; p:nth-child(3)</code></pre>
                                     </td>
                                 </tr>
-                                <tr>
-                                    <td>2</td>
-                                    <td>
-                                        <p><strong>Element location</strong></p>
-                                        <pre><code class="css text-wrap">div[data-testid&#x3D;&quot;stepContainer1&quot;] &gt; .Step_step-header-container__hgkRC &gt; .Step_accept__IIjh5[width&#x3D;&quot;133px&quot;][height&#x3D;&quot;133px&quot;] &gt; defs &gt; filter</code></pre>
-                                        <p><strong>Element source</strong></p>
-                                        <pre><code class="html text-wrap">&lt;filter id&#x3D;&quot;filter-1&quot;&gt;&lt;feColorMatrix in&#x3D;&quot;SourceGraphic&quot; type&#x3D;&quot;matrix&quot; values&#x3D;&quot;0 0 0 0 1.000000 0 0 0 0 1.000000 0 0 0 0 1.000000 0 0 0 1.000000 0&quot;&gt;&lt;&#x2F;feColorMatrix&gt;&lt;&#x2F;filter&gt;</code></pre>
-                                    </td>
-                                    <td>
-                                        <div class="wrapBreakWord">
-                                            <p>Fix any of the following:</p>
-                                            <ul class="text-muted">
-                                                <li>  Document has multiple static elements with the same id attribute: filter-1</li>
-                                            </ul>
-                                        </div>
-                                        <p><strong>Related node:</strong></p>
-                                        <pre><code class="css text-wrap">.Step_step-amended-orders__E06Yy &gt; .Step_step-header-container__hgkRC &gt; .Step_accept__IIjh5[width&#x3D;&quot;133px&quot;][height&#x3D;&quot;133px&quot;] &gt; defs &gt; filter</code></pre>
-                                        <pre><code class="css text-wrap">div[data-testid&#x3D;&quot;stepContainer3&quot;] &gt; .Step_step-header-container__hgkRC &gt; .Step_accept__IIjh5[width&#x3D;&quot;133px&quot;][height&#x3D;&quot;133px&quot;] &gt; defs &gt; filter</code></pre>
-                                        <pre><code class="css text-wrap">div[data-testid&#x3D;&quot;stepContainer4&quot;] &gt; .Step_step-header-container__hgkRC &gt; .Step_accept__IIjh5[width&#x3D;&quot;133px&quot;][height&#x3D;&quot;133px&quot;] &gt; defs &gt; filter</code></pre>
-                                    </td>
-                                </tr>
-                                <tr>
-                                    <td>3</td>
-                                    <td>
-                                        <p><strong>Element location</strong></p>
-                                        <pre><code class="css text-wrap">div[data-testid&#x3D;&quot;stepContainer1&quot;] &gt; .Step_step-header-container__hgkRC &gt; .Step_accept__IIjh5[width&#x3D;&quot;133px&quot;][height&#x3D;&quot;133px&quot;] &gt; g[stroke&#x3D;&quot;none&quot;][stroke-width&#x3D;&quot;1&quot;][fill&#x3D;&quot;none&quot;]</code></pre>
-                                        <p><strong>Element source</strong></p>
-                                        <pre><code class="html text-wrap">&lt;g id&#x3D;&quot;circle-checked&quot; stroke&#x3D;&quot;none&quot; stroke-width&#x3D;&quot;1&quot; fill&#x3D;&quot;none&quot; fill-rule&#x3D;&quot;evenodd&quot;&gt;</code></pre>
-                                    </td>
-                                    <td>
-                                        <div class="wrapBreakWord">
-                                            <p>Fix any of the following:</p>
-                                            <ul class="text-muted">
-                                                <li>  Document has multiple static elements with the same id attribute: circle-checked</li>
-                                            </ul>
-                                        </div>
-                                        <p><strong>Related node:</strong></p>
-                                        <pre><code class="css text-wrap">.Step_step-amended-orders__E06Yy &gt; .Step_step-header-container__hgkRC &gt; .Step_accept__IIjh5[width&#x3D;&quot;133px&quot;][height&#x3D;&quot;133px&quot;] &gt; g[stroke&#x3D;&quot;none&quot;][stroke-width&#x3D;&quot;1&quot;][fill&#x3D;&quot;none&quot;]</code></pre>
-                                        <pre><code class="css text-wrap">div[data-testid&#x3D;&quot;stepContainer3&quot;] &gt; .Step_step-header-container__hgkRC &gt; .Step_accept__IIjh5[width&#x3D;&quot;133px&quot;][height&#x3D;&quot;133px&quot;] &gt; g[stroke&#x3D;&quot;none&quot;][stroke-width&#x3D;&quot;1&quot;][fill&#x3D;&quot;none&quot;]</code></pre>
-                                        <pre><code class="css text-wrap">div[data-testid&#x3D;&quot;stepContainer4&quot;] &gt; .Step_step-header-container__hgkRC &gt; .Step_accept__IIjh5[width&#x3D;&quot;133px&quot;][height&#x3D;&quot;133px&quot;] &gt; g[stroke&#x3D;&quot;none&quot;][stroke-width&#x3D;&quot;1&quot;][fill&#x3D;&quot;none&quot;]</code></pre>
-                                    </td>
-                                </tr>
-                                <tr>
-                                    <td>4</td>
-                                    <td>
-                                        <p><strong>Element location</strong></p>
-                                        <pre><code class="css text-wrap">div[data-testid&#x3D;&quot;stepContainer1&quot;] &gt; .Step_step-header-container__hgkRC &gt; .Step_accept__IIjh5[width&#x3D;&quot;133px&quot;][height&#x3D;&quot;133px&quot;] &gt; g[stroke&#x3D;&quot;none&quot;][stroke-width&#x3D;&quot;1&quot;][fill&#x3D;&quot;none&quot;] &gt; g[transform&#x3D;&quot;translate(1.000000, 1.000000)&quot;]</code></pre>
-                                        <p><strong>Element source</strong></p>
-                                        <pre><code class="html text-wrap">&lt;g id&#x3D;&quot;Checklist_check&quot; transform&#x3D;&quot;translate(1.000000, 1.000000)&quot;&gt;</code></pre>
-                                    </td>
-                                    <td>
-                                        <div class="wrapBreakWord">
-                                            <p>Fix any of the following:</p>
-                                            <ul class="text-muted">
-                                                <li>  Document has multiple static elements with the same id attribute: Checklist_check</li>
-                                            </ul>
-                                        </div>
-                                        <p><strong>Related node:</strong></p>
-                                        <pre><code class="css text-wrap">.Step_step-amended-orders__E06Yy &gt; .Step_step-header-container__hgkRC &gt; .Step_accept__IIjh5[width&#x3D;&quot;133px&quot;][height&#x3D;&quot;133px&quot;] &gt; g[stroke&#x3D;&quot;none&quot;][stroke-width&#x3D;&quot;1&quot;][fill&#x3D;&quot;none&quot;] &gt; g[transform&#x3D;&quot;translate(1.000000, 1.000000)&quot;]</code></pre>
-                                        <pre><code class="css text-wrap">div[data-testid&#x3D;&quot;stepContainer3&quot;] &gt; .Step_step-header-container__hgkRC &gt; .Step_accept__IIjh5[width&#x3D;&quot;133px&quot;][height&#x3D;&quot;133px&quot;] &gt; g[stroke&#x3D;&quot;none&quot;][stroke-width&#x3D;&quot;1&quot;][fill&#x3D;&quot;none&quot;] &gt; g[transform&#x3D;&quot;translate(1.000000, 1.000000)&quot;]</code></pre>
-                                        <pre><code class="css text-wrap">div[data-testid&#x3D;&quot;stepContainer4&quot;] &gt; .Step_step-header-container__hgkRC &gt; .Step_accept__IIjh5[width&#x3D;&quot;133px&quot;][height&#x3D;&quot;133px&quot;] &gt; g[stroke&#x3D;&quot;none&quot;][stroke-width&#x3D;&quot;1&quot;][fill&#x3D;&quot;none&quot;] &gt; g[transform&#x3D;&quot;translate(1.000000, 1.000000)&quot;]</code></pre>
-                                    </td>
-                                </tr>
-                                <tr>
-                                    <td>5</td>
-                                    <td>
-                                        <p><strong>Element location</strong></p>
-                                        <pre><code class="css text-wrap">div[data-testid&#x3D;&quot;stepContainer1&quot;] &gt; .Step_step-header-container__hgkRC &gt; .Step_accept__IIjh5[width&#x3D;&quot;133px&quot;][height&#x3D;&quot;133px&quot;] &gt; g[stroke&#x3D;&quot;none&quot;][stroke-width&#x3D;&quot;1&quot;][fill&#x3D;&quot;none&quot;] &gt; g[transform&#x3D;&quot;translate(1.000000, 1.000000)&quot;] &gt; circle</code></pre>
-                                        <p><strong>Element source</strong></p>
-                                        <pre><code class="html text-wrap">&lt;circle id&#x3D;&quot;Oval&quot; fill&#x3D;&quot;#162E51&quot; cx&#x3D;&quot;65.5&quot; cy&#x3D;&quot;65.5&quot; r&#x3D;&quot;65.5&quot;&gt;&lt;&#x2F;circle&gt;</code></pre>
-                                    </td>
-                                    <td>
-                                        <div class="wrapBreakWord">
-                                            <p>Fix any of the following:</p>
-                                            <ul class="text-muted">
-                                                <li>  Document has multiple static elements with the same id attribute: Oval</li>
-                                            </ul>
-                                        </div>
-                                        <p><strong>Related node:</strong></p>
-                                        <pre><code class="css text-wrap">.Step_step-amended-orders__E06Yy &gt; .Step_step-header-container__hgkRC &gt; .Step_accept__IIjh5[width&#x3D;&quot;133px&quot;][height&#x3D;&quot;133px&quot;] &gt; g[stroke&#x3D;&quot;none&quot;][stroke-width&#x3D;&quot;1&quot;][fill&#x3D;&quot;none&quot;] &gt; g[transform&#x3D;&quot;translate(1.000000, 1.000000)&quot;] &gt; circle</code></pre>
-                                        <pre><code class="css text-wrap">div[data-testid&#x3D;&quot;stepContainer3&quot;] &gt; .Step_step-header-container__hgkRC &gt; .Step_accept__IIjh5[width&#x3D;&quot;133px&quot;][height&#x3D;&quot;133px&quot;] &gt; g[stroke&#x3D;&quot;none&quot;][stroke-width&#x3D;&quot;1&quot;][fill&#x3D;&quot;none&quot;] &gt; g[transform&#x3D;&quot;translate(1.000000, 1.000000)&quot;] &gt; circle</code></pre>
-                                        <pre><code class="css text-wrap">div[data-testid&#x3D;&quot;stepContainer4&quot;] &gt; .Step_step-header-container__hgkRC &gt; .Step_accept__IIjh5[width&#x3D;&quot;133px&quot;][height&#x3D;&quot;133px&quot;] &gt; g[stroke&#x3D;&quot;none&quot;][stroke-width&#x3D;&quot;1&quot;][fill&#x3D;&quot;none&quot;] &gt; g[transform&#x3D;&quot;translate(1.000000, 1.000000)&quot;] &gt; circle</code></pre>
-                                    </td>
-                                </tr>
-                                <tr>
-                                    <td>6</td>
-                                    <td>
-                                        <p><strong>Element location</strong></p>
-                                        <pre><code class="css text-wrap">div[data-testid&#x3D;&quot;stepContainer1&quot;] &gt; .Step_step-header-container__hgkRC &gt; .Step_accept__IIjh5[width&#x3D;&quot;133px&quot;][height&#x3D;&quot;133px&quot;] &gt; g[stroke&#x3D;&quot;none&quot;][stroke-width&#x3D;&quot;1&quot;][fill&#x3D;&quot;none&quot;] &gt; g[transform&#x3D;&quot;translate(1.000000, 1.000000)&quot;] &gt; g[stroke-linecap&#x3D;&quot;round&quot;][stroke-linejoin&#x3D;&quot;round&quot;]</code></pre>
-                                        <p><strong>Element source</strong></p>
-                                        <pre><code class="html text-wrap">&lt;g id&#x3D;&quot;Group&quot; transform&#x3D;&quot;translate(32.750000, 32.750000)&quot; stroke-linecap&#x3D;&quot;round&quot; stroke-linejoin&#x3D;&quot;round&quot;&gt;</code></pre>
-                                    </td>
-                                    <td>
-                                        <div class="wrapBreakWord">
-                                            <p>Fix any of the following:</p>
-                                            <ul class="text-muted">
-                                                <li>  Document has multiple static elements with the same id attribute: Group</li>
-                                            </ul>
-                                        </div>
-                                        <p><strong>Related node:</strong></p>
-                                        <pre><code class="css text-wrap">.Step_step-amended-orders__E06Yy &gt; .Step_step-header-container__hgkRC &gt; .Step_accept__IIjh5[width&#x3D;&quot;133px&quot;][height&#x3D;&quot;133px&quot;] &gt; g[stroke&#x3D;&quot;none&quot;][stroke-width&#x3D;&quot;1&quot;][fill&#x3D;&quot;none&quot;] &gt; g[transform&#x3D;&quot;translate(1.000000, 1.000000)&quot;] &gt; g[stroke-linecap&#x3D;&quot;round&quot;][stroke-linejoin&#x3D;&quot;round&quot;]</code></pre>
-                                        <pre><code class="css text-wrap">div[data-testid&#x3D;&quot;stepContainer3&quot;] &gt; .Step_step-header-container__hgkRC &gt; .Step_accept__IIjh5[width&#x3D;&quot;133px&quot;][height&#x3D;&quot;133px&quot;] &gt; g[stroke&#x3D;&quot;none&quot;][stroke-width&#x3D;&quot;1&quot;][fill&#x3D;&quot;none&quot;] &gt; g[transform&#x3D;&quot;translate(1.000000, 1.000000)&quot;] &gt; g[stroke-linecap&#x3D;&quot;round&quot;][stroke-linejoin&#x3D;&quot;round&quot;]</code></pre>
-                                        <pre><code class="css text-wrap">div[data-testid&#x3D;&quot;stepContainer4&quot;] &gt; .Step_step-header-container__hgkRC &gt; .Step_accept__IIjh5[width&#x3D;&quot;133px&quot;][height&#x3D;&quot;133px&quot;] &gt; g[stroke&#x3D;&quot;none&quot;][stroke-width&#x3D;&quot;1&quot;][fill&#x3D;&quot;none&quot;] &gt; g[transform&#x3D;&quot;translate(1.000000, 1.000000)&quot;] &gt; g[stroke-linecap&#x3D;&quot;round&quot;][stroke-linejoin&#x3D;&quot;round&quot;]</code></pre>
-                                    </td>
-                                </tr>
-                                <tr>
-                                    <td>7</td>
-                                    <td>
-                                        <p><strong>Element location</strong></p>
-                                        <pre><code class="css text-wrap">div[data-testid&#x3D;&quot;stepContainer1&quot;] &gt; .Step_step-header-container__hgkRC &gt; .Step_accept__IIjh5[width&#x3D;&quot;133px&quot;][height&#x3D;&quot;133px&quot;] &gt; g[stroke&#x3D;&quot;none&quot;][stroke-width&#x3D;&quot;1&quot;][fill&#x3D;&quot;none&quot;] &gt; g[transform&#x3D;&quot;translate(1.000000, 1.000000)&quot;] &gt; g[stroke-linecap&#x3D;&quot;round&quot;][stroke-linejoin&#x3D;&quot;round&quot;] &gt; g[filter&#x3D;&quot;url(#filter-1)&quot;]</code></pre>
-                                        <p><strong>Element source</strong></p>
-                                        <pre><code class="html text-wrap">&lt;g filter&#x3D;&quot;url(#filter-1)&quot; id&#x3D;&quot;icon-&#x2F;-check-copy-2&quot;&gt;&lt;g&gt;&lt;polyline id&#x3D;&quot;Path&quot; stroke&#x3D;&quot;#000000&quot; stroke-width&#x3D;&quot;8.25&quot; points&#x3D;&quot;55.0950521 21.7480469 27.1850586 49.2955729 14.4986979 36.7739702&quot;&gt;&lt;&#x2F;polyline&gt;&lt;&#x2F;g&gt;&lt;&#x2F;g&gt;</code></pre>
-                                    </td>
-                                    <td>
-                                        <div class="wrapBreakWord">
-                                            <p>Fix any of the following:</p>
-                                            <ul class="text-muted">
-                                                <li>  Document has multiple static elements with the same id attribute: icon-&#x2F;-check-copy-2</li>
-                                            </ul>
-                                        </div>
-                                        <p><strong>Related node:</strong></p>
-                                        <pre><code class="css text-wrap">.Step_step-amended-orders__E06Yy &gt; .Step_step-header-container__hgkRC &gt; .Step_accept__IIjh5[width&#x3D;&quot;133px&quot;][height&#x3D;&quot;133px&quot;] &gt; g[stroke&#x3D;&quot;none&quot;][stroke-width&#x3D;&quot;1&quot;][fill&#x3D;&quot;none&quot;] &gt; g[transform&#x3D;&quot;translate(1.000000, 1.000000)&quot;] &gt; g[stroke-linecap&#x3D;&quot;round&quot;][stroke-linejoin&#x3D;&quot;round&quot;] &gt; g[filter&#x3D;&quot;url(#filter-1)&quot;]</code></pre>
-                                        <pre><code class="css text-wrap">div[data-testid&#x3D;&quot;stepContainer3&quot;] &gt; .Step_step-header-container__hgkRC &gt; .Step_accept__IIjh5[width&#x3D;&quot;133px&quot;][height&#x3D;&quot;133px&quot;] &gt; g[stroke&#x3D;&quot;none&quot;][stroke-width&#x3D;&quot;1&quot;][fill&#x3D;&quot;none&quot;] &gt; g[transform&#x3D;&quot;translate(1.000000, 1.000000)&quot;] &gt; g[stroke-linecap&#x3D;&quot;round&quot;][stroke-linejoin&#x3D;&quot;round&quot;] &gt; g[filter&#x3D;&quot;url(#filter-1)&quot;]</code></pre>
-                                        <pre><code class="css text-wrap">div[data-testid&#x3D;&quot;stepContainer4&quot;] &gt; .Step_step-header-container__hgkRC &gt; .Step_accept__IIjh5[width&#x3D;&quot;133px&quot;][height&#x3D;&quot;133px&quot;] &gt; g[stroke&#x3D;&quot;none&quot;][stroke-width&#x3D;&quot;1&quot;][fill&#x3D;&quot;none&quot;] &gt; g[transform&#x3D;&quot;translate(1.000000, 1.000000)&quot;] &gt; g[stroke-linecap&#x3D;&quot;round&quot;][stroke-linejoin&#x3D;&quot;round&quot;] &gt; g[filter&#x3D;&quot;url(#filter-1)&quot;]</code></pre>
-                                    </td>
-                                </tr>
-                                <tr>
-                                    <td>8</td>
-                                    <td>
-                                        <p><strong>Element location</strong></p>
-                                        <pre><code class="css text-wrap">div[data-testid&#x3D;&quot;stepContainer1&quot;] &gt; .Step_step-header-container__hgkRC &gt; .Step_accept__IIjh5[width&#x3D;&quot;133px&quot;][height&#x3D;&quot;133px&quot;] &gt; g[stroke&#x3D;&quot;none&quot;][stroke-width&#x3D;&quot;1&quot;][fill&#x3D;&quot;none&quot;] &gt; g[transform&#x3D;&quot;translate(1.000000, 1.000000)&quot;] &gt; g[stroke-linecap&#x3D;&quot;round&quot;][stroke-linejoin&#x3D;&quot;round&quot;] &gt; g[filter&#x3D;&quot;url(#filter-1)&quot;] &gt; g &gt; polyline</code></pre>
-                                        <p><strong>Element source</strong></p>
-                                        <pre><code class="html text-wrap">&lt;polyline id&#x3D;&quot;Path&quot; stroke&#x3D;&quot;#000000&quot; stroke-width&#x3D;&quot;8.25&quot; points&#x3D;&quot;55.0950521 21.7480469 27.1850586 49.2955729 14.4986979 36.7739702&quot;&gt;&lt;&#x2F;polyline&gt;</code></pre>
-                                    </td>
-                                    <td>
-                                        <div class="wrapBreakWord">
-                                            <p>Fix any of the following:</p>
-                                            <ul class="text-muted">
-                                                <li>  Document has multiple static elements with the same id attribute: Path</li>
-                                            </ul>
-                                        </div>
-                                        <p><strong>Related node:</strong></p>
-                                        <pre><code class="css text-wrap">.Step_step-amended-orders__E06Yy &gt; .Step_step-header-container__hgkRC &gt; .Step_accept__IIjh5[width&#x3D;&quot;133px&quot;][height&#x3D;&quot;133px&quot;] &gt; g[stroke&#x3D;&quot;none&quot;][stroke-width&#x3D;&quot;1&quot;][fill&#x3D;&quot;none&quot;] &gt; g[transform&#x3D;&quot;translate(1.000000, 1.000000)&quot;] &gt; g[stroke-linecap&#x3D;&quot;round&quot;][stroke-linejoin&#x3D;&quot;round&quot;] &gt; g[filter&#x3D;&quot;url(#filter-1)&quot;] &gt; g &gt; polyline</code></pre>
-                                        <pre><code class="css text-wrap">div[data-testid&#x3D;&quot;stepContainer3&quot;] &gt; .Step_step-header-container__hgkRC &gt; .Step_accept__IIjh5[width&#x3D;&quot;133px&quot;][height&#x3D;&quot;133px&quot;] &gt; g[stroke&#x3D;&quot;none&quot;][stroke-width&#x3D;&quot;1&quot;][fill&#x3D;&quot;none&quot;] &gt; g[transform&#x3D;&quot;translate(1.000000, 1.000000)&quot;] &gt; g[stroke-linecap&#x3D;&quot;round&quot;][stroke-linejoin&#x3D;&quot;round&quot;] &gt; g[filter&#x3D;&quot;url(#filter-1)&quot;] &gt; g &gt; polyline</code></pre>
-                                        <pre><code class="css text-wrap">div[data-testid&#x3D;&quot;stepContainer4&quot;] &gt; .Step_step-header-container__hgkRC &gt; .Step_accept__IIjh5[width&#x3D;&quot;133px&quot;][height&#x3D;&quot;133px&quot;] &gt; g[stroke&#x3D;&quot;none&quot;][stroke-width&#x3D;&quot;1&quot;][fill&#x3D;&quot;none&quot;] &gt; g[transform&#x3D;&quot;translate(1.000000, 1.000000)&quot;] &gt; g[stroke-linecap&#x3D;&quot;round&quot;][stroke-linejoin&#x3D;&quot;round&quot;] &gt; g[filter&#x3D;&quot;url(#filter-1)&quot;] &gt; g &gt; polyline</code></pre>
-                                    </td>
-                                </tr>
-                            </tbody>
-                        </table>
-                    </div>
-                </div>
-            </div>
-            <div class="card violationCard">
-                <div class="card-body">
-                    <div class="violationCardLine">
-                        <h5 class="card-title violationCardTitleItem">
-                            <a id="2">2.</a> Heading levels should only increase by one
-                        </h5>
-                        <a
-                            href="https:&#x2F;&#x2F;dequeuniversity.com&#x2F;rules&#x2F;axe&#x2F;4.6&#x2F;heading-order?application&#x3D;axeAPI"
-                            target="_blank"
-                            class="card-link violationCardTitleItem learnMore"
-                            >Learn more</a
-                        >
-                    </div>
-                    <div class="violationCardLine">
-                        <h6 class="card-subtitle mb-2 text-muted">heading-order</h6>
-                        <h6 class="card-subtitle mb-2 text-muted violationCardTitleItem">
-                            Best practice
-                        </h6>
-                    </div>
-                    <div class="violationCardLine">
-                        <p class="card-text">Ensures the order of headings is semantically correct</p>
-                        <h6 class="card-subtitle mb-2 text-muted violationCardTitleItem">
-                            moderate
-                        </h6>
-                    </div>
-                    <div class="violationCardLine">
-                        <h6 class="card-subtitle mb-2 text-muted violationCardTitleItem">
-                            Issue Tags:
-                            <span class="badge bg-light text-dark"> cat.semantics </span>
-
-                            <span class="badge bg-light text-dark"> best-practice </span>
-                        </h6>
-                    </div>
-                    <div class="violationNode">
-                        <table class="table table-sm table-bordered">
-                            <thead>
-                                <tr>
-                                    <th style="width: 2%">#</th>
-                                    <th style="width: 49%">Issue Description</th>
-                                    <th style="width: 49%">
-                                        To solve this violation, you need to...
-                                    </th>
-                                </tr>
-                            </thead>
-                            <tbody>
-                                <tr>
-                                    <td>1</td>
-                                    <td>
-                                        <p><strong>Element location</strong></p>
-                                        <pre><code class="css text-wrap">h6</code></pre>
-                                        <p><strong>Element source</strong></p>
-                                        <pre><code class="html text-wrap">&lt;h6 class&#x3D;&quot;Contact_contactHeader__v48ze&quot;&gt;Contacts&lt;&#x2F;h6&gt;</code></pre>
-                                    </td>
-                                    <td>
-                                        <div class="wrapBreakWord">
-                                            <p>Fix any of the following:</p>
-                                            <ul class="text-muted">
-                                                <li>  Heading order invalid</li>
-                                            </ul>
-                                        </div>
-                                    </td>
-                                </tr>
-                            </tbody>
-                        </table>
-                    </div>
-                </div>
-            </div>
-            <div class="card violationCard">
-                <div class="card-body">
-                    <div class="violationCardLine">
-                        <h5 class="card-title violationCardTitleItem">
-                            <a id="3">3.</a> Links must be distinguishable without relying on color
-                        </h5>
-                        <a
-                            href="https:&#x2F;&#x2F;dequeuniversity.com&#x2F;rules&#x2F;axe&#x2F;4.6&#x2F;link-in-text-block?application&#x3D;axeAPI"
-                            target="_blank"
-                            class="card-link violationCardTitleItem learnMore"
-                            >Learn more</a
-                        >
-                    </div>
-                    <div class="violationCardLine">
-                        <h6 class="card-subtitle mb-2 text-muted">link-in-text-block</h6>
-                        <h6 class="card-subtitle mb-2 text-muted violationCardTitleItem">
-                            WCAG 2 Level A, WCAG 1.4.1
-                        </h6>
-                    </div>
-                    <div class="violationCardLine">
-                        <p class="card-text">Ensure links are distinguished from surrounding text in a way that does not rely on color</p>
-                        <h6 class="card-subtitle mb-2 text-muted violationCardTitleItem">
-                            serious
-                        </h6>
-                    </div>
-                    <div class="violationCardLine">
-                        <h6 class="card-subtitle mb-2 text-muted violationCardTitleItem">
-                            Issue Tags:
-                            <span class="badge bg-light text-dark"> cat.color </span>
-
-                            <span class="badge bg-light text-dark"> wcag2a </span>
-
-                            <span class="badge bg-light text-dark"> wcag141 </span>
-                        </h6>
-                    </div>
-                    <div class="violationNode">
-                        <table class="table table-sm table-bordered">
-                            <thead>
-                                <tr>
-                                    <th style="width: 2%">#</th>
-                                    <th style="width: 49%">Issue Description</th>
-                                    <th style="width: 49%">
-                                        To solve this violation, you need to...
-                                    </th>
-                                </tr>
-                            </thead>
-                            <tbody>
-                                <tr>
-                                    <td>1</td>
-                                    <td>
-                                        <p><strong>Element location</strong></p>
-                                        <pre><code class="css text-wrap">p:nth-child(3) &gt; .usa-link[target&#x3D;&quot;_blank&quot;][rel&#x3D;&quot;noopener noreferrer&quot;]</code></pre>
-                                        <p><strong>Element source</strong></p>
-                                        <pre><code class="html text-wrap">&lt;a class&#x3D;&quot;usa-link&quot; target&#x3D;&quot;_blank&quot; rel&#x3D;&quot;noopener noreferrer&quot; href&#x3D;&quot;https:&#x2F;&#x2F;www.militaryonesource.mil&#x2F;moving-housing&#x2F;moving&#x2F;planning-your-move&#x2F;customer-service-contacts-for-military-pcs&#x2F;&quot;&gt;directory of PCS-related contacts&lt;&#x2F;a&gt;</code></pre>
-                                    </td>
-                                    <td>
-                                        <div class="wrapBreakWord">
-                                            <p>Fix any of the following:</p>
-                                            <ul class="text-muted">
-                                                <li>  The link has insufficient color contrast of 2.57:1 with the surrounding text. (Minimum contrast is 3:1, link text: #0050d8, surrounding text: #1b1b1b)</li>
-                                                <li>  The link has no styling (such as underline) to distinguish it from the surrounding text</li>
-                                            </ul>
-                                        </div>
-                                        <p><strong>Related node:</strong></p>
-                                        <pre><code class="css text-wrap">.Contact_contactContainer__jYtTz &gt; p:nth-child(3)</code></pre>
-                                        <pre><code class="css text-wrap">.Contact_contactContainer__jYtTz &gt; p:nth-child(3)</code></pre>
-                                    </td>
-                                </tr>
-                            </tbody>
-                        </table>
-                    </div>
-                </div>
-            </div>
-            <div class="card violationCard">
-                <div class="card-body">
-                    <div class="violationCardLine">
-                        <h5 class="card-title violationCardTitleItem">
-                            <a id="4">4.</a> Page should contain a level-one heading
-                        </h5>
-                        <a
-                            href="https:&#x2F;&#x2F;dequeuniversity.com&#x2F;rules&#x2F;axe&#x2F;4.6&#x2F;page-has-heading-one?application&#x3D;axeAPI"
-                            target="_blank"
-                            class="card-link violationCardTitleItem learnMore"
-                            >Learn more</a
-                        >
-                    </div>
-                    <div class="violationCardLine">
-                        <h6 class="card-subtitle mb-2 text-muted">page-has-heading-one</h6>
-                        <h6 class="card-subtitle mb-2 text-muted violationCardTitleItem">
-                            Best practice
-                        </h6>
-                    </div>
-                    <div class="violationCardLine">
-                        <p class="card-text">Ensure that the page, or at least one of its frames contains a level-one heading</p>
-                        <h6 class="card-subtitle mb-2 text-muted violationCardTitleItem">
-                            moderate
-                        </h6>
-                    </div>
-                    <div class="violationCardLine">
-                        <h6 class="card-subtitle mb-2 text-muted violationCardTitleItem">
-                            Issue Tags:
-                            <span class="badge bg-light text-dark"> cat.semantics </span>
-
-                            <span class="badge bg-light text-dark"> best-practice </span>
-                        </h6>
-                    </div>
-                    <div class="violationNode">
-                        <table class="table table-sm table-bordered">
-                            <thead>
-                                <tr>
-                                    <th style="width: 2%">#</th>
-                                    <th style="width: 49%">Issue Description</th>
-                                    <th style="width: 49%">
-                                        To solve this violation, you need to...
-                                    </th>
-                                </tr>
-                            </thead>
-                            <tbody>
-                                <tr>
-                                    <td>1</td>
-                                    <td>
-                                        <p><strong>Element location</strong></p>
-                                        <pre><code class="css text-wrap">html</code></pre>
-                                        <p><strong>Element source</strong></p>
-                                        <pre><code class="html text-wrap">&lt;html lang&#x3D;&quot;en&quot;&gt;</code></pre>
-                                    </td>
-                                    <td>
-                                        <div class="wrapBreakWord">
-                                            <p>Fix all of the following:</p>
-                                            <ul class="text-muted">
-                                                <li>  Page must have a level-one heading</li>
-                                            </ul>
-                                        </div>
-                                    </td>
-                                </tr>
                             </tbody>
                         </table>
                     </div>
